--- conflicted
+++ resolved
@@ -1859,9 +1859,10 @@
                 utxo_size_inc += GetSerializeSize(out, PROTOCOL_VERSION) + PER_UTXO_OVERHEAD;
             }
             for (const auto& out : tx->vpout) {
-                if (out->IsStandardOutput())
+                if (out->IsStandardOutput()) {
                     tx_total_out += out->GetValue();
-                utxo_size_inc += GetSerializeSize(*out, SER_NETWORK, PROTOCOL_VERSION) + PER_UTXO_OVERHEAD + 1;
+                }
+                utxo_size_inc += GetSerializeSize(*out, PROTOCOL_VERSION) + PER_UTXO_OVERHEAD + 1;
             }
         }
 
@@ -1912,16 +1913,16 @@
                 if (tx->IsParticlVersion()) {
                     const auto& prevoutput = tx_in->vpout[in.prevout.n];
 
-                    if (prevoutput->IsStandardOutput())
+                    if (prevoutput->IsStandardOutput()) {
                         tx_total_in += prevoutput->GetValue();
-                    utxo_size_inc -= GetSerializeSize(*prevoutput, SER_NETWORK, PROTOCOL_VERSION) + PER_UTXO_OVERHEAD;
+                    }
+                    utxo_size_inc -= GetSerializeSize(*prevoutput, PROTOCOL_VERSION) + PER_UTXO_OVERHEAD;
                 } else
                 {
                 CTxOut prevoutput = tx_in->vout[in.prevout.n];
 
                 tx_total_in += prevoutput.nValue;
-<<<<<<< HEAD
-                utxo_size_inc -= GetSerializeSize(prevoutput, SER_NETWORK, PROTOCOL_VERSION) + PER_UTXO_OVERHEAD;
+                utxo_size_inc -= GetSerializeSize(prevoutput, PROTOCOL_VERSION) + PER_UTXO_OVERHEAD;
                 }
             }
 
@@ -1931,9 +1932,6 @@
             } else
             if (!tx->GetCTFee(txfee)) {
                 txfee = tx_total_in - tx_total_out;
-=======
-                utxo_size_inc -= GetSerializeSize(prevoutput, PROTOCOL_VERSION) + PER_UTXO_OVERHEAD;
->>>>>>> 4103cc31
             }
 
             assert(MoneyRange(txfee));
