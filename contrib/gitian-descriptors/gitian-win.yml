--- conflicted
+++ resolved
@@ -88,12 +88,7 @@
   done
   }
 
-<<<<<<< HEAD
-  rm -r ${WRAP_DIR}
-  mkdir -p ${WRAP_DIR}
-=======
   pip3 install lief==0.11.4
->>>>>>> fa3bbcf8
 
   # Faketime for depends so intermediate results are comparable
   export PATH_orig=${PATH}
