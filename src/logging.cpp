// Copyright (c) 2009-2010 Satoshi Nakamoto
// Copyright (c) 2009-2021 The Bitcoin Core developers
// Distributed under the MIT software license, see the accompanying
// file COPYING or http://www.opensource.org/licenses/mit-license.php.

#include <fs.h>
#include <logging.h>
#include <util/string.h>
#include <util/threadnames.h>
#include <util/time.h>

#include <algorithm>
#include <array>
#include <mutex>
#include <optional>

const char * const DEFAULT_DEBUGLOGFILE = "debug.log";
constexpr auto MAX_USER_SETABLE_SEVERITY_LEVEL{BCLog::Level::Info};

BCLog::Logger& LogInstance()
{
/**
 * NOTE: the logger instances is leaked on exit. This is ugly, but will be
 * cleaned up by the OS/libc. Defining a logger as a global object doesn't work
 * since the order of destruction of static/global objects is undefined.
 * Consider if the logger gets destroyed, and then some later destructor calls
 * LogPrintf, maybe indirectly, and you get a core dump at shutdown trying to
 * access the logger. When the shutdown sequence is fully audited and tested,
 * explicit destruction of these objects can be implemented by changing this
 * from a raw pointer to a std::unique_ptr.
 * Since the ~Logger() destructor is never called, the Logger class and all
 * its subclasses must have implicitly-defined destructors.
 *
 * This method of initialization was originally introduced in
 * ee3374234c60aba2cc4c5cd5cac1c0aefc2d817c.
 */
    static BCLog::Logger* g_logger{new BCLog::Logger()};
    return *g_logger;
}

bool fLogIPs = DEFAULT_LOGIPS;

static int FileWriteStr(const std::string &str, FILE *fp)
{
    return fwrite(str.data(), 1, str.size(), fp);
}

bool BCLog::Logger::StartLogging()
{
    StdLockGuard scoped_lock(m_cs);

    assert(m_buffering);
    assert(m_fileout == nullptr);

    if (m_print_to_file) {
        assert(!m_file_path.empty());
        m_fileout = fsbridge::fopen(m_file_path, "a");
        if (!m_fileout) {
            return false;
        }

        setbuf(m_fileout, nullptr); // unbuffered

        // Add newlines to the logfile to distinguish this execution from the
        // last one.
        FileWriteStr("\n\n\n\n\n", m_fileout);
    }

    // dump buffered messages from before we opened the log
    m_buffering = false;
    while (!m_msgs_before_open.empty()) {
        const std::string& s = m_msgs_before_open.front();

        if (m_print_to_file) FileWriteStr(s, m_fileout);
        if (m_print_to_console) fwrite(s.data(), 1, s.size(), stdout);
        for (const auto& cb : m_print_callbacks) {
            cb(s);
        }

        m_msgs_before_open.pop_front();
    }
    if (m_print_to_console) fflush(stdout);

    return true;
}

void BCLog::Logger::DisconnectTestLogger()
{
    StdLockGuard scoped_lock(m_cs);
    m_buffering = true;
    if (m_fileout != nullptr) fclose(m_fileout);
    m_fileout = nullptr;
    m_print_callbacks.clear();
}

void BCLog::Logger::EnableCategory(BCLog::LogFlags flag)
{
    m_categories |= flag;
}

bool BCLog::Logger::EnableCategory(const std::string& str)
{
    BCLog::LogFlags flag;
    if (!GetLogCategory(flag, str)) return false;
    EnableCategory(flag);
    return true;
}

void BCLog::Logger::DisableCategory(BCLog::LogFlags flag)
{
    m_categories &= ~flag;
}

bool BCLog::Logger::DisableCategory(const std::string& str)
{
    BCLog::LogFlags flag;
    if (!GetLogCategory(flag, str)) return false;
    DisableCategory(flag);
    return true;
}

bool BCLog::Logger::WillLogCategory(BCLog::LogFlags category) const
{
    return (m_categories.load(std::memory_order_relaxed) & category) != 0;
}

bool BCLog::Logger::WillLogCategoryLevel(BCLog::LogFlags category, BCLog::Level level) const
{
    // Log messages at Warning and Error level unconditionally, so that
    // important troubleshooting information doesn't get lost.
    if (level >= BCLog::Level::Warning) return true;

    if (!WillLogCategory(category)) return false;

    StdLockGuard scoped_lock(m_cs);
    const auto it{m_category_log_levels.find(category)};
    return level >= (it == m_category_log_levels.end() ? LogLevel() : it->second);
}

bool BCLog::Logger::DefaultShrinkDebugFile() const
{
    return m_categories == BCLog::NONE;
}

struct CLogCategoryDesc {
    BCLog::LogFlags flag;
    std::string category;
};

const CLogCategoryDesc LogCategories[] =
{
    {BCLog::NONE, "0"},
    {BCLog::NONE, ""},
    {BCLog::NET, "net"},
    {BCLog::TOR, "tor"},
    {BCLog::MEMPOOL, "mempool"},
    {BCLog::HTTP, "http"},
    {BCLog::BENCH, "bench"},
    {BCLog::ZMQ, "zmq"},
    {BCLog::WALLETDB, "walletdb"},
    {BCLog::RPC, "rpc"},
    {BCLog::ESTIMATEFEE, "estimatefee"},
    {BCLog::ADDRMAN, "addrman"},
    {BCLog::SELECTCOINS, "selectcoins"},
    {BCLog::REINDEX, "reindex"},
    {BCLog::CMPCTBLOCK, "cmpctblock"},
    {BCLog::RAND, "rand"},
    {BCLog::PRUNE, "prune"},
    {BCLog::PROXY, "proxy"},
    {BCLog::MEMPOOLREJ, "mempoolrej"},
    {BCLog::LIBEVENT, "libevent"},
    {BCLog::COINDB, "coindb"},
    {BCLog::QT, "qt"},
    {BCLog::LEVELDB, "leveldb"},
    {BCLog::VALIDATION, "validation"},
    {BCLog::I2P, "i2p"},
    {BCLog::IPC, "ipc"},
#ifdef DEBUG_LOCKCONTENTION
    {BCLog::LOCK, "lock"},
#endif
    {BCLog::UTIL, "util"},
    {BCLog::BLOCKSTORE, "blockstorage"},
<<<<<<< HEAD
    {BCLog::HEADERSSYNC, "headerssync"},

    {BCLog::SMSG, "smsg"},
    {BCLog::POS, "pos"},
    {BCLog::HDWALLET, "hdwallet"},

=======
>>>>>>> ea67232c
    {BCLog::ALL, "1"},
    {BCLog::ALL, "all"},
};

bool GetLogCategory(BCLog::LogFlags& flag, const std::string& str)
{
    if (str.empty()) {
        flag = BCLog::ALL;
        return true;
    }
    for (const CLogCategoryDesc& category_desc : LogCategories) {
        if (category_desc.category == str) {
            flag = category_desc.flag;
            return true;
        }
    }
    return false;
}

std::string BCLog::Logger::LogLevelToStr(BCLog::Level level) const
{
    switch (level) {
    case BCLog::Level::Trace:
        return "trace";
    case BCLog::Level::Debug:
        return "debug";
    case BCLog::Level::Info:
        return "info";
    case BCLog::Level::Warning:
        return "warning";
    case BCLog::Level::Error:
        return "error";
    case BCLog::Level::None:
        return "";
    }
    assert(false);
}

std::string LogCategoryToStr(BCLog::LogFlags category)
{
    // Each log category string representation should sync with LogCategories
    switch (category) {
    case BCLog::LogFlags::NONE:
        return "";
    case BCLog::LogFlags::NET:
        return "net";
    case BCLog::LogFlags::TOR:
        return "tor";
    case BCLog::LogFlags::MEMPOOL:
        return "mempool";
    case BCLog::LogFlags::HTTP:
        return "http";
    case BCLog::LogFlags::BENCH:
        return "bench";
    case BCLog::LogFlags::ZMQ:
        return "zmq";
    case BCLog::LogFlags::WALLETDB:
        return "walletdb";
    case BCLog::LogFlags::RPC:
        return "rpc";
    case BCLog::LogFlags::ESTIMATEFEE:
        return "estimatefee";
    case BCLog::LogFlags::ADDRMAN:
        return "addrman";
    case BCLog::LogFlags::SELECTCOINS:
        return "selectcoins";
    case BCLog::LogFlags::REINDEX:
        return "reindex";
    case BCLog::LogFlags::CMPCTBLOCK:
        return "cmpctblock";
    case BCLog::LogFlags::RAND:
        return "rand";
    case BCLog::LogFlags::PRUNE:
        return "prune";
    case BCLog::LogFlags::PROXY:
        return "proxy";
    case BCLog::LogFlags::MEMPOOLREJ:
        return "mempoolrej";
    case BCLog::LogFlags::LIBEVENT:
        return "libevent";
    case BCLog::LogFlags::COINDB:
        return "coindb";
    case BCLog::LogFlags::QT:
        return "qt";
    case BCLog::LogFlags::LEVELDB:
        return "leveldb";
    case BCLog::LogFlags::VALIDATION:
        return "validation";
    case BCLog::LogFlags::I2P:
        return "i2p";
    case BCLog::LogFlags::IPC:
        return "ipc";
#ifdef DEBUG_LOCKCONTENTION
    case BCLog::LogFlags::LOCK:
        return "lock";
#endif
    case BCLog::LogFlags::UTIL:
        return "util";
    case BCLog::LogFlags::BLOCKSTORE:
        return "blockstorage";
    case BCLog::LogFlags::ALL:
        return "all";

    // Particld
    case BCLog::SMSG:
        return "smsg";
    case BCLog::POS:
        return "pos";
    case BCLog::HDWALLET:
        return "hdwallet";
    }
    assert(false);
}

static std::optional<BCLog::Level> GetLogLevel(const std::string& level_str)
{
    if (level_str == "trace") {
        return BCLog::Level::Trace;
    } else if (level_str == "debug") {
        return BCLog::Level::Debug;
    } else if (level_str == "info") {
        return BCLog::Level::Info;
    } else if (level_str == "warning") {
        return BCLog::Level::Warning;
    } else if (level_str == "error") {
        return BCLog::Level::Error;
    } else if (level_str == "none") {
        return BCLog::Level::None;
    } else {
        return std::nullopt;
    }
}

std::vector<LogCategory> BCLog::Logger::LogCategoriesList() const
{
    // Sort log categories by alphabetical order.
    std::array<CLogCategoryDesc, std::size(LogCategories)> categories;
    std::copy(std::begin(LogCategories), std::end(LogCategories), categories.begin());
    std::sort(categories.begin(), categories.end(), [](auto a, auto b) { return a.category < b.category; });

    std::vector<LogCategory> ret;
    for (const CLogCategoryDesc& category_desc : categories) {
        if (category_desc.flag == BCLog::NONE || category_desc.flag == BCLog::ALL) continue;
        LogCategory catActive;
        catActive.category = category_desc.category;
        catActive.active = WillLogCategory(category_desc.flag);
        ret.push_back(catActive);
    }
    return ret;
}

/** Log severity levels that can be selected by the user. */
static constexpr std::array<BCLog::Level, 3> LogLevelsList()
{
    return {BCLog::Level::Info, BCLog::Level::Debug, BCLog::Level::Trace};
}

std::string BCLog::Logger::LogLevelsString() const
{
    const auto& levels = LogLevelsList();
    return Join(std::vector<BCLog::Level>{levels.begin(), levels.end()}, ", ", [this](BCLog::Level level) { return LogLevelToStr(level); });
}

std::string BCLog::Logger::LogTimestampStr(const std::string& str)
{
    std::string strStamped;

    if (!m_log_timestamps)
        return str;

    if (m_started_new_line) {
        int64_t nTimeMicros = GetTimeMicros();
        strStamped = FormatISO8601DateTime(nTimeMicros/1000000);
        if (m_log_time_micros) {
            strStamped.pop_back();
            strStamped += strprintf(".%06dZ", nTimeMicros%1000000);
        }
        std::chrono::seconds mocktime = GetMockTime();
        if (mocktime > 0s) {
            strStamped += " (mocktime: " + FormatISO8601DateTime(count_seconds(mocktime)) + ")";
        }
        strStamped += ' ' + str;
    } else
        strStamped = str;

    return strStamped;
}

namespace BCLog {
    /** Belts and suspenders: make sure outgoing log messages don't contain
     * potentially suspicious characters, such as terminal control codes.
     *
     * This escapes control characters except newline ('\n') in C syntax.
     * It escapes instead of removes them to still allow for troubleshooting
     * issues where they accidentally end up in strings.
     */
    std::string LogEscapeMessage(const std::string& str) {
        std::string ret;
        for (char ch_in : str) {
            uint8_t ch = (uint8_t)ch_in;
            if ((ch >= 32 || ch == '\n') && ch != '\x7f') {
                ret += ch_in;
            } else {
                ret += strprintf("\\x%02x", ch);
            }
        }
        return ret;
    }
} // namespace BCLog

void BCLog::Logger::LogPrintStr(const std::string& str, const std::string& logging_function, const std::string& source_file, int source_line, BCLog::LogFlags category, BCLog::Level level)
{
    StdLockGuard scoped_lock(m_cs);
    std::string str_prefixed = LogEscapeMessage(str);

    if ((category != LogFlags::NONE || level != Level::None) && m_started_new_line) {
        std::string s{"["};

        if (category != LogFlags::NONE) {
            s += LogCategoryToStr(category);
        }

        if (category != LogFlags::NONE && level != Level::None) {
            // Only add separator if both flag and level are not NONE
            s += ":";
        }

        if (level != Level::None) {
            s += LogLevelToStr(level);
        }

        s += "] ";
        str_prefixed.insert(0, s);
    }

    if (m_log_sourcelocations && m_started_new_line) {
        str_prefixed.insert(0, "[" + RemovePrefix(source_file, "./") + ":" + ToString(source_line) + "] [" + logging_function + "] ");
    }

    if (m_log_threadnames && m_started_new_line) {
        const auto& threadname = util::ThreadGetInternalName();
        str_prefixed.insert(0, "[" + (threadname.empty() ? "unknown" : threadname) + "] ");
    }

    str_prefixed = LogTimestampStr(str_prefixed);

    m_started_new_line = !str.empty() && str[str.size()-1] == '\n';

    if (m_buffering) {
        // buffer if we haven't started logging yet
        m_msgs_before_open.push_back(str_prefixed);
        return;
    }

    if (m_print_to_console) {
        // print to console
        fwrite(str_prefixed.data(), 1, str_prefixed.size(), stdout);
        fflush(stdout);
    }
    for (const auto& cb : m_print_callbacks) {
        cb(str_prefixed);
    }
    if (m_print_to_file) {
        assert(m_fileout != nullptr);

        // reopen the log file, if requested
        if (m_reopen_file) {
            m_reopen_file = false;
            FILE* new_fileout = fsbridge::fopen(m_file_path, "a");
            if (new_fileout) {
                setbuf(new_fileout, nullptr); // unbuffered
                fclose(m_fileout);
                m_fileout = new_fileout;
            }
        }
        FileWriteStr(str_prefixed, m_fileout);
    }
}

void BCLog::Logger::ShrinkDebugFile()
{
    // Amount of debug.log to save at end when shrinking (must fit in memory)
    constexpr size_t RECENT_DEBUG_HISTORY_SIZE = 10 * 1000000;

    assert(!m_file_path.empty());

    // Scroll debug.log if it's getting too big
    FILE* file = fsbridge::fopen(m_file_path, "r");

    // Special files (e.g. device nodes) may not have a size.
    size_t log_size = 0;
    try {
        log_size = fs::file_size(m_file_path);
    } catch (const fs::filesystem_error&) {}

    // If debug.log file is more than 10% bigger the RECENT_DEBUG_HISTORY_SIZE
    // trim it down by saving only the last RECENT_DEBUG_HISTORY_SIZE bytes
    if (file && log_size > 11 * (RECENT_DEBUG_HISTORY_SIZE / 10))
    {
        // Restart the file with some of the end
        std::vector<char> vch(RECENT_DEBUG_HISTORY_SIZE, 0);
        if (fseek(file, -((long)vch.size()), SEEK_END)) {
            LogPrintf("Failed to shrink debug log file: fseek(...) failed\n");
            fclose(file);
            return;
        }
        int nBytes = fread(vch.data(), 1, vch.size(), file);
        fclose(file);

        file = fsbridge::fopen(m_file_path, "w");
        if (file)
        {
            fwrite(vch.data(), 1, nBytes, file);
            fclose(file);
        }
    }
    else if (file != nullptr)
        fclose(file);
}

bool BCLog::Logger::SetLogLevel(const std::string& level_str)
{
    const auto level = GetLogLevel(level_str);
    if (!level.has_value() || level.value() > MAX_USER_SETABLE_SEVERITY_LEVEL) return false;
    m_log_level = level.value();
    return true;
}

bool BCLog::Logger::SetCategoryLogLevel(const std::string& category_str, const std::string& level_str)
{
    BCLog::LogFlags flag;
    if (!GetLogCategory(flag, category_str)) return false;

    const auto level = GetLogLevel(level_str);
    if (!level.has_value() || level.value() > MAX_USER_SETABLE_SEVERITY_LEVEL) return false;

    StdLockGuard scoped_lock(m_cs);
    m_category_log_levels[flag] = level.value();
    return true;
}<|MERGE_RESOLUTION|>--- conflicted
+++ resolved
@@ -180,15 +180,11 @@
 #endif
     {BCLog::UTIL, "util"},
     {BCLog::BLOCKSTORE, "blockstorage"},
-<<<<<<< HEAD
-    {BCLog::HEADERSSYNC, "headerssync"},
 
     {BCLog::SMSG, "smsg"},
     {BCLog::POS, "pos"},
     {BCLog::HDWALLET, "hdwallet"},
 
-=======
->>>>>>> ea67232c
     {BCLog::ALL, "1"},
     {BCLog::ALL, "all"},
 };
