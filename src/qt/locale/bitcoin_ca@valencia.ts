<TS language="ca@valencia" version="2.1">
<context>
    <name>AddressBookPage</name>
    <message>
        <source>Right-click to edit address or label</source>
        <translation>Feu clic dret per a editar l'adreça o l'etiqueta</translation>
    </message>
    <message>
        <source>Create a new address</source>
        <translation>Crea una nova adreça</translation>
    </message>
    <message>
        <source>&amp;New</source>
        <translation>&amp;Nova</translation>
    </message>
    <message>
        <source>Copy the currently selected address to the system clipboard</source>
        <translation>Copia l'adreça seleccionada al porta-retalls del sistema</translation>
    </message>
    <message>
        <source>&amp;Copy</source>
        <translation>&amp;Copia</translation>
    </message>
    <message>
        <source>C&amp;lose</source>
        <translation>&amp;Tanca</translation>
    </message>
    <message>
        <source>Delete the currently selected address from the list</source>
        <translation>Elimina l'adreça sel·leccionada actualment de la llista</translation>
    </message>
    <message>
        <source>Enter address or label to search</source>
        <translation>Introduïu una adreça o una etiqueta per cercar</translation>
    </message>
    <message>
        <source>Export the data in the current tab to a file</source>
        <translation>Exporta les dades de la pestanya actual a un fitxer</translation>
    </message>
    <message>
        <source>&amp;Export</source>
        <translation>&amp;Exporta</translation>
    </message>
    <message>
        <source>&amp;Delete</source>
        <translation>&amp;Elimina</translation>
    </message>
    <message>
        <source>Choose the address to send coins to</source>
        <translation>Trieu una adreça on voleu enviar monedes</translation>
    </message>
    <message>
        <source>Choose the address to receive coins with</source>
        <translation>Trieu l'adreça on voleu rebre monedes</translation>
    </message>
    <message>
        <source>C&amp;hoose</source>
        <translation>T&amp;ria</translation>
    </message>
    <message>
        <source>Sending addresses</source>
        <translation>S'estan enviant les adreces</translation>
    </message>
    <message>
        <source>Receiving addresses</source>
        <translation>S'estan rebent les adreces</translation>
    </message>
    <message>
        <source>These are your Particl addresses for sending payments. Always check the amount and the receiving address before sending coins.</source>
        <translation>Estes són les vostres adreces de Particl per enviar els pagaments. Sempre reviseu l'import i l'adreça del destinatari abans de transferir monedes.</translation>
    </message>
    <message>
        <source>These are your Particl addresses for receiving payments. It is recommended to use a new receiving address for each transaction.</source>
        <translation>Estes són les vostres adreces Particl per rebre pagaments. Es recomana utilitzar una adreça nova de recepció per a cada transacció.</translation>
    </message>
    <message>
        <source>&amp;Copy Address</source>
        <translation>&amp;Copia l'adreça</translation>
    </message>
    <message>
        <source>Copy &amp;Label</source>
        <translation>Copia l'&amp;etiqueta</translation>
    </message>
    <message>
        <source>&amp;Edit</source>
        <translation>&amp;Edita</translation>
    </message>
    <message>
        <source>Export Address List</source>
        <translation>Exporta la llista d'adreces</translation>
    </message>
    <message>
        <source>Comma separated file (*.csv)</source>
        <translation>Fitxer de separació amb comes (*.csv)</translation>
    </message>
    <message>
        <source>Exporting Failed</source>
        <translation>L'exportació ha fallat</translation>
    </message>
    <message>
        <source>There was an error trying to save the address list to %1. Please try again.</source>
        <translation>S'ha produït un error en guardar la llista d'adreces a %1. Torneu-ho a provar.</translation>
    </message>
</context>
<context>
    <name>AddressTableModel</name>
    <message>
        <source>Label</source>
        <translation>Etiqueta</translation>
    </message>
    <message>
        <source>Address</source>
        <translation>Adreça</translation>
    </message>
    <message>
        <source>(no label)</source>
        <translation>(sense etiqueta)</translation>
    </message>
</context>
<context>
    <name>AskPassphraseDialog</name>
    <message>
        <source>Passphrase Dialog</source>
        <translation>Diàleg de contrasenya</translation>
    </message>
    <message>
        <source>Enter passphrase</source>
        <translation>Introduïu una contrasenya</translation>
    </message>
    <message>
        <source>New passphrase</source>
        <translation>Nova contrasenya</translation>
    </message>
    <message>
        <source>Repeat new passphrase</source>
        <translation>Repetiu la nova contrasenya</translation>
    </message>
    <message>
        <source>Enter the new passphrase to the wallet.&lt;br/&gt;Please use a passphrase of &lt;b&gt;ten or more random characters&lt;/b&gt;, or &lt;b&gt;eight or more words&lt;/b&gt;.</source>
        <translation>Introduïu la contrasenya nova al moneder.&lt;br/&gt;Utilitzeu una contrasenya de &lt;b&gt;deu o més caràcters aleatoris&lt;/b&gt;, o &lt;b&gt;vuit o més paraules&lt;/b&gt;.</translation>
    </message>
    <message>
        <source>Encrypt wallet</source>
        <translation>Encripta el moneder</translation>
    </message>
    <message>
        <source>This operation needs your wallet passphrase to unlock the wallet.</source>
        <translation>Esta operació requereix la contrasenya del moneder per a desbloquejar-lo.</translation>
    </message>
    <message>
        <source>Unlock wallet</source>
        <translation>Desbloqueja el moneder</translation>
    </message>
    <message>
        <source>This operation needs your wallet passphrase to decrypt the wallet.</source>
        <translation>Esta operació requereix la contrasenya del moneder per desencriptar-lo.</translation>
    </message>
    <message>
        <source>Decrypt wallet</source>
        <translation>Desencripta el moneder</translation>
    </message>
    <message>
        <source>Change passphrase</source>
        <translation>Canvia la contrasenya</translation>
    </message>
    <message>
        <source>Enter the old passphrase and new passphrase to the wallet.</source>
        <translation>Introduïu la contrasenya antiga i la contrasenya nova al moneder.</translation>
    </message>
    <message>
        <source>Confirm wallet encryption</source>
        <translation>Confirma l'encriptació del moneder</translation>
    </message>
    <message>
        <source>Warning: If you encrypt your wallet and lose your passphrase, you will &lt;b&gt;LOSE ALL OF YOUR BITCOINS&lt;/b&gt;!</source>
        <translation>Avís: si encripteu el vostre moneder i perdeu la contrasenya, &lt;b&gt;PERDREU TOTS ELS VOSTRES BITCOINS&lt;/b&gt;!</translation>
    </message>
    <message>
        <source>Are you sure you wish to encrypt your wallet?</source>
        <translation>Esteu segur que voleu encriptar el vostre moneder?</translation>
    </message>
    <message>
        <source>Wallet encrypted</source>
        <translation>Moneder encriptat</translation>
    </message>
    <message>
        <source>IMPORTANT: Any previous backups you have made of your wallet file should be replaced with the newly generated, encrypted wallet file. For security reasons, previous backups of the unencrypted wallet file will become useless as soon as you start using the new, encrypted wallet.</source>
        <translation>IMPORTANT: Tota copia de seguretat que hàgeu realitzat hauria de ser reemplaçada pel, recentment generat, fitxer encriptat del moneder.</translation>
    </message>
    <message>
        <source>Wallet encryption failed</source>
        <translation>L'encriptació del moneder ha fallat</translation>
    </message>
    <message>
        <source>Wallet encryption failed due to an internal error. Your wallet was not encrypted.</source>
        <translation>L'encriptació del moneder ha fallat per un error intern. El moneder no ha estat encriptat.</translation>
    </message>
    <message>
        <source>The supplied passphrases do not match.</source>
        <translation>La contrasenya introduïda no coincideix.</translation>
    </message>
    <message>
        <source>Wallet unlock failed</source>
        <translation>El desbloqueig del moneder ha fallat</translation>
    </message>
    <message>
        <source>The passphrase entered for the wallet decryption was incorrect.</source>
        <translation>La contrasenya introduïda per a desencriptar el moneder és incorrecta.</translation>
    </message>
    <message>
        <source>Wallet decryption failed</source>
        <translation>La desencriptació del moneder ha fallat</translation>
    </message>
    <message>
        <source>Wallet passphrase was successfully changed.</source>
        <translation>La contrasenya del moneder ha estat modificada correctament.</translation>
    </message>
    <message>
        <source>Warning: The Caps Lock key is on!</source>
        <translation>Avís: Les lletres majúscules estan activades!</translation>
    </message>
</context>
<context>
    <name>BanTableModel</name>
    </context>
<context>
    <name>BitcoinGUI</name>
    <message>
        <source>Sign &amp;message...</source>
        <translation>Signa el &amp;missatge...</translation>
    </message>
    <message>
        <source>Synchronizing with network...</source>
        <translation>S'està sincronitzant amb la xarxa ...</translation>
    </message>
    <message>
        <source>&amp;Overview</source>
        <translation>&amp;Panorama general</translation>
    </message>
    <message>
        <source>Node</source>
        <translation>Node</translation>
    </message>
    <message>
        <source>Show general overview of wallet</source>
        <translation>Mostra el panorama general del moneder</translation>
    </message>
    <message>
        <source>&amp;Transactions</source>
        <translation>&amp;Transaccions</translation>
    </message>
    <message>
        <source>Browse transaction history</source>
        <translation>Cerca a l'historial de transaccions</translation>
    </message>
    <message>
        <source>E&amp;xit</source>
        <translation>I&amp;x</translation>
    </message>
    <message>
        <source>Quit application</source>
        <translation>Ix de l'aplicació</translation>
    </message>
    <message>
        <source>About &amp;Qt</source>
        <translation>Quant a &amp;Qt</translation>
    </message>
    <message>
        <source>Show information about Qt</source>
        <translation>Mostra informació sobre Qt</translation>
    </message>
    <message>
        <source>&amp;Options...</source>
        <translation>&amp;Opcions...</translation>
    </message>
    <message>
        <source>&amp;Encrypt Wallet...</source>
        <translation>&amp;Encripta el moneder...</translation>
    </message>
    <message>
        <source>&amp;Backup Wallet...</source>
        <translation>&amp;Realitza una còpia de seguretat del moneder...</translation>
    </message>
    <message>
        <source>&amp;Change Passphrase...</source>
        <translation>&amp;Canvia la contrasenya...</translation>
    </message>
    <message>
        <source>&amp;Sending addresses...</source>
        <translation>Adreces d'e&amp;nviament...</translation>
    </message>
    <message>
        <source>&amp;Receiving addresses...</source>
        <translation>Adreces de &amp;recepció</translation>
    </message>
    <message>
        <source>Open &amp;URI...</source>
        <translation>Obri un &amp;URI...</translation>
    </message>
    <message>
        <source>Reindexing blocks on disk...</source>
        <translation>S'estan reindexant els blocs al disc...</translation>
    </message>
    <message>
        <source>Send coins to a Particl address</source>
        <translation>Envia monedes a una adreça Particl</translation>
    </message>
    <message>
        <source>Backup wallet to another location</source>
        <translation>Realitza una còpia de seguretat del moneder a una altra ubicació</translation>
    </message>
    <message>
        <source>Change the passphrase used for wallet encryption</source>
        <translation>Canvia la contrasenya d'encriptació del moneder</translation>
    </message>
    <message>
        <source>&amp;Debug window</source>
        <translation>&amp;Finestra de depuració</translation>
    </message>
    <message>
        <source>Open debugging and diagnostic console</source>
        <translation>Obri la consola de diagnòstic i depuració</translation>
    </message>
    <message>
        <source>&amp;Verify message...</source>
        <translation>&amp;Verifica el missatge...</translation>
    </message>
    <message>
        <source>Particl</source>
        <translation>Particl</translation>
    </message>
    <message>
        <source>Wallet</source>
        <translation>Moneder</translation>
    </message>
    <message>
        <source>&amp;Send</source>
        <translation>&amp;Envia</translation>
    </message>
    <message>
        <source>&amp;Receive</source>
        <translation>&amp;Rep</translation>
    </message>
    <message>
        <source>&amp;Show / Hide</source>
        <translation>&amp;Mostra / Amaga</translation>
    </message>
    <message>
        <source>Show or hide the main Window</source>
        <translation>Mostra o amaga la finestra principal</translation>
    </message>
    <message>
        <source>Encrypt the private keys that belong to your wallet</source>
        <translation>Encripta les claus privades pertanyents al moneder</translation>
    </message>
    <message>
        <source>Sign messages with your Particl addresses to prove you own them</source>
        <translation>Signa el missatges amb la seua adreça de Particl per provar que les poseeixes</translation>
    </message>
    <message>
        <source>Verify messages to ensure they were signed with specified Particl addresses</source>
        <translation>Verifiqueu els missatges per assegurar-vos que han estat signats amb una adreça Particl específica.</translation>
    </message>
    <message>
        <source>&amp;File</source>
        <translation>&amp;Fitxer</translation>
    </message>
    <message>
        <source>&amp;Settings</source>
        <translation>&amp;Configuració</translation>
    </message>
    <message>
        <source>&amp;Help</source>
        <translation>&amp;Ajuda</translation>
    </message>
    <message>
        <source>Tabs toolbar</source>
        <translation>Barra d'eines de les pestanyes</translation>
    </message>
    <message>
        <source>Request payments (generates QR codes and bitcoin: URIs)</source>
        <translation>Sol·licita pagaments (genera codis QR i bitcoin: URI)</translation>
    </message>
    <message>
        <source>Show the list of used sending addresses and labels</source>
        <translation>Mostra la llista d'adreces d'enviament i etiquetes utilitzades</translation>
    </message>
    <message>
        <source>Show the list of used receiving addresses and labels</source>
        <translation>Mostra la llista d'adreces de recepció i etiquetes utilitzades</translation>
    </message>
    <message>
        <source>Open a bitcoin: URI or payment request</source>
        <translation>Obri una bitcoin: sol·licitud d'URI o pagament</translation>
    </message>
    <message>
        <source>&amp;Command-line options</source>
        <translation>Opcions de la &amp;línia d'ordes</translation>
    </message>
    <message>
        <source>%1 behind</source>
        <translation>%1 darrere</translation>
    </message>
    <message>
        <source>Last received block was generated %1 ago.</source>
        <translation>El darrer bloc rebut ha estat generat fa %1.</translation>
    </message>
    <message>
        <source>Transactions after this will not yet be visible.</source>
        <translation>Les transaccions a partir d'això no seran visibles.</translation>
    </message>
    <message>
        <source>Error</source>
        <translation>Error</translation>
    </message>
    <message>
        <source>Warning</source>
        <translation>Avís</translation>
    </message>
    <message>
        <source>Information</source>
        <translation>Informació</translation>
    </message>
    <message>
        <source>Up to date</source>
        <translation>Al dia</translation>
    </message>
    <message>
        <source>Catching up...</source>
        <translation>S'està posant al dia ...</translation>
    </message>
    <message>
        <source>Date: %1
</source>
        <translation>Data: %1
</translation>
    </message>
    <message>
        <source>Amount: %1
</source>
        <translation>Import: %1
</translation>
    </message>
    <message>
        <source>Type: %1
</source>
        <translation>Tipus: %1
</translation>
    </message>
    <message>
        <source>Label: %1
</source>
        <translation>Etiqueta: %1
</translation>
    </message>
    <message>
        <source>Address: %1
</source>
        <translation>Adreça: %1
</translation>
    </message>
    <message>
        <source>Sent transaction</source>
        <translation>Transacció enviada</translation>
    </message>
    <message>
        <source>Incoming transaction</source>
        <translation>Transacció entrant</translation>
    </message>
    <message>
        <source>Wallet is &lt;b&gt;encrypted&lt;/b&gt; and currently &lt;b&gt;unlocked&lt;/b&gt;</source>
        <translation>El moneder està &lt;b&gt;encriptat&lt;/b&gt; i actualment &lt;b&gt;desbloquejat&lt;/b&gt;</translation>
    </message>
    <message>
        <source>Wallet is &lt;b&gt;encrypted&lt;/b&gt; and currently &lt;b&gt;locked&lt;/b&gt;</source>
        <translation>El moneder està &lt;b&gt;encriptat&lt;/b&gt; i actualment &lt;b&gt;bloquejat&lt;/b&gt;</translation>
    </message>
    <message>
        <source>A fatal error occurred. Bitcoin can no longer continue safely and will quit.</source>
        <translation>Ha tingut lloc un error fatal. Bitcoin no pot continuar executant-se de manera segura i es tancará.</translation>
    </message>
</context>
<context>
    <name>CoinControlDialog</name>
    <message>
        <source>Coin Selection</source>
        <translation>Selecció de moneda</translation>
    </message>
    <message>
        <source>Quantity:</source>
        <translation>Quantitat:</translation>
    </message>
    <message>
        <source>Bytes:</source>
        <translation>Bytes:</translation>
    </message>
    <message>
        <source>Amount:</source>
        <translation>Import:</translation>
    </message>
    <message>
        <source>Fee:</source>
        <translation>Comissió</translation>
    </message>
    <message>
        <source>Dust:</source>
        <translation>Polsim:</translation>
    </message>
    <message>
        <source>After Fee:</source>
        <translation>Comissió posterior:</translation>
    </message>
    <message>
        <source>Change:</source>
        <translation>Canvi:</translation>
    </message>
    <message>
        <source>(un)select all</source>
        <translation>(des)selecciona-ho tot</translation>
    </message>
    <message>
        <source>Tree mode</source>
        <translation>Mode arbre</translation>
    </message>
    <message>
        <source>List mode</source>
        <translation>Mode llista</translation>
    </message>
    <message>
        <source>Amount</source>
        <translation>Import</translation>
    </message>
    <message>
        <source>Received with label</source>
        <translation>Rebut amb l'etiqueta</translation>
    </message>
    <message>
        <source>Received with address</source>
        <translation>Rebut amb l'adreça</translation>
    </message>
    <message>
        <source>Date</source>
        <translation>Data</translation>
    </message>
    <message>
        <source>Confirmations</source>
        <translation>Confirmacions</translation>
    </message>
    <message>
        <source>Confirmed</source>
        <translation>Confirmat</translation>
    </message>
    <message>
        <source>Copy address</source>
        <translation>Copiar adreça </translation>
    </message>
    <message>
        <source>Copy label</source>
        <translation>Copiar etiqueta</translation>
    </message>
    <message>
        <source>Copy amount</source>
        <translation>Copia l'import</translation>
    </message>
    <message>
        <source>Copy transaction ID</source>
        <translation>Copiar ID de transacció</translation>
    </message>
    <message>
        <source>Lock unspent</source>
        <translation>Bloqueja sense gastar</translation>
    </message>
    <message>
        <source>Unlock unspent</source>
        <translation>Desbloqueja sense gastar</translation>
    </message>
    <message>
        <source>Copy quantity</source>
        <translation>Copia la quantitat</translation>
    </message>
    <message>
        <source>Copy fee</source>
        <translation>Copia la comissió</translation>
    </message>
    <message>
        <source>Copy after fee</source>
        <translation>Copia la comissió posterior</translation>
    </message>
    <message>
        <source>Copy bytes</source>
        <translation>Copia els bytes</translation>
    </message>
    <message>
        <source>Copy dust</source>
        <translation>Copia el polsim</translation>
    </message>
    <message>
        <source>Copy change</source>
        <translation>Copia el canvi</translation>
    </message>
    <message>
        <source>(%1 locked)</source>
        <translation>(%1 bloquejada)</translation>
    </message>
    <message>
        <source>yes</source>
        <translation>sí</translation>
    </message>
    <message>
        <source>no</source>
        <translation>no</translation>
    </message>
    <message>
        <source>Can vary +/- %1 satoshi(s) per input.</source>
        <translation>Pot variar +/- %1 satoshi(s) per entrada.</translation>
    </message>
    <message>
        <source>(no label)</source>
        <translation>(sense etiqueta)</translation>
    </message>
    <message>
        <source>change from %1 (%2)</source>
        <translation>canvia de %1 (%2)</translation>
    </message>
    <message>
        <source>(change)</source>
        <translation>(canvia)</translation>
    </message>
</context>
<context>
    <name>EditAddressDialog</name>
    <message>
        <source>Edit Address</source>
        <translation>Edita l'adreça</translation>
    </message>
    <message>
        <source>&amp;Label</source>
        <translation>&amp;Etiqueta</translation>
    </message>
    <message>
        <source>The label associated with this address list entry</source>
        <translation>L'etiqueta associada amb esta entrada de llista d'adreces</translation>
    </message>
    <message>
        <source>The address associated with this address list entry. This can only be modified for sending addresses.</source>
        <translation>L'adreça associada amb esta entrada de llista d'adreces. Només es pot modificar per a les adreces d'enviament.</translation>
    </message>
    <message>
        <source>&amp;Address</source>
        <translation>&amp;Adreça</translation>
    </message>
    <message>
        <source>New sending address</source>
        <translation>Nova adreça d'enviament</translation>
    </message>
    <message>
        <source>Edit receiving address</source>
        <translation>Edita les adreces de recepció</translation>
    </message>
    <message>
        <source>Edit sending address</source>
        <translation>Edita les adreces d'enviament</translation>
    </message>
    <message>
        <source>The entered address "%1" is not a valid Particl address.</source>
        <translation>L'adreça introduïda «%1» no és una adreça de Particl vàlida.</translation>
    </message>
    <message>
        <source>Could not unlock wallet.</source>
        <translation>No s'ha pogut desbloquejar el moneder.</translation>
    </message>
    <message>
        <source>New key generation failed.</source>
        <translation>Ha fallat la generació d'una nova clau.</translation>
    </message>
</context>
<context>
    <name>FreespaceChecker</name>
    <message>
        <source>A new data directory will be created.</source>
        <translation>Es crearà un nou directori de dades.</translation>
    </message>
    <message>
        <source>name</source>
        <translation>nom</translation>
    </message>
    <message>
        <source>Directory already exists. Add %1 if you intend to create a new directory here.</source>
        <translation>El directori ja existeix. Afig %1 si vols crear un nou directori en esta ubicació.</translation>
    </message>
    <message>
        <source>Path already exists, and is not a directory.</source>
        <translation>El camí ja existeix i no és cap directori.</translation>
    </message>
    <message>
        <source>Cannot create data directory here.</source>
        <translation>No es pot crear el directori de dades ací.</translation>
    </message>
</context>
<context>
    <name>HelpMessageDialog</name>
    <message>
        <source>version</source>
        <translation>versió</translation>
    </message>
    <message>
        <source>(%1-bit)</source>
        <translation>(%1-bit)</translation>
    </message>
    <message>
        <source>Command-line options</source>
        <translation>Opcions de línia d'ordes</translation>
    </message>
</context>
<context>
    <name>Intro</name>
    <message>
        <source>Welcome</source>
        <translation>Vos donem la benviguda</translation>
    </message>
    <message>
        <source>Use the default data directory</source>
        <translation>Utilitza el directori de dades per defecte</translation>
    </message>
    <message>
        <source>Use a custom data directory:</source>
        <translation>Utilitza un directori de dades personalitzat:</translation>
    </message>
    <message>
        <source>Bitcoin</source>
        <translation>Bitcoin</translation>
    </message>
    <message>
        <source>Error: Specified data directory "%1" cannot be created.</source>
        <translation>Error: el directori de dades «%1» especificat no pot ser creat.</translation>
    </message>
    <message>
        <source>Error</source>
        <translation>Error</translation>
    </message>
    </context>
<context>
    <name>ModalOverlay</name>
    <message>
        <source>Form</source>
        <translation>Formulari</translation>
    </message>
    <message>
        <source>Last block time</source>
        <translation>Últim temps de bloc</translation>
    </message>
    <message>
        <source>Hide</source>
        <translation>Amaga</translation>
    </message>
    </context>
<context>
    <name>OpenURIDialog</name>
    <message>
        <source>Open URI</source>
        <translation>Obri un URI</translation>
    </message>
    <message>
        <source>Open payment request from URI or file</source>
        <translation>Obri una sol·licitud de pagament des d'un URI o un fitxer</translation>
    </message>
    <message>
        <source>URI:</source>
        <translation>URI:</translation>
    </message>
    <message>
        <source>Select payment request file</source>
        <translation>Selecciona un fitxer de sol·licitud de pagament</translation>
    </message>
    <message>
        <source>Select payment request file to open</source>
        <translation>Selecciona el fitxer de sol·licitud de pagament per obrir</translation>
    </message>
</context>
<context>
    <name>OptionsDialog</name>
    <message>
        <source>Options</source>
        <translation>Opcions</translation>
    </message>
    <message>
        <source>&amp;Main</source>
        <translation>&amp;Principal</translation>
    </message>
    <message>
        <source>Size of &amp;database cache</source>
        <translation>Mida de la memòria cau de la base de &amp;dades</translation>
    </message>
    <message>
        <source>MB</source>
        <translation>MB</translation>
    </message>
    <message>
        <source>Number of script &amp;verification threads</source>
        <translation>Nombre de fils de &amp;verificació d'scripts</translation>
    </message>
    <message>
        <source>IP address of the proxy (e.g. IPv4: 127.0.0.1 / IPv6: ::1)</source>
        <translation>Adreça IP del proxy (p. ex. IPv4: 127.0.0.1 / IPv6: ::1)</translation>
    </message>
    <message>
        <source>Minimize instead of exit the application when the window is closed. When this option is enabled, the application will be closed only after selecting Exit in the menu.</source>
        <translation>Minimitza en comptes d'eixir de l'aplicació quan la finestra es tanca. Quan s'habilita esta opció l'aplicació es tancara només quan se selecciona Ix del menú. </translation>
    </message>
    <message>
        <source>Third party URLs (e.g. a block explorer) that appear in the transactions tab as context menu items. %s in the URL is replaced by transaction hash. Multiple URLs are separated by vertical bar |.</source>
        <translation>URL de terceres parts (p. ex. explorador de blocs) que apareix en la pestanya de transaccions com elements del menú contextual. %s en l'URL es reemplaçat pel resum de la transacció. Diferents URL estan separades per una barra vertical |.</translation>
    </message>
    <message>
        <source>Active command-line options that override above options:</source>
        <translation>Opcions de línies d'orde active que sobreescriuen les opcions de dalt:</translation>
    </message>
    <message>
        <source>Reset all client options to default.</source>
        <translation>Reestableix totes les opcions del client.</translation>
    </message>
    <message>
        <source>&amp;Reset Options</source>
        <translation>&amp;Reestableix les opcions</translation>
    </message>
    <message>
        <source>&amp;Network</source>
        <translation>&amp;Xarxa</translation>
    </message>
    <message>
        <source>(0 = auto, &lt;0 = leave that many cores free)</source>
        <translation>(0 = auto, &lt;0 = deixa tants nuclis lliures)</translation>
    </message>
    <message>
        <source>W&amp;allet</source>
        <translation>&amp;Moneder</translation>
    </message>
    <message>
        <source>Expert</source>
        <translation>Expert</translation>
    </message>
    <message>
        <source>Enable coin &amp;control features</source>
        <translation>Activa les funcions de &amp;control de les monedes</translation>
    </message>
    <message>
        <source>If you disable the spending of unconfirmed change, the change from a transaction cannot be used until that transaction has at least one confirmation. This also affects how your balance is computed.</source>
        <translation>Si inhabiliteu la despesa d'un canvi sense confirmar, el canvi d'una transacció no pot ser utilitzat fins que la transacció no tinga com a mínim una confirmació. Això també afecta com es calcula el vostre balanç.</translation>
    </message>
    <message>
        <source>&amp;Spend unconfirmed change</source>
        <translation>&amp;Gasta el canvi sense confirmar</translation>
    </message>
    <message>
        <source>Automatically open the Particl client port on the router. This only works when your router supports UPnP and it is enabled.</source>
        <translation>Obri el port del client de Particl al router de forma automàtica. Això només funciona quan el router implementa UPnP i l'opció està activada.</translation>
    </message>
    <message>
        <source>Map port using &amp;UPnP</source>
        <translation>Port obert amb &amp;UPnP</translation>
    </message>
    <message>
        <source>Connect to the Particl network through a SOCKS5 proxy.</source>
        <translation>Connecta a la xarxa Particl a través d'un proxy SOCKS5.</translation>
    </message>
    <message>
        <source>&amp;Connect through SOCKS5 proxy (default proxy):</source>
        <translation>&amp;Connecta a través d'un proxy SOCKS5 (proxy per defecte):</translation>
    </message>
    <message>
        <source>Proxy &amp;IP:</source>
        <translation>&amp;IP del proxy:</translation>
    </message>
    <message>
        <source>&amp;Port:</source>
        <translation>&amp;Port:</translation>
    </message>
    <message>
        <source>Port of the proxy (e.g. 9050)</source>
        <translation>Port del proxy (per exemple 9050)</translation>
    </message>
    <message>
        <source>&amp;Window</source>
        <translation>&amp;Finestra</translation>
    </message>
    <message>
        <source>Show only a tray icon after minimizing the window.</source>
        <translation>Mostra només la icona de la barra en minimitzar la finestra.</translation>
    </message>
    <message>
        <source>&amp;Minimize to the tray instead of the taskbar</source>
        <translation>&amp;Minimitza a la barra d'aplicacions en comptes de la barra de tasques</translation>
    </message>
    <message>
        <source>M&amp;inimize on close</source>
        <translation>M&amp;inimitza en tancar</translation>
    </message>
    <message>
        <source>&amp;Display</source>
        <translation>&amp;Pantalla</translation>
    </message>
    <message>
        <source>User Interface &amp;language:</source>
        <translation>&amp;Llengua de la interfície d'usuari:</translation>
    </message>
    <message>
        <source>&amp;Unit to show amounts in:</source>
        <translation>&amp;Unitats per mostrar els imports en:</translation>
    </message>
    <message>
        <source>Choose the default subdivision unit to show in the interface and when sending coins.</source>
        <translation>Selecciona la unitat de subdivisió per defecte per mostrar en la interfície quan s'envien monedes.</translation>
    </message>
    <message>
        <source>Whether to show coin control features or not.</source>
        <translation>Si voleu mostrar les funcions de control de monedes o no.</translation>
    </message>
    <message>
        <source>&amp;OK</source>
        <translation>&amp;D'acord</translation>
    </message>
    <message>
        <source>&amp;Cancel</source>
        <translation>&amp;Cancel·la</translation>
    </message>
    <message>
        <source>default</source>
        <translation>Per defecte</translation>
    </message>
    <message>
        <source>none</source>
        <translation>cap</translation>
    </message>
    <message>
        <source>Confirm options reset</source>
        <translation>Confirmeu el reestabliment de les opcions</translation>
    </message>
    <message>
        <source>Client restart required to activate changes.</source>
        <translation>Cal reiniciar el client per activar els canvis.</translation>
    </message>
    <message>
        <source>Client will be shut down. Do you want to proceed?</source>
        <translation>Es pararà el client. Voleu procedir?</translation>
    </message>
    <message>
        <source>Error</source>
        <translation>Error</translation>
    </message>
    <message>
        <source>This change would require a client restart.</source>
        <translation>Amb este canvi cal un reinici del client.</translation>
    </message>
    <message>
        <source>The supplied proxy address is invalid.</source>
        <translation>L'adreça proxy introduïda és invalida.</translation>
    </message>
</context>
<context>
    <name>OverviewPage</name>
    <message>
        <source>Form</source>
        <translation>Formulari</translation>
    </message>
    <message>
        <source>The displayed information may be out of date. Your wallet automatically synchronizes with the Particl network after a connection is established, but this process has not completed yet.</source>
        <translation>La informació mostrada pot no estar al día. El teu moneder es sincronitza automàticament amb la xarxa Particl un cop s'ha establit connexió, però este proces no s'ha completat encara.</translation>
    </message>
    <message>
        <source>Watch-only:</source>
        <translation>Només lectura:</translation>
    </message>
    <message>
        <source>Available:</source>
        <translation>Disponible:</translation>
    </message>
    <message>
        <source>Your current spendable balance</source>
        <translation>El balanç que podeu gastar actualment</translation>
    </message>
    <message>
        <source>Pending:</source>
        <translation>Pendent:</translation>
    </message>
    <message>
        <source>Total of transactions that have yet to be confirmed, and do not yet count toward the spendable balance</source>
        <translation>Total de transaccions que encara han de confirmar-se i que encara no compten en el balanç que es pot gastar</translation>
    </message>
    <message>
        <source>Immature:</source>
        <translation>Immadur:</translation>
    </message>
    <message>
        <source>Mined balance that has not yet matured</source>
        <translation>Balanç minat que encara no ha madurat</translation>
    </message>
    <message>
        <source>Balances</source>
        <translation>Balances</translation>
    </message>
    <message>
        <source>Total:</source>
        <translation>Total:</translation>
    </message>
    <message>
        <source>Your current total balance</source>
        <translation>El balanç total actual</translation>
    </message>
    <message>
        <source>Your current balance in watch-only addresses</source>
        <translation>El vostre balanç actual en adreces de només lectura</translation>
    </message>
    <message>
        <source>Spendable:</source>
        <translation>Que es pot gastar:</translation>
    </message>
    <message>
        <source>Recent transactions</source>
        <translation>Transaccions recents</translation>
    </message>
    <message>
        <source>Unconfirmed transactions to watch-only addresses</source>
        <translation>Transaccions sense confirmar a adreces de només lectura</translation>
    </message>
    <message>
        <source>Mined balance in watch-only addresses that has not yet matured</source>
        <translation>Balanç minat en adreces de només lectura que encara no ha madurat</translation>
    </message>
    <message>
        <source>Current total balance in watch-only addresses</source>
        <translation>Balanç total actual en adreces de només lectura</translation>
    </message>
</context>
<context>
    <name>PaymentServer</name>
    <message>
        <source>Payment request error</source>
        <translation>Error en la sol·licitud de pagament</translation>
    </message>
    <message>
        <source>Cannot start bitcoin: click-to-pay handler</source>
        <translation>No es pot iniciar bitcoin: gestor clica-per-pagar</translation>
    </message>
    <message>
        <source>URI handling</source>
        <translation>Gestió d'URI</translation>
    </message>
    <message>
        <source>Payment request fetch URL is invalid: %1</source>
        <translation>L'URL de recuperació de la sol·licitud de pagament no és vàlida: %1</translation>
    </message>
    <message>
        <source>Invalid payment address %1</source>
        <translation>Adreça de pagament no vàlida %1</translation>
    </message>
    <message>
        <source>URI cannot be parsed! This can be caused by an invalid Particl address or malformed URI parameters.</source>
        <translation>L'URI no pot ser analitzat! Això pot ser a causa d'una adreça de Particl no vàlida o per paràmetres URI amb mal format.</translation>
    </message>
    <message>
        <source>Payment request file handling</source>
        <translation>Gestió de fitxers de les sol·licituds de pagament</translation>
    </message>
    <message>
        <source>Payment request file cannot be read! This can be caused by an invalid payment request file.</source>
        <translation>No es pot llegir el fitxer de la sol·licitud de pagament. Això pot ser causat per un fitxer de sol·licitud de pagament no vàlid.</translation>
    </message>
    <message>
        <source>Payment request rejected</source>
        <translation>La sol·licitud de pagament s'ha rebutjat</translation>
    </message>
    <message>
        <source>Payment request network doesn't match client network.</source>
        <translation>La xarxa de la sol·licitud de pagament no coincideix amb la xarxa del client.</translation>
    </message>
    <message>
        <source>Payment request expired.</source>
        <translation>La sol·licitud de pagament ha vençut.</translation>
    </message>
    <message>
        <source>Payment request is not initialized.</source>
        <translation>La sol·licitud de pagament no està inicialitzada.</translation>
    </message>
    <message>
        <source>Unverified payment requests to custom payment scripts are unsupported.</source>
        <translation>No s'accepten sol·licituds de pagament no verificades a scripts de pagament personalitzats.</translation>
    </message>
    <message>
        <source>Invalid payment request.</source>
        <translation>Sol·licitud de pagament no vàlida.</translation>
    </message>
    <message>
        <source>Requested payment amount of %1 is too small (considered dust).</source>
        <translation>L'import de pagament sol·licitat %1 és massa petit (es considera polsim).</translation>
    </message>
    <message>
        <source>Refund from %1</source>
        <translation>Reemborsament de %1</translation>
    </message>
    <message>
        <source>Payment request %1 is too large (%2 bytes, allowed %3 bytes).</source>
        <translation>La sol·licitud de pagament %1 és massa gran (%2 bytes, permés %3 bytes).</translation>
    </message>
    <message>
        <source>Error communicating with %1: %2</source>
        <translation>Error en comunicar amb %1: %2</translation>
    </message>
    <message>
        <source>Payment request cannot be parsed!</source>
        <translation>No es pot analitzar la sol·licitud de pagament!</translation>
    </message>
    <message>
        <source>Bad response from server %1</source>
        <translation>Mala resposta del servidor %1</translation>
    </message>
    <message>
        <source>Network request error</source>
        <translation>Error en la sol·licitud de xarxa</translation>
    </message>
    <message>
        <source>Payment acknowledged</source>
        <translation>Pagament reconegut</translation>
    </message>
</context>
<context>
    <name>PeerTableModel</name>
    <message>
        <source>User Agent</source>
        <translation>Agent d'usuari</translation>
    </message>
    <message>
        <source>Node/Service</source>
        <translation>Node/Servei</translation>
    </message>
    <message>
        <source>Sent</source>
        <translation>Enviat</translation>
    </message>
    <message>
        <source>Received</source>
        <translation>Rebut</translation>
    </message>
</context>
<context>
    <name>QObject</name>
    <message>
        <source>Amount</source>
        <translation>Import</translation>
    </message>
    <message>
        <source>Enter a Particl address (e.g. %1)</source>
        <translation>Introduïu una adreça de Particl (p. ex. %1)</translation>
    </message>
    <message>
        <source>%1 d</source>
        <translation>%1 d</translation>
    </message>
    <message>
        <source>%1 h</source>
        <translation>%1 h</translation>
    </message>
    <message>
        <source>%1 m</source>
        <translation>%1 m</translation>
    </message>
    <message>
        <source>%1 s</source>
        <translation>%1 s</translation>
    </message>
    <message>
        <source>None</source>
        <translation>Cap</translation>
    </message>
    <message>
        <source>N/A</source>
        <translation>N/A</translation>
    </message>
    <message>
        <source>%1 ms</source>
        <translation>%1 ms</translation>
    </message>
    <message>
        <source>%1 and %2</source>
        <translation>%1 i %2</translation>
    </message>
    <message>
        <source>%1 B</source>
        <translation>%1 B</translation>
    </message>
    <message>
        <source>%1 KB</source>
        <translation>%1 KB</translation>
    </message>
    <message>
        <source>%1 MB</source>
        <translation>%1 MB</translation>
    </message>
    <message>
        <source>%1 GB</source>
        <translation>%1 GB</translation>
    </message>
    <message>
        <source>unknown</source>
        <translation>desconegut</translation>
    </message>
</context>
<context>
    <name>QObject::QObject</name>
    <message>
        <source>Error: Specified data directory "%1" does not exist.</source>
        <translation>Error: El directori de dades especificat «%1» no existeix.</translation>
    </message>
    </context>
<context>
    <name>QRImageWidget</name>
    <message>
        <source>&amp;Save Image...</source>
        <translation>&amp;Guarda la imatge...</translation>
    </message>
    <message>
        <source>&amp;Copy Image</source>
        <translation>&amp;Copia la imatge</translation>
    </message>
    <message>
        <source>Save QR Code</source>
        <translation>Guarda el codi QR</translation>
    </message>
    <message>
        <source>PNG Image (*.png)</source>
        <translation>Imatge PNG (*.png)</translation>
    </message>
</context>
<context>
    <name>RPCConsole</name>
    <message>
        <source>N/A</source>
        <translation>N/A</translation>
    </message>
    <message>
        <source>Client version</source>
        <translation>Versió del client</translation>
    </message>
    <message>
        <source>&amp;Information</source>
        <translation>&amp;Informació</translation>
    </message>
    <message>
        <source>Debug window</source>
        <translation>Finestra de depuració</translation>
    </message>
    <message>
        <source>General</source>
        <translation>General</translation>
    </message>
    <message>
        <source>Using BerkeleyDB version</source>
        <translation>Utilitzant BerkeleyDB versió</translation>
    </message>
    <message>
        <source>Startup time</source>
        <translation>&amp;Temps d'inici</translation>
    </message>
    <message>
        <source>Network</source>
        <translation>Xarxa</translation>
    </message>
    <message>
        <source>Name</source>
        <translation>Nom</translation>
    </message>
    <message>
        <source>Number of connections</source>
        <translation>Nombre de connexions</translation>
    </message>
    <message>
        <source>Block chain</source>
        <translation>Cadena de blocs</translation>
    </message>
    <message>
        <source>Current number of blocks</source>
        <translation>Nombre de blocs actuals</translation>
    </message>
    <message>
        <source>Received</source>
        <translation>Rebut</translation>
    </message>
    <message>
        <source>Sent</source>
        <translation>Enviat</translation>
    </message>
    <message>
        <source>&amp;Peers</source>
        <translation>&amp;Iguals</translation>
    </message>
    <message>
        <source>Select a peer to view detailed information.</source>
        <translation>Seleccioneu un igual per mostrar informació detallada.</translation>
    </message>
    <message>
        <source>Direction</source>
        <translation>Direcció</translation>
    </message>
    <message>
        <source>Version</source>
        <translation>Versió</translation>
    </message>
    <message>
        <source>User Agent</source>
        <translation>Agent d'usuari</translation>
    </message>
    <message>
        <source>Services</source>
        <translation>Serveis</translation>
    </message>
    <message>
        <source>Ban Score</source>
        <translation>Puntuació de bandeig</translation>
    </message>
    <message>
        <source>Connection Time</source>
        <translation>Temps de connexió</translation>
    </message>
    <message>
        <source>Last Send</source>
        <translation>Darrer enviament</translation>
    </message>
    <message>
        <source>Last Receive</source>
        <translation>Darrera recepció</translation>
    </message>
    <message>
        <source>Ping Time</source>
        <translation>Temps de ping</translation>
    </message>
    <message>
        <source>Time Offset</source>
        <translation>Diferència horària</translation>
    </message>
    <message>
        <source>Last block time</source>
        <translation>Últim temps de bloc</translation>
    </message>
    <message>
        <source>&amp;Open</source>
        <translation>&amp;Obri</translation>
    </message>
    <message>
        <source>&amp;Console</source>
        <translation>&amp;Consola</translation>
    </message>
    <message>
        <source>&amp;Network Traffic</source>
        <translation>Trà&amp;nsit de la xarxa</translation>
    </message>
    <message>
        <source>Totals</source>
        <translation>Totals</translation>
    </message>
    <message>
        <source>In:</source>
        <translation>Dins:</translation>
    </message>
    <message>
        <source>Out:</source>
        <translation>Fora:</translation>
    </message>
    <message>
        <source>Debug log file</source>
        <translation>Fitxer de registre de depuració</translation>
    </message>
    <message>
        <source>Clear console</source>
        <translation>Neteja la consola</translation>
    </message>
    <message>
        <source>via %1</source>
        <translation>a través de %1</translation>
    </message>
    <message>
        <source>never</source>
        <translation>mai</translation>
    </message>
    <message>
        <source>Inbound</source>
        <translation>Entrant</translation>
    </message>
    <message>
        <source>Outbound</source>
        <translation>Eixint</translation>
    </message>
    <message>
        <source>Yes</source>
        <translation>Sí</translation>
    </message>
    <message>
        <source>No</source>
        <translation>No</translation>
    </message>
    <message>
        <source>Unknown</source>
        <translation>Desconegut</translation>
    </message>
</context>
<context>
    <name>ReceiveCoinsDialog</name>
    <message>
        <source>&amp;Amount:</source>
        <translation>Im&amp;port:</translation>
    </message>
    <message>
        <source>&amp;Label:</source>
        <translation>&amp;Etiqueta:</translation>
    </message>
    <message>
        <source>&amp;Message:</source>
        <translation>&amp;Missatge:</translation>
    </message>
    <message>
        <source>An optional message to attach to the payment request, which will be displayed when the request is opened. Note: The message will not be sent with the payment over the Particl network.</source>
        <translation>Un missatge opcional que s'adjuntarà a la sol·licitud de pagament, que es mostrarà quan s'òbriga la sol·licitud. Nota: El missatge no s'enviarà amb el pagament per la xarxa Particl.</translation>
    </message>
    <message>
        <source>An optional label to associate with the new receiving address.</source>
        <translation>Una etiqueta opcional que s'associarà amb la nova adreça receptora.</translation>
    </message>
    <message>
        <source>Use this form to request payments. All fields are &lt;b&gt;optional&lt;/b&gt;.</source>
        <translation>Utilitzeu este formulari per sol·licitar pagaments. Tots els camps són &lt;b&gt;opcionals&lt;/b&gt;.</translation>
    </message>
    <message>
        <source>An optional amount to request. Leave this empty or zero to not request a specific amount.</source>
        <translation>Un import opcional per sol·licitar. Deixeu-ho en blanc o zero per no sol·licitar cap import específic.</translation>
    </message>
    <message>
        <source>Clear all fields of the form.</source>
        <translation>Netejar tots els camps del formulari.</translation>
    </message>
    <message>
        <source>Clear</source>
        <translation>Neteja</translation>
    </message>
    <message>
        <source>Requested payments history</source>
        <translation>Historial de pagaments sol·licitats</translation>
    </message>
    <message>
        <source>&amp;Request payment</source>
        <translation>&amp;Sol·licitud de pagament</translation>
    </message>
    <message>
        <source>Show the selected request (does the same as double clicking an entry)</source>
        <translation>Mostra la sol·licitud seleccionada (fa el mateix que el doble clic a una entrada)</translation>
    </message>
    <message>
        <source>Show</source>
        <translation>Mostra</translation>
    </message>
    <message>
        <source>Remove the selected entries from the list</source>
        <translation>Esborra les entrades seleccionades de la llista</translation>
    </message>
    <message>
        <source>Remove</source>
        <translation>Esborra</translation>
    </message>
    <message>
        <source>Copy label</source>
        <translation>Copiar etiqueta</translation>
    </message>
    <message>
        <source>Copy message</source>
        <translation>Copia el missatge</translation>
    </message>
    <message>
        <source>Copy amount</source>
        <translation>Copia l'import</translation>
    </message>
</context>
<context>
    <name>ReceiveRequestDialog</name>
    <message>
        <source>QR Code</source>
        <translation>Codi QR</translation>
    </message>
    <message>
        <source>Copy &amp;URI</source>
        <translation>Copia l'&amp;URI</translation>
    </message>
    <message>
        <source>Copy &amp;Address</source>
        <translation>Copia l'&amp;adreça</translation>
    </message>
    <message>
        <source>&amp;Save Image...</source>
        <translation>&amp;Guarda la imatge...</translation>
    </message>
    <message>
        <source>Request payment to %1</source>
        <translation>Sol·licita un pagament a %1</translation>
    </message>
    <message>
        <source>Payment information</source>
        <translation>Informació de pagament</translation>
    </message>
    <message>
        <source>URI</source>
        <translation>URI</translation>
    </message>
    <message>
        <source>Address</source>
        <translation>Adreça</translation>
    </message>
    <message>
        <source>Amount</source>
        <translation>Import</translation>
    </message>
    <message>
        <source>Label</source>
        <translation>Etiqueta</translation>
    </message>
    <message>
        <source>Message</source>
        <translation>Missatge</translation>
    </message>
    <message>
        <source>Wallet</source>
        <translation>Moneder</translation>
    </message>
    <message>
        <source>Resulting URI too long, try to reduce the text for label / message.</source>
        <translation>URI resultant massa llarga, intenta reduir el text per a la etiqueta / missatge</translation>
    </message>
    <message>
        <source>Error encoding URI into QR Code.</source>
        <translation>Error en codificar l'URI en un codi QR.</translation>
    </message>
</context>
<context>
    <name>RecentRequestsTableModel</name>
    <message>
        <source>Date</source>
        <translation>Data</translation>
    </message>
    <message>
        <source>Label</source>
        <translation>Etiqueta</translation>
    </message>
    <message>
        <source>Message</source>
        <translation>Missatge</translation>
    </message>
    <message>
        <source>(no label)</source>
        <translation>(sense etiqueta)</translation>
    </message>
    <message>
        <source>(no message)</source>
        <translation>(sense missatge)</translation>
    </message>
    </context>
<context>
    <name>SendCoinsDialog</name>
    <message>
        <source>Send Coins</source>
        <translation>Envia monedes</translation>
    </message>
    <message>
        <source>Coin Control Features</source>
        <translation>Característiques de control de les monedes</translation>
    </message>
    <message>
        <source>Inputs...</source>
        <translation>Entrades...</translation>
    </message>
    <message>
        <source>automatically selected</source>
        <translation>seleccionat automàticament</translation>
    </message>
    <message>
        <source>Insufficient funds!</source>
        <translation>Fons insuficients!</translation>
    </message>
    <message>
        <source>Quantity:</source>
        <translation>Quantitat:</translation>
    </message>
    <message>
        <source>Bytes:</source>
        <translation>Bytes:</translation>
    </message>
    <message>
        <source>Amount:</source>
        <translation>Import:</translation>
    </message>
    <message>
        <source>Fee:</source>
        <translation>Comissió</translation>
    </message>
    <message>
        <source>After Fee:</source>
        <translation>Comissió posterior:</translation>
    </message>
    <message>
        <source>Change:</source>
        <translation>Canvi:</translation>
    </message>
    <message>
        <source>If this is activated, but the change address is empty or invalid, change will be sent to a newly generated address.</source>
        <translation>Si s'activa això, però l'adreça de canvi està buida o bé no és vàlida, el canvi s'enviarà a una adreça generada de nou.</translation>
    </message>
    <message>
        <source>Custom change address</source>
        <translation>Personalitza l'adreça de canvi</translation>
    </message>
    <message>
        <source>Transaction Fee:</source>
        <translation>Comissió de transacció</translation>
    </message>
    <message>
        <source>Choose...</source>
        <translation>Tria...</translation>
    </message>
    <message>
        <source>collapse fee-settings</source>
        <translation>redueix els paràmetres de comissió</translation>
    </message>
    <message>
        <source>per kilobyte</source>
        <translation>per kilobyte</translation>
    </message>
    <message>
        <source>Hide</source>
        <translation>Amaga</translation>
    </message>
    <message>
        <source>Paying only the minimum fee is just fine as long as there is less transaction volume than space in the blocks. But be aware that this can end up in a never confirming transaction once there is more demand for bitcoin transactions than the network can process.</source>
        <translation>No hi ha cap problema en pagar només la comissió mínima sempre que hi haja menys volum de transacció que espai en els blocs. Però tingueu present que això pot acabar en una transacció que mai es confirme una vegada hi haja més demanda de transaccions de bitcoins que la xarxa puga processar.</translation>
    </message>
    <message>
        <source>(read the tooltip)</source>
        <translation>(llegiu l'indicador de funció)</translation>
    </message>
    <message>
        <source>Recommended:</source>
        <translation>Recomanada:</translation>
    </message>
    <message>
        <source>Custom:</source>
        <translation>Personalitzada:</translation>
    </message>
    <message>
        <source>(Smart fee not initialized yet. This usually takes a few blocks...)</source>
        <translation>(No s'ha inicialitzat encara la comissió intel·ligent. Normalment pren uns pocs blocs...)</translation>
    </message>
    <message>
        <source>Send to multiple recipients at once</source>
        <translation>Envia a múltiples destinataris al mateix temps</translation>
    </message>
    <message>
        <source>Add &amp;Recipient</source>
        <translation>Afig &amp;destinatari</translation>
    </message>
    <message>
        <source>Clear all fields of the form.</source>
        <translation>Netejar tots els camps del formulari.</translation>
    </message>
    <message>
        <source>Dust:</source>
        <translation>Polsim:</translation>
    </message>
    <message>
        <source>Clear &amp;All</source>
        <translation>Neteja-ho &amp;tot</translation>
    </message>
    <message>
        <source>Balance:</source>
        <translation>Balanç:</translation>
    </message>
    <message>
        <source>Confirm the send action</source>
        <translation>Confirma l'acció d'enviament</translation>
    </message>
    <message>
        <source>S&amp;end</source>
        <translation>E&amp;nvia</translation>
    </message>
    <message>
        <source>Copy quantity</source>
        <translation>Copia la quantitat</translation>
    </message>
    <message>
        <source>Copy amount</source>
        <translation>Copia l'import</translation>
    </message>
    <message>
        <source>Copy fee</source>
        <translation>Copia la comissió</translation>
    </message>
    <message>
        <source>Copy after fee</source>
        <translation>Copia la comissió posterior</translation>
    </message>
    <message>
        <source>Copy bytes</source>
        <translation>Copia els bytes</translation>
    </message>
    <message>
        <source>Copy dust</source>
        <translation>Copia el polsim</translation>
    </message>
    <message>
        <source>Copy change</source>
        <translation>Copia el canvi</translation>
    </message>
    <message>
        <source>%1 to %2</source>
        <translation>%1 a %2</translation>
    </message>
    <message>
        <source>Are you sure you want to send?</source>
        <translation>Esteu segur que ho voleu enviar?</translation>
    </message>
    <message>
        <source>or</source>
        <translation>o</translation>
    </message>
    <message>
        <source>Transaction fee</source>
        <translation>Comissió de transacció</translation>
    </message>
    <message>
        <source>Confirm send coins</source>
        <translation>Confirma l'enviament de monedes</translation>
    </message>
    <message>
        <source>The recipient address is not valid. Please recheck.</source>
        <translation>L'adreça de destinatari no és vàlida. Torneu-la a comprovar.</translation>
    </message>
    <message>
        <source>The amount to pay must be larger than 0.</source>
        <translation>L'import a pagar ha de ser major que 0.</translation>
    </message>
    <message>
        <source>The amount exceeds your balance.</source>
        <translation>L'import supera el vostre balanç.</translation>
    </message>
    <message>
        <source>The total exceeds your balance when the %1 transaction fee is included.</source>
        <translation>El total excedeix el teu balanç quan s'afig la comissió a la transacció %1.</translation>
    </message>
    <message>
        <source>Duplicate address found: addresses should only be used once each.</source>
        <translation>S'ha trobat una adreça duplicada: cal utilitzar les adreces només un cop cada vegada.</translation>
    </message>
    <message>
        <source>Transaction creation failed!</source>
        <translation>Ha fallat la creació de la transacció!</translation>
    </message>
    <message>
        <source>A fee higher than %1 is considered an absurdly high fee.</source>
        <translation>Una comissió superior a %1 es considera una comissió absurdament alta.</translation>
    </message>
    <message>
        <source>Payment request expired.</source>
        <translation>La sol·licitud de pagament ha vençut.</translation>
    </message>
    <message>
        <source>Warning: Invalid Particl address</source>
        <translation>Avís: adreça Particl no vàlida</translation>
    </message>
    <message>
        <source>Warning: Unknown change address</source>
        <translation>Avís: adreça de canvi desconeguda</translation>
    </message>
    <message>
        <source>(no label)</source>
        <translation>(sense etiqueta)</translation>
    </message>
</context>
<context>
    <name>SendCoinsEntry</name>
    <message>
        <source>A&amp;mount:</source>
        <translation>Q&amp;uantitat:</translation>
    </message>
    <message>
        <source>Pay &amp;To:</source>
        <translation>Paga &amp;a:</translation>
    </message>
    <message>
        <source>&amp;Label:</source>
        <translation>&amp;Etiqueta:</translation>
    </message>
    <message>
        <source>Choose previously used address</source>
        <translation>Tria les adreces fetes servir amb anterioritat</translation>
    </message>
    <message>
        <source>This is a normal payment.</source>
        <translation>Això és un pagament normal.</translation>
    </message>
    <message>
        <source>The Particl address to send the payment to</source>
        <translation>L'adreça Particl on enviar el pagament</translation>
    </message>
    <message>
        <source>Alt+A</source>
        <translation>Alt+A</translation>
    </message>
    <message>
        <source>Paste address from clipboard</source>
        <translation>Apega l'adreça del porta-retalls</translation>
    </message>
    <message>
        <source>Alt+P</source>
        <translation>Alt+P</translation>
    </message>
    <message>
        <source>Remove this entry</source>
        <translation>Elimina esta entrada</translation>
    </message>
    <message>
        <source>The fee will be deducted from the amount being sent. The recipient will receive less bitcoins than you enter in the amount field. If multiple recipients are selected, the fee is split equally.</source>
        <translation>La comissió es deduirà de l'import que s'enviarà. El destinatari rebrà menys bitcoins que les que introduïu al camp d'import. Si se seleccionen múltiples destinataris, la comissió es dividirà per igual.</translation>
    </message>
    <message>
        <source>S&amp;ubtract fee from amount</source>
        <translation>S&amp;ubstreu la comissió de l'import</translation>
    </message>
    <message>
        <source>Message:</source>
        <translation>Missatge:</translation>
    </message>
    <message>
        <source>This is an unauthenticated payment request.</source>
        <translation>Esta és una sol·licitud de pagament no autenticada.</translation>
    </message>
    <message>
        <source>This is an authenticated payment request.</source>
        <translation>Esta és una sol·licitud de pagament autenticada.</translation>
    </message>
    <message>
        <source>Enter a label for this address to add it to the list of used addresses</source>
        <translation>Introduïu una etiqueta per a esta adreça per afegir-la a la llista d'adreces utilitzades</translation>
    </message>
    <message>
        <source>A message that was attached to the bitcoin: URI which will be stored with the transaction for your reference. Note: This message will not be sent over the Particl network.</source>
        <translation>Un missatge que s'ha adjuntat al bitcoin: URI que s'emmagatzemarà amb la transacció per a la vostra referència. Nota: el missatge no s'enviarà a través de la xarxa Particl.</translation>
    </message>
    <message>
        <source>Pay To:</source>
        <translation>Paga a:</translation>
    </message>
    <message>
        <source>Memo:</source>
        <translation>Memo:</translation>
    </message>
    <message>
        <source>Enter a label for this address to add it to your address book</source>
        <translation>Introduïu una etiqueta per a esta adreça per afegir-la a la llibreta d'adreces</translation>
    </message>
</context>
<context>
    <name>SendConfirmationDialog</name>
    <message>
        <source>Yes</source>
        <translation>Sí</translation>
    </message>
</context>
<context>
    <name>ShutdownWindow</name>
    <message>
        <source>Do not shut down the computer until this window disappears.</source>
        <translation>No apagueu l'ordinador fins que no desaparegui esta finestra.</translation>
    </message>
</context>
<context>
    <name>SignVerifyMessageDialog</name>
    <message>
        <source>Signatures - Sign / Verify a Message</source>
        <translation>Signatures - Signa / verifica un missatge</translation>
    </message>
    <message>
        <source>&amp;Sign Message</source>
        <translation>&amp;Signa el missatge</translation>
    </message>
    <message>
        <source>You can sign messages/agreements with your addresses to prove you can receive bitcoins sent to them. Be careful not to sign anything vague or random, as phishing attacks may try to trick you into signing your identity over to them. Only sign fully-detailed statements you agree to.</source>
        <translation>Podeu signar missatges/acords amb les vostres adreces per provar que rebeu les bitcoins que s'hi envien. Aneu amb compte no signar res que siga vague o aleatori, perquè en alguns atacs de suplantació es pot provar que hi signeu la vostra identitat. Només signeu aquelles declaracions completament detallades en què hi esteu d'acord. </translation>
    </message>
    <message>
        <source>The Particl address to sign the message with</source>
        <translation>L'adreça Particl amb què signar el missatge</translation>
    </message>
    <message>
        <source>Choose previously used address</source>
        <translation>Tria les adreces fetes servir amb anterioritat</translation>
    </message>
    <message>
        <source>Alt+A</source>
        <translation>Alt+A</translation>
    </message>
    <message>
        <source>Paste address from clipboard</source>
        <translation>Apega l'adreça del porta-retalls</translation>
    </message>
    <message>
        <source>Alt+P</source>
        <translation>Alt+P</translation>
    </message>
    <message>
        <source>Enter the message you want to sign here</source>
        <translation>Introduïu ací el missatge que voleu signar</translation>
    </message>
    <message>
        <source>Signature</source>
        <translation>Signatura</translation>
    </message>
    <message>
        <source>Copy the current signature to the system clipboard</source>
        <translation>Copia la signatura actual al porta-retalls del sistema</translation>
    </message>
    <message>
        <source>Sign the message to prove you own this Particl address</source>
        <translation>Signa el missatge per provar que ets propietari d'esta adreça Particl</translation>
    </message>
    <message>
        <source>Sign &amp;Message</source>
        <translation>Signa el &amp;missatge</translation>
    </message>
    <message>
        <source>Reset all sign message fields</source>
        <translation>Neteja tots els camps de clau</translation>
    </message>
    <message>
        <source>Clear &amp;All</source>
        <translation>Neteja-ho &amp;tot</translation>
    </message>
    <message>
        <source>&amp;Verify Message</source>
        <translation>&amp;Verifica el missatge</translation>
    </message>
    <message>
        <source>Enter the receiver's address, message (ensure you copy line breaks, spaces, tabs, etc. exactly) and signature below to verify the message. Be careful not to read more into the signature than what is in the signed message itself, to avoid being tricked by a man-in-the-middle attack. Note that this only proves the signing party receives with the address, it cannot prove sendership of any transaction!</source>
        <translation>Introduïu l'adreça del receptor, el missatge (assegureu-vos de copiar els salts de línia, espais, tabuladors, etc. exactament) i signatura de sota per verificar el missatge. Tingueu cura de no llegir més en la signatura del que està al missatge signat, per evitar ser enganyat per un atac d'home-en-el-mig. Tingueu en compte que això només demostra que la part que signa rep amb l'adreça, i no es pot provar l'enviament de qualsevol transacció!</translation>
    </message>
    <message>
        <source>The Particl address the message was signed with</source>
        <translation>L'adreça Particl amb què va ser signat el missatge</translation>
    </message>
    <message>
        <source>Verify the message to ensure it was signed with the specified Particl address</source>
        <translation>Verificar el missatge per assegurar-se que ha estat signat amb una adreça Particl específica</translation>
    </message>
    <message>
        <source>Verify &amp;Message</source>
        <translation>Verifica el &amp;missatge</translation>
    </message>
    <message>
        <source>Reset all verify message fields</source>
        <translation>Neteja tots els camps de verificació de missatge</translation>
    </message>
    <message>
        <source>Click "Sign Message" to generate signature</source>
        <translation>Feu clic a «Signa el missatge» per a generar una signatura</translation>
    </message>
    <message>
        <source>The entered address is invalid.</source>
        <translation>L'adreça introduïda no és vàlida.</translation>
    </message>
    <message>
        <source>Please check the address and try again.</source>
        <translation>Comproveu l'adreça i torneu-ho a provar.</translation>
    </message>
    <message>
        <source>The entered address does not refer to a key.</source>
        <translation>L'adreça introduïda no referencia a cap clau.</translation>
    </message>
    <message>
        <source>Wallet unlock was cancelled.</source>
        <translation>El desbloqueig del moneder ha estat cancelat.</translation>
    </message>
    <message>
        <source>Private key for the entered address is not available.</source>
        <translation>La clau privada per a la adreça introduïda no està disponible.</translation>
    </message>
    <message>
        <source>Message signing failed.</source>
        <translation>La signatura del missatge ha fallat.</translation>
    </message>
    <message>
        <source>Message signed.</source>
        <translation>Missatge signat.</translation>
    </message>
    <message>
        <source>The signature could not be decoded.</source>
        <translation>La signatura no s'ha pogut descodificar.</translation>
    </message>
    <message>
        <source>Please check the signature and try again.</source>
        <translation>Comproveu la signatura i torneu-ho a provar.</translation>
    </message>
    <message>
        <source>The signature did not match the message digest.</source>
        <translation>La signatura no coincideix amb el resum del missatge.</translation>
    </message>
    <message>
        <source>Message verification failed.</source>
        <translation>Ha fallat la verificació del missatge.</translation>
    </message>
    <message>
        <source>Message verified.</source>
        <translation>Missatge verificat.</translation>
    </message>
</context>
<context>
    <name>SplashScreen</name>
    <message>
        <source>[testnet]</source>
        <translation>[testnet]</translation>
    </message>
</context>
<context>
    <name>TrafficGraphWidget</name>
    <message>
        <source>KB/s</source>
        <translation>KB/s</translation>
    </message>
</context>
<context>
    <name>TransactionDesc</name>
    <message>
        <source>Open until %1</source>
        <translation>Obert fins %1</translation>
    </message>
    <message>
        <source>%1/unconfirmed</source>
        <translation>%1/sense confirmar</translation>
    </message>
    <message>
        <source>%1 confirmations</source>
        <translation>%1 confirmacions</translation>
    </message>
    <message>
        <source>Status</source>
        <translation>Estat</translation>
    </message>
    <message>
        <source>Date</source>
        <translation>Data</translation>
    </message>
    <message>
        <source>Source</source>
        <translation>Font</translation>
    </message>
    <message>
        <source>Generated</source>
        <translation>Generat</translation>
    </message>
    <message>
        <source>From</source>
        <translation>Des de</translation>
    </message>
    <message>
        <source>unknown</source>
        <translation>desconegut</translation>
    </message>
    <message>
        <source>To</source>
        <translation>A</translation>
    </message>
    <message>
        <source>own address</source>
        <translation>Adreça pròpia</translation>
    </message>
    <message>
        <source>watch-only</source>
        <translation>només lectura</translation>
    </message>
    <message>
        <source>label</source>
        <translation>etiqueta</translation>
    </message>
    <message>
        <source>Credit</source>
        <translation>Crèdit</translation>
    </message>
    <message>
        <source>not accepted</source>
        <translation>no acceptat</translation>
    </message>
    <message>
        <source>Debit</source>
        <translation>Dèbit</translation>
    </message>
    <message>
        <source>Total debit</source>
        <translation>Dèbit total</translation>
    </message>
    <message>
        <source>Total credit</source>
        <translation>Crèdit total</translation>
    </message>
    <message>
        <source>Transaction fee</source>
        <translation>Comissió de transacció</translation>
    </message>
    <message>
        <source>Net amount</source>
        <translation>Import net</translation>
    </message>
    <message>
        <source>Message</source>
        <translation>Missatge</translation>
    </message>
    <message>
        <source>Comment</source>
        <translation>Comentar</translation>
    </message>
    <message>
        <source>Transaction ID</source>
        <translation>ID de transacció</translation>
    </message>
    <message>
        <source>Merchant</source>
        <translation>Mercader</translation>
    </message>
    <message>
        <source>Generated coins must mature %1 blocks before they can be spent. When you generated this block, it was broadcast to the network to be added to the block chain. If it fails to get into the chain, its state will change to "not accepted" and it won't be spendable. This may occasionally happen if another node generates a block within a few seconds of yours.</source>
        <translation>Les monedes generades han de madurar %1 blocs abans de poder ser gastades. Quan genereu este bloc, es farà saber a la xarxa per tal d'afegir-lo a la cadena de blocs. Si no pot fer-se lloc a la cadena, el seu estat canviarà a «no acceptat» i no es podrà gastar. Això pot passar ocasionalment si un altre node genera un bloc en un marge de segons respecte al vostre.</translation>
    </message>
    <message>
        <source>Debug information</source>
        <translation>Informació de depuració</translation>
    </message>
    <message>
        <source>Transaction</source>
        <translation>Transacció</translation>
    </message>
    <message>
        <source>Inputs</source>
        <translation>Entrades</translation>
    </message>
    <message>
        <source>Amount</source>
        <translation>Import</translation>
    </message>
    <message>
        <source>true</source>
        <translation>cert</translation>
    </message>
    <message>
        <source>false</source>
        <translation>fals</translation>
    </message>
</context>
<context>
    <name>TransactionDescDialog</name>
    <message>
        <source>This pane shows a detailed description of the transaction</source>
        <translation>Este panell mostra una descripció detallada de la transacció</translation>
    </message>
    </context>
<context>
    <name>TransactionTableModel</name>
    <message>
        <source>Date</source>
        <translation>Data</translation>
    </message>
    <message>
        <source>Type</source>
        <translation>Tipus</translation>
    </message>
    <message>
        <source>Label</source>
        <translation>Etiqueta</translation>
    </message>
    <message>
        <source>Open until %1</source>
        <translation>Obert fins %1</translation>
    </message>
    <message>
        <source>Unconfirmed</source>
        <translation>Sense confirmar</translation>
    </message>
    <message>
        <source>Confirming (%1 of %2 recommended confirmations)</source>
        <translation>Confirmant (%1 de %2 confirmacions recomanades)</translation>
    </message>
    <message>
        <source>Confirmed (%1 confirmations)</source>
        <translation>Confirmat (%1 confirmacions)</translation>
    </message>
    <message>
        <source>Conflicted</source>
        <translation>En conflicte</translation>
    </message>
    <message>
        <source>Immature (%1 confirmations, will be available after %2)</source>
        <translation>Immadur (%1 confirmacions, serà disponible després de %2)</translation>
    </message>
    <message>
        <source>Generated but not accepted</source>
        <translation>Generat però no acceptat</translation>
    </message>
    <message>
        <source>Received with</source>
        <translation>Rebut amb</translation>
    </message>
    <message>
        <source>Received from</source>
        <translation>Rebut de</translation>
    </message>
    <message>
        <source>Sent to</source>
        <translation>Enviat a</translation>
    </message>
    <message>
        <source>Payment to yourself</source>
        <translation>Pagament a un mateix</translation>
    </message>
    <message>
        <source>Mined</source>
        <translation>Minat</translation>
    </message>
    <message>
        <source>watch-only</source>
        <translation>només lectura</translation>
    </message>
    <message>
        <source>(n/a)</source>
        <translation>(n/a)</translation>
    </message>
    <message>
        <source>(no label)</source>
        <translation>(sense etiqueta)</translation>
    </message>
    <message>
        <source>Transaction status. Hover over this field to show number of confirmations.</source>
        <translation>Estat de la transacció. Desplaceu-vos sobre este camp per mostrar el nombre de confirmacions.</translation>
    </message>
    <message>
        <source>Date and time that the transaction was received.</source>
        <translation>Data i hora en que la transacció va ser rebuda.</translation>
    </message>
    <message>
        <source>Type of transaction.</source>
        <translation>Tipus de transacció.</translation>
    </message>
    <message>
        <source>Whether or not a watch-only address is involved in this transaction.</source>
        <translation>Si està implicada o no una adreça només de lectura en la transacció.</translation>
    </message>
    <message>
        <source>User-defined intent/purpose of the transaction.</source>
        <translation>Intenció/propòsit de la transacció definida per l'usuari.</translation>
    </message>
    <message>
        <source>Amount removed from or added to balance.</source>
        <translation>Import extret o afegit del balanç.</translation>
    </message>
</context>
<context>
    <name>TransactionView</name>
    <message>
        <source>All</source>
        <translation>Tot</translation>
    </message>
    <message>
        <source>Today</source>
        <translation>Hui</translation>
    </message>
    <message>
        <source>This week</source>
        <translation>Esta setmana</translation>
    </message>
    <message>
        <source>This month</source>
        <translation>Este mes</translation>
    </message>
    <message>
        <source>Last month</source>
        <translation>El mes passat</translation>
    </message>
    <message>
        <source>This year</source>
        <translation>Enguany</translation>
    </message>
    <message>
        <source>Range...</source>
        <translation>Rang...</translation>
    </message>
    <message>
        <source>Received with</source>
        <translation>Rebut amb</translation>
    </message>
    <message>
        <source>Sent to</source>
        <translation>Enviat a</translation>
    </message>
    <message>
        <source>To yourself</source>
        <translation>A un mateix</translation>
    </message>
    <message>
        <source>Mined</source>
        <translation>Minat</translation>
    </message>
    <message>
        <source>Other</source>
        <translation>Altres</translation>
    </message>
    <message>
        <source>Min amount</source>
        <translation>Import mínim</translation>
    </message>
    <message>
        <source>Copy address</source>
        <translation>Copiar adreça </translation>
    </message>
    <message>
        <source>Copy label</source>
        <translation>Copiar etiqueta</translation>
    </message>
    <message>
        <source>Copy amount</source>
        <translation>Copia l'import</translation>
    </message>
    <message>
        <source>Copy transaction ID</source>
        <translation>Copiar ID de transacció</translation>
    </message>
    <message>
        <source>Edit label</source>
        <translation>Editar etiqueta</translation>
    </message>
    <message>
        <source>Show transaction details</source>
        <translation>Mostra detalls de la transacció</translation>
    </message>
    <message>
        <source>Export Transaction History</source>
        <translation>Exporta l'historial de transacció</translation>
    </message>
    <message>
        <source>Comma separated file (*.csv)</source>
        <translation>Fitxer de separació amb comes (*.csv)</translation>
    </message>
    <message>
        <source>Confirmed</source>
        <translation>Confirmat</translation>
    </message>
    <message>
        <source>Watch-only</source>
        <translation>Només de lectura</translation>
    </message>
    <message>
        <source>Date</source>
        <translation>Data</translation>
    </message>
    <message>
        <source>Type</source>
        <translation>Tipus</translation>
    </message>
    <message>
        <source>Label</source>
        <translation>Etiqueta</translation>
    </message>
    <message>
        <source>Address</source>
        <translation>Adreça</translation>
    </message>
    <message>
        <source>ID</source>
        <translation>ID</translation>
    </message>
    <message>
        <source>Exporting Failed</source>
        <translation>L'exportació ha fallat</translation>
    </message>
    <message>
        <source>There was an error trying to save the transaction history to %1.</source>
        <translation>S'ha produït un error en provar de guardar l'historial de transacció a %1.</translation>
    </message>
    <message>
        <source>Exporting Successful</source>
        <translation>Exportació amb èxit</translation>
    </message>
    <message>
        <source>The transaction history was successfully saved to %1.</source>
        <translation>L'historial de transaccions s'ha guardat correctament a %1.</translation>
    </message>
    <message>
        <source>Range:</source>
        <translation>Rang:</translation>
    </message>
    <message>
        <source>to</source>
        <translation>a</translation>
    </message>
</context>
<context>
    <name>UnitDisplayStatusBarControl</name>
    <message>
        <source>Unit to show amounts in. Click to select another unit.</source>
        <translation>Unitat en què mostrar els imports. Feu clic per seleccionar una altra unitat.</translation>
    </message>
</context>
<context>
    <name>WalletFrame</name>
    <message>
        <source>No wallet has been loaded.</source>
        <translation>No s'ha carregat cap moneder.</translation>
    </message>
</context>
<context>
    <name>WalletModel</name>
    <message>
        <source>Send Coins</source>
        <translation>Envia monedes</translation>
    </message>
    </context>
<context>
    <name>WalletView</name>
    <message>
        <source>&amp;Export</source>
        <translation>&amp;Exporta</translation>
    </message>
    <message>
        <source>Export the data in the current tab to a file</source>
        <translation>Exporta les dades de la pestanya actual a un fitxer</translation>
    </message>
    <message>
        <source>Backup Wallet</source>
        <translation>Còpia de seguretat del moneder</translation>
    </message>
    <message>
        <source>Wallet Data (*.dat)</source>
        <translation>Dades del moneder (*.dat)</translation>
    </message>
    <message>
        <source>Backup Failed</source>
        <translation>Ha fallat la còpia de seguretat</translation>
    </message>
    <message>
        <source>There was an error trying to save the wallet data to %1.</source>
        <translation>S'ha produït un error en provar de guardar les dades del moneder a %1.</translation>
    </message>
    <message>
        <source>Backup Successful</source>
        <translation>La còpia de seguretat s'ha realitzat correctament</translation>
    </message>
    <message>
        <source>The wallet data was successfully saved to %1.</source>
        <translation>S'han guardat les dades del moneder correctament a %1.</translation>
    </message>
    </context>
<context>
    <name>bitcoin-core</name>
    <message>
        <source>Error: A fatal internal error occurred, see debug.log for details</source>
        <translation>Error: s'ha produït un error intern fatal. Vegeu debug.log per a més detalls</translation>
    </message>
    <message>
        <source>Pruning blockstore...</source>
        <translation>S'està podant l'emmagatzemament de blocs...</translation>
    </message>
    <message>
<<<<<<< HEAD
        <source>Run in the background as a daemon and accept commands</source>
        <translation>Executa en segon pla com a programa dimoni i accepta ordes</translation>
    </message>
    <message>
        <source>Particl Core</source>
        <translation>Particl Core</translation>
=======
        <source>Bitcoin Core</source>
        <translation>Bitcoin Core</translation>
>>>>>>> e5776690
    </message>
    <message>
        <source>This is a pre-release test build - use at your own risk - do not use for mining or merchant applications</source>
        <translation>Esta és una versió de pre-llançament - utilitza-la sota la teva responsabilitat - No usar per a minería o aplicacions de compra-venda</translation>
    </message>
    <message>
        <source>Warning: The network does not appear to fully agree! Some miners appear to be experiencing issues.</source>
        <translation>Avís: la xarxa no pareix que hi estiga plenament d'acord. Alguns miners pareix que estan experimentant problemes.</translation>
    </message>
    <message>
        <source>Warning: We do not appear to fully agree with our peers! You may need to upgrade, or other nodes may need to upgrade.</source>
        <translation>Avís: pareix que no estem plenament d'acord amb els nostres iguals! Podria caldre que actualitzar l'aplicació, o potser que ho facen altres nodes.</translation>
    </message>
    <message>
        <source>Corrupted block database detected</source>
        <translation>S'ha detectat una base de dades de blocs corrupta</translation>
    </message>
    <message>
        <source>Do you want to rebuild the block database now?</source>
        <translation>Voleu reconstruir la base de dades de blocs ara?</translation>
    </message>
    <message>
        <source>Error initializing block database</source>
        <translation>Error carregant la base de dades de blocs</translation>
    </message>
    <message>
        <source>Error initializing wallet database environment %s!</source>
        <translation>Error inicialitzant l'entorn de la base de dades del moneder %s!</translation>
    </message>
    <message>
        <source>Error loading block database</source>
        <translation>Error carregant la base de dades del bloc</translation>
    </message>
    <message>
        <source>Error opening block database</source>
        <translation>Error en obrir la base de dades de blocs</translation>
    </message>
    <message>
        <source>Error: Disk space is low!</source>
        <translation>Error: Espai al disc baix!</translation>
    </message>
    <message>
        <source>Failed to listen on any port. Use -listen=0 if you want this.</source>
        <translation>Ha fallat escoltar a qualsevol port. Feu servir -listen=0 si voleu fer això.</translation>
    </message>
    <message>
        <source>Importing...</source>
        <translation>S'està important...</translation>
    </message>
    <message>
        <source>Incorrect or no genesis block found. Wrong datadir for network?</source>
        <translation>No s'ha trobat el bloc de gènesi o és incorrecte. El directori de dades de la xarxa és incorrecte?</translation>
    </message>
    <message>
        <source>Not enough file descriptors available.</source>
        <translation>No hi ha suficient descriptors de fitxers disponibles.</translation>
    </message>
    <message>
        <source>Prune cannot be configured with a negative value.</source>
        <translation>La poda no es pot configurar amb un valor negatiu.</translation>
    </message>
    <message>
        <source>Prune mode is incompatible with -txindex.</source>
        <translation>El mode de poda és incompatible amb -txindex.</translation>
    </message>
    <message>
        <source>Verifying blocks...</source>
        <translation>S'estan verificant els blocs...</translation>
    </message>
    <message>
        <source>Error: Listening for incoming connections failed (listen returned error %s)</source>
        <translation>Error: ha fallat escoltar les connexions entrants (l'escoltament ha retornat l'error %s)</translation>
    </message>
    <message>
        <source>Invalid amount for -maxtxfee=&lt;amount&gt;: '%s' (must be at least the minrelay fee of %s to prevent stuck transactions)</source>
        <translation>Import no vàlid per a -maxtxfee=&lt;amount&gt;: '%s' (cal que siga com a mínim la comissió de minrelay de %s per evitar que les comissions s'encallin)</translation>
    </message>
    <message>
        <source>The transaction amount is too small to send after the fee has been deducted</source>
        <translation>L'import de la transacció és massa petit per enviar-la després que se'n deduïsca la comissió</translation>
    </message>
    <message>
        <source>You need to rebuild the database using -reindex to go back to unpruned mode.  This will redownload the entire blockchain</source>
        <translation>Cal que torneu a construir la base de dades fent servir -reindex per tornar al mode no podat. Això tornarà a baixar la cadena de blocs sencera</translation>
    </message>
    <message>
        <source>Error reading from database, shutting down.</source>
        <translation>Error en llegir la base de dades, tancant.</translation>
    </message>
    <message>
        <source>Information</source>
        <translation>Informació</translation>
    </message>
    <message>
        <source>Invalid amount for -paytxfee=&lt;amount&gt;: '%s' (must be at least %s)</source>
        <translation>Import no vàlid per a -paytxfee=&lt;amount&gt;: «%s» (ha de ser com a mínim %s)</translation>
    </message>
    <message>
        <source>Invalid netmask specified in -whitelist: '%s'</source>
        <translation>S'ha especificat una màscara de xarxa no vàlida a -whitelist: «%s»</translation>
    </message>
    <message>
        <source>Need to specify a port with -whitebind: '%s'</source>
        <translation>Cal especificar un port amb -whitebind: «%s»</translation>
    </message>
    <message>
        <source>Signing transaction failed</source>
        <translation>Ha fallat la signatura de la transacció</translation>
    </message>
    <message>
        <source>The transaction amount is too small to pay the fee</source>
        <translation>L'import de la transacció és massa petit per pagar-ne una comissió</translation>
    </message>
    <message>
        <source>This is experimental software.</source>
        <translation>Això és programari experimental.</translation>
    </message>
    <message>
        <source>Transaction amount too small</source>
        <translation>Import de la transacció massa petit</translation>
    </message>
    <message>
        <source>Transaction too large for fee policy</source>
        <translation>Transacció massa gran per a la política de comissions</translation>
    </message>
    <message>
        <source>Transaction too large</source>
        <translation>La transacció és massa gran</translation>
    </message>
    <message>
        <source>Unable to bind to %s on this computer (bind returned error %s)</source>
        <translation>No s'ha pogut vincular a %s en este ordinador (la vinculació ha retornat l'error %s)</translation>
    </message>
    <message>
        <source>Warning</source>
        <translation>Avís</translation>
    </message>
    <message>
        <source>Zapping all transactions from wallet...</source>
        <translation>Se suprimeixen totes les transaccions del moneder...</translation>
    </message>
    <message>
        <source>Unknown network specified in -onlynet: '%s'</source>
        <translation>Xarxa desconeguda especificada a -onlynet: '%s'</translation>
    </message>
    <message>
        <source>Insufficient funds</source>
        <translation>Balanç insuficient</translation>
    </message>
    <message>
        <source>Loading block index...</source>
        <translation>S'està carregant l'índex de blocs...</translation>
    </message>
    <message>
        <source>Loading wallet...</source>
        <translation>S'està carregant el moneder...</translation>
    </message>
    <message>
        <source>Cannot downgrade wallet</source>
        <translation>No es pot reduir la versió del moneder</translation>
    </message>
    <message>
        <source>Rescanning...</source>
        <translation>S'està reescanejant...</translation>
    </message>
    <message>
        <source>Done loading</source>
        <translation>Ha acabat la càrrega</translation>
    </message>
    <message>
        <source>Error</source>
        <translation>Error</translation>
    </message>
</context>
</TS><|MERGE_RESOLUTION|>--- conflicted
+++ resolved
@@ -172,8 +172,8 @@
         <translation>Confirma l'encriptació del moneder</translation>
     </message>
     <message>
-        <source>Warning: If you encrypt your wallet and lose your passphrase, you will &lt;b&gt;LOSE ALL OF YOUR BITCOINS&lt;/b&gt;!</source>
-        <translation>Avís: si encripteu el vostre moneder i perdeu la contrasenya, &lt;b&gt;PERDREU TOTS ELS VOSTRES BITCOINS&lt;/b&gt;!</translation>
+        <source>Warning: If you encrypt your wallet and lose your passphrase, you will &lt;b&gt;LOSE ALL OF YOUR PARTICL&lt;/b&gt;!</source>
+        <translation>Avís: si encripteu el vostre moneder i perdeu la contrasenya, &lt;b&gt;PERDREU TOTS ELS VOSTRES PARTICL&lt;/b&gt;!</translation>
     </message>
     <message>
         <source>Are you sure you wish to encrypt your wallet?</source>
@@ -378,8 +378,8 @@
         <translation>Barra d'eines de les pestanyes</translation>
     </message>
     <message>
-        <source>Request payments (generates QR codes and bitcoin: URIs)</source>
-        <translation>Sol·licita pagaments (genera codis QR i bitcoin: URI)</translation>
+        <source>Request payments (generates QR codes and particl: URIs)</source>
+        <translation>Sol·licita pagaments (genera codis QR i particl: URI)</translation>
     </message>
     <message>
         <source>Show the list of used sending addresses and labels</source>
@@ -390,8 +390,8 @@
         <translation>Mostra la llista d'adreces de recepció i etiquetes utilitzades</translation>
     </message>
     <message>
-        <source>Open a bitcoin: URI or payment request</source>
-        <translation>Obri una bitcoin: sol·licitud d'URI o pagament</translation>
+        <source>Open a particl: URI or payment request</source>
+        <translation>Obri una particl: sol·licitud d'URI o pagament</translation>
     </message>
     <message>
         <source>&amp;Command-line options</source>
@@ -476,8 +476,8 @@
         <translation>El moneder està &lt;b&gt;encriptat&lt;/b&gt; i actualment &lt;b&gt;bloquejat&lt;/b&gt;</translation>
     </message>
     <message>
-        <source>A fatal error occurred. Bitcoin can no longer continue safely and will quit.</source>
-        <translation>Ha tingut lloc un error fatal. Bitcoin no pot continuar executant-se de manera segura i es tancará.</translation>
+        <source>A fatal error occurred. Particl can no longer continue safely and will quit.</source>
+        <translation>Ha tingut lloc un error fatal. Particl no pot continuar executant-se de manera segura i es tancará.</translation>
     </message>
 </context>
 <context>
@@ -727,8 +727,8 @@
         <translation>Utilitza un directori de dades personalitzat:</translation>
     </message>
     <message>
-        <source>Bitcoin</source>
-        <translation>Bitcoin</translation>
+        <source>Particl</source>
+        <translation>Particl</translation>
     </message>
     <message>
         <source>Error: Specified data directory "%1" cannot be created.</source>
@@ -1038,8 +1038,8 @@
         <translation>Error en la sol·licitud de pagament</translation>
     </message>
     <message>
-        <source>Cannot start bitcoin: click-to-pay handler</source>
-        <translation>No es pot iniciar bitcoin: gestor clica-per-pagar</translation>
+        <source>Cannot start particl: click-to-pay handler</source>
+        <translation>No es pot iniciar particl: gestor clica-per-pagar</translation>
     </message>
     <message>
         <source>URI handling</source>
@@ -1633,8 +1633,8 @@
         <translation>Amaga</translation>
     </message>
     <message>
-        <source>Paying only the minimum fee is just fine as long as there is less transaction volume than space in the blocks. But be aware that this can end up in a never confirming transaction once there is more demand for bitcoin transactions than the network can process.</source>
-        <translation>No hi ha cap problema en pagar només la comissió mínima sempre que hi haja menys volum de transacció que espai en els blocs. Però tingueu present que això pot acabar en una transacció que mai es confirme una vegada hi haja més demanda de transaccions de bitcoins que la xarxa puga processar.</translation>
+        <source>Paying only the minimum fee is just fine as long as there is less transaction volume than space in the blocks. But be aware that this can end up in a never confirming transaction once there is more demand for particl transactions than the network can process.</source>
+        <translation>No hi ha cap problema en pagar només la comissió mínima sempre que hi haja menys volum de transacció que espai en els blocs. Però tingueu present que això pot acabar en una transacció que mai es confirme una vegada hi haja més demanda de transaccions de particl que la xarxa puga processar.</translation>
     </message>
     <message>
         <source>(read the tooltip)</source>
@@ -1820,8 +1820,8 @@
         <translation>Elimina esta entrada</translation>
     </message>
     <message>
-        <source>The fee will be deducted from the amount being sent. The recipient will receive less bitcoins than you enter in the amount field. If multiple recipients are selected, the fee is split equally.</source>
-        <translation>La comissió es deduirà de l'import que s'enviarà. El destinatari rebrà menys bitcoins que les que introduïu al camp d'import. Si se seleccionen múltiples destinataris, la comissió es dividirà per igual.</translation>
+        <source>The fee will be deducted from the amount being sent. The recipient will receive less particl than you enter in the amount field. If multiple recipients are selected, the fee is split equally.</source>
+        <translation>La comissió es deduirà de l'import que s'enviarà. El destinatari rebrà menys particl que les que introduïu al camp d'import. Si se seleccionen múltiples destinataris, la comissió es dividirà per igual.</translation>
     </message>
     <message>
         <source>S&amp;ubtract fee from amount</source>
@@ -1844,8 +1844,8 @@
         <translation>Introduïu una etiqueta per a esta adreça per afegir-la a la llista d'adreces utilitzades</translation>
     </message>
     <message>
-        <source>A message that was attached to the bitcoin: URI which will be stored with the transaction for your reference. Note: This message will not be sent over the Particl network.</source>
-        <translation>Un missatge que s'ha adjuntat al bitcoin: URI que s'emmagatzemarà amb la transacció per a la vostra referència. Nota: el missatge no s'enviarà a través de la xarxa Particl.</translation>
+        <source>A message that was attached to the particl: URI which will be stored with the transaction for your reference. Note: This message will not be sent over the Particl network.</source>
+        <translation>Un missatge que s'ha adjuntat al particl: URI que s'emmagatzemarà amb la transacció per a la vostra referència. Nota: el missatge no s'enviarà a través de la xarxa Particl.</translation>
     </message>
     <message>
         <source>Pay To:</source>
@@ -1885,8 +1885,8 @@
         <translation>&amp;Signa el missatge</translation>
     </message>
     <message>
-        <source>You can sign messages/agreements with your addresses to prove you can receive bitcoins sent to them. Be careful not to sign anything vague or random, as phishing attacks may try to trick you into signing your identity over to them. Only sign fully-detailed statements you agree to.</source>
-        <translation>Podeu signar missatges/acords amb les vostres adreces per provar que rebeu les bitcoins que s'hi envien. Aneu amb compte no signar res que siga vague o aleatori, perquè en alguns atacs de suplantació es pot provar que hi signeu la vostra identitat. Només signeu aquelles declaracions completament detallades en què hi esteu d'acord. </translation>
+        <source>You can sign messages/agreements with your addresses to prove you can receive particl sent to them. Be careful not to sign anything vague or random, as phishing attacks may try to trick you into signing your identity over to them. Only sign fully-detailed statements you agree to.</source>
+        <translation>Podeu signar missatges/acords amb les vostres adreces per provar que rebeu les particl que s'hi envien. Aneu amb compte no signar res que siga vague o aleatori, perquè en alguns atacs de suplantació es pot provar que hi signeu la vostra identitat. Només signeu aquelles declaracions completament detallades en què hi esteu d'acord. </translation>
     </message>
     <message>
         <source>The Particl address to sign the message with</source>
@@ -2466,17 +2466,8 @@
         <translation>S'està podant l'emmagatzemament de blocs...</translation>
     </message>
     <message>
-<<<<<<< HEAD
-        <source>Run in the background as a daemon and accept commands</source>
-        <translation>Executa en segon pla com a programa dimoni i accepta ordes</translation>
-    </message>
-    <message>
         <source>Particl Core</source>
         <translation>Particl Core</translation>
-=======
-        <source>Bitcoin Core</source>
-        <translation>Bitcoin Core</translation>
->>>>>>> e5776690
     </message>
     <message>
         <source>This is a pre-release test build - use at your own risk - do not use for mining or merchant applications</source>
