// Copyright (c) 2009-2010 Satoshi Nakamoto
// Copyright (c) 2009-2018 The Bitcoin Core developers
// Distributed under the MIT software license, see the accompanying
// file COPYING or http://www.opensource.org/licenses/mit-license.php.

#include <script/sign.h>

#include <key.h>
#include <policy/policy.h>
#include <primitives/transaction.h>
#include <script/standard.h>
#include <uint256.h>

typedef std::vector<unsigned char> valtype;

MutableTransactionSignatureCreator::MutableTransactionSignatureCreator(const CMutableTransaction* txToIn, unsigned int nInIn, const std::vector<uint8_t>& amountIn, int nHashTypeIn) : txTo(txToIn), nIn(nInIn), nHashType(nHashTypeIn), amount(amountIn), checker(txTo, nIn, amountIn) {}

bool MutableTransactionSignatureCreator::CreateSig(const SigningProvider& provider, std::vector<unsigned char>& vchSig, const CKeyID& address, const CScript& scriptCode, SigVersion sigversion) const
{
    CKey key;
    if (!provider.GetKey(address, key))
        return false;

    // Signing with uncompressed keys is disabled in witness scripts
    if (sigversion == SigVersion::WITNESS_V0 && !key.IsCompressed())
        return false;

    uint256 hash = SignatureHash(scriptCode, *txTo, nIn, nHashType, amount, sigversion);
    if (!key.Sign(hash, vchSig))
        return false;
    vchSig.push_back((unsigned char)nHashType);
    return true;
}

static bool GetCScript(const SigningProvider& provider, const SignatureData& sigdata, const CScriptID& scriptid, CScript& script)
{
    if (provider.GetCScript(scriptid, script)) {
        return true;
    }
    // Look for scripts in SignatureData
    if (CScriptID(sigdata.redeem_script) == scriptid) {
        script = sigdata.redeem_script;
        return true;
    } else if (CScriptID(sigdata.witness_script) == scriptid) {
        script = sigdata.witness_script;
        return true;
    }
    return false;
}

static bool GetPubKey(const SigningProvider& provider, const SignatureData& sigdata, const CKeyID& address, CPubKey& pubkey)
{
    // Look for pubkey in all partial sigs
    const auto it = sigdata.signatures.find(address);
    if (it != sigdata.signatures.end()) {
        pubkey = it->second.first;
        return true;
    }
    // Look for pubkey in pubkey list
    const auto& pk_it = sigdata.misc_pubkeys.find(address);
    if (pk_it != sigdata.misc_pubkeys.end()) {
        pubkey = pk_it->second.first;
        return true;
    }
    // Query the underlying provider
    return provider.GetPubKey(address, pubkey);
}

static bool CreateSig(const BaseSignatureCreator& creator, SignatureData& sigdata, const SigningProvider& provider, std::vector<unsigned char>& sig_out, const CPubKey& pubkey, const CScript& scriptcode, SigVersion sigversion)
{
    CKeyID keyid = pubkey.GetID();
    const auto it = sigdata.signatures.find(keyid);
    if (it != sigdata.signatures.end()) {
        sig_out = it->second.second;
        return true;
    }
    KeyOriginInfo info;
    if (provider.GetKeyOrigin(keyid, info)) {
        sigdata.misc_pubkeys.emplace(keyid, std::make_pair(pubkey, std::move(info)));
    }
    if (creator.CreateSig(provider, sig_out, keyid, scriptcode, sigversion)) {
        auto i = sigdata.signatures.emplace(keyid, SigPair(pubkey, sig_out));
        assert(i.second);
        return true;
    }
    // Could not make signature or signature not found, add keyid to missing
    sigdata.missing_sigs.push_back(keyid);
    return false;
}

/**
 * Sign scriptPubKey using signature made with creator.
 * Signatures are returned in scriptSigRet (or returns false if scriptPubKey can't be signed),
 * unless whichTypeRet is TX_SCRIPTHASH, in which case scriptSigRet is the redemption script.
 * Returns false if scriptPubKey could not be completely satisfied.
 */
static bool SignStep(const SigningProvider& provider, const BaseSignatureCreator& creator, const CScript& scriptPubKey,
                     std::vector<valtype>& ret, txnouttype& whichTypeRet, SigVersion sigversion, SignatureData& sigdata)
{
    CScript scriptRet;
    uint160 h160;
    ret.clear();
    std::vector<unsigned char> sig;

    std::vector<valtype> vSolutions;

    if (HasIsCoinstakeOp(scriptPubKey)) {
        CScript scriptPath;
        if (!GetColdStakeScriptPath(creator.IsCoinStake(), scriptPubKey, scriptPath)) {
            return false;
        }

        whichTypeRet = Solver(scriptPath, vSolutions);
    } else {
        whichTypeRet = Solver(scriptPubKey, vSolutions);
    }

    switch (whichTypeRet)
    {
    case TX_NONSTANDARD:
    case TX_NULL_DATA:
    case TX_WITNESS_UNKNOWN:
        return false;
    case TX_PUBKEY:
        if (!CreateSig(creator, sigdata, provider, sig, CPubKey(vSolutions[0]), scriptPubKey, sigversion)) return false;
        ret.push_back(std::move(sig));
        return true;
    case TX_PUBKEYHASH:
    case TX_TIMELOCKED_PUBKEYHASH:
    case TX_PUBKEYHASH256: {
        CKeyID keyID = vSolutions[0].size() == 32 ? CKeyID(uint256(vSolutions[0])) : CKeyID(uint160(vSolutions[0]));
        CPubKey pubkey;
        if (!GetPubKey(provider, sigdata, keyID, pubkey)) {
            // Pubkey could not be found, add to missing
            sigdata.missing_pubkeys.push_back(keyID);
            return false;
        }
        if (!CreateSig(creator, sigdata, provider, sig, pubkey, scriptPubKey, sigversion)) return false;
        ret.push_back(std::move(sig));
        ret.push_back(ToByteVector(pubkey));
        return true;
    }
    case TX_SCRIPTHASH:
<<<<<<< HEAD
    case TX_TIMELOCKED_SCRIPTHASH:
    case TX_SCRIPTHASH256: {
        CScriptID idScript;
        if (vSolutions[0].size() == 20)
            idScript = CScriptID(uint160(vSolutions[0]));
        else
        if (vSolutions[0].size() == 32)
            idScript.Set(uint256(vSolutions[0]));
        else
            return false;
        if (GetCScript(provider, sigdata, idScript, scriptRet)) {
            ret.push_back(std::vector<unsigned char>(scriptRet.begin(), scriptRet.end()));
            return true;
        }
        }
=======
        h160 = uint160(vSolutions[0]);
        if (GetCScript(provider, sigdata, h160, scriptRet)) {
            ret.push_back(std::vector<unsigned char>(scriptRet.begin(), scriptRet.end()));
            return true;
        }
        // Could not find redeemScript, add to missing
        sigdata.missing_redeem_script = h160;
>>>>>>> f60d029a
        return false;

    case TX_MULTISIG:
    case TX_TIMELOCKED_MULTISIG: {
        size_t required = vSolutions.front()[0];
        ret.push_back(valtype()); // workaround CHECKMULTISIG bug
        for (size_t i = 1; i < vSolutions.size() - 1; ++i) {
            CPubKey pubkey = CPubKey(vSolutions[i]);
            if (ret.size() < required + 1 && CreateSig(creator, sigdata, provider, sig, pubkey, scriptPubKey, sigversion)) {
                ret.push_back(std::move(sig));
            }
        }
        bool ok = ret.size() == required + 1;
        for (size_t i = 0; i + ret.size() < required + 1; ++i) {
            ret.push_back(valtype());
        }
        return ok;
    }
    case TX_WITNESS_V0_KEYHASH:
        if (creator.IsParticlVersion())
            return false;
        ret.push_back(vSolutions[0]);
        return true;

    case TX_WITNESS_V0_SCRIPTHASH:
        if (creator.IsParticlVersion())
            return false;
        CRIPEMD160().Write(&vSolutions[0][0], vSolutions[0].size()).Finalize(h160.begin());
        if (GetCScript(provider, sigdata, h160, scriptRet)) {
            ret.push_back(std::vector<unsigned char>(scriptRet.begin(), scriptRet.end()));
            return true;
        }
        // Could not find witnessScript, add to missing
        sigdata.missing_witness_script = uint256(vSolutions[0]);
        return false;

    default:
        return false;
    }
}

static CScript PushAll(const std::vector<valtype>& values)
{
    CScript result;
    for (const valtype& v : values) {
        if (v.size() == 0) {
            result << OP_0;
        } else if (v.size() == 1 && v[0] >= 1 && v[0] <= 16) {
            result << CScript::EncodeOP_N(v[0]);
        } else {
            result << v;
        }
    }
    return result;
}

bool ProduceSignature(const SigningProvider& provider, const BaseSignatureCreator& creator, const CScript& fromPubKey, SignatureData& sigdata)
{
    if (sigdata.complete) return true;

    std::vector<valtype> result;
    txnouttype whichType;
    bool solved = SignStep(provider, creator, fromPubKey, result, whichType, SigVersion::BASE, sigdata);
    bool P2SH = false;
    CScript subscript;
    sigdata.scriptWitness.stack.clear();

    bool fIsP2SH = creator.IsParticlVersion()
        ? (whichType == TX_SCRIPTHASH || whichType == TX_SCRIPTHASH256 || whichType == TX_TIMELOCKED_SCRIPTHASH)
        : whichType == TX_SCRIPTHASH;
    if (solved && fIsP2SH)
    {
        // Solver returns the subscript that needs to be evaluated;
        // the final scriptSig is the signatures from that
        // and then the serialized subscript:
        subscript = CScript(result[0].begin(), result[0].end());
        sigdata.redeem_script = subscript;
        solved = solved && SignStep(provider, creator, subscript, result, whichType, SigVersion::BASE, sigdata) && whichType != TX_SCRIPTHASH
            && whichType != TX_SCRIPTHASH256 && whichType != TX_TIMELOCKED_SCRIPTHASH;
        P2SH = true;
    }

    if (solved && whichType == TX_WITNESS_V0_KEYHASH)
    {
        if (creator.IsParticlVersion())
            return false;
        CScript witnessscript;
        witnessscript << OP_DUP << OP_HASH160 << ToByteVector(result[0]) << OP_EQUALVERIFY << OP_CHECKSIG;
        txnouttype subType;
        solved = solved && SignStep(provider, creator, witnessscript, result, subType, SigVersion::WITNESS_V0, sigdata);
        sigdata.scriptWitness.stack = result;
        sigdata.witness = true;
        result.clear();
    }
    else if (solved && whichType == TX_WITNESS_V0_SCRIPTHASH)
    {
        if (creator.IsParticlVersion())
            return false;
        CScript witnessscript(result[0].begin(), result[0].end());
        sigdata.witness_script = witnessscript;
        txnouttype subType;
        solved = solved && SignStep(provider, creator, witnessscript, result, subType, SigVersion::WITNESS_V0, sigdata) && subType != TX_SCRIPTHASH && subType != TX_WITNESS_V0_SCRIPTHASH && subType != TX_WITNESS_V0_KEYHASH;
        result.push_back(std::vector<unsigned char>(witnessscript.begin(), witnessscript.end()));
        sigdata.scriptWitness.stack = result;
        sigdata.witness = true;
        result.clear();
    } else if (solved && whichType == TX_WITNESS_UNKNOWN) {
        sigdata.witness = true;
    }

    if (P2SH) {
        result.push_back(std::vector<unsigned char>(subscript.begin(), subscript.end()));
    }

    if (creator.IsParticlVersion()) {
        sigdata.scriptWitness.stack = result;
    } else  {
        sigdata.scriptSig = PushAll(result);
    }

    // Test solution
    sigdata.complete = solved && VerifyScript(sigdata.scriptSig, fromPubKey, &sigdata.scriptWitness, STANDARD_SCRIPT_VERIFY_FLAGS, creator.Checker());
    return sigdata.complete;
}

class SignatureExtractorChecker final : public BaseSignatureChecker
{
private:
    SignatureData& sigdata;
    BaseSignatureChecker& checker;

public:
    SignatureExtractorChecker(SignatureData& sigdata, BaseSignatureChecker& checker) : sigdata(sigdata), checker(checker) {}
    bool CheckSig(const std::vector<unsigned char>& scriptSig, const std::vector<unsigned char>& vchPubKey, const CScript& scriptCode, SigVersion sigversion) const override;
    bool is_particl_tx = false;
    bool IsParticlVersion() const override { return is_particl_tx; }
};

bool SignatureExtractorChecker::CheckSig(const std::vector<unsigned char>& scriptSig, const std::vector<unsigned char>& vchPubKey, const CScript& scriptCode, SigVersion sigversion) const
{
    if (checker.CheckSig(scriptSig, vchPubKey, scriptCode, sigversion)) {
        CPubKey pubkey(vchPubKey);
        sigdata.signatures.emplace(pubkey.GetID(), SigPair(pubkey, scriptSig));
        return true;
    }
    return false;
}

namespace
{
struct Stacks
{
    std::vector<valtype> script;
    std::vector<valtype> witness;

    Stacks() = delete;
    Stacks(const Stacks&) = delete;
    explicit Stacks(const SignatureData& data) : witness(data.scriptWitness.stack) {
        EvalScript(script, data.scriptSig, SCRIPT_VERIFY_STRICTENC, BaseSignatureChecker(), SigVersion::BASE);
    }
};
}

// Extracts signatures and scripts from incomplete scriptSigs. Please do not extend this, use PSBT instead
SignatureData DataFromTransaction(const CMutableTransaction& tx, unsigned int nIn, const CTxOut& txout)
{
    std::vector<uint8_t> amount(8);
    memcpy(amount.data(), &txout.nValue, 8);
    return DataFromTransaction(tx, nIn, amount,  txout.scriptPubKey);
};
SignatureData DataFromTransaction(const CMutableTransaction& tx, unsigned int nIn, const std::vector<uint8_t> &amount, const CScript &scriptPubKey)
{
    SignatureData data;
    assert(tx.vin.size() > nIn);
    data.scriptSig = tx.vin[nIn].scriptSig;
    data.scriptWitness = tx.vin[nIn].scriptWitness;
    Stacks stack(data);

    // Get signatures
    MutableTransactionSignatureChecker tx_checker(&tx, nIn, amount);
    SignatureExtractorChecker extractor_checker(data, tx_checker);
    extractor_checker.is_particl_tx = tx.IsParticlVersion();
    if (VerifyScript(data.scriptSig, scriptPubKey, &data.scriptWitness, STANDARD_SCRIPT_VERIFY_FLAGS, extractor_checker)) {
        data.complete = true;
        return data;
    }

    // Get scripts
    std::vector<std::vector<unsigned char>> solutions;
    txnouttype script_type;
    if (HasIsCoinstakeOp(scriptPubKey)) {
        CScript script;
        GetColdStakeScriptPath(tx_checker.IsCoinStake(), scriptPubKey, script);
        script_type = Solver(script, solutions);
    } else
    script_type = Solver(scriptPubKey, solutions);
    SigVersion sigversion = SigVersion::BASE;
    CScript next_script = scriptPubKey;

    if (tx.IsParticlVersion()) {
        if (script_type == TX_PUBKEY || script_type == TX_PUBKEYHASH || script_type == TX_PUBKEYHASH256 || script_type == TX_TIMELOCKED_PUBKEYHASH)
            script_type = TX_WITNESS_V0_KEYHASH;
        else
        if (script_type == TX_SCRIPTHASH || script_type == TX_SCRIPTHASH256 || script_type == TX_TIMELOCKED_SCRIPTHASH)
            script_type = TX_WITNESS_V0_SCRIPTHASH;
    }

    if (script_type == TX_SCRIPTHASH && !stack.script.empty() && !stack.script.back().empty()) {
        // Get the redeemScript
        CScript redeem_script(stack.script.back().begin(), stack.script.back().end());
        data.redeem_script = redeem_script;
        next_script = std::move(redeem_script);

        // Get redeemScript type
        script_type = Solver(next_script, solutions);
        stack.script.pop_back();
    }
    if (script_type == TX_WITNESS_V0_SCRIPTHASH && !stack.witness.empty() && !stack.witness.back().empty()) {
        // Get the witnessScript
        CScript witness_script(stack.witness.back().begin(), stack.witness.back().end());
        data.witness_script = witness_script;
        next_script = std::move(witness_script);

        // Get witnessScript type
        script_type = Solver(next_script, solutions);
        stack.witness.pop_back();
        stack.script = std::move(stack.witness);
        stack.witness.clear();
        sigversion = SigVersion::WITNESS_V0;
    }
    if (script_type == TX_MULTISIG && !stack.script.empty()) {
        // Build a map of pubkey -> signature by matching sigs to pubkeys:
        assert(solutions.size() > 1);
        unsigned int num_pubkeys = solutions.size()-2;
        unsigned int last_success_key = 0;
        for (const valtype& sig : stack.script) {
            for (unsigned int i = last_success_key; i < num_pubkeys; ++i) {
                const valtype& pubkey = solutions[i+1];
                // We either have a signature for this pubkey, or we have found a signature and it is valid
                if (data.signatures.count(CPubKey(pubkey).GetID()) || extractor_checker.CheckSig(sig, pubkey, next_script, sigversion)) {
                    last_success_key = i + 1;
                    break;
                }
            }
        }
    }

    return data;
}

void UpdateInput(CTxIn& input, const SignatureData& data)
{
    input.scriptSig = data.scriptSig;
    input.scriptWitness = data.scriptWitness;
}

void SignatureData::MergeSignatureData(SignatureData sigdata)
{
    if (complete) return;
    if (sigdata.complete) {
        *this = std::move(sigdata);
        return;
    }
    if (redeem_script.empty() && !sigdata.redeem_script.empty()) {
        redeem_script = sigdata.redeem_script;
    }
    if (witness_script.empty() && !sigdata.witness_script.empty()) {
        witness_script = sigdata.witness_script;
    }
    signatures.insert(std::make_move_iterator(sigdata.signatures.begin()), std::make_move_iterator(sigdata.signatures.end()));
}

bool SignSignature(const SigningProvider &provider, const CScript& fromPubKey, CMutableTransaction& txTo, unsigned int nIn, const std::vector<uint8_t>& amount, int nHashType)
{
    assert(nIn < txTo.vin.size());

    MutableTransactionSignatureCreator creator(&txTo, nIn, amount, nHashType);

    SignatureData sigdata;
    bool ret = ProduceSignature(provider, creator, fromPubKey, sigdata);
    UpdateInput(txTo.vin.at(nIn), sigdata);
    return ret;
}

bool SignSignature(const SigningProvider &provider, const CScript& fromPubKey, CMutableTransaction& txTo, unsigned int nIn, const CAmount amount, int nHashType)
{
    std::vector<uint8_t> vamount(8);
    memcpy(vamount.data(), &amount, 8);
    return SignSignature(provider, fromPubKey, txTo, nIn, vamount, nHashType);
}

bool SignSignature(const SigningProvider &provider, const CTransaction& txFrom, CMutableTransaction& txTo, unsigned int nIn, int nHashType)
{
    assert(nIn < txTo.vin.size());
    CTxIn& txin = txTo.vin[nIn];

    if (txTo.IsParticlVersion()) {
        assert(txin.prevout.n < txFrom.vpout.size());
        CScript scriptPubKey;
        std::vector<uint8_t> vamount;
        if (!txFrom.vpout[txin.prevout.n]->PutValue(vamount)
            || !txFrom.vpout[txin.prevout.n]->GetScriptPubKey(scriptPubKey))
            return false;
        return SignSignature(provider, scriptPubKey, txTo, nIn, vamount, nHashType);
    }

    assert(txin.prevout.n < txFrom.vout.size());
    const CTxOut& txout = txFrom.vout[txin.prevout.n];

    return SignSignature(provider, txout.scriptPubKey, txTo, nIn, txout.nValue, nHashType);
}

namespace {
/** Dummy signature checker which accepts all signatures. */
class DummySignatureChecker : public BaseSignatureChecker
{
public:
    DummySignatureChecker() {}
    bool CheckSig(const std::vector<unsigned char>& scriptSig, const std::vector<unsigned char>& vchPubKey, const CScript& scriptCode, SigVersion sigversion) const override { return true; }
};
const DummySignatureChecker DUMMY_CHECKER;

class DummySignatureCreator : public BaseSignatureCreator {
private:
    char m_r_len = 32;
    char m_s_len = 32;
public:
    DummySignatureCreator(char r_len, char s_len) : m_r_len(r_len), m_s_len(s_len) {}
    const BaseSignatureChecker& Checker() const override { return DUMMY_CHECKER; }
    bool CreateSig(const SigningProvider& provider, std::vector<unsigned char>& vchSig, const CKeyID& keyid, const CScript& scriptCode, SigVersion sigversion) const override
    {
        // Create a dummy signature that is a valid DER-encoding
        vchSig.assign(m_r_len + m_s_len + 7, '\000');
        vchSig[0] = 0x30;
        vchSig[1] = m_r_len + m_s_len + 4;
        vchSig[2] = 0x02;
        vchSig[3] = m_r_len;
        vchSig[4] = 0x01;
        vchSig[4 + m_r_len] = 0x02;
        vchSig[5 + m_r_len] = m_s_len;
        vchSig[6 + m_r_len] = 0x01;
        vchSig[6 + m_r_len + m_s_len] = SIGHASH_ALL;
        return true;
    }
};

class DummySignatureCheckerParticl : public DummySignatureChecker
{
// IsParticlVersion() must return true to skip stack evaluation
public:
    DummySignatureCheckerParticl() : DummySignatureChecker() {}
    bool IsParticlVersion() const override { return true; }
};
const DummySignatureCheckerParticl DUMMY_CHECKER_PARTICL;

class DummySignatureCreatorParticl : public DummySignatureCreator {
public:
    DummySignatureCreatorParticl() : DummySignatureCreator(33, 32) {}
    const BaseSignatureChecker& Checker() const override { return DUMMY_CHECKER_PARTICL; }
    bool IsParticlVersion() const override { return true; }
};

template<typename M, typename K, typename V>
bool LookupHelper(const M& map, const K& key, V& value)
{
    auto it = map.find(key);
    if (it != map.end()) {
        value = it->second;
        return true;
    }
    return false;
}

}

const BaseSignatureCreator& DUMMY_SIGNATURE_CREATOR = DummySignatureCreator(32, 32);
const BaseSignatureCreator& DUMMY_MAXIMUM_SIGNATURE_CREATOR = DummySignatureCreator(33, 32);
const BaseSignatureCreator& DUMMY_SIGNATURE_CREATOR_PARTICL = DummySignatureCreatorParticl();
const SigningProvider& DUMMY_SIGNING_PROVIDER = SigningProvider();

bool IsSolvable(const SigningProvider& provider, const CScript& script)
{
    // This check is to make sure that the script we created can actually be solved for and signed by us
    // if we were to have the private keys. This is just to make sure that the script is valid and that,
    // if found in a transaction, we would still accept and relay that transaction. In particular,
    // it will reject witness outputs that require signing with an uncompressed public key.
    SignatureData sigs;
    // Make sure that STANDARD_SCRIPT_VERIFY_FLAGS includes SCRIPT_VERIFY_WITNESS_PUBKEYTYPE, the most
    // important property this function is designed to test for.
    static_assert(STANDARD_SCRIPT_VERIFY_FLAGS & SCRIPT_VERIFY_WITNESS_PUBKEYTYPE, "IsSolvable requires standard script flags to include WITNESS_PUBKEYTYPE");
    if (ProduceSignature(provider, DUMMY_SIGNATURE_CREATOR, script, sigs)) {
        // VerifyScript check is just defensive, and should never fail.
        bool verified = VerifyScript(sigs.scriptSig, script, &sigs.scriptWitness, STANDARD_SCRIPT_VERIFY_FLAGS, DUMMY_CHECKER);
        assert(verified);
        return true;
    }
    return false;
}

bool HidingSigningProvider::GetCScript(const CScriptID& scriptid, CScript& script) const
{
    return m_provider->GetCScript(scriptid, script);
}

bool HidingSigningProvider::GetPubKey(const CKeyID& keyid, CPubKey& pubkey) const
{
    return m_provider->GetPubKey(keyid, pubkey);
}

bool HidingSigningProvider::GetKey(const CKeyID& keyid, CKey& key) const
{
    if (m_hide_secret) return false;
    return m_provider->GetKey(keyid, key);
}

bool HidingSigningProvider::GetKeyOrigin(const CKeyID& keyid, KeyOriginInfo& info) const
{
    if (m_hide_origin) return false;
    return m_provider->GetKeyOrigin(keyid, info);
}

bool FlatSigningProvider::GetCScript(const CScriptID& scriptid, CScript& script) const { return LookupHelper(scripts, scriptid, script); }
bool FlatSigningProvider::GetPubKey(const CKeyID& keyid, CPubKey& pubkey) const { return LookupHelper(pubkeys, keyid, pubkey); }
bool FlatSigningProvider::GetKeyOrigin(const CKeyID& keyid, KeyOriginInfo& info) const { return LookupHelper(origins, keyid, info); }
bool FlatSigningProvider::GetKey(const CKeyID& keyid, CKey& key) const { return LookupHelper(keys, keyid, key); }

FlatSigningProvider Merge(const FlatSigningProvider& a, const FlatSigningProvider& b)
{
    FlatSigningProvider ret;
    ret.scripts = a.scripts;
    ret.scripts.insert(b.scripts.begin(), b.scripts.end());
    ret.pubkeys = a.pubkeys;
    ret.pubkeys.insert(b.pubkeys.begin(), b.pubkeys.end());
    ret.keys = a.keys;
    ret.keys.insert(b.keys.begin(), b.keys.end());
    ret.origins = a.origins;
    ret.origins.insert(b.origins.begin(), b.origins.end());
    return ret;
}<|MERGE_RESOLUTION|>--- conflicted
+++ resolved
@@ -141,7 +141,6 @@
         return true;
     }
     case TX_SCRIPTHASH:
-<<<<<<< HEAD
     case TX_TIMELOCKED_SCRIPTHASH:
     case TX_SCRIPTHASH256: {
         CScriptID idScript;
@@ -156,16 +155,9 @@
             ret.push_back(std::vector<unsigned char>(scriptRet.begin(), scriptRet.end()));
             return true;
         }
-        }
-=======
-        h160 = uint160(vSolutions[0]);
-        if (GetCScript(provider, sigdata, h160, scriptRet)) {
-            ret.push_back(std::vector<unsigned char>(scriptRet.begin(), scriptRet.end()));
-            return true;
-        }
         // Could not find redeemScript, add to missing
         sigdata.missing_redeem_script = h160;
->>>>>>> f60d029a
+        }
         return false;
 
     case TX_MULTISIG:
