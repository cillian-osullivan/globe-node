--- conflicted
+++ resolved
@@ -1259,13 +1259,8 @@
 };
 
 
-<<<<<<< HEAD
 /**
- * Account information.
-=======
-/** 
  * DEPRECATED Account information.
->>>>>>> 39439e5a
  * Stored in wallet with key "acc"+string account name.
  */
 class CAccount
