--- conflicted
+++ resolved
@@ -130,12 +130,8 @@
         // Error out when loose non-argument tokens are encountered on command line
         for (int i = 1; i < argc; i++) {
             if (!IsSwitchChar(argv[i][0])) {
-<<<<<<< HEAD
-                tfm::format(std::cerr, "Error: Command line contains unexpected token '%s', see particld -h for a list of options.\n", argv[i]);
+                return InitError(strprintf("Command line contains unexpected token '%s', see particld -h for a list of options.\n", argv[i]));
                 exit(EXIT_FAILURE);
-=======
-                return InitError(strprintf("Command line contains unexpected token '%s', see bitcoind -h for a list of options.\n", argv[i]));
->>>>>>> 67923d6b
             }
         }
 
@@ -166,11 +162,7 @@
 #pragma GCC diagnostic push
 #pragma GCC diagnostic ignored "-Wdeprecated-declarations"
 #endif
-<<<<<<< HEAD
-            tfm::format(std::cout, "Particl server starting\n");
-=======
             tfm::format(std::cout, PACKAGE_NAME "daemon starting\n");
->>>>>>> 67923d6b
 
             // Daemonize
             if (daemon(1, 0)) { // don't chdir (1), do close FDs (0)
