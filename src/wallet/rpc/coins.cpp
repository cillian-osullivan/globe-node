--- conflicted
+++ resolved
@@ -59,16 +59,10 @@
         const CWalletTx& wtx = wtx_pair.second;
         int depth{wallet.GetTxDepthInMainChain(wtx)};
         if (depth < min_depth
-<<<<<<< HEAD
+            // Coinbase with less than 1 confirmation is no longer in the main chain
             || (!wallet.IsParticlWallet() && (wtx.IsCoinBase() && (depth < 1 || !include_coinbase)))
-            || (wallet.IsTxImmatureCoinBase(wtx) && !include_immature_coinbase)
-            || !wallet.chain().checkFinalTx(*wtx.tx)) {
-=======
-            // Coinbase with less than 1 confirmation is no longer in the main chain
-            || (wtx.IsCoinBase() && (depth < 1 || !include_coinbase))
             || (wallet.IsTxImmatureCoinBase(wtx) && !include_immature_coinbase))
         {
->>>>>>> 1245c62f
             continue;
         }
         if (wallet.IsParticlWallet()) {
