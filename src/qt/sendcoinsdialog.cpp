// Copyright (c) 2011-2021 The Bitcoin Core developers
// Distributed under the MIT software license, see the accompanying
// file COPYING or http://www.opensource.org/licenses/mit-license.php.

#if defined(HAVE_CONFIG_H)
#include <config/bitcoin-config.h>
#endif

#include <qt/sendcoinsdialog.h>
#include <qt/forms/ui_sendcoinsdialog.h>

#include <qt/addresstablemodel.h>
#include <qt/bitcoinunits.h>
#include <qt/clientmodel.h>
#include <qt/coincontroldialog.h>
#include <qt/guiutil.h>
#include <qt/optionsmodel.h>
#include <qt/platformstyle.h>
#include <qt/sendcoinsentry.h>

#include <chainparams.h>
#include <interfaces/node.h>
#include <key_io.h>
#include <node/ui_interface.h>
#include <policy/fees.h>
#include <txmempool.h>
#include <validation.h>
#include <wallet/coincontrol.h>
#include <wallet/fees.h>
#include <wallet/wallet.h>

#include <chrono>

#include <QFontMetrics>
#include <QScrollBar>
#include <QSettings>
#include <QTextDocument>
#include <QApplication>


#include <anon.h>
#include <wallet/hdwallet.h>
#include <univalue.h>
#include <util/fees.h>


using wallet::CCoinControl;
using wallet::DEFAULT_PAY_TX_FEE;

static constexpr std::array confTargets{2, 4, 6, 12, 24, 48, 144, 504, 1008};
int getConfTargetForIndex(int index) {
    if (index+1 > static_cast<int>(confTargets.size())) {
        return confTargets.back();
    }
    if (index < 0) {
        return confTargets[0];
    }
    return confTargets[index];
}
int getIndexForConfTarget(int target) {
    for (unsigned int i = 0; i < confTargets.size(); i++) {
        if (confTargets[i] >= target) {
            return i;
        }
    }
    return confTargets.size() - 1;
}

SendCoinsDialog::SendCoinsDialog(const PlatformStyle *_platformStyle, QWidget *parent) :
    QDialog(parent, GUIUtil::dialog_flags),
    ui(new Ui::SendCoinsDialog),
    clientModel(nullptr),
    model(nullptr),
    m_coin_control(new CCoinControl),
    fNewRecipientAllowed(true),
    fFeeMinimized(true),
    platformStyle(_platformStyle)
{
    ui->setupUi(this);

    if (!_platformStyle->getImagesOnButtons()) {
        ui->addButton->setIcon(QIcon());
        ui->clearButton->setIcon(QIcon());
        ui->sendButton->setIcon(QIcon());
    } else {
        ui->addButton->setIcon(_platformStyle->SingleColorIcon(":/icons/add"));
        ui->addButtonCS->setIcon(_platformStyle->SingleColorIcon(":/icons/add"));
        ui->clearButton->setIcon(_platformStyle->SingleColorIcon(":/icons/remove"));
        ui->sendButton->setIcon(_platformStyle->SingleColorIcon(":/icons/send"));
    }

    GUIUtil::setupAddressWidget(ui->lineEditCoinControlChange, this);

    addEntry();

    connect(ui->addButton, &QPushButton::clicked, this, &SendCoinsDialog::addEntry);
    connect(ui->addButtonCS, &QPushButton::clicked, this, &SendCoinsDialog::addEntryCS);
    connect(ui->clearButton, &QPushButton::clicked, this, &SendCoinsDialog::clear);

    // Coin Control
    connect(ui->pushButtonCoinControl, &QPushButton::clicked, this, &SendCoinsDialog::coinControlButtonClicked);
    connect(ui->checkBoxCoinControlChange, &QCheckBox::stateChanged, this, &SendCoinsDialog::coinControlChangeChecked);
    connect(ui->lineEditCoinControlChange, &QValidatedLineEdit::textEdited, this, &SendCoinsDialog::coinControlChangeEdited);

    // Coin Control: clipboard actions
    QAction *clipboardQuantityAction = new QAction(tr("Copy quantity"), this);
    QAction *clipboardAmountAction = new QAction(tr("Copy amount"), this);
    QAction *clipboardFeeAction = new QAction(tr("Copy fee"), this);
    QAction *clipboardAfterFeeAction = new QAction(tr("Copy after fee"), this);
    QAction *clipboardBytesAction = new QAction(tr("Copy bytes"), this);
    QAction *clipboardLowOutputAction = new QAction(tr("Copy dust"), this);
    QAction *clipboardChangeAction = new QAction(tr("Copy change"), this);
    connect(clipboardQuantityAction, &QAction::triggered, this, &SendCoinsDialog::coinControlClipboardQuantity);
    connect(clipboardAmountAction, &QAction::triggered, this, &SendCoinsDialog::coinControlClipboardAmount);
    connect(clipboardFeeAction, &QAction::triggered, this, &SendCoinsDialog::coinControlClipboardFee);
    connect(clipboardAfterFeeAction, &QAction::triggered, this, &SendCoinsDialog::coinControlClipboardAfterFee);
    connect(clipboardBytesAction, &QAction::triggered, this, &SendCoinsDialog::coinControlClipboardBytes);
    connect(clipboardLowOutputAction, &QAction::triggered, this, &SendCoinsDialog::coinControlClipboardLowOutput);
    connect(clipboardChangeAction, &QAction::triggered, this, &SendCoinsDialog::coinControlClipboardChange);

    connect(ui->cbxTypeFrom, static_cast<void (QComboBox::*)(int)>(&QComboBox::currentIndexChanged), this, &SendCoinsDialog::cbxTypeFromChanged);

    ui->labelCoinControlQuantity->addAction(clipboardQuantityAction);
    ui->labelCoinControlAmount->addAction(clipboardAmountAction);
    ui->labelCoinControlFee->addAction(clipboardFeeAction);
    ui->labelCoinControlAfterFee->addAction(clipboardAfterFeeAction);
    ui->labelCoinControlBytes->addAction(clipboardBytesAction);
    ui->labelCoinControlLowOutput->addAction(clipboardLowOutputAction);
    ui->labelCoinControlChange->addAction(clipboardChangeAction);

    // init transaction fee section
    QSettings settings;
    if (!settings.contains("fFeeSectionMinimized"))
        settings.setValue("fFeeSectionMinimized", true);
    if (!settings.contains("nFeeRadio") && settings.contains("nTransactionFee") && settings.value("nTransactionFee").toLongLong() > 0) // compatibility
        settings.setValue("nFeeRadio", 1); // custom
    if (!settings.contains("nFeeRadio"))
        settings.setValue("nFeeRadio", 0); // recommended
    if (!settings.contains("nSmartFeeSliderPosition"))
        settings.setValue("nSmartFeeSliderPosition", 0);
    if (!settings.contains("nTransactionFee"))
        settings.setValue("nTransactionFee", (qint64)DEFAULT_PAY_TX_FEE);
    ui->groupFee->setId(ui->radioSmartFee, 0);
    ui->groupFee->setId(ui->radioCustomFee, 1);
    ui->groupFee->button((int)std::max(0, std::min(1, settings.value("nFeeRadio").toInt())))->setChecked(true);
    ui->customFee->SetAllowEmpty(false);
    ui->customFee->setValue(settings.value("nTransactionFee").toLongLong());
    minimizeFeeSection(settings.value("fFeeSectionMinimized").toBool());

    GUIUtil::ExceptionSafeConnect(ui->sendButton, &QPushButton::clicked, this, &SendCoinsDialog::sendButtonClicked);

    if (!settings.contains("nRingSize")) {
        settings.setValue("nRingSize", (int)DEFAULT_RING_SIZE);
    }
    if (!settings.contains("nInputsPerMLSAG")) {
        settings.setValue("nInputsPerMLSAG", (int)DEFAULT_INPUTS_PER_SIG);
    }
    ui->spinRingSize->setValue(settings.value("nRingSize").toInt());
    ui->spinMaxInputs->setValue(settings.value("nInputsPerMLSAG").toInt());
}

void SendCoinsDialog::setClientModel(ClientModel *_clientModel)
{
    this->clientModel = _clientModel;

    if (_clientModel) {
        connect(_clientModel, &ClientModel::numBlocksChanged, this, &SendCoinsDialog::updateNumberOfBlocks);
    }
}

void SendCoinsDialog::setModel(WalletModel *_model)
{
    this->model = _model;

    if(_model && _model->getOptionsModel())
    {
        for(int i = 0; i < ui->entries->count(); ++i)
        {
            SendCoinsEntry *entry = qobject_cast<SendCoinsEntry*>(ui->entries->itemAt(i)->widget());
            if(entry)
            {
                entry->setModel(_model);
            }
        }

        interfaces::WalletBalances balances = _model->wallet().getBalances();
        setBalance(balances);
        connect(_model, &WalletModel::balanceChanged, this, &SendCoinsDialog::setBalance);
        connect(_model->getOptionsModel(), &OptionsModel::displayUnitChanged, this, &SendCoinsDialog::updateDisplayUnit);
        updateDisplayUnit();

        // Coin Control
        connect(_model->getOptionsModel(), &OptionsModel::displayUnitChanged, this, &SendCoinsDialog::coinControlUpdateLabels);
        connect(_model->getOptionsModel(), &OptionsModel::coinControlFeaturesChanged, this, &SendCoinsDialog::coinControlFeatureChanged);
        ui->frameCoinControl->setVisible(_model->getOptionsModel()->getCoinControlFeatures());
        coinControlUpdateLabels();

        // fee section
        for (const int n : confTargets) {
            ui->confTargetSelector->addItem(tr("%1 (%2 blocks)").arg(GUIUtil::formatNiceTimeOffset(n*Params().GetConsensus().nPowTargetSpacing)).arg(n));
        }
        connect(ui->confTargetSelector, qOverload<int>(&QComboBox::currentIndexChanged), this, &SendCoinsDialog::updateSmartFeeLabel);
        connect(ui->confTargetSelector, qOverload<int>(&QComboBox::currentIndexChanged), this, &SendCoinsDialog::coinControlUpdateLabels);

#if (QT_VERSION >= QT_VERSION_CHECK(5, 15, 0))
        connect(ui->groupFee, &QButtonGroup::idClicked, this, &SendCoinsDialog::updateFeeSectionControls);
        connect(ui->groupFee, &QButtonGroup::idClicked, this, &SendCoinsDialog::coinControlUpdateLabels);
#else
        connect(ui->groupFee, qOverload<int>(&QButtonGroup::buttonClicked), this, &SendCoinsDialog::updateFeeSectionControls);
        connect(ui->groupFee, qOverload<int>(&QButtonGroup::buttonClicked), this, &SendCoinsDialog::coinControlUpdateLabels);
#endif

        connect(ui->customFee, &BitcoinAmountField::valueChanged, this, &SendCoinsDialog::coinControlUpdateLabels);
        connect(ui->optInRBF, &QCheckBox::stateChanged, this, &SendCoinsDialog::updateSmartFeeLabel);
        connect(ui->optInRBF, &QCheckBox::stateChanged, this, &SendCoinsDialog::coinControlUpdateLabels);
        CAmount requiredFee = model->wallet().getRequiredFee(1000);
        ui->customFee->SetMinValue(requiredFee);
        if (ui->customFee->value() < requiredFee) {
            ui->customFee->setValue(requiredFee);
        }
        ui->customFee->setSingleStep(requiredFee);
        updateFeeSectionControls();
        updateSmartFeeLabel();

        // set default rbf checkbox state
        ui->optInRBF->setCheckState(Qt::Checked);

        if (model->wallet().hasExternalSigner()) {
            //: "device" usually means a hardware wallet.
            ui->sendButton->setText(tr("Sign on device"));
            if (gArgs.GetArg("-signer", "") != "") {
                ui->sendButton->setEnabled(true);
                ui->sendButton->setToolTip(tr("Connect your hardware wallet first."));
            } else {
                ui->sendButton->setEnabled(false);
                //: "External signer" means using devices such as hardware wallets.
                ui->sendButton->setToolTip(tr("Set external signer script path in Options -> Wallet"));
            }
        } else if (model->wallet().privateKeysDisabled()) {
            ui->sendButton->setText(tr("Cr&eate Unsigned"));
            ui->sendButton->setToolTip(tr("Creates a Partially Signed Bitcoin Transaction (PSBT) for use with e.g. an offline %1 wallet, or a PSBT-compatible hardware wallet.").arg(PACKAGE_NAME));
        }

        // set the smartfee-sliders default value (wallets default conf.target or last stored value)
        QSettings settings;
        if (settings.value("nSmartFeeSliderPosition").toInt() != 0) {
            // migrate nSmartFeeSliderPosition to nConfTarget
            // nConfTarget is available since 0.15 (replaced nSmartFeeSliderPosition)
            int nConfirmTarget = 25 - settings.value("nSmartFeeSliderPosition").toInt(); // 25 == old slider range
            settings.setValue("nConfTarget", nConfirmTarget);
            settings.remove("nSmartFeeSliderPosition");
        }
        if (settings.value("nConfTarget").toInt() == 0)
            ui->confTargetSelector->setCurrentIndex(getIndexForConfTarget(model->wallet().getConfirmTarget()));
        else
            ui->confTargetSelector->setCurrentIndex(getIndexForConfTarget(settings.value("nConfTarget").toInt()));
    }

    if (_model) {
        if (_model->isHardwareLinkedWallet()) {
            ui->cbxTypeFrom->setCurrentIndex(ui->cbxTypeFrom->findText("Part"));
            ui->cbxTypeTo->setCurrentIndex(ui->cbxTypeTo->findText("Part"));
            ui->cbxTypeFrom->setEnabled(false);
            ui->cbxTypeTo->setEnabled(false);
        } else {
            ui->cbxTypeFrom->setEnabled(true);
            ui->cbxTypeTo->setEnabled(true);
        }
    }
}

SendCoinsDialog::~SendCoinsDialog()
{
    QSettings settings;
    settings.setValue("fFeeSectionMinimized", fFeeMinimized);
    settings.setValue("nFeeRadio", ui->groupFee->checkedId());
    settings.setValue("nConfTarget", getConfTargetForIndex(ui->confTargetSelector->currentIndex()));
    settings.setValue("nTransactionFee", (qint64)ui->customFee->value());

    settings.setValue("nRingSize", ui->spinRingSize->value());
    settings.setValue("nInputsPerMLSAG", ui->spinMaxInputs->value());

    delete ui;
}

bool SendCoinsDialog::PrepareSendText(QString& question_string, QString& informative_text, QString& detailed_text, QString& sCommand, QString& sCoinControl)
{
    QList<SendCoinsRecipient> recipients;
    bool valid = true;

    for(int i = 0; i < ui->entries->count(); ++i)
    {
        SendCoinsEntry *entry = qobject_cast<SendCoinsEntry*>(ui->entries->itemAt(i)->widget());
        if(entry)
        {
            if(entry->validate(model->node()))
            {
                recipients.append(entry->getValue());
            }
            else if (valid)
            {
                ui->scrollArea->ensureWidgetVisible(entry);
                valid = false;
            }
        }
    }

    if(!valid || recipients.isEmpty())
    {
        return false;
    }

    // Prepare transaction for getting txFee earlier
    m_current_transaction = std::make_unique<WalletModelTransaction>(recipients);
    WalletModel::SendCoinsReturn prepareStatus;

    updateCoinControlState();

    prepareStatus = model->prepareTransaction(*m_current_transaction, *m_coin_control);
    if (prepareStatus.status != WalletModel::OK)
    {
        // process prepareStatus and on error generate message shown to user
        processSendCoinsReturn(prepareStatus.status, BitcoinUnits::formatWithUnit(model->getOptionsModel()->getDisplayUnit(), m_current_transaction->getTransactionFee()));

        fNewRecipientAllowed = true;
        return false;
    };

    sCommand = "sendtypeto ";

    // TODO: Translations?
    QString sTypeFrom = ui->cbxTypeFrom->currentText();
    QString sTypeTo = ui->cbxTypeTo->currentText();

    sCommand += sTypeFrom.toLower() + " ";
    sCommand += sTypeTo.toLower();

    sCommand += " [";

    int nRecipient = 0;
    for (const auto &rcp : m_current_transaction->getRecipients()) {
        if (nRecipient > 0)
            sCommand += ",";

        if (rcp.m_coldstake) {
            QString build_script = "buildscript {\"recipe\":\"ifcoinstake\",\"addrstake\":\""
                + rcp.stake_address + "\",\"addrspend\":\"" + rcp.spend_address + "\"}";
            UniValue rv;
            if (!model->tryCallRpc(build_script, rv)) {
                return false;
            }

            sCommand += "{\"address\":\"script\"";
            sCommand += ",\"script\":\"" + QString::fromStdString(rv["hex"].get_str()) + "\"";
        } else {
            sCommand += "{\"address\":\"" + rcp.address + "\"";
        }
        sCommand += ",\"amount\":"
            + BitcoinUnits::format(BitcoinUnits::BTC, rcp.amount, false, BitcoinUnits::SeparatorStyle::NEVER);

        if (rcp.fSubtractFeeFromAmount)
            sCommand += ",\"subfee\":true";

        if (!rcp.narration.isEmpty())
            sCommand += ",\"narr\":\"" + GUIUtil::particl::escapeQString(GUIUtil::particl::escapeQString(rcp.narration)) + "\"";
        sCommand += "}";

        nRecipient++;
    }

    int nRingSize = ui->spinRingSize->value();
    int nMaxInputs = ui->spinMaxInputs->value();

    sCommand += "] \"\" \"\" "+QString::number(nRingSize)+" "+QString::number(nMaxInputs);

    sCoinControl = " {";
    sCoinControl += "\"replaceable\":" + QString::fromUtf8((ui->optInRBF->isChecked() ? "true" : "false"));

    if (m_coin_control->m_feerate) {
        sCoinControl += ",\"feeRate\":" + QString::fromStdString(m_coin_control->m_feerate->ToStringShort());
    } else {
        std::string sFeeMode;
        if (StringFromFeeMode(m_coin_control->m_fee_mode, sFeeMode))
            sCoinControl += ",\"estimate_mode\":\"" + QString::fromStdString(sFeeMode) +"\"";
        if (m_coin_control->m_confirm_target)
            sCoinControl += ",\"conf_target\":" + QString::number(*m_coin_control->m_confirm_target);
    }

    if (!std::get_if<CNoDestination>(&m_coin_control->destChange)) {
        sCoinControl += ",\"changeaddress\":\""+QString::fromStdString(EncodeDestination(m_coin_control->destChange))+"\"";
    }

    if (m_coin_control->NumSelected() > 0)  {
        sCoinControl += ",\"inputs\":[";
        bool fNeedCommaInputs = false;
        for (const auto &op : m_coin_control->setSelected) {
            sCoinControl += fNeedCommaInputs ? ",{" : "{";
            sCoinControl += "\"tx\":\"" + QString::fromStdString(op.hash.ToString()) + "\"";
            sCoinControl += ",\"n\":" + QString::number(op.n);
            sCoinControl += "}";
            fNeedCommaInputs = true;
        }
        sCoinControl += "]";
    }
    sCoinControl += "} ";

    UniValue rv;
    QString sGetFeeCommand = sCommand + " true" + sCoinControl;
    if (!model->tryCallRpc(sGetFeeCommand, rv)) {
        return false;
    }

    double rFee = rv["fee"].get_real();

    bool fSubbedFee = rv["outputs_fee"].size() > 0 ? true : false;

    size_t nBytes = rv["bytes"].get_int64();
    bool fNeedHWDevice = rv["need_hwdevice"].get_bool();

    CAmount txFee = rFee * COIN;

    // Format confirmation message
    QStringList formatted;
    for (const auto &rcp : m_current_transaction->getRecipients())
    {
        CAmount nValue = rcp.amount;
        const UniValue &uv = rv["outputs_fee"][rcp.address.toStdString().c_str()];
        if (uv.isNum()) {
            nValue = uv.get_int64();
        }
        // generate amount string with wallet name in case of multiwallet
        QString amount = BitcoinUnits::formatHtmlWithUnit(model->getOptionsModel()->getDisplayUnit(), nValue);
        if (model->isMultiwallet()) {
            amount.append(tr(" from wallet '%1'").arg(GUIUtil::HtmlEscape(model->getWalletName())));
        }
        // generate monospace address string
        QString address;
        if (rcp.m_coldstake) {
            address = "<span style='font-family: monospace;'>Spend: " + rcp.spend_address;
            address.append("<br/>Stake: " + rcp.stake_address);
            address.append("</span>");
        } else {
            address = "<span style='font-family: monospace;'>" + rcp.address;
            address.append("</span>");
        }

        QString recipientElement;

        {
            if(rcp.label.length() > 0) // label with address
            {
                recipientElement.append(tr("%1 to '%2'").arg(amount, GUIUtil::HtmlEscape(rcp.label)));
                recipientElement.append(QString(" (%1)").arg(address));
            }
            else // just address
            {
                recipientElement.append(tr("%1 to %2").arg(amount, address));
            }
        }
        formatted.append(recipientElement);
    }

    /*: Message displayed when attempting to create a transaction. Cautionary text to prompt the user to verify
        that the displayed transaction details represent the transaction the user intends to create. */
    question_string.append(tr("Do you want to create this transaction?"));
    question_string.append("<br /><span style='font-size:10pt;'>");
<<<<<<< HEAD
    if (model->wallet().privateKeysDisabled()) {
        question_string.append(tr("Private keys disabled."));
    //if (model->wallet().privateKeysDisabled() && !model->wallet().hasExternalSigner()) {
    //    question_string.append(tr("Please, review your transaction proposal. This will produce a Partially Signed Bitcoin Transaction (PSBT) which you can save or copy and then sign with e.g. an offline %1 wallet, or a PSBT-compatible hardware wallet.").arg(PACKAGE_NAME));
=======
    if (model->wallet().privateKeysDisabled() && !model->wallet().hasExternalSigner()) {
        /*: Text to inform a user attempting to create a transaction of their current options. At this stage,
            a user can only create a PSBT. This string is displayed when private keys are disabled and an external
            signer is not available. */
        question_string.append(tr("Please, review your transaction proposal. This will produce a Partially Signed Bitcoin Transaction (PSBT) which you can save or copy and then sign with e.g. an offline %1 wallet, or a PSBT-compatible hardware wallet.").arg(PACKAGE_NAME));
    } else if (model->getOptionsModel()->getEnablePSBTControls()) {
        /*: Text to inform a user attempting to create a transaction of their current options. At this stage,
            a user can send their transaction or create a PSBT. This string is displayed when both private keys
            and PSBT controls are enabled. */
        question_string.append(tr("Please, review your transaction. You can create and send this transaction or create a Partially Signed Bitcoin Transaction (PSBT), which you can save or copy and then sign with, e.g., an offline %1 wallet, or a PSBT-compatible hardware wallet.").arg(PACKAGE_NAME));
>>>>>>> 290ff5ef
    } else {
        /*: Text to prompt a user to review the details of the transaction they are attempting to send. */
        question_string.append(tr("Please, review your transaction."));
    }
    question_string.append("</span>");

    question_string.append("<br/><br/><span style='font-size:10pt;'><b>" + sTypeFrom + "</b> to <b>" + sTypeTo + "</b>");
    if (sTypeFrom.toLower() == "anon") {
        question_string.append(QString(", %1 ring members, %2 %3 per proof.").arg(nRingSize).arg(nMaxInputs).arg(nMaxInputs == 1 ? "input" : "inputs"));
    }
    question_string.append("</span>%1");
    if(txFee > 0)
    {
        // append fee string if a fee is required
        question_string.append("<hr /><b>");
        question_string.append(tr("Estimated Transaction fee"));
        question_string.append("</b>");

        // append transaction size
        //question_string.append(" (" + QString::number((double)m_current_transaction->getTransactionSize() / 1000) + " kB): ");
        question_string.append(" (" + QString::number((double)nBytes / 1000) + " kB): ");

        // append transaction fee value
        question_string.append("<span style='color:#aa0000; font-weight:bold;'>");
        question_string.append(BitcoinUnits::formatHtmlWithUnit(model->getOptionsModel()->getDisplayUnit(), txFee));
        question_string.append("</span><br />");

        if (fSubbedFee)
            question_string.append(tr("removed for transaction fee"));
        else
            question_string.append(tr("added as transaction fee"));

        // append RBF message according to transaction's signalling
        question_string.append("<span style='font-size:10pt; font-weight:normal;'>");
        if (ui->optInRBF->isChecked()) {
            question_string.append(tr("You can increase the fee later (signals Replace-By-Fee, BIP-125)."));
        } else {
            question_string.append(tr("Not signalling Replace-By-Fee, BIP-125."));
        }
        question_string.append("</span>");
    }

    // add total amount in all subdivision units
    question_string.append("<hr />");

    CAmount totalAmount = m_current_transaction->getTotalTransactionAmount();
    if (!fSubbedFee)
        totalAmount += txFee;

    QStringList alternativeUnits;
    for (const BitcoinUnits::Unit u : BitcoinUnits::availableUnits())
    {
        if(u != model->getOptionsModel()->getDisplayUnit())
            alternativeUnits.append(BitcoinUnits::formatHtmlWithUnit(u, totalAmount));
    }
    question_string.append(QString("<b>%1</b>: <b>%2</b>").arg(tr("Total Amount"))
        .arg(BitcoinUnits::formatHtmlWithUnit(model->getOptionsModel()->getDisplayUnit(), totalAmount)));
    question_string.append(QString("<br /><span style='font-size:10pt; font-weight:normal;'>(=%1)</span>")
        .arg(alternativeUnits.join(" " + tr("or") + " ")));

    if (formatted.size() > 1) {
        question_string = question_string.arg("");
        informative_text = tr("To review recipient list click \"Show Details…\"");
        detailed_text = formatted.join("\n\n");
    } else {
        question_string = question_string.arg("<br /><br />" + formatted.at(0));
    }

    if (fNeedHWDevice) {
        question_string.append("<hr /><span><b>");
        question_string.append(tr("Your hardware device must be connected to sign this txn."));
        question_string.append("</b></span>");
    }

    return true;
}

void SendCoinsDialog::sendButtonClicked([[maybe_unused]] bool checked)
{
    if(!model || !model->getOptionsModel())
        return;

    fNewRecipientAllowed = false;
    WalletModel::UnlockContext ctx(model->requestUnlock());
    if(!ctx.isValid()) {
        // Unlock wallet was cancelled
        fNewRecipientAllowed = true;
        return;
    }

    QString question_string, informative_text, detailed_text, sCommand, sCoinControl;
    if (!PrepareSendText(question_string, informative_text, detailed_text, sCommand, sCoinControl)) return;
    assert(m_current_transaction);

    const QString confirmation = tr("Confirm send coins");
    auto confirmationDialog = new SendConfirmationDialog(confirmation, question_string, informative_text, detailed_text, SEND_CONFIRM_DELAY, !model->wallet().privateKeysDisabled(), model->getOptionsModel()->getEnablePSBTControls(), this);
    confirmationDialog->setAttribute(Qt::WA_DeleteOnClose);
    // TODO: Replace QDialog::exec() with safer QDialog::show().
    const auto retval = static_cast<QMessageBox::StandardButton>(confirmationDialog->exec());

    if(retval != QMessageBox::Yes && retval != QMessageBox::Save)
    {
        fNewRecipientAllowed = true;
        return;
    }

    WalletModel::SendCoinsReturn sendStatus = WalletModel::OK;

    sCommand += " false";
    sCommand += sCoinControl;

    UniValue rv;
    uint256 hashSent;
    if (!model->tryCallRpc(sCommand, rv)) {
        sendStatus = WalletModel::TransactionCreationFailed;

        //bool send_failure = false;
        //if (model->wallet().privateKeysDisabled()) {

            //CMutableTransaction mtx = CMutableTransaction{*(currentTransaction.getWtx())};
            //PartiallySignedTransaction psbtx(mtx);
            //bool complete = false;
            //const TransactionError err = model->wallet().fillPSBT(SIGHASH_ALL, false /* sign */, true /* bip32derivs */, psbtx, complete);
            //assert(!complete);
            //assert(err == TransactionError::OK);
            //// Serialize the PSBT
            //CDataStream ssTx(SER_NETWORK, PROTOCOL_VERSION);
            //ssTx << psbtx;
            //GUIUtil::setClipboard(EncodeBase64(ssTx.str()).c_str());
            //Q_EMIT message(tr("PSBT copied"), "Copied to clipboard", CClientUIInterface::MSG_INFORMATION);

    } else {
        hashSent.SetHex(rv.get_str());
    }
    /*
    bool send_failure = false;
    if (retval == QMessageBox::Save) {
        CMutableTransaction mtx = CMutableTransaction{*(m_current_transaction->getWtx())};
        PartiallySignedTransaction psbtx(mtx);
        bool complete = false;
        // Always fill without signing first. This prevents an external signer
        // from being called prematurely and is not expensive.
        TransactionError err = model->wallet().fillPSBT(SIGHASH_ALL, false // sign //, true // bip32derivs //, nullptr, psbtx, complete);
        assert(!complete);
        assert(err == TransactionError::OK);
        if (model->wallet().hasExternalSigner()) {
            try {
                err = model->wallet().fillPSBT(SIGHASH_ALL, true // sign //, true // bip32derivs //, nullptr, psbtx, complete);
            } catch (const std::runtime_error& e) {
                QMessageBox::critical(nullptr, tr("Sign failed"), e.what());
                send_failure = true;
                return;
            }
            if (err == TransactionError::EXTERNAL_SIGNER_NOT_FOUND) {
                //: "External signer" means using devices such as hardware wallets.
                QMessageBox::critical(nullptr, tr("External signer not found"), "External signer not found");
                send_failure = true;
                return;
            }
            if (err == TransactionError::EXTERNAL_SIGNER_FAILED) {
                //: "External signer" means using devices such as hardware wallets.
                QMessageBox::critical(nullptr, tr("External signer failure"), "External signer failure");
                send_failure = true;
                return;
            }
            if (err != TransactionError::OK) {
                tfm::format(std::cerr, "Failed to sign PSBT");
                processSendCoinsReturn(WalletModel::TransactionCreationFailed);
                send_failure = true;
                return;
            }
            // fillPSBT does not always properly finalize
            complete = FinalizeAndExtractPSBT(psbtx, mtx);
        }

        // Broadcast transaction if complete (even with an external signer this
        // is not always the case, e.g. in a multisig wallet).
        if (complete) {
            const CTransactionRef tx = MakeTransactionRef(mtx);
            m_current_transaction->setWtx(tx);
            WalletModel::SendCoinsReturn sendStatus = model->sendCoins(*m_current_transaction);
            // process sendStatus and on error generate message shown to user
            processSendCoinsReturn(sendStatus);

            if (sendStatus.status == WalletModel::OK) {
                Q_EMIT coinsSent(m_current_transaction->getWtx()->GetHash());
            } else {
                send_failure = true;
            }
            return;
        }

        // Copy PSBT to clipboard and offer to save
        assert(!complete);
        // Serialize the PSBT
        CDataStream ssTx(SER_NETWORK, PROTOCOL_VERSION);
        ssTx << psbtx;
        GUIUtil::setClipboard(EncodeBase64(ssTx.str()).c_str());
        QMessageBox msgBox;
        msgBox.setText("Unsigned Transaction");
        msgBox.setInformativeText("The PSBT has been copied to the clipboard. You can also save it.");
        msgBox.setStandardButtons(QMessageBox::Save | QMessageBox::Discard);
        msgBox.setDefaultButton(QMessageBox::Discard);
        switch (msgBox.exec()) {
        case QMessageBox::Save: {
            QString selectedFilter;
            QString fileNameSuggestion = "";
            bool first = true;
            for (const SendCoinsRecipient &rcp : m_current_transaction->getRecipients()) {
                if (!first) {
                    fileNameSuggestion.append(" - ");
                }
                QString labelOrAddress = rcp.label.isEmpty() ? rcp.address : rcp.label;
                QString amount = BitcoinUnits::formatWithUnit(model->getOptionsModel()->getDisplayUnit(), rcp.amount);
                fileNameSuggestion.append(labelOrAddress + "-" + amount);
                first = false;
            }
            fileNameSuggestion.append(".psbt");
            QString filename = GUIUtil::getSaveFileName(this,
                tr("Save Transaction Data"), fileNameSuggestion,
                //: Expanded name of the binary PSBT file format. See: BIP 174.
                tr("Partially Signed Transaction (Binary)") + QLatin1String(" (*.psbt)"), &selectedFilter);
            if (filename.isEmpty()) {
                return;
            }
            std::ofstream out(filename.toLocal8Bit().data(), std::ofstream::out | std::ofstream::binary);
            out << ssTx.str();
            out.close();
            Q_EMIT message(tr("PSBT saved"), "PSBT saved to disk", CClientUIInterface::MSG_INFORMATION);
            break;
        }
        case QMessageBox::Discard:
            break;
        default:
            assert(false);
        } // msgBox.exec()
    } else {
        assert(!model->wallet().privateKeysDisabled());
        // now send the prepared transaction
        WalletModel::SendCoinsReturn sendStatus = model->sendCoins(*m_current_transaction);
        // process sendStatus and on error generate message shown to user
        processSendCoinsReturn(sendStatus);
    */

    // Update Addressbook
    for (const auto &rcp : m_current_transaction->getRecipients()) {
        if (rcp.m_coldstake) {
            continue;
        }
        sCommand = "manageaddressbook newsend ";
        sCommand += rcp.address;
        QString strLabel = rcp.label;
        sCommand += strLabel.isEmpty() ? QString(" \"\"") : QString(" \"" + strLabel + "\"");
        sCommand += " send";

        model->tryCallRpc(sCommand, rv);
    }

    processSendCoinsReturn(sendStatus);

    if (sendStatus.status == WalletModel::OK) {
        accept();
        m_coin_control->UnSelectAll();
        coinControlUpdateLabels();
        //Q_EMIT coinsSent(currentTransaction.getWtx()->GetHash());
        Q_EMIT coinsSent(hashSent);

    //bool send_failure = false;
    //if (model->privateKeysDisabled()) {
        //CMutableTransaction mtx = CMutableTransaction{*(currentTransaction.getWtx())};
        //PartiallySignedTransaction psbtx(mtx);
        //bool complete = false;
        //const TransactionError err = model->wallet().fillPSBT(psbtx, complete, SIGHASH_ALL, false /* sign */, true /* bip32derivs */);
        //assert(!complete);
        //assert(err == TransactionError::OK);
        //// Serialize the PSBT
        //CDataStream ssTx(SER_NETWORK, PROTOCOL_VERSION);
        //ssTx << psbtx;
        //GUIUtil::setClipboard(EncodeBase64(ssTx.str()).c_str());
        //Q_EMIT message(tr("PSBT copied"), "Copied to clipboard", CClientUIInterface::MSG_INFORMATION);
    //}
    }
    fNewRecipientAllowed = true;
    m_current_transaction.reset();
}

void SendCoinsDialog::clear()
{
    m_current_transaction.reset();

    // Clear coin control settings
    m_coin_control->UnSelectAll();
    ui->checkBoxCoinControlChange->setChecked(false);
    ui->lineEditCoinControlChange->clear();
    coinControlUpdateLabels();

    // Remove entries until only one left
    while(ui->entries->count())
    {
        ui->entries->takeAt(0)->widget()->deleteLater();
    }

    ui->cbxTypeFrom->setCurrentIndex(ui->cbxTypeFrom->findText("Part"));
    ui->cbxTypeTo->setCurrentIndex(ui->cbxTypeTo->findText("Part"));

    addEntry();

    updateTabsAndLabels();
}

void SendCoinsDialog::reject()
{
    clear();
}

void SendCoinsDialog::accept()
{
    clear();
}

SendCoinsEntry *SendCoinsDialog::addEntry()
{
    SendCoinsEntry *entry = new SendCoinsEntry(platformStyle, this);
    entry->setModel(model);
    ui->entries->addWidget(entry);
    connect(entry, &SendCoinsEntry::removeEntry, this, &SendCoinsDialog::removeEntry);
    connect(entry, &SendCoinsEntry::useAvailableBalance, this, &SendCoinsDialog::useAvailableBalance);
    connect(entry, &SendCoinsEntry::payAmountChanged, this, &SendCoinsDialog::coinControlUpdateLabels);
    connect(entry, &SendCoinsEntry::subtractFeeFromAmountChanged, this, &SendCoinsDialog::coinControlUpdateLabels);

    // Focus the field, so that entry can start immediately
    entry->clear();
    entry->setFocus();
    ui->scrollAreaWidgetContents->resize(ui->scrollAreaWidgetContents->sizeHint());
    qApp->processEvents();
    QScrollBar* bar = ui->scrollArea->verticalScrollBar();
    if(bar)
        bar->setSliderPosition(bar->maximum());

    updateTabsAndLabels();
    return entry;
}

SendCoinsEntry *SendCoinsDialog::addEntryCS()
{
    if (ui->entries->count() == 1) {
        SendCoinsEntry *entry = qobject_cast<SendCoinsEntry*>(ui->entries->itemAt(0)->widget());
        if (entry->isClear() && !entry->m_coldstake) {
            ui->entries->takeAt(0)->widget()->deleteLater();
        }
    }

    SendCoinsEntry *entry = new SendCoinsEntry(platformStyle, this, true);
    entry->setModel(model);
    ui->entries->addWidget(entry);
    connect(entry, &SendCoinsEntry::removeEntry, this, &SendCoinsDialog::removeEntry);
    connect(entry, &SendCoinsEntry::useAvailableBalance, this, &SendCoinsDialog::useAvailableBalance);
    connect(entry, &SendCoinsEntry::payAmountChanged, this, &SendCoinsDialog::coinControlUpdateLabels);
    connect(entry, &SendCoinsEntry::subtractFeeFromAmountChanged, this, &SendCoinsDialog::coinControlUpdateLabels);

    // Focus the field, so that entry can start immediately
    entry->clear();
    entry->setFocus();
    ui->scrollAreaWidgetContents->resize(ui->scrollAreaWidgetContents->sizeHint());
    qApp->processEvents();
    QScrollBar* bar = ui->scrollArea->verticalScrollBar();
    if(bar)
        bar->setSliderPosition(bar->maximum());

    updateTabsAndLabels();
    return entry;
}

void SendCoinsDialog::updateTabsAndLabels()
{
    setupTabChain(nullptr);
    coinControlUpdateLabels();
}

void SendCoinsDialog::removeEntry(SendCoinsEntry* entry)
{
    entry->hide();

    // If the last entry is about to be removed add an empty one
    if (ui->entries->count() == 1)
        addEntry();

    entry->deleteLater();

    updateTabsAndLabels();
}

QWidget *SendCoinsDialog::setupTabChain(QWidget *prev)
{
    for(int i = 0; i < ui->entries->count(); ++i)
    {
        SendCoinsEntry *entry = qobject_cast<SendCoinsEntry*>(ui->entries->itemAt(i)->widget());
        if(entry)
        {
            prev = entry->setupTabChain(prev);
        }
    }
    QWidget::setTabOrder(prev, ui->sendButton);
    QWidget::setTabOrder(ui->sendButton, ui->clearButton);
    QWidget::setTabOrder(ui->clearButton, ui->addButton);
    return ui->addButton;
}

void SendCoinsDialog::setAddress(const QString &address)
{
    SendCoinsEntry *entry = nullptr;
    // Replace the first entry if it is still unused
    if(ui->entries->count() == 1)
    {
        SendCoinsEntry *first = qobject_cast<SendCoinsEntry*>(ui->entries->itemAt(0)->widget());
        if(first->isClear())
        {
            entry = first;
        }
    }
    if(!entry)
    {
        entry = addEntry();
    }

    entry->setAddress(address);
}

void SendCoinsDialog::pasteEntry(const SendCoinsRecipient &rv)
{
    if(!fNewRecipientAllowed)
        return;

    SendCoinsEntry *entry = nullptr;
    // Replace the first entry if it is still unused
    if(ui->entries->count() == 1)
    {
        SendCoinsEntry *first = qobject_cast<SendCoinsEntry*>(ui->entries->itemAt(0)->widget());
        if(first->isClear())
        {
            entry = first;
        }
    }
    if(!entry)
    {
        entry = addEntry();
    }

    entry->setValue(rv);
    updateTabsAndLabels();
}

bool SendCoinsDialog::handlePaymentRequest(const SendCoinsRecipient &rv)
{
    // Just paste the entry, all pre-checks
    // are done in paymentserver.cpp.
    pasteEntry(rv);
    return true;
}

void SendCoinsDialog::setBalance(const interfaces::WalletBalances& balances)
{
    if(model && model->getOptionsModel())
    {
        CAmount balance = balances.balance;
        if (model->wallet().hasExternalSigner()) {
            ui->labelBalanceName->setText(tr("External balance:"));
        } else if (model->wallet().privateKeysDisabled()) {
            balance = balances.watch_only_balance;
            ui->labelBalanceName->setText(tr("Watch-only balance:"));
        }
        QString sBalance = BitcoinUnits::formatWithUnit(model->getOptionsModel()->getDisplayUnit(), balance);

        if (balances.balanceBlind > 0)
            sBalance += "\n" + BitcoinUnits::formatWithUnit(model->getOptionsModel()->getDisplayUnit(), balances.balanceBlind) + " B";
        if (balances.balanceAnon > 0)
            sBalance += "\n" + BitcoinUnits::formatWithUnit(model->getOptionsModel()->getDisplayUnit(), balances.balanceAnon) + " A";
        ui->labelBalance->setText(sBalance);
    }
}

void SendCoinsDialog::updateDisplayUnit()
{
    setBalance(model->wallet().getBalances());
    ui->customFee->setDisplayUnit(model->getOptionsModel()->getDisplayUnit());
    updateSmartFeeLabel();
}

void SendCoinsDialog::processSendCoinsReturn(const WalletModel::SendCoinsReturn &sendCoinsReturn, const QString &msgArg)
{
    QPair<QString, CClientUIInterface::MessageBoxFlags> msgParams;
    // Default to a warning message, override if error message is needed
    msgParams.second = CClientUIInterface::MSG_WARNING;

    // This comment is specific to SendCoinsDialog usage of WalletModel::SendCoinsReturn.
    // All status values are used only in WalletModel::prepareTransaction()
    switch(sendCoinsReturn.status)
    {
    case WalletModel::InvalidAddress:
        msgParams.first = tr("The recipient address is not valid. Please recheck.");
        break;
    case WalletModel::InvalidAmount:
        msgParams.first = tr("The amount to pay must be larger than 0.");
        break;
    case WalletModel::AmountExceedsBalance:
        msgParams.first = tr("The amount exceeds your balance.");
        break;
    case WalletModel::AmountWithFeeExceedsBalance:
        msgParams.first = tr("The total exceeds your balance when the %1 transaction fee is included.").arg(msgArg);
        break;
    case WalletModel::DuplicateAddress:
        msgParams.first = tr("Duplicate address found: addresses should only be used once each.");
        break;
    case WalletModel::TransactionCreationFailed:
        msgParams.first = tr("Transaction creation failed!");
        msgParams.second = CClientUIInterface::MSG_ERROR;
        break;
    case WalletModel::AbsurdFee:
        msgParams.first = tr("A fee higher than %1 is considered an absurdly high fee.").arg(BitcoinUnits::formatWithUnit(model->getOptionsModel()->getDisplayUnit(), model->wallet().getDefaultMaxTxFee()));
        break;
    case WalletModel::PaymentRequestExpired:
        msgParams.first = tr("Payment request expired.");
        msgParams.second = CClientUIInterface::MSG_ERROR;
        break;
    // included to prevent a compiler warning.
    case WalletModel::OK:
    default:
        return;
    }

    Q_EMIT message(tr("Send Coins"), msgParams.first, msgParams.second);
}

void SendCoinsDialog::minimizeFeeSection(bool fMinimize)
{
    ui->labelFeeMinimized->setVisible(fMinimize);
    ui->buttonChooseFee  ->setVisible(fMinimize);
    ui->buttonMinimizeFee->setVisible(!fMinimize);
    ui->frameFeeSelection->setVisible(!fMinimize);
    ui->horizontalLayoutSmartFee->setContentsMargins(0, (fMinimize ? 0 : 6), 0, 0);
    fFeeMinimized = fMinimize;
}

void SendCoinsDialog::on_buttonChooseFee_clicked()
{
    minimizeFeeSection(false);
}

void SendCoinsDialog::on_buttonMinimizeFee_clicked()
{
    updateFeeMinimizedLabel();
    minimizeFeeSection(true);
}

void SendCoinsDialog::useAvailableBalance(SendCoinsEntry* entry)
{
    QString sTypeFrom = ui->cbxTypeFrom->currentText().toLower();
    // Include watch-only for wallets without private key
    m_coin_control->fAllowWatchOnly = model->wallet().privateKeysDisabled() && !model->wallet().hasExternalSigner();

    // Calculate available amount to send.

    CAmount amount =
        sTypeFrom == "anon" ? model->wallet().getAvailableAnonBalance(*m_coin_control) :
        sTypeFrom == "blind" ? model->wallet().getAvailableBlindBalance(*m_coin_control) :
        model->wallet().getAvailableBalance(*m_coin_control);

    for (int i = 0; i < ui->entries->count(); ++i) {
        SendCoinsEntry* e = qobject_cast<SendCoinsEntry*>(ui->entries->itemAt(i)->widget());
        if (e && !e->isHidden() && e != entry) {
            amount -= e->getValue().amount;
        }
    }

    if (amount > 0) {
      entry->checkSubtractFeeFromAmount();
      entry->setAmount(amount);
    } else {
      entry->setAmount(0);
    }
}

void SendCoinsDialog::updateFeeSectionControls()
{
    ui->confTargetSelector      ->setEnabled(ui->radioSmartFee->isChecked());
    ui->labelSmartFee           ->setEnabled(ui->radioSmartFee->isChecked());
    ui->labelSmartFee2          ->setEnabled(ui->radioSmartFee->isChecked());
    ui->labelSmartFee3          ->setEnabled(ui->radioSmartFee->isChecked());
    ui->labelFeeEstimation      ->setEnabled(ui->radioSmartFee->isChecked());
    ui->labelCustomFeeWarning   ->setEnabled(ui->radioCustomFee->isChecked());
    ui->labelCustomPerKilobyte  ->setEnabled(ui->radioCustomFee->isChecked());
    ui->customFee               ->setEnabled(ui->radioCustomFee->isChecked());
}

void SendCoinsDialog::updateFeeMinimizedLabel()
{
    if(!model || !model->getOptionsModel())
        return;

    if (ui->radioSmartFee->isChecked())
        ui->labelFeeMinimized->setText(ui->labelSmartFee->text());
    else {
        ui->labelFeeMinimized->setText(BitcoinUnits::formatWithUnit(model->getOptionsModel()->getDisplayUnit(), ui->customFee->value()) + "/kvB");
    }
}

void SendCoinsDialog::updateCoinControlState()
{
    if (ui->radioCustomFee->isChecked()) {
        m_coin_control->m_feerate = CFeeRate(ui->customFee->value());
    } else {
        m_coin_control->m_feerate.reset();
    }
    // Avoid using global defaults when sending money from the GUI
    // Either custom fee will be used or if not selected, the confirmation target from dropdown box
    m_coin_control->m_confirm_target = getConfTargetForIndex(ui->confTargetSelector->currentIndex());
    m_coin_control->m_signal_bip125_rbf = ui->optInRBF->isChecked();
    // Include watch-only for wallets without private key
    m_coin_control->fAllowWatchOnly = model->wallet().privateKeysDisabled() && !model->wallet().hasExternalSigner();
}

void SendCoinsDialog::updateNumberOfBlocks(int count, const QDateTime& blockDate, double nVerificationProgress, bool headers, SynchronizationState sync_state) {
    if (sync_state == SynchronizationState::POST_INIT) {
        updateSmartFeeLabel();
    }
}

void SendCoinsDialog::updateSmartFeeLabel()
{
    if(!model || !model->getOptionsModel())
        return;
    updateCoinControlState();
    m_coin_control->m_feerate.reset(); // Explicitly use only fee estimation rate for smart fee labels
    int returned_target;
    FeeReason reason;
    CFeeRate feeRate = CFeeRate(model->wallet().getMinimumFee(1000, *m_coin_control, &returned_target, &reason));

    ui->labelSmartFee->setText(BitcoinUnits::formatWithUnit(model->getOptionsModel()->getDisplayUnit(), feeRate.GetFeePerK()) + "/kvB");

    if (reason == FeeReason::FALLBACK) {
        ui->labelSmartFee2->show(); // (Smart fee not initialized yet. This usually takes a few blocks...)
        ui->labelFeeEstimation->setText("");
        ui->fallbackFeeWarningLabel->setVisible(true);
        int lightness = ui->fallbackFeeWarningLabel->palette().color(QPalette::WindowText).lightness();
        QColor warning_colour(255 - (lightness / 5), 176 - (lightness / 3), 48 - (lightness / 14));
        ui->fallbackFeeWarningLabel->setStyleSheet("QLabel { color: " + warning_colour.name() + "; }");
        ui->fallbackFeeWarningLabel->setIndent(GUIUtil::TextWidth(QFontMetrics(ui->fallbackFeeWarningLabel->font()), "x"));
    }
    else
    {
        ui->labelSmartFee2->hide();
        ui->labelFeeEstimation->setText(tr("Estimated to begin confirmation within %n block(s).", "", returned_target));
        ui->fallbackFeeWarningLabel->setVisible(false);
    }

    updateFeeMinimizedLabel();
}

// Coin Control: copy label "Quantity" to clipboard
void SendCoinsDialog::coinControlClipboardQuantity()
{
    GUIUtil::setClipboard(ui->labelCoinControlQuantity->text());
}

// Coin Control: copy label "Amount" to clipboard
void SendCoinsDialog::coinControlClipboardAmount()
{
    GUIUtil::setClipboard(ui->labelCoinControlAmount->text().left(ui->labelCoinControlAmount->text().indexOf(" ")));
}

// Coin Control: copy label "Fee" to clipboard
void SendCoinsDialog::coinControlClipboardFee()
{
    GUIUtil::setClipboard(ui->labelCoinControlFee->text().left(ui->labelCoinControlFee->text().indexOf(" ")).replace(ASYMP_UTF8, ""));
}

// Coin Control: copy label "After fee" to clipboard
void SendCoinsDialog::coinControlClipboardAfterFee()
{
    GUIUtil::setClipboard(ui->labelCoinControlAfterFee->text().left(ui->labelCoinControlAfterFee->text().indexOf(" ")).replace(ASYMP_UTF8, ""));
}

// Coin Control: copy label "Bytes" to clipboard
void SendCoinsDialog::coinControlClipboardBytes()
{
    GUIUtil::setClipboard(ui->labelCoinControlBytes->text().replace(ASYMP_UTF8, ""));
}

// Coin Control: copy label "Dust" to clipboard
void SendCoinsDialog::coinControlClipboardLowOutput()
{
    GUIUtil::setClipboard(ui->labelCoinControlLowOutput->text());
}

// Coin Control: copy label "Change" to clipboard
void SendCoinsDialog::coinControlClipboardChange()
{
    GUIUtil::setClipboard(ui->labelCoinControlChange->text().left(ui->labelCoinControlChange->text().indexOf(" ")).replace(ASYMP_UTF8, ""));
}

void SendCoinsDialog::cbxTypeFromChanged(int index)
{
    if (model && model->getOptionsModel()->getCoinControlFeatures()) {
        m_coin_control->nCoinType = index+1;
    }
};

// Coin Control: settings menu - coin control enabled/disabled by user
void SendCoinsDialog::coinControlFeatureChanged(bool checked)
{
    ui->frameCoinControl->setVisible(checked);

    if (!checked && model) { // coin control features disabled
        m_coin_control = std::make_unique<CCoinControl>();
    }

    coinControlUpdateLabels();
}

// Coin Control: button inputs -> show actual coin control dialog
void SendCoinsDialog::coinControlButtonClicked()
{
    auto dlg = new CoinControlDialog(*m_coin_control, model, platformStyle);
    connect(dlg, &QDialog::finished, this, &SendCoinsDialog::coinControlUpdateLabels);
    GUIUtil::ShowModalDialogAndDeleteOnClose(dlg);
}

// Coin Control: checkbox custom change address
void SendCoinsDialog::coinControlChangeChecked(int state)
{
    if (state == Qt::Unchecked)
    {
        m_coin_control->destChange = CNoDestination();
        ui->labelCoinControlChangeLabel->clear();
    }
    else
        // use this to re-validate an already entered address
        coinControlChangeEdited(ui->lineEditCoinControlChange->text());

    ui->lineEditCoinControlChange->setEnabled((state == Qt::Checked));
}

// Coin Control: custom change address changed
void SendCoinsDialog::coinControlChangeEdited(const QString& text)
{
    if (model && model->getAddressTableModel())
    {
        // Default to no change address until verified
        m_coin_control->destChange = CNoDestination();
        ui->labelCoinControlChangeLabel->setStyleSheet("QLabel{color:red;}");

        const CTxDestination dest = DecodeDestination(text.toStdString());

        if (text.isEmpty()) // Nothing entered
        {
            ui->labelCoinControlChangeLabel->setText("");
        }
        else if (!IsValidDestination(dest)) // Invalid address
        {
            ui->labelCoinControlChangeLabel->setText(tr("Warning: Invalid Particl address"));
        }
        else // Valid address
        {
            //if (!model->wallet().isSpendable(dest)) {
            if (!model->wallet().ownDestination(dest)) // Unknown change address
            {
                ui->labelCoinControlChangeLabel->setText(tr("Warning: Unknown change address"));

                // confirmation dialog
                QMessageBox::StandardButton btnRetVal = QMessageBox::question(this, tr("Confirm custom change address"), tr("The address you selected for change is not part of this wallet. Any or all funds in your wallet may be sent to this address. Are you sure?"),
                    QMessageBox::Yes | QMessageBox::Cancel, QMessageBox::Cancel);

                if(btnRetVal == QMessageBox::Yes)
                    m_coin_control->destChange = dest;
                else
                {
                    ui->lineEditCoinControlChange->setText("");
                    ui->labelCoinControlChangeLabel->setStyleSheet("QLabel{color:black;}");
                    ui->labelCoinControlChangeLabel->setText("");
                }
            }
            else // Known change address
            {
                ui->labelCoinControlChangeLabel->setStyleSheet("QLabel{color:black;}");

                // Query label
                QString associatedLabel = model->getAddressTableModel()->labelForAddress(text);
                if (!associatedLabel.isEmpty())
                    ui->labelCoinControlChangeLabel->setText(associatedLabel);
                else
                    ui->labelCoinControlChangeLabel->setText(tr("(no label)"));

                m_coin_control->destChange = dest;
            }
        }
    }
}

// Coin Control: update labels
void SendCoinsDialog::coinControlUpdateLabels()
{
    if (!model || !model->getOptionsModel())
        return;

    updateCoinControlState();

    // set pay amounts
    CoinControlDialog::payAmounts.clear();
    CoinControlDialog::fSubtractFeeFromAmount = false;

    for(int i = 0; i < ui->entries->count(); ++i)
    {
        SendCoinsEntry *entry = qobject_cast<SendCoinsEntry*>(ui->entries->itemAt(i)->widget());
        if(entry && !entry->isHidden())
        {
            SendCoinsRecipient rcp = entry->getValue();
            CoinControlDialog::payAmounts.append(rcp.amount);
            if (rcp.fSubtractFeeFromAmount)
                CoinControlDialog::fSubtractFeeFromAmount = true;
        }
    }

    if (m_coin_control->HasSelected())
    {
        // actual coin control calculation
        CoinControlDialog::updateLabels(*m_coin_control, model, this);

        // show coin control stats
        ui->labelCoinControlAutomaticallySelected->hide();
        ui->widgetCoinControl->show();
    }
    else
    {
        // hide coin control stats
        ui->labelCoinControlAutomaticallySelected->show();
        ui->widgetCoinControl->hide();
        ui->labelCoinControlInsuffFunds->hide();
    }
}

SendConfirmationDialog::SendConfirmationDialog(const QString& title, const QString& text, const QString& informative_text, const QString& detailed_text, int _secDelay, bool enable_send, bool always_show_unsigned, QWidget* parent)
    : QMessageBox(parent), secDelay(_secDelay), m_enable_send(enable_send)
{
    setIcon(QMessageBox::Question);
    setWindowTitle(title); // On macOS, the window title is ignored (as required by the macOS Guidelines).
    setText(text);
    setInformativeText(informative_text);
    setDetailedText(detailed_text);
    setStandardButtons(QMessageBox::Yes | QMessageBox::Cancel);
    if (always_show_unsigned || !enable_send) addButton(QMessageBox::Save);
    setDefaultButton(QMessageBox::Cancel);
    yesButton = button(QMessageBox::Yes);
    if (confirmButtonText.isEmpty()) {
        confirmButtonText = yesButton->text();
    }
    m_psbt_button = button(QMessageBox::Save);
    updateButtons();
    connect(&countDownTimer, &QTimer::timeout, this, &SendConfirmationDialog::countDown);
}

int SendConfirmationDialog::exec()
{
    updateButtons();
    countDownTimer.start(1s);
    return QMessageBox::exec();
}

void SendConfirmationDialog::countDown()
{
    secDelay--;
    updateButtons();

    if(secDelay <= 0)
    {
        countDownTimer.stop();
    }
}

void SendConfirmationDialog::updateButtons()
{
    if(secDelay > 0)
    {
        yesButton->setEnabled(false);
        yesButton->setText(confirmButtonText + (m_enable_send ? (" (" + QString::number(secDelay) + ")") : QString("")));
        if (m_psbt_button) {
            m_psbt_button->setEnabled(false);
            m_psbt_button->setText(m_psbt_button_text + " (" + QString::number(secDelay) + ")");
        }
    }
    else
    {
        yesButton->setEnabled(m_enable_send);
        yesButton->setText(confirmButtonText);
        if (m_psbt_button) {
            m_psbt_button->setEnabled(true);
            m_psbt_button->setText(m_psbt_button_text);
        }
    }
}<|MERGE_RESOLUTION|>--- conflicted
+++ resolved
@@ -464,23 +464,17 @@
         that the displayed transaction details represent the transaction the user intends to create. */
     question_string.append(tr("Do you want to create this transaction?"));
     question_string.append("<br /><span style='font-size:10pt;'>");
-<<<<<<< HEAD
-    if (model->wallet().privateKeysDisabled()) {
-        question_string.append(tr("Private keys disabled."));
-    //if (model->wallet().privateKeysDisabled() && !model->wallet().hasExternalSigner()) {
-    //    question_string.append(tr("Please, review your transaction proposal. This will produce a Partially Signed Bitcoin Transaction (PSBT) which you can save or copy and then sign with e.g. an offline %1 wallet, or a PSBT-compatible hardware wallet.").arg(PACKAGE_NAME));
-=======
     if (model->wallet().privateKeysDisabled() && !model->wallet().hasExternalSigner()) {
         /*: Text to inform a user attempting to create a transaction of their current options. At this stage,
             a user can only create a PSBT. This string is displayed when private keys are disabled and an external
             signer is not available. */
-        question_string.append(tr("Please, review your transaction proposal. This will produce a Partially Signed Bitcoin Transaction (PSBT) which you can save or copy and then sign with e.g. an offline %1 wallet, or a PSBT-compatible hardware wallet.").arg(PACKAGE_NAME));
+        question_string.append(tr("Private keys disabled."));
+        //question_string.append(tr("Please, review your transaction proposal. This will produce a Partially Signed Bitcoin Transaction (PSBT) which you can save or copy and then sign with e.g. an offline %1 wallet, or a PSBT-compatible hardware wallet.").arg(PACKAGE_NAME));
     } else if (model->getOptionsModel()->getEnablePSBTControls()) {
         /*: Text to inform a user attempting to create a transaction of their current options. At this stage,
             a user can send their transaction or create a PSBT. This string is displayed when both private keys
             and PSBT controls are enabled. */
         question_string.append(tr("Please, review your transaction. You can create and send this transaction or create a Partially Signed Bitcoin Transaction (PSBT), which you can save or copy and then sign with, e.g., an offline %1 wallet, or a PSBT-compatible hardware wallet.").arg(PACKAGE_NAME));
->>>>>>> 290ff5ef
     } else {
         /*: Text to prompt a user to review the details of the transaction they are attempting to send. */
         question_string.append(tr("Please, review your transaction."));
