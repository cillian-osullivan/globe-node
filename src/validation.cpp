--- conflicted
+++ resolved
@@ -3842,12 +3842,8 @@
 
                 for (const PerBlockConnectTrace& trace : connectTrace.GetBlocksConnected()) {
                     assert(trace.pblock && trace.pindex);
-<<<<<<< HEAD
                     connected_blocks.push_back(trace.pblock->GetHash());
-                    GetMainSignals().BlockConnected(trace.pblock, trace.pindex, trace.conflictedTxs);
-=======
                     GetMainSignals().BlockConnected(trace.pblock, trace.pindex);
->>>>>>> 5bf45fe2
                 }
             } while (!m_chain.Tip() || (starting_tip && CBlockIndexWorkComparator()(m_chain.Tip(), starting_tip)));
             if (!blocks_connected) return true;
