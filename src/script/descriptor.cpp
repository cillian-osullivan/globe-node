--- conflicted
+++ resolved
@@ -453,11 +453,7 @@
         }
         // Build the string
         std::string origin_str = HexStr(origin.fingerprint) + FormatHDKeypath(origin.path);
-<<<<<<< HEAD
         out = "[" + origin_str + "]" + (priv ? EncodeExtKey(xprv) : EncodeExtPubKey(xprv.Neutered())) + FormatHDKeypath(end_path);
-=======
-        out = "[" + origin_str + "]" + (priv ? EncodeExtKey(xprv) : EncodeExtPubKey(xprv.Neuter())) + FormatHDKeypath(end_path);
->>>>>>> e0bc27a1
         if (IsRange()) {
             out += "/*";
             assert(m_derive == DeriveType::UNHARDENED);
