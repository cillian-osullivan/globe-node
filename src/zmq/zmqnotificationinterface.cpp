--- conflicted
+++ resolved
@@ -12,11 +12,6 @@
 #include <util/system.h>
 #include <netbase.h>
 
-<<<<<<< HEAD
-void zmqError(const char *str)
-{
-    LogPrint(BCLog::ZMQ, "zmq: Error: %s, errno=%s\n", str, zmq_strerror(errno));
-}
 
 bool CZMQNotificationInterface::IsWhitelistedRange(const CNetAddr &addr) {
     for (const CSubNet& subnet : vWhitelistedRange) {
@@ -86,8 +81,6 @@
     zmq_close(sock);
 }
 
-=======
->>>>>>> 4f807348
 CZMQNotificationInterface::CZMQNotificationInterface() : pcontext(nullptr)
 {
 }
@@ -115,13 +108,10 @@
     factories["pubrawtx"] = CZMQAbstractNotifier::Create<CZMQPublishRawTransactionNotifier>;
     factories["pubsequence"] = CZMQAbstractNotifier::Create<CZMQPublishSequenceNotifier>;
 
-<<<<<<< HEAD
     factories["pubhashwtx"] = CZMQAbstractNotifier::Create<CZMQPublishHashWalletTransactionNotifier>;
     factories["pubsmsg"] = CZMQAbstractNotifier::Create<CZMQPublishSMSGNotifier>;
 
-=======
     std::list<std::unique_ptr<CZMQAbstractNotifier>> notifiers;
->>>>>>> 4f807348
     for (const auto& entry : factories)
     {
         std::string arg("-zmq" + entry.first);
@@ -160,13 +150,10 @@
 
     pcontext = zmq_ctx_new();
 
-    if (!pcontext)
-    {
+    if (!pcontext) {
         zmqError("Unable to initialize context");
         return false;
     }
-
-<<<<<<< HEAD
 
     for (const auto& net : gArgs.GetArgs("-whitelistzmq")) {
         CSubNet subnet;
@@ -177,34 +164,24 @@
             vWhitelistedRange.push_back(subnet);
     }
 
-    if (vWhitelistedRange.size() > 0)
-    {
+    if (vWhitelistedRange.size() > 0) {
         zapActive = false;
         threadZAP = std::thread(&TraceThread<std::function<void()> >, "zap", std::function<void()>(std::bind(&CZMQNotificationInterface::ThreadZAP, this)));
 
-        for (size_t nTries = 1000; nTries > 0; nTries--)
-        {
-            if (zapActive)
+        for (size_t nTries = 1000; nTries > 0; nTries--) {
+            if (zapActive) {
                 break;
+            }
             UninterruptibleSleep(std::chrono::milliseconds{100});
-        };
-        if (!zapActive)
-        {
+        }
+        if (!zapActive) {
             zmqError("Unable to start zap thread");
             return false;
-        };
-    };
-
-    std::list<CZMQAbstractNotifier*>::iterator i=notifiers.begin();
-    for (; i!=notifiers.end(); ++i)
-    {
-        CZMQAbstractNotifier *notifier = *i;
-        if (notifier->Initialize(pcontext))
-        {
-=======
+        }
+    }
+
     for (auto& notifier : notifiers) {
         if (notifier->Initialize(pcontext)) {
->>>>>>> 4f807348
             LogPrint(BCLog::ZMQ, "zmq: Notifier %s ready (address = %s)\n", notifier->GetType(), notifier->GetAddress());
         } else {
             LogPrint(BCLog::ZMQ, "zmq: Notifier %s failed (address = %s)\n", notifier->GetType(), notifier->GetAddress());
@@ -318,28 +295,17 @@
 void CZMQNotificationInterface::TransactionAddedToWallet(const std::string &sWalletName, const CTransactionRef& ptx)
 {
     const CTransaction& tx = *ptx;
-    for (auto i = notifiers.begin(); i!=notifiers.end(); ) {
-        CZMQAbstractNotifier *notifier = *i;
-        if (notifier->NotifyTransaction(sWalletName, tx)) {
-            i++;
-        } else {
-            notifier->Shutdown();
-            i = notifiers.erase(i);
-        }
-    }
+
+    TryForEachAndRemoveFailed(notifiers, [sWalletName, &tx](CZMQAbstractNotifier* notifier) {
+        return notifier->NotifyTransaction(sWalletName, tx);
+    });
 }
 
 void CZMQNotificationInterface::NewSecureMessage(const smsg::SecureMessage *psmsg, const uint160 &hash)
 {
-    for (std::list<CZMQAbstractNotifier*>::iterator i = notifiers.begin(); i!=notifiers.end(); ) {
-        CZMQAbstractNotifier *notifier = *i;
-        if (notifier->NotifySecureMessage(psmsg, hash)) {
-            i++;
-        } else {
-            notifier->Shutdown();
-            i = notifiers.erase(i);
-        }
-    }
+    TryForEachAndRemoveFailed(notifiers, [psmsg, &hash](CZMQAbstractNotifier* notifier) {
+        return notifier->NotifySecureMessage(psmsg, hash);
+    });
 }
 
 CZMQNotificationInterface* g_zmq_notification_interface = nullptr;