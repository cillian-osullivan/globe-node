--- conflicted
+++ resolved
@@ -1318,7 +1318,7 @@
         if (m_client_interface) {
             m_client_interface->NotifyNumConnectionsChanged(nodes_size);
         }
-        particl::UpdateNumPeers(vNodesSize);
+        particl::UpdateNumPeers(nodes_size);
     }
 }
 
@@ -2267,14 +2267,10 @@
 void CConnman::ThreadMessageHandler()
 {
     SetSyscallSandboxPolicy(SyscallSandboxPolicy::MESSAGE_HANDLER);
-<<<<<<< HEAD
 
     const int64_t nTimeDecBanThreshold = 60; // TODO: make option
     int64_t nTimeNextBanReduced = GetTime() + nTimeDecBanThreshold;
 
-    FastRandomContext rng;
-=======
->>>>>>> 3726a459
     while (!flagInterruptMsgProc)
     {
         bool fMoreWork = false;
@@ -2299,29 +2295,23 @@
                     LOCK(pnode->cs_sendProcessing);
                     m_msgproc->SendMessages(pnode);
                 }
-
-<<<<<<< HEAD
-        int64_t nTimeNow = GetTime();
-        if (nTimeNextBanReduced < nTimeNow) {
-            LOCK(cs_main);
-            m_msgproc->CheckUnreceivedHeaders(nTimeNow);
-            for (auto *pnode : vNodesCopy) {
-                m_msgproc->DecMisbehaving(pnode->id, 1);
-
-                pnode->smsgData.DecSmsgMisbehaving();
-            }
-            nTimeNextBanReduced = nTimeNow + nTimeDecBanThreshold;
-        }
-
-        {
-            LOCK(cs_vNodes);
-            for (CNode* pnode : vNodesCopy)
-                pnode->Release();
-=======
                 if (flagInterruptMsgProc)
                     return;
             }
->>>>>>> 3726a459
+
+            int64_t nTimeNow = GetTime();
+            if (nTimeNextBanReduced < nTimeNow) {
+                LOCK(cs_main);
+                m_msgproc->CheckUnreceivedHeaders(nTimeNow);
+                for (CNode* pnode : snap.Nodes()) {
+                    m_msgproc->DecMisbehaving(pnode->id, 1);
+                    pnode->smsgData.DecSmsgMisbehaving();
+                }
+                nTimeNextBanReduced = nTimeNow + nTimeDecBanThreshold;
+                if (flagInterruptMsgProc) {
+                    return;
+                }
+            }
         }
 
         WAIT_LOCK(mutexMsgProc, lock);
