--- conflicted
+++ resolved
@@ -10,12 +10,7 @@
 #include "script/script.h"
 #include "serialize.h"
 #include "streams.h"
-<<<<<<< HEAD
-#include "test/test_random.h"
 #include "test/test_particl.h"
-=======
-#include "test/test_bitcoin.h"
->>>>>>> 0d3e8183
 #include "util.h"
 #include "utilstrencodings.h"
 #include "version.h"
@@ -98,13 +93,9 @@
 }
 
 void static RandomTransaction(CMutableTransaction &tx, bool fSingle) {
-<<<<<<< HEAD
     
-    tx.nVersion = ((uint32_t)insecure_rand()) % (PARTICL_TXN_VERSION-1);
+    tx.nVersion = ((uint32_t)InsecureRand32()) % (PARTICL_TXN_VERSION-1);
     
-=======
-    tx.nVersion = InsecureRand32();
->>>>>>> 0d3e8183
     tx.vin.clear();
     tx.vout.clear();
     tx.nLockTime = (InsecureRandBool()) ? InsecureRand32() : 0;
