#!/usr/bin/env python3
# Copyright (c) 2018 The Bitcoin Core developers
# Distributed under the MIT software license, see the accompanying
# file COPYING or http://www.opensource.org/licenses/mit-license.php.
"""Check that it's not possible to start a second bitcoind instance using the same datadir or wallet."""
import os

from test_framework.test_framework import BitcoinTestFramework
from test_framework.test_node import ErrorMatch

class FilelockTest(BitcoinTestFramework):
    def set_test_params(self):
        self.setup_clean_chain = True
        self.num_nodes = 2

    def setup_network(self):
        self.add_nodes(self.num_nodes, extra_args=None)
        self.nodes[0].start([])
        self.nodes[0].wait_for_rpc_connection()

    def run_test(self):
        datadir = os.path.join(self.nodes[0].datadir, 'regtest')
        self.log.info("Using datadir {}".format(datadir))

        self.log.info("Check that we can't start a second bitcoind instance using the same datadir")
<<<<<<< HEAD
        expected_msg = "Error: Cannot obtain a lock on data directory {}. Particl Core is probably already running.".format(datadir)
=======
        expected_msg = "Error: Cannot obtain a lock on data directory {0}. {1} is probably already running.".format(datadir, self.config['environment']['PACKAGE_NAME'])
>>>>>>> d76b72a4
        self.nodes[1].assert_start_raises_init_error(extra_args=['-datadir={}'.format(self.nodes[0].datadir), '-noserver'], expected_msg=expected_msg)

        if self.is_wallet_compiled():
            wallet_dir = os.path.join(datadir, 'wallets')
            self.log.info("Check that we can't start a second bitcoind instance using the same wallet")
            expected_msg = "Error: Error initializing wallet database environment"
            self.nodes[1].assert_start_raises_init_error(extra_args=['-walletdir={}'.format(wallet_dir), '-noserver'], expected_msg=expected_msg, match=ErrorMatch.PARTIAL_REGEX)

if __name__ == '__main__':
    FilelockTest().main()<|MERGE_RESOLUTION|>--- conflicted
+++ resolved
@@ -23,11 +23,7 @@
         self.log.info("Using datadir {}".format(datadir))
 
         self.log.info("Check that we can't start a second bitcoind instance using the same datadir")
-<<<<<<< HEAD
-        expected_msg = "Error: Cannot obtain a lock on data directory {}. Particl Core is probably already running.".format(datadir)
-=======
         expected_msg = "Error: Cannot obtain a lock on data directory {0}. {1} is probably already running.".format(datadir, self.config['environment']['PACKAGE_NAME'])
->>>>>>> d76b72a4
         self.nodes[1].assert_start_raises_init_error(extra_args=['-datadir={}'.format(self.nodes[0].datadir), '-noserver'], expected_msg=expected_msg)
 
         if self.is_wallet_compiled():
