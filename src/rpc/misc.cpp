// Copyright (c) 2010 Satoshi Nakamoto
// Copyright (c) 2009-2020 The Bitcoin Core developers
// Distributed under the MIT software license, see the accompanying
// file COPYING or http://www.opensource.org/licenses/mit-license.php.

#include <httpserver.h>
#include <index/blockfilterindex.h>
#include <index/txindex.h>
#include <interfaces/chain.h>
#include <key_io.h>
#include <node/context.h>
#include <outputtype.h>
#include <rpc/blockchain.h>
#include <rpc/server.h>
#include <rpc/util.h>
#include <scheduler.h>
#include <script/descriptor.h>
#include <util/check.h>
#include <util/message.h> // For MessageSign(), MessageVerify()
#include <util/ref.h>
#include <util/strencodings.h>
#include <util/system.h>

#include <txmempool.h>

#include <rpc/rpcutil.h>
#include <rpc/client.h>

#include <stdint.h>
#include <tuple>
#ifdef HAVE_MALLOC_INFO
#include <malloc.h>
#endif

#include <univalue.h>

extern const std::string MESSAGE_MAGIC;

static RPCHelpMan validateaddress()
{
    return RPCHelpMan{"validateaddress",
                "\nReturn information about the given bitcoin address.\n",
                {
                    {"address", RPCArg::Type::STR, RPCArg::Optional::NO, "The particl address to validate"},
                    {"showaltversions", RPCArg::Type::BOOL, /* default */ "false", "Display all alternative encodings and versions"},
                },
                RPCResult{
                    RPCResult::Type::OBJ, "", "",
                    {
                        {RPCResult::Type::BOOL, "isvalid", "If the address is valid or not"},
                        {RPCResult::Type::STR, "address", "The particl address validated"},
                        {RPCResult::Type::STR_HEX, "scriptPubKey", "The hex-encoded scriptPubKey generated by the address"},
                        {RPCResult::Type::BOOL, "isscript", "If the key is a script"},
                        {RPCResult::Type::BOOL, "iswitness", "If the address is a witness address"},
                        {RPCResult::Type::NUM, "witness_version", /* optional */ true, "The version number of the witness program"},
                        {RPCResult::Type::STR_HEX, "witness_program", /* optional */ true, "The hex value of the witness program"},
                        {RPCResult::Type::STR, "error", /* optional */ true, "Error message, if any"},
                    }
                },
                RPCExamples{
                    HelpExampleCli("validateaddress", "\"" + EXAMPLE_ADDRESS[0] + "\"") +
                    HelpExampleRpc("validateaddress", "\"" + EXAMPLE_ADDRESS[0] + "\"")
                },
        [&](const RPCHelpMan& self, const JSONRPCRequest& request) -> UniValue
{
    std::string error_msg, s = request.params[0].get_str();
    bool fBech32 = bech32::Decode(s).second.size() > 0;
    CTxDestination dest = DecodeDestination(s, error_msg);
    bool isValid = IsValidDestination(dest);
    bool is_stake_only_version = false;
    if (!isValid) {
        dest = DecodeDestination(s, true);
        isValid = IsValidDestination(dest);
        if (isValid) {
            is_stake_only_version = true;
        }
    }

    CHECK_NONFATAL(isValid == error_msg.empty());

    UniValue ret(UniValue::VOBJ);
    ret.pushKV("isvalid", isValid);
    if (is_stake_only_version) {
        ret.pushKV("isstakeonly", true);
    }
    if (isValid) {
        std::string currentAddress = EncodeDestination(dest, fBech32);
        ret.pushKV("address", currentAddress);

        CScript scriptPubKey = GetScriptForDestination(dest);
        ret.pushKV("scriptPubKey", HexStr(scriptPubKey));

        UniValue detail = DescribeAddress(dest);
        ret.pushKVs(detail);

        if (!request.params[1].isNull() && GetBool(request.params[1])) {
            if (fBech32) {
                ret.pushKV("base58_address", EncodeDestination(dest, false));
            } else {
                ret.pushKV("bech32_address", EncodeDestination(dest, true));
            }
            if (dest.index() == DI::_PKHash) {
                ret.pushKV("stakeonly_address", EncodeDestination(dest, true, true));
            }
        }
    } else {
        ret.pushKV("error", error_msg);
    }

    return ret;
},
    };
}

static RPCHelpMan createmultisig()
{
    return RPCHelpMan{"createmultisig",
                "\nCreates a multi-signature address with n signature of m keys required.\n"
                "It returns a json object with the address and redeemScript.\n",
                {
                    {"nrequired", RPCArg::Type::NUM, RPCArg::Optional::NO, "The number of required signatures out of the n keys."},
                    {"keys", RPCArg::Type::ARR, RPCArg::Optional::NO, "The hex-encoded public keys.",
                        {
                            {"key", RPCArg::Type::STR_HEX, RPCArg::Optional::OMITTED, "The hex-encoded public key"},
                        }},
                    {"address_type", RPCArg::Type::STR, /* default */ "legacy", "The address type to use. Options are \"legacy\", \"p2sh-segwit\", and \"bech32\"."},
                },
                RPCResult{
                    RPCResult::Type::OBJ, "", "",
                    {
                        {RPCResult::Type::STR, "address", "The value of the new multisig address."},
                        {RPCResult::Type::STR_HEX, "redeemScript", "The string value of the hex-encoded redemption script."},
                        {RPCResult::Type::STR, "descriptor", "The descriptor for this multisig"},
                    }
                },
                RPCExamples{
            "\nCreate a multisig address from 2 public keys\n"
            + HelpExampleCli("createmultisig", "2 \"[\\\"03789ed0bb717d88f7d321a368d905e7430207ebbd82bd342cf11ae157a7ace5fd\\\",\\\"03dbc6764b8884a92e871274b87583e6d5c2a58819473e17e107ef3f6aa5a61626\\\"]\"") +
            "\nAs a JSON-RPC call\n"
            + HelpExampleRpc("createmultisig", "2, \"[\\\"03789ed0bb717d88f7d321a368d905e7430207ebbd82bd342cf11ae157a7ace5fd\\\",\\\"03dbc6764b8884a92e871274b87583e6d5c2a58819473e17e107ef3f6aa5a61626\\\"]\"")
                },
        [&](const RPCHelpMan& self, const JSONRPCRequest& request) -> UniValue
{
    int required = request.params[0].get_int();

    // Get the public keys
    const UniValue& keys = request.params[1].get_array();
    std::vector<CPubKey> pubkeys;
    for (unsigned int i = 0; i < keys.size(); ++i) {
        if (IsHex(keys[i].get_str()) && (keys[i].get_str().length() == 66 || keys[i].get_str().length() == 130)) {
            pubkeys.push_back(HexToPubKey(keys[i].get_str()));
        } else {
            throw JSONRPCError(RPC_INVALID_ADDRESS_OR_KEY, strprintf("Invalid public key: %s\n.", keys[i].get_str()));
        }
    }

    // Get the output type
    OutputType output_type = OutputType::LEGACY;
    if (!request.params[2].isNull()) {
        if (!ParseOutputType(request.params[2].get_str(), output_type)) {
            throw JSONRPCError(RPC_INVALID_ADDRESS_OR_KEY, strprintf("Unknown address type '%s'", request.params[2].get_str()));
        }
    }

    // Construct using pay-to-script-hash:
    FillableSigningProvider keystore;
    CScript inner;
    const CTxDestination dest = AddAndGetMultisigDestination(required, pubkeys, output_type, keystore, inner);

    // Make the descriptor
    std::unique_ptr<Descriptor> descriptor = InferDescriptor(GetScriptForDestination(dest), keystore);

    UniValue result(UniValue::VOBJ);
    result.pushKV("address", EncodeDestination(dest));
    result.pushKV("redeemScript", HexStr(inner));
    result.pushKV("descriptor", descriptor->ToString());

    return result;
},
    };
}

static RPCHelpMan getdescriptorinfo()
{
    return RPCHelpMan{"getdescriptorinfo",
            {"\nAnalyses a descriptor.\n"},
            {
                {"descriptor", RPCArg::Type::STR, RPCArg::Optional::NO, "The descriptor."},
            },
            RPCResult{
                RPCResult::Type::OBJ, "", "",
                {
                    {RPCResult::Type::STR, "descriptor", "The descriptor in canonical form, without private keys"},
                    {RPCResult::Type::STR, "checksum", "The checksum for the input descriptor"},
                    {RPCResult::Type::BOOL, "isrange", "Whether the descriptor is ranged"},
                    {RPCResult::Type::BOOL, "issolvable", "Whether the descriptor is solvable"},
                    {RPCResult::Type::BOOL, "hasprivatekeys", "Whether the input descriptor contained at least one private key"},
                }
            },
            RPCExamples{
                "Analyse a descriptor\n" +
                HelpExampleCli("getdescriptorinfo", "\"wpkh([d34db33f/84h/0h/0h]0279be667ef9dcbbac55a06295Ce870b07029Bfcdb2dce28d959f2815b16f81798)\"")
            },
        [&](const RPCHelpMan& self, const JSONRPCRequest& request) -> UniValue
{
    RPCTypeCheck(request.params, {UniValue::VSTR});

    FlatSigningProvider provider;
    std::string error;
    auto desc = Parse(request.params[0].get_str(), provider, error);
    if (!desc) {
        throw JSONRPCError(RPC_INVALID_ADDRESS_OR_KEY, error);
    }

    UniValue result(UniValue::VOBJ);
    result.pushKV("descriptor", desc->ToString());
    result.pushKV("checksum", GetDescriptorChecksum(request.params[0].get_str()));
    result.pushKV("isrange", desc->IsRange());
    result.pushKV("issolvable", desc->IsSolvable());
    result.pushKV("hasprivatekeys", provider.keys.size() > 0);
    return result;
},
    };
}

static RPCHelpMan deriveaddresses()
{
    return RPCHelpMan{"deriveaddresses",
            {"\nDerives one or more addresses corresponding to an output descriptor.\n"
            "Examples of output descriptors are:\n"
            "    pkh(<pubkey>)                        P2PKH outputs for the given pubkey\n"
            "    wpkh(<pubkey>)                       Native segwit P2PKH outputs for the given pubkey\n"
            "    sh(multi(<n>,<pubkey>,<pubkey>,...)) P2SH-multisig outputs for the given threshold and pubkeys\n"
            "    raw(<hex script>)                    Outputs whose scriptPubKey equals the specified hex scripts\n"
            "\nIn the above, <pubkey> either refers to a fixed public key in hexadecimal notation, or to an xpub/xprv optionally followed by one\n"
            "or more path elements separated by \"/\", where \"h\" represents a hardened child key.\n"
            "For more information on output descriptors, see the documentation in the doc/descriptors.md file.\n"},
            {
                {"descriptor", RPCArg::Type::STR, RPCArg::Optional::NO, "The descriptor."},
                {"range", RPCArg::Type::RANGE, RPCArg::Optional::OMITTED_NAMED_ARG, "If a ranged descriptor is used, this specifies the end or the range (in [begin,end] notation) to derive."},
            },
            RPCResult{
                RPCResult::Type::ARR, "", "",
                {
                    {RPCResult::Type::STR, "address", "the derived addresses"},
                }
            },
            RPCExamples{
                "First three native segwit receive addresses\n" +
                HelpExampleCli("deriveaddresses", "\"wpkh([d34db33f/84h/0h/0h]xpub6DJ2dNUysrn5Vt36jH2KLBT2i1auw1tTSSomg8PhqNiUtx8QX2SvC9nrHu81fT41fvDUnhMjEzQgXnQjKEu3oaqMSzhSrHMxyyoEAmUHQbY/0/*)#cjjspncu\" \"[0,2]\"")
            },
        [&](const RPCHelpMan& self, const JSONRPCRequest& request) -> UniValue
{
    RPCTypeCheck(request.params, {UniValue::VSTR, UniValueType()}); // Range argument is checked later
    const std::string desc_str = request.params[0].get_str();

    int64_t range_begin = 0;
    int64_t range_end = 0;

    if (request.params.size() >= 2 && !request.params[1].isNull()) {
        std::tie(range_begin, range_end) = ParseDescriptorRange(request.params[1]);
    }

    FlatSigningProvider key_provider;
    std::string error;
    auto desc = Parse(desc_str, key_provider, error, /* require_checksum = */ true);
    if (!desc) {
        throw JSONRPCError(RPC_INVALID_ADDRESS_OR_KEY, error);
    }

    if (!desc->IsRange() && request.params.size() > 1) {
        throw JSONRPCError(RPC_INVALID_PARAMETER, "Range should not be specified for an un-ranged descriptor");
    }

    if (desc->IsRange() && request.params.size() == 1) {
        throw JSONRPCError(RPC_INVALID_PARAMETER, "Range must be specified for a ranged descriptor");
    }

    UniValue addresses(UniValue::VARR);

    for (int i = range_begin; i <= range_end; ++i) {
        FlatSigningProvider provider;
        std::vector<CScript> scripts;
        if (!desc->Expand(i, key_provider, scripts, provider)) {
            throw JSONRPCError(RPC_INVALID_ADDRESS_OR_KEY, strprintf("Cannot derive script without private keys"));
        }

        for (const CScript &script : scripts) {
            CTxDestination dest;
            if (!ExtractDestination(script, dest)) {
                throw JSONRPCError(RPC_INVALID_ADDRESS_OR_KEY, strprintf("Descriptor does not have a corresponding address"));
            }

            addresses.push_back(EncodeDestination(dest));
        }
    }

    // This should not be possible, but an assert seems overkill:
    if (addresses.empty()) {
        throw JSONRPCError(RPC_MISC_ERROR, "Unexpected empty result");
    }

    return addresses;
},
    };
}

static RPCHelpMan verifymessage()
{
    return RPCHelpMan{"verifymessage",
                "\nVerify a signed message\n",
                {
                    {"address", RPCArg::Type::STR, RPCArg::Optional::NO, "The particl address to use for the signature."},
                    {"signature", RPCArg::Type::STR, RPCArg::Optional::NO, "The signature provided by the signer in base 64 encoding (see signmessage)."},
                    {"message", RPCArg::Type::STR, RPCArg::Optional::NO, "The message that was signed."},
                    {"message_magic", RPCArg::Type::STR, /* default */ "Bitcoin Signed Message:\\n", "The magic string to use."},
                },
                RPCResult{
                    RPCResult::Type::BOOL, "", "If the signature is verified or not."
                },
                RPCExamples{
            "\nUnlock the wallet for 30 seconds\n"
            + HelpExampleCli("walletpassphrase", "\"mypassphrase\" 30") +
            "\nCreate the signature\n"
            + HelpExampleCli("signmessage", "\"PswXnorAgjpAtaySWkPSmWQe3Fc8LmviVc\" \"my message\"") +
            "\nVerify the signature\n"
            + HelpExampleCli("verifymessage", "\"PswXnorAgjpAtaySWkPSmWQe3Fc8LmviVc\" \"signature\" \"my message\"") +
            "\nAs a JSON-RPC call\n"
            + HelpExampleRpc("verifymessage", "\"PswXnorAgjpAtaySWkPSmWQe3Fc8LmviVc\", \"signature\", \"my message\"")
                },
        [&](const RPCHelpMan& self, const JSONRPCRequest& request) -> UniValue
{
    LOCK(cs_main);

    std::string strAddress  = request.params[0].get_str();
    std::string strSign     = request.params[1].get_str();
    std::string strMessage  = request.params[2].get_str();
    std::string message_magic = request.params[3].isNull() ? MESSAGE_MAGIC : request.params[3].get_str();

    switch (MessageVerify(strAddress, strSign, strMessage, message_magic)) {
    case MessageVerificationResult::ERR_INVALID_ADDRESS:
        throw JSONRPCError(RPC_TYPE_ERROR, "Invalid address");
    case MessageVerificationResult::ERR_ADDRESS_NO_KEY:
        throw JSONRPCError(RPC_TYPE_ERROR, "Address does not refer to key");
    case MessageVerificationResult::ERR_MALFORMED_SIGNATURE:
        throw JSONRPCError(RPC_INVALID_ADDRESS_OR_KEY, "Malformed base64 encoding");
    case MessageVerificationResult::ERR_PUBKEY_NOT_RECOVERED:
    case MessageVerificationResult::ERR_NOT_SIGNED:
        return false;
    case MessageVerificationResult::OK:
        return true;
    }

    return false;
},
    };
}

static RPCHelpMan signmessagewithprivkey()
{
    return RPCHelpMan{"signmessagewithprivkey",
                "\nSign a message with the private key of an address\n",
                {
                    {"privkey", RPCArg::Type::STR, RPCArg::Optional::NO, "The private key to sign the message with."},
                    {"message", RPCArg::Type::STR, RPCArg::Optional::NO, "The message to create a signature of."},
                },
                RPCResult{
                    RPCResult::Type::STR, "signature", "The signature of the message encoded in base 64"
                },
                RPCExamples{
            "\nCreate the signature\n"
            + HelpExampleCli("signmessagewithprivkey", "\"privkey\" \"my message\"") +
            "\nVerify the signature\n"
            + HelpExampleCli("verifymessage", "\"PswXnorAgjpAtaySWkPSmWQe3Fc8LmviVc\" \"signature\" \"my message\"") +
            "\nAs a JSON-RPC call\n"
            + HelpExampleRpc("signmessagewithprivkey", "\"privkey\", \"my message\"")
                },
        [&](const RPCHelpMan& self, const JSONRPCRequest& request) -> UniValue
{
    std::string strPrivkey = request.params[0].get_str();
    std::string strMessage = request.params[1].get_str();

    CKey key = DecodeSecret(strPrivkey);
    if (!key.IsValid()) {
        throw JSONRPCError(RPC_INVALID_ADDRESS_OR_KEY, "Invalid private key");
    }

    std::string signature;

    if (!MessageSign(key, strMessage, signature)) {
        throw JSONRPCError(RPC_INVALID_ADDRESS_OR_KEY, "Sign failed");
    }

    return signature;
},
    };
}

static RPCHelpMan setmocktime()
{
    return RPCHelpMan{"setmocktime",
<<<<<<< HEAD
                "\nSet the local time to given timestamp (-regtest only)\n",
                {
                    {"timestamp", RPCArg::Type::NUM, RPCArg::Optional::NO, UNIX_EPOCH_TIME + "\n"
            "   Pass 0 to go back to using the system time."},
                    {"is_offset", RPCArg::Type::BOOL, /* default */ "false", "Clock keeps moving if set to true."},
                },
                RPCResult{RPCResult::Type::NONE, "", ""},
                RPCExamples{""},
=======
        "\nSet the local time to given timestamp (-regtest only)\n",
        {
            {"timestamp", RPCArg::Type::NUM, RPCArg::Optional::NO, UNIX_EPOCH_TIME + "\n"
             "Pass 0 to go back to using the system time."},
        },
        RPCResult{RPCResult::Type::NONE, "", ""},
        RPCExamples{""},
>>>>>>> bf3189ed
        [&](const RPCHelpMan& self, const JSONRPCRequest& request) -> UniValue
{
    if (!Params().IsMockableChain()) {
        throw std::runtime_error("setmocktime is for regression testing (-regtest mode) only");
    }

    // For now, don't change mocktime if we're in the middle of validation, as
    // this could have an effect on mempool time-based eviction, as well as
    // IsCurrentForFeeEstimation() and IsInitialBlockDownload().
    // TODO: figure out the right way to synchronize around mocktime, and
    // ensure all call sites of GetTime() are accessing this safely.
    LOCK(cs_main);

<<<<<<< HEAD
    RPCTypeCheck(request.params, {UniValue::VNUM, UniValue::VBOOL}, true);
    bool isOffset = request.params.size() > 1 ? GetBool(request.params[1]) : false;
    int64_t time = request.params[0].get_int64();
    if (isOffset) {
        SetMockTimeOffset(request.params[0].get_int64());
    } else {
        SetMockTime(request.params[0].get_int64());
    }
=======
    RPCTypeCheck(request.params, {UniValue::VNUM});
    const int64_t time{request.params[0].get_int64()};
    if (time < 0) {
        throw JSONRPCError(RPC_INVALID_PARAMETER, strprintf("Mocktime can not be negative: %s.", time));
    }
    SetMockTime(time);
>>>>>>> bf3189ed
    if (request.context.Has<NodeContext>()) {
        for (const auto& chain_client : request.context.Get<NodeContext>().chain_clients) {
            chain_client->setMockTime(time);
        }
    }

    return NullUniValue;
},
    };
}

static RPCHelpMan pushdevfundsetting()
{
    return RPCHelpMan{"pushdevfundsetting",
        "\nAdd a dev fund setting.\n",
        {
            {"setting", RPCArg::Type::OBJ, RPCArg::Optional::NO, "JSON with dev fund setting",
                {
                    {"timefrom", RPCArg::Type::NUM, RPCArg::Optional::NO, "Block time setting will apply from"},
                    {"fundaddress", RPCArg::Type::STR, RPCArg::Optional::NO, "Address accumulated dev fund coin is paid out to"},
                    {"minstakepercent", RPCArg::Type::NUM, RPCArg::Optional::NO, "Minimum percentage of the block reward allocated to dev fund"},
                    {"outputperiod", RPCArg::Type::NUM, RPCArg::Optional::NO, "Blocks between dev fund outputs"},
                },
            "setting"},
        },
        RPCResult{RPCResult::Type::NONE, "", ""},
        RPCExamples{""},
        [&](const RPCHelpMan& self, const JSONRPCRequest& request) -> UniValue
{
    if (!Params().IsMockableChain()) {
        throw std::runtime_error("pushdevfundsetting is for regression testing (-regtest mode) only");
    }

    RPCTypeCheck(request.params, {UniValue::VOBJ});
    const UniValue &setting = request.params[0].get_obj();
    RPCTypeCheckObj(setting,
        {
            {"timefrom", UniValueType(UniValue::VNUM)},
            {"fundaddress", UniValueType(UniValue::VSTR)},
            {"minstakepercent", UniValueType(UniValue::VNUM)},
            {"outputperiod", UniValueType(UniValue::VNUM)},
        });

    LOCK(cs_main);

    DevFundSettings settings(setting["fundaddress"].get_str(), setting["minstakepercent"].get_int(), setting["outputperiod"].get_int());
    RegtestParams().PushDevFundSettings(setting["timefrom"].get_int(), settings);

    LogPrintf("Added dev fund setting from %d: (%s, %d, %d)\n",
        setting["timefrom"].get_int(), setting["fundaddress"].get_str(), setting["minstakepercent"].get_int(), setting["outputperiod"].get_int());

    return NullUniValue;
},
    };
}

static RPCHelpMan mockscheduler()
{
    return RPCHelpMan{"mockscheduler",
        "\nBump the scheduler into the future (-regtest only)\n",
        {
            {"delta_time", RPCArg::Type::NUM, RPCArg::Optional::NO, "Number of seconds to forward the scheduler into the future." },
        },
        RPCResult{RPCResult::Type::NONE, "", ""},
        RPCExamples{""},
        [&](const RPCHelpMan& self, const JSONRPCRequest& request) -> UniValue
{
    if (!Params().IsMockableChain()) {
        throw std::runtime_error("mockscheduler is for regression testing (-regtest mode) only");
    }

    // check params are valid values
    RPCTypeCheck(request.params, {UniValue::VNUM});
    int64_t delta_seconds = request.params[0].get_int64();
    if ((delta_seconds <= 0) || (delta_seconds > 3600)) {
        throw std::runtime_error("delta_time must be between 1 and 3600 seconds (1 hr)");
    }

    // protect against null pointer dereference
    CHECK_NONFATAL(request.context.Has<NodeContext>());
    NodeContext& node = request.context.Get<NodeContext>();
    CHECK_NONFATAL(node.scheduler);
    node.scheduler->MockForward(std::chrono::seconds(delta_seconds));

    return NullUniValue;
},
    };
}

static UniValue RPCLockedMemoryInfo()
{
    LockedPool::Stats stats = LockedPoolManager::Instance().stats();
    UniValue obj(UniValue::VOBJ);
    obj.pushKV("used", uint64_t(stats.used));
    obj.pushKV("free", uint64_t(stats.free));
    obj.pushKV("total", uint64_t(stats.total));
    obj.pushKV("locked", uint64_t(stats.locked));
    obj.pushKV("chunks_used", uint64_t(stats.chunks_used));
    obj.pushKV("chunks_free", uint64_t(stats.chunks_free));
    return obj;
}

#ifdef HAVE_MALLOC_INFO
static std::string RPCMallocInfo()
{
    char *ptr = nullptr;
    size_t size = 0;
    FILE *f = open_memstream(&ptr, &size);
    if (f) {
        malloc_info(0, f);
        fclose(f);
        if (ptr) {
            std::string rv(ptr, size);
            free(ptr);
            return rv;
        }
    }
    return "";
}
#endif

static RPCHelpMan getmemoryinfo()
{
    /* Please, avoid using the word "pool" here in the RPC interface or help,
     * as users will undoubtedly confuse it with the other "memory pool"
     */
    return RPCHelpMan{"getmemoryinfo",
                "Returns an object containing information about memory usage.\n",
                {
                    {"mode", RPCArg::Type::STR, /* default */ "\"stats\"", "determines what kind of information is returned.\n"
            "  - \"stats\" returns general statistics about memory usage in the daemon.\n"
            "  - \"mallocinfo\" returns an XML string describing low-level heap state (only available if compiled with glibc 2.10+)."},
                },
                {
                    RPCResult{"mode \"stats\"",
                        RPCResult::Type::OBJ, "", "",
                        {
                            {RPCResult::Type::OBJ, "locked", "Information about locked memory manager",
                            {
                                {RPCResult::Type::NUM, "used", "Number of bytes used"},
                                {RPCResult::Type::NUM, "free", "Number of bytes available in current arenas"},
                                {RPCResult::Type::NUM, "total", "Total number of bytes managed"},
                                {RPCResult::Type::NUM, "locked", "Amount of bytes that succeeded locking. If this number is smaller than total, locking pages failed at some point and key data could be swapped to disk."},
                                {RPCResult::Type::NUM, "chunks_used", "Number allocated chunks"},
                                {RPCResult::Type::NUM, "chunks_free", "Number unused chunks"},
                            }},
                        }
                    },
                    RPCResult{"mode \"mallocinfo\"",
                        RPCResult::Type::STR, "", "\"<malloc version=\"1\">...\""
                    },
                },
                RPCExamples{
                    HelpExampleCli("getmemoryinfo", "")
            + HelpExampleRpc("getmemoryinfo", "")
                },
        [&](const RPCHelpMan& self, const JSONRPCRequest& request) -> UniValue
{
    std::string mode = request.params[0].isNull() ? "stats" : request.params[0].get_str();
    if (mode == "stats") {
        UniValue obj(UniValue::VOBJ);
        obj.pushKV("locked", RPCLockedMemoryInfo());
        return obj;
    } else if (mode == "mallocinfo") {
#ifdef HAVE_MALLOC_INFO
        return RPCMallocInfo();
#else
        throw JSONRPCError(RPC_INVALID_PARAMETER, "mallocinfo is only available when compiled with glibc 2.10+");
#endif
    } else {
        throw JSONRPCError(RPC_INVALID_PARAMETER, "unknown mode " + mode);
    }
},
    };
}

static void EnableOrDisableLogCategories(UniValue cats, bool enable) {
    cats = cats.get_array();
    for (unsigned int i = 0; i < cats.size(); ++i) {
        std::string cat = cats[i].get_str();

        bool success;
        if (enable) {
            success = LogInstance().EnableCategory(cat);
        } else {
            success = LogInstance().DisableCategory(cat);
        }

        if (!success) {
            throw JSONRPCError(RPC_INVALID_PARAMETER, "unknown logging category " + cat);
        }
    }
}

static RPCHelpMan logging()
{
    return RPCHelpMan{"logging",
            "Gets and sets the logging configuration.\n"
            "When called without an argument, returns the list of categories with status that are currently being debug logged or not.\n"
            "When called with arguments, adds or removes categories from debug logging and return the lists above.\n"
            "The arguments are evaluated in order \"include\", \"exclude\".\n"
            "If an item is both included and excluded, it will thus end up being excluded.\n"
            "The valid logging categories are: " + LogInstance().LogCategoriesString() + "\n"
            "In addition, the following are available as category names with special meanings:\n"
            "  - \"all\",  \"1\" : represent all logging categories.\n"
            "  - \"none\", \"0\" : even if other logging categories are specified, ignore all of them.\n"
            ,
                {
                    {"include", RPCArg::Type::ARR, RPCArg::Optional::OMITTED_NAMED_ARG, "The categories to add to debug logging",
                        {
                            {"include_category", RPCArg::Type::STR, RPCArg::Optional::OMITTED, "the valid logging category"},
                        }},
                    {"exclude", RPCArg::Type::ARR, RPCArg::Optional::OMITTED_NAMED_ARG, "The categories to remove from debug logging",
                        {
                            {"exclude_category", RPCArg::Type::STR, RPCArg::Optional::OMITTED, "the valid logging category"},
                        }},
                },
                RPCResult{
                    RPCResult::Type::OBJ_DYN, "", "keys are the logging categories, and values indicates its status",
                    {
                        {RPCResult::Type::BOOL, "category", "if being debug logged or not. false:inactive, true:active"},
                    }
                },
                RPCExamples{
                    HelpExampleCli("logging", "\"[\\\"all\\\"]\" \"[\\\"http\\\"]\"")
            + HelpExampleRpc("logging", "[\"all\"], [\"libevent\"]")
                },
        [&](const RPCHelpMan& self, const JSONRPCRequest& request) -> UniValue
{
    uint32_t original_log_categories = LogInstance().GetCategoryMask();
    if (request.params[0].isArray()) {
        EnableOrDisableLogCategories(request.params[0], true);
    }
    if (request.params[1].isArray()) {
        EnableOrDisableLogCategories(request.params[1], false);
    }
    uint32_t updated_log_categories = LogInstance().GetCategoryMask();
    uint32_t changed_log_categories = original_log_categories ^ updated_log_categories;

    // Update libevent logging if BCLog::LIBEVENT has changed.
    // If the library version doesn't allow it, UpdateHTTPServerLogging() returns false,
    // in which case we should clear the BCLog::LIBEVENT flag.
    // Throw an error if the user has explicitly asked to change only the libevent
    // flag and it failed.
    if (changed_log_categories & BCLog::LIBEVENT) {
        if (!UpdateHTTPServerLogging(LogInstance().WillLogCategory(BCLog::LIBEVENT))) {
            LogInstance().DisableCategory(BCLog::LIBEVENT);
            if (changed_log_categories == BCLog::LIBEVENT) {
            throw JSONRPCError(RPC_INVALID_PARAMETER, "libevent logging cannot be updated when using libevent before v2.1.1.");
            }
        }
    }

    UniValue result(UniValue::VOBJ);
    for (const auto& logCatActive : LogInstance().LogCategoriesList()) {
        result.pushKV(logCatActive.category, logCatActive.active);
    }

    return result;
},
    };
}

static RPCHelpMan echo(const std::string& name)
{
    return RPCHelpMan{name,
                "\nSimply echo back the input arguments. This command is for testing.\n"
                "\nIt will return an internal bug report when arg9='trigger_internal_bug' is passed.\n"
                "\nThe difference between echo and echojson is that echojson has argument conversion enabled in the client-side table in "
                "particl-cli and the GUI. There is no server-side difference.",
                {
                    {"arg0", RPCArg::Type::STR, RPCArg::Optional::OMITTED_NAMED_ARG, ""},
                    {"arg1", RPCArg::Type::STR, RPCArg::Optional::OMITTED_NAMED_ARG, ""},
                    {"arg2", RPCArg::Type::STR, RPCArg::Optional::OMITTED_NAMED_ARG, ""},
                    {"arg3", RPCArg::Type::STR, RPCArg::Optional::OMITTED_NAMED_ARG, ""},
                    {"arg4", RPCArg::Type::STR, RPCArg::Optional::OMITTED_NAMED_ARG, ""},
                    {"arg5", RPCArg::Type::STR, RPCArg::Optional::OMITTED_NAMED_ARG, ""},
                    {"arg6", RPCArg::Type::STR, RPCArg::Optional::OMITTED_NAMED_ARG, ""},
                    {"arg7", RPCArg::Type::STR, RPCArg::Optional::OMITTED_NAMED_ARG, ""},
                    {"arg8", RPCArg::Type::STR, RPCArg::Optional::OMITTED_NAMED_ARG, ""},
                    {"arg9", RPCArg::Type::STR, RPCArg::Optional::OMITTED_NAMED_ARG, ""},
                },
                RPCResult{RPCResult::Type::NONE, "", "Returns whatever was passed in"},
                RPCExamples{""},
        [&](const RPCHelpMan& self, const JSONRPCRequest& request) -> UniValue
{
    if (request.params[9].isStr()) {
        CHECK_NONFATAL(request.params[9].get_str() != "trigger_internal_bug");
    }

    return request.params;
},
    };
}

static RPCHelpMan echo() { return echo("echo"); }
static RPCHelpMan echojson() { return echo("echojson"); }

static UniValue SummaryToJSON(const IndexSummary&& summary, std::string index_name)
{
    UniValue ret_summary(UniValue::VOBJ);
    if (!index_name.empty() && index_name != summary.name) return ret_summary;

    UniValue entry(UniValue::VOBJ);
    entry.pushKV("synced", summary.synced);
    entry.pushKV("best_block_height", summary.best_block_height);
    ret_summary.pushKV(summary.name, entry);
    return ret_summary;
}

static RPCHelpMan getindexinfo()
{
    return RPCHelpMan{"getindexinfo",
                "\nReturns the status of one or all available indices currently running in the node.\n",
                {
                    {"index_name", RPCArg::Type::STR, RPCArg::Optional::OMITTED_NAMED_ARG, "Filter results for an index with a specific name."},
                },
                RPCResult{
                    RPCResult::Type::OBJ, "", "", {
                        {
                            RPCResult::Type::OBJ, "name", "The name of the index",
                            {
                                {RPCResult::Type::BOOL, "synced", "Whether the index is synced or not"},
                                {RPCResult::Type::NUM, "best_block_height", "The block height to which the index is synced"},
                            }
                        },
                    },
                },
                RPCExamples{
                    HelpExampleCli("getindexinfo", "")
                  + HelpExampleRpc("getindexinfo", "")
                  + HelpExampleCli("getindexinfo", "txindex")
                  + HelpExampleRpc("getindexinfo", "txindex")
                },
                [&](const RPCHelpMan& self, const JSONRPCRequest& request) -> UniValue
{
    UniValue result(UniValue::VOBJ);
    const std::string index_name = request.params[0].isNull() ? "" : request.params[0].get_str();

    if (g_txindex) {
        result.pushKVs(SummaryToJSON(g_txindex->GetSummary(), index_name));
    }

    ForEachBlockFilterIndex([&result, &index_name](const BlockFilterIndex& index) {
        result.pushKVs(SummaryToJSON(index.GetSummary(), index_name));
    });

    return result;
},
    };
}

static RPCHelpMan runstrings()
{
    return RPCHelpMan{"runstrings",
                "\nRun a method with all inputs passed as strings.\n",
                {
                    {"method", RPCArg::Type::STR, RPCArg::Optional::NO, "Method to run."},
                    {"wallet", RPCArg::Type::STR, RPCArg::Optional::NO, "Wallet to run method on."},
                    {"arg0", RPCArg::Type::STR, RPCArg::Optional::OMITTED_NAMED_ARG, ""},
                    {"arg1", RPCArg::Type::STR, RPCArg::Optional::OMITTED_NAMED_ARG, ""},
                    {"arg2", RPCArg::Type::STR, RPCArg::Optional::OMITTED_NAMED_ARG, ""},
                    {"arg3", RPCArg::Type::STR, RPCArg::Optional::OMITTED_NAMED_ARG, ""},
                    {"arg4", RPCArg::Type::STR, RPCArg::Optional::OMITTED_NAMED_ARG, ""},
                    {"arg5", RPCArg::Type::STR, RPCArg::Optional::OMITTED_NAMED_ARG, ""},
                    {"arg6", RPCArg::Type::STR, RPCArg::Optional::OMITTED_NAMED_ARG, ""},
                    {"arg7", RPCArg::Type::STR, RPCArg::Optional::OMITTED_NAMED_ARG, ""},
                    {"arg8", RPCArg::Type::STR, RPCArg::Optional::OMITTED_NAMED_ARG, ""},
                    {"arg9", RPCArg::Type::STR, RPCArg::Optional::OMITTED_NAMED_ARG, ""},
                },
                RPCResult{RPCResult::Type::NONE, "", ""},
                RPCExamples{""},
                [&](const RPCHelpMan& self, const JSONRPCRequest& request) -> UniValue
{
    std::string strMethod = request.params[0].get_str();
    std::string strWallet = request.params[1].get_str();

    if (strMethod == "runstrings") {
        throw JSONRPCError(RPC_INVALID_PARAMETER, "Invalid method.");
    }

    std::vector<std::string> vArgs;

    for (size_t i = 2; i < request.params.size(); ++i) {
        if (!request.params[i].isStr()) {
            throw JSONRPCError(RPC_INVALID_PARAMETER, "Parameters must all be strings.");
        }
        vArgs.push_back(request.params[i].get_str());
    }

    JSONRPCRequest newrequest(request.context);
    newrequest.strMethod = strMethod;
    newrequest.fHelp = request.fHelp;
    newrequest.params = RPCConvertValues(strMethod, vArgs);
    newrequest.id = request.id;
    newrequest.authUser = request.authUser;

    // Keep incoming URI if no wallet is specified
    if (!strWallet.empty()) {
        AddUri(newrequest, strWallet);
    } else {
        newrequest.URI = request.URI;
    }

    UniValue rv;
    CallRPC(rv, newrequest);

    return rv;
},
    };
}

void RegisterMiscRPCCommands(CRPCTable &t)
{
// clang-format off
static const CRPCCommand commands[] =
{ //  category              actor (function)
  //  --------------------- ------------------------
    { "control",            &getmemoryinfo,           },
    { "control",            &logging,                 },
    { "util",               &validateaddress,         },
    { "util",               &createmultisig,          },
    { "util",               &deriveaddresses,         },
    { "util",               &getdescriptorinfo,       },
    { "util",               &verifymessage,           },
    { "util",               &signmessagewithprivkey,  },
    { "util",               &getindexinfo,            },

    /* Not shown in help */
    { "hidden",             &setmocktime,             },
    { "hidden",             &mockscheduler,           },
    { "hidden",             &echo,                    },
    { "hidden",             &echojson,                },
    { "hidden",             &runstrings,              },
    { "hidden",             &pushdevfundsetting,      },
};
// clang-format on
    for (const auto& c : commands) {
        t.appendCommand(c.name, &c);
    }
}<|MERGE_RESOLUTION|>--- conflicted
+++ resolved
@@ -399,24 +399,14 @@
 static RPCHelpMan setmocktime()
 {
     return RPCHelpMan{"setmocktime",
-<<<<<<< HEAD
-                "\nSet the local time to given timestamp (-regtest only)\n",
-                {
-                    {"timestamp", RPCArg::Type::NUM, RPCArg::Optional::NO, UNIX_EPOCH_TIME + "\n"
-            "   Pass 0 to go back to using the system time."},
-                    {"is_offset", RPCArg::Type::BOOL, /* default */ "false", "Clock keeps moving if set to true."},
-                },
-                RPCResult{RPCResult::Type::NONE, "", ""},
-                RPCExamples{""},
-=======
         "\nSet the local time to given timestamp (-regtest only)\n",
         {
             {"timestamp", RPCArg::Type::NUM, RPCArg::Optional::NO, UNIX_EPOCH_TIME + "\n"
              "Pass 0 to go back to using the system time."},
+            {"is_offset", RPCArg::Type::BOOL, /* default */ "false", "Clock keeps moving if set to true."},
         },
         RPCResult{RPCResult::Type::NONE, "", ""},
         RPCExamples{""},
->>>>>>> bf3189ed
         [&](const RPCHelpMan& self, const JSONRPCRequest& request) -> UniValue
 {
     if (!Params().IsMockableChain()) {
@@ -430,23 +420,17 @@
     // ensure all call sites of GetTime() are accessing this safely.
     LOCK(cs_main);
 
-<<<<<<< HEAD
     RPCTypeCheck(request.params, {UniValue::VNUM, UniValue::VBOOL}, true);
     bool isOffset = request.params.size() > 1 ? GetBool(request.params[1]) : false;
     int64_t time = request.params[0].get_int64();
-    if (isOffset) {
-        SetMockTimeOffset(request.params[0].get_int64());
-    } else {
-        SetMockTime(request.params[0].get_int64());
-    }
-=======
-    RPCTypeCheck(request.params, {UniValue::VNUM});
-    const int64_t time{request.params[0].get_int64()};
     if (time < 0) {
         throw JSONRPCError(RPC_INVALID_PARAMETER, strprintf("Mocktime can not be negative: %s.", time));
     }
-    SetMockTime(time);
->>>>>>> bf3189ed
+    if (isOffset) {
+        SetMockTimeOffset(time);
+    } else {
+        SetMockTime(time);
+    }
     if (request.context.Has<NodeContext>()) {
         for (const auto& chain_client : request.context.Get<NodeContext>().chain_clients) {
             chain_client->setMockTime(time);
