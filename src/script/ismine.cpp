--- conflicted
+++ resolved
@@ -39,8 +39,6 @@
     WITNESS_V0 = 2  //! P2WSH witness script execution
 };
 
-<<<<<<< HEAD
-=======
 /**
  * This is an internal representation of isminetype + invalidity.
  * Its order is significant, as we return the max of all explored
@@ -54,7 +52,6 @@
     INVALID = 3,     //! Not spendable by anyone (uncompressed pubkey in segwit, P2SH inside P2SH or witness, witness inside witness)
 };
 
->>>>>>> b77c38e0
 bool PermitsUncompressed(IsMineSigVersion sigversion)
 {
     return sigversion == IsMineSigVersion::TOP || sigversion == IsMineSigVersion::P2SH;
@@ -116,6 +113,11 @@
         break;
     case TX_WITNESS_V0_KEYHASH:
     {
+        if (sigversion == IsMineSigVersion::WITNESS_V0) {
+            // P2WPKH inside P2WSH is invalid.
+            isInvalid = true;
+            return ISMINE_NO;
+        }
         if (sigversion == IsMineSigVersion::TOP && !keystore.HaveCScript(CScriptID(CScript() << OP_0 << vSolutions[0]))) {
             // We do not support bare witness outputs unless the P2SH version of it would be
             // acceptable as well. This protects against matching before segwit activates.
@@ -153,6 +155,11 @@
     case TX_TIMELOCKED_SCRIPTHASH:
     case TX_SCRIPTHASH256:
     {
+        if (sigversion != IsMineSigVersion::TOP) {
+            // P2SH inside P2WSH or P2SH is invalid.
+            isInvalid = true;
+            return ISMINE_NO;
+        }
         CScriptID scriptID;
         if (vSolutions[0].size() == 20)
             scriptID = CScriptID(uint160(vSolutions[0]));
@@ -171,6 +178,11 @@
     }
     case TX_WITNESS_V0_SCRIPTHASH:
     {
+        if (sigversion == IsMineSigVersion::WITNESS_V0) {
+            // P2WSH inside P2WSH is invalid.
+            isInvalid = true;
+            return ISMINE_NO;
+        }
         if (sigversion == IsMineSigVersion::TOP && !keystore.HaveCScript(CScriptID(CScript() << OP_0 << vSolutions[0]))) {
             break;
         }
@@ -222,22 +234,17 @@
 
 } // namespace
 
+isminetype IsMine(const CKeyStore& keystore, const CScript& scriptPubKey, bool& isInvalid)
+{
+    isminetype rv = IsMineInner(keystore, scriptPubKey, isInvalid, IsMineSigVersion::TOP);
+    return isInvalid ? ISMINE_NO : rv;
+}
+
 isminetype IsMine(const CKeyStore& keystore, const CScript& scriptPubKey)
 {
-<<<<<<< HEAD
-    return IsMineInner(keystore, scriptPubKey, isInvalid, IsMineSigVersion::TOP);
-=======
-    switch (IsMineInner(keystore, scriptPubKey, IsMineSigVersion::TOP)) {
-    case IsMineResult::INVALID:
-    case IsMineResult::NO:
-        return ISMINE_NO;
-    case IsMineResult::WATCH_ONLY:
-        return ISMINE_WATCH_ONLY;
-    case IsMineResult::SPENDABLE:
-        return ISMINE_SPENDABLE;
-    }
-    assert(false);
->>>>>>> b77c38e0
+    bool isInvalid = false;
+    isminetype rv = IsMineInner(keystore, scriptPubKey, isInvalid, IsMineSigVersion::TOP);
+    return isInvalid ? ISMINE_NO : rv;
 }
 
 isminetype IsMine(const CKeyStore& keystore, const CTxDestination& dest)
