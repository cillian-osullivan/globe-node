<?xml version="1.0" encoding="UTF-8"?>
<ui version="4.0">
 <class>SendCoinsDialog</class>
 <widget class="QDialog" name="SendCoinsDialog">
  <property name="geometry">
   <rect>
    <x>0</x>
    <y>0</y>
    <width>830</width>
    <height>607</height>
   </rect>
  </property>
  <property name="windowTitle">
   <string>Send Coins</string>
  </property>
  <layout class="QVBoxLayout" name="verticalLayout" stretch="0,1,0,0">
   <property name="bottomMargin">
    <number>8</number>
   </property>
   <item>
    <widget class="QFrame" name="frameCoinControl">
     <property name="sizePolicy">
      <sizepolicy hsizetype="Expanding" vsizetype="Expanding">
       <horstretch>0</horstretch>
       <verstretch>0</verstretch>
      </sizepolicy>
     </property>
     <property name="maximumSize">
      <size>
       <width>16777215</width>
       <height>16777215</height>
      </size>
     </property>
     <property name="frameShape">
      <enum>QFrame::StyledPanel</enum>
     </property>
     <property name="frameShadow">
      <enum>QFrame::Sunken</enum>
     </property>
     <layout class="QVBoxLayout" name="verticalLayoutCoinControl2">
      <property name="spacing">
       <number>0</number>
      </property>
      <property name="leftMargin">
       <number>0</number>
      </property>
      <property name="topMargin">
       <number>0</number>
      </property>
      <property name="rightMargin">
       <number>0</number>
      </property>
      <property name="bottomMargin">
       <number>6</number>
      </property>
      <item>
       <layout class="QVBoxLayout" name="verticalLayoutCoinControl" stretch="0,0,0,0,1">
        <property name="spacing">
         <number>0</number>
        </property>
        <property name="leftMargin">
         <number>10</number>
        </property>
        <property name="topMargin">
         <number>10</number>
        </property>
        <item>
         <layout class="QHBoxLayout" name="horizontalLayoutCoinControl1">
          <property name="bottomMargin">
           <number>15</number>
          </property>
          <item>
           <widget class="QLabel" name="labelCoinControlFeatures">
            <property name="sizePolicy">
             <sizepolicy hsizetype="Preferred" vsizetype="Maximum">
              <horstretch>0</horstretch>
              <verstretch>0</verstretch>
             </sizepolicy>
            </property>
            <property name="font">
             <font>
              <weight>75</weight>
              <bold>true</bold>
             </font>
            </property>
            <property name="styleSheet">
             <string notr="true">font-weight:bold;</string>
            </property>
            <property name="text">
             <string>Coin Control Features</string>
            </property>
           </widget>
          </item>
         </layout>
        </item>
        <item>
         <layout class="QHBoxLayout" name="horizontalLayoutCoinControl2" stretch="0,0,0,0">
          <property name="spacing">
           <number>8</number>
          </property>
          <property name="bottomMargin">
           <number>10</number>
          </property>
          <item>
           <widget class="QPushButton" name="pushButtonCoinControl">
            <property name="styleSheet">
             <string notr="true"/>
            </property>
            <property name="text">
             <string>Inputs...</string>
            </property>
            <property name="autoDefault">
             <bool>false</bool>
            </property>
           </widget>
          </item>
          <item>
           <widget class="QLabel" name="labelCoinControlAutomaticallySelected">
            <property name="text">
             <string>automatically selected</string>
            </property>
            <property name="margin">
             <number>5</number>
            </property>
           </widget>
          </item>
          <item>
           <widget class="QLabel" name="labelCoinControlInsuffFunds">
            <property name="font">
             <font>
              <weight>75</weight>
              <bold>true</bold>
             </font>
            </property>
            <property name="styleSheet">
             <string notr="true">color:red;font-weight:bold;</string>
            </property>
            <property name="text">
             <string>Insufficient funds!</string>
            </property>
            <property name="margin">
             <number>5</number>
            </property>
           </widget>
          </item>
          <item>
           <spacer name="horizontalSpacerCoinControl">
            <property name="orientation">
             <enum>Qt::Horizontal</enum>
            </property>
            <property name="sizeHint" stdset="0">
             <size>
              <width>40</width>
              <height>1</height>
             </size>
            </property>
           </spacer>
          </item>
         </layout>
        </item>
        <item>
         <widget class="QWidget" name="widgetCoinControl" native="true">
          <property name="sizePolicy">
           <sizepolicy hsizetype="Preferred" vsizetype="Preferred">
            <horstretch>0</horstretch>
            <verstretch>0</verstretch>
           </sizepolicy>
          </property>
          <property name="minimumSize">
           <size>
            <width>0</width>
            <height>0</height>
           </size>
          </property>
          <property name="styleSheet">
           <string notr="true"/>
          </property>
          <layout class="QHBoxLayout" name="horizontalLayoutCoinControl5">
           <property name="leftMargin">
            <number>0</number>
           </property>
           <property name="topMargin">
            <number>0</number>
           </property>
           <property name="rightMargin">
            <number>0</number>
           </property>
           <property name="bottomMargin">
            <number>0</number>
           </property>
           <item>
            <layout class="QHBoxLayout" name="horizontalLayoutCoinControl3" stretch="0,0,0,1">
             <property name="spacing">
              <number>20</number>
             </property>
             <property name="topMargin">
              <number>0</number>
             </property>
             <property name="bottomMargin">
              <number>10</number>
             </property>
             <item>
              <layout class="QFormLayout" name="formLayoutCoinControl1">
               <property name="horizontalSpacing">
                <number>10</number>
               </property>
               <property name="verticalSpacing">
                <number>14</number>
               </property>
               <property name="leftMargin">
                <number>10</number>
               </property>
               <property name="topMargin">
                <number>4</number>
               </property>
               <property name="rightMargin">
                <number>6</number>
               </property>
               <item row="0" column="0">
                <widget class="QLabel" name="labelCoinControlQuantityText">
                 <property name="font">
                  <font>
                   <weight>75</weight>
                   <bold>true</bold>
                  </font>
                 </property>
                 <property name="text">
                  <string>Quantity:</string>
                 </property>
                 <property name="margin">
                  <number>0</number>
                 </property>
                </widget>
               </item>
               <item row="0" column="1">
                <widget class="QLabel" name="labelCoinControlQuantity">
                 <property name="cursor">
                  <cursorShape>IBeamCursor</cursorShape>
                 </property>
                 <property name="contextMenuPolicy">
                  <enum>Qt::ActionsContextMenu</enum>
                 </property>
                 <property name="text">
                  <string notr="true">0</string>
                 </property>
                 <property name="margin">
                  <number>0</number>
                 </property>
                 <property name="textInteractionFlags">
                  <set>Qt::LinksAccessibleByMouse|Qt::TextSelectableByKeyboard|Qt::TextSelectableByMouse</set>
                 </property>
                </widget>
               </item>
               <item row="1" column="0">
                <widget class="QLabel" name="labelCoinControlBytesText">
                 <property name="font">
                  <font>
                   <weight>75</weight>
                   <bold>true</bold>
                  </font>
                 </property>
                 <property name="text">
                  <string>Bytes:</string>
                 </property>
                </widget>
               </item>
               <item row="1" column="1">
                <widget class="QLabel" name="labelCoinControlBytes">
                 <property name="cursor">
                  <cursorShape>IBeamCursor</cursorShape>
                 </property>
                 <property name="contextMenuPolicy">
                  <enum>Qt::ActionsContextMenu</enum>
                 </property>
                 <property name="text">
                  <string notr="true">0</string>
                 </property>
                 <property name="textInteractionFlags">
                  <set>Qt::LinksAccessibleByMouse|Qt::TextSelectableByKeyboard|Qt::TextSelectableByMouse</set>
                 </property>
                </widget>
               </item>
              </layout>
             </item>
             <item>
              <layout class="QFormLayout" name="formLayoutCoinControl2">
               <property name="horizontalSpacing">
                <number>10</number>
               </property>
               <property name="verticalSpacing">
                <number>14</number>
               </property>
               <property name="leftMargin">
                <number>6</number>
               </property>
               <property name="topMargin">
                <number>4</number>
               </property>
               <property name="rightMargin">
                <number>6</number>
               </property>
               <item row="0" column="0">
                <widget class="QLabel" name="labelCoinControlAmountText">
                 <property name="font">
                  <font>
                   <weight>75</weight>
                   <bold>true</bold>
                  </font>
                 </property>
                 <property name="text">
                  <string>Amount:</string>
                 </property>
                 <property name="margin">
                  <number>0</number>
                 </property>
                </widget>
               </item>
               <item row="0" column="1">
                <widget class="QLabel" name="labelCoinControlAmount">
                 <property name="cursor">
                  <cursorShape>IBeamCursor</cursorShape>
                 </property>
                 <property name="contextMenuPolicy">
                  <enum>Qt::ActionsContextMenu</enum>
                 </property>
                 <property name="text">
                  <string notr="true">0.00 PART</string>
                 </property>
                 <property name="textInteractionFlags">
                  <set>Qt::LinksAccessibleByMouse|Qt::TextSelectableByKeyboard|Qt::TextSelectableByMouse</set>
                 </property>
                </widget>
               </item>
               <item row="1" column="0">
                <widget class="QLabel" name="labelCoinControlLowOutputText">
                 <property name="font">
                  <font>
                   <weight>75</weight>
                   <bold>true</bold>
                  </font>
                 </property>
                 <property name="text">
                  <string>Dust:</string>
                 </property>
                </widget>
               </item>
               <item row="1" column="1">
                <widget class="QLabel" name="labelCoinControlLowOutput">
                 <property name="cursor">
                  <cursorShape>IBeamCursor</cursorShape>
                 </property>
                 <property name="contextMenuPolicy">
                  <enum>Qt::ActionsContextMenu</enum>
                 </property>
                 <property name="text">
                  <string notr="true">no</string>
                 </property>
                 <property name="textInteractionFlags">
                  <set>Qt::LinksAccessibleByMouse|Qt::TextSelectableByKeyboard|Qt::TextSelectableByMouse</set>
                 </property>
                </widget>
               </item>
              </layout>
             </item>
             <item>
              <layout class="QFormLayout" name="formLayoutCoinControl3">
               <property name="horizontalSpacing">
                <number>10</number>
               </property>
               <property name="verticalSpacing">
                <number>14</number>
               </property>
               <property name="leftMargin">
                <number>6</number>
               </property>
               <property name="topMargin">
                <number>4</number>
               </property>
               <property name="rightMargin">
                <number>6</number>
               </property>
               <item row="0" column="0">
                <widget class="QLabel" name="labelCoinControlFeeText">
                 <property name="font">
                  <font>
                   <weight>75</weight>
                   <bold>true</bold>
                  </font>
                 </property>
                 <property name="text">
                  <string>Fee:</string>
                 </property>
                 <property name="margin">
                  <number>0</number>
                 </property>
                </widget>
               </item>
               <item row="0" column="1">
                <widget class="QLabel" name="labelCoinControlFee">
                 <property name="cursor">
                  <cursorShape>IBeamCursor</cursorShape>
                 </property>
                 <property name="contextMenuPolicy">
                  <enum>Qt::ActionsContextMenu</enum>
                 </property>
                 <property name="text">
                  <string notr="true">0.00 PART</string>
                 </property>
                 <property name="textInteractionFlags">
                  <set>Qt::LinksAccessibleByMouse|Qt::TextSelectableByKeyboard|Qt::TextSelectableByMouse</set>
                 </property>
                </widget>
               </item>
              </layout>
             </item>
             <item>
              <layout class="QFormLayout" name="formLayoutCoinControl4">
               <property name="horizontalSpacing">
                <number>10</number>
               </property>
               <property name="verticalSpacing">
                <number>14</number>
               </property>
               <property name="leftMargin">
                <number>6</number>
               </property>
               <property name="topMargin">
                <number>4</number>
               </property>
               <property name="rightMargin">
                <number>6</number>
               </property>
               <item row="0" column="0">
                <widget class="QLabel" name="labelCoinControlAfterFeeText">
                 <property name="font">
                  <font>
                   <weight>75</weight>
                   <bold>true</bold>
                  </font>
                 </property>
                 <property name="text">
                  <string>After Fee:</string>
                 </property>
                 <property name="margin">
                  <number>0</number>
                 </property>
                </widget>
               </item>
               <item row="0" column="1">
                <widget class="QLabel" name="labelCoinControlAfterFee">
                 <property name="cursor">
                  <cursorShape>IBeamCursor</cursorShape>
                 </property>
                 <property name="contextMenuPolicy">
                  <enum>Qt::ActionsContextMenu</enum>
                 </property>
                 <property name="text">
                  <string notr="true">0.00 PART</string>
                 </property>
                 <property name="textInteractionFlags">
                  <set>Qt::LinksAccessibleByMouse|Qt::TextSelectableByKeyboard|Qt::TextSelectableByMouse</set>
                 </property>
                </widget>
               </item>
               <item row="1" column="0">
                <widget class="QLabel" name="labelCoinControlChangeText">
                 <property name="font">
                  <font>
                   <weight>75</weight>
                   <bold>true</bold>
                  </font>
                 </property>
                 <property name="text">
                  <string>Change:</string>
                 </property>
                </widget>
               </item>
               <item row="1" column="1">
                <widget class="QLabel" name="labelCoinControlChange">
                 <property name="cursor">
                  <cursorShape>IBeamCursor</cursorShape>
                 </property>
                 <property name="contextMenuPolicy">
                  <enum>Qt::ActionsContextMenu</enum>
                 </property>
                 <property name="text">
                  <string notr="true">0.00 PART</string>
                 </property>
                 <property name="textInteractionFlags">
                  <set>Qt::LinksAccessibleByMouse|Qt::TextSelectableByKeyboard|Qt::TextSelectableByMouse</set>
                 </property>
                </widget>
               </item>
              </layout>
             </item>
            </layout>
           </item>
          </layout>
         </widget>
        </item>
        <item>
         <layout class="QHBoxLayout" name="horizontalLayoutCoinControl4" stretch="0,0,0">
          <property name="spacing">
           <number>12</number>
          </property>
          <property name="sizeConstraint">
           <enum>QLayout::SetDefaultConstraint</enum>
          </property>
          <property name="topMargin">
           <number>5</number>
          </property>
          <property name="rightMargin">
           <number>5</number>
          </property>
          <item>
           <widget class="QCheckBox" name="checkBoxCoinControlChange">
            <property name="toolTip">
             <string>If this is activated, but the change address is empty or invalid, change will be sent to a newly generated address.</string>
            </property>
            <property name="text">
             <string>Custom change address</string>
            </property>
           </widget>
          </item>
          <item>
           <widget class="QValidatedLineEdit" name="lineEditCoinControlChange">
            <property name="enabled">
             <bool>false</bool>
            </property>
            <property name="sizePolicy">
             <sizepolicy hsizetype="Expanding" vsizetype="Fixed">
              <horstretch>0</horstretch>
              <verstretch>0</verstretch>
             </sizepolicy>
            </property>
           </widget>
          </item>
          <item>
           <widget class="QLabel" name="labelCoinControlChangeLabel">
            <property name="sizePolicy">
             <sizepolicy hsizetype="Preferred" vsizetype="Expanding">
              <horstretch>0</horstretch>
              <verstretch>0</verstretch>
             </sizepolicy>
            </property>
            <property name="minimumSize">
             <size>
              <width>0</width>
              <height>0</height>
             </size>
            </property>
            <property name="text">
             <string/>
            </property>
            <property name="margin">
             <number>3</number>
            </property>
           </widget>
          </item>
         </layout>
        </item>
        <item>
         <spacer name="verticalSpacerCoinControl">
          <property name="orientation">
           <enum>Qt::Vertical</enum>
          </property>
          <property name="sizeHint" stdset="0">
           <size>
            <width>800</width>
            <height>1</height>
           </size>
          </property>
         </spacer>
        </item>
       </layout>
      </item>
     </layout>
    </widget>
   </item>
   <item>
    <widget class="QScrollArea" name="scrollArea">
     <property name="widgetResizable">
      <bool>true</bool>
     </property>
     <widget class="QWidget" name="scrollAreaWidgetContents">
      <property name="geometry">
       <rect>
        <x>0</x>
        <y>0</y>
        <width>812</width>
        <height>129</height>
       </rect>
      </property>
      <layout class="QVBoxLayout" name="verticalLayout_2" stretch="0,1">
       <property name="leftMargin">
        <number>0</number>
       </property>
       <property name="topMargin">
        <number>0</number>
       </property>
       <property name="rightMargin">
        <number>0</number>
       </property>
       <property name="bottomMargin">
        <number>0</number>
       </property>
       <item>
        <layout class="QVBoxLayout" name="entries">
         <property name="spacing">
          <number>6</number>
         </property>
        </layout>
       </item>
       <item>
        <spacer name="verticalSpacer">
         <property name="orientation">
          <enum>Qt::Vertical</enum>
         </property>
         <property name="sizeHint" stdset="0">
          <size>
           <width>20</width>
           <height>40</height>
          </size>
         </property>
        </spacer>
       </item>
      </layout>
     </widget>
    </widget>
   </item>
   <item>
    <widget class="QFrame" name="frameFee">
     <property name="sizePolicy">
      <sizepolicy hsizetype="Expanding" vsizetype="Expanding">
       <horstretch>0</horstretch>
       <verstretch>0</verstretch>
      </sizepolicy>
     </property>
     <property name="maximumSize">
      <size>
       <width>16777215</width>
       <height>16777215</height>
      </size>
     </property>
     <property name="frameShape">
      <enum>QFrame::StyledPanel</enum>
     </property>
     <property name="frameShadow">
      <enum>QFrame::Sunken</enum>
     </property>
     <layout class="QVBoxLayout" name="verticalLayoutFee1">
      <property name="spacing">
       <number>0</number>
      </property>
      <property name="leftMargin">
       <number>0</number>
      </property>
      <property name="topMargin">
       <number>0</number>
      </property>
      <property name="rightMargin">
       <number>0</number>
      </property>
      <property name="bottomMargin">
       <number>0</number>
      </property>
      <item>
       <layout class="QHBoxLayout" name="horizontalLayout_3">
        <item>
         <widget class="QComboBox" name="cbxTypeFrom">
          <property name="toolTip">
           <string>Balance type to send from.</string>
          </property>
          <item>
           <property name="text">
            <string>Part</string>
           </property>
          </item>
          <item>
           <property name="text">
            <string>Blind</string>
           </property>
          </item>
          <item>
           <property name="text">
            <string>Anon</string>
           </property>
          </item>
         </widget>
        </item>
        <item>
         <widget class="QComboBox" name="cbxTypeTo">
          <property name="toolTip">
           <string>Balance type to send to.</string>
          </property>
          <item>
           <property name="text">
            <string>Part</string>
           </property>
          </item>
          <item>
           <property name="text">
            <string>Blind</string>
           </property>
          </item>
          <item>
           <property name="text">
            <string>Anon</string>
           </property>
          </item>
         </widget>
        </item>
        <item>
         <widget class="QSpinBox" name="spinRingSize">
          <property name="sizePolicy">
           <sizepolicy hsizetype="Fixed" vsizetype="Fixed">
            <horstretch>0</horstretch>
            <verstretch>0</verstretch>
           </sizepolicy>
          </property>
          <property name="minimum">
           <number>3</number>
          </property>
          <property name="maximum">
           <number>32</number>
          </property>
          <property name="value">
           <number>4</number>
          </property>
         </widget>
        </item>
        <item>
         <widget class="QSpinBox" name="spinMaxInputs">
          <property name="sizePolicy">
           <sizepolicy hsizetype="Fixed" vsizetype="Fixed">
            <horstretch>0</horstretch>
            <verstretch>0</verstretch>
           </sizepolicy>
          </property>
          <property name="minimum">
           <number>1</number>
          </property>
          <property name="value">
           <number>64</number>
          </property>
         </widget>
        </item>
       </layout>
      </item>
      <item>
       <layout class="QVBoxLayout" name="verticalLayoutFee2" stretch="0,0,0">
        <property name="spacing">
         <number>0</number>
        </property>
        <property name="leftMargin">
         <number>10</number>
        </property>
        <property name="topMargin">
         <number>0</number>
        </property>
        <item>
         <layout class="QHBoxLayout" name="horizontalLayoutFee1">
          <property name="bottomMargin">
           <number>0</number>
          </property>
          <item>
           <layout class="QVBoxLayout" name="verticalLayoutFee7">
            <property name="spacing">
             <number>0</number>
            </property>
            <item>
             <spacer name="verticalSpacerSmartFee">
              <property name="orientation">
               <enum>Qt::Vertical</enum>
              </property>
              <property name="sizeType">
               <enum>QSizePolicy::Fixed</enum>
              </property>
              <property name="sizeHint" stdset="0">
               <size>
                <width>1</width>
                <height>4</height>
               </size>
              </property>
             </spacer>
            </item>
            <item>
             <layout class="QHBoxLayout" name="horizontalLayoutSmartFee">
              <property name="spacing">
               <number>10</number>
              </property>
              <item>
               <widget class="QLabel" name="labelFeeHeadline">
                <property name="sizePolicy">
                 <sizepolicy hsizetype="Preferred" vsizetype="Maximum">
                  <horstretch>0</horstretch>
                  <verstretch>0</verstretch>
                 </sizepolicy>
                </property>
                <property name="font">
                 <font>
                  <weight>75</weight>
                  <bold>true</bold>
                 </font>
                </property>
                <property name="styleSheet">
                 <string notr="true">font-weight:bold;</string>
                </property>
                <property name="text">
                 <string>Transaction Fee:</string>
                </property>
               </widget>
              </item>
              <item>
               <widget class="QLabel" name="labelFeeMinimized">
                <property name="text">
                 <string/>
                </property>
               </widget>
              </item>
              <item>
               <widget class="QPushButton" name="buttonChooseFee">
                <property name="text">
                 <string>Choose...</string>
                </property>
               </widget>
              </item>
             </layout>
            </item>
            <item>
             <spacer name="verticalSpacer_5">
              <property name="orientation">
               <enum>Qt::Vertical</enum>
              </property>
              <property name="sizeHint" stdset="0">
               <size>
                <width>1</width>
                <height>1</height>
               </size>
              </property>
             </spacer>
            </item>
           </layout>
          </item>
          <item>
           <widget class="QLabel" name="fallbackFeeWarningLabel">
            <property name="toolTip">
             <string>Using the fallbackfee can result in sending a transaction that will take several hours or days (or never) to confirm. Consider choosing your fee manually or wait until you have validated the complete chain.</string>
            </property>
            <property name="font">
            <font>
                <weight>75</weight>
                <bold>true</bold>
            </font>
            </property>
            <property name="text">
             <string>Warning: Fee estimation is currently not possible.</string>
            </property>
            <property name="wordWrap">
             <bool>false</bool>
            </property>
           </widget>
          </item>
          <item>
           <spacer name="horizontalSpacer_4">
            <property name="orientation">
             <enum>Qt::Horizontal</enum>
            </property>
            <property name="sizeType">
             <enum>QSizePolicy::MinimumExpanding</enum>
            </property>
            <property name="sizeHint" stdset="0">
             <size>
              <width>40</width>
              <height>20</height>
             </size>
            </property>
           </spacer>
          </item>
          <item>
           <widget class="QPushButton" name="buttonMinimizeFee">
            <property name="toolTip">
             <string>collapse fee-settings</string>
            </property>
            <property name="text">
             <string>Hide</string>
            </property>
           </widget>
          </item>
         </layout>
        </item>
        <item>
         <widget class="QFrame" name="frameFeeSelection">
          <layout class="QVBoxLayout" name="verticalLayoutFee12">
           <property name="spacing">
            <number>0</number>
           </property>
           <property name="leftMargin">
            <number>0</number>
           </property>
           <property name="topMargin">
            <number>0</number>
           </property>
           <property name="rightMargin">
            <number>0</number>
           </property>
           <property name="bottomMargin">
            <number>0</number>
           </property>
           <item>
            <layout class="QGridLayout" name="gridLayoutFee">
             <property name="topMargin">
              <number>10</number>
             </property>
             <property name="bottomMargin">
              <number>4</number>
             </property>
             <property name="horizontalSpacing">
              <number>10</number>
             </property>
             <property name="verticalSpacing">
              <number>4</number>
             </property>
             <item row="1" column="1">
              <layout class="QVBoxLayout" name="verticalLayoutFee8">
               <property name="spacing">
                <number>6</number>
               </property>
               <item>
                <layout class="QHBoxLayout" name="horizontalLayoutFee13">
                 <item>
                  <widget class="QLabel" name="labelCustomPerKilobyte">
                   <property name="toolTip">
                    <string>Specify a custom fee per kB (1,000 bytes) of the transaction's virtual size.

Note:  Since the fee is calculated on a per-byte basis, a fee of "100 satoshis per kB" for a transaction size of 500 bytes (half of 1 kB) would ultimately yield a fee of only 50 satoshis.</string>
                   </property>
                   <property name="text">
                    <string>per kilobyte</string>
                   </property>
                  </widget>
                 </item>
                 <item>
                  <widget class="BitcoinAmountField" name="customFee"/>
                 </item>
                 <item>
                  <spacer name="horizontalSpacer_6">
                   <property name="orientation">
                    <enum>Qt::Horizontal</enum>
                   </property>
                   <property name="sizeHint" stdset="0">
                    <size>
                     <width>1</width>
                     <height>1</height>
                    </size>
                   </property>
                  </spacer>
                 </item>
                </layout>
               </item>
               <item>
                <layout class="QHBoxLayout" name="horizontalLayoutFee8">
                 <item>
<<<<<<< HEAD
                  <widget class="QCheckBox" name="checkBoxMinimumFee">
                   <property name="toolTip">
                    <string>Paying only the minimum fee is just fine as long as there is less transaction volume than space in the blocks. But be aware that this can end up in a never confirming transaction once there is more demand for particl transactions than the network can process.</string>
                   </property>
                   <property name="text">
                    <string/>
                   </property>
                  </widget>
                 </item>
                 <item>
                  <widget class="QLabel" name="labelMinFeeWarning">
=======
                  <widget class="QLabel" name="labelCustomFeeWarning">
>>>>>>> 083f5354
                   <property name="enabled">
                    <bool>true</bool>
                   </property>
                   <property name="toolTip">
<<<<<<< HEAD
                    <string>Paying only the minimum fee is just fine as long as there is less transaction volume than space in the blocks. But be aware that this can end up in a never confirming transaction once there is more demand for particl transactions than the network can process.</string>
=======
                    <string>When there is less transaction volume than space in the blocks, miners as well as relaying nodes may enforce a minimum fee. Paying only this minimum fee is just fine, but be aware that this can result in a never confirming transaction once there is more demand for bitcoin transactions than the network can process.</string>
>>>>>>> 083f5354
                   </property>
                   <property name="text">
                    <string>A too low fee might result in a never confirming transaction (read the tooltip)</string>
                   </property>
                  </widget>
                 </item>
                 <item>
                  <spacer name="horizontalSpacer_2">
                   <property name="orientation">
                    <enum>Qt::Horizontal</enum>
                   </property>
                   <property name="sizeHint" stdset="0">
                    <size>
                     <width>1</width>
                     <height>1</height>
                    </size>
                   </property>
                  </spacer>
                 </item>
                </layout>
               </item>
              </layout>
             </item>
             <item row="0" column="0">
              <layout class="QVBoxLayout" name="verticalLayoutFee4" stretch="0,1">
               <item>
                <widget class="QRadioButton" name="radioSmartFee">
                 <property name="text">
                  <string>Recommended:</string>
                 </property>
                 <property name="checked">
                  <bool>true</bool>
                 </property>
                 <attribute name="buttonGroup">
                  <string notr="true">groupFee</string>
                 </attribute>
                </widget>
               </item>
               <item>
                <spacer name="verticalSpacer_2">
                 <property name="orientation">
                  <enum>Qt::Vertical</enum>
                 </property>
                 <property name="sizeHint" stdset="0">
                  <size>
                   <width>1</width>
                   <height>1</height>
                  </size>
                 </property>
                </spacer>
               </item>
              </layout>
             </item>
             <item row="1" column="0">
              <layout class="QVBoxLayout" name="verticalLayoutFee9" stretch="0,1">
               <item>
                <widget class="QRadioButton" name="radioCustomFee">
                 <property name="text">
                  <string>Custom:</string>
                 </property>
                 <attribute name="buttonGroup">
                  <string notr="true">groupFee</string>
                 </attribute>
                </widget>
               </item>
               <item>
                <spacer name="verticalSpacer_6">
                 <property name="orientation">
                  <enum>Qt::Vertical</enum>
                 </property>
                 <property name="sizeHint" stdset="0">
                  <size>
                   <width>1</width>
                   <height>1</height>
                  </size>
                 </property>
                </spacer>
               </item>
              </layout>
             </item>
             <item row="0" column="1">
              <layout class="QVBoxLayout" name="verticalLayoutFee3" stretch="0,0,1">
               <property name="spacing">
                <number>6</number>
               </property>
               <property name="topMargin">
                <number>2</number>
               </property>
               <item>
                <layout class="QHBoxLayout" name="horizontalLayoutFee12">
                 <item>
                  <widget class="QLabel" name="labelSmartFee">
                   <property name="text">
                    <string/>
                   </property>
                  </widget>
                 </item>
                 <item>
                  <widget class="QLabel" name="labelFeeEstimation">
                   <property name="text">
                    <string/>
                   </property>
                  </widget>
                 </item>
                 <item>
                  <widget class="QLabel" name="labelSmartFee2">
                   <property name="text">
                    <string>(Smart fee not initialized yet. This usually takes a few blocks...)</string>
                   </property>
                  </widget>
                 </item>
                 <item>
                  <spacer name="horizontalSpacer_5">
                   <property name="orientation">
                    <enum>Qt::Horizontal</enum>
                   </property>
                   <property name="sizeHint" stdset="0">
                    <size>
                     <width>1</width>
                     <height>1</height>
                    </size>
                   </property>
                  </spacer>
                 </item>
                </layout>
               </item>
               <item>
                <layout class="QHBoxLayout" name="horizontalLayoutFee9">
                 <item>
                  <layout class="QVBoxLayout" name="verticalLayoutFee6">
                   <item>
                    <widget class="QLabel" name="labelSmartFee3">
                     <property name="text">
                      <string>Confirmation time target:</string>
                     </property>
                    </widget>
                   </item>
                  </layout>
                 </item>
                 <item>
                  <layout class="QVBoxLayout" name="verticalLayoutFee5">
                   <property name="rightMargin">
                    <number>30</number>
                   </property>
                   <item>
                    <layout class="QHBoxLayout" name="horizontalLayoutConfTarget">
                     <property name="bottomMargin">
                      <number>0</number>
                     </property>
                     <item>
                      <widget class="QComboBox" name="confTargetSelector"/>
                     </item>
                     <item>
                      <spacer name="horizontalSpacerConfTarget">
                       <property name="orientation">
                        <enum>Qt::Horizontal</enum>
                       </property>
                       <property name="sizeHint" stdset="0">
                        <size>
                         <width>40</width>
                         <height>20</height>
                        </size>
                       </property>
                      </spacer>
                     </item>
                    </layout>
                   </item>
                  </layout>
                 </item>
                </layout>
               </item>
               <item>
                <spacer name="verticalSpacer_4">
                 <property name="orientation">
                  <enum>Qt::Vertical</enum>
                 </property>
                 <property name="sizeHint" stdset="0">
                  <size>
                   <width>1</width>
                   <height>1</height>
                  </size>
                 </property>
                </spacer>
               </item>
              </layout>
             </item>
            </layout>
           </item>
           <item>
            <widget class="QCheckBox" name="optInRBF">
             <property name="text">
              <string>Enable Replace-By-Fee</string>
             </property>
             <property name="toolTip">
              <string>With Replace-By-Fee (BIP-125) you can increase a transaction's fee after it is sent. Without this, a higher fee may be recommended to compensate for increased transaction delay risk.</string>
             </property>
            </widget>
           </item>
          </layout>
         </widget>
        </item>
        <item>
         <spacer name="verticalSpacerFee">
          <property name="orientation">
           <enum>Qt::Vertical</enum>
          </property>
          <property name="sizeHint" stdset="0">
           <size>
            <width>40</width>
            <height>5</height>
           </size>
          </property>
         </spacer>
        </item>
       </layout>
      </item>
     </layout>
    </widget>
   </item>
   <item>
    <layout class="QHBoxLayout" name="horizontalLayout">
     <item>
      <widget class="QPushButton" name="sendButton">
       <property name="minimumSize">
        <size>
         <width>150</width>
         <height>0</height>
        </size>
       </property>
       <property name="toolTip">
        <string>Confirm the send action</string>
       </property>
       <property name="text">
        <string>S&amp;end</string>
       </property>
       <property name="icon">
        <iconset resource="../bitcoin.qrc">
         <normaloff>:/icons/send</normaloff>:/icons/send</iconset>
       </property>
       <property name="autoDefault">
        <bool>false</bool>
       </property>
       <property name="default">
        <bool>false</bool>
       </property>
      </widget>
     </item>
     <item>
      <widget class="QPushButton" name="clearButton">
       <property name="sizePolicy">
        <sizepolicy hsizetype="Minimum" vsizetype="Fixed">
         <horstretch>0</horstretch>
         <verstretch>0</verstretch>
        </sizepolicy>
       </property>
       <property name="toolTip">
        <string>Clear all fields of the form.</string>
       </property>
       <property name="text">
        <string>Clear &amp;All</string>
       </property>
       <property name="icon">
        <iconset resource="../bitcoin.qrc">
         <normaloff>:/icons/remove</normaloff>:/icons/remove</iconset>
       </property>
       <property name="autoDefault">
        <bool>false</bool>
       </property>
      </widget>
     </item>
     <item>
      <widget class="QPushButton" name="addButton">
       <property name="toolTip">
        <string>Send to multiple recipients at once</string>
       </property>
       <property name="text">
        <string>Add &amp;Recipient</string>
       </property>
       <property name="icon">
        <iconset resource="../bitcoin.qrc">
         <normaloff>:/icons/add</normaloff>:/icons/add</iconset>
       </property>
       <property name="autoDefault">
        <bool>false</bool>
       </property>
      </widget>
     </item>
     <item>
      <widget class="QPushButton" name="addButtonCS">
       <property name="toolTip">
        <string>Send to a coldstake script</string>
       </property>
       <property name="text">
        <string>Add &amp;Coldstake Recipient</string>
       </property>
       <property name="icon">
        <iconset resource="../bitcoin.qrc">
         <normaloff>:/icons/add</normaloff>:/icons/add</iconset>
       </property>
       <property name="autoDefault">
        <bool>false</bool>
       </property>
      </widget>
     </item>
     <item>
      <spacer name="horizontalSpacer">
       <property name="orientation">
        <enum>Qt::Horizontal</enum>
       </property>
       <property name="sizeHint" stdset="0">
        <size>
         <width>40</width>
         <height>20</height>
        </size>
       </property>
      </spacer>
     </item>
     <item>
      <layout class="QHBoxLayout" name="horizontalLayout_2">
       <property name="spacing">
        <number>3</number>
       </property>
       <item>
        <widget class="QLabel" name="label">
         <property name="sizePolicy">
          <sizepolicy hsizetype="Preferred" vsizetype="Fixed">
           <horstretch>0</horstretch>
           <verstretch>0</verstretch>
          </sizepolicy>
         </property>
         <property name="text">
          <string>Balance:</string>
         </property>
        </widget>
       </item>
       <item>
        <widget class="QLabel" name="labelBalance">
         <property name="sizePolicy">
          <sizepolicy hsizetype="Preferred" vsizetype="Fixed">
           <horstretch>0</horstretch>
           <verstretch>0</verstretch>
          </sizepolicy>
         </property>
         <property name="cursor">
          <cursorShape>IBeamCursor</cursorShape>
         </property>
         <property name="text">
          <string notr="true">123.456 PART</string>
         </property>
         <property name="textInteractionFlags">
          <set>Qt::LinksAccessibleByMouse|Qt::TextSelectableByKeyboard|Qt::TextSelectableByMouse</set>
         </property>
        </widget>
       </item>
      </layout>
     </item>
    </layout>
   </item>
  </layout>
 </widget>
 <customwidgets>
  <customwidget>
   <class>QValidatedLineEdit</class>
   <extends>QLineEdit</extends>
   <header>qt/qvalidatedlineedit.h</header>
  </customwidget>
  <customwidget>
   <class>BitcoinAmountField</class>
   <extends>QLineEdit</extends>
   <header>qt/bitcoinamountfield.h</header>
   <container>1</container>
  </customwidget>
 </customwidgets>
 <resources>
  <include location="../bitcoin.qrc"/>
 </resources>
 <connections/>
 <buttongroups>
  <buttongroup name="groupFee"/>
 </buttongroups>
</ui><|MERGE_RESOLUTION|>--- conflicted
+++ resolved
@@ -961,30 +961,12 @@
                <item>
                 <layout class="QHBoxLayout" name="horizontalLayoutFee8">
                  <item>
-<<<<<<< HEAD
-                  <widget class="QCheckBox" name="checkBoxMinimumFee">
-                   <property name="toolTip">
-                    <string>Paying only the minimum fee is just fine as long as there is less transaction volume than space in the blocks. But be aware that this can end up in a never confirming transaction once there is more demand for particl transactions than the network can process.</string>
-                   </property>
-                   <property name="text">
-                    <string/>
-                   </property>
-                  </widget>
-                 </item>
-                 <item>
-                  <widget class="QLabel" name="labelMinFeeWarning">
-=======
                   <widget class="QLabel" name="labelCustomFeeWarning">
->>>>>>> 083f5354
                    <property name="enabled">
                     <bool>true</bool>
                    </property>
                    <property name="toolTip">
-<<<<<<< HEAD
-                    <string>Paying only the minimum fee is just fine as long as there is less transaction volume than space in the blocks. But be aware that this can end up in a never confirming transaction once there is more demand for particl transactions than the network can process.</string>
-=======
-                    <string>When there is less transaction volume than space in the blocks, miners as well as relaying nodes may enforce a minimum fee. Paying only this minimum fee is just fine, but be aware that this can result in a never confirming transaction once there is more demand for bitcoin transactions than the network can process.</string>
->>>>>>> 083f5354
+                    <string>When there is less transaction volume than space in the blocks, miners as well as relaying nodes may enforce a minimum fee. Paying only this minimum fee is just fine, but be aware that this can result in a never confirming transaction once there is more demand for particl transactions than the network can process.</string>
                    </property>
                    <property name="text">
                     <string>A too low fee might result in a never confirming transaction (read the tooltip)</string>
