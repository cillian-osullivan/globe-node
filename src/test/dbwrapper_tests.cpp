// Copyright (c) 2012-2019 The Bitcoin Core developers
// Distributed under the MIT software license, see the accompanying
// file COPYING or http://www.opensource.org/licenses/mit-license.php.

#include <dbwrapper.h>
#include <uint256.h>
#include <test/setup_common.h>
#include <util/memory.h>

#include <memory>

#include <boost/test/unit_test.hpp>

// Test if a string consists entirely of null characters
static bool is_null_key(const std::vector<unsigned char>& key) {
    bool isnull = true;

    for (unsigned int i = 0; i < key.size(); i++)
        isnull &= (key[i] == '\x00');

    return isnull;
}

BOOST_FIXTURE_TEST_SUITE(dbwrapper_tests, BasicTestingSetup)

BOOST_AUTO_TEST_CASE(dbwrapper)
{
    // Perform tests both obfuscated and non-obfuscated.
    for (const bool obfuscate : {false, true}) {
        fs::path ph = GetDataDir() / (obfuscate ? "dbwrapper_obfuscate_true" : "dbwrapper_obfuscate_false");
        CDBWrapper dbw(ph, (1 << 20), true, false, obfuscate);
        char key = 'k';
        uint256 in = InsecureRand256();
        uint256 res;

        // Ensure that we're doing real obfuscation when obfuscate=true
        BOOST_CHECK(obfuscate != is_null_key(dbwrapper_private::GetObfuscateKey(dbw)));

        BOOST_CHECK(dbw.Write(key, in));
        BOOST_CHECK(dbw.Read(key, res));
        BOOST_CHECK_EQUAL(res.ToString(), in.ToString());
    }
}

<<<<<<< HEAD
BOOST_AUTO_TEST_CASE(dbwrapper_compression)
{
    // Perform tests both with compression and without
    for (int i = 0; i < 2; i++) {
        bool compression = (bool)i;
        boost::filesystem::path ph = boost::filesystem::temp_directory_path() / boost::filesystem::unique_path();
        CDBWrapper dbw(ph, (1 << 20), true, false, false, compression);
        char key = 'k';
        uint256 in = GetRandHash();
        uint256 res;

        BOOST_CHECK(dbw.Write(key, in));
        BOOST_CHECK(dbw.Read(key, res));
        BOOST_CHECK_EQUAL(res.ToString(), in.ToString());
    }
}

BOOST_AUTO_TEST_CASE(dbwrapper_maxopenfiles_64)
{
    boost::filesystem::path ph = boost::filesystem::temp_directory_path() / boost::filesystem::unique_path();
    CDBWrapper dbw(ph, (1 << 20), true, false, false, false, 64);
    char key = 'k';
    uint256 in = GetRandHash();
    uint256 res;

    BOOST_CHECK(dbw.Write(key, in));
    BOOST_CHECK(dbw.Read(key, res));
    BOOST_CHECK_EQUAL(res.ToString(), in.ToString());
}

BOOST_AUTO_TEST_CASE(dbwrapper_maxopenfiles_1000)
{
    boost::filesystem::path ph = boost::filesystem::temp_directory_path() / boost::filesystem::unique_path();
    CDBWrapper dbw(ph, (1 << 20), true, false, false, false, 1000);
    char key = 'k';
    uint256 in = GetRandHash();
    uint256 res;

    BOOST_CHECK(dbw.Write(key, in));
    BOOST_CHECK(dbw.Read(key, res));
    BOOST_CHECK_EQUAL(res.ToString(), in.ToString());
=======
BOOST_AUTO_TEST_CASE(dbwrapper_basic_data)
{
    // Perform tests both obfuscated and non-obfuscated.
    for (bool obfuscate : {false, true}) {
        fs::path ph = GetDataDir() / (obfuscate ? "dbwrapper_1_obfuscate_true" : "dbwrapper_1_obfuscate_false");
        CDBWrapper dbw(ph, (1 << 20), false, true, obfuscate);

        uint256 res;
        uint32_t res_uint_32;
        bool res_bool;

        // Ensure that we're doing real obfuscation when obfuscate=true
        BOOST_CHECK(obfuscate != is_null_key(dbwrapper_private::GetObfuscateKey(dbw)));

        //Simulate block raw data - "b + block hash"
        std::string key_block = "b" + InsecureRand256().ToString();

        uint256 in_block = InsecureRand256();
        BOOST_CHECK(dbw.Write(key_block, in_block));
        BOOST_CHECK(dbw.Read(key_block, res));
        BOOST_CHECK_EQUAL(res.ToString(), in_block.ToString());

        //Simulate file raw data - "f + file_number"
        std::string key_file = strprintf("f%04x", InsecureRand32());

        uint256 in_file_info = InsecureRand256();
        BOOST_CHECK(dbw.Write(key_file, in_file_info));
        BOOST_CHECK(dbw.Read(key_file, res));
        BOOST_CHECK_EQUAL(res.ToString(), in_file_info.ToString());

        //Simulate transaction raw data - "t + transaction hash"
        std::string key_transaction = "t" + InsecureRand256().ToString();

        uint256 in_transaction = InsecureRand256();
        BOOST_CHECK(dbw.Write(key_transaction, in_transaction));
        BOOST_CHECK(dbw.Read(key_transaction, res));
        BOOST_CHECK_EQUAL(res.ToString(), in_transaction.ToString());

        //Simulate UTXO raw data - "c + transaction hash"
        std::string key_utxo = "c" + InsecureRand256().ToString();

        uint256 in_utxo = InsecureRand256();
        BOOST_CHECK(dbw.Write(key_utxo, in_utxo));
        BOOST_CHECK(dbw.Read(key_utxo, res));
        BOOST_CHECK_EQUAL(res.ToString(), in_utxo.ToString());

        //Simulate last block file number - "l"
        char key_last_blockfile_number = 'l';
        uint32_t lastblockfilenumber = InsecureRand32();
        BOOST_CHECK(dbw.Write(key_last_blockfile_number, lastblockfilenumber));
        BOOST_CHECK(dbw.Read(key_last_blockfile_number, res_uint_32));
        BOOST_CHECK_EQUAL(lastblockfilenumber, res_uint_32);

        //Simulate Is Reindexing - "R"
        char key_IsReindexing = 'R';
        bool isInReindexing = InsecureRandBool();
        BOOST_CHECK(dbw.Write(key_IsReindexing, isInReindexing));
        BOOST_CHECK(dbw.Read(key_IsReindexing, res_bool));
        BOOST_CHECK_EQUAL(isInReindexing, res_bool);

        //Simulate last block hash up to which UXTO covers - 'B'
        char key_lastblockhash_uxto = 'B';
        uint256 lastblock_hash = InsecureRand256();
        BOOST_CHECK(dbw.Write(key_lastblockhash_uxto, lastblock_hash));
        BOOST_CHECK(dbw.Read(key_lastblockhash_uxto, res));
        BOOST_CHECK_EQUAL(lastblock_hash, res);

        //Simulate file raw data - "F + filename_number + filename"
        std::string file_option_tag = "F";
        uint8_t filename_length = InsecureRandBits(8);
        std::string filename = "randomfilename";
        std::string key_file_option = strprintf("%s%01x%s", file_option_tag,filename_length,filename);

        bool in_file_bool = InsecureRandBool();
        BOOST_CHECK(dbw.Write(key_file_option, in_file_bool));
        BOOST_CHECK(dbw.Read(key_file_option, res_bool));
        BOOST_CHECK_EQUAL(res_bool, in_file_bool);
   }
>>>>>>> b688b859
}

// Test batch operations
BOOST_AUTO_TEST_CASE(dbwrapper_batch)
{
    // Perform tests both obfuscated and non-obfuscated.
    for (const bool obfuscate : {false, true}) {
        fs::path ph = GetDataDir() / (obfuscate ? "dbwrapper_batch_obfuscate_true" : "dbwrapper_batch_obfuscate_false");
        CDBWrapper dbw(ph, (1 << 20), true, false, obfuscate);

        char key = 'i';
        uint256 in = InsecureRand256();
        char key2 = 'j';
        uint256 in2 = InsecureRand256();
        char key3 = 'k';
        uint256 in3 = InsecureRand256();

        uint256 res;
        CDBBatch batch(dbw);

        batch.Write(key, in);
        batch.Write(key2, in2);
        batch.Write(key3, in3);

        // Remove key3 before it's even been written
        batch.Erase(key3);

        BOOST_CHECK(dbw.WriteBatch(batch));

        BOOST_CHECK(dbw.Read(key, res));
        BOOST_CHECK_EQUAL(res.ToString(), in.ToString());
        BOOST_CHECK(dbw.Read(key2, res));
        BOOST_CHECK_EQUAL(res.ToString(), in2.ToString());

        // key3 should've never been written
        BOOST_CHECK(dbw.Read(key3, res) == false);
    }
}

BOOST_AUTO_TEST_CASE(dbwrapper_iterator)
{
    // Perform tests both obfuscated and non-obfuscated.
    for (const bool obfuscate : {false, true}) {
        fs::path ph = GetDataDir() / (obfuscate ? "dbwrapper_iterator_obfuscate_true" : "dbwrapper_iterator_obfuscate_false");
        CDBWrapper dbw(ph, (1 << 20), true, false, obfuscate);

        // The two keys are intentionally chosen for ordering
        char key = 'j';
        uint256 in = InsecureRand256();
        BOOST_CHECK(dbw.Write(key, in));
        char key2 = 'k';
        uint256 in2 = InsecureRand256();
        BOOST_CHECK(dbw.Write(key2, in2));

        std::unique_ptr<CDBIterator> it(const_cast<CDBWrapper&>(dbw).NewIterator());

        // Be sure to seek past the obfuscation key (if it exists)
        it->Seek(key);

        char key_res;
        uint256 val_res;

        BOOST_REQUIRE(it->GetKey(key_res));
        BOOST_REQUIRE(it->GetValue(val_res));
        BOOST_CHECK_EQUAL(key_res, key);
        BOOST_CHECK_EQUAL(val_res.ToString(), in.ToString());

        it->Next();

        BOOST_REQUIRE(it->GetKey(key_res));
        BOOST_REQUIRE(it->GetValue(val_res));
        BOOST_CHECK_EQUAL(key_res, key2);
        BOOST_CHECK_EQUAL(val_res.ToString(), in2.ToString());

        it->Next();
        BOOST_CHECK_EQUAL(it->Valid(), false);
    }
}

// Test that we do not obfuscation if there is existing data.
BOOST_AUTO_TEST_CASE(existing_data_no_obfuscate)
{
    // We're going to share this fs::path between two wrappers
    fs::path ph = GetDataDir() / "existing_data_no_obfuscate";
    create_directories(ph);

    // Set up a non-obfuscated wrapper to write some initial data.
    std::unique_ptr<CDBWrapper> dbw = MakeUnique<CDBWrapper>(ph, (1 << 10), false, false, false);
    char key = 'k';
    uint256 in = InsecureRand256();
    uint256 res;

    BOOST_CHECK(dbw->Write(key, in));
    BOOST_CHECK(dbw->Read(key, res));
    BOOST_CHECK_EQUAL(res.ToString(), in.ToString());

    // Call the destructor to free leveldb LOCK
    dbw.reset();

    // Now, set up another wrapper that wants to obfuscate the same directory
    CDBWrapper odbw(ph, (1 << 10), false, false, true);

    // Check that the key/val we wrote with unobfuscated wrapper exists and
    // is readable.
    uint256 res2;
    BOOST_CHECK(odbw.Read(key, res2));
    BOOST_CHECK_EQUAL(res2.ToString(), in.ToString());

    BOOST_CHECK(!odbw.IsEmpty()); // There should be existing data
    BOOST_CHECK(is_null_key(dbwrapper_private::GetObfuscateKey(odbw))); // The key should be an empty string

    uint256 in2 = InsecureRand256();
    uint256 res3;

    // Check that we can write successfully
    BOOST_CHECK(odbw.Write(key, in2));
    BOOST_CHECK(odbw.Read(key, res3));
    BOOST_CHECK_EQUAL(res3.ToString(), in2.ToString());
}

// Ensure that we start obfuscating during a reindex.
BOOST_AUTO_TEST_CASE(existing_data_reindex)
{
    // We're going to share this fs::path between two wrappers
    fs::path ph = GetDataDir() / "existing_data_reindex";
    create_directories(ph);

    // Set up a non-obfuscated wrapper to write some initial data.
    std::unique_ptr<CDBWrapper> dbw = MakeUnique<CDBWrapper>(ph, (1 << 10), false, false, false);
    char key = 'k';
    uint256 in = InsecureRand256();
    uint256 res;

    BOOST_CHECK(dbw->Write(key, in));
    BOOST_CHECK(dbw->Read(key, res));
    BOOST_CHECK_EQUAL(res.ToString(), in.ToString());

    // Call the destructor to free leveldb LOCK
    dbw.reset();

    // Simulate a -reindex by wiping the existing data store
    CDBWrapper odbw(ph, (1 << 10), false, true, true);

    // Check that the key/val we wrote with unobfuscated wrapper doesn't exist
    uint256 res2;
    BOOST_CHECK(!odbw.Read(key, res2));
    BOOST_CHECK(!is_null_key(dbwrapper_private::GetObfuscateKey(odbw)));

    uint256 in2 = InsecureRand256();
    uint256 res3;

    // Check that we can write successfully
    BOOST_CHECK(odbw.Write(key, in2));
    BOOST_CHECK(odbw.Read(key, res3));
    BOOST_CHECK_EQUAL(res3.ToString(), in2.ToString());
}

BOOST_AUTO_TEST_CASE(iterator_ordering)
{
    fs::path ph = GetDataDir() / "iterator_ordering";
    CDBWrapper dbw(ph, (1 << 20), true, false, false);
    for (int x=0x00; x<256; ++x) {
        uint8_t key = x;
        uint32_t value = x*x;
        if (!(x & 1)) BOOST_CHECK(dbw.Write(key, value));
    }

    // Check that creating an iterator creates a snapshot
    std::unique_ptr<CDBIterator> it(const_cast<CDBWrapper&>(dbw).NewIterator());

    for (unsigned int x=0x00; x<256; ++x) {
        uint8_t key = x;
        uint32_t value = x*x;
        if (x & 1) BOOST_CHECK(dbw.Write(key, value));
    }

    for (const int seek_start : {0x00, 0x80}) {
        it->Seek((uint8_t)seek_start);
        for (unsigned int x=seek_start; x<255; ++x) {
            uint8_t key;
            uint32_t value;
            BOOST_CHECK(it->Valid());
            if (!it->Valid()) // Avoid spurious errors about invalid iterator's key and value in case of failure
                break;
            BOOST_CHECK(it->GetKey(key));
            if (x & 1) {
                BOOST_CHECK_EQUAL(key, x + 1);
                continue;
            }
            BOOST_CHECK(it->GetValue(value));
            BOOST_CHECK_EQUAL(key, x);
            BOOST_CHECK_EQUAL(value, x*x);
            it->Next();
        }
        BOOST_CHECK(!it->Valid());
    }
}

struct StringContentsSerializer {
    // Used to make two serialized objects the same while letting them have different lengths
    // This is a terrible idea
    std::string str;
    StringContentsSerializer() {}
    explicit StringContentsSerializer(const std::string& inp) : str(inp) {}

    StringContentsSerializer& operator+=(const std::string& s) {
        str += s;
        return *this;
    }
    StringContentsSerializer& operator+=(const StringContentsSerializer& s) { return *this += s.str; }

    ADD_SERIALIZE_METHODS;

    template <typename Stream, typename Operation>
    inline void SerializationOp(Stream& s, Operation ser_action) {
        if (ser_action.ForRead()) {
            str.clear();
            char c = 0;
            while (true) {
                try {
                    READWRITE(c);
                    str.push_back(c);
                } catch (const std::ios_base::failure&) {
                    break;
                }
            }
        } else {
            for (size_t i = 0; i < str.size(); i++)
                READWRITE(str[i]);
        }
    }
};

BOOST_AUTO_TEST_CASE(iterator_string_ordering)
{
    char buf[10];

    fs::path ph = GetDataDir() / "iterator_string_ordering";
    CDBWrapper dbw(ph, (1 << 20), true, false, false);
    for (int x=0x00; x<10; ++x) {
        for (int y = 0; y < 10; y++) {
            snprintf(buf, sizeof(buf), "%d", x);
            StringContentsSerializer key(buf);
            for (int z = 0; z < y; z++)
                key += key;
            uint32_t value = x*x;
            BOOST_CHECK(dbw.Write(key, value));
        }
    }

    std::unique_ptr<CDBIterator> it(const_cast<CDBWrapper&>(dbw).NewIterator());
    for (const int seek_start : {0, 5}) {
        snprintf(buf, sizeof(buf), "%d", seek_start);
        StringContentsSerializer seek_key(buf);
        it->Seek(seek_key);
        for (unsigned int x=seek_start; x<10; ++x) {
            for (int y = 0; y < 10; y++) {
                snprintf(buf, sizeof(buf), "%d", x);
                std::string exp_key(buf);
                for (int z = 0; z < y; z++)
                    exp_key += exp_key;
                StringContentsSerializer key;
                uint32_t value;
                BOOST_CHECK(it->Valid());
                if (!it->Valid()) // Avoid spurious errors about invalid iterator's key and value in case of failure
                    break;
                BOOST_CHECK(it->GetKey(key));
                BOOST_CHECK(it->GetValue(value));
                BOOST_CHECK_EQUAL(key.str, exp_key);
                BOOST_CHECK_EQUAL(value, x*x);
                it->Next();
            }
        }
        BOOST_CHECK(!it->Valid());
    }
}



BOOST_AUTO_TEST_SUITE_END()<|MERGE_RESOLUTION|>--- conflicted
+++ resolved
@@ -42,7 +42,6 @@
     }
 }
 
-<<<<<<< HEAD
 BOOST_AUTO_TEST_CASE(dbwrapper_compression)
 {
     // Perform tests both with compression and without
@@ -84,7 +83,8 @@
     BOOST_CHECK(dbw.Write(key, in));
     BOOST_CHECK(dbw.Read(key, res));
     BOOST_CHECK_EQUAL(res.ToString(), in.ToString());
-=======
+}
+
 BOOST_AUTO_TEST_CASE(dbwrapper_basic_data)
 {
     // Perform tests both obfuscated and non-obfuscated.
@@ -163,7 +163,6 @@
         BOOST_CHECK(dbw.Read(key_file_option, res_bool));
         BOOST_CHECK_EQUAL(res_bool, in_file_bool);
    }
->>>>>>> b688b859
 }
 
 // Test batch operations
