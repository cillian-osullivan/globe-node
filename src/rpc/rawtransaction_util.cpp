// Copyright (c) 2010 Satoshi Nakamoto
// Copyright (c) 2009-2019 The Bitcoin Core developers
// Distributed under the MIT software license, see the accompanying
// file COPYING or http://www.opensource.org/licenses/mit-license.php.

#include <rpc/rawtransaction_util.h>

#include <coins.h>
#include <core_io.h>
#include <key_io.h>
#include <policy/policy.h>
#include <primitives/transaction.h>
#include <rpc/request.h>
#include <rpc/util.h>
#include <script/sign.h>
#include <script/signingprovider.h>
#include <tinyformat.h>
#include <univalue.h>
#include <util/rbf.h>
#include <util/strencodings.h>

CMutableTransaction ConstructTransaction(const UniValue& inputs_in, const UniValue& outputs_in, const UniValue& locktime, bool rbf)
{
    if (inputs_in.isNull() || outputs_in.isNull())
        throw JSONRPCError(RPC_INVALID_PARAMETER, "Invalid parameter, arguments 1 and 2 must be non-null");

    UniValue inputs = inputs_in.get_array();
    const bool outputs_is_obj = outputs_in.isObject();
    UniValue outputs = outputs_is_obj ? outputs_in.get_obj() : outputs_in.get_array();

    CMutableTransaction rawTx;
    rawTx.nVersion = fParticlMode ? PARTICL_TXN_VERSION : BTC_TXN_VERSION;


    if (!locktime.isNull()) {
        int64_t nLockTime = locktime.get_int64();
        if (nLockTime < 0 || nLockTime > LOCKTIME_MAX)
            throw JSONRPCError(RPC_INVALID_PARAMETER, "Invalid parameter, locktime out of range");
        rawTx.nLockTime = nLockTime;
    }

    for (unsigned int idx = 0; idx < inputs.size(); idx++) {
        const UniValue& input = inputs[idx];
        const UniValue& o = input.get_obj();

        uint256 txid = ParseHashO(o, "txid");

        const UniValue& vout_v = find_value(o, "vout");
        if (!vout_v.isNum())
            throw JSONRPCError(RPC_INVALID_PARAMETER, "Invalid parameter, missing vout key");
        int nOutput = vout_v.get_int();
        if (nOutput < 0)
            throw JSONRPCError(RPC_INVALID_PARAMETER, "Invalid parameter, vout must be positive");

        uint32_t nSequence;
        if (rbf) {
            nSequence = MAX_BIP125_RBF_SEQUENCE; /* CTxIn::SEQUENCE_FINAL - 2 */
        } else if (rawTx.nLockTime) {
            nSequence = CTxIn::SEQUENCE_FINAL - 1;
        } else {
            nSequence = CTxIn::SEQUENCE_FINAL;
        }

        // set the sequence number if passed in the parameters object
        const UniValue& sequenceObj = find_value(o, "sequence");
        if (sequenceObj.isNum()) {
            int64_t seqNr64 = sequenceObj.get_int64();
            if (seqNr64 < 0 || seqNr64 > CTxIn::SEQUENCE_FINAL) {
                throw JSONRPCError(RPC_INVALID_PARAMETER, "Invalid parameter, sequence number is out of range");
            } else {
                nSequence = (uint32_t)seqNr64;
            }
        }

        CTxIn in(COutPoint(txid, nOutput), CScript(), nSequence);

        rawTx.vin.push_back(in);
    }

    if (!outputs_is_obj) {
        // Translate array of key-value pairs into dict
        UniValue outputs_dict = UniValue(UniValue::VOBJ);
        for (size_t i = 0; i < outputs.size(); ++i) {
            const UniValue& output = outputs[i];
            if (!output.isObject()) {
                throw JSONRPCError(RPC_INVALID_PARAMETER, "Invalid parameter, key-value pair not an object as expected");
            }
            if (output.size() != 1) {
                throw JSONRPCError(RPC_INVALID_PARAMETER, "Invalid parameter, key-value pair must contain exactly one key");
            }
            outputs_dict.pushKVs(output);
        }
        outputs = std::move(outputs_dict);
    }

    // Duplicate checking
    std::set<CTxDestination> destinations;
    bool has_data{false};

    for (const std::string& name_ : outputs.getKeys()) {
        if (name_ == "data") {
            if (has_data) {
                throw JSONRPCError(RPC_INVALID_PARAMETER, "Invalid parameter, duplicate key: data");
            }
            has_data = true;
            std::vector<unsigned char> data = ParseHexV(outputs[name_].getValStr(), "Data");

            if (fParticlMode)
            {
                OUTPUT_PTR<CTxOutData> out = MAKE_OUTPUT<CTxOutData>();
                out->vData = data;
                rawTx.vpout.push_back(std::move(out));
            } else
            {
                CTxOut out(0, CScript() << OP_RETURN << data);
                rawTx.vout.push_back(out);
            };
        } else {
            CTxDestination destination = DecodeDestination(name_);
            if (!IsValidDestination(destination)) {
                throw JSONRPCError(RPC_INVALID_ADDRESS_OR_KEY, std::string("Invalid Particl address: ") + name_);
            }

            if (!destinations.insert(destination).second) {
                throw JSONRPCError(RPC_INVALID_PARAMETER, std::string("Invalid parameter, duplicated address: ") + name_);
            }

            CScript scriptPubKey = GetScriptForDestination(destination);
            CAmount nAmount = AmountFromValue(outputs[name_]);

            if (fParticlMode)
            {
                OUTPUT_PTR<CTxOutStandard> out = MAKE_OUTPUT<CTxOutStandard>();
                out->nValue = nAmount;
                if (destination.type() == typeid(CStealthAddress))
                {
                    CStealthAddress sx = boost::get<CStealthAddress>(destination);
                    OUTPUT_PTR<CTxOutData> outData = MAKE_OUTPUT<CTxOutData>();
                    std::string sNarration;
                    std::string sError;
                    if (0 != PrepareStealthOutput(sx, sNarration, scriptPubKey, outData->vData, sError))
                        throw JSONRPCError(RPC_INTERNAL_ERROR, std::string("PrepareStealthOutput failed: ") + sError);

                    out->scriptPubKey = scriptPubKey;
                    rawTx.vpout.push_back(std::move(out));
                    rawTx.vpout.push_back(std::move(outData));
                } else
                {
                    out->scriptPubKey = scriptPubKey;
                    rawTx.vpout.push_back(std::move(out));
                };
            } else
            {
                CTxOut out(nAmount, scriptPubKey);
                rawTx.vout.push_back(out);
            }
        }
    }

    if (rbf && rawTx.vin.size() > 0 && !SignalsOptInRBF(CTransaction(rawTx))) {
        throw JSONRPCError(RPC_INVALID_PARAMETER, "Invalid parameter combination: Sequence number(s) contradict replaceable option");
    }

    return rawTx;
}

/** Pushes a JSON object for script verification or signing errors to vErrorsRet. */
void TxInErrorToJSON(const CTxIn& txin, UniValue& vErrorsRet, const std::string& strMessage)
{
    UniValue entry(UniValue::VOBJ);
    entry.pushKV("txid", txin.prevout.hash.ToString());
    entry.pushKV("vout", (uint64_t)txin.prevout.n);
    UniValue witness(UniValue::VARR);
    for (unsigned int i = 0; i < txin.scriptWitness.stack.size(); i++) {
        witness.push_back(HexStr(txin.scriptWitness.stack[i].begin(), txin.scriptWitness.stack[i].end()));
    }
    entry.pushKV("witness", witness);
    entry.pushKV("scriptSig", HexStr(txin.scriptSig.begin(), txin.scriptSig.end()));
    entry.pushKV("sequence", (uint64_t)txin.nSequence);
    entry.pushKV("error", strMessage);
    vErrorsRet.push_back(entry);
}

void ParsePrevouts(const UniValue& prevTxsUnival, FillableSigningProvider* keystore, std::map<COutPoint, Coin>& coins)
{
    if (!prevTxsUnival.isNull()) {
        UniValue prevTxs = prevTxsUnival.get_array();
        for (unsigned int idx = 0; idx < prevTxs.size(); ++idx) {
            const UniValue& p = prevTxs[idx];
            if (!p.isObject()) {
                throw JSONRPCError(RPC_DESERIALIZATION_ERROR, "expected object with {\"txid'\",\"vout\",\"scriptPubKey\"}");
            }

            UniValue prevOut = p.get_obj();

            RPCTypeCheckObj(prevOut,
                {
                    {"txid", UniValueType(UniValue::VSTR)},
                    {"vout", UniValueType(UniValue::VNUM)},
                    {"scriptPubKey", UniValueType(UniValue::VSTR)},
                });

            uint256 txid = ParseHashO(prevOut, "txid");

            int nOut = find_value(prevOut, "vout").get_int();
            if (nOut < 0) {
                throw JSONRPCError(RPC_DESERIALIZATION_ERROR, "vout must be positive");
            }

            COutPoint out(txid, nOut);
            std::vector<unsigned char> pkData(ParseHexO(prevOut, "scriptPubKey"));
            CScript scriptPubKey(pkData.begin(), pkData.end());

            {
                auto coin = coins.find(out);

                if (coin != coins.end() && !coin->second.IsSpent() && coin->second.out.scriptPubKey != scriptPubKey) {
                    std::string err("Previous output scriptPubKey mismatch:\n");
                    err = err + ScriptToAsmStr(coin->second.out.scriptPubKey) + "\nvs:\n"+
                        ScriptToAsmStr(scriptPubKey);
                    throw JSONRPCError(RPC_DESERIALIZATION_ERROR, err);
                }
                if (coin->second.nType != OUTPUT_STANDARD && coin->second.nType != OUTPUT_CT) {
                    throw JSONRPCError(RPC_MISC_ERROR, strprintf("Bad input type: %d", coin->second.nType));
                }
                Coin newcoin;
                newcoin.out.scriptPubKey = scriptPubKey;
                newcoin.out.nValue = MAX_MONEY;
                if (prevOut.exists("amount")) {
                    newcoin.out.nValue = AmountFromValue(find_value(prevOut, "amount"));
                }
                newcoin.nHeight = 1;
                coins[out] = std::move(newcoin);
            }

            // if redeemScript and private keys were given, add redeemScript to the keystore so it can be signed
<<<<<<< HEAD
            if (is_temp_keystore && (scriptPubKey.IsPayToScriptHashAny(mtx.IsCoinStake())
                || (!fParticlMode && scriptPubKey.IsPayToWitnessScriptHash()))) {
=======
            if (keystore && (scriptPubKey.IsPayToScriptHash() || scriptPubKey.IsPayToWitnessScriptHash())) {
>>>>>>> 189c19e0
                RPCTypeCheckObj(prevOut,
                    {
                        {"redeemScript", UniValueType(UniValue::VSTR)},
                        {"witnessScript", UniValueType(UniValue::VSTR)},
                    }, true);
                UniValue rs = find_value(prevOut, "redeemScript");
                if (!rs.isNull()) {
                    std::vector<unsigned char> rsData(ParseHexV(rs, "redeemScript"));
                    CScript redeemScript(rsData.begin(), rsData.end());
                    keystore->AddCScript(redeemScript);
                    // Automatically also add the P2WSH wrapped version of the script (to deal with P2SH-P2WSH).
                    // This is only for compatibility, it is encouraged to use the explicit witnessScript field instead.
                    keystore->AddCScript(GetScriptForWitness(redeemScript));
                }
                UniValue ws = find_value(prevOut, "witnessScript");
                if (!ws.isNull()) {
                    std::vector<unsigned char> wsData(ParseHexV(ws, "witnessScript"));
                    CScript witnessScript(wsData.begin(), wsData.end());
                    keystore->AddCScript(witnessScript);
                    // Automatically also add the P2WSH wrapped version of the script (to deal with P2SH-P2WSH).
                    keystore->AddCScript(GetScriptForWitness(witnessScript));
                }
                if (rs.isNull() && ws.isNull()) {
                    throw JSONRPCError(RPC_INVALID_PARAMETER, "Missing redeemScript/witnessScript");
                }
            }
        }
    }
}

UniValue SignTransaction(CMutableTransaction& mtx, const SigningProvider* keystore, std::map<COutPoint, Coin>& coins, const UniValue& hashType)
{
    int nHashType = ParseSighashString(hashType);

    bool fHashSingle = ((nHashType & ~SIGHASH_ANYONECANPAY) == SIGHASH_SINGLE);

    // Script verification errors
    UniValue vErrors(UniValue::VARR);

    // Use CTransaction for the constant parts of the
    // transaction to avoid rehashing.
    const CTransaction txConst(mtx);
    // Sign what we can:
    for (unsigned int i = 0; i < mtx.vin.size(); i++) {
        CTxIn& txin = mtx.vin[i];
        auto coin = coins.find(txin.prevout);
        if (coin == coins.end() || coin->second.IsSpent()) {
            TxInErrorToJSON(txin, vErrors, "Input not found or already spent");
            continue;
        }

        const CScript& prevPubKey = coin->second.out.scriptPubKey;
        CAmount amount;
        std::vector<uint8_t> vchAmount;
        if (coin->second.nType == OUTPUT_STANDARD) {
            amount = coin->second.out.nValue;
            vchAmount.resize(8);
            memcpy(vchAmount.data(), &coin->second.out.nValue, 8);
        } else
        if (coin->second.nType == OUTPUT_CT) {
            amount = 0; // Bypass amount check
            vchAmount.resize(33);
            memcpy(vchAmount.data(), coin->second.commitment.data, 33);
        } else {
            throw JSONRPCError(RPC_MISC_ERROR, strprintf("Bad input type: %d", coin->second.nType));
        }

        SignatureData sigdata = DataFromTransaction(mtx, i, vchAmount, prevPubKey);

        // Only sign SIGHASH_SINGLE if there's a corresponding output:
        if (!fHashSingle || (i < mtx.GetNumVOuts())) {
            ProduceSignature(*keystore, MutableTransactionSignatureCreator(&mtx, i, vchAmount, nHashType), prevPubKey, sigdata);
        }
        UpdateInput(txin, sigdata);
        // amount must be specified for valid segwit signature
        if (amount == MAX_MONEY && !txin.scriptWitness.IsNull()) {
            throw JSONRPCError(RPC_TYPE_ERROR, strprintf("Missing amount for %s", coin->second.out.ToString()));
        }


        ScriptError serror = SCRIPT_ERR_OK;
        if (!VerifyScript(txin.scriptSig, prevPubKey, &txin.scriptWitness, STANDARD_SCRIPT_VERIFY_FLAGS, TransactionSignatureChecker(&txConst, i, vchAmount), &serror)) {
            if (serror == SCRIPT_ERR_INVALID_STACK_OPERATION) {
                // Unable to sign input and verification failed (possible attempt to partially sign).
                TxInErrorToJSON(txin, vErrors, "Unable to sign input, invalid stack size (possibly missing key)");
            } else {
                TxInErrorToJSON(txin, vErrors, ScriptErrorString(serror));
            }
        }
    }
    bool fComplete = vErrors.empty();

    UniValue result(UniValue::VOBJ);
    result.pushKV("hex", EncodeHexTx(CTransaction(mtx)));
    result.pushKV("complete", fComplete);
    if (!vErrors.empty()) {
        result.pushKV("errors", vErrors);
    }

    return result;
}<|MERGE_RESOLUTION|>--- conflicted
+++ resolved
@@ -181,7 +181,7 @@
     vErrorsRet.push_back(entry);
 }
 
-void ParsePrevouts(const UniValue& prevTxsUnival, FillableSigningProvider* keystore, std::map<COutPoint, Coin>& coins)
+void ParsePrevouts(const UniValue& prevTxsUnival, FillableSigningProvider* keystore, std::map<COutPoint, Coin>& coins, bool for_coinstake)
 {
     if (!prevTxsUnival.isNull()) {
         UniValue prevTxs = prevTxsUnival.get_array();
@@ -234,12 +234,8 @@
             }
 
             // if redeemScript and private keys were given, add redeemScript to the keystore so it can be signed
-<<<<<<< HEAD
-            if (is_temp_keystore && (scriptPubKey.IsPayToScriptHashAny(mtx.IsCoinStake())
+            if (keystore && (scriptPubKey.IsPayToScriptHashAny(for_coinstake)
                 || (!fParticlMode && scriptPubKey.IsPayToWitnessScriptHash()))) {
-=======
-            if (keystore && (scriptPubKey.IsPayToScriptHash() || scriptPubKey.IsPayToWitnessScriptHash())) {
->>>>>>> 189c19e0
                 RPCTypeCheckObj(prevOut,
                     {
                         {"redeemScript", UniValueType(UniValue::VSTR)},
