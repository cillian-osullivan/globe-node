// Copyright (c) 2009-2010 Satoshi Nakamoto
// Copyright (c) 2009-2020 The Bitcoin Core developers
// Distributed under the MIT software license, see the accompanying
// file COPYING or http://www.opensource.org/licenses/mit-license.php.

#include <wallet/wallet.h>

#include <chain.h>
#include <consensus/consensus.h>
#include <consensus/validation.h>
#include <fs.h>
#include <interfaces/chain.h>
#include <interfaces/wallet.h>
#include <key.h>
#include <key_io.h>
#include <optional.h>
#include <policy/fees.h>
#include <policy/policy.h>
#include <primitives/block.h>
#include <primitives/transaction.h>
#include <script/descriptor.h>
#include <script/script.h>
#include <script/signingprovider.h>
#include <txmempool.h>
#include <util/bip32.h>
#include <util/check.h>
#include <util/error.h>
#include <util/fees.h>
#include <util/moneystr.h>
#include <util/rbf.h>
#include <util/string.h>
#include <util/translation.h>
#include <wallet/coincontrol.h>
#include <wallet/fees.h>

#include <univalue.h>

#include <algorithm>
#include <assert.h>

#include <boost/algorithm/string/replace.hpp>

#include <wallet/hdwallet.h>

using interfaces::FoundBlock;

const std::map<uint64_t,std::string> WALLET_FLAG_CAVEATS{
    {WALLET_FLAG_AVOID_REUSE,
        "You need to rescan the blockchain in order to correctly mark used "
        "destinations in the past. Until this is done, some destinations may "
        "be considered unused, even if the opposite is the case."
    },
};

static const size_t OUTPUT_GROUP_MAX_ENTRIES = 10;

static RecursiveMutex cs_wallets;
static std::vector<std::shared_ptr<CWallet>> vpwallets GUARDED_BY(cs_wallets);
static std::list<LoadWalletFn> g_load_wallet_fns GUARDED_BY(cs_wallets);

bool AddWalletSetting(interfaces::Chain& chain, const std::string& wallet_name)
{
    util::SettingsValue setting_value = chain.getRwSetting("wallet");
    if (!setting_value.isArray()) setting_value.setArray();
    for (const util::SettingsValue& value : setting_value.getValues()) {
        if (value.isStr() && value.get_str() == wallet_name) return true;
    }
    setting_value.push_back(wallet_name);
    return chain.updateRwSetting("wallet", setting_value);
}

bool RemoveWalletSetting(interfaces::Chain& chain, const std::string& wallet_name)
{
    util::SettingsValue setting_value = chain.getRwSetting("wallet");
    if (!setting_value.isArray()) return true;
    util::SettingsValue new_value(util::SettingsValue::VARR);
    for (const util::SettingsValue& value : setting_value.getValues()) {
        if (!value.isStr() || value.get_str() != wallet_name) new_value.push_back(value);
    }
    if (new_value.size() == setting_value.size()) return true;
    return chain.updateRwSetting("wallet", new_value);
}

static void UpdateWalletSetting(interfaces::Chain& chain,
                                const std::string& wallet_name,
                                Optional<bool> load_on_startup,
                                std::vector<bilingual_str>& warnings)
{
    if (load_on_startup == nullopt) return;
    if (load_on_startup.get() && !AddWalletSetting(chain, wallet_name)) {
        warnings.emplace_back(Untranslated("Wallet load on startup setting could not be updated, so wallet may not be loaded next node startup."));
    } else if (!load_on_startup.get() && !RemoveWalletSetting(chain, wallet_name)) {
        warnings.emplace_back(Untranslated("Wallet load on startup setting could not be updated, so wallet may still be loaded next node startup."));
    }
}

bool AddWallet(const std::shared_ptr<CWallet>& wallet)
{
    LOCK(cs_wallets);
    assert(wallet);
    std::vector<std::shared_ptr<CWallet>>::const_iterator i = std::find(vpwallets.begin(), vpwallets.end(), wallet);
    if (i != vpwallets.end()) return false;
    vpwallets.push_back(wallet);
    wallet->ConnectScriptPubKeyManNotifiers();
    NotifyWalletAdded(wallet);
    return true;
}

bool RemoveWallet(const std::shared_ptr<CWallet>& wallet, Optional<bool> load_on_start, std::vector<bilingual_str>& warnings)
{
    assert(wallet);

    interfaces::Chain& chain = wallet->chain();
    std::string name = wallet->GetName();

    // Unregister with the validation interface which also drops shared ponters.
    wallet->m_chain_notifications_handler.reset();
    LOCK(cs_wallets);
    std::vector<std::shared_ptr<CWallet>>::iterator i = std::find(vpwallets.begin(), vpwallets.end(), wallet);
    if (i == vpwallets.end()) return false;
    vpwallets.erase(i);

    // Write the wallet setting
    UpdateWalletSetting(chain, name, load_on_start, warnings);

    return true;
}

bool RemoveWallet(const std::shared_ptr<CWallet>& wallet, Optional<bool> load_on_start)
{
    std::vector<bilingual_str> warnings;
    return RemoveWallet(wallet, load_on_start, warnings);
}

std::vector<std::shared_ptr<CWallet>> GetWallets()
{
    LOCK(cs_wallets);
    return vpwallets;
}

std::shared_ptr<CWallet> GetWallet(const std::string& name)
{
    LOCK(cs_wallets);
    for (const std::shared_ptr<CWallet>& wallet : vpwallets) {
        if (wallet->GetName() == name) return wallet;
    }
    return nullptr;
}

std::unique_ptr<interfaces::Handler> HandleLoadWallet(LoadWalletFn load_wallet)
{
    LOCK(cs_wallets);
    auto it = g_load_wallet_fns.emplace(g_load_wallet_fns.end(), std::move(load_wallet));
    return interfaces::MakeHandler([it] { LOCK(cs_wallets); g_load_wallet_fns.erase(it); });
}

static Mutex g_loading_wallet_mutex;
static Mutex g_wallet_release_mutex;
static std::condition_variable g_wallet_release_cv;
static std::set<std::string> g_loading_wallet_set GUARDED_BY(g_loading_wallet_mutex);
static std::set<std::string> g_unloading_wallet_set GUARDED_BY(g_wallet_release_mutex);

// Custom deleter for shared_ptr<CWallet>.
static void ReleaseWallet(CWallet* wallet)
{
    const std::string name = wallet->GetName();
    wallet->WalletLogPrintf("Releasing wallet\n");
    wallet->Flush();
    delete wallet;
    // Wallet is now released, notify UnloadWallet, if any.
    {
        LOCK(g_wallet_release_mutex);
        if (g_unloading_wallet_set.erase(name) == 0) {
            // UnloadWallet was not called for this wallet, all done.
            return;
        }
    }
    g_wallet_release_cv.notify_all();
}

void UnloadWallet(std::shared_ptr<CWallet>&& wallet)
{
    // Mark wallet for unloading.
    const std::string name = wallet->GetName();
    {
        LOCK(g_wallet_release_mutex);
        auto it = g_unloading_wallet_set.insert(name);
        assert(it.second);
    }
    // The wallet can be in use so it's not possible to explicitly unload here.
    // Notify the unload intent so that all remaining shared pointers are
    // released.
    wallet->NotifyUnload();

    // Time to ditch our shared_ptr and wait for ReleaseWallet call.
    wallet.reset();
    {
        WAIT_LOCK(g_wallet_release_mutex, lock);
        while (g_unloading_wallet_set.count(name) == 1) {
            g_wallet_release_cv.wait(lock);
        }
    }
}

namespace {
std::shared_ptr<CWallet> LoadWalletInternal(interfaces::Chain& chain, const std::string& name, Optional<bool> load_on_start, const DatabaseOptions& options, DatabaseStatus& status, bilingual_str& error, std::vector<bilingual_str>& warnings)
{
    try {
        std::unique_ptr<WalletDatabase> database = MakeWalletDatabase(name, options, status, error);
        if (!database) {
            error = Untranslated("Wallet file verification failed.") + Untranslated(" ") + error;
            return nullptr;
        }

        std::shared_ptr<CWallet> wallet = CWallet::Create(chain, name, std::move(database), options.create_flags, error, warnings);
        if (!wallet) {
            error = Untranslated("Wallet loading failed.") + Untranslated(" ") + error;
            status = DatabaseStatus::FAILED_LOAD;
            return nullptr;
        }
        AddWallet(wallet);
        wallet->postInitProcess();

<<<<<<< HEAD
        if (fParticlMode) {
            RestartStakingThreads();
        }
=======
        // Write the wallet setting
        UpdateWalletSetting(chain, name, load_on_start, warnings);

>>>>>>> be3af4f3
        return wallet;
    } catch (const std::runtime_error& e) {
        error = Untranslated(e.what());
        status = DatabaseStatus::FAILED_LOAD;
        return nullptr;
    }
}
} // namespace

std::shared_ptr<CWallet> LoadWallet(interfaces::Chain& chain, const std::string& name, Optional<bool> load_on_start, const DatabaseOptions& options, DatabaseStatus& status, bilingual_str& error, std::vector<bilingual_str>& warnings)
{
    auto result = WITH_LOCK(g_loading_wallet_mutex, return g_loading_wallet_set.insert(name));
    if (!result.second) {
        error = Untranslated("Wallet already being loading.");
        status = DatabaseStatus::FAILED_LOAD;
        return nullptr;
    }
    auto wallet = LoadWalletInternal(chain, name, load_on_start, options, status, error, warnings);
    WITH_LOCK(g_loading_wallet_mutex, g_loading_wallet_set.erase(result.first));
    return wallet;
}

std::shared_ptr<CWallet> CreateWallet(interfaces::Chain& chain, const std::string& name, Optional<bool> load_on_start, const DatabaseOptions& options, DatabaseStatus& status, bilingual_str& error, std::vector<bilingual_str>& warnings)
{
    uint64_t wallet_creation_flags = options.create_flags;
    const SecureString& passphrase = options.create_passphrase;

    // Indicate that the wallet is actually supposed to be blank and not just blank to make it encrypted
    bool create_blank = (wallet_creation_flags & WALLET_FLAG_BLANK_WALLET);

    // Born encrypted wallets need to be created blank first.
    if (!passphrase.empty()) {
        wallet_creation_flags |= WALLET_FLAG_BLANK_WALLET;
    }

    // Wallet::Verify will check if we're trying to create a wallet with a duplicate name.
    std::unique_ptr<WalletDatabase> database = MakeWalletDatabase(name, options, status, error);
    if (!database) {
        error = Untranslated("Wallet file verification failed.") + Untranslated(" ") + error;
        status = DatabaseStatus::FAILED_VERIFY;
        return nullptr;
    }

    // Do not allow a passphrase when private keys are disabled
    if (!passphrase.empty() && (wallet_creation_flags & WALLET_FLAG_DISABLE_PRIVATE_KEYS)) {
        error = Untranslated("Passphrase provided but private keys are disabled. A passphrase is only used to encrypt private keys, so cannot be used for wallets with private keys disabled.");
        status = DatabaseStatus::FAILED_CREATE;
        return nullptr;
    }

    // Make the wallet
    std::shared_ptr<CWallet> wallet = CWallet::Create(chain, name, std::move(database), wallet_creation_flags, error, warnings);
    if (!wallet) {
        error = Untranslated("Wallet creation failed.") + Untranslated(" ") + error;
        status = DatabaseStatus::FAILED_CREATE;
        return nullptr;
    }

    // Encrypt the wallet
    if (!passphrase.empty() && !(wallet_creation_flags & WALLET_FLAG_DISABLE_PRIVATE_KEYS)) {
        if (!wallet->EncryptWallet(passphrase)) {
            error = Untranslated("Error: Wallet created but failed to encrypt.");
            status = DatabaseStatus::FAILED_ENCRYPT;
            return nullptr;
        }
        if (!create_blank) {
            // Unlock the wallet
            if (!wallet->Unlock(passphrase)) {
                error = Untranslated("Error: Wallet was encrypted but could not be unlocked");
                status = DatabaseStatus::FAILED_ENCRYPT;
                return nullptr;
            }

            // Set a seed for the wallet
            if (fParticlMode) {
                if (0 != GetParticlWallet(wallet.get())->MakeDefaultAccount()) {
                    error = Untranslated("Error: MakeDefaultAccount failed");
                    return WalletCreationStatus::CREATION_FAILED;
                }
            } else {
                LOCK(wallet->cs_wallet);
                if (wallet->IsWalletFlagSet(WALLET_FLAG_DESCRIPTORS)) {
                    wallet->SetupDescriptorScriptPubKeyMans();
                } else {
                    for (auto spk_man : wallet->GetActiveScriptPubKeyMans()) {
                        if (!spk_man->SetupGeneration()) {
                            error = Untranslated("Unable to generate initial keys");
                            status = DatabaseStatus::FAILED_CREATE;
                            return nullptr;
                        }
                    }
                }
            }

            // Relock the wallet
            wallet->Lock();
        }
    }
    AddWallet(wallet);
    wallet->postInitProcess();
<<<<<<< HEAD
    if (fParticlMode) {
        RestartStakingThreads();
    }
    result = wallet;
    return WalletCreationStatus::SUCCESS;
=======

    // Write the wallet settings
    UpdateWalletSetting(chain, name, load_on_start, warnings);

    status = DatabaseStatus::SUCCESS;
    return wallet;
>>>>>>> be3af4f3
}

const uint256 ABANDON_HASH(UINT256_ONE());

/** @defgroup mapWallet
 *
 * @{
 */

std::string COutput::ToString() const
{
    return strprintf("COutput(%s, %d, %d) [%s]", tx->GetHash().ToString(), i, nDepth, FormatMoney(tx->tx->vout[i].nValue));
}

const CWalletTx* CWallet::GetWalletTx(const uint256& hash) const
{
    AssertLockHeld(cs_wallet);
    std::map<uint256, CWalletTx>::const_iterator it = mapWallet.find(hash);
    if (it == mapWallet.end())
        return nullptr;
    return &(it->second);
}

void CWallet::UpgradeKeyMetadata()
{
    if (IsLocked() || IsWalletFlagSet(WALLET_FLAG_KEY_ORIGIN_METADATA)) {
        return;
    }

    auto spk_man = GetLegacyScriptPubKeyMan();
    if (!spk_man) {
        return;
    }

    spk_man->UpgradeKeyMetadata();
    SetWalletFlag(WALLET_FLAG_KEY_ORIGIN_METADATA);
}

bool CWallet::Unlock(const SecureString& strWalletPassphrase, bool accept_no_keys)
{
    CCrypter crypter;
    CKeyingMaterial _vMasterKey;

    {
        LOCK(cs_wallet);
        for (const MasterKeyMap::value_type& pMasterKey : mapMasterKeys)
        {
            if(!crypter.SetKeyFromPassphrase(strWalletPassphrase, pMasterKey.second.vchSalt, pMasterKey.second.nDeriveIterations, pMasterKey.second.nDerivationMethod))
                return false;
            if (!crypter.Decrypt(pMasterKey.second.vchCryptedKey, _vMasterKey))
                continue; // try another master key
            if (Unlock(_vMasterKey, accept_no_keys)) {
                // Now that we've unlocked, upgrade the key metadata
                UpgradeKeyMetadata();
                return true;
            }
        }
    }
    return false;
}

bool CWallet::ChangeWalletPassphrase(const SecureString& strOldWalletPassphrase, const SecureString& strNewWalletPassphrase)
{
    bool fWasLocked = IsLocked();

    {
        LOCK(cs_wallet);
        Lock();

        CCrypter crypter;
        CKeyingMaterial _vMasterKey;
        for (MasterKeyMap::value_type& pMasterKey : mapMasterKeys)
        {
            if(!crypter.SetKeyFromPassphrase(strOldWalletPassphrase, pMasterKey.second.vchSalt, pMasterKey.second.nDeriveIterations, pMasterKey.second.nDerivationMethod))
                return false;
            if (!crypter.Decrypt(pMasterKey.second.vchCryptedKey, _vMasterKey))
                return false;
            if (0 == ExtKeyUnlock(_vMasterKey)
                && Unlock(_vMasterKey, true))
            {
                int64_t nStartTime = GetTimeMillis();
                crypter.SetKeyFromPassphrase(strNewWalletPassphrase, pMasterKey.second.vchSalt, pMasterKey.second.nDeriveIterations, pMasterKey.second.nDerivationMethod);
                pMasterKey.second.nDeriveIterations = static_cast<unsigned int>(pMasterKey.second.nDeriveIterations * (100 / ((double)(GetTimeMillis() - nStartTime))));

                nStartTime = GetTimeMillis();
                crypter.SetKeyFromPassphrase(strNewWalletPassphrase, pMasterKey.second.vchSalt, pMasterKey.second.nDeriveIterations, pMasterKey.second.nDerivationMethod);
                pMasterKey.second.nDeriveIterations = (pMasterKey.second.nDeriveIterations + static_cast<unsigned int>(pMasterKey.second.nDeriveIterations * 100 / ((double)(GetTimeMillis() - nStartTime)))) / 2;

                if (pMasterKey.second.nDeriveIterations < 25000)
                    pMasterKey.second.nDeriveIterations = 25000;

                WalletLogPrintf("Wallet passphrase changed to an nDeriveIterations of %i\n", pMasterKey.second.nDeriveIterations);

                if (!crypter.SetKeyFromPassphrase(strNewWalletPassphrase, pMasterKey.second.vchSalt, pMasterKey.second.nDeriveIterations, pMasterKey.second.nDerivationMethod))
                    return false;
                if (!crypter.Encrypt(_vMasterKey, pMasterKey.second.vchCryptedKey))
                    return false;
                WalletBatch(*database).WriteMasterKey(pMasterKey.first, pMasterKey.second);
                if (fWasLocked)
                    Lock();
                return true;
            }
        }
    }

    return false;
}

void CWallet::chainStateFlushed(const CBlockLocator& loc)
{
    WalletBatch batch(*database);
    batch.WriteBestBlock(loc);
}

void CWallet::SetMinVersion(enum WalletFeature nVersion, WalletBatch* batch_in, bool fExplicit)
{
    LOCK(cs_wallet);
    if (nWalletVersion >= nVersion)
        return;

    // when doing an explicit upgrade, if we pass the max version permitted, upgrade all the way
    if (fExplicit && nVersion > nWalletMaxVersion)
            nVersion = FEATURE_LATEST;

    nWalletVersion = nVersion;

    if (nVersion > nWalletMaxVersion)
        nWalletMaxVersion = nVersion;

    {
        WalletBatch* batch = batch_in ? batch_in : new WalletBatch(*database);
        if (nWalletVersion > 40000)
            batch->WriteMinVersion(nWalletVersion);
        if (!batch_in)
            delete batch;
    }
}

bool CWallet::SetMaxVersion(int nVersion)
{
    LOCK(cs_wallet);
    // cannot downgrade below current version
    if (nWalletVersion > nVersion)
        return false;

    nWalletMaxVersion = nVersion;

    return true;
}

std::set<uint256> CWallet::GetConflicts(const uint256& txid) const
{
    std::set<uint256> result;
    AssertLockHeld(cs_wallet);

    std::map<uint256, CWalletTx>::const_iterator it = mapWallet.find(txid);
    if (it == mapWallet.end())
        return result;
    const CWalletTx& wtx = it->second;

    std::pair<TxSpends::const_iterator, TxSpends::const_iterator> range;

    for (const CTxIn& txin : wtx.tx->vin)
    {
        if (mapTxSpends.count(txin.prevout) <= 1)
            continue;  // No conflict if zero or one spends
        range = mapTxSpends.equal_range(txin.prevout);
        for (TxSpends::const_iterator _it = range.first; _it != range.second; ++_it)
            result.insert(_it->second);
    }
    return result;
}

bool CWallet::HasWalletSpend(const uint256& txid) const
{
    AssertLockHeld(cs_wallet);
    auto iter = mapTxSpends.lower_bound(COutPoint(txid, 0));
    return (iter != mapTxSpends.end() && iter->first.hash == txid);
}

void CWallet::Flush()
{
    database->Flush();
}

void CWallet::Close()
{
    database->Close();
}

void CWallet::SyncMetaData(std::pair<TxSpends::iterator, TxSpends::iterator> range)
{
    // We want all the wallet transactions in range to have the same metadata as
    // the oldest (smallest nOrderPos).
    // So: find smallest nOrderPos:

    int nMinOrderPos = std::numeric_limits<int>::max();
    const CWalletTx* copyFrom = nullptr;
    for (TxSpends::iterator it = range.first; it != range.second; ++it) {
        const CWalletTx* wtx = &mapWallet.at(it->second);
        if (wtx->nOrderPos < nMinOrderPos) {
            nMinOrderPos = wtx->nOrderPos;
            copyFrom = wtx;
        }
    }

    if (!copyFrom) {
        return;
    }

    // Now copy data from copyFrom to rest:
    for (TxSpends::iterator it = range.first; it != range.second; ++it)
    {
        const uint256& hash = it->second;
        CWalletTx* copyTo = &mapWallet.at(hash);
        if (copyFrom == copyTo) continue;
        assert(copyFrom && "Oldest wallet transaction in range assumed to have been found.");
        if (!copyFrom->IsEquivalentTo(*copyTo)) continue;
        copyTo->mapValue = copyFrom->mapValue;
        copyTo->vOrderForm = copyFrom->vOrderForm;
        // fTimeReceivedIsTxTime not copied on purpose
        // nTimeReceived not copied on purpose
        copyTo->nTimeSmart = copyFrom->nTimeSmart;
        copyTo->fFromMe = copyFrom->fFromMe;
        // nOrderPos not copied on purpose
        // cached members not copied on purpose
    }
}

/**
 * Outpoint is spent if any non-conflicted transaction
 * spends it:
 */
bool CWallet::IsSpent(const uint256& hash, unsigned int n) const
{
    const COutPoint outpoint(hash, n);
    std::pair<TxSpends::const_iterator, TxSpends::const_iterator> range;
    range = mapTxSpends.equal_range(outpoint);

    for (TxSpends::const_iterator it = range.first; it != range.second; ++it)
    {
        const uint256& wtxid = it->second;
        std::map<uint256, CWalletTx>::const_iterator mit = mapWallet.find(wtxid);
        if (mit != mapWallet.end()) {
            int depth = mit->second.GetDepthInMainChain();
            if (depth > 0  || (depth == 0 && !mit->second.isAbandoned()))
                return true; // Spent
        }
    }
    return false;
}

void CWallet::AddToSpends(const COutPoint& outpoint, const uint256& wtxid)
{
    mapTxSpends.insert(std::make_pair(outpoint, wtxid));

    UnlockCoin(outpoint);

    std::pair<TxSpends::iterator, TxSpends::iterator> range;
    range = mapTxSpends.equal_range(outpoint);
    SyncMetaData(range);
}


void CWallet::AddToSpends(const uint256& wtxid)
{
    auto it = mapWallet.find(wtxid);
    assert(it != mapWallet.end());
    CWalletTx& thisTx = it->second;
    if (thisTx.IsCoinBase()) // Coinbases don't spend anything!
        return;

    for (const CTxIn& txin : thisTx.tx->vin)
        AddToSpends(txin.prevout, wtxid);
}

bool CWallet::EncryptWallet(const SecureString& strWalletPassphrase)
{
    if (IsCrypted())
        return false;

    CKeyingMaterial _vMasterKey;

    _vMasterKey.resize(WALLET_CRYPTO_KEY_SIZE);
    GetStrongRandBytes(&_vMasterKey[0], WALLET_CRYPTO_KEY_SIZE);

    CMasterKey kMasterKey;

    kMasterKey.vchSalt.resize(WALLET_CRYPTO_SALT_SIZE);
    GetStrongRandBytes(&kMasterKey.vchSalt[0], WALLET_CRYPTO_SALT_SIZE);

    CCrypter crypter;
    int64_t nStartTime = GetTimeMillis();
    crypter.SetKeyFromPassphrase(strWalletPassphrase, kMasterKey.vchSalt, 25000, kMasterKey.nDerivationMethod);
    kMasterKey.nDeriveIterations = static_cast<unsigned int>(2500000 / ((double)(GetTimeMillis() - nStartTime)));

    nStartTime = GetTimeMillis();
    crypter.SetKeyFromPassphrase(strWalletPassphrase, kMasterKey.vchSalt, kMasterKey.nDeriveIterations, kMasterKey.nDerivationMethod);
    kMasterKey.nDeriveIterations = (kMasterKey.nDeriveIterations + static_cast<unsigned int>(kMasterKey.nDeriveIterations * 100 / ((double)(GetTimeMillis() - nStartTime)))) / 2;

    if (kMasterKey.nDeriveIterations < 25000)
        kMasterKey.nDeriveIterations = 25000;

    WalletLogPrintf("Encrypting Wallet with an nDeriveIterations of %i\n", kMasterKey.nDeriveIterations);

    if (!crypter.SetKeyFromPassphrase(strWalletPassphrase, kMasterKey.vchSalt, kMasterKey.nDeriveIterations, kMasterKey.nDerivationMethod))
        return false;
    if (!crypter.Encrypt(_vMasterKey, kMasterKey.vchCryptedKey))
        return false;

    {
        LOCK(cs_wallet);
        mapMasterKeys[++nMasterKeyMaxID] = kMasterKey;
        WalletBatch* encrypted_batch = new WalletBatch(*database);
        if (!encrypted_batch->TxnBegin()) {
            delete encrypted_batch;
            encrypted_batch = nullptr;
            return false;
        }
        encrypted_batch->WriteMasterKey(nMasterKeyMaxID, kMasterKey);

        for (const auto& spk_man_pair : m_spk_managers) {
            auto spk_man = spk_man_pair.second.get();
            if (!spk_man->Encrypt(_vMasterKey, encrypted_batch)) {
                encrypted_batch->TxnAbort();
                delete encrypted_batch;
                encrypted_batch = nullptr;
                // We now probably have half of our keys encrypted in memory, and half not...
                // die and let the user reload the unencrypted wallet.
                assert(false);
            }
        }

        // Encryption was introduced in version 0.4.0
        SetMinVersion(FEATURE_WALLETCRYPT, encrypted_batch, true);

        if (!encrypted_batch->TxnCommit()) {
            delete encrypted_batch;
            encrypted_batch = nullptr;
            // We now have keys encrypted in memory, but not on disk...
            // die to avoid confusion and let the user reload the unencrypted wallet.
            assert(false);
        }

        delete encrypted_batch;
        encrypted_batch = nullptr;

        Lock();
        Unlock(strWalletPassphrase);

        // If we are using descriptors, make new descriptors with a new seed
        if (IsWalletFlagSet(WALLET_FLAG_DESCRIPTORS) && !IsWalletFlagSet(WALLET_FLAG_BLANK_WALLET)) {
            SetupDescriptorScriptPubKeyMans();
        } else if (auto spk_man = GetLegacyScriptPubKeyMan()) {
            // if we are using HD, replace the HD seed with a new one
            if (spk_man->IsHDEnabled()) {
                if (!spk_man->SetupGeneration(true)) {
                    return false;
                }
            }
        }
        Lock();

        // Need to completely rewrite the wallet file; if we don't, bdb might keep
        // bits of the unencrypted private key in slack space in the database file.
        database->Rewrite();

        // BDB seems to have a bad habit of writing old data into
        // slack space in .dat files; that is bad if the old data is
        // unencrypted private keys. So:
        database->ReloadDbEnv();

    }
    NotifyStatusChanged(this);

    return true;
}

DBErrors CWallet::ReorderTransactions()
{
    LOCK(cs_wallet);
    WalletBatch batch(*database);

    // Old wallets didn't have any defined order for transactions
    // Probably a bad idea to change the output of this

    // First: get all CWalletTx into a sorted-by-time multimap.
    typedef std::multimap<int64_t, CWalletTx*> TxItems;
    TxItems txByTime;

    for (auto& entry : mapWallet)
    {
        CWalletTx* wtx = &entry.second;
        txByTime.insert(std::make_pair(wtx->nTimeReceived, wtx));
    }

    nOrderPosNext = 0;
    std::vector<int64_t> nOrderPosOffsets;
    for (TxItems::iterator it = txByTime.begin(); it != txByTime.end(); ++it)
    {
        CWalletTx *const pwtx = (*it).second;
        int64_t& nOrderPos = pwtx->nOrderPos;

        if (nOrderPos == -1)
        {
            nOrderPos = nOrderPosNext++;
            nOrderPosOffsets.push_back(nOrderPos);

            if (!batch.WriteTx(*pwtx))
                return DBErrors::LOAD_FAIL;
        }
        else
        {
            int64_t nOrderPosOff = 0;
            for (const int64_t& nOffsetStart : nOrderPosOffsets)
            {
                if (nOrderPos >= nOffsetStart)
                    ++nOrderPosOff;
            }
            nOrderPos += nOrderPosOff;
            nOrderPosNext = std::max(nOrderPosNext, nOrderPos + 1);

            if (!nOrderPosOff)
                continue;

            // Since we're changing the order, write it back
            if (!batch.WriteTx(*pwtx))
                return DBErrors::LOAD_FAIL;
        }
    }
    batch.WriteOrderPosNext(nOrderPosNext);

    return DBErrors::LOAD_OK;
}

int64_t CWallet::IncOrderPosNext(WalletBatch* batch)
{
    AssertLockHeld(cs_wallet);
    int64_t nRet = nOrderPosNext++;
    if (batch) {
        batch->WriteOrderPosNext(nOrderPosNext);
    } else {
        WalletBatch(*database).WriteOrderPosNext(nOrderPosNext);
    }
    return nRet;
}

void CWallet::MarkDirty()
{
    {
        LOCK(cs_wallet);
        for (std::pair<const uint256, CWalletTx>& item : mapWallet)
            item.second.MarkDirty();
    }
}

bool CWallet::MarkReplaced(const uint256& originalHash, const uint256& newHash)
{
    LOCK(cs_wallet);

    auto mi = mapWallet.find(originalHash);

    // There is a bug if MarkReplaced is not called on an existing wallet transaction.
    assert(mi != mapWallet.end());

    CWalletTx& wtx = (*mi).second;

    // Ensure for now that we're not overwriting data
    assert(wtx.mapValue.count("replaced_by_txid") == 0);

    wtx.mapValue["replaced_by_txid"] = newHash.ToString();

    WalletBatch batch(*database, "r+");

    bool success = true;
    if (!batch.WriteTx(wtx)) {
        WalletLogPrintf("%s: Updating batch tx %s failed\n", __func__, wtx.GetHash().ToString());
        success = false;
    }

    NotifyTransactionChanged(this, originalHash, CT_UPDATED);

    return success;
}

void CWallet::SetSpentKeyState(WalletBatch& batch, const uint256& hash, unsigned int n, bool used, std::set<CTxDestination>& tx_destinations)
{
    AssertLockHeld(cs_wallet);
    const CWalletTx* srctx = GetWalletTx(hash);
    if (!srctx) return;

    CTxDestination dst;
    if (ExtractDestination(srctx->tx->vout[n].scriptPubKey, dst)) {
        if (IsMine(dst)) {
            if (used && !GetDestData(dst, "used", nullptr)) {
                if (AddDestData(batch, dst, "used", "p")) { // p for "present", opposite of absent (null)
                    tx_destinations.insert(dst);
                }
            } else if (!used && GetDestData(dst, "used", nullptr)) {
                EraseDestData(batch, dst, "used");
            }
        }
    }
}

bool CWallet::IsSpentKey(const uint256& hash, unsigned int n) const
{
    AssertLockHeld(cs_wallet);
    const CWalletTx* srctx = GetWalletTx(hash);
    if (srctx) {
        assert(srctx->tx->vout.size() > n);
        CTxDestination dest;
        if (!ExtractDestination(srctx->tx->vout[n].scriptPubKey, dest)) {
            return false;
        }
        if (GetDestData(dest, "used", nullptr)) {
            return true;
        }
        if (IsLegacy()) {
            LegacyScriptPubKeyMan* spk_man = GetLegacyScriptPubKeyMan();
            assert(spk_man != nullptr);
            for (const auto& keyid : GetAffectedKeys(srctx->tx->vout[n].scriptPubKey, *spk_man)) {
                WitnessV0KeyHash wpkh_dest(keyid);
                if (GetDestData(wpkh_dest, "used", nullptr)) {
                    return true;
                }
                ScriptHash sh_wpkh_dest(GetScriptForDestination(wpkh_dest));
                if (GetDestData(sh_wpkh_dest, "used", nullptr)) {
                    return true;
                }
                PKHash pkh_dest(keyid);
                if (GetDestData(pkh_dest, "used", nullptr)) {
                    return true;
                }
            }
        }
    }
    return false;
}

CWalletTx* CWallet::AddToWallet(CTransactionRef tx, const CWalletTx::Confirmation& confirm, const UpdateWalletTxFn& update_wtx, bool fFlushOnClose)
{
    LOCK(cs_wallet);

    WalletBatch batch(*database, "r+", fFlushOnClose);

    uint256 hash = tx->GetHash();

    // Inserts only if not already there, returns tx inserted or tx found
    auto ret = mapWallet.emplace(std::piecewise_construct, std::forward_as_tuple(hash), std::forward_as_tuple(this, tx));
    CWalletTx& wtx = (*ret.first).second;
    bool fInsertedNew = ret.second;
    bool fUpdated = update_wtx && update_wtx(wtx, fInsertedNew);
    if (fInsertedNew) {
        wtx.m_confirm = confirm;
        wtx.nTimeReceived = chain().getAdjustedTime();
        wtx.nOrderPos = IncOrderPosNext(&batch);
        wtx.m_it_wtxOrdered = wtxOrdered.insert(std::make_pair(wtx.nOrderPos, &wtx));
        wtx.nTimeSmart = ComputeTimeSmart(wtx);
        AddToSpends(hash);
    }

    if (IsWalletFlagSet(WALLET_FLAG_AVOID_REUSE)
        && (!wtx.IsCoinStake() || !wtx.IsFromMe(ISMINE_ALL))) {
        // Mark used destinations
        std::set<CTxDestination> tx_destinations;

        for (const CTxIn& txin : tx->vin) {
            const COutPoint& op = txin.prevout;
            SetSpentKeyState(batch, op.hash, op.n, true, tx_destinations);
        }

        MarkDestinationsDirty(tx_destinations);
    }

    if (!fInsertedNew)
    {
        if (confirm.status != wtx.m_confirm.status) {
            wtx.m_confirm.status = confirm.status;
            wtx.m_confirm.nIndex = confirm.nIndex;
            wtx.m_confirm.hashBlock = confirm.hashBlock;
            wtx.m_confirm.block_height = confirm.block_height;
            fUpdated = true;
        } else {
            assert(wtx.m_confirm.nIndex == confirm.nIndex);
            assert(wtx.m_confirm.hashBlock == confirm.hashBlock);
            assert(wtx.m_confirm.block_height == confirm.block_height);
        }
        // If we have a witness-stripped version of this transaction, and we
        // see a new version with a witness, then we must be upgrading a pre-segwit
        // wallet.  Store the new version of the transaction with the witness,
        // as the stripped-version must be invalid.
        // TODO: Store all versions of the transaction, instead of just one.
        if (tx->HasWitness() && !wtx.tx->HasWitness()) {
            wtx.SetTx(tx);
            fUpdated = true;
        }
    }

    //// debug print
    WalletLogPrintf("AddToWallet %s  %s%s\n", hash.ToString(), (fInsertedNew ? "new" : ""), (fUpdated ? "update" : ""));

    // Write to disk
    if (fInsertedNew || fUpdated)
        if (!batch.WriteTx(wtx))
            return nullptr;

    // Break debit/credit balance caches:
    wtx.MarkDirty();
    // Notify UI of new or updated transaction
    NotifyTransactionChanged(this, hash, fInsertedNew ? CT_NEW : CT_UPDATED);

#if HAVE_SYSTEM
    // notify an external script when a wallet transaction comes in or is updated
    std::string strCmd = gArgs.GetArg("-walletnotify", "");

    if (!strCmd.empty())
    {
        boost::replace_all(strCmd, "%s", hash.GetHex());
#ifndef WIN32
        // Substituting the wallet name isn't currently supported on windows
        // because windows shell escaping has not been implemented yet:
        // https://github.com/bitcoin/bitcoin/pull/13339#issuecomment-537384875
        // A few ways it could be implemented in the future are described in:
        // https://github.com/bitcoin/bitcoin/pull/13339#issuecomment-461288094
        boost::replace_all(strCmd, "%w", ShellEscape(GetName()));
#endif
        std::thread t(runCommand, strCmd);
        t.detach(); // thread runs free
    }
#endif

    std::string sName = GetName();
    GetMainSignals().TransactionAddedToWallet(sName, wtx.tx);
    ClearCachedBalances();

    return &wtx;
}

bool CWallet::LoadToWallet(const uint256& hash, const UpdateWalletTxFn& fill_wtx)
{
    const auto& ins = mapWallet.emplace(std::piecewise_construct, std::forward_as_tuple(hash), std::forward_as_tuple(this, nullptr));
    CWalletTx& wtx = ins.first->second;
    if (!fill_wtx(wtx, ins.second)) {
        return false;
    }
    // If wallet doesn't have a chain (e.g wallet-tool), don't bother to update txn.
    if (HaveChain()) {
        Optional<int> block_height = chain().getBlockHeight(wtx.m_confirm.hashBlock);
        if (block_height) {
            // Update cached block height variable since it not stored in the
            // serialized transaction.
            wtx.m_confirm.block_height = *block_height;
        } else if (wtx.isConflicted() || wtx.isConfirmed()) {
            // If tx block (or conflicting block) was reorged out of chain
            // while the wallet was shutdown, change tx status to UNCONFIRMED
            // and reset block height, hash, and index. ABANDONED tx don't have
            // associated blocks and don't need to be updated. The case where a
            // transaction was reorged out while online and then reconfirmed
            // while offline is covered by the rescan logic.
            wtx.setUnconfirmed();
            wtx.m_confirm.hashBlock = uint256();
            wtx.m_confirm.block_height = 0;
            wtx.m_confirm.nIndex = 0;
        }
    }
    if (/* insertion took place */ ins.second) {
        wtx.m_it_wtxOrdered = wtxOrdered.insert(std::make_pair(wtx.nOrderPos, &wtx));
    }
    AddToSpends(hash);
    for (const CTxIn& txin : wtx.tx->vin) {
        auto it = mapWallet.find(txin.prevout.hash);
        if (it != mapWallet.end()) {
            CWalletTx& prevtx = it->second;
            if (prevtx.isConflicted()) {
                MarkConflicted(prevtx.m_confirm.hashBlock, prevtx.m_confirm.block_height, wtx.GetHash());
            }
        }
    }
    return true;
}

bool CWallet::AddToWalletIfInvolvingMe(const CTransactionRef& ptx, CWalletTx::Confirmation confirm, bool fUpdate)
{
    const CTransaction& tx = *ptx;
    {
        AssertLockHeld(cs_wallet);

        if (!confirm.hashBlock.IsNull()) {
            for (const CTxIn& txin : tx.vin) {
                std::pair<TxSpends::const_iterator, TxSpends::const_iterator> range = mapTxSpends.equal_range(txin.prevout);
                while (range.first != range.second) {
                    if (range.first->second != tx.GetHash()) {
                        WalletLogPrintf("Transaction %s (in block %s) conflicts with wallet transaction %s (both spend %s:%i)\n", tx.GetHash().ToString(), confirm.hashBlock.ToString(), range.first->second.ToString(), range.first->first.hash.ToString(), range.first->first.n);
                        MarkConflicted(confirm.hashBlock, confirm.block_height, range.first->second);
                    }
                    range.first++;
                }
            }
        }

        bool fExisted = mapWallet.count(tx.GetHash()) != 0;
        if (fExisted && !fUpdate) return false;
        if (fExisted || IsMine(tx) || IsFromMe(tx))
        {
            /* Check if any keys in the wallet keypool that were supposed to be unused
             * have appeared in a new transaction. If so, remove those keys from the keypool.
             * This can happen when restoring an old wallet backup that does not contain
             * the mostly recently created transactions from newer versions of the wallet.
             */

            // loop though all outputs
            for (const CTxOut& txout: tx.vout) {
                for (const auto& spk_man_pair : m_spk_managers) {
                    spk_man_pair.second->MarkUnusedAddresses(txout.scriptPubKey);
                }
            }

            // Block disconnection override an abandoned tx as unconfirmed
            // which means user may have to call abandontransaction again
            return AddToWallet(MakeTransactionRef(tx), confirm, /* update_wtx= */ nullptr, /* fFlushOnClose= */ false);
        }
    }
    return false;
}

bool CWallet::TransactionCanBeAbandoned(const uint256& hashTx) const
{
    LOCK(cs_wallet);
    const CWalletTx* wtx = GetWalletTx(hashTx);
    return wtx && !wtx->isAbandoned() && wtx->GetDepthInMainChain() == 0 && !wtx->InMempool();
}

void CWallet::MarkInputsDirty(const CTransactionRef& tx)
{
    for (const CTxIn& txin : tx->vin) {
        auto it = mapWallet.find(txin.prevout.hash);
        if (it != mapWallet.end()) {
            it->second.MarkDirty();
        }
    }
}

bool CWallet::AbandonTransaction(const uint256& hashTx)
{
    LOCK(cs_wallet);

    WalletBatch batch(*database, "r+");

    std::set<uint256> todo;
    std::set<uint256> done;

    // Can't mark abandoned if confirmed or in mempool
    auto it = mapWallet.find(hashTx);
    assert(it != mapWallet.end());
    CWalletTx& origtx = it->second;
    if (origtx.GetDepthInMainChain() != 0 || origtx.InMempool()) {
        return false;
    }

    todo.insert(hashTx);

    while (!todo.empty()) {
        uint256 now = *todo.begin();
        todo.erase(now);
        done.insert(now);

        auto it = mapWallet.find(now);
        assert(it != mapWallet.end());
        CWalletTx& wtx = it->second;
        int currentconfirm = wtx.GetDepthInMainChain();
        // If the orig tx was not in block, none of its spends can be
        assert(currentconfirm <= 0);
        // if (currentconfirm < 0) {Tx and spends are already conflicted, no need to abandon}
        if (!wtx.isAbandoned()
            && currentconfirm == 0) {
            // If the orig tx was not in block/mempool, none of its spends can be in mempool
            assert(!wtx.InMempool());
            wtx.setAbandoned();
            wtx.MarkDirty();
            batch.WriteTx(wtx);
            NotifyTransactionChanged(this, wtx.GetHash(), CT_UPDATED);
            // Iterate over all its outputs, and mark transactions in the wallet that spend them abandoned too
            TxSpends::const_iterator iter = mapTxSpends.lower_bound(COutPoint(now, 0));
            while (iter != mapTxSpends.end() && iter->first.hash == now) {
                if (!done.count(iter->second)) {
                    todo.insert(iter->second);
                }
                iter++;
            }
            // If a transaction changes 'conflicted' state, that changes the balance
            // available of the outputs it spends. So force those to be recomputed
            MarkInputsDirty(wtx.tx);
        }
    }

    return true;
}

void CWallet::MarkConflicted(const uint256& hashBlock, int conflicting_height, const uint256& hashTx)
{
    // if (!m_chain) return; [rm], necessary?
    LOCK(cs_wallet);

    int conflictconfirms = (m_last_block_processed_height - conflicting_height + 1) * -1;
    // If number of conflict confirms cannot be determined, this means
    // that the block is still unknown or not yet part of the main chain,
    // for example when loading the wallet during a reindex. Do nothing in that
    // case.
    if (conflictconfirms >= 0)
        return;

    // Do not flush the wallet here for performance reasons
    WalletBatch batch(*database, "r+", false);

    std::set<uint256> todo;
    std::set<uint256> done;

    todo.insert(hashTx);

    while (!todo.empty()) {
        uint256 now = *todo.begin();
        todo.erase(now);
        done.insert(now);
        auto it = mapWallet.find(now);
        assert(it != mapWallet.end());
        CWalletTx& wtx = it->second;
        int currentconfirm = wtx.GetDepthInMainChain();
        if (conflictconfirms < currentconfirm) {
            // Block is 'more conflicted' than current confirm; update.
            // Mark transaction as conflicted with this block.
            wtx.m_confirm.nIndex = 0;
            wtx.m_confirm.hashBlock = hashBlock;
            wtx.m_confirm.block_height = conflicting_height;
            wtx.setConflicted();
            wtx.MarkDirty();
            batch.WriteTx(wtx);
            // Iterate over all its outputs, and mark transactions in the wallet that spend them conflicted too
            TxSpends::const_iterator iter = mapTxSpends.lower_bound(COutPoint(now, 0));
            while (iter != mapTxSpends.end() && iter->first.hash == now) {
                 if (!done.count(iter->second)) {
                     todo.insert(iter->second);
                 }
                 iter++;
            }
            // If a transaction changes 'conflicted' state, that changes the balance
            // available of the outputs it spends. So force those to be recomputed
            MarkInputsDirty(wtx.tx);
        }
    }
}

void CWallet::SyncTransaction(const CTransactionRef& ptx, CWalletTx::Confirmation confirm, bool update_tx)
{
    if (!AddToWalletIfInvolvingMe(ptx, confirm, update_tx))
        return; // Not one of ours

    // If a transaction changes 'conflicted' state, that changes the balance
    // available of the outputs it spends. So force those to be
    // recomputed, also:
    MarkInputsDirty(ptx);
}

void CWallet::transactionAddedToMempool(const CTransactionRef& tx) {
    LOCK(cs_wallet);
    SyncTransaction(tx, {CWalletTx::Status::UNCONFIRMED, /* block height */ 0, /* block hash */ {}, /* index */ 0});

    auto it = mapWallet.find(tx->GetHash());
    if (it != mapWallet.end()) {
        it->second.fInMempool = true;
    }
}

void CWallet::transactionRemovedFromMempool(const CTransactionRef& tx, MemPoolRemovalReason reason) {
    LOCK(cs_wallet);
    auto it = mapWallet.find(tx->GetHash());
    if (it != mapWallet.end()) {
        it->second.fInMempool = false;
    }

    ClearCachedBalances();

    // Handle transactions that were removed from the mempool because they
    // conflict with transactions in a newly connected block.
    if (reason == MemPoolRemovalReason::CONFLICT) {
        // Call SyncNotifications, so external -walletnotify notifications will
        // be triggered for these transactions. Set Status::UNCONFIRMED instead
        // of Status::CONFLICTED for a few reasons:
        //
        // 1. The transactionRemovedFromMempool callback does not currently
        //    provide the conflicting block's hash and height, and for backwards
        //    compatibility reasons it may not be not safe to store conflicted
        //    wallet transactions with a null block hash. See
        //    https://github.com/bitcoin/bitcoin/pull/18600#discussion_r420195993.
        // 2. For most of these transactions, the wallet's internal conflict
        //    detection in the blockConnected handler will subsequently call
        //    MarkConflicted and update them with CONFLICTED status anyway. This
        //    applies to any wallet transaction that has inputs spent in the
        //    block, or that has ancestors in the wallet with inputs spent by
        //    the block.
        // 3. Longstanding behavior since the sync implementation in
        //    https://github.com/bitcoin/bitcoin/pull/9371 and the prior sync
        //    implementation before that was to mark these transactions
        //    unconfirmed rather than conflicted.
        //
        // Nothing described above should be seen as an unchangeable requirement
        // when improving this code in the future. The wallet's heuristics for
        // distinguishing between conflicted and unconfirmed transactions are
        // imperfect, and could be improved in general, see
        // https://github.com/bitcoin-core/bitcoin-devwiki/wiki/Wallet-Transaction-Conflict-Tracking
        SyncTransaction(tx, {CWalletTx::Status::UNCONFIRMED, /* block height */ 0, /* block hash */ {}, /* index */ 0});
    }
}

void CWallet::blockConnected(const CBlock& block, int height)
{
    const uint256& block_hash = block.GetHash();
    LOCK(cs_wallet);

    m_last_block_processed_height = height;
    m_last_block_processed = block_hash;
    for (size_t index = 0; index < block.vtx.size(); index++) {
        SyncTransaction(block.vtx[index], {CWalletTx::Status::CONFIRMED, height, block_hash, (int)index});
        transactionRemovedFromMempool(block.vtx[index], MemPoolRemovalReason::BLOCK);
    }
    ClearCachedBalances();
}

void CWallet::blockDisconnected(const CBlock& block, int height)
{
    LOCK(cs_wallet);

    // At block disconnection, this will change an abandoned transaction to
    // be unconfirmed, whether or not the transaction is added back to the mempool.
    // User may have to call abandontransaction again. It may be addressed in the
    // future with a stickier abandoned state or even removing abandontransaction call.
    m_last_block_processed_height = height - 1;
    m_last_block_processed = block.hashPrevBlock;
    for (const CTransactionRef& ptx : block.vtx) {
        SyncTransaction(ptx, {CWalletTx::Status::UNCONFIRMED, /* block height */ 0, /* block hash */ {}, /* index */ 0});
    }
    ClearCachedBalances();
}

void CWallet::updatedBlockTip()
{
    m_best_block_time = GetTime();
}


void CWallet::BlockUntilSyncedToCurrentChain() const {
    AssertLockNotHeld(cs_wallet);
    // Skip the queue-draining stuff if we know we're caught up with
    // ::ChainActive().Tip(), otherwise put a callback in the validation interface queue and wait
    // for the queue to drain enough to execute it (indicating we are caught up
    // at least with the time we entered this function).
    uint256 last_block_hash = WITH_LOCK(cs_wallet, return m_last_block_processed);
    chain().waitForNotificationsIfTipChanged(last_block_hash);
}

isminetype CWallet::IsMine(const CKeyID &address) const
{
    auto spk_man = GetLegacyScriptPubKeyMan();
    if (spk_man) {
        LOCK(spk_man->cs_KeyStore);
        if (!IsCrypted()) {
            return spk_man->FillableSigningProvider::IsMine(address);
        }
        if (spk_man->mapCryptedKeys.count(address) > 0) {
            return ISMINE_SPENDABLE;
        }
        if (spk_man->mapWatchKeys.count(address) > 0) {
            return ISMINE_WATCH_ONLY_;
        }
    }
    return ISMINE_NO;
}

isminetype CWallet::IsMine(const CTxIn &txin) const
{
    AssertLockHeld(cs_wallet);
    std::map<uint256, CWalletTx>::const_iterator mi = mapWallet.find(txin.prevout.hash);
    if (mi != mapWallet.end())
    {
        const CWalletTx& prev = (*mi).second;
        if (txin.prevout.n < prev.tx->vout.size())
            return IsMine(prev.tx->vout[txin.prevout.n]);
    }
    return ISMINE_NO;
}

// Note that this function doesn't distinguish between a 0-valued input,
// and a not-"is mine" (according to the filter) input.
CAmount CWallet::GetDebit(const CTxIn &txin, const isminefilter& filter) const
{
    {
        LOCK(cs_wallet);
        std::map<uint256, CWalletTx>::const_iterator mi = mapWallet.find(txin.prevout.hash);
        if (mi != mapWallet.end())
        {
            const CWalletTx& prev = (*mi).second;
            if (txin.prevout.n < prev.tx->vout.size())
                if (IsMine(prev.tx->vout[txin.prevout.n]) & filter)
                    return prev.tx->vout[txin.prevout.n].nValue;
        }
    }
    return 0;
}

isminetype CWallet::IsMine(const CTxOut& txout) const
{
    AssertLockHeld(cs_wallet);
    return IsMine(txout.scriptPubKey);
}

isminetype CWallet::IsMine(const CTxDestination& dest) const
{
    AssertLockHeld(cs_wallet);
    return IsMine(GetScriptForDestination(dest));
}

isminetype CWallet::IsMine(const CScript& script) const
{
    AssertLockHeld(cs_wallet);
    isminetype result = ISMINE_NO;
    for (const auto& spk_man_pair : m_spk_managers) {
        result = std::max(result, spk_man_pair.second->IsMine(script));
    }
    return result;
}

CAmount CWallet::GetCredit(const CTxOut& txout, const isminefilter& filter) const
{
    if (!MoneyRange(txout.nValue))
        throw std::runtime_error(std::string(__func__) + ": value out of range");
    LOCK(cs_wallet);
    return ((IsMine(txout) & filter) ? txout.nValue : 0);
}

bool CWallet::IsChange(const CTxOut& txout) const
{
    return IsChange(txout.scriptPubKey);
}

bool CWallet::IsChange(const CScript& script) const
{
    // TODO: fix handling of 'change' outputs. The assumption is that any
    // payment to a script that is ours, but is not in the address book
    // is change. That assumption is likely to break when we implement multisignature
    // wallets that return change back into a multi-signature-protected address;
    // a better way of identifying which outputs are 'the send' and which are
    // 'the change' will need to be implemented (maybe extend CWalletTx to remember
    // which output, if any, was change).
    AssertLockHeld(cs_wallet);
    if (IsMine(script))
    {
        CTxDestination address;
        if (!ExtractDestination(script, address))
            return true;
        if (!FindAddressBookEntry(address)) {
            return true;
        }
    }
    return false;
}

CAmount CWallet::GetChange(const CTxOut& txout) const
{
    AssertLockHeld(cs_wallet);
    if (!MoneyRange(txout.nValue))
        throw std::runtime_error(std::string(__func__) + ": value out of range");
    return (IsChange(txout) ? txout.nValue : 0);
}

bool CWallet::IsMine(const CTransaction& tx) const
{
    AssertLockHeld(cs_wallet);
    for (const CTxOut& txout : tx.vout)
        if (IsMine(txout))
            return true;
    return false;
}

bool CWallet::IsFromMe(const CTransaction& tx) const
{
    return (GetDebit(tx, ISMINE_ALL) > 0);
}

CAmount CWallet::GetDebit(const CTransaction& tx, const isminefilter& filter) const
{
    CAmount nDebit = 0;
    for (const CTxIn& txin : tx.vin)
    {
        nDebit += GetDebit(txin, filter);
        if (!MoneyRange(nDebit))
            throw std::runtime_error(std::string(__func__) + ": value out of range");
    }
    return nDebit;
}

bool CWallet::IsAllFromMe(const CTransaction& tx, const isminefilter& filter) const
{
    LOCK(cs_wallet);

    for (const CTxIn& txin : tx.vin)
    {
        auto mi = mapWallet.find(txin.prevout.hash);
        if (mi == mapWallet.end())
            return false; // any unknown inputs can't be from us

        const CWalletTx& prev = (*mi).second;

        if (txin.prevout.n >= prev.tx->vout.size())
            return false; // invalid input!

        if (!(IsMine(prev.tx->vout[txin.prevout.n]) & filter))
            return false;
    }
    return true;
}

CAmount CWallet::GetCredit(const CTransaction& tx, const isminefilter& filter) const
{
    CAmount nCredit = 0;
    for (const CTxOut& txout : tx.vout)
    {
        nCredit += GetCredit(txout, filter);
        if (!MoneyRange(nCredit))
            throw std::runtime_error(std::string(__func__) + ": value out of range");
    }
    return nCredit;
}

CAmount CWallet::GetChange(const CTransaction& tx) const
{
    LOCK(cs_wallet);
    CAmount nChange = 0;
    for (const CTxOut& txout : tx.vout)
    {
        nChange += GetChange(txout);
        if (!MoneyRange(nChange))
            throw std::runtime_error(std::string(__func__) + ": value out of range");
    }
    return nChange;
}

bool CWallet::IsHDEnabled() const
{
    // All Active ScriptPubKeyMans must be HD for this to be true
    bool result = true;
    for (const auto& spk_man : GetActiveScriptPubKeyMans()) {
        result &= spk_man->IsHDEnabled();
    }
    return result;
}

bool CWallet::CanGetAddresses(bool internal) const
{
    LOCK(cs_wallet);
    if (m_spk_managers.empty()) return false;
    for (OutputType t : OUTPUT_TYPES) {
        auto spk_man = GetScriptPubKeyMan(t, internal);
        if (spk_man && spk_man->CanGetAddresses(internal)) {
            return true;
        }
    }
    return false;
}

void CWallet::SetWalletFlag(uint64_t flags)
{
    LOCK(cs_wallet);
    m_wallet_flags |= flags;
    if (!WalletBatch(*database).WriteWalletFlags(m_wallet_flags))
        throw std::runtime_error(std::string(__func__) + ": writing wallet flags failed");
}

void CWallet::UnsetWalletFlag(uint64_t flag)
{
    WalletBatch batch(*database);
    UnsetWalletFlagWithDB(batch, flag);
}

void CWallet::UnsetWalletFlagWithDB(WalletBatch& batch, uint64_t flag)
{
    LOCK(cs_wallet);
    m_wallet_flags &= ~flag;
    if (!batch.WriteWalletFlags(m_wallet_flags))
        throw std::runtime_error(std::string(__func__) + ": writing wallet flags failed");
}

void CWallet::UnsetBlankWalletFlag(WalletBatch& batch)
{
    UnsetWalletFlagWithDB(batch, WALLET_FLAG_BLANK_WALLET);
}

bool CWallet::IsWalletFlagSet(uint64_t flag) const
{
    return (m_wallet_flags & flag);
}

bool CWallet::LoadWalletFlags(uint64_t flags)
{
    LOCK(cs_wallet);
    if (((flags & KNOWN_WALLET_FLAGS) >> 32) ^ (flags >> 32)) {
        // contains unknown non-tolerable wallet flags
        return false;
    }
    m_wallet_flags = flags;

    return true;
}

bool CWallet::AddWalletFlags(uint64_t flags)
{
    LOCK(cs_wallet);
    // We should never be writing unknown non-tolerable wallet flags
    assert(((flags & KNOWN_WALLET_FLAGS) >> 32) == (flags >> 32));
    if (!WalletBatch(*database).WriteWalletFlags(flags)) {
        throw std::runtime_error(std::string(__func__) + ": writing wallet flags failed");
    }

    return LoadWalletFlags(flags);
}

int64_t CWalletTx::GetTxTime() const
{
    int64_t n = nTimeSmart;
    return n ? n : nTimeReceived;
}

// Helper for producing a max-sized low-S low-R signature (eg 71 bytes)
// or a max-sized low-S signature (e.g. 72 bytes) if use_max_sig is true
bool CWallet::DummySignInput(CTxIn &tx_in, const CTxOut &txout, bool use_max_sig) const
{
    // Fill in dummy signatures for fee calculation.
    const CScript& scriptPubKey = txout.scriptPubKey;
    SignatureData sigdata;

    std::unique_ptr<SigningProvider> provider = GetSolvingProvider(scriptPubKey);
    if (!provider) {
        // We don't know about this scriptpbuKey;
        return false;
    }

    if (!ProduceSignature(*provider, use_max_sig ? DUMMY_MAXIMUM_SIGNATURE_CREATOR : DUMMY_SIGNATURE_CREATOR, scriptPubKey, sigdata)) {
        return false;
    }
    UpdateInput(tx_in, sigdata);
    return true;
}

// Helper for producing a bunch of max-sized low-S low-R signatures (eg 71 bytes)
bool CWallet::DummySignTx(CMutableTransaction &txNew, const std::vector<CTxOut> &txouts, bool use_max_sig) const
{
    // Fill in dummy signatures for fee calculation.
    int nIn = 0;
    for (const auto& txout : txouts)
    {
        if (!DummySignInput(txNew.vin[nIn], txout, use_max_sig)) {
            return false;
        }

        nIn++;
    }
    return true;
}

bool CWallet::ImportScripts(const std::set<CScript> scripts, int64_t timestamp)
{
    auto spk_man = GetLegacyScriptPubKeyMan();
    if (!spk_man) {
        return false;
    }
    LOCK(spk_man->cs_KeyStore);
    return spk_man->ImportScripts(scripts, timestamp);
}

bool CWallet::ImportPrivKeys(const std::map<CKeyID, CKey>& privkey_map, const int64_t timestamp)
{
    auto spk_man = GetLegacyScriptPubKeyMan();
    if (!spk_man) {
        return false;
    }
    LOCK(spk_man->cs_KeyStore);
    return spk_man->ImportPrivKeys(privkey_map, timestamp);
}

bool CWallet::ImportPubKeys(const std::vector<CKeyID>& ordered_pubkeys, const std::map<CKeyID, CPubKey>& pubkey_map, const std::map<CKeyID, std::pair<CPubKey, KeyOriginInfo>>& key_origins, const bool add_keypool, const bool internal, const int64_t timestamp)
{
    auto spk_man = GetLegacyScriptPubKeyMan();
    if (!spk_man) {
        return false;
    }
    LOCK(spk_man->cs_KeyStore);
    return spk_man->ImportPubKeys(ordered_pubkeys, pubkey_map, key_origins, add_keypool, internal, timestamp);
}

bool CWallet::ImportScriptPubKeys(const std::string& label, const std::set<CScript>& script_pub_keys, const bool have_solving_data, const bool apply_label, const int64_t timestamp)
{
    auto spk_man = GetLegacyScriptPubKeyMan();
    if (!spk_man) {
        return false;
    }
    LOCK(spk_man->cs_KeyStore);
    if (!spk_man->ImportScriptPubKeys(script_pub_keys, have_solving_data, timestamp)) {
        return false;
    }
    if (apply_label) {
        WalletBatch batch(*database);
        for (const CScript& script : script_pub_keys) {
            CTxDestination dest;
            ExtractDestination(script, dest);
            if (IsValidDestination(dest)) {
                SetAddressBookWithDB(batch, dest, label, "receive");
            }
        }
    }
    return true;
}

int64_t CalculateMaximumSignedTxSize(const CTransaction &tx, const CWallet *wallet, bool use_max_sig)
{
    std::vector<CTxOut> txouts;
    for (const CTxIn& input : tx.vin) {
        const auto mi = wallet->mapWallet.find(input.prevout.hash);
        // Can not estimate size without knowing the input details
        if (mi == wallet->mapWallet.end()) {
            return -1;
        }
        assert(input.prevout.n < mi->second.tx->vout.size());
        txouts.emplace_back(mi->second.tx->vout[input.prevout.n]);
    }
    return CalculateMaximumSignedTxSize(tx, wallet, txouts, use_max_sig);
}

// txouts needs to be in the order of tx.vin
int64_t CalculateMaximumSignedTxSize(const CTransaction &tx, const CWallet *wallet, const std::vector<CTxOut>& txouts, bool use_max_sig)
{
    CMutableTransaction txNew(tx);
    if (!wallet->DummySignTx(txNew, txouts, use_max_sig)) {
        return -1;
    }
    return GetVirtualTransactionSize(CTransaction(txNew));
}

int CalculateMaximumSignedInputSize(const CTxOut& txout, const CWallet* wallet, bool use_max_sig)
{
    CMutableTransaction txn;
    txn.vin.push_back(CTxIn(COutPoint()));
    if (!wallet->DummySignInput(txn.vin[0], txout, use_max_sig)) {
        return -1;
    }
    return GetVirtualTransactionInputSize(txn.vin[0]);
}

void CWalletTx::GetAmounts(std::list<COutputEntry>& listReceived,
                           std::list<COutputEntry>& listSent,
                           std::list<COutputEntry>& listStaked, CAmount& nFee, const isminefilter& filter, bool fForFilterTx) const
{
    nFee = 0;
    listReceived.clear();
    listSent.clear();

    // Compute fee:
    CAmount nDebit = GetDebit(filter);
    if (nDebit > 0) // debit>0 means we signed/sent this transaction
    {
        CAmount nValueOut = tx->GetValueOut();
        nFee = nDebit - nValueOut;
    };

    // staked
    if (tx->IsCoinStake()) {
        CAmount nCredit = 0;
        CTxDestination address = CNoDestination();
        CTxDestination addressStake = CNoDestination();

        isminetype isMineAll = ISMINE_NO;
        for (unsigned int i = 0; i < tx->vpout.size(); ++i) {
            const CTxOutBase *txout = tx->vpout[i].get();
            if (!txout->IsType(OUTPUT_STANDARD)) {
                continue;
            }

            isminetype mine = pwallet->IsMine(txout);
            if (!(mine & filter)) {
                continue;
            }
            isMineAll = (isminetype)((uint8_t)isMineAll |(uint8_t)mine);

            if (fForFilterTx || address.type() == typeid(CNoDestination)) {
                const CScript &scriptPubKey = *txout->GetPScriptPubKey();
                ExtractDestination(scriptPubKey, address);

                if (HasIsCoinstakeOp(scriptPubKey)) {
                    CScript scriptOut;
                    if (GetCoinstakeScriptPath(scriptPubKey, scriptOut)) {
                        ExtractDestination(scriptOut, addressStake);
                    }
                }
            }
            nCredit += txout->GetValue();

            if (fForFilterTx) {
                COutputEntry output = {address, txout->GetValue(), (int)i, mine, addressStake};
                listStaked.push_back(output);
            }
        }
        // Recalc fee as GetValueOut might include foundation fund output
        nFee = nDebit - nCredit;

        if (fForFilterTx || !(isMineAll & filter)) {
            return;
        }

        COutputEntry output = {address, nCredit, 1, isMineAll, addressStake};
        listStaked.push_back(output);
        return;
    }

    LOCK(pwallet->cs_wallet);
    // Sent/received.
    if (tx->IsParticlVersion()) {
        for (unsigned int i = 0; i < tx->vpout.size(); ++i) {
            const CTxOutBase *txout = tx->vpout[i].get();
            if (!txout->IsStandardOutput()) {
                continue;
            }

            isminetype fIsMine = pwallet->IsMine(txout);

            // Only need to handle txouts if AT LEAST one of these is true:
            //   1) they debit from us (sent)
            //   2) the output is to us (received)
            if (nDebit > 0) {
                // Don't report 'change' txouts
                if (pwallet->IsChange(txout))
                    continue;
            } else
            if (!(fIsMine & filter)) {
                continue;
            }

            // In either case, we need to get the destination address
            const CScript &scriptPubKey = *txout->GetPScriptPubKey();
            CTxDestination address;
            CTxDestination addressStake = CNoDestination();

            if (!ExtractDestination(scriptPubKey, address) && !scriptPubKey.IsUnspendable()) {
                pwallet->WalletLogPrintf("CWalletTx::GetAmounts: Unknown transaction type found, txid %s\n",
                         this->GetHash().ToString());
                address = CNoDestination();
            }

            if (HasIsCoinstakeOp(scriptPubKey)) {
                CScript scriptOut;
                if (GetCoinstakeScriptPath(scriptPubKey, scriptOut)) {
                    ExtractDestination(scriptOut, addressStake);
                }
            }

            COutputEntry output = {address, txout->GetValue(), (int)i, fIsMine, addressStake};

            // If we are debited by the transaction, add the output as a "sent" entry
            if (nDebit > 0){
                listSent.push_back(output);
            }

            // If we are receiving the output, add it as a "received" entry
            if (fIsMine & filter) {
                listReceived.push_back(output);
            }
        }
    } else
    {
        for (unsigned int i = 0; i < tx->vout.size(); ++i)
        {
            const CTxOut& txout = tx->vout[i];
            isminetype fIsMine = pwallet->IsMine(txout);
            // Only need to handle txouts if AT LEAST one of these is true:
            //   1) they debit from us (sent)
            //   2) the output is to us (received)
            if (nDebit > 0)
            {
                // Don't report 'change' txouts
                if (pwallet->IsChange(txout))
                    continue;
            }
            else if (!(fIsMine & filter))
                continue;

            // In either case, we need to get the destination address
            CTxDestination address;
            CTxDestination addressStake = CNoDestination();

            if (!ExtractDestination(txout.scriptPubKey, address) && !txout.scriptPubKey.IsUnspendable())
            {
                pwallet->WalletLogPrintf("CWalletTx::GetAmounts: Unknown transaction type found, txid %s\n",
                         this->GetHash().ToString());
                address = CNoDestination();
            }
            COutputEntry output = {address, txout.nValue, (int)i, fIsMine, addressStake};

            // If we are debited by the transaction, add the output as a "sent" entry
            if (nDebit > 0)
                listSent.push_back(output);

            // If we are receiving the output, add it as a "received" entry
            if (fIsMine & filter)
                listReceived.push_back(output);
        }
    }
}

/**
 * Scan active chain for relevant transactions after importing keys. This should
 * be called whenever new keys are added to the wallet, with the oldest key
 * creation time.
 *
 * @return Earliest timestamp that could be successfully scanned from. Timestamp
 * returned will be higher than startTime if relevant blocks could not be read.
 */
int64_t CWallet::RescanFromTime(int64_t startTime, const WalletRescanReserver& reserver, bool update)
{
    // Find starting block. May be null if nCreateTime is greater than the
    // highest blockchain timestamp, in which case there is nothing that needs
    // to be scanned.
    int start_height = 0;
    uint256 start_block;
    bool start = chain().findFirstBlockWithTimeAndHeight(startTime - TIMESTAMP_WINDOW, 0, FoundBlock().hash(start_block).height(start_height));
    WalletLogPrintf("%s: Rescanning last %i blocks\n", __func__, start ? WITH_LOCK(cs_wallet, return GetLastBlockHeight()) - start_height + 1 : 0);

    if (start) {
        // TODO: this should take into account failure by ScanResult::USER_ABORT
        ScanResult result = ScanForWalletTransactions(start_block, start_height, {} /* max_height */, reserver, update);
        if (result.status == ScanResult::FAILURE) {
            int64_t time_max;
            CHECK_NONFATAL(chain().findBlock(result.last_failed_block, FoundBlock().maxTime(time_max)));
            return time_max + TIMESTAMP_WINDOW + 1;
        }
    }
    return startTime;
}

/**
 * Scan the block chain (starting in start_block) for transactions
 * from or to us. If fUpdate is true, found transactions that already
 * exist in the wallet will be updated.
 *
 * @param[in] start_block Scan starting block. If block is not on the active
 *                        chain, the scan will return SUCCESS immediately.
 * @param[in] start_height Height of start_block
 * @param[in] max_height  Optional max scanning height. If unset there is
 *                        no maximum and scanning can continue to the tip
 *
 * @return ScanResult returning scan information and indicating success or
 *         failure. Return status will be set to SUCCESS if scan was
 *         successful. FAILURE if a complete rescan was not possible (due to
 *         pruning or corruption). USER_ABORT if the rescan was aborted before
 *         it could complete.
 *
 * @pre Caller needs to make sure start_block (and the optional stop_block) are on
 * the main chain after to the addition of any new keys you want to detect
 * transactions for.
 */
CWallet::ScanResult CWallet::ScanForWalletTransactions(const uint256& start_block, int start_height, Optional<int> max_height, const WalletRescanReserver& reserver, bool fUpdate)
{
    int64_t nNow = GetTime();
    int64_t start_time = GetTimeMillis();

    assert(reserver.isReserved());

    uint256 block_hash = start_block;
    ScanResult result;

    WalletLogPrintf("Rescan started from block %s...\n", start_block.ToString());

    fAbortRescan = false;
    ShowProgress(strprintf("%s " + _("Rescanning...").translated, GetDisplayName()), 0); // show rescan progress in GUI as dialog or on splashscreen, if -rescan on startup
    uint256 tip_hash = WITH_LOCK(cs_wallet, return GetLastBlockHash());
    uint256 end_hash = tip_hash;
    if (max_height) chain().findAncestorByHeight(tip_hash, *max_height, FoundBlock().hash(end_hash));
    double progress_begin = chain().guessVerificationProgress(block_hash);
    double progress_end = chain().guessVerificationProgress(end_hash);
    double progress_current = progress_begin;
    int block_height = start_height;
    while (!fAbortRescan && !chain().shutdownRequested()) {
        m_scanning_progress = (progress_current - progress_begin) / (progress_end - progress_begin);
        if (block_height % 100 == 0 && progress_end - progress_begin > 0.0) {
            ShowProgress(strprintf("%s " + _("Rescanning...").translated, GetDisplayName()), std::max(1, std::min(99, (int)(m_scanning_progress * 100))));
        }
        if (GetTime() >= nNow + 60) {
            nNow = GetTime();
            WalletLogPrintf("Still rescanning. At block %d. Progress=%f\n", block_height, progress_current);
        }

        CBlock block;
        bool next_block;
        uint256 next_block_hash;
        bool reorg = false;
        if (chain().findBlock(block_hash, FoundBlock().data(block)) && !block.IsNull()) {
            LOCK(cs_wallet);
            next_block = chain().findNextBlock(block_hash, block_height, FoundBlock().hash(next_block_hash), &reorg);
            if (reorg) {
                // Abort scan if current block is no longer active, to prevent
                // marking transactions as coming from the wrong block.
                // TODO: This should return success instead of failure, see
                // https://github.com/bitcoin/bitcoin/pull/14711#issuecomment-458342518
                result.last_failed_block = block_hash;
                result.status = ScanResult::FAILURE;
                break;
            }
            for (size_t posInBlock = 0; posInBlock < block.vtx.size(); ++posInBlock) {
                SyncTransaction(block.vtx[posInBlock], {CWalletTx::Status::CONFIRMED, block_height, block_hash, (int)posInBlock}, fUpdate);
            }
            // scan succeeded, record block as most recent successfully scanned
            result.last_scanned_block = block_hash;
            result.last_scanned_height = block_height;
        } else {
            // could not scan block, keep scanning but record this block as the most recent failure
            result.last_failed_block = block_hash;
            result.status = ScanResult::FAILURE;
            next_block = chain().findNextBlock(block_hash, block_height, FoundBlock().hash(next_block_hash), &reorg);
        }
        if (max_height && block_height >= *max_height) {
            break;
        }
        {
            if (!next_block || reorg) {
                // break successfully when rescan has reached the tip, or
                // previous block is no longer on the chain due to a reorg
                break;
            }

            // increment block and verification progress
            block_hash = next_block_hash;
            ++block_height;
            progress_current = chain().guessVerificationProgress(block_hash);

            // handle updated tip hash
            const uint256 prev_tip_hash = tip_hash;
            tip_hash = WITH_LOCK(cs_wallet, return GetLastBlockHash());
            if (!max_height && prev_tip_hash != tip_hash) {
                // in case the tip has changed, update progress max
                progress_end = chain().guessVerificationProgress(tip_hash);
            }
        }
    }
    ShowProgress(strprintf("%s " + _("Rescanning...").translated, GetDisplayName()), 100); // hide progress dialog in GUI
    if (block_height && fAbortRescan) {
        WalletLogPrintf("Rescan aborted at block %d. Progress=%f\n", block_height, progress_current);
        result.status = ScanResult::USER_ABORT;
    } else if (block_height && chain().shutdownRequested()) {
        WalletLogPrintf("Rescan interrupted by shutdown request at block %d. Progress=%f\n", block_height, progress_current);
        result.status = ScanResult::USER_ABORT;
    } else {
        WalletLogPrintf("Rescan completed in %15dms\n", GetTimeMillis() - start_time);
    }
    return result;
}

void CWallet::ReacceptWalletTransactions()
{
    // During reindex and importing old wallet transactions become
    // unconfirmed. Don't resend them as that would spam other nodes.
    if (!chain().isReadyToBroadcast()) return;

    // If transactions aren't being broadcasted, don't let them into local mempool either
    if (!fBroadcastTransactions)
        return;
    std::map<int64_t, CWalletTx*> mapSorted;

    // Sort pending wallet transactions based on their initial wallet insertion order
    for (std::pair<const uint256, CWalletTx>& item : mapWallet) {
        const uint256& wtxid = item.first;
        CWalletTx& wtx = item.second;
        assert(wtx.GetHash() == wtxid);

        int nDepth = wtx.GetDepthInMainChain();

        if (!wtx.IsCoinBase() && !wtx.IsCoinStake() && (nDepth == 0 && !wtx.isAbandoned())) {
            mapSorted.insert(std::make_pair(wtx.nOrderPos, &wtx));
        }
    }

    // Try to add wallet transactions to memory pool
    for (const std::pair<const int64_t, CWalletTx*>& item : mapSorted) {
        CWalletTx& wtx = *(item.second);
        std::string unused_err_string;
        wtx.SubmitMemoryPoolAndRelay(unused_err_string, false);
    }
}

bool CWalletTx::SubmitMemoryPoolAndRelay(std::string& err_string, bool relay, CAmount override_max_fee)
{
    // Can't relay if wallet is not broadcasting
    if (!pwallet->GetBroadcastTransactions()) return false;
    // Don't relay coinbase transactions outside blocks
    if (IsCoinBase()) return false;
    // Don't relay coinstake transactions outside blocks
    if (IsCoinStake()) return false;

    // Don't relay abandoned transactions
    if (isAbandoned()) return false;
    // Don't try to submit coinbase transactions. These would fail anyway but would
    // cause log spam.
    if (IsCoinBase()) return false;
    // Don't try to submit conflicted or confirmed transactions.
    if (GetDepthInMainChain() != 0) return false;

    // Submit transaction to mempool for relay
    pwallet->WalletLogPrintf("Submitting wtx %s to mempool for relay\n", GetHash().ToString());
    // We must set fInMempool here - while it will be re-set to true by the
    // entered-mempool callback, if we did not there would be a race where a
    // user could call sendmoney in a loop and hit spurious out of funds errors
    // because we think that this newly generated transaction's change is
    // unavailable as we're not yet aware that it is in the mempool.
    //
    // Irrespective of the failure reason, un-marking fInMempool
    // out-of-order is incorrect - it should be unmarked when
    // TransactionRemovedFromMempool fires.
    CAmount max_fee = override_max_fee >= 0 ? override_max_fee : pwallet->m_default_max_tx_fee;
    bool ret = pwallet->chain().broadcastTransaction(tx, max_fee, relay, err_string);
    fInMempool |= ret;
    return ret;
}

std::set<uint256> CWalletTx::GetConflicts() const
{
    std::set<uint256> result;
    if (pwallet != nullptr)
    {
        uint256 myHash = GetHash();
        result = pwallet->GetConflicts(myHash);
        result.erase(myHash);
    }
    return result;
}

CAmount CWalletTx::GetCachableAmount(AmountType type, const isminefilter& filter, bool recalculate) const
{
    auto& amount = m_amounts[type];
    if (recalculate || !amount.m_cached[filter]) {
        amount.Set(filter, type == DEBIT ? pwallet->GetDebit(*tx, filter) : pwallet->GetCredit(*tx, filter));
        m_is_cache_empty = false;
    }
    return amount.m_value[filter];
}

CAmount CWalletTx::GetDebit(const isminefilter& filter) const
{
    if (tx->vin.empty())
        return 0;

    CAmount debit = 0;
    if (filter & ISMINE_SPENDABLE) {
        debit += GetCachableAmount(DEBIT, ISMINE_SPENDABLE);
    }
    if (filter & ISMINE_WATCH_ONLY) {
        debit += GetCachableAmount(DEBIT, ISMINE_WATCH_ONLY);
    }
    return debit;
}

CAmount CWalletTx::GetCredit(const isminefilter& filter, bool allow_immature) const
{
    // Must wait until coinbase is safely deep enough in the chain before valuing it
    if (!allow_immature && IsImmatureCoinBase())
        return 0;

    CAmount credit = 0;
    if (filter & ISMINE_SPENDABLE) {
        // GetBalance can assume transactions in mapWallet won't change
        credit += GetCachableAmount(CREDIT, ISMINE_SPENDABLE);
    }
    if (filter & ISMINE_WATCH_ONLY) {
        credit += GetCachableAmount(CREDIT, ISMINE_WATCH_ONLY);
    }
    return credit;
}

CAmount CWalletTx::GetImmatureCredit(bool fUseCache) const
{
    if (tx->IsCoinBase() && IsImmatureCoinBase() && IsInMainChain()) {
        return GetCachableAmount(IMMATURE_CREDIT, ISMINE_SPENDABLE, !fUseCache);
    }

    return 0;
}

CAmount CWalletTx::GetAvailableCredit(bool fUseCache, const isminefilter& filter) const
{
    if (pwallet == nullptr)
        return 0;

    // Avoid caching ismine for NO or ALL cases (could remove this check and simplify in the future).
    bool allow_cache = (filter & ISMINE_ALL) && (filter & ISMINE_ALL) != ISMINE_ALL;

    // Must wait until coinbase is safely deep enough in the chain before valuing it
    if (IsImmatureCoinBase())
        return 0;

    if (fUseCache && allow_cache && m_amounts[AVAILABLE_CREDIT].m_cached[filter]) {
        return m_amounts[AVAILABLE_CREDIT].m_value[filter];
    }

    bool allow_used_addresses = (filter & ISMINE_USED) || !pwallet->IsWalletFlagSet(WALLET_FLAG_AVOID_REUSE);
    CAmount nCredit = 0;
    uint256 hashTx = GetHash();
    for (unsigned int i = 0; i < tx->GetNumVOuts(); i++)
    {
        if (!pwallet->IsSpent(hashTx, i) && (allow_used_addresses || !pwallet->IsSpentKey(hashTx, i))) {
            nCredit += pwallet->IsParticlWallet()
                       ? pwallet->GetCredit(tx->vpout[i].get(), filter)
                       : pwallet->GetCredit(tx->vout[i], filter);
            if (!MoneyRange(nCredit))
                throw std::runtime_error(std::string(__func__) + " : value out of range");
        }
    }

    if (allow_cache) {
        m_amounts[AVAILABLE_CREDIT].Set(filter, nCredit);
        m_is_cache_empty = false;
    }

    return nCredit;
}

CAmount CWalletTx::GetImmatureWatchOnlyCredit(const bool fUseCache) const
{
    if (IsImmatureCoinBase() && IsInMainChain()) {
        return GetCachableAmount(IMMATURE_CREDIT, ISMINE_WATCH_ONLY, !fUseCache);
    }

    return 0;
}

CAmount CWalletTx::GetChange() const
{
    if (fChangeCached)
        return nChangeCached;
    nChangeCached = pwallet->GetChange(*tx);
    fChangeCached = true;
    return nChangeCached;
}

bool CWalletTx::InMempool() const
{
    return fInMempool;
}

bool CWalletTx::IsTrusted() const
{
    std::set<uint256> trusted_parents;
    LOCK(pwallet->cs_wallet);
    return pwallet->IsTrusted(*this, trusted_parents);
}

bool CWallet::IsTrusted(const CWalletTx& wtx, std::set<uint256>& trusted_parents) const
{
    AssertLockHeld(cs_wallet);
    // Quick answer in most cases
<<<<<<< HEAD
    if (tx->IsCoinStake() && isAbandoned()) { // Ignore failed stakes
        return false;
    }
    if (!pwallet->chain().checkFinalTx(*tx)) return false;
    int nDepth = GetDepthInMainChain();
=======
    if (!chain().checkFinalTx(*wtx.tx)) return false;
    int nDepth = wtx.GetDepthInMainChain();
>>>>>>> be3af4f3
    if (nDepth >= 1) return true;
    if (nDepth < 0) return false;
    // using wtx's cached debit
    if (!m_spend_zero_conf_change || !wtx.IsFromMe(ISMINE_ALL)) return false;

    // Don't trust unconfirmed transactions from us unless they are in the mempool.
    if (!wtx.InMempool()) return false;

    // Trusted if all inputs are from us and are in the mempool:
    for (const CTxIn& txin : wtx.tx->vin)
    {
        // Transactions not sent by us: not trusted
        const CWalletTx* parent = GetWalletTx(txin.prevout.hash);
        if (parent == nullptr) return false;
<<<<<<< HEAD

        if (tx->IsParticlVersion()) {
            const CTxOutBase *parentOut = parent->tx->vpout[txin.prevout.n].get();
            if (!(pwallet->IsMine(parentOut) & ISMINE_SPENDABLE)) {
                return false;
            }
        } else {
            const CTxOut& parentOut = parent->tx->vout[txin.prevout.n];
            if (pwallet->IsMine(parentOut) != ISMINE_SPENDABLE)
                return false;
        }
=======
        const CTxOut& parentOut = parent->tx->vout[txin.prevout.n];
        // Check that this specific input being spent is trusted
        if (IsMine(parentOut) != ISMINE_SPENDABLE) return false;
        // If we've already trusted this parent, continue
>>>>>>> be3af4f3
        if (trusted_parents.count(parent->GetHash())) continue;
        // Recurse to check that the parent is also trusted
        if (!IsTrusted(*parent, trusted_parents)) return false;
        trusted_parents.insert(parent->GetHash());
    }
    return true;
}

bool CWalletTx::IsEquivalentTo(const CWalletTx& _tx) const
{
        CMutableTransaction tx1 {*this->tx};
        CMutableTransaction tx2 {*_tx.tx};
        for (auto& txin : tx1.vin) txin.scriptSig = CScript();
        for (auto& txin : tx2.vin) txin.scriptSig = CScript();
        return CTransaction(tx1) == CTransaction(tx2);
}

std::vector<uint256> CWallet::ResendWalletTransactionsBefore(int64_t nTime)
{
    std::vector<uint256> result;

    LOCK(cs_wallet);

    // Sort them in chronological order
    std::multimap<unsigned int, CWalletTx*> mapSorted;
    for (std::pair<const uint256, CWalletTx>& item : mapWallet)
    {
        CWalletTx& wtx = item.second;
        // Don't rebroadcast if newer than nTime:
        if (wtx.nTimeReceived > nTime)
            continue;
        mapSorted.insert(std::make_pair(wtx.nTimeReceived, &wtx));
    }
    for (const std::pair<const unsigned int, CWalletTx*>& item : mapSorted)
    {
        CWalletTx& wtx = *item.second;
        std::string unused_err_string;
        if (wtx.SubmitMemoryPoolAndRelay(unused_err_string, true)) {
            result.push_back(wtx.GetHash());
        }
    }
    return result;
}

// Rebroadcast transactions from the wallet. We do this on a random timer
// to slightly obfuscate which transactions come from our wallet.
//
// Ideally, we'd only resend transactions that we think should have been
// mined in the most recent block. Any transaction that wasn't in the top
// blockweight of transactions in the mempool shouldn't have been mined,
// and so is probably just sitting in the mempool waiting to be confirmed.
// Rebroadcasting does nothing to speed up confirmation and only damages
// privacy.
void CWallet::ResendWalletTransactions()
{
    // During reindex, importing and IBD, old wallet transactions become
    // unconfirmed. Don't resend them as that would spam other nodes.
    if (!chain().isReadyToBroadcast()) return;

    // Do this infrequently and randomly to avoid giving away
    // that these are our transactions.
    if (GetTime() < nNextResend || !fBroadcastTransactions) return;
    bool fFirst = (nNextResend == 0);
    // resend 12-36 hours from now, ~1 day on average.
    nNextResend = GetTime() + (12 * 60 * 60) + GetRand(24 * 60 * 60);
    if (fFirst) return;

    int submitted_tx_count = 0;

    { // cs_wallet scope
        LOCK(cs_wallet);

        // Relay transactions
        for (std::pair<const uint256, CWalletTx>& item : mapWallet) {
            CWalletTx& wtx = item.second;
            // Attempt to rebroadcast all txes more than 5 minutes older than
            // the last block. SubmitMemoryPoolAndRelay() will not rebroadcast
            // any confirmed or conflicting txs.
            if (wtx.nTimeReceived > m_best_block_time - 5 * 60) continue;
            std::string unused_err_string;
            if (wtx.SubmitMemoryPoolAndRelay(unused_err_string, true)) ++submitted_tx_count;
        }
    } // cs_wallet

    if (submitted_tx_count > 0) {
        WalletLogPrintf("%s: resubmit %u unconfirmed transactions\n", __func__, submitted_tx_count);
    }
}

/** @} */ // end of mapWallet

void MaybeResendWalletTxs()
{
    for (const std::shared_ptr<CWallet>& pwallet : GetWallets()) {
        pwallet->ResendWalletTransactions();
    }
}


/** @defgroup Actions
 *
 * @{
 */


CWallet::Balance CWallet::GetBalance(const int min_depth, bool avoid_reuse) const
{
    Balance ret;
    isminefilter reuse_filter = avoid_reuse ? ISMINE_NO : ISMINE_USED;
    {
        LOCK(cs_wallet);
        std::set<uint256> trusted_parents;
        for (const auto& entry : mapWallet)
        {
            const CWalletTx& wtx = entry.second;
            const bool is_trusted{IsTrusted(wtx, trusted_parents)};
            const int tx_depth{wtx.GetDepthInMainChain()};
            const CAmount tx_credit_mine{wtx.GetAvailableCredit(/* fUseCache */ true, ISMINE_SPENDABLE | reuse_filter)};
            const CAmount tx_credit_watchonly{wtx.GetAvailableCredit(/* fUseCache */ true, ISMINE_WATCH_ONLY | reuse_filter)};
            if (is_trusted && tx_depth >= min_depth) {
                ret.m_mine_trusted += tx_credit_mine;
                ret.m_watchonly_trusted += tx_credit_watchonly;
            }
            if (!is_trusted && tx_depth == 0 && wtx.InMempool()) {
                ret.m_mine_untrusted_pending += tx_credit_mine;
                ret.m_watchonly_untrusted_pending += tx_credit_watchonly;
            }
            ret.m_mine_immature += wtx.GetImmatureCredit();
            ret.m_watchonly_immature += wtx.GetImmatureWatchOnlyCredit();
        }
    }

    return ret;
}

CAmount CWallet::GetAvailableBalance(const CCoinControl* coinControl) const
{
    LOCK(cs_wallet);

    CAmount balance = 0;
    std::vector<COutput> vCoins;
    AvailableCoins(vCoins, true, coinControl);
    for (const COutput& out : vCoins) {
        if (out.fSpendable) {
            balance += out.tx->tx->vout[out.i].nValue;
        }
    }
    return balance;
}

void CWallet::AvailableCoins(std::vector<COutput> &vCoins, bool fOnlySafe, const CCoinControl *coinControl, const CAmount &nMinimumAmount, const CAmount &nMaximumAmount, const CAmount &nMinimumSumAmount, const uint64_t nMaximumCount) const
{
    AssertLockHeld(cs_wallet);

    vCoins.clear();
    CAmount nTotal = 0;
    // Either the WALLET_FLAG_AVOID_REUSE flag is not set (in which case we always allow), or we default to avoiding, and only in the case where
    // a coin control object is provided, and has the avoid address reuse flag set to false, do we allow already used addresses
    bool allow_used_addresses = !IsWalletFlagSet(WALLET_FLAG_AVOID_REUSE) || (coinControl && !coinControl->m_avoid_address_reuse);
    const int min_depth = {coinControl ? coinControl->m_min_depth : DEFAULT_MIN_DEPTH};
    const int max_depth = {coinControl ? coinControl->m_max_depth : DEFAULT_MAX_DEPTH};

    std::set<uint256> trusted_parents;
    for (const auto& entry : mapWallet)
    {
        const uint256& wtxid = entry.first;
        const CWalletTx& wtx = entry.second;

        if (!chain().checkFinalTx(*wtx.tx)) {
            continue;
        }

        if (wtx.IsImmatureCoinBase())
            continue;

        int nDepth = wtx.GetDepthInMainChain();
        if (nDepth < 0)
            continue;

        // We should not consider coins which aren't at least in our mempool
        // It's possible for these to be conflicted via ancestors which we may never be able to detect
        if (nDepth == 0 && !wtx.InMempool())
            continue;

        bool safeTx = IsTrusted(wtx, trusted_parents);

        // We should not consider coins from transactions that are replacing
        // other transactions.
        //
        // Example: There is a transaction A which is replaced by bumpfee
        // transaction B. In this case, we want to prevent creation of
        // a transaction B' which spends an output of B.
        //
        // Reason: If transaction A were initially confirmed, transactions B
        // and B' would no longer be valid, so the user would have to create
        // a new transaction C to replace B'. However, in the case of a
        // one-block reorg, transactions B' and C might BOTH be accepted,
        // when the user only wanted one of them. Specifically, there could
        // be a 1-block reorg away from the chain where transactions A and C
        // were accepted to another chain where B, B', and C were all
        // accepted.
        if (nDepth == 0 && wtx.mapValue.count("replaces_txid")) {
            safeTx = false;
        }

        // Similarly, we should not consider coins from transactions that
        // have been replaced. In the example above, we would want to prevent
        // creation of a transaction A' spending an output of A, because if
        // transaction B were initially confirmed, conflicting with A and
        // A', we wouldn't want to the user to create a transaction D
        // intending to replace A', but potentially resulting in a scenario
        // where A, A', and D could all be accepted (instead of just B and
        // D, or just A and A' like the user would want).
        if (nDepth == 0 && wtx.mapValue.count("replaced_by_txid")) {
            safeTx = false;
        }

        if (fOnlySafe && !safeTx) {
            continue;
        }

        if (nDepth < min_depth || nDepth > max_depth) {
            continue;
        }

        for (unsigned int i = 0; i < wtx.tx->vout.size(); i++) {
            // Only consider selected coins if add_inputs is false
            if (coinControl && !coinControl->m_add_inputs && !coinControl->IsSelected(COutPoint(entry.first, i))) {
                continue;
            }

            if (wtx.tx->vout[i].nValue < nMinimumAmount || wtx.tx->vout[i].nValue > nMaximumAmount)
                continue;

            if (coinControl && coinControl->HasSelected() && !coinControl->fAllowOtherInputs && !coinControl->IsSelected(COutPoint(entry.first, i)))
                continue;

            if (IsLockedCoin(entry.first, i))
                continue;

            if (IsSpent(wtxid, i))
                continue;

            isminetype mine = IsMine(wtx.tx->vout[i]);

            if (mine == ISMINE_NO) {
                continue;
            }

            if (!allow_used_addresses && IsSpentKey(wtxid, i)) {
                continue;
            }

            std::unique_ptr<SigningProvider> provider = GetSolvingProvider(wtx.tx->vout[i].scriptPubKey);

            bool solvable = provider ? IsSolvable(*provider, wtx.tx->vout[i].scriptPubKey) : false;
            bool spendable = ((mine & ISMINE_SPENDABLE) != ISMINE_NO) || (((mine & ISMINE_WATCH_ONLY) != ISMINE_NO) && (coinControl && coinControl->fAllowWatchOnly && solvable));

            vCoins.push_back(COutput(&wtx, i, nDepth, spendable, solvable, safeTx, (coinControl && coinControl->fAllowWatchOnly)));

            // Checks the sum amount of all UTXO's.
            if (nMinimumSumAmount != MAX_MONEY) {
                nTotal += wtx.tx->vout[i].nValue;

                if (nTotal >= nMinimumSumAmount) {
                    return;
                }
            }

            // Checks the maximum number of UTXO's.
            if (nMaximumCount > 0 && vCoins.size() >= nMaximumCount) {
                return;
            }
        }
    }
}

std::map<CTxDestination, std::vector<COutput>> CWallet::ListCoins() const
{
    AssertLockHeld(cs_wallet);

    std::map<CTxDestination, std::vector<COutput>> result;
    std::vector<COutput> availableCoins;

    AvailableCoins(availableCoins);

    for (const COutput& coin : availableCoins) {
        CTxDestination address;
        if ((coin.fSpendable || (IsWalletFlagSet(WALLET_FLAG_DISABLE_PRIVATE_KEYS) && coin.fSolvable)) &&
            ExtractDestination(FindNonChangeParentOutput(*coin.tx->tx, coin.i).scriptPubKey, address)) {
            result[address].emplace_back(std::move(coin));
        }
    }

    std::vector<COutPoint> lockedCoins;
    ListLockedCoins(lockedCoins);
    // Include watch-only for LegacyScriptPubKeyMan wallets without private keys
    const bool include_watch_only = GetLegacyScriptPubKeyMan() && IsWalletFlagSet(WALLET_FLAG_DISABLE_PRIVATE_KEYS);
    const isminetype is_mine_filter = include_watch_only ? ISMINE_WATCH_ONLY : ISMINE_SPENDABLE;
    for (const COutPoint& output : lockedCoins) {
        auto it = mapWallet.find(output.hash);
        if (it != mapWallet.end()) {
            int depth = it->second.GetDepthInMainChain();
            if (depth >= 0 && output.n < it->second.tx->vout.size() &&
                IsMine(it->second.tx->vout[output.n]) == is_mine_filter
            ) {
                CTxDestination address;
                if (ExtractDestination(FindNonChangeParentOutput(*it->second.tx, output.n).scriptPubKey, address)) {
                    result[address].emplace_back(
                        &it->second, output.n, depth, true /* spendable */, true /* solvable */, false /* safe */);
                }
            }
        }
    }

    return result;
}

const CTxOut& CWallet::FindNonChangeParentOutput(const CTransaction& tx, int output) const
{
    AssertLockHeld(cs_wallet);
    const CTransaction* ptx = &tx;
    int n = output;
    while (IsChange(ptx->vout[n]) && ptx->vin.size() > 0) {
        const COutPoint& prevout = ptx->vin[0].prevout;
        auto it = mapWallet.find(prevout.hash);
        if (it == mapWallet.end() || it->second.tx->vout.size() <= prevout.n ||
            !IsMine(it->second.tx->vout[prevout.n])) {
            break;
        }
        ptx = it->second.tx.get();
        n = prevout.n;
    }
    return ptx->vout[n];
}

bool CWallet::SelectCoinsMinConf(const CAmount& nTargetValue, const CoinEligibilityFilter& eligibility_filter, std::vector<OutputGroup> groups,
                                 std::set<CInputCoin>& setCoinsRet, CAmount& nValueRet, const CoinSelectionParams& coin_selection_params, bool& bnb_used) const
{
    setCoinsRet.clear();
    nValueRet = 0;

    std::vector<OutputGroup> utxo_pool;
    if (coin_selection_params.use_bnb) {
        // Get long term estimate
        FeeCalculation feeCalc;
        CCoinControl temp;
        temp.m_confirm_target = 1008;
        CFeeRate long_term_feerate = GetMinimumFeeRate(*this, temp, &feeCalc);

        // Calculate cost of change
        CAmount cost_of_change = GetDiscardRate(*this).GetFee(coin_selection_params.change_spend_size) + coin_selection_params.effective_fee.GetFee(coin_selection_params.change_output_size);

        // Filter by the min conf specs and add to utxo_pool and calculate effective value
        for (OutputGroup& group : groups) {
            if (!group.EligibleForSpending(eligibility_filter)) continue;

            if (coin_selection_params.m_subtract_fee_outputs) {
                // Set the effective feerate to 0 as we don't want to use the effective value since the fees will be deducted from the output
                group.SetFees(CFeeRate(0) /* effective_feerate */, long_term_feerate);
            } else {
                group.SetFees(coin_selection_params.effective_fee, long_term_feerate);
            }

            OutputGroup pos_group = group.GetPositiveOnlyGroup();
            if (pos_group.effective_value > 0) utxo_pool.push_back(pos_group);
        }
        // Calculate the fees for things that aren't inputs
        CAmount not_input_fees = coin_selection_params.effective_fee.GetFee(coin_selection_params.tx_noinputs_size);
        bnb_used = true;
        return SelectCoinsBnB(utxo_pool, nTargetValue, cost_of_change, setCoinsRet, nValueRet, not_input_fees);
    } else {
        // Filter by the min conf specs and add to utxo_pool
        for (const OutputGroup& group : groups) {
            if (!group.EligibleForSpending(eligibility_filter)) continue;
            utxo_pool.push_back(group);
        }
        bnb_used = false;
        return KnapsackSolver(nTargetValue, utxo_pool, setCoinsRet, nValueRet);
    }
}

bool CWallet::SelectCoins(const std::vector<COutput>& vAvailableCoins, const CAmount& nTargetValue, std::set<CInputCoin>& setCoinsRet, CAmount& nValueRet, const CCoinControl& coin_control, CoinSelectionParams& coin_selection_params, bool& bnb_used) const
{
    std::vector<COutput> vCoins(vAvailableCoins);
    CAmount value_to_select = nTargetValue;

    // Default to bnb was not used. If we use it, we set it later
    bnb_used = false;

    // coin control -> return all selected outputs (we want all selected to go into the transaction for sure)
    if (coin_control.HasSelected() && !coin_control.fAllowOtherInputs)
    {
        for (const COutput& out : vCoins)
        {
            if (!out.fSpendable)
                 continue;
            nValueRet += out.tx->tx->vout[out.i].nValue;
            setCoinsRet.insert(out.GetInputCoin());
        }
        return (nValueRet >= nTargetValue);
    }

    // calculate value from preset inputs and store them
    std::set<CInputCoin> setPresetCoins;
    CAmount nValueFromPresetInputs = 0;

    std::vector<COutPoint> vPresetInputs;
    coin_control.ListSelected(vPresetInputs);
    for (const COutPoint& outpoint : vPresetInputs)
    {
        std::map<uint256, CWalletTx>::const_iterator it = mapWallet.find(outpoint.hash);
        if (it != mapWallet.end())
        {
            const CWalletTx& wtx = it->second;
            // Clearly invalid input, fail
            if (wtx.tx->vout.size() <= outpoint.n) {
                return false;
            }
            // Just to calculate the marginal byte size
            CInputCoin coin(wtx.tx, outpoint.n, wtx.GetSpendSize(outpoint.n, false));
            nValueFromPresetInputs += coin.txout.nValue;
            if (coin.m_input_bytes <= 0) {
                return false; // Not solvable, can't estimate size for fee
            }
            coin.effective_value = coin.txout.nValue - coin_selection_params.effective_fee.GetFee(coin.m_input_bytes);
            if (coin_selection_params.use_bnb) {
                value_to_select -= coin.effective_value;
            } else {
                value_to_select -= coin.txout.nValue;
            }
            setPresetCoins.insert(coin);
        } else {
            return false; // TODO: Allow non-wallet inputs
        }
    }

    // remove preset inputs from vCoins
    for (std::vector<COutput>::iterator it = vCoins.begin(); it != vCoins.end() && coin_control.HasSelected();)
    {
        if (setPresetCoins.count(it->GetInputCoin()))
            it = vCoins.erase(it);
        else
            ++it;
    }

    unsigned int limit_ancestor_count = 0;
    unsigned int limit_descendant_count = 0;
    chain().getPackageLimits(limit_ancestor_count, limit_descendant_count);
    size_t max_ancestors = (size_t)std::max<int64_t>(1, limit_ancestor_count);
    size_t max_descendants = (size_t)std::max<int64_t>(1, limit_descendant_count);
    bool fRejectLongChains = gArgs.GetBoolArg("-walletrejectlongchains", DEFAULT_WALLET_REJECT_LONG_CHAINS);

    // form groups from remaining coins; note that preset coins will not
    // automatically have their associated (same address) coins included
    if (coin_control.m_avoid_partial_spends && vCoins.size() > OUTPUT_GROUP_MAX_ENTRIES) {
        // Cases where we have 11+ outputs all pointing to the same destination may result in
        // privacy leaks as they will potentially be deterministically sorted. We solve that by
        // explicitly shuffling the outputs before processing
        Shuffle(vCoins.begin(), vCoins.end(), FastRandomContext());
    }
    std::vector<OutputGroup> groups = GroupOutputs(vCoins, !coin_control.m_avoid_partial_spends, max_ancestors);

    bool res = value_to_select <= 0 ||
        SelectCoinsMinConf(value_to_select, CoinEligibilityFilter(1, 6, 0), groups, setCoinsRet, nValueRet, coin_selection_params, bnb_used) ||
        SelectCoinsMinConf(value_to_select, CoinEligibilityFilter(1, 1, 0), groups, setCoinsRet, nValueRet, coin_selection_params, bnb_used) ||
        (m_spend_zero_conf_change && SelectCoinsMinConf(value_to_select, CoinEligibilityFilter(0, 1, 2), groups, setCoinsRet, nValueRet, coin_selection_params, bnb_used)) ||
        (m_spend_zero_conf_change && SelectCoinsMinConf(value_to_select, CoinEligibilityFilter(0, 1, std::min((size_t)4, max_ancestors/3), std::min((size_t)4, max_descendants/3)), groups, setCoinsRet, nValueRet, coin_selection_params, bnb_used)) ||
        (m_spend_zero_conf_change && SelectCoinsMinConf(value_to_select, CoinEligibilityFilter(0, 1, max_ancestors/2, max_descendants/2), groups, setCoinsRet, nValueRet, coin_selection_params, bnb_used)) ||
        (m_spend_zero_conf_change && SelectCoinsMinConf(value_to_select, CoinEligibilityFilter(0, 1, max_ancestors-1, max_descendants-1), groups, setCoinsRet, nValueRet, coin_selection_params, bnb_used)) ||
        (m_spend_zero_conf_change && !fRejectLongChains && SelectCoinsMinConf(value_to_select, CoinEligibilityFilter(0, 1, std::numeric_limits<uint64_t>::max()), groups, setCoinsRet, nValueRet, coin_selection_params, bnb_used));

    // because SelectCoinsMinConf clears the setCoinsRet, we now add the possible inputs to the coinset
    util::insert(setCoinsRet, setPresetCoins);

    // add preset inputs to the total value selected
    nValueRet += nValueFromPresetInputs;

    return res;
}

bool CWallet::SignTransaction(CMutableTransaction& tx) const
{
    AssertLockHeld(cs_wallet);

    // Build coins map
    std::map<COutPoint, Coin> coins;
    for (auto& input : tx.vin) {
        std::map<uint256, CWalletTx>::const_iterator mi = mapWallet.find(input.prevout.hash);
        if(mi == mapWallet.end() || input.prevout.n >= mi->second.tx->vout.size()) {
            return false;
        }
        const CWalletTx& wtx = mi->second;
        coins[input.prevout] = Coin(wtx.tx->vout[input.prevout.n], wtx.m_confirm.block_height, wtx.IsCoinBase());
    }
    std::map<int, std::string> input_errors;
    return SignTransaction(tx, coins, SIGHASH_ALL, input_errors);
}

bool CWallet::SignTransaction(CMutableTransaction& tx, const std::map<COutPoint, Coin>& coins, int sighash, std::map<int, std::string>& input_errors) const
{
    // Try to sign with all ScriptPubKeyMans
    for (ScriptPubKeyMan* spk_man : GetAllScriptPubKeyMans()) {
        // spk_man->SignTransaction will return true if the transaction is complete,
        // so we can exit early and return true if that happens
        if (spk_man->SignTransaction(tx, coins, sighash, input_errors)) {
            return true;
        }
    }

    // At this point, one input was not fully signed otherwise we would have exited already
<<<<<<< HEAD
    // Find that input and figure out what went wrong.
    for (unsigned int i = 0; i < tx.vin.size(); i++) {
        // Get the prevout
        CTxIn& txin = tx.vin[i];
        auto coin = coins.find(txin.prevout);
        if (coin == coins.end() || coin->second.IsSpent()) {
            input_errors[i] = "Input not found or already spent";
            continue;
        }

        // Check if this input is complete
        SignatureData sigdata = DataFromTransaction(tx, i, coin->second.out);
        if (!sigdata.complete) {
            if (input_errors[i] == "")
                input_errors[i] = "Unable to sign input, missing keys";
            continue;
        }
    }
=======
>>>>>>> be3af4f3
    return false;
}

TransactionError CWallet::FillPSBT(PartiallySignedTransaction& psbtx, bool& complete, int sighash_type, bool sign, bool bip32derivs, size_t * n_signed) const
{
    if (n_signed) {
        *n_signed = 0;
    }
    LOCK(cs_wallet);
    // Get all of the previous transactions
    for (unsigned int i = 0; i < psbtx.tx->vin.size(); ++i) {
        const CTxIn& txin = psbtx.tx->vin[i];
        PSBTInput& input = psbtx.inputs.at(i);

        if (PSBTInputSigned(input)) {
            continue;
        }

        // If we have no utxo, grab it from the wallet.
        if (!input.non_witness_utxo) {
            const uint256& txhash = txin.prevout.hash;
            const auto it = mapWallet.find(txhash);
            if (it != mapWallet.end()) {
                const CWalletTx& wtx = it->second;
                // We only need the non_witness_utxo, which is a superset of the witness_utxo.
                //   The signing code will switch to the smaller witness_utxo if this is ok.
                input.non_witness_utxo = wtx.tx;
            }
        }
    }

    // Fill in information from ScriptPubKeyMans
    for (ScriptPubKeyMan* spk_man : GetAllScriptPubKeyMans()) {
        int n_signed_this_spkm = 0;
        TransactionError res = spk_man->FillPSBT(psbtx, sighash_type, sign, bip32derivs, &n_signed_this_spkm);
        if (res != TransactionError::OK) {
            return res;
        }

        if (n_signed) {
            (*n_signed) += n_signed_this_spkm;
        }
    }

    // Complete if every input is now signed
    complete = true;
    for (const auto& input : psbtx.inputs) {
        complete &= PSBTInputSigned(input);
    }

    return TransactionError::OK;
}

SigningResult CWallet::SignMessage(const std::string& message, const PKHash& pkhash, std::string& str_sig) const
{
    SignatureData sigdata;
    CScript script_pub_key = GetScriptForDestination(pkhash);
    for (const auto& spk_man_pair : m_spk_managers) {
        if (spk_man_pair.second->CanProvide(script_pub_key, sigdata)) {
            return spk_man_pair.second->SignMessage(message, pkhash, str_sig);
        }
    }
    return SigningResult::PRIVATE_KEY_NOT_AVAILABLE;
}

SigningResult CWallet::SignMessage(const std::string& message, const CKeyID256 &keyID256, std::string& str_sig) const
{
    SignatureData sigdata;
    CScript script_pub_key = GetScriptForDestination(keyID256);
    for (const auto& spk_man_pair : m_spk_managers) {
        if (spk_man_pair.second->CanProvide(script_pub_key, sigdata)) {
            return spk_man_pair.second->SignMessage(message, keyID256, str_sig);
        }
    }
    return SigningResult::PRIVATE_KEY_NOT_AVAILABLE;
}

bool CWallet::FundTransaction(CMutableTransaction& tx, CAmount& nFeeRet, int& nChangePosInOut, bilingual_str& error, bool lockUnspents, const std::set<int>& setSubtractFeeFromOutputs, CCoinControl coinControl)
{
    std::vector<CRecipient> vecSend;

    // Turn the txout set into a CRecipient vector.
    for (size_t idx = 0; idx < tx.vout.size(); idx++) {
        const CTxOut& txOut = tx.vout[idx];
        CRecipient recipient = {txOut.scriptPubKey, txOut.nValue, setSubtractFeeFromOutputs.count(idx) == 1};
        vecSend.push_back(recipient);
    }

    coinControl.fAllowOtherInputs = true;

    for (const CTxIn& txin : tx.vin) {
        coinControl.Select(txin.prevout);
    }

    // Acquire the locks to prevent races to the new locked unspents between the
    // CreateTransaction call and LockCoin calls (when lockUnspents is true).
    LOCK(cs_wallet);

    CTransactionRef tx_new;
    if (!CreateTransaction(vecSend, tx_new, nFeeRet, nChangePosInOut, error, coinControl, false)) {
        return false;
    }

    if (nChangePosInOut != -1) {
        tx.vout.insert(tx.vout.begin() + nChangePosInOut, tx_new->vout[nChangePosInOut]);
    }

    // Copy output sizes from new transaction; they may have had the fee
    // subtracted from them.
    for (unsigned int idx = 0; idx < tx.vout.size(); idx++) {
        tx.vout[idx].nValue = tx_new->vout[idx].nValue;
    }

    // Add new txins while keeping original txin scriptSig/order.
    for (const CTxIn& txin : tx_new->vin) {
        if (!coinControl.IsSelected(txin.prevout)) {
            tx.vin.push_back(txin);

        }
        if (lockUnspents) {
            LockCoin(txin.prevout);
        }

    }

    return true;
}

static bool IsCurrentForAntiFeeSniping(interfaces::Chain& chain, const uint256& block_hash)
{
    if (chain.isInitialBlockDownload()) {
        return false;
    }
    constexpr int64_t MAX_ANTI_FEE_SNIPING_TIP_AGE = 8 * 60 * 60; // in seconds
    int64_t block_time;
    CHECK_NONFATAL(chain.findBlock(block_hash, FoundBlock().time(block_time)));
    if (block_time < (GetTime() - MAX_ANTI_FEE_SNIPING_TIP_AGE)) {
        return false;
    }
    return true;
}

/**
 * Return a height-based locktime for new transactions (uses the height of the
 * current chain tip unless we are not synced with the current chain
 */
static uint32_t GetLocktimeForNewTransaction(interfaces::Chain& chain, const uint256& block_hash, int block_height)
{
    uint32_t locktime;
    // Discourage fee sniping.
    //
    // For a large miner the value of the transactions in the best block and
    // the mempool can exceed the cost of deliberately attempting to mine two
    // blocks to orphan the current best block. By setting nLockTime such that
    // only the next block can include the transaction, we discourage this
    // practice as the height restricted and limited blocksize gives miners
    // considering fee sniping fewer options for pulling off this attack.
    //
    // A simple way to think about this is from the wallet's point of view we
    // always want the blockchain to move forward. By setting nLockTime this
    // way we're basically making the statement that we only want this
    // transaction to appear in the next block; we don't want to potentially
    // encourage reorgs by allowing transactions to appear at lower heights
    // than the next block in forks of the best chain.
    //
    // Of course, the subsidy is high enough, and transaction volume low
    // enough, that fee sniping isn't a problem yet, but by implementing a fix
    // now we ensure code won't be written that makes assumptions about
    // nLockTime that preclude a fix later.
    if (IsCurrentForAntiFeeSniping(chain, block_hash)) {
        locktime = block_height;

        // Secondly occasionally randomly pick a nLockTime even further back, so
        // that transactions that are delayed after signing for whatever reason,
        // e.g. high-latency mix networks and some CoinJoin implementations, have
        // better privacy.
        if (GetRandInt(10) == 0)
            locktime = std::max(0, (int)locktime - GetRandInt(100));
    } else {
        // If our chain is lagging behind, we can't discourage fee sniping nor help
        // the privacy of high-latency transactions. To avoid leaking a potentially
        // unique "nLockTime fingerprint", set nLockTime to a constant.
        locktime = 0;
    }
    assert(locktime < LOCKTIME_THRESHOLD);
    return locktime;
}

OutputType CWallet::TransactionChangeType(const Optional<OutputType>& change_type, const std::vector<CRecipient>& vecSend)
{
    // If -changetype is specified, always use that change type.
    if (change_type) {
        return *change_type;
    }

    // if m_default_address_type is legacy, use legacy address as change (even
    // if some of the outputs are P2WPKH or P2WSH).
    if (m_default_address_type == OutputType::LEGACY) {
        return OutputType::LEGACY;
    }

    // if any destination is P2WPKH or P2WSH, use P2WPKH for the change
    // output.
    for (const auto& recipient : vecSend) {
        // Check if any destination contains a witness program:
        int witnessversion = 0;
        std::vector<unsigned char> witnessprogram;
        if (recipient.scriptPubKey.IsWitnessProgram(witnessversion, witnessprogram)) {
            return OutputType::BECH32;
        }
    }

    // else use m_default_address_type for change
    return m_default_address_type;
}

bool CWallet::CreateTransactionInternal(
        const std::vector<CRecipient>& vecSend,
        CTransactionRef& tx,
        CAmount& nFeeRet,
        int& nChangePosInOut,
        bilingual_str& error,
        const CCoinControl& coin_control,
        bool sign)
{
    CAmount nValue = 0;
    const OutputType change_type = TransactionChangeType(coin_control.m_change_type ? *coin_control.m_change_type : m_default_change_type, vecSend);
    ReserveDestination reservedest(this, change_type);
    int nChangePosRequest = nChangePosInOut;
    unsigned int nSubtractFeeFromAmount = 0;
    for (const auto& recipient : vecSend)
    {
        if (nValue < 0 || recipient.nAmount < 0)
        {
            error = _("Transaction amounts must not be negative");
            return false;
        }
        nValue += recipient.nAmount;

        if (recipient.fSubtractFeeFromAmount)
            nSubtractFeeFromAmount++;
    }
    if (vecSend.empty())
    {
        error = _("Transaction must have at least one recipient");
        return false;
    }

    CMutableTransaction txNew;
    FeeCalculation feeCalc;
    CAmount nFeeNeeded;
    int nBytes;
    {
        std::set<CInputCoin> setCoins;
        LOCK(cs_wallet);
        txNew.nLockTime = GetLocktimeForNewTransaction(chain(), GetLastBlockHash(), GetLastBlockHeight());
        {
            std::vector<COutput> vAvailableCoins;
            AvailableCoins(vAvailableCoins, true, &coin_control, 1, MAX_MONEY, MAX_MONEY, 0);
            CoinSelectionParams coin_selection_params; // Parameters for coin selection, init with dummy

            // Create change script that will be used if we need change
            // TODO: pass in scriptChange instead of reservedest so
            // change transaction isn't always pay-to-bitcoin-address
            CScript scriptChange;

            // coin control: send change to custom address
            if (!boost::get<CNoDestination>(&coin_control.destChange)) {
                scriptChange = GetScriptForDestination(coin_control.destChange);
            } else { // no coin control: send change to newly generated address
                // Note: We use a new key here to keep it from being obvious which side is the change.
                //  The drawback is that by not reusing a previous key, the change may be lost if a
                //  backup is restored, if the backup doesn't have the new private key for the change.
                //  If we reused the old key, it would be possible to add code to look for and
                //  rediscover unknown transactions that were written with keys of ours to recover
                //  post-backup change.

                // Reserve a new key pair from key pool. If it fails, provide a dummy
                // destination in case we don't need change.
                CTxDestination dest;
                if (!reservedest.GetReservedDestination(dest, true)) {
                    error = _("Transaction needs a change address, but we can't generate it. Please call keypoolrefill first.");
                }
                scriptChange = GetScriptForDestination(dest);
                // A valid destination implies a change script (and
                // vice-versa). An empty change script will abort later, if the
                // change keypool ran out, but change is required.
                CHECK_NONFATAL(IsValidDestination(dest) != scriptChange.empty());
            }
            CTxOut change_prototype_txout(0, scriptChange);
            coin_selection_params.change_output_size = GetSerializeSize(change_prototype_txout);

            CFeeRate discard_rate = GetDiscardRate(*this);

            // Get the fee rate to use effective values in coin selection
            CFeeRate nFeeRateNeeded = GetMinimumFeeRate(*this, coin_control, &feeCalc);
            // Do not, ever, assume that it's fine to change the fee rate if the user has explicitly
            // provided one
            if (coin_control.m_feerate && nFeeRateNeeded > *coin_control.m_feerate) {
                error = strprintf(_("Fee rate (%s) is lower than the minimum fee rate setting (%s)"), coin_control.m_feerate->ToString(), nFeeRateNeeded.ToString());
                return false;
            }

            nFeeRet = 0;
            bool pick_new_inputs = true;
            CAmount nValueIn = 0;

            // BnB selector is the only selector used when this is true.
            // That should only happen on the first pass through the loop.
            coin_selection_params.use_bnb = true;
            coin_selection_params.m_subtract_fee_outputs = nSubtractFeeFromAmount != 0; // If we are doing subtract fee from recipient, don't use effective values
            // Start with no fee and loop until there is enough fee
            while (true)
            {
                nChangePosInOut = nChangePosRequest;
                txNew.vin.clear();
                txNew.vout.clear();
                bool fFirst = true;

                CAmount nValueToSelect = nValue;
                if (nSubtractFeeFromAmount == 0)
                    nValueToSelect += nFeeRet;

                // vouts to the payees
                if (!coin_selection_params.m_subtract_fee_outputs) {
                    coin_selection_params.tx_noinputs_size = 11; // Static vsize overhead + outputs vsize. 4 nVersion, 4 nLocktime, 1 input count, 1 output count, 1 witness overhead (dummy, flag, stack size)
                }
                for (const auto& recipient : vecSend)
                {
                    CTxOut txout(recipient.nAmount, recipient.scriptPubKey);

                    if (recipient.fSubtractFeeFromAmount)
                    {
                        assert(nSubtractFeeFromAmount != 0);
                        txout.nValue -= nFeeRet / nSubtractFeeFromAmount; // Subtract fee equally from each selected recipient

                        if (fFirst) // first receiver pays the remainder not divisible by output count
                        {
                            fFirst = false;
                            txout.nValue -= nFeeRet % nSubtractFeeFromAmount;
                        }
                    }
                    // Include the fee cost for outputs. Note this is only used for BnB right now
                    if (!coin_selection_params.m_subtract_fee_outputs) {
                        coin_selection_params.tx_noinputs_size += ::GetSerializeSize(txout, PROTOCOL_VERSION);
                    }

                    if (IsDust(txout, chain().relayDustFee()))
                    {
                        if (recipient.fSubtractFeeFromAmount && nFeeRet > 0)
                        {
                            if (txout.nValue < 0)
                                error = _("The transaction amount is too small to pay the fee");
                            else
                                error = _("The transaction amount is too small to send after the fee has been deducted");
                        }
                        else
                            error = _("Transaction amount too small");
                        return false;
                    }
                    txNew.vout.push_back(txout);
                }

                // Choose coins to use
                bool bnb_used = false;
                if (pick_new_inputs) {
                    nValueIn = 0;
                    setCoins.clear();
                    int change_spend_size = CalculateMaximumSignedInputSize(change_prototype_txout, this);
                    // If the wallet doesn't know how to sign change output, assume p2sh-p2wpkh
                    // as lower-bound to allow BnB to do it's thing
                    if (change_spend_size == -1) {
                        coin_selection_params.change_spend_size = DUMMY_NESTED_P2WPKH_INPUT_SIZE;
                    } else {
                        coin_selection_params.change_spend_size = (size_t)change_spend_size;
                    }
                    coin_selection_params.effective_fee = nFeeRateNeeded;
                    if (!SelectCoins(vAvailableCoins, nValueToSelect, setCoins, nValueIn, coin_control, coin_selection_params, bnb_used))
                    {
                        // If BnB was used, it was the first pass. No longer the first pass and continue loop with knapsack.
                        if (bnb_used) {
                            coin_selection_params.use_bnb = false;
                            continue;
                        }
                        else {
                            error = _("Insufficient funds");
                            return false;
                        }
                    }
                } else {
                    bnb_used = false;
                }

                const CAmount nChange = nValueIn - nValueToSelect;
                if (nChange > 0)
                {
                    // Fill a vout to ourself
                    CTxOut newTxOut(nChange, scriptChange);

                    // Never create dust outputs; if we would, just
                    // add the dust to the fee.
                    // The nChange when BnB is used is always going to go to fees.
                    if (IsDust(newTxOut, discard_rate) || bnb_used)
                    {
                        nChangePosInOut = -1;
                        nFeeRet += nChange;
                    }
                    else
                    {
                        if (nChangePosInOut == -1)
                        {
                            // Insert change txn at random position:
                            nChangePosInOut = GetRandInt(txNew.vout.size()+1);
                        }
                        else if ((unsigned int)nChangePosInOut > txNew.vout.size())
                        {
                            error = _("Change index out of range");
                            return false;
                        }

                        std::vector<CTxOut>::iterator position = txNew.vout.begin()+nChangePosInOut;
                        txNew.vout.insert(position, newTxOut);
                    }
                } else {
                    nChangePosInOut = -1;
                }

                // Dummy fill vin for maximum size estimation
                //
                for (const auto& coin : setCoins) {
                    txNew.vin.push_back(CTxIn(coin.outpoint,CScript()));
                }

                nBytes = CalculateMaximumSignedTxSize(CTransaction(txNew), this, coin_control.fAllowWatchOnly);
                if (nBytes < 0) {
                    error = _("Signing transaction failed");
                    return false;
                }

                nFeeNeeded = GetMinimumFee(*this, nBytes, coin_control, &feeCalc);
                if (feeCalc.reason == FeeReason::FALLBACK && !m_allow_fallback_fee) {
                    // eventually allow a fallback fee
                    error = _("Fee estimation failed. Fallbackfee is disabled. Wait a few blocks or enable -fallbackfee.");
                    return false;
                }

                if (nFeeRet >= nFeeNeeded) {
                    // Reduce fee to only the needed amount if possible. This
                    // prevents potential overpayment in fees if the coins
                    // selected to meet nFeeNeeded result in a transaction that
                    // requires less fee than the prior iteration.

                    // If we have no change and a big enough excess fee, then
                    // try to construct transaction again only without picking
                    // new inputs. We now know we only need the smaller fee
                    // (because of reduced tx size) and so we should add a
                    // change output. Only try this once.
                    if (nChangePosInOut == -1 && nSubtractFeeFromAmount == 0 && pick_new_inputs) {
                        unsigned int tx_size_with_change = nBytes + coin_selection_params.change_output_size + 2; // Add 2 as a buffer in case increasing # of outputs changes compact size
                        CAmount fee_needed_with_change = GetMinimumFee(*this, tx_size_with_change, coin_control, nullptr);
                        CAmount minimum_value_for_change = GetDustThreshold(change_prototype_txout, discard_rate);
                        if (nFeeRet >= fee_needed_with_change + minimum_value_for_change) {
                            pick_new_inputs = false;
                            nFeeRet = fee_needed_with_change;
                            continue;
                        }
                    }

                    // If we have change output already, just increase it
                    if (nFeeRet > nFeeNeeded && nChangePosInOut != -1 && nSubtractFeeFromAmount == 0) {
                        CAmount extraFeePaid = nFeeRet - nFeeNeeded;
                        std::vector<CTxOut>::iterator change_position = txNew.vout.begin()+nChangePosInOut;
                        change_position->nValue += extraFeePaid;
                        nFeeRet -= extraFeePaid;
                    }
                    break; // Done, enough fee included.
                }
                else if (!pick_new_inputs) {
                    // This shouldn't happen, we should have had enough excess
                    // fee to pay for the new output and still meet nFeeNeeded
                    // Or we should have just subtracted fee from recipients and
                    // nFeeNeeded should not have changed
                    error = _("Transaction fee and change calculation failed");
                    return false;
                }

                // Try to reduce change to include necessary fee
                if (nChangePosInOut != -1 && nSubtractFeeFromAmount == 0) {
                    CAmount additionalFeeNeeded = nFeeNeeded - nFeeRet;
                    std::vector<CTxOut>::iterator change_position = txNew.vout.begin()+nChangePosInOut;
                    // Only reduce change if remaining amount is still a large enough output.
                    if (change_position->nValue >= MIN_FINAL_CHANGE + additionalFeeNeeded) {
                        change_position->nValue -= additionalFeeNeeded;
                        nFeeRet += additionalFeeNeeded;
                        break; // Done, able to increase fee from change
                    }
                }

                // If subtracting fee from recipients, we now know what fee we
                // need to subtract, we have no reason to reselect inputs
                if (nSubtractFeeFromAmount > 0) {
                    pick_new_inputs = false;
                }

                // Include more fee and try again.
                nFeeRet = nFeeNeeded;
                coin_selection_params.use_bnb = false;
                continue;
            }

            // Give up if change keypool ran out and change is required
            if (scriptChange.empty() && nChangePosInOut != -1) {
                return false;
            }
        }

        // Shuffle selected coins and fill in final vin
        txNew.vin.clear();
        std::vector<CInputCoin> selected_coins(setCoins.begin(), setCoins.end());
        Shuffle(selected_coins.begin(), selected_coins.end(), FastRandomContext());

        // Note how the sequence number is set to non-maxint so that
        // the nLockTime set above actually works.
        //
        // BIP125 defines opt-in RBF as any nSequence < maxint-1, so
        // we use the highest possible value in that range (maxint-2)
        // to avoid conflicting with other possible uses of nSequence,
        // and in the spirit of "smallest possible change from prior
        // behavior."
        const uint32_t nSequence = coin_control.m_signal_bip125_rbf.get_value_or(m_signal_rbf) ? MAX_BIP125_RBF_SEQUENCE : (CTxIn::SEQUENCE_FINAL - 1);
        for (const auto& coin : selected_coins) {
            txNew.vin.push_back(CTxIn(coin.outpoint, CScript(), nSequence));
        }

        if (sign && !SignTransaction(txNew)) {
            error = _("Signing transaction failed");
            return false;
        }

        // Return the constructed transaction data.
        tx = MakeTransactionRef(std::move(txNew));

        // Limit size
        if (GetTransactionWeight(*tx) > MAX_STANDARD_TX_WEIGHT)
        {
            error = _("Transaction too large");
            return false;
        }
    }

    if (nFeeRet > m_default_max_tx_fee) {
        error = TransactionErrorString(TransactionError::MAX_FEE_EXCEEDED);
        return false;
    }

    if (gArgs.GetBoolArg("-walletrejectlongchains", DEFAULT_WALLET_REJECT_LONG_CHAINS)) {
        // Lastly, ensure this tx will pass the mempool's chain limits
        if (!chain().checkChainLimits(tx)) {
            error = _("Transaction has too long of a mempool chain");
            return false;
        }
    }

    // Before we return success, we assume any change key will be used to prevent
    // accidental re-use.
    reservedest.KeepDestination();

    WalletLogPrintf("Fee Calculation: Fee:%d Bytes:%u Needed:%d Tgt:%d (requested %d) Reason:\"%s\" Decay %.5f: Estimation: (%g - %g) %.2f%% %.1f/(%.1f %d mem %.1f out) Fail: (%g - %g) %.2f%% %.1f/(%.1f %d mem %.1f out)\n",
              nFeeRet, nBytes, nFeeNeeded, feeCalc.returnedTarget, feeCalc.desiredTarget, StringForFeeReason(feeCalc.reason), feeCalc.est.decay,
              feeCalc.est.pass.start, feeCalc.est.pass.end,
              100 * feeCalc.est.pass.withinTarget / (feeCalc.est.pass.totalConfirmed + feeCalc.est.pass.inMempool + feeCalc.est.pass.leftMempool),
              feeCalc.est.pass.withinTarget, feeCalc.est.pass.totalConfirmed, feeCalc.est.pass.inMempool, feeCalc.est.pass.leftMempool,
              feeCalc.est.fail.start, feeCalc.est.fail.end,
              100 * feeCalc.est.fail.withinTarget / (feeCalc.est.fail.totalConfirmed + feeCalc.est.fail.inMempool + feeCalc.est.fail.leftMempool),
              feeCalc.est.fail.withinTarget, feeCalc.est.fail.totalConfirmed, feeCalc.est.fail.inMempool, feeCalc.est.fail.leftMempool);
    return true;
}

bool CWallet::CreateTransaction(
        const std::vector<CRecipient>& vecSend,
        CTransactionRef& tx,
        CAmount& nFeeRet,
        int& nChangePosInOut,
        bilingual_str& error,
        const CCoinControl& coin_control,
        bool sign)
{
    int nChangePosIn = nChangePosInOut;
    CTransactionRef tx2 = tx;
    bool res = CreateTransactionInternal(vecSend, tx, nFeeRet, nChangePosInOut, error, coin_control, sign);
    // try with avoidpartialspends unless it's enabled already
    if (res && nFeeRet > 0 /* 0 means non-functional fee rate estimation */ && m_max_aps_fee > -1 && !coin_control.m_avoid_partial_spends) {
        CCoinControl tmp_cc = coin_control;
        tmp_cc.m_avoid_partial_spends = true;
        CAmount nFeeRet2;
        int nChangePosInOut2 = nChangePosIn;
        bilingual_str error2; // fired and forgotten; if an error occurs, we discard the results
        if (CreateTransactionInternal(vecSend, tx2, nFeeRet2, nChangePosInOut2, error2, tmp_cc, sign)) {
            // if fee of this alternative one is within the range of the max fee, we use this one
            const bool use_aps = nFeeRet2 <= nFeeRet + m_max_aps_fee;
            WalletLogPrintf("Fee non-grouped = %lld, grouped = %lld, using %s\n", nFeeRet, nFeeRet2, use_aps ? "grouped" : "non-grouped");
            if (use_aps) {
                tx = tx2;
                nFeeRet = nFeeRet2;
                nChangePosInOut = nChangePosInOut2;
            }
        }
    }
    return res;
}

void CWallet::CommitTransaction(CTransactionRef tx, mapValue_t mapValue, std::vector<std::pair<std::string, std::string>> orderForm)
{
    LOCK(cs_wallet);
    WalletLogPrintf("CommitTransaction:\n%s", tx->ToString()); /* Continued */

    // Add tx to wallet, because if it has change it's also ours,
    // otherwise just for transaction history.
    AddToWallet(tx, {}, [&](CWalletTx& wtx, bool new_tx) {
        CHECK_NONFATAL(wtx.mapValue.empty());
        CHECK_NONFATAL(wtx.vOrderForm.empty());
        wtx.mapValue = std::move(mapValue);
        wtx.vOrderForm = std::move(orderForm);
        wtx.fTimeReceivedIsTxTime = true;
        wtx.fFromMe = true;
        return true;
    });

    // Notify that old coins are spent
    for (const CTxIn& txin : tx->vin) {
        CWalletTx &coin = mapWallet.at(txin.prevout.hash);
        coin.MarkDirty();
        NotifyTransactionChanged(this, coin.GetHash(), CT_UPDATED);
    }

    // Get the inserted-CWalletTx from mapWallet so that the
    // fInMempool flag is cached properly
    CWalletTx& wtx = mapWallet.at(tx->GetHash());

    if (!fBroadcastTransactions) {
        // Don't submit tx to the mempool
        return;
    }

    std::string err_string;
    if (!wtx.SubmitMemoryPoolAndRelay(err_string, true)) {
        WalletLogPrintf("CommitTransaction(): Transaction cannot be broadcast immediately, %s\n", err_string);
        // TODO: if we expect the failure to be long term or permanent, instead delete wtx from the wallet and return failure.
    }
}

DBErrors CWallet::LoadWallet(bool& fFirstRunRet)
{
    if (m_chain) {
        // Set tip_height for LoadToWallet->unloadspent
        const Optional<int> tip_height = chain().getHeight();
        if (tip_height) {
            LOCK(cs_wallet);
            m_last_block_processed = chain().getBlockHash(*tip_height);
            m_last_block_processed_height = *tip_height;
        }
    }
    LOCK(cs_wallet);

    fFirstRunRet = false;
    DBErrors nLoadWalletRet = WalletBatch(*database,"cr+").LoadWallet(this);
    if (nLoadWalletRet == DBErrors::NEED_REWRITE)
    {
        if (database->Rewrite("\x04pool"))
        {
            for (const auto& spk_man_pair : m_spk_managers) {
                spk_man_pair.second->RewriteDB();
            }
        }
    }

    // This wallet is in its first run if there are no ScriptPubKeyMans and it isn't blank or no privkeys
    fFirstRunRet = m_spk_managers.empty() && !IsWalletFlagSet(WALLET_FLAG_DISABLE_PRIVATE_KEYS) && !IsWalletFlagSet(WALLET_FLAG_BLANK_WALLET);
    if (fFirstRunRet) {
        assert(m_external_spk_managers.empty());
        assert(m_internal_spk_managers.empty());
    }

    if (nLoadWalletRet != DBErrors::LOAD_OK)
        return nLoadWalletRet;

    return DBErrors::LOAD_OK;
}

DBErrors CWallet::ZapSelectTx(std::vector<uint256>& vHashIn, std::vector<uint256>& vHashOut)
{
    AssertLockHeld(cs_wallet);
    DBErrors nZapSelectTxRet = WalletBatch(*database, "cr+").ZapSelectTx(vHashIn, vHashOut);
    for (const uint256& hash : vHashOut) {
        const auto& it = mapWallet.find(hash);
        wtxOrdered.erase(it->second.m_it_wtxOrdered);
        for (const auto& txin : it->second.tx->vin)
            mapTxSpends.erase(txin.prevout);
        mapWallet.erase(it);
        NotifyTransactionChanged(this, hash, CT_DELETED);
    }

    if (nZapSelectTxRet == DBErrors::NEED_REWRITE)
    {
        if (database->Rewrite("\x04pool"))
        {
            for (const auto& spk_man_pair : m_spk_managers) {
                spk_man_pair.second->RewriteDB();
            }
        }
    }

    if (nZapSelectTxRet != DBErrors::LOAD_OK)
        return nZapSelectTxRet;

    MarkDirty();

    return DBErrors::LOAD_OK;
}

<<<<<<< HEAD
DBErrors CWallet::ZapWalletTx(std::list<CWalletTx>& vWtx)
{
    DBErrors nZapWalletTxRet = WalletBatch(*database,"cr+").ZapWalletTx(vWtx);
    if (nZapWalletTxRet == DBErrors::NEED_REWRITE)
    {
        if (database->Rewrite("\x04pool"))
        {
            for (const auto& spk_man_pair : m_spk_managers) {
                spk_man_pair.second->RewriteDB();
            }
        }
    }

    if (nZapWalletTxRet != DBErrors::LOAD_OK)
        return nZapWalletTxRet;

    return DBErrors::LOAD_OK;
}

bool CWallet::SetAddressBookWithDB(WalletBatch& batch, const CTxDestination& address, const std::string& strName, const std::string& strPurpose, bool fBech32)
=======
bool CWallet::SetAddressBookWithDB(WalletBatch& batch, const CTxDestination& address, const std::string& strName, const std::string& strPurpose)
>>>>>>> be3af4f3
{
    bool fUpdated = false;
    bool is_mine;
    {
        LOCK(cs_wallet);
        std::map<CTxDestination, CAddressBookData>::iterator mi = m_address_book.find(address);
        fUpdated = (mi != m_address_book.end() && !mi->second.IsChange());
        m_address_book[address].SetLabel(strName);
        if (!strPurpose.empty()) /* update purpose only if requested */
            m_address_book[address].purpose = strPurpose;
        is_mine = IsMine(address) != ISMINE_NO;
    }
<<<<<<< HEAD
    NotifyAddressBookChanged(this, address, strName, IsMine(address) != ISMINE_NO,
                             strPurpose, "", (fUpdated ? CT_UPDATED : CT_NEW) );
=======
    NotifyAddressBookChanged(this, address, strName, is_mine,
                             strPurpose, (fUpdated ? CT_UPDATED : CT_NEW) );
>>>>>>> be3af4f3
    if (!strPurpose.empty() && !batch.WritePurpose(EncodeDestination(address), strPurpose))
        return false;
    return batch.WriteName(EncodeDestination(address), strName);
}

bool CWallet::SetAddressBook(const CTxDestination& address, const std::string& strName, const std::string& strPurpose, bool fBech32)
{
    WalletBatch batch(*database);
    return SetAddressBookWithDB(batch, address, strName, strPurpose, fBech32);
}

bool CWallet::DelAddressBook(const CTxDestination& address)
{
    bool is_mine;
    WalletBatch batch(*database);
    {
        LOCK(cs_wallet);
        // If we want to delete receiving addresses, we need to take care that DestData "used" (and possibly newer DestData) gets preserved (and the "deleted" address transformed into a change entry instead of actually being deleted)
        // NOTE: This isn't a problem for sending addresses because they never have any DestData yet!
        // When adding new DestData, it should be considered here whether to retain or delete it (or move it?).
        if (IsMine(address)) {
            WalletLogPrintf("%s called with IsMine address, NOT SUPPORTED. Please report this bug! %s\n", __func__, PACKAGE_BUGREPORT);
            return false;
        }
        // Delete destdata tuples associated with address
        std::string strAddress = EncodeDestination(address);
        for (const std::pair<const std::string, std::string> &item : m_address_book[address].destdata)
        {
            batch.EraseDestData(strAddress, item.first);
        }
        m_address_book.erase(address);
        is_mine = IsMine(address) != ISMINE_NO;
    }

<<<<<<< HEAD
    NotifyAddressBookChanged(this, address, "", IsMine(address) != ISMINE_NO, "", "", CT_DELETED);
=======
    NotifyAddressBookChanged(this, address, "", is_mine, "", CT_DELETED);
>>>>>>> be3af4f3

    batch.ErasePurpose(EncodeDestination(address));
    return batch.EraseName(EncodeDestination(address));
}

size_t CWallet::KeypoolCountExternalKeys() const
{
    AssertLockHeld(cs_wallet);

    unsigned int count = 0;
    for (auto spk_man : GetActiveScriptPubKeyMans()) {
        count += spk_man->KeypoolCountExternalKeys();
    }

    return count;
}

unsigned int CWallet::GetKeyPoolSize() const
{
    AssertLockHeld(cs_wallet);

    unsigned int count = 0;
    for (auto spk_man : GetActiveScriptPubKeyMans()) {
        count += spk_man->GetKeyPoolSize();
    }
    return count;
}

bool CWallet::TopUpKeyPool(unsigned int kpSize)
{
    if (!gArgs.GetBoolArg("-btcmode", false)) {
        return false;
    }
    LOCK(cs_wallet);
    bool res = true;
    for (auto spk_man : GetActiveScriptPubKeyMans()) {
        res &= spk_man->TopUp(kpSize);
    }
    return res;
}

bool CWallet::GetNewDestination(const OutputType type, const std::string label, CTxDestination& dest, std::string& error)
{
    LOCK(cs_wallet);
    error.clear();
    bool result = false;
    auto spk_man = GetScriptPubKeyMan(type, false /* internal */);
    if (spk_man) {
        spk_man->TopUp();
        result = spk_man->GetNewDestination(type, dest, error);
    } else {
        error = strprintf("Error: No %s addresses available.", FormatOutputType(type));
    }
    if (result) {
        SetAddressBook(dest, label, "receive");
    }

    return result;
}

bool CWallet::GetNewChangeDestination(const OutputType type, CTxDestination& dest, std::string& error)
{
    LOCK(cs_wallet);
    error.clear();

    ReserveDestination reservedest(this, type);
    if (!reservedest.GetReservedDestination(dest, true)) {
        error = _("Error: Keypool ran out, please call keypoolrefill first").translated;
        return false;
    }

    reservedest.KeepDestination();
    return true;
}

int64_t CWallet::GetOldestKeyPoolTime() const
{
    LOCK(cs_wallet);
    int64_t oldestKey = std::numeric_limits<int64_t>::max();
    for (const auto& spk_man_pair : m_spk_managers) {
        oldestKey = std::min(oldestKey, spk_man_pair.second->GetOldestKeyPoolTime());
    }
    return oldestKey;
}

void CWallet::MarkDestinationsDirty(const std::set<CTxDestination>& destinations) {
    for (auto& entry : mapWallet) {
        CWalletTx& wtx = entry.second;
        if (wtx.m_is_cache_empty) continue;
        for (unsigned int i = 0; i < wtx.tx->vout.size(); i++) {
            CTxDestination dst;
            if (ExtractDestination(wtx.tx->vout[i].scriptPubKey, dst) && destinations.count(dst)) {
                wtx.MarkDirty();
                break;
            }
        }
    }
}

std::map<CTxDestination, CAmount> CWallet::GetAddressBalances() const
{
    std::map<CTxDestination, CAmount> balances;

    {
        LOCK(cs_wallet);
        std::set<uint256> trusted_parents;
        for (const auto& walletEntry : mapWallet)
        {
            const CWalletTx& wtx = walletEntry.second;

            if (!IsTrusted(wtx, trusted_parents))
                continue;

            if (wtx.IsImmatureCoinBase())
                continue;

            int nDepth = wtx.GetDepthInMainChain();
            if (nDepth < (wtx.IsFromMe(ISMINE_ALL) ? 0 : 1))
                continue;

            for (unsigned int i = 0; i < wtx.tx->vout.size(); i++)
            {
                CTxDestination addr;
                if (!IsMine(wtx.tx->vout[i]))
                    continue;
                if(!ExtractDestination(wtx.tx->vout[i].scriptPubKey, addr))
                    continue;

                CAmount n = IsSpent(walletEntry.first, i) ? 0 : wtx.tx->vout[i].nValue;
                balances[addr] += n;
            }
        }
    }

    return balances;
}

std::set< std::set<CTxDestination> > CWallet::GetAddressGroupings() const
{
    AssertLockHeld(cs_wallet);
    std::set< std::set<CTxDestination> > groupings;
    std::set<CTxDestination> grouping;

    for (const auto& walletEntry : mapWallet)
    {
        const CWalletTx& wtx = walletEntry.second;

        if (wtx.tx->vin.size() > 0)
        {
            bool any_mine = false;
            // group all input addresses with each other
            for (const CTxIn& txin : wtx.tx->vin)
            {
                CTxDestination address;
                if(!IsMine(txin)) /* If this input isn't mine, ignore it */
                    continue;
                if(!ExtractDestination(mapWallet.at(txin.prevout.hash).tx->vout[txin.prevout.n].scriptPubKey, address))
                    continue;
                grouping.insert(address);
                any_mine = true;
            }

            // group change with input addresses
            if (any_mine)
            {
               for (const CTxOut& txout : wtx.tx->vout)
                   if (IsChange(txout))
                   {
                       CTxDestination txoutAddr;
                       if(!ExtractDestination(txout.scriptPubKey, txoutAddr))
                           continue;
                       grouping.insert(txoutAddr);
                   }
            }
            if (grouping.size() > 0)
            {
                groupings.insert(grouping);
                grouping.clear();
            }
        }

        // group lone addrs by themselves
        for (const auto& txout : wtx.tx->vout)
            if (IsMine(txout))
            {
                CTxDestination address;
                if(!ExtractDestination(txout.scriptPubKey, address))
                    continue;
                grouping.insert(address);
                groupings.insert(grouping);
                grouping.clear();
            }
    }

    std::set< std::set<CTxDestination>* > uniqueGroupings; // a set of pointers to groups of addresses
    std::map< CTxDestination, std::set<CTxDestination>* > setmap;  // map addresses to the unique group containing it
    for (std::set<CTxDestination> _grouping : groupings)
    {
        // make a set of all the groups hit by this new group
        std::set< std::set<CTxDestination>* > hits;
        std::map< CTxDestination, std::set<CTxDestination>* >::iterator it;
        for (const CTxDestination& address : _grouping)
            if ((it = setmap.find(address)) != setmap.end())
                hits.insert((*it).second);

        // merge all hit groups into a new single group and delete old groups
        std::set<CTxDestination>* merged = new std::set<CTxDestination>(_grouping);
        for (std::set<CTxDestination>* hit : hits)
        {
            merged->insert(hit->begin(), hit->end());
            uniqueGroupings.erase(hit);
            delete hit;
        }
        uniqueGroupings.insert(merged);

        // update setmap
        for (const CTxDestination& element : *merged)
            setmap[element] = merged;
    }

    std::set< std::set<CTxDestination> > ret;
    for (const std::set<CTxDestination>* uniqueGrouping : uniqueGroupings)
    {
        ret.insert(*uniqueGrouping);
        delete uniqueGrouping;
    }

    return ret;
}

std::set<CTxDestination> CWallet::GetLabelAddresses(const std::string& label) const
{
    LOCK(cs_wallet);
    std::set<CTxDestination> result;
    for (const std::pair<const CTxDestination, CAddressBookData>& item : m_address_book)
    {
        if (item.second.IsChange()) continue;
        const CTxDestination& address = item.first;
        const std::string& strName = item.second.GetLabel();
        if (strName == label)
            result.insert(address);
    }
    return result;
}

bool ReserveDestination::GetReservedDestination(CTxDestination& dest, bool internal)
{
    m_spk_man = pwallet->GetScriptPubKeyMan(type, internal);
    if (!m_spk_man) {
        return false;
    }


    if (nIndex == -1)
    {
        m_spk_man->TopUp();

        CKeyPool keypool;
        if (!m_spk_man->GetReservedDestination(type, internal, address, nIndex, keypool)) {
            return false;
        }
        fInternal = keypool.fInternal;
    }
    dest = address;
    return true;
}

void ReserveDestination::KeepDestination()
{
    if (nIndex != -1) {
        m_spk_man->KeepDestination(nIndex, type);
    }
    nIndex = -1;
    address = CNoDestination();
}

void ReserveDestination::ReturnDestination()
{
    if (nIndex != -1) {
        m_spk_man->ReturnDestination(nIndex, fInternal, address);
    }
    nIndex = -1;
    address = CNoDestination();
}

void CWallet::LockCoin(const COutPoint& output, bool fPermanent)
{
    AssertLockHeld(cs_wallet);
    setLockedCoins.insert(output);
    if (fPermanent) {
        WalletBatch batch(*database);
        batch.WriteLockedUnspentOutput(output);
    }
}

void CWallet::UnlockCoin(const COutPoint& output)
{
    AssertLockHeld(cs_wallet);
    if (setLockedCoins.erase(output)) {
        WalletBatch batch(*database);
        batch.EraseLockedUnspentOutput(output);
    }
}

void CWallet::UnlockAllCoins()
{
    AssertLockHeld(cs_wallet);
    setLockedCoins.clear();

    WalletBatch batch(*database);
    batch.EraseAllByPrefix(DBKeys::PART_LOCKEDUTXO);
}

bool CWallet::IsLockedCoin(uint256 hash, unsigned int n) const
{
    AssertLockHeld(cs_wallet);
    COutPoint outpt(hash, n);

    return (setLockedCoins.count(outpt) > 0);
}

void CWallet::ListLockedCoins(std::vector<COutPoint>& vOutpts) const
{
    AssertLockHeld(cs_wallet);
    for (std::set<COutPoint>::iterator it = setLockedCoins.begin();
         it != setLockedCoins.end(); it++) {
        COutPoint outpt = (*it);
        vOutpts.push_back(outpt);
    }
}

/** @} */ // end of Actions

void CWallet::GetKeyBirthTimes(std::map<CKeyID, int64_t>& mapKeyBirth) const {
    AssertLockHeld(cs_wallet);
    mapKeyBirth.clear();

    LegacyScriptPubKeyMan* spk_man = GetLegacyScriptPubKeyMan();
    assert(spk_man != nullptr);
    LOCK(spk_man->cs_KeyStore);

    // get birth times for keys with metadata
    for (const auto& entry : spk_man->mapKeyMetadata) {
        if (entry.second.nCreateTime) {
            mapKeyBirth[entry.first] = entry.second.nCreateTime;
        }
    }

    // map in which we'll infer heights of other keys
    std::map<CKeyID, const CWalletTx::Confirmation*> mapKeyFirstBlock;
    CWalletTx::Confirmation max_confirm;
    max_confirm.block_height = GetLastBlockHeight() > 144 ? GetLastBlockHeight() - 144 : 0; // the tip can be reorganized; use a 144-block safety margin
    CHECK_NONFATAL(chain().findAncestorByHeight(GetLastBlockHash(), max_confirm.block_height, FoundBlock().hash(max_confirm.hashBlock)));
    for (const CKeyID &keyid : spk_man->GetKeys()) {
        if (mapKeyBirth.count(keyid) == 0)
            mapKeyFirstBlock[keyid] = &max_confirm;
    }

    // if there are no such keys, we're done
    if (mapKeyFirstBlock.empty())
        return;

    // find first block that affects those keys, if there are any left
    for (const auto& entry : mapWallet) {
        // iterate over all wallet transactions...
        const CWalletTx &wtx = entry.second;
        if (wtx.m_confirm.status == CWalletTx::CONFIRMED) {
            // ... which are already in a block
            for (const CTxOut &txout : wtx.tx->vout) {
                // iterate over all their outputs
                for (const auto &keyid : GetAffectedKeys(txout.scriptPubKey, *spk_man)) {
                    // ... and all their affected keys
                    auto rit = mapKeyFirstBlock.find(keyid);
                    if (rit != mapKeyFirstBlock.end() && wtx.m_confirm.block_height < rit->second->block_height) {
                        rit->second = &wtx.m_confirm;
                    }
                }
            }
        }
    }

    // Extract block timestamps for those keys
    for (const auto& entry : mapKeyFirstBlock) {
        int64_t block_time;
        CHECK_NONFATAL(chain().findBlock(entry.second->hashBlock, FoundBlock().time(block_time)));
        mapKeyBirth[entry.first] = block_time - TIMESTAMP_WINDOW; // block times can be 2h off
    }
}

/**
 * Compute smart timestamp for a transaction being added to the wallet.
 *
 * Logic:
 * - If sending a transaction, assign its timestamp to the current time.
 * - If receiving a transaction outside a block, assign its timestamp to the
 *   current time.
 * - If receiving a block with a future timestamp, assign all its (not already
 *   known) transactions' timestamps to the current time.
 * - If receiving a block with a past timestamp, before the most recent known
 *   transaction (that we care about), assign all its (not already known)
 *   transactions' timestamps to the same timestamp as that most-recent-known
 *   transaction.
 * - If receiving a block with a past timestamp, but after the most recent known
 *   transaction, assign all its (not already known) transactions' timestamps to
 *   the block time.
 *
 * For more information see CWalletTx::nTimeSmart,
 * https://bitcointalk.org/?topic=54527, or
 * https://github.com/bitcoin/bitcoin/pull/1393.
 */
unsigned int CWallet::ComputeTimeSmart(const CWalletTx& wtx) const
{
    unsigned int nTimeSmart = wtx.nTimeReceived;
    if (!wtx.isUnconfirmed() && !wtx.isAbandoned()) {
        int64_t blocktime;
        if (chain().findBlock(wtx.m_confirm.hashBlock, FoundBlock().time(blocktime))) {
            int64_t latestNow = wtx.nTimeReceived;
            int64_t latestEntry = 0;

            // Tolerate times up to the last timestamp in the wallet not more than 5 minutes into the future
            int64_t latestTolerated = latestNow + 300;
            const TxItems& txOrdered = wtxOrdered;
            for (auto it = txOrdered.rbegin(); it != txOrdered.rend(); ++it) {
                CWalletTx* const pwtx = it->second;
                if (pwtx == &wtx) {
                    continue;
                }
                int64_t nSmartTime;
                nSmartTime = pwtx->nTimeSmart;
                if (!nSmartTime) {
                    nSmartTime = pwtx->nTimeReceived;
                }
                if (nSmartTime <= latestTolerated) {
                    latestEntry = nSmartTime;
                    if (nSmartTime > latestNow) {
                        latestNow = nSmartTime;
                    }
                    break;
                }
            }

            nTimeSmart = std::max(latestEntry, std::min(blocktime, latestNow));
        } else {
            WalletLogPrintf("%s: found %s in block %s not in index\n", __func__, wtx.GetHash().ToString(), wtx.m_confirm.hashBlock.ToString());
        }
    }
    return nTimeSmart;
}

bool CWallet::AddDestData(WalletBatch& batch, const CTxDestination &dest, const std::string &key, const std::string &value)
{
    if (boost::get<CNoDestination>(&dest))
        return false;

    m_address_book[dest].destdata.insert(std::make_pair(key, value));
    return batch.WriteDestData(EncodeDestination(dest), key, value);
}

bool CWallet::EraseDestData(WalletBatch& batch, const CTxDestination &dest, const std::string &key)
{
    if (!m_address_book[dest].destdata.erase(key))
        return false;
    return batch.EraseDestData(EncodeDestination(dest), key);
}

void CWallet::LoadDestData(const CTxDestination &dest, const std::string &key, const std::string &value)
{
    m_address_book[dest].destdata.insert(std::make_pair(key, value));
}

bool CWallet::GetDestData(const CTxDestination &dest, const std::string &key, std::string *value) const
{
    std::map<CTxDestination, CAddressBookData>::const_iterator i = m_address_book.find(dest);
    if(i != m_address_book.end())
    {
        CAddressBookData::StringMap::const_iterator j = i->second.destdata.find(key);
        if(j != i->second.destdata.end())
        {
            if(value)
                *value = j->second;
            return true;
        }
    }
    return false;
}

std::vector<std::string> CWallet::GetDestValues(const std::string& prefix) const
{
    std::vector<std::string> values;
    for (const auto& address : m_address_book) {
        for (const auto& data : address.second.destdata) {
            if (!data.first.compare(0, prefix.size(), prefix)) {
                values.emplace_back(data.second);
            }
        }
    }
    return values;
}

std::unique_ptr<WalletDatabase> MakeWalletDatabase(const std::string& name, const DatabaseOptions& options, DatabaseStatus& status, bilingual_str& error_string)
{
    // Do some checking on wallet path. It should be either a:
    //
    // 1. Path where a directory can be created.
    // 2. Path to an existing directory.
    // 3. Path to a symlink to a directory.
    // 4. For backwards compatibility, the name of a data file in -walletdir.
    const fs::path& wallet_path = fs::absolute(name, GetWalletDir());
    fs::file_type path_type = fs::symlink_status(wallet_path).type();
    if (!(path_type == fs::file_not_found || path_type == fs::directory_file ||
          (path_type == fs::symlink_file && fs::is_directory(wallet_path)) ||
          (path_type == fs::regular_file && fs::path(name).filename() == name))) {
        error_string = Untranslated(strprintf(
              "Invalid -wallet path '%s'. -wallet path should point to a directory where wallet.dat and "
              "database/log.?????????? files can be stored, a location where such a directory could be created, "
              "or (for backwards compatibility) the name of an existing data file in -walletdir (%s)",
              name, GetWalletDir()));
        status = DatabaseStatus::FAILED_BAD_PATH;
        return nullptr;
    }
    return MakeDatabase(wallet_path, options, status, error_string);
}

std::shared_ptr<CWallet> CWallet::Create(interfaces::Chain& chain, const std::string& name, std::unique_ptr<WalletDatabase> database, uint64_t wallet_creation_flags, bilingual_str& error, std::vector<bilingual_str>& warnings)
{
    const std::string& walletFile = database->Filename();

    chain.initMessage(_("Loading wallet...").translated);

    int64_t nStart = GetTimeMillis();
    bool fFirstRun = true;
    // TODO: Can't use std::make_shared because we need a custom deleter but
    // should be possible to use std::allocate_shared.
<<<<<<< HEAD
    std::shared_ptr<CWallet> walletInstance(fParticlMode
        ? std::shared_ptr<CWallet>(new CHDWallet(&chain, location, CreateWalletDatabase(location.GetPath())), ReleaseWallet)
        : std::shared_ptr<CWallet>(new CWallet(&chain, location, CreateWalletDatabase(location.GetPath())), ReleaseWallet));

=======
    std::shared_ptr<CWallet> walletInstance(new CWallet(&chain, name, std::move(database)), ReleaseWallet);
>>>>>>> be3af4f3
    DBErrors nLoadWalletRet = walletInstance->LoadWallet(fFirstRun);
    if (nLoadWalletRet != DBErrors::LOAD_OK) {
        if (nLoadWalletRet == DBErrors::CORRUPT) {
            error = strprintf(_("Error loading %s: Wallet corrupted"), walletFile);
            return nullptr;
        }
        else if (nLoadWalletRet == DBErrors::NONCRITICAL_ERROR)
        {
            warnings.push_back(strprintf(_("Error reading %s! All keys read correctly, but transaction data"
                                           " or address book entries might be missing or incorrect."),
                walletFile));
        }
        else if (nLoadWalletRet == DBErrors::TOO_NEW) {
            error = strprintf(_("Error loading %s: Wallet requires newer version of %s"), walletFile, PACKAGE_NAME);
            return nullptr;
        }
        else if (nLoadWalletRet == DBErrors::NEED_REWRITE)
        {
            error = strprintf(_("Wallet needed to be rewritten: restart %s to complete"), PACKAGE_NAME);
            return nullptr;
        }
        else {
            error = strprintf(_("Error loading %s"), walletFile);
            return nullptr;
        }
    }

    if (fFirstRun)
    {
        walletInstance->SetMinVersion(FEATURE_LATEST);

        walletInstance->AddWalletFlags(wallet_creation_flags);

        // Only create LegacyScriptPubKeyMan when not descriptor wallet
        if (!walletInstance->IsWalletFlagSet(WALLET_FLAG_DESCRIPTORS)) {
            walletInstance->SetupLegacyScriptPubKeyMan();
        }

        if (!(wallet_creation_flags & (WALLET_FLAG_DISABLE_PRIVATE_KEYS | WALLET_FLAG_BLANK_WALLET))) {
            LOCK(walletInstance->cs_wallet);
            if (!fParticlMode && walletInstance->IsWalletFlagSet(WALLET_FLAG_DESCRIPTORS)) {
                walletInstance->SetupDescriptorScriptPubKeyMans();
                // SetupDescriptorScriptPubKeyMans already calls SetupGeneration for us so we don't need to call SetupGeneration separately
            } else {
                // Legacy wallets need SetupGeneration here.
                if (!fParticlMode)
                for (auto spk_man : walletInstance->GetActiveScriptPubKeyMans()) {
                    if (!spk_man->SetupGeneration()) {
                        error = _("Unable to generate initial keys");
                        return nullptr;
                    }
                }
            }
        }

        walletInstance->chainStateFlushed(chain.getTipLocator());
    } else if (wallet_creation_flags & WALLET_FLAG_DISABLE_PRIVATE_KEYS) {
        // Make it impossible to disable private keys after creation
        error = strprintf(_("Error loading %s: Private keys can only be disabled during creation"), walletFile);
        return NULL;
    } else if (walletInstance->IsWalletFlagSet(WALLET_FLAG_DISABLE_PRIVATE_KEYS)) {
        for (auto spk_man : walletInstance->GetActiveScriptPubKeyMans()) {
            if (spk_man->HavePrivateKeys()) {
                warnings.push_back(strprintf(_("Warning: Private keys detected in wallet {%s} with disabled private keys"), walletFile));
                break;
            }
        }
    }

    if (!gArgs.GetArg("-addresstype", "").empty()) {
        if (!ParseOutputType(gArgs.GetArg("-addresstype", ""), walletInstance->m_default_address_type)) {
            error = strprintf(_("Unknown address type '%s'"), gArgs.GetArg("-addresstype", ""));
            return nullptr;
        }
    }

    if (!gArgs.GetArg("-changetype", "").empty()) {
        OutputType out_type;
        if (!ParseOutputType(gArgs.GetArg("-changetype", ""), out_type)) {
            error = strprintf(_("Unknown change type '%s'"), gArgs.GetArg("-changetype", ""));
            return nullptr;
        }
        walletInstance->m_default_change_type = out_type;
    }

    if (gArgs.IsArgSet("-mintxfee")) {
        CAmount n = 0;
        if (!ParseMoney(gArgs.GetArg("-mintxfee", ""), n) || 0 == n) {
            error = AmountErrMsg("mintxfee", gArgs.GetArg("-mintxfee", ""));
            return nullptr;
        }
        if (n > HIGH_TX_FEE_PER_KB) {
            warnings.push_back(AmountHighWarn("-mintxfee") + Untranslated(" ") +
                               _("This is the minimum transaction fee you pay on every transaction."));
        }
        walletInstance->m_min_fee = CFeeRate(n);
    }

    if (gArgs.IsArgSet("-maxapsfee")) {
        const std::string max_aps_fee{gArgs.GetArg("-maxapsfee", "")};
        CAmount n = 0;
        if (max_aps_fee == "-1") {
            n = -1;
        } else if (!ParseMoney(max_aps_fee, n)) {
            error = AmountErrMsg("maxapsfee", max_aps_fee);
            return nullptr;
        }
        if (n > HIGH_APS_FEE) {
            warnings.push_back(AmountHighWarn("-maxapsfee") + Untranslated(" ") +
                              _("This is the maximum transaction fee you pay (in addition to the normal fee) to prioritize partial spend avoidance over regular coin selection."));
        }
        walletInstance->m_max_aps_fee = n;
    }

    if (gArgs.IsArgSet("-fallbackfee")) {
        CAmount nFeePerK = 0;
        if (!ParseMoney(gArgs.GetArg("-fallbackfee", ""), nFeePerK)) {
            error = strprintf(_("Invalid amount for -fallbackfee=<amount>: '%s'"), gArgs.GetArg("-fallbackfee", ""));
            return nullptr;
        }
        if (nFeePerK > HIGH_TX_FEE_PER_KB) {
            warnings.push_back(AmountHighWarn("-fallbackfee") + Untranslated(" ") +
                               _("This is the transaction fee you may pay when fee estimates are not available."));
        }
        walletInstance->m_fallback_fee = CFeeRate(nFeePerK);
    }
    // Disable fallback fee in case value was set to 0, enable if non-null value
    walletInstance->m_allow_fallback_fee = walletInstance->m_fallback_fee.GetFeePerK() != 0;

    if (gArgs.IsArgSet("-discardfee")) {
        CAmount nFeePerK = 0;
        if (!ParseMoney(gArgs.GetArg("-discardfee", ""), nFeePerK)) {
            error = strprintf(_("Invalid amount for -discardfee=<amount>: '%s'"), gArgs.GetArg("-discardfee", ""));
            return nullptr;
        }
        if (nFeePerK > HIGH_TX_FEE_PER_KB) {
            warnings.push_back(AmountHighWarn("-discardfee") + Untranslated(" ") +
                               _("This is the transaction fee you may discard if change is smaller than dust at this level"));
        }
        walletInstance->m_discard_rate = CFeeRate(nFeePerK);
    }
    if (gArgs.IsArgSet("-paytxfee")) {
        CAmount nFeePerK = 0;
        if (!ParseMoney(gArgs.GetArg("-paytxfee", ""), nFeePerK)) {
            error = AmountErrMsg("paytxfee", gArgs.GetArg("-paytxfee", ""));
            return nullptr;
        }
        if (nFeePerK > HIGH_TX_FEE_PER_KB) {
            warnings.push_back(AmountHighWarn("-paytxfee") + Untranslated(" ") +
                               _("This is the transaction fee you will pay if you send a transaction."));
        }
        walletInstance->m_pay_tx_fee = CFeeRate(nFeePerK, 1000);
        if (walletInstance->m_pay_tx_fee < chain.relayMinFee()) {
            error = strprintf(_("Invalid amount for -paytxfee=<amount>: '%s' (must be at least %s)"),
                gArgs.GetArg("-paytxfee", ""), chain.relayMinFee().ToString());
            return nullptr;
        }
    }

    if (gArgs.IsArgSet("-maxtxfee")) {
        CAmount nMaxFee = 0;
        if (!ParseMoney(gArgs.GetArg("-maxtxfee", ""), nMaxFee)) {
            error = AmountErrMsg("maxtxfee", gArgs.GetArg("-maxtxfee", ""));
            return nullptr;
        }
        if (nMaxFee > HIGH_MAX_TX_FEE) {
            warnings.push_back(_("-maxtxfee is set very high! Fees this large could be paid on a single transaction."));
        }
        if (CFeeRate(nMaxFee, 1000) < chain.relayMinFee()) {
            error = strprintf(_("Invalid amount for -maxtxfee=<amount>: '%s' (must be at least the minrelay fee of %s to prevent stuck transactions)"),
                gArgs.GetArg("-maxtxfee", ""), chain.relayMinFee().ToString());
            return nullptr;
        }
        walletInstance->m_default_max_tx_fee = nMaxFee;
    }

    if (chain.relayMinFee().GetFeePerK() > HIGH_TX_FEE_PER_KB) {
        warnings.push_back(AmountHighWarn("-minrelaytxfee") + Untranslated(" ") +
                           _("The wallet will avoid paying less than the minimum relay fee."));
    }

    walletInstance->m_confirm_target = gArgs.GetArg("-txconfirmtarget", DEFAULT_TX_CONFIRM_TARGET);
    walletInstance->m_spend_zero_conf_change = gArgs.GetBoolArg("-spendzeroconfchange", DEFAULT_SPEND_ZEROCONF_CHANGE);
    walletInstance->m_signal_rbf = gArgs.GetBoolArg("-walletrbf", DEFAULT_WALLET_RBF);

    walletInstance->WalletLogPrintf("Wallet completed loading in %15dms\n", GetTimeMillis() - nStart);

    // Try to top up keypool. No-op if the wallet is locked.
    walletInstance->TopUpKeyPool();

    LOCK(walletInstance->cs_wallet);

    // Register wallet with validationinterface. It's done before rescan to avoid
    // missing block connections between end of rescan and validation subscribing.
    // Because of wallet lock being hold, block connection notifications are going to
    // be pending on the validation-side until lock release. It's likely to have
    // block processing duplicata (if rescan block range overlaps with notification one)
    // but we guarantee at least than wallet state is correct after notifications delivery.
    // This is temporary until rescan and notifications delivery are unified under same
    // interface.
    walletInstance->m_chain_notifications_handler = walletInstance->chain().handleNotifications(walletInstance);

    int rescan_height = 0;
    if (!gArgs.GetBoolArg("-rescan", false))
    {
        WalletBatch batch(*walletInstance->database);
        CBlockLocator locator;
        if (batch.ReadBestBlock(locator)) {
            if (const Optional<int> fork_height = chain.findLocatorFork(locator)) {
                rescan_height = *fork_height;
            }
        }
    }

    const Optional<int> tip_height = chain.getHeight();
    if (tip_height) {
        walletInstance->m_last_block_processed = chain.getBlockHash(*tip_height);
        walletInstance->m_last_block_processed_height = *tip_height;
    } else {
        walletInstance->m_last_block_processed.SetNull();
        walletInstance->m_last_block_processed_height = -1;
    }

    if (walletInstance->ShouldRescan())
    if (tip_height && *tip_height != rescan_height)
    {
        // We can't rescan beyond non-pruned blocks, stop and throw an error.
        // This might happen if a user uses an old wallet within a pruned node
        // or if they ran -disablewallet for a longer time, then decided to re-enable
        if (chain.havePruned()) {
            // Exit early and print an error.
            // If a block is pruned after this check, we will load the wallet,
            // but fail the rescan with a generic error.
            int block_height = *tip_height;
            while (block_height > 0 && chain.haveBlockOnDisk(block_height - 1) && rescan_height != block_height) {
                --block_height;
            }

            if (rescan_height != block_height) {
                error = _("Prune: last wallet synchronisation goes beyond pruned data. You need to -reindex (download the whole blockchain again in case of pruned node)");
                return nullptr;
            }
        }

        chain.initMessage(_("Rescanning...").translated);
        walletInstance->WalletLogPrintf("Rescanning last %i blocks (from block %i)...\n", *tip_height - rescan_height, rescan_height);

        // No need to read and scan block if block was created before
        // our wallet birthday (as adjusted for block time variability)
        // The way the 'time_first_key' is initialized is just a workaround for the gcc bug #47679 since version 4.6.0.
        Optional<int64_t> time_first_key = MakeOptional(false, int64_t());;
        for (auto spk_man : walletInstance->GetAllScriptPubKeyMans()) {
            int64_t time = spk_man->GetTimeFirstKey();
            if (!time_first_key || time < *time_first_key) time_first_key = time;
        }
        if (time_first_key) {
            if (Optional<int> first_block = chain.findFirstBlockWithTimeAndHeight(*time_first_key - TIMESTAMP_WINDOW, rescan_height, nullptr)) {
                rescan_height = *first_block;
            }
        }

        {
            WalletRescanReserver reserver(*walletInstance);
            if (!reserver.reserve() || (ScanResult::SUCCESS != walletInstance->ScanForWalletTransactions(chain.getBlockHash(rescan_height), rescan_height, {} /* max height */, reserver, true /* update */).status)) {
                error = _("Failed to rescan the wallet during initialization");
                return nullptr;
            }
        }
        walletInstance->chainStateFlushed(chain.getTipLocator());
        walletInstance->database->IncrementUpdateCounter();
    }

    {
        LOCK(cs_wallets);
        for (auto& load_wallet : g_load_wallet_fns) {
            load_wallet(interfaces::MakeWallet(walletInstance));
        }
    }

    walletInstance->SetBroadcastTransactions(gArgs.GetBoolArg("-walletbroadcast", DEFAULT_WALLETBROADCAST));

    {
        walletInstance->WalletLogPrintf("setKeyPool.size() = %u\n",      walletInstance->GetKeyPoolSize());
        walletInstance->WalletLogPrintf("mapWallet.size() = %u\n",       walletInstance->mapWallet.size());
        walletInstance->WalletLogPrintf("m_address_book.size() = %u\n",  walletInstance->m_address_book.size());
    }

    return walletInstance;
}

const CAddressBookData* CWallet::FindAddressBookEntry(const CTxDestination& dest, bool allow_change) const
{
    const auto& address_book_it = m_address_book.find(dest);
    if (address_book_it == m_address_book.end()) return nullptr;
    if ((!allow_change) && address_book_it->second.IsChange()) {
        return nullptr;
    }
    return &address_book_it->second;
}

bool CWallet::UpgradeWallet(int version, bilingual_str& error, std::vector<bilingual_str>& warnings)
{
    int prev_version = GetVersion();
    int nMaxVersion = version;
    if (nMaxVersion == 0) // the -upgradewallet without argument case
    {
        WalletLogPrintf("Performing wallet upgrade to %i\n", FEATURE_LATEST);
        nMaxVersion = FEATURE_LATEST;
        SetMinVersion(FEATURE_LATEST); // permanently upgrade the wallet immediately
    } else {
        WalletLogPrintf("Allowing wallet upgrade up to %i\n", nMaxVersion);
    }
    if (nMaxVersion < GetVersion())
    {
        error = _("Cannot downgrade wallet");
        return false;
    }
    SetMaxVersion(nMaxVersion);

    LOCK(cs_wallet);

    // Do not upgrade versions to any version between HD_SPLIT and FEATURE_PRE_SPLIT_KEYPOOL unless already supporting HD_SPLIT
    int max_version = GetVersion();
    if (!CanSupportFeature(FEATURE_HD_SPLIT) && max_version >= FEATURE_HD_SPLIT && max_version < FEATURE_PRE_SPLIT_KEYPOOL) {
        error = _("Cannot upgrade a non HD split wallet without upgrading to support pre split keypool. Please use version 169900 or no version specified.");
        return false;
    }

    for (auto spk_man : GetActiveScriptPubKeyMans()) {
        if (!spk_man->Upgrade(prev_version, error)) {
            return false;
        }
    }
    return true;
}

void CWallet::postInitProcess()
{
    LOCK(cs_wallet);

    // Add wallet transactions that aren't already in a block to mempool
    // Do this here as mempool requires genesis block to be loaded
    ReacceptWalletTransactions();

    // Update wallet transactions with current mempool transactions.
    chain().requestMempoolTransactions(*this);
}

bool CWallet::BackupWallet(const std::string& strDest) const
{
    return database->Backup(strDest);
}

CKeyPool::CKeyPool()
{
    nTime = GetTime();
    fInternal = false;
    m_pre_split = false;
}

CKeyPool::CKeyPool(const CPubKey& vchPubKeyIn, bool internalIn)
{
    nTime = GetTime();
    vchPubKey = vchPubKeyIn;
    fInternal = internalIn;
    m_pre_split = false;
}

int CWalletTx::GetDepthInMainChain() const
{
    assert(pwallet != nullptr);
    AssertLockHeld(pwallet->cs_wallet);
    if (isUnconfirmed() || isAbandoned()) return 0;

    return (pwallet->GetLastBlockHeight() - m_confirm.block_height + 1) * (isConflicted() ? -1 : 1);
}

int CWalletTx::GetBlocksToMaturity() const
{
    if (!(IsCoinBase() || IsCoinStake())) {
        return 0;
    }

    int chain_depth = GetDepthInMainChain();
    assert(chain_depth >= 0); // coinbase tx should not be conflicted

    LockAssertion lock(pwallet->cs_wallet); // Remove when NO_THREAD_SAFETY_ANALYSIS resolved for GetDepthInMainChain()
    if (fParticlMode && pwallet->m_last_block_processed_height < COINBASE_MATURITY * 2 && m_confirm.status == CWalletTx::Status::CONFIRMED) {
        int nRequiredDepth = m_confirm.block_height / 2;
        return std::max(0, (nRequiredDepth+1) - chain_depth);
    }

    return std::max(0, (COINBASE_MATURITY+1) - chain_depth);
}

bool CWalletTx::IsImmatureCoinBase() const
{
    // note GetBlocksToMaturity is 0 for non-coinbase tx
    return GetBlocksToMaturity() > 0;
}

std::vector<OutputGroup> CWallet::GroupOutputs(const std::vector<COutput>& outputs, bool single_coin, const size_t max_ancestors) const {
    std::vector<OutputGroup> groups;
    std::map<CTxDestination, OutputGroup> gmap;
    std::set<CTxDestination> full_groups;

    for (const auto& output : outputs) {
        if (output.fSpendable) {
            CTxDestination dst;
            CInputCoin input_coin = output.GetInputCoin();

            size_t ancestors, descendants;
            chain().getTransactionAncestry(output.tx->GetHash(), ancestors, descendants);
            const CScript *pscript = output.tx->tx->IsParticlVersion()
                ? output.tx->tx->vpout[output.i]->GetPScriptPubKey() : &output.tx->tx->vout[output.i].scriptPubKey;
            if (!single_coin && ExtractDestination(*pscript, dst)) {
                auto it = gmap.find(dst);
                if (it != gmap.end()) {
                    // Limit output groups to no more than OUTPUT_GROUP_MAX_ENTRIES
                    // number of entries, to protect against inadvertently creating
                    // a too-large transaction when using -avoidpartialspends to
                    // prevent breaking consensus or surprising users with a very
                    // high amount of fees.
                    if (it->second.m_outputs.size() >= OUTPUT_GROUP_MAX_ENTRIES) {
                        groups.push_back(it->second);
                        it->second = OutputGroup{};
                        full_groups.insert(dst);
                    }
                    it->second.Insert(input_coin, output.nDepth, output.tx->IsFromMe(ISMINE_ALL), ancestors, descendants);
                } else {
                    gmap[dst].Insert(input_coin, output.nDepth, output.tx->IsFromMe(ISMINE_ALL), ancestors, descendants);
                }
            } else {
                groups.emplace_back(input_coin, output.nDepth, output.tx->IsFromMe(ISMINE_ALL), ancestors, descendants);
            }
        }
    }
    if (!single_coin) {
        for (auto& it : gmap) {
            auto& group = it.second;
            if (full_groups.count(it.first) > 0) {
                // Make this unattractive as we want coin selection to avoid it if possible
                group.m_ancestors = max_ancestors - 1;
            }
            groups.push_back(group);
        }
    }
    return groups;
}

bool CWallet::IsCrypted() const
{
    return HasEncryptionKeys();
}

bool CWallet::IsLocked() const
{
    if (!IsCrypted()) {
        return false;
    }
    LOCK(cs_wallet);
    return vMasterKey.empty();
}

bool CWallet::Lock()
{
    if (!IsCrypted())
        return false;

    {
        LOCK(cs_wallet);
        vMasterKey.clear();
    }

    NotifyStatusChanged(this);
    return true;
}

bool CWallet::Unlock(const CKeyingMaterial& vMasterKeyIn, bool accept_no_keys)
{
    {
        LOCK(cs_wallet);
        for (const auto& spk_man_pair : m_spk_managers) {
            if (!spk_man_pair.second->CheckDecryptionKey(vMasterKeyIn, accept_no_keys)) {
                return false;
            }
        }
        vMasterKey = vMasterKeyIn;
    }
    NotifyStatusChanged(this);
    return true;
}

std::set<ScriptPubKeyMan*> CWallet::GetActiveScriptPubKeyMans() const
{
    std::set<ScriptPubKeyMan*> spk_mans;
    for (bool internal : {false, true}) {
        for (OutputType t : OUTPUT_TYPES) {
            auto spk_man = GetScriptPubKeyMan(t, internal);
            if (spk_man) {
                spk_mans.insert(spk_man);
            }
        }
    }
    return spk_mans;
}

std::set<ScriptPubKeyMan*> CWallet::GetAllScriptPubKeyMans() const
{
    std::set<ScriptPubKeyMan*> spk_mans;
    for (const auto& spk_man_pair : m_spk_managers) {
        spk_mans.insert(spk_man_pair.second.get());
    }
    return spk_mans;
}

ScriptPubKeyMan* CWallet::GetScriptPubKeyMan(const OutputType& type, bool internal) const
{
    const std::map<OutputType, ScriptPubKeyMan*>& spk_managers = internal ? m_internal_spk_managers : m_external_spk_managers;
    std::map<OutputType, ScriptPubKeyMan*>::const_iterator it = spk_managers.find(type);
    if (it == spk_managers.end()) {
        WalletLogPrintf("%s scriptPubKey Manager for output type %d does not exist\n", internal ? "Internal" : "External", static_cast<int>(type));
        return nullptr;
    }
    return it->second;
}

std::set<ScriptPubKeyMan*> CWallet::GetScriptPubKeyMans(const CScript& script, SignatureData& sigdata) const
{
    std::set<ScriptPubKeyMan*> spk_mans;
    for (const auto& spk_man_pair : m_spk_managers) {
        if (spk_man_pair.second->CanProvide(script, sigdata)) {
            spk_mans.insert(spk_man_pair.second.get());
        }
    }
    return spk_mans;
}

ScriptPubKeyMan* CWallet::GetScriptPubKeyMan(const CScript& script) const
{
    SignatureData sigdata;
    for (const auto& spk_man_pair : m_spk_managers) {
        if (spk_man_pair.second->CanProvide(script, sigdata)) {
            return spk_man_pair.second.get();
        }
    }
    return nullptr;
}

ScriptPubKeyMan* CWallet::GetScriptPubKeyMan(const uint256& id) const
{
    if (m_spk_managers.count(id) > 0) {
        return m_spk_managers.at(id).get();
    }
    return nullptr;
}

std::unique_ptr<SigningProvider> CWallet::GetSolvingProvider(const CScript& script) const
{
    SignatureData sigdata;
    return GetSolvingProvider(script, sigdata);
}

std::unique_ptr<SigningProvider> CWallet::GetSolvingProvider(const CScript& script, SignatureData& sigdata) const
{
    for (const auto& spk_man_pair : m_spk_managers) {
        if (spk_man_pair.second->CanProvide(script, sigdata)) {
            return spk_man_pair.second->GetSolvingProvider(script);
        }
    }
    return nullptr;
}

LegacyScriptPubKeyMan* CWallet::GetLegacyScriptPubKeyMan() const
{
    if (IsWalletFlagSet(WALLET_FLAG_DESCRIPTORS)) {
        return nullptr;
    }
    // Legacy wallets only have one ScriptPubKeyMan which is a LegacyScriptPubKeyMan.
    // Everything in m_internal_spk_managers and m_external_spk_managers point to the same legacyScriptPubKeyMan.
    auto it = m_internal_spk_managers.find(OutputType::LEGACY);
    if (it == m_internal_spk_managers.end()) return nullptr;
    return dynamic_cast<LegacyScriptPubKeyMan*>(it->second);
}

LegacyScriptPubKeyMan* CWallet::GetOrCreateLegacyScriptPubKeyMan()
{
    SetupLegacyScriptPubKeyMan();
    return GetLegacyScriptPubKeyMan();
}

void CWallet::SetupLegacyScriptPubKeyMan()
{
    if (!m_internal_spk_managers.empty() || !m_external_spk_managers.empty() || !m_spk_managers.empty() || IsWalletFlagSet(WALLET_FLAG_DESCRIPTORS)) {
        return;
    }

    auto spk_manager = std::unique_ptr<ScriptPubKeyMan>(new LegacyScriptPubKeyMan(*this));
    for (const auto& type : OUTPUT_TYPES) {
        m_internal_spk_managers[type] = spk_manager.get();
        m_external_spk_managers[type] = spk_manager.get();
    }
    m_spk_managers[spk_manager->GetID()] = std::move(spk_manager);
}

const CKeyingMaterial& CWallet::GetEncryptionKey() const
{
    return vMasterKey;
}

bool CWallet::HasEncryptionKeys() const
{
    return !mapMasterKeys.empty();
}

void CWallet::ConnectScriptPubKeyManNotifiers()
{
    for (const auto& spk_man : GetActiveScriptPubKeyMans()) {
        spk_man->NotifyWatchonlyChanged.connect(NotifyWatchonlyChanged);
        spk_man->NotifyCanGetAddressesChanged.connect(NotifyCanGetAddressesChanged);
    }
}

void CWallet::LoadDescriptorScriptPubKeyMan(uint256 id, WalletDescriptor& desc)
{
    auto spk_manager = std::unique_ptr<ScriptPubKeyMan>(new DescriptorScriptPubKeyMan(*this, desc));
    m_spk_managers[id] = std::move(spk_manager);
}

void CWallet::SetupDescriptorScriptPubKeyMans()
{
    AssertLockHeld(cs_wallet);

    // Make a seed
    CKey seed_key;
    seed_key.MakeNewKey(true);
    CPubKey seed = seed_key.GetPubKey();
    assert(seed_key.VerifyPubKey(seed));

    // Get the extended key
    CExtKey master_key;
    master_key.SetSeed(seed_key.begin(), seed_key.size());

    for (bool internal : {false, true}) {
        for (OutputType t : OUTPUT_TYPES) {
            auto spk_manager = std::unique_ptr<DescriptorScriptPubKeyMan>(new DescriptorScriptPubKeyMan(*this, internal));
            if (IsCrypted()) {
                if (IsLocked()) {
                    throw std::runtime_error(std::string(__func__) + ": Wallet is locked, cannot setup new descriptors");
                }
                if (!spk_manager->CheckDecryptionKey(vMasterKey) && !spk_manager->Encrypt(vMasterKey, nullptr)) {
                    throw std::runtime_error(std::string(__func__) + ": Could not encrypt new descriptors");
                }
            }
            spk_manager->SetupDescriptorGeneration(master_key, t);
            uint256 id = spk_manager->GetID();
            m_spk_managers[id] = std::move(spk_manager);
            AddActiveScriptPubKeyMan(id, t, internal);
        }
    }
}

void CWallet::AddActiveScriptPubKeyMan(uint256 id, OutputType type, bool internal)
{
    WalletBatch batch(*database);
    if (!batch.WriteActiveScriptPubKeyMan(static_cast<uint8_t>(type), id, internal)) {
        throw std::runtime_error(std::string(__func__) + ": writing active ScriptPubKeyMan id failed");
    }
    LoadActiveScriptPubKeyMan(id, type, internal);
}

void CWallet::LoadActiveScriptPubKeyMan(uint256 id, OutputType type, bool internal)
{
    WalletLogPrintf("Setting spkMan to active: id = %s, type = %d, internal = %d\n", id.ToString(), static_cast<int>(type), static_cast<int>(internal));
    auto& spk_mans = internal ? m_internal_spk_managers : m_external_spk_managers;
    auto spk_man = m_spk_managers.at(id).get();
    spk_man->SetInternal(internal);
    spk_mans[type] = spk_man;

    NotifyCanGetAddressesChanged();
}

bool CWallet::IsLegacy() const
{
    if (m_internal_spk_managers.count(OutputType::LEGACY) == 0) {
        return false;
    }
    auto spk_man = dynamic_cast<LegacyScriptPubKeyMan*>(m_internal_spk_managers.at(OutputType::LEGACY));
    return spk_man != nullptr;
}

DescriptorScriptPubKeyMan* CWallet::GetDescriptorScriptPubKeyMan(const WalletDescriptor& desc) const
{
    for (auto& spk_man_pair : m_spk_managers) {
        // Try to downcast to DescriptorScriptPubKeyMan then check if the descriptors match
        DescriptorScriptPubKeyMan* spk_manager = dynamic_cast<DescriptorScriptPubKeyMan*>(spk_man_pair.second.get());
        if (spk_manager != nullptr && spk_manager->HasWalletDescriptor(desc)) {
            return spk_manager;
        }
    }

    return nullptr;
}

ScriptPubKeyMan* CWallet::AddWalletDescriptor(WalletDescriptor& desc, const FlatSigningProvider& signing_provider, const std::string& label)
{
    if (!IsWalletFlagSet(WALLET_FLAG_DESCRIPTORS)) {
        WalletLogPrintf("Cannot add WalletDescriptor to a non-descriptor wallet\n");
        return nullptr;
    }

    LOCK(cs_wallet);
    auto new_spk_man = std::unique_ptr<DescriptorScriptPubKeyMan>(new DescriptorScriptPubKeyMan(*this, desc));

    // If we already have this descriptor, remove it from the maps but add the existing cache to desc
    auto old_spk_man = GetDescriptorScriptPubKeyMan(desc);
    if (old_spk_man) {
        WalletLogPrintf("Update existing descriptor: %s\n", desc.descriptor->ToString());

        {
            LOCK(old_spk_man->cs_desc_man);
            new_spk_man->SetCache(old_spk_man->GetWalletDescriptor().cache);
        }

        // Remove from maps of active spkMans
        auto old_spk_man_id = old_spk_man->GetID();
        for (bool internal : {false, true}) {
            for (OutputType t : OUTPUT_TYPES) {
                auto active_spk_man = GetScriptPubKeyMan(t, internal);
                if (active_spk_man && active_spk_man->GetID() == old_spk_man_id) {
                    if (internal) {
                        m_internal_spk_managers.erase(t);
                    } else {
                        m_external_spk_managers.erase(t);
                    }
                    break;
                }
            }
        }
        m_spk_managers.erase(old_spk_man_id);
    }

    // Add the private keys to the descriptor
    for (const auto& entry : signing_provider.keys) {
        const CKey& key = entry.second;
        new_spk_man->AddDescriptorKey(key, key.GetPubKey());
    }

    // Top up key pool, the manager will generate new scriptPubKeys internally
    new_spk_man->TopUp();

    // Apply the label if necessary
    // Note: we disable labels for ranged descriptors
    if (!desc.descriptor->IsRange()) {
        auto script_pub_keys = new_spk_man->GetScriptPubKeys();
        if (script_pub_keys.empty()) {
            WalletLogPrintf("Could not generate scriptPubKeys (cache is empty)\n");
            return nullptr;
        }

        CTxDestination dest;
        if (ExtractDestination(script_pub_keys.at(0), dest)) {
            SetAddressBook(dest, label, "receive");
        }
    }

    // Save the descriptor to memory
    auto ret = new_spk_man.get();
    m_spk_managers[new_spk_man->GetID()] = std::move(new_spk_man);

    // Save the descriptor to DB
    ret->WriteDescriptor();

    return ret;
}

boost::signals2::signal<void (const std::shared_ptr<CWallet>& wallet)> NotifyWalletAdded;<|MERGE_RESOLUTION|>--- conflicted
+++ resolved
@@ -221,15 +221,13 @@
         AddWallet(wallet);
         wallet->postInitProcess();
 
-<<<<<<< HEAD
+        // Write the wallet setting
+        UpdateWalletSetting(chain, name, load_on_start, warnings);
+
         if (fParticlMode) {
             RestartStakingThreads();
         }
-=======
-        // Write the wallet setting
-        UpdateWalletSetting(chain, name, load_on_start, warnings);
-
->>>>>>> be3af4f3
+
         return wallet;
     } catch (const std::runtime_error& e) {
         error = Untranslated(e.what());
@@ -330,20 +328,16 @@
     }
     AddWallet(wallet);
     wallet->postInitProcess();
-<<<<<<< HEAD
+
+    // Write the wallet settings
+    UpdateWalletSetting(chain, name, load_on_start, warnings);
+
     if (fParticlMode) {
         RestartStakingThreads();
     }
-    result = wallet;
-    return WalletCreationStatus::SUCCESS;
-=======
-
-    // Write the wallet settings
-    UpdateWalletSetting(chain, name, load_on_start, warnings);
 
     status = DatabaseStatus::SUCCESS;
     return wallet;
->>>>>>> be3af4f3
 }
 
 const uint256 ABANDON_HASH(UINT256_ONE());
@@ -2207,16 +2201,11 @@
 {
     AssertLockHeld(cs_wallet);
     // Quick answer in most cases
-<<<<<<< HEAD
     if (tx->IsCoinStake() && isAbandoned()) { // Ignore failed stakes
         return false;
     }
-    if (!pwallet->chain().checkFinalTx(*tx)) return false;
-    int nDepth = GetDepthInMainChain();
-=======
     if (!chain().checkFinalTx(*wtx.tx)) return false;
     int nDepth = wtx.GetDepthInMainChain();
->>>>>>> be3af4f3
     if (nDepth >= 1) return true;
     if (nDepth < 0) return false;
     // using wtx's cached debit
@@ -2231,8 +2220,6 @@
         // Transactions not sent by us: not trusted
         const CWalletTx* parent = GetWalletTx(txin.prevout.hash);
         if (parent == nullptr) return false;
-<<<<<<< HEAD
-
         if (tx->IsParticlVersion()) {
             const CTxOutBase *parentOut = parent->tx->vpout[txin.prevout.n].get();
             if (!(pwallet->IsMine(parentOut) & ISMINE_SPENDABLE)) {
@@ -2243,12 +2230,7 @@
             if (pwallet->IsMine(parentOut) != ISMINE_SPENDABLE)
                 return false;
         }
-=======
-        const CTxOut& parentOut = parent->tx->vout[txin.prevout.n];
-        // Check that this specific input being spent is trusted
-        if (IsMine(parentOut) != ISMINE_SPENDABLE) return false;
         // If we've already trusted this parent, continue
->>>>>>> be3af4f3
         if (trusted_parents.count(parent->GetHash())) continue;
         // Recurse to check that the parent is also trusted
         if (!IsTrusted(*parent, trusted_parents)) return false;
@@ -2760,27 +2742,6 @@
     }
 
     // At this point, one input was not fully signed otherwise we would have exited already
-<<<<<<< HEAD
-    // Find that input and figure out what went wrong.
-    for (unsigned int i = 0; i < tx.vin.size(); i++) {
-        // Get the prevout
-        CTxIn& txin = tx.vin[i];
-        auto coin = coins.find(txin.prevout);
-        if (coin == coins.end() || coin->second.IsSpent()) {
-            input_errors[i] = "Input not found or already spent";
-            continue;
-        }
-
-        // Check if this input is complete
-        SignatureData sigdata = DataFromTransaction(tx, i, coin->second.out);
-        if (!sigdata.complete) {
-            if (input_errors[i] == "")
-                input_errors[i] = "Unable to sign input, missing keys";
-            continue;
-        }
-    }
-=======
->>>>>>> be3af4f3
     return false;
 }
 
@@ -3501,30 +3462,7 @@
     return DBErrors::LOAD_OK;
 }
 
-<<<<<<< HEAD
-DBErrors CWallet::ZapWalletTx(std::list<CWalletTx>& vWtx)
-{
-    DBErrors nZapWalletTxRet = WalletBatch(*database,"cr+").ZapWalletTx(vWtx);
-    if (nZapWalletTxRet == DBErrors::NEED_REWRITE)
-    {
-        if (database->Rewrite("\x04pool"))
-        {
-            for (const auto& spk_man_pair : m_spk_managers) {
-                spk_man_pair.second->RewriteDB();
-            }
-        }
-    }
-
-    if (nZapWalletTxRet != DBErrors::LOAD_OK)
-        return nZapWalletTxRet;
-
-    return DBErrors::LOAD_OK;
-}
-
 bool CWallet::SetAddressBookWithDB(WalletBatch& batch, const CTxDestination& address, const std::string& strName, const std::string& strPurpose, bool fBech32)
-=======
-bool CWallet::SetAddressBookWithDB(WalletBatch& batch, const CTxDestination& address, const std::string& strName, const std::string& strPurpose)
->>>>>>> be3af4f3
 {
     bool fUpdated = false;
     bool is_mine;
@@ -3537,13 +3475,8 @@
             m_address_book[address].purpose = strPurpose;
         is_mine = IsMine(address) != ISMINE_NO;
     }
-<<<<<<< HEAD
-    NotifyAddressBookChanged(this, address, strName, IsMine(address) != ISMINE_NO,
+    NotifyAddressBookChanged(this, address, strName, is_mine,
                              strPurpose, "", (fUpdated ? CT_UPDATED : CT_NEW) );
-=======
-    NotifyAddressBookChanged(this, address, strName, is_mine,
-                             strPurpose, (fUpdated ? CT_UPDATED : CT_NEW) );
->>>>>>> be3af4f3
     if (!strPurpose.empty() && !batch.WritePurpose(EncodeDestination(address), strPurpose))
         return false;
     return batch.WriteName(EncodeDestination(address), strName);
@@ -3578,11 +3511,7 @@
         is_mine = IsMine(address) != ISMINE_NO;
     }
 
-<<<<<<< HEAD
-    NotifyAddressBookChanged(this, address, "", IsMine(address) != ISMINE_NO, "", "", CT_DELETED);
-=======
-    NotifyAddressBookChanged(this, address, "", is_mine, "", CT_DELETED);
->>>>>>> be3af4f3
+    NotifyAddressBookChanged(this, address, "", is_mine, "", "", CT_DELETED);
 
     batch.ErasePurpose(EncodeDestination(address));
     return batch.EraseName(EncodeDestination(address));
@@ -4116,14 +4045,10 @@
     bool fFirstRun = true;
     // TODO: Can't use std::make_shared because we need a custom deleter but
     // should be possible to use std::allocate_shared.
-<<<<<<< HEAD
     std::shared_ptr<CWallet> walletInstance(fParticlMode
-        ? std::shared_ptr<CWallet>(new CHDWallet(&chain, location, CreateWalletDatabase(location.GetPath())), ReleaseWallet)
-        : std::shared_ptr<CWallet>(new CWallet(&chain, location, CreateWalletDatabase(location.GetPath())), ReleaseWallet));
-
-=======
-    std::shared_ptr<CWallet> walletInstance(new CWallet(&chain, name, std::move(database)), ReleaseWallet);
->>>>>>> be3af4f3
+        ? std::shared_ptr<CWallet>(new CHDWallet(&chain, name, std::move(database)), ReleaseWallet)
+        : std::shared_ptr<CWallet>(new CWallet(&chain, name, std::move(database)), ReleaseWallet));
+
     DBErrors nLoadWalletRet = walletInstance->LoadWallet(fFirstRun);
     if (nLoadWalletRet != DBErrors::LOAD_OK) {
         if (nLoadWalletRet == DBErrors::CORRUPT) {
