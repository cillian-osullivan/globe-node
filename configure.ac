--- conflicted
+++ resolved
@@ -1999,12 +1999,8 @@
     echo "    with sqlite   = $use_sqlite"
     echo "    with bdb      = $use_bdb"
 fi
-<<<<<<< HEAD
-echo "  with usbdevice= $enable_usbdevice"
-echo "  with gui / qt = $bitcoin_enable_qt"
-=======
+echo "  with usbdevice  = $enable_usbdevice"
 echo "  with gui / qt   = $bitcoin_enable_qt"
->>>>>>> 303cfc62
 if test x$bitcoin_enable_qt != xno; then
     echo "    with qr       = $use_qr"
 fi
