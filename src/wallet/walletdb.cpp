--- conflicted
+++ resolved
@@ -409,16 +409,13 @@
                 strErr = "Error reading wallet database: Unknown non-tolerable wallet flags found";
                 return false;
             }
-<<<<<<< HEAD
+        } else if (strType == DBKeys::OLD_KEY) {
+            strErr = "Found unsupported 'wkey' record, try loading with version 0.18";
+            return false;
         } else if (strType == DBKeys::PART_LOCKEDUTXO) {
             COutPoint output;
             ssKey >> output;
             pwallet->LockCoin(output);
-=======
-        } else if (strType == DBKeys::OLD_KEY) {
-            strErr = "Found unsupported 'wkey' record, try loading with version 0.18";
-            return false;
->>>>>>> 6841b013
         } else if (strType != DBKeys::BESTBLOCK && strType != DBKeys::BESTBLOCK_NOMERKLE &&
                    strType != DBKeys::MINVERSION && strType != DBKeys::ACENTRY &&
                    strType != DBKeys::VERSION && strType != DBKeys::SETTINGS) {
@@ -440,16 +437,11 @@
 
 bool WalletBatch::IsKeyType(const std::string& strType)
 {
-<<<<<<< HEAD
-    return (strType == DBKeys::KEY || strType == DBKeys::OLD_KEY ||
+    return (strType == DBKeys::KEY ||
             strType == DBKeys::MASTER_KEY || strType == DBKeys::CRYPTED_KEY)
             || (fParticlMode &&
                 (strType == DBKeys::PART_EXTACC || strType == DBKeys::PART_EXTKEY
                 || strType == DBKeys::PART_EXTKEYNAMED || strType == DBKeys::PART_SXADDR || strType == DBKeys::PART_SXADDRKEYPACK));
-=======
-    return (strType == DBKeys::KEY ||
-            strType == DBKeys::MASTER_KEY || strType == DBKeys::CRYPTED_KEY);
->>>>>>> 6841b013
 }
 
 DBErrors WalletBatch::LoadWallet(CWallet* pwallet)
