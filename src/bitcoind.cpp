// Copyright (c) 2009-2010 Satoshi Nakamoto
// Copyright (c) 2009-2020 The Bitcoin Core developers
// Distributed under the MIT software license, see the accompanying
// file COPYING or http://www.opensource.org/licenses/mit-license.php.

#if defined(HAVE_CONFIG_H)
#include <config/bitcoin-config.h>
#endif

#include <chainparams.h>
#include <clientversion.h>
#include <compat.h>
#include <init.h>
#include <interfaces/chain.h>
#include <node/context.h>
#include <noui.h>
#include <shutdown.h>
#include <ui_interface.h>
#include <util/ref.h>
#include <util/strencodings.h>
#include <util/system.h>
#include <util/threadnames.h>
#include <util/translation.h>
#include <util/url.h>

#include <functional>

const std::function<std::string(const char*)> G_TRANSLATION_FUN = nullptr;
UrlDecodeFn* const URL_DECODE = urlDecode;

static void WaitForShutdown(NodeContext& node)
{
    while (!ShutdownRequestedMainThread())
    {
        UninterruptibleSleep(std::chrono::milliseconds{200});
    }
    Interrupt(node);
}

#if ENABLE_ZMQ
extern int GetNewZMQKeypair(char *server_public_key, char *server_secret_key);
#endif

//////////////////////////////////////////////////////////////////////////////
//
// Start
//
static bool AppInit(int argc, char* argv[])
{
    NodeContext node;
    node.chain = interfaces::MakeChain(node);

    bool fRet = false;

    util::ThreadSetInternalName("init");

    //
    // Parameters
    //
    // If Qt is used, parameters/bitcoin.conf are parsed in qt/bitcoin.cpp's main()
    SetupServerArgs(node);
    std::string error;
    if (!gArgs.ParseParameters(argc, argv, error)) {
        return InitError(Untranslated(strprintf("Error parsing command line arguments: %s\n", error)));
    }

    // Process help and version before taking care about datadir
    if (HelpRequested(gArgs) || gArgs.IsArgSet("-version")) {
        std::string strUsage = PACKAGE_NAME " version " + FormatFullVersion() + "\n";

        if (gArgs.IsArgSet("-version"))
        {
            strUsage += FormatParagraph(LicenseInfo()) + "\n";
        }
        else
        {
            strUsage += "\nUsage:  particld [options]                     Start " PACKAGE_NAME "\n";
            strUsage += "\n" + gArgs.GetHelpMessage();
        }

        tfm::format(std::cout, "%s", strUsage);
        return true;
    }

<<<<<<< HEAD
#if ENABLE_ZMQ
    if (gArgs.IsArgSet("-newserverkeypairzmq")) {
        std::string sOut;
        char server_public_key[41], server_secret_key[41];
        if (0 != GetNewZMQKeypair(server_public_key, server_secret_key)) {
            tfm::format(std::cerr, "zmq_curve_keypair failed.\n");
            return true;
        }
        sOut = "Server Public key:      " + std::string(server_public_key) + "\n"
             + "Server Secret key:      " + std::string(server_secret_key) + "\n"
             + "Server Secret key b64:  " + EncodeBase64((uint8_t*)server_secret_key, 40) + "\n";

        tfm::format(std::cout, "%s", sOut.c_str());
        return true;
    }
#endif

=======
    util::Ref context{node};
>>>>>>> 24f70290
    try
    {
        if (!CheckDataDirOption()) {
            return InitError(Untranslated(strprintf("Specified data directory \"%s\" does not exist.\n", gArgs.GetArg("-datadir", ""))));
        }
        if (!gArgs.ReadConfigFiles(error, true)) {
            return InitError(Untranslated(strprintf("Error reading configuration file: %s\n", error)));
        }
        // Check for -chain, -testnet or -regtest parameter (Params() calls are only valid after this clause)
        try {
            SelectParams(gArgs.GetChainName());
        } catch (const std::exception& e) {
            return InitError(Untranslated(strprintf("%s\n", e.what())));
        }

        // Error out when loose non-argument tokens are encountered on command line
        for (int i = 1; i < argc; i++) {
            if (!IsSwitchChar(argv[i][0])) {
                return InitError(Untranslated(strprintf("Command line contains unexpected token '%s', see particld -h for a list of options.\n", argv[i])));
            }
        }

        // -server defaults to true for bitcoind but not for the GUI so do this here
        gArgs.SoftSetBoolArg("-server", true);
        // Set this early so that parameter interactions go to console
        InitLogging();
        InitParameterInteraction();
        if (!AppInitBasicSetup())
        {
            // InitError will have been called with detailed error, which ends up on console
            return false;
        }
        if (!AppInitParameterInteraction())
        {
            // InitError will have been called with detailed error, which ends up on console
            return false;
        }
        if (!AppInitSanityChecks())
        {
            // InitError will have been called with detailed error, which ends up on console
            return false;
        }
        if (gArgs.GetBoolArg("-daemon", false))
        {
#if HAVE_DECL_DAEMON
#if defined(MAC_OSX)
#pragma GCC diagnostic push
#pragma GCC diagnostic ignored "-Wdeprecated-declarations"
#endif
            tfm::format(std::cout, PACKAGE_NAME " starting\n");

            // Daemonize
            if (daemon(1, 0)) { // don't chdir (1), do close FDs (0)
                return InitError(Untranslated(strprintf("daemon() failed: %s\n", strerror(errno))));
            }
#if defined(MAC_OSX)
#pragma GCC diagnostic pop
#endif
#else
            return InitError(Untranslated("-daemon is not supported on this operating system\n"));
#endif // HAVE_DECL_DAEMON
        }
        // Lock data directory after daemonization
        if (!AppInitLockDataDirectory())
        {
            // If locking the data directory failed, exit immediately
            return false;
        }
<<<<<<< HEAD

#ifdef WIN32
        if (CreateMessageWindow() != 0) {
            return false;
        }
#endif

        fRet = AppInitMain(node);
=======
        fRet = AppInitMain(context, node);
>>>>>>> 24f70290
    }
    catch (const std::exception& e) {
        PrintExceptionContinue(&e, "AppInit()");
    } catch (...) {
        PrintExceptionContinue(nullptr, "AppInit()");
    }

    if (!fRet)
    {
        Interrupt(node);
    } else {
        WaitForShutdown(node);
    }
    Shutdown(node);

    return fRet;
}

int main(int argc, char* argv[])
{
#ifdef WIN32
    util::WinCmdLineArgs winArgs;
    std::tie(argc, argv) = winArgs.get();
#endif
    SetupEnvironment();

    // Connect bitcoind signal handlers
    noui_connect();

    return (AppInit(argc, argv) ? EXIT_SUCCESS : EXIT_FAILURE);
}<|MERGE_RESOLUTION|>--- conflicted
+++ resolved
@@ -82,7 +82,6 @@
         return true;
     }
 
-<<<<<<< HEAD
 #if ENABLE_ZMQ
     if (gArgs.IsArgSet("-newserverkeypairzmq")) {
         std::string sOut;
@@ -100,9 +99,7 @@
     }
 #endif
 
-=======
     util::Ref context{node};
->>>>>>> 24f70290
     try
     {
         if (!CheckDataDirOption()) {
@@ -171,7 +168,6 @@
             // If locking the data directory failed, exit immediately
             return false;
         }
-<<<<<<< HEAD
 
 #ifdef WIN32
         if (CreateMessageWindow() != 0) {
@@ -179,10 +175,7 @@
         }
 #endif
 
-        fRet = AppInitMain(node);
-=======
         fRet = AppInitMain(context, node);
->>>>>>> 24f70290
     }
     catch (const std::exception& e) {
         PrintExceptionContinue(&e, "AppInit()");
