// Copyright (c) 2009-2010 Satoshi Nakamoto
// Copyright (c) 2009-2018 The Bitcoin Core developers
// Distributed under the MIT software license, see the accompanying
// file COPYING or http://www.opensource.org/licenses/mit-license.php.

#ifndef BITCOIN_WALLET_WALLET_H
#define BITCOIN_WALLET_WALLET_H

#include <amount.h>
#include <interfaces/chain.h>
#include <interfaces/handler.h>
#include <outputtype.h>
#include <policy/feerate.h>
#include <streams.h>
#include <tinyformat.h>
#include <ui_interface.h>
#include <util/strencodings.h>
#include <validationinterface.h>
#include <script/ismine.h>
#include <script/sign.h>
#include <util/system.h>
#include <wallet/crypter.h>
#include <wallet/coinselection.h>
#include <wallet/walletdb.h>
#include <wallet/walletutil.h>
#include <key/extkey.h>
#include <key/stealth.h>

#include <algorithm>
#include <atomic>
#include <map>
#include <memory>
#include <set>
#include <stdexcept>
#include <stdint.h>
#include <string>
#include <utility>
#include <vector>

//! Explicitly unload and delete the wallet.
//! Blocks the current thread after signaling the unload intent so that all
//! wallet clients release the wallet.
//! Note that, when blocking is not required, the wallet is implicitly unloaded
//! by the shared pointer deleter.
void UnloadWallet(std::shared_ptr<CWallet>&& wallet);

bool AddWallet(const std::shared_ptr<CWallet>& wallet);
bool RemoveWallet(const std::shared_ptr<CWallet>& wallet);
bool HasWallets();
std::vector<std::shared_ptr<CWallet>> GetWallets();
std::shared_ptr<CWallet> GetWallet(const std::string& name);
std::shared_ptr<CWallet> LoadWallet(interfaces::Chain& chain, const WalletLocation& location, std::string& error, std::string& warning);

//! Default for -keypool
static const unsigned int DEFAULT_KEYPOOL_SIZE = 1000;
//! -paytxfee default
constexpr CAmount DEFAULT_PAY_TX_FEE = 0;
//! -fallbackfee default
static const CAmount DEFAULT_FALLBACK_FEE = 20000;
//! -discardfee default
static const CAmount DEFAULT_DISCARD_FEE = 10000;
//! -mintxfee default
static const CAmount DEFAULT_TRANSACTION_MINFEE = 200000;
static const CAmount DEFAULT_TRANSACTION_MINFEE_BTC = 1000;
//! minimum recommended increment for BIP 125 replacement txs
static const CAmount WALLET_INCREMENTAL_RELAY_FEE = 5000;
//! Default for -spendzeroconfchange
static const bool DEFAULT_SPEND_ZEROCONF_CHANGE = true;
//! Default for -walletrejectlongchains
static const bool DEFAULT_WALLET_REJECT_LONG_CHAINS = false;
//! Default for -avoidpartialspends
static const bool DEFAULT_AVOIDPARTIALSPENDS = false;
//! -txconfirmtarget default
static const unsigned int DEFAULT_TX_CONFIRM_TARGET = 6;
//! -walletrbf default
static const bool DEFAULT_WALLET_RBF = false;
static const bool DEFAULT_WALLETBROADCAST = true;
static const bool DEFAULT_DISABLE_WALLET = false;

//! Pre-calculated constants for input size estimation in *virtual size*
static constexpr size_t DUMMY_NESTED_P2WPKH_INPUT_SIZE = 91;

class CCoinControl;
class COutput;
class CReserveKey;
class CScript;
class CWalletTx;
class CTransactionRecord;
struct FeeCalculation;
enum class FeeEstimateMode;

/** (client) version numbers for particular wallet features */
enum WalletFeature
{
    FEATURE_BASE = 10500, // the earliest version new wallets supports (only useful for getwalletinfo's clientversion output)

    FEATURE_WALLETCRYPT = 40000, // wallet encryption
    FEATURE_COMPRPUBKEY = 60000, // compressed public keys

    FEATURE_HD = 130000, // Hierarchical key derivation after BIP32 (HD Wallet)

    FEATURE_HD_SPLIT = 139900, // Wallet with HD chain split (change outputs will use m/0'/1'/k)

    FEATURE_NO_DEFAULT_KEY = 159900, // Wallet without a default key written

    FEATURE_PRE_SPLIT_KEYPOOL = 169900, // Upgraded to HD SPLIT and can have a pre-split keypool

    FEATURE_LATEST = FEATURE_PRE_SPLIT_KEYPOOL
};

//! Default for -addresstype
constexpr OutputType DEFAULT_ADDRESS_TYPE{OutputType::P2SH_SEGWIT};

//! Default for -changetype
constexpr OutputType DEFAULT_CHANGE_TYPE{OutputType::CHANGE_AUTO};

enum WalletFlags : uint64_t {
    // wallet flags in the upper section (> 1 << 31) will lead to not opening the wallet if flag is unknown
    // unknown wallet flags in the lower section <= (1 << 31) will be tolerated

    // Indicates that the metadata has already been upgraded to contain key origins
    WALLET_FLAG_KEY_ORIGIN_METADATA = (1ULL << 1),

    // will enforce the rule that the wallet can't contain any private keys (only watch-only/pubkeys)
    WALLET_FLAG_DISABLE_PRIVATE_KEYS = (1ULL << 32),

    //! Flag set when a wallet contains no HD seed and no private keys, scripts,
    //! addresses, and other watch only things, and is therefore "blank."
    //!
    //! The only function this flag serves is to distinguish a blank wallet from
    //! a newly created wallet when the wallet database is loaded, to avoid
    //! initialization that should only happen on first run.
    //!
    //! This flag is also a mandatory flag to prevent previous versions of
    //! bitcoin from opening the wallet, thinking it was newly created, and
    //! then improperly reinitializing it.
    WALLET_FLAG_BLANK_WALLET = (1ULL << 33),
};

static constexpr uint64_t g_known_wallet_flags = WALLET_FLAG_DISABLE_PRIVATE_KEYS | WALLET_FLAG_BLANK_WALLET | WALLET_FLAG_KEY_ORIGIN_METADATA;

/** A key pool entry */
class CKeyPool
{
public:
    int64_t nTime;
    CPubKey vchPubKey;
    bool fInternal; // for change outputs
    bool m_pre_split; // For keys generated before keypool split upgrade

    CKeyPool();
    CKeyPool(const CPubKey& vchPubKeyIn, bool internalIn);

    ADD_SERIALIZE_METHODS;

    template <typename Stream, typename Operation>
    inline void SerializationOp(Stream& s, Operation ser_action) {
        int nVersion = s.GetVersion();
        if (!(s.GetType() & SER_GETHASH))
            READWRITE(nVersion);
        READWRITE(nTime);
        READWRITE(vchPubKey);
        if (ser_action.ForRead()) {
            try {
                READWRITE(fInternal);
            }
            catch (std::ios_base::failure&) {
                /* flag as external address if we can't read the internal boolean
                   (this will be the case for any wallet before the HD chain split version) */
                fInternal = false;
            }
            try {
                READWRITE(m_pre_split);
            }
            catch (std::ios_base::failure&) {
                /* flag as postsplit address if we can't read the m_pre_split boolean
                   (this will be the case for any wallet that upgrades to HD chain split)*/
                m_pre_split = false;
            }
        }
        else {
            READWRITE(fInternal);
            READWRITE(m_pre_split);
        }
    }
};

/** Address book data */
class CAddressBookData
{
public:
    std::string name;
    std::string purpose = "unknown";
    bool fBech32 = false;

    std::vector<uint32_t> vPath; // index to m is stored in first entry

    mutable uint8_t nOwned = 0; // 0 unknown, 1 yes, 2 no

    ADD_SERIALIZE_METHODS;
    template <typename Stream, typename Operation>
    inline void SerializationOp(Stream &s, Operation ser_action)
    {
        READWRITE(name);
        READWRITE(purpose);
        READWRITE(vPath);
        READWRITE(destdata);

        try { READWRITE(fBech32); } catch(std::exception &e) {
            // old format
        }
    }

    typedef std::map<std::string, std::string> StringMap;
    StringMap destdata;
};

struct CRecipient
{
    CScript scriptPubKey;
    CAmount nAmount;
    bool fSubtractFeeFromAmount;
};

typedef std::map<std::string, std::string> mapValue_t;


static inline void ReadOrderPos(int64_t& nOrderPos, mapValue_t& mapValue)
{
    if (!mapValue.count("n"))
    {
        nOrderPos = -1; // TODO: calculate elsewhere
        return;
    }
    nOrderPos = atoi64(mapValue["n"].c_str());
}


static inline void WriteOrderPos(const int64_t& nOrderPos, mapValue_t& mapValue)
{
    if (nOrderPos == -1)
        return;
    mapValue["n"] = i64tostr(nOrderPos);
}

struct COutputEntry
{
    CTxDestination destination;
    CAmount amount;
    int vout;
    isminetype ismine;
    CTxDestination destStake;
};

extern const uint256 ABANDON_HASH;

/** A transaction with a merkle branch linking it to the block chain. */
class CMerkleTx
{
private:
  /** Constant used in hashBlock to indicate tx has been abandoned */
    //static const uint256 ABANDON_HASH;

public:
    CTransactionRef tx;
    uint256 hashBlock;
    std::vector<uint256> vHashes; // used for abandoned stakes

    /* An nIndex == -1 means that hashBlock (in nonzero) refers to the earliest
     * block in the chain we know this or any in-wallet dependency conflicts
     * with. Older clients interpret nIndex == -1 as unconfirmed for backward
     * compatibility.
     */
    int nIndex;

    mutable int m_cached_height = 0;

    CMerkleTx()
    {
        SetTx(MakeTransactionRef());
        Init();
    }

    explicit CMerkleTx(CTransactionRef arg)
    {
        SetTx(std::move(arg));
        Init();
    }

    void Init()
    {
        hashBlock = uint256();
        nIndex = -1;
    }

    void SetTx(CTransactionRef arg)
    {
        tx = std::move(arg);
    }

    ADD_SERIALIZE_METHODS;

    template <typename Stream, typename Operation>
    inline void SerializationOp(Stream& s, Operation ser_action) {
        READWRITE(tx);
        READWRITE(hashBlock);
        READWRITE(vHashes);
        READWRITE(nIndex);
    }

    void SetMerkleBranch(const uint256& block_hash, int posInBlock);

    /**
     * Return depth of transaction in blockchain:
     * <0  : conflicts with a transaction this deep in the blockchain
     *  0  : in memory pool, waiting to be included in a block
     * >=1 : this many blocks deep in the main chain
     */
    int GetDepthInMainChain(interfaces::Chain::Lock& locked_chain) const;
    bool IsInMainChain(interfaces::Chain::Lock& locked_chain) const { return GetDepthInMainChain(locked_chain) > 0; }

    /**
     * @return number of blocks to maturity for this transaction:
     *  0 : is not a coinbase transaction, or is a mature coinbase transaction
     * >0 : is a coinbase transaction which matures in this many blocks
     */
    int GetBlocksToMaturity(interfaces::Chain::Lock& locked_chain, const int *pdepth=nullptr) const;
    bool hashUnset() const { return (hashBlock.IsNull() || hashBlock == ABANDON_HASH); }
    bool isAbandoned() const { return (hashBlock == ABANDON_HASH); }
    void setAbandoned()
    {
        if (IsCoinStake() && !hashUnset()) {
            // Store original hash
            if (vHashes.size() < 1) {
                vHashes.resize(1);
            }
            vHashes[0] = hashBlock;
        }

        hashBlock = ABANDON_HASH;
    }

    const uint256& GetHash() const { return tx->GetHash(); }
    bool IsCoinBase() const { return tx->IsCoinBase(); }
    bool IsCoinStake() const { return tx->IsCoinStake(); }
    bool IsImmatureCoinBase(interfaces::Chain::Lock& locked_chain) const;
};

//Get the marginal bytes of spending the specified output
int CalculateMaximumSignedInputSize(const CTxOut& txout, const CWallet* pwallet, bool use_max_sig = false);

/**
 * A transaction with a bunch of additional info that only the owner cares about.
 * It includes any unrecorded transactions needed to link it back to the block chain.
 */
class CWalletTx : public CMerkleTx
{
private:
    const CWallet* pwallet;

public:
    std::vector<uint32_t> vPath; // index to m is stored in first entry
    /**
     * Key/value map with information about the transaction.
     *
     * The following keys can be read and written through the map and are
     * serialized in the wallet database:
     *
     *     "comment", "to"   - comment strings provided to sendtoaddress,
     *                         and sendmany wallet RPCs
     *     "replaces_txid"   - txid (as HexStr) of transaction replaced by
     *                         bumpfee on transaction created by bumpfee
     *     "replaced_by_txid" - txid (as HexStr) of transaction created by
     *                         bumpfee on transaction replaced by bumpfee
     *     "from", "message" - obsolete fields that could be set in UI prior to
     *                         2011 (removed in commit 4d9b223)
     *
     * The following keys are serialized in the wallet database, but shouldn't
     * be read or written through the map (they will be temporarily added and
     * removed from the map during serialization):
     *
     *     "fromaccount"     - serialized strFromAccount value
     *     "n"               - serialized nOrderPos value
     *     "timesmart"       - serialized nTimeSmart value
     *     "spent"           - serialized vfSpent value that existed prior to
     *                         2014 (removed in commit 93a18a3)
     */
    mapValue_t mapValue;
    std::vector<std::pair<std::string, std::string> > vOrderForm;
    unsigned int fTimeReceivedIsTxTime;
    unsigned int nTimeReceived; //!< time received by this node
    /**
     * Stable timestamp that never changes, and reflects the order a transaction
     * was added to the wallet. Timestamp is based on the block time for a
     * transaction added as part of a block, or else the time when the
     * transaction was received if it wasn't part of a block, with the timestamp
     * adjusted in both cases so timestamp order matches the order transactions
     * were added to the wallet. More details can be found in
     * CWallet::ComputeTimeSmart().
     */
    unsigned int nTimeSmart;
    /**
     * From me flag is set to 1 for transactions that were created by the wallet
     * on this bitcoin node, and set to 0 for transactions that were created
     * externally and came in through the network or sendrawtransaction RPC.
     */
    char fFromMe;
    int64_t nOrderPos; //!< position in ordered transaction list
    std::multimap<int64_t, CWalletTx*>::const_iterator m_it_wtxOrdered;

    // memory only
    mutable bool fDebitCached;
    mutable bool fCreditCached;
    mutable bool fImmatureCreditCached;
    mutable bool fAvailableCreditCached;
    mutable bool fWatchDebitCached;
    mutable bool fWatchCreditCached;
    mutable bool fImmatureWatchCreditCached;
    mutable bool fAvailableWatchCreditCached;
    mutable bool fChangeCached;
    mutable bool fInMempool;
    mutable CAmount nDebitCached;
    mutable CAmount nCreditCached;
    mutable CAmount nImmatureCreditCached;
    mutable CAmount nAvailableCreditCached;
    mutable CAmount nWatchDebitCached;
    mutable CAmount nWatchCreditCached;
    mutable CAmount nImmatureWatchCreditCached;
    mutable CAmount nAvailableWatchCreditCached;
    mutable CAmount nChangeCached;

    CWalletTx(const CWallet* pwalletIn, CTransactionRef arg) : CMerkleTx(std::move(arg))
    {
        Init(pwalletIn);
    }

    void Init(const CWallet* pwalletIn)
    {
        pwallet = pwalletIn;
        vPath.clear();
        mapValue.clear();
        vOrderForm.clear();
        fTimeReceivedIsTxTime = false;
        nTimeReceived = 0;
        nTimeSmart = 0;
        fFromMe = false;
        fDebitCached = false;
        fCreditCached = false;
        fImmatureCreditCached = false;
        fAvailableCreditCached = false;
        fWatchDebitCached = false;
        fWatchCreditCached = false;
        fImmatureWatchCreditCached = false;
        fAvailableWatchCreditCached = false;
        fChangeCached = false;
        fInMempool = false;
        nDebitCached = 0;
        nCreditCached = 0;
        nImmatureCreditCached = 0;
        nAvailableCreditCached = 0;
        nWatchDebitCached = 0;
        nWatchCreditCached = 0;
        nAvailableWatchCreditCached = 0;
        nImmatureWatchCreditCached = 0;
        nChangeCached = 0;
        nOrderPos = -1;
    }

    template<typename Stream>
    void Serialize(Stream& s) const
    {
        char fSpent = false;
        mapValue_t mapValueCopy = mapValue;

        mapValueCopy["fromaccount"] = "";
        WriteOrderPos(nOrderPos, mapValueCopy);
        if (nTimeSmart) {
            mapValueCopy["timesmart"] = strprintf("%u", nTimeSmart);
        }

        s << static_cast<const CMerkleTx&>(*this);
        std::vector<CMerkleTx> vUnused; //!< Used to be vtxPrev
        s << vUnused << vPath << mapValueCopy << vOrderForm << fTimeReceivedIsTxTime << nTimeReceived << fFromMe << fSpent;
    }

    template<typename Stream>
    void Unserialize(Stream& s)
    {
        Init(nullptr);
        char fSpent;

        s >> static_cast<CMerkleTx&>(*this);
        std::vector<CMerkleTx> vUnused; //!< Used to be vtxPrev
        s >> vUnused >> vPath >> mapValue >> vOrderForm >> fTimeReceivedIsTxTime >> nTimeReceived >> fFromMe >> fSpent;

        ReadOrderPos(nOrderPos, mapValue);
        nTimeSmart = mapValue.count("timesmart") ? (unsigned int)atoi64(mapValue["timesmart"]) : 0;

        mapValue.erase("fromaccount");
        mapValue.erase("spent");
        mapValue.erase("n");
        mapValue.erase("timesmart");
    }

    //! make sure balances are recalculated
    void MarkDirty()
    {
        fCreditCached = false;
        fAvailableCreditCached = false;
        fImmatureCreditCached = false;
        fWatchDebitCached = false;
        fWatchCreditCached = false;
        fAvailableWatchCreditCached = false;
        fImmatureWatchCreditCached = false;
        fDebitCached = false;
        fChangeCached = false;
    }

    void BindWallet(CWallet *pwalletIn)
    {
        pwallet = pwalletIn;
        MarkDirty();
    }

    //! filter decides which addresses will count towards the debit
    CAmount GetDebit(const isminefilter& filter) const;
    CAmount GetCredit(interfaces::Chain::Lock& locked_chain, const isminefilter& filter, bool allow_immature=false) const;
    CAmount GetImmatureCredit(interfaces::Chain::Lock& locked_chain, bool fUseCache=true) const;
    // TODO: Remove "NO_THREAD_SAFETY_ANALYSIS" and replace it with the correct
    // annotation "EXCLUSIVE_LOCKS_REQUIRED(pwallet->cs_wallet)". The
    // annotation "NO_THREAD_SAFETY_ANALYSIS" was temporarily added to avoid
    // having to resolve the issue of member access into incomplete type CWallet.
    CAmount GetAvailableCredit(interfaces::Chain::Lock& locked_chain, bool fUseCache=true, const isminefilter& filter=ISMINE_SPENDABLE) const NO_THREAD_SAFETY_ANALYSIS;
    CAmount GetImmatureWatchOnlyCredit(interfaces::Chain::Lock& locked_chain, const bool fUseCache=true) const;
    CAmount GetChange() const;

    // Get the marginal bytes if spending the specified output from this transaction
    int GetSpendSize(unsigned int out, bool use_max_sig = false) const
    {
        if (tx->IsParticlVersion()) {
            assert(tx->vpout[out]->IsStandardOutput());
            CTxOut txout;
            txout.nValue = tx->vpout[out]->GetValue();
            txout.scriptPubKey = *tx->vpout[out]->GetPScriptPubKey();
            return CalculateMaximumSignedInputSize(txout, pwallet, use_max_sig);
        }
        return CalculateMaximumSignedInputSize(tx->vout[out], pwallet, use_max_sig);
    }

    void GetAmounts(std::list<COutputEntry>& listReceived,
                    std::list<COutputEntry>& listSent,
                    std::list<COutputEntry>& listStaked, CAmount& nFee, const isminefilter& filter, bool fForFilterTx=false) const;

    bool IsFromMe(const isminefilter& filter) const
    {
        return (GetDebit(filter) > 0);
    }

    // True if only scriptSigs are different
    bool IsEquivalentTo(const CWalletTx& tx) const;

    bool InMempool() const;
    bool IsTrusted(interfaces::Chain::Lock& locked_chain) const;

    int64_t GetTxTime() const;

    // RelayWalletTransaction may only be called if fBroadcastTransactions!
    bool RelayWalletTransaction(interfaces::Chain::Lock& locked_chain);

    /** Pass this transaction to the mempool. Fails if absolute fee exceeds absurd fee. */
    bool AcceptToMemoryPool(interfaces::Chain::Lock& locked_chain, CValidationState& state, CAmount override_max_fee=-1);

    // TODO: Remove "NO_THREAD_SAFETY_ANALYSIS" and replace it with the correct
    // annotation "EXCLUSIVE_LOCKS_REQUIRED(pwallet->cs_wallet)". The annotation
    // "NO_THREAD_SAFETY_ANALYSIS" was temporarily added to avoid having to
    // resolve the issue of member access into incomplete type CWallet. Note
    // that we still have the runtime check "AssertLockHeld(pwallet->cs_wallet)"
    // in place.
    std::set<uint256> GetConflicts() const NO_THREAD_SAFETY_ANALYSIS;
};

class COutput
{
public:
    const CWalletTx *tx;
    int i;
    int nDepth;

    /** Pre-computed estimated size of this output as a fully-signed input in a transaction. Can be -1 if it could not be calculated */
    int nInputBytes;

    /** Whether we have the private keys to spend this output */
    bool fSpendable;

    /** Whether we know how to spend this output, ignoring the lack of keys */
    bool fSolvable;

    /**
     * Whether this output is considered safe to spend. Unconfirmed transactions
     * from outside keys and unconfirmed replacement transactions are considered
     * unsafe and will not be used to fund new spending transactions.
     */
    bool fSafe;

    /** Whether to use the maximum sized, 72 byte signature when calculating the size of the input spend. This should only be set when watch-only outputs are allowed */
    bool use_max_sig;

    bool fMature;
    bool fNeedHardwareKey = false;

    COutput(const CWalletTx *txIn, int iIn, int nDepthIn, bool fSpendableIn, bool fSolvableIn, bool fSafeIn, bool use_max_sig_in = false, bool fMatureIn=true, bool fNeedHardwareKeyIn=false, bool fGetSpendSize=true)
        : tx(txIn), i(iIn), nDepth(nDepthIn), fSpendable(fSpendableIn), fSolvable(fSolvableIn), fSafe(fSafeIn), use_max_sig(use_max_sig_in), fMature(fMatureIn), fNeedHardwareKey(fNeedHardwareKeyIn)
    {
        // fGetSpendSize, avoid running DummySignInput when staking
        tx = txIn; i = iIn; nDepth = nDepthIn; fSpendable = fSpendableIn; fSolvable = fSolvableIn; fSafe = fSafeIn; nInputBytes = -1;

        // If known and signable by the given wallet, compute nInputBytes
        // Failure will keep this value -1
        if (fGetSpendSize && fSpendable && tx) {
            nInputBytes = tx->GetSpendSize(i);
        }
    }

    std::string ToString() const;

    inline CInputCoin GetInputCoin() const
    {
        return CInputCoin(tx->tx, i, nInputBytes);
    }
};

/** Private key that includes an expiration date in case it never gets used. */
class CWalletKey
{
public:
    CPrivKey vchPrivKey;
    int64_t nTimeCreated;
    int64_t nTimeExpires;
    std::string strComment;
    // todo: add something to note what created it (user, getnewaddress, change)
    //   maybe should have a map<string, string> property map

    explicit CWalletKey(int64_t nExpires=0);

    ADD_SERIALIZE_METHODS;

    template <typename Stream, typename Operation>
    inline void SerializationOp(Stream& s, Operation ser_action) {
        int nVersion = s.GetVersion();
        if (!(s.GetType() & SER_GETHASH))
            READWRITE(nVersion);
        READWRITE(vchPrivKey);
        READWRITE(nTimeCreated);
        READWRITE(nTimeExpires);
        READWRITE(LIMITED_STRING(strComment, 65536));
    }
};

struct CoinSelectionParams
{
    bool use_bnb = true;
    size_t change_output_size = 0;
    size_t change_spend_size = 0;
    CFeeRate effective_fee = CFeeRate(0);
    size_t tx_noinputs_size = 0;

    CoinSelectionParams(bool use_bnb, size_t change_output_size, size_t change_spend_size, CFeeRate effective_fee, size_t tx_noinputs_size) : use_bnb(use_bnb), change_output_size(change_output_size), change_spend_size(change_spend_size), effective_fee(effective_fee), tx_noinputs_size(tx_noinputs_size) {}
    CoinSelectionParams() {}
};

class WalletRescanReserver; //forward declarations for ScanForWalletTransactions/RescanFromTime
/**
 * A CWallet is an extension of a keystore, which also maintains a set of transactions and balances,
 * and provides the ability to create new transactions.
 */
class CWallet : public CCryptoKeyStore, public interfaces::Chain::Notifications
{
friend class CHDWallet;
private:
    std::atomic<bool> fAbortRescan{false};
    std::atomic<bool> fScanningWallet{false}; // controlled by WalletRescanReserver
    std::mutex mutexScanning;
    friend class WalletRescanReserver;

    WalletBatch *encrypted_batch GUARDED_BY(cs_wallet) = nullptr;

    //! the current wallet version: clients below this version are not able to load the wallet
    int nWalletVersion GUARDED_BY(cs_wallet){FEATURE_BASE};

    //! the maximum wallet format version: memory-only variable that specifies to what version this wallet may be upgraded
    int nWalletMaxVersion GUARDED_BY(cs_wallet) = FEATURE_BASE;

    int64_t nNextResend = 0;
    int64_t nLastResend = 0;
    bool fBroadcastTransactions = false;
    // Local time that the tip block was received. Used to schedule wallet rebroadcasts.
    std::atomic<int64_t> m_best_block_time {0};

    /**
     * Used to keep track of spent outpoints, and
     * detect and report conflicts (double-spends or
     * mutated transactions where the mutant gets mined).
     */
    typedef std::multimap<COutPoint, uint256> TxSpends;
    TxSpends mapTxSpends GUARDED_BY(cs_wallet);
    void AddToSpends(const COutPoint& outpoint, const uint256& wtxid) EXCLUSIVE_LOCKS_REQUIRED(cs_wallet);
    virtual void AddToSpends(const uint256& wtxid) EXCLUSIVE_LOCKS_REQUIRED(cs_wallet);

    /**
     * Add a transaction to the wallet, or update it.  pIndex and posInBlock should
     * be set when the transaction was known to be included in a block.  When
     * pIndex == nullptr, then wallet state is not updated in AddToWallet, but
     * notifications happen and cached balances are marked dirty.
     *
     * If fUpdate is true, existing transactions will be updated.
     * TODO: One exception to this is that the abandoned state is cleared under the
     * assumption that any further notification of a transaction that was considered
     * abandoned is an indication that it is not safe to be considered abandoned.
     * Abandoned state should probably be more carefully tracked via different
     * posInBlock signals or by checking mempool presence when necessary.
     */
    virtual bool AddToWalletIfInvolvingMe(const CTransactionRef& tx, const uint256& block_hash, int posInBlock, bool fUpdate) EXCLUSIVE_LOCKS_REQUIRED(cs_wallet);

    /* Mark a transaction (and its in-wallet descendants) as conflicting with a particular block. */
    virtual void MarkConflicted(const uint256& hashBlock, const uint256& hashTx);

    /* Mark a transaction's inputs dirty, thus forcing the outputs to be recomputed */
    void MarkInputsDirty(const CTransactionRef& tx) EXCLUSIVE_LOCKS_REQUIRED(cs_wallet);

    virtual void SyncMetaData(std::pair<TxSpends::iterator, TxSpends::iterator>) EXCLUSIVE_LOCKS_REQUIRED(cs_wallet);

    /* Used by TransactionAddedToMemorypool/BlockConnected/Disconnected/ScanForWalletTransactions.
     * Should be called with non-zero block_hash and posInBlock if this is for a transaction that is included in a block. */
    void SyncTransaction(const CTransactionRef& tx, const uint256& block_hash, int posInBlock = 0, bool update_tx = true) EXCLUSIVE_LOCKS_REQUIRED(cs_wallet);

    /* the HD chain data model (external chain counters) */
    CHDChain hdChain;

    /* HD derive new child key (on internal or external chain) */
    void DeriveNewChildKey(WalletBatch& batch, CKeyMetadata& metadata, CKey& secret, bool internal = false) EXCLUSIVE_LOCKS_REQUIRED(cs_wallet);

    std::set<int64_t> setInternalKeyPool GUARDED_BY(cs_wallet);
    std::set<int64_t> setExternalKeyPool GUARDED_BY(cs_wallet);
    std::set<int64_t> set_pre_split_keypool GUARDED_BY(cs_wallet);
    int64_t m_max_keypool_index GUARDED_BY(cs_wallet) = 0;
    std::map<CKeyID, int64_t> m_pool_key_to_index;
    std::atomic<uint64_t> m_wallet_flags{0};

    int64_t nTimeFirstKey GUARDED_BY(cs_wallet) = 0;

    /**
     * Private version of AddWatchOnly method which does not accept a
     * timestamp, and which will reset the wallet's nTimeFirstKey value to 1 if
     * the watch key did not previously have a timestamp associated with it.
     * Because this is an inherited virtual method, it is accessible despite
     * being marked private, but it is marked private anyway to encourage use
     * of the other AddWatchOnly which accepts a timestamp and sets
     * nTimeFirstKey more intelligently for more efficient rescans.
     */
    bool AddWatchOnly(const CScript& dest) override EXCLUSIVE_LOCKS_REQUIRED(cs_wallet);

    /** Interface for accessing chain state. */
    interfaces::Chain& m_chain;

    /** Wallet location which includes wallet name (see WalletLocation). */
    WalletLocation m_location;

    /** Internal database handle. */
    std::unique_ptr<WalletDatabase> database;

    /**
     * The following is used to keep track of how far behind the wallet is
     * from the chain sync, and to allow clients to block on us being caught up.
     *
     * Note that this is *not* how far we've processed, we may need some rescan
     * to have seen all transactions in the chain, but is only used to track
     * live BlockConnected callbacks.
     */
    uint256 m_last_block_processed;

public:
    /*
     * Main wallet lock.
     * This lock protects all the fields added by CWallet.
     */
    mutable CCriticalSection cs_wallet;

    /** Get database handle used by this wallet. Ideally this function would
     * not be necessary.
     */
    WalletDatabase& GetDBHandle()
    {
        return *database;
    }

    /**
     * Select a set of coins such that nValueRet >= nTargetValue and at least
     * all coins from coinControl are selected; Never select unconfirmed coins
     * if they are not ours
     */
    virtual bool SelectCoins(const std::vector<COutput>& vAvailableCoins, const CAmount& nTargetValue, std::set<CInputCoin>& setCoinsRet, CAmount& nValueRet,
                    const CCoinControl& coin_control, CoinSelectionParams& coin_selection_params, bool& bnb_used) const EXCLUSIVE_LOCKS_REQUIRED(cs_wallet);

    const WalletLocation& GetLocation() const { return m_location; }

    /** Get a name for this wallet for logging/debugging purposes.
     */
    const std::string& GetName() const { return m_location.GetName(); }

    void LoadKeyPool(int64_t nIndex, const CKeyPool &keypool) EXCLUSIVE_LOCKS_REQUIRED(cs_wallet);
    void MarkPreSplitKeys() EXCLUSIVE_LOCKS_REQUIRED(cs_wallet);

    // Map from Key ID to key metadata.
    std::map<CKeyID, CKeyMetadata> mapKeyMetadata GUARDED_BY(cs_wallet);

    // Map from Script ID to key metadata (for watch-only keys).
    std::map<CScriptID, CKeyMetadata> m_script_metadata GUARDED_BY(cs_wallet);

    bool WriteKeyMetadata(const CKeyMetadata& meta, const CPubKey& pubkey, bool overwrite);

    typedef std::map<unsigned int, CMasterKey> MasterKeyMap;
    MasterKeyMap mapMasterKeys;
    unsigned int nMasterKeyMaxID = 0;

    /** Construct wallet with specified name and database implementation. */
    CWallet(interfaces::Chain& chain, const WalletLocation& location, std::unique_ptr<WalletDatabase> database) : m_chain(chain), m_location(location), database(std::move(database))
    {
        if (!fParticlMode) {
            m_min_fee = CFeeRate(DEFAULT_TRANSACTION_MINFEE_BTC);
        }
    }

    virtual ~CWallet()
    {
        // Should not have slots connected at this point.
        assert(NotifyUnload.empty());
        delete encrypted_batch;
        encrypted_batch = nullptr;
    }

    std::map<uint256, CWalletTx> mapWallet GUARDED_BY(cs_wallet);

    typedef std::multimap<int64_t, CWalletTx*> TxItems;
    TxItems wtxOrdered;

    int64_t nOrderPosNext GUARDED_BY(cs_wallet) = 0;
    uint64_t nAccountingEntryNumber = 0;

    std::map<CTxDestination, CAddressBookData> mapAddressBook GUARDED_BY(cs_wallet);

    std::set<COutPoint> setLockedCoins GUARDED_BY(cs_wallet);

    /** Registered interfaces::Chain::Notifications handler. */
    std::unique_ptr<interfaces::Handler> m_chain_notifications_handler;

    /** Interface for accessing chain state. */
    interfaces::Chain& chain() const { return m_chain; }

    virtual const CWalletTx* GetWalletTx(const uint256& hash) const;

    //! check whether we are allowed to upgrade (or already support) to the named feature
    bool CanSupportFeature(enum WalletFeature wf) const EXCLUSIVE_LOCKS_REQUIRED(cs_wallet) { AssertLockHeld(cs_wallet); return nWalletMaxVersion >= wf; }

    /**
     * populate vCoins with vector of available COutputs.
     */
    virtual void AvailableCoins(interfaces::Chain::Lock& locked_chain, std::vector<COutput>& vCoins, bool fOnlySafe=true, const CCoinControl *coinControl = nullptr, const CAmount& nMinimumAmount = 1, const CAmount& nMaximumAmount = MAX_MONEY, const CAmount& nMinimumSumAmount = MAX_MONEY, const uint64_t nMaximumCount = 0, const int nMinDepth = 0, const int nMaxDepth = 9999999, bool fIncludeImmature=false) const EXCLUSIVE_LOCKS_REQUIRED(cs_wallet);
    /**
     * Return list of available coins and locked coins grouped by non-change output address.
     */
    virtual std::map<CTxDestination, std::vector<COutput>> ListCoins(interfaces::Chain::Lock& locked_chain) const EXCLUSIVE_LOCKS_REQUIRED(cs_wallet);

    /**
     * Find non-change parent output.
     */
    const CTxOut& FindNonChangeParentOutput(const CTransaction& tx, int output) const EXCLUSIVE_LOCKS_REQUIRED(cs_wallet);

    /**
     * Shuffle and select coins until nTargetValue is reached while avoiding
     * small change; This method is stochastic for some inputs and upon
     * completion the coin set and corresponding actual target value is
     * assembled
     */
    bool SelectCoinsMinConf(const CAmount& nTargetValue, const CoinEligibilityFilter& eligibility_filter, std::vector<OutputGroup> groups,
        std::set<CInputCoin>& setCoinsRet, CAmount& nValueRet, const CoinSelectionParams& coin_selection_params, bool& bnb_used) const;

    virtual bool IsSpent(interfaces::Chain::Lock& locked_chain, const uint256& hash, unsigned int n) const EXCLUSIVE_LOCKS_REQUIRED(cs_wallet);
    std::vector<OutputGroup> GroupOutputs(const std::vector<COutput>& outputs, bool single_coin) const;

    bool IsLockedCoin(uint256 hash, unsigned int n) const EXCLUSIVE_LOCKS_REQUIRED(cs_wallet);
    void LockCoin(const COutPoint& output, bool fPermanent=false) EXCLUSIVE_LOCKS_REQUIRED(cs_wallet);
    void UnlockCoin(const COutPoint& output);
    void UnlockAllCoins() EXCLUSIVE_LOCKS_REQUIRED(cs_wallet);
    void ListLockedCoins(std::vector<COutPoint>& vOutpts) const EXCLUSIVE_LOCKS_REQUIRED(cs_wallet);

    /*
     * Rescan abort properties
     */
    void AbortRescan() { fAbortRescan = true; }
    bool IsAbortingRescan() { return fAbortRescan; }
    bool IsScanning() { return fScanningWallet; }

    /**
     * keystore implementation
     * Generate a new key
     */
    CPubKey GenerateNewKey(WalletBatch& batch, bool internal = false) EXCLUSIVE_LOCKS_REQUIRED(cs_wallet);
    //! Adds a key to the store, and saves it to disk.
    bool AddKeyPubKey(const CKey& key, const CPubKey &pubkey) override EXCLUSIVE_LOCKS_REQUIRED(cs_wallet);
    bool AddKeyPubKeyWithDB(WalletBatch &batch,const CKey& key, const CPubKey &pubkey) EXCLUSIVE_LOCKS_REQUIRED(cs_wallet);
    //! Adds a key to the store, without saving it to disk (used by LoadWallet)
    bool LoadKey(const CKey& key, const CPubKey &pubkey) { return CCryptoKeyStore::AddKeyPubKey(key, pubkey); }
    //! Load metadata (used by LoadWallet)
    void LoadKeyMetadata(const CKeyID& keyID, const CKeyMetadata &metadata) EXCLUSIVE_LOCKS_REQUIRED(cs_wallet);
    void LoadScriptMetadata(const CScriptID& script_id, const CKeyMetadata &metadata) EXCLUSIVE_LOCKS_REQUIRED(cs_wallet);
    //! Upgrade stored CKeyMetadata objects to store key origin info as KeyOriginInfo
    void UpgradeKeyMetadata() EXCLUSIVE_LOCKS_REQUIRED(cs_wallet);

    bool LoadMinVersion(int nVersion) EXCLUSIVE_LOCKS_REQUIRED(cs_wallet) { AssertLockHeld(cs_wallet); nWalletVersion = nVersion; nWalletMaxVersion = std::max(nWalletMaxVersion, nVersion); return true; }
    void UpdateTimeFirstKey(int64_t nCreateTime) EXCLUSIVE_LOCKS_REQUIRED(cs_wallet);

    //! Adds an encrypted key to the store, and saves it to disk.
    bool AddCryptedKey(const CPubKey &vchPubKey, const std::vector<unsigned char> &vchCryptedSecret) override;
    //! Adds an encrypted key to the store, without saving it to disk (used by LoadWallet)
    bool LoadCryptedKey(const CPubKey &vchPubKey, const std::vector<unsigned char> &vchCryptedSecret);
    bool AddCScript(const CScript& redeemScript) override;
    bool LoadCScript(const CScript& redeemScript);

    //! Adds a destination data tuple to the store, and saves it to disk
    bool AddDestData(const CTxDestination& dest, const std::string& key, const std::string& value) EXCLUSIVE_LOCKS_REQUIRED(cs_wallet);
    //! Erases a destination data tuple in the store and on disk
    bool EraseDestData(const CTxDestination& dest, const std::string& key) EXCLUSIVE_LOCKS_REQUIRED(cs_wallet);
    //! Adds a destination data tuple to the store, without saving it to disk
    void LoadDestData(const CTxDestination& dest, const std::string& key, const std::string& value) EXCLUSIVE_LOCKS_REQUIRED(cs_wallet);
    //! Look up a destination data tuple in the store, return true if found false otherwise
    bool GetDestData(const CTxDestination& dest, const std::string& key, std::string* value) const EXCLUSIVE_LOCKS_REQUIRED(cs_wallet);
    //! Get all destination values matching a prefix.
    std::vector<std::string> GetDestValues(const std::string& prefix) const EXCLUSIVE_LOCKS_REQUIRED(cs_wallet);

    //! Adds a watch-only address to the store, and saves it to disk.
    bool AddWatchOnly(const CScript& dest, int64_t nCreateTime) EXCLUSIVE_LOCKS_REQUIRED(cs_wallet);
    bool RemoveWatchOnly(const CScript &dest) override EXCLUSIVE_LOCKS_REQUIRED(cs_wallet);
    //! Adds a watch-only address to the store, without saving it to disk (used by LoadWallet)
    bool LoadWatchOnly(const CScript &dest);

    //! Holds a timestamp at which point the wallet is scheduled (externally) to be relocked. Caller must arrange for actual relocking to occur via Lock().
    int64_t nRelockTime = 0;

    virtual int ExtKeyUnlock(const CKeyingMaterial &vMKey) {return 0;};
    virtual bool Unlock(const SecureString& strWalletPassphrase, bool accept_no_keys = false);
    bool ChangeWalletPassphrase(const SecureString& strOldWalletPassphrase, const SecureString& strNewWalletPassphrase);
    virtual bool EncryptWallet(const SecureString& strWalletPassphrase);

    void GetKeyBirthTimes(interfaces::Chain::Lock& locked_chain, std::map<CTxDestination, int64_t> &mapKeyBirth) const EXCLUSIVE_LOCKS_REQUIRED(cs_wallet);
    unsigned int ComputeTimeSmart(const CWalletTx& wtx) const;

    /**
     * Increment the next transaction order id
     * @return next transaction order id
     */
    int64_t IncOrderPosNext(WalletBatch *batch = nullptr) EXCLUSIVE_LOCKS_REQUIRED(cs_wallet);
    DBErrors ReorderTransactions();

    //! For ParticlWallet, clear cached balances from wallet called at new block and adding new transaction
    virtual void ClearCachedBalances() {};
    void MarkDirty();
    bool AddToWallet(const CWalletTx& wtxIn, bool fFlushOnClose=true);
    virtual void LoadToWallet(const CWalletTx& wtxIn) EXCLUSIVE_LOCKS_REQUIRED(cs_wallet);
    void TransactionAddedToMempool(const CTransactionRef& tx) override;
    void BlockConnected(const CBlock& block, const std::vector<CTransactionRef>& vtxConflicted) override;
    void BlockDisconnected(const CBlock& block) override;
    void UpdatedBlockTip() override;
    int64_t RescanFromTime(int64_t startTime, const WalletRescanReserver& reserver, bool update);

    struct ScanResult {
        enum { SUCCESS, FAILURE, USER_ABORT } status = SUCCESS;

        //! Hash and height of most recent block that was successfully scanned.
        //! Unset if no blocks were scanned due to read errors or the chain
        //! being empty.
        uint256 last_scanned_block;
        Optional<int> last_scanned_height;

        //! Height of the most recent block that could not be scanned due to
        //! read errors or pruning. Will be set if status is FAILURE, unset if
        //! status is SUCCESS, and may or may not be set if status is
        //! USER_ABORT.
        uint256 last_failed_block;
    };
    ScanResult ScanForWalletTransactions(const uint256& first_block, const uint256& last_block, const WalletRescanReserver& reserver, bool fUpdate);
    void TransactionRemovedFromMempool(const CTransactionRef &ptx) override;
    void ReacceptWalletTransactions(interfaces::Chain::Lock& locked_chain) EXCLUSIVE_LOCKS_REQUIRED(cs_wallet);
<<<<<<< HEAD
    void ResendWalletTransactions(interfaces::Chain::Lock& locked_chain, int64_t nBestBlockTime) override;
    std::vector<uint256> ResendWalletTransactionsBefore(interfaces::Chain::Lock& locked_chain, int64_t nTime);

=======
    void ResendWalletTransactions();
>>>>>>> 6a135fbe
    struct Balance {
        CAmount m_mine_trusted{0};           //!< Trusted, at depth=GetBalance.min_depth or more
        CAmount m_mine_untrusted_pending{0}; //!< Untrusted, but in mempool (pending)
        CAmount m_mine_immature{0};          //!< Immature coinbases in the main chain
        CAmount m_watchonly_trusted{0};
        CAmount m_watchonly_untrusted_pending{0};
        CAmount m_watchonly_immature{0};
    };
    virtual Balance GetBalance(int min_depth = 0) const;
    virtual CAmount GetAvailableBalance(const CCoinControl* coinControl = nullptr) const;

    OutputType TransactionChangeType(OutputType change_type, const std::vector<CRecipient>& vecSend);

    /**
     * Insert additional inputs into the transaction by
     * calling CreateTransaction();
     */
    virtual bool FundTransaction(CMutableTransaction& tx, CAmount& nFeeRet, int& nChangePosInOut, std::string& strFailReason, bool lockUnspents, const std::set<int>& setSubtractFeeFromOutputs, CCoinControl);
    virtual bool SignTransaction(CMutableTransaction& tx) EXCLUSIVE_LOCKS_REQUIRED(cs_wallet);

    /**
     * Create a new transaction paying the recipients with a set of coins
     * selected by SelectCoins(); Also create the change output, when needed
     * @note passing nChangePosInOut as -1 will result in setting a random position
     */
    virtual bool CreateTransaction(interfaces::Chain::Lock& locked_chain, const std::vector<CRecipient>& vecSend, CTransactionRef& tx, CReserveKey& reservekey, CAmount& nFeeRet, int& nChangePosInOut,
                           std::string& strFailReason, const CCoinControl& coin_control, bool sign = true);
    virtual bool CommitTransaction(CTransactionRef tx, mapValue_t mapValue, std::vector<std::pair<std::string, std::string>> orderForm, CReserveKey& reservekey, CValidationState& state);

    bool DummySignTx(CMutableTransaction &txNew, const std::set<CTxOut> &txouts, bool use_max_sig = false) const
    {
        std::vector<CTxOut> v_txouts(txouts.size());
        std::copy(txouts.begin(), txouts.end(), v_txouts.begin());
        return DummySignTx(txNew, v_txouts, use_max_sig);
    }
    bool DummySignTx(CMutableTransaction &txNew, const std::vector<CTxOut> &txouts, bool use_max_sig = false) const;
    virtual bool DummySignInput(CTxIn &tx_in, const CTxOut &txout, bool use_max_sig = false) const;

    CFeeRate m_pay_tx_fee{DEFAULT_PAY_TX_FEE};
    unsigned int m_confirm_target{DEFAULT_TX_CONFIRM_TARGET};
    bool m_spend_zero_conf_change{DEFAULT_SPEND_ZEROCONF_CHANGE};
    bool m_signal_rbf{DEFAULT_WALLET_RBF};
    bool m_allow_fallback_fee{true}; //!< will be defined via chainparams
    CFeeRate m_min_fee{DEFAULT_TRANSACTION_MINFEE}; //!< Override with -mintxfee
    /**
     * If fee estimation does not have enough data to provide estimates, use this fee instead.
     * Has no effect if not using fee estimation
     * Override with -fallbackfee
     */
    CFeeRate m_fallback_fee{DEFAULT_FALLBACK_FEE};
    CFeeRate m_discard_rate{DEFAULT_DISCARD_FEE};
    OutputType m_default_address_type{DEFAULT_ADDRESS_TYPE};
    OutputType m_default_change_type{DEFAULT_CHANGE_TYPE};

    bool NewKeyPool();
    size_t KeypoolCountExternalKeys() EXCLUSIVE_LOCKS_REQUIRED(cs_wallet);
    bool TopUpKeyPool(unsigned int kpSize = 0);
    void AddKeypoolPubkey(const CPubKey& pubkey, const bool internal);
    void AddKeypoolPubkeyWithDB(const CPubKey& pubkey, const bool internal, WalletBatch& batch);

    /**
     * Reserves a key from the keypool and sets nIndex to its index
     *
     * @param[out] nIndex the index of the key in keypool
     * @param[out] keypool the keypool the key was drawn from, which could be the
     *     the pre-split pool if present, or the internal or external pool
     * @param fRequestedInternal true if the caller would like the key drawn
     *     from the internal keypool, false if external is preferred
     *
     * @return true if succeeded, false if failed due to empty keypool
     * @throws std::runtime_error if keypool read failed, key was invalid,
     *     was not found in the wallet, or was misclassified in the internal
     *     or external keypool
     */
    bool ReserveKeyFromKeyPool(int64_t& nIndex, CKeyPool& keypool, bool fRequestedInternal);
    void KeepKey(int64_t nIndex);
    void ReturnKey(int64_t nIndex, bool fInternal, const CPubKey& pubkey);
    virtual bool GetKeyFromPool(CPubKey &key, bool internal = false);

    int64_t GetOldestKeyPoolTime();
    /**
     * Marks all keys in the keypool up to and including reserve_key as used.
     */
    void MarkReserveKeysAsUsed(int64_t keypool_id) EXCLUSIVE_LOCKS_REQUIRED(cs_wallet);
    const std::map<CKeyID, int64_t>& GetAllReserveKeys() const { return m_pool_key_to_index; }

    virtual std::set<std::set<CTxDestination>> GetAddressGroupings() EXCLUSIVE_LOCKS_REQUIRED(cs_wallet);
    virtual std::map<CTxDestination, CAmount> GetAddressBalances(interfaces::Chain::Lock& locked_chain);

    std::set<CTxDestination> GetLabelAddresses(const std::string& label) const;

    using CCryptoKeyStore::IsMine;
    virtual isminetype IsMine(const CTxIn& txin) const;
    /**
     * Returns amount of debit if the input matches the
     * filter, otherwise returns 0
     */
    virtual CAmount GetDebit(const CTxIn& txin, const isminefilter& filter) const;

    isminetype IsMine(const CTxOut& txout) const;
    CAmount GetCredit(const CTxOut& txout, const isminefilter& filter) const;

    virtual isminetype IsMine(const CTxOutBase *txout) const { assert(false); return ISMINE_NO; };
    virtual CAmount GetCredit(const CTxOutBase *txout, const isminefilter &filter) const { return 0; };

    virtual bool IsChange(const CTxOutBase *txout) const { assert(false); return false; };
    bool IsChange(const CTxOut& txout) const;
    bool IsChange(const CScript& script) const;
    CAmount GetChange(const CTxOut& txout) const;
    virtual bool IsMine(const CTransaction& tx) const;
    /** should probably be renamed to IsRelevantToMe */
    virtual bool IsFromMe(const CTransaction& tx) const;
    virtual CAmount GetDebit(const CTransaction& tx, const isminefilter& filter) const;
    /** Returns whether all of the inputs match the filter */
    virtual bool IsAllFromMe(const CTransaction& tx, const isminefilter& filter) const;
    virtual CAmount GetCredit(const CTransaction& tx, const isminefilter& filter) const;
    CAmount GetChange(const CTransaction& tx) const;
    void ChainStateFlushed(const CBlockLocator& loc) override;

    DBErrors virtual LoadWallet(bool& fFirstRunRet);
    DBErrors ZapWalletTx(std::vector<CWalletTx>& vWtx);
    DBErrors ZapSelectTx(std::vector<uint256>& vHashIn, std::vector<uint256>& vHashOut) EXCLUSIVE_LOCKS_REQUIRED(cs_wallet);

    virtual bool SetAddressBook(const CTxDestination& address, const std::string& strName, const std::string& purpose, bool fBech32=false);

    virtual bool DelAddressBook(const CTxDestination& address);

    const std::string& GetLabelName(const CScript& scriptPubKey) const EXCLUSIVE_LOCKS_REQUIRED(cs_wallet);

    unsigned int GetKeyPoolSize() EXCLUSIVE_LOCKS_REQUIRED(cs_wallet)
    {
        AssertLockHeld(cs_wallet);
        return setInternalKeyPool.size() + setExternalKeyPool.size();
    }

    //! signify that a particular wallet feature is now used. this may change nWalletVersion and nWalletMaxVersion if those are lower
    void SetMinVersion(enum WalletFeature, WalletBatch* batch_in = nullptr, bool fExplicit = false);

    //! change which version we're allowed to upgrade to (note that this does not immediately imply upgrading to that format)
    bool SetMaxVersion(int nVersion);

    //! get the current wallet format (the oldest client version guaranteed to understand this wallet)
    int GetVersion() { LOCK(cs_wallet); return nWalletVersion; }

    //! Get wallet transactions that conflict with given transaction (spend same outputs)
    std::set<uint256> GetConflicts(const uint256& txid) const EXCLUSIVE_LOCKS_REQUIRED(cs_wallet);

    //! Check if a given transaction has any of its outputs spent by another transaction in the wallet
    bool HasWalletSpend(const uint256& txid) const EXCLUSIVE_LOCKS_REQUIRED(cs_wallet);

    //! Flush wallet (bitdb flush)
    void Flush(bool shutdown=false);

    /** Wallet is about to be unloaded */
    boost::signals2::signal<void ()> NotifyUnload;

    /**
     * Address book entry changed.
     * @note called with lock cs_wallet held.
     */
    boost::signals2::signal<void (CWallet *wallet, const CTxDestination
            &address, const std::string &label, bool isMine,
            const std::string &purpose,
            ChangeType status)> NotifyAddressBookChanged;

    /**
     * Wallet transaction added, removed or updated.
     * @note called with lock cs_wallet held.
     */
    boost::signals2::signal<void (CWallet *wallet, const uint256 &hashTx,
            ChangeType status)> NotifyTransactionChanged;

    /** Show progress e.g. for rescan */
    boost::signals2::signal<void (const std::string &title, int nProgress)> ShowProgress;

    /** Watch-only address added */
    boost::signals2::signal<void (bool fHaveWatchOnly)> NotifyWatchonlyChanged;

    /** Keypool has new keys */
    boost::signals2::signal<void ()> NotifyCanGetAddressesChanged;

    /** Inquire whether this wallet broadcasts transactions. */
    bool GetBroadcastTransactions() const { return fBroadcastTransactions; }
    /** Set whether this wallet broadcasts transactions. */
    void SetBroadcastTransactions(bool broadcast) { fBroadcastTransactions = broadcast; }

    /** Return whether transaction can be abandoned */
    bool TransactionCanBeAbandoned(const uint256& hashTx) const;

    /* Mark a transaction (and it in-wallet descendants) as abandoned so its inputs may be respent. */
    virtual bool AbandonTransaction(interfaces::Chain::Lock& locked_chain, const uint256& hashTx);

    /** Mark a transaction as replaced by another transaction (e.g., BIP 125). */
    bool MarkReplaced(const uint256& originalHash, const uint256& newHash);

    //! Verify wallet naming and perform salvage on the wallet if required
    static bool Verify(interfaces::Chain& chain, const WalletLocation& location, bool salvage_wallet, std::string& error_string, std::string& warning_string);

    /* Initializes the wallet, returns a new CWallet instance or a null pointer in case of an error */
    static std::shared_ptr<CWallet> CreateWalletFromFile(interfaces::Chain& chain, const WalletLocation& location, uint64_t wallet_creation_flags = 0);

    /**
     * Wallet post-init setup
     * Gives the wallet a chance to register repetitive tasks and complete post-init tasks
     */
    void postInitProcess();

    bool BackupWallet(const std::string& strDest);

    /* Set the HD chain model (chain child index counters) */
    void SetHDChain(const CHDChain& chain, bool memonly);
    const CHDChain& GetHDChain() const { return hdChain; }

    /* Returns true if HD is enabled */
    virtual bool IsHDEnabled() const;


    /* Returns true if the wallet can generate new keys */
    bool CanGenerateKeys();

    /* Returns true if the wallet can give out new addresses. This means it has keys in the keypool or can generate new keys */
    bool CanGetAddresses(bool internal = false);

    /* Generates a new HD seed (will not be activated) */
    CPubKey GenerateNewSeed();

    /* Derives a new HD seed (will not be activated) */
    CPubKey DeriveNewSeed(const CKey& key);

    /* Set the current HD seed (will reset the chain child index counters)
       Sets the seed's version based on the current wallet version (so the
       caller must ensure the current wallet version is correct before calling
       this function). */
    void SetHDSeed(const CPubKey& key);

    /**
     * Blocks until the wallet state is up-to-date to /at least/ the current
     * chain at the time this function is entered
     * Obviously holding cs_main/cs_wallet when going into this call may cause
     * deadlock
     */
    void BlockUntilSyncedToCurrentChain() LOCKS_EXCLUDED(cs_main, cs_wallet);

    /**
     * Explicitly make the wallet learn the related scripts for outputs to the
     * given key. This is purely to make the wallet file compatible with older
     * software, as CBasicKeyStore automatically does this implicitly for all
     * keys now.
     */
    void LearnRelatedScripts(const CPubKey& key, OutputType);

    /**
     * Same as LearnRelatedScripts, but when the OutputType is not known (and could
     * be anything).
     */
    void LearnAllRelatedScripts(const CPubKey& key);

    /** set a single wallet flag */
    void SetWalletFlag(uint64_t flags);

    /** Unsets a single wallet flag */
    void UnsetWalletFlag(uint64_t flag);

    /** check if a certain wallet flag is set */
    bool IsWalletFlagSet(uint64_t flag);

    /** overwrite all flags by the given uint64_t
       returns false if unknown, non-tolerable flags are present */
    bool SetWalletFlags(uint64_t overwriteFlags, bool memOnly);

    /** Returns a bracketed wallet name for displaying in logs, will return [default wallet] if the wallet has no name */
    const std::string GetDisplayName() const {
        std::string wallet_name = GetName().length() == 0 ? "default wallet" : GetName();
        return strprintf("[%s]", wallet_name);
    };

    /** Prepends the wallet name in logging output to ease debugging in multi-wallet use cases */
    template<typename... Params>
    void WalletLogPrintf(std::string fmt, Params... parameters) const {
        LogPrintf(("%s " + fmt).c_str(), GetDisplayName(), parameters...);
    };

    /** Implement lookup of key origin information through wallet key metadata. */
    bool GetKeyOrigin(const CKeyID& keyid, KeyOriginInfo& info) const override;

    /** Add a KeyOriginInfo to the wallet */
    bool AddKeyOrigin(const CPubKey& pubkey, const KeyOriginInfo& info);

    friend struct WalletTestingSetup;
};

/**
 * Called periodically by the schedule thread. Prompts individual wallets to resend
 * their transactions. Actual rebroadcast schedule is managed by the wallets themselves.
 */
void MaybeResendWalletTxs();

/** A key allocated from the key pool. */
class CReserveKey final : public CReserveScript
{
protected:
    CWallet* pwallet;
    int64_t nIndex{-1};
    CPubKey vchPubKey;
    bool fInternal{false};

public:
    explicit CReserveKey(CWallet* pwalletIn)
    {
        pwallet = pwalletIn;
    }

    CReserveKey(const CReserveKey&) = delete;
    CReserveKey& operator=(const CReserveKey&) = delete;

    ~CReserveKey()
    {
        ReturnKey();
    }

    void ReturnKey();
    bool GetReservedKey(CPubKey &pubkey, bool internal = false);
    void KeepKey();
    void KeepScript() override { KeepKey(); }
};

/** RAII object to check and reserve a wallet rescan */
class WalletRescanReserver
{
private:
    CWallet* m_wallet;
    bool m_could_reserve;
public:
    explicit WalletRescanReserver(CWallet* w) : m_wallet(w), m_could_reserve(false) {}

    bool reserve()
    {
        assert(!m_could_reserve);
        std::lock_guard<std::mutex> lock(m_wallet->mutexScanning);
        if (m_wallet->fScanningWallet) {
            return false;
        }
        m_wallet->fScanningWallet = true;
        m_could_reserve = true;
        return true;
    }

    bool isReserved() const
    {
        return (m_could_reserve && m_wallet->fScanningWallet);
    }

    ~WalletRescanReserver()
    {
        std::lock_guard<std::mutex> lock(m_wallet->mutexScanning);
        if (m_could_reserve) {
            m_wallet->fScanningWallet = false;
        }
    }
};

// Calculate the size of the transaction assuming all signatures are max size
// Use DummySignatureCreator, which inserts 71 byte signatures everywhere.
// NOTE: this requires that all inputs must be in mapWallet (eg the tx should
// be IsAllFromMe).
int64_t CalculateMaximumSignedTxSize(const CTransaction &tx, const CWallet *wallet, bool use_max_sig = false) EXCLUSIVE_LOCKS_REQUIRED(wallet->cs_wallet);
int64_t CalculateMaximumSignedTxSize(const CTransaction &tx, const CWallet *wallet, const std::vector<CTxOut>& txouts, bool use_max_sig = false);
#endif // BITCOIN_WALLET_WALLET_H<|MERGE_RESOLUTION|>--- conflicted
+++ resolved
@@ -990,13 +990,8 @@
     ScanResult ScanForWalletTransactions(const uint256& first_block, const uint256& last_block, const WalletRescanReserver& reserver, bool fUpdate);
     void TransactionRemovedFromMempool(const CTransactionRef &ptx) override;
     void ReacceptWalletTransactions(interfaces::Chain::Lock& locked_chain) EXCLUSIVE_LOCKS_REQUIRED(cs_wallet);
-<<<<<<< HEAD
-    void ResendWalletTransactions(interfaces::Chain::Lock& locked_chain, int64_t nBestBlockTime) override;
     std::vector<uint256> ResendWalletTransactionsBefore(interfaces::Chain::Lock& locked_chain, int64_t nTime);
-
-=======
-    void ResendWalletTransactions();
->>>>>>> 6a135fbe
+    virtual void ResendWalletTransactions();
     struct Balance {
         CAmount m_mine_trusted{0};           //!< Trusted, at depth=GetBalance.min_depth or more
         CAmount m_mine_untrusted_pending{0}; //!< Untrusted, but in mempool (pending)
