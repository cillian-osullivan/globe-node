// Copyright (c) 2010 Satoshi Nakamoto
// Copyright (c) 2009-2019 The Bitcoin Core developers
// Distributed under the MIT software license, see the accompanying
// file COPYING or http://www.opensource.org/licenses/mit-license.php.

#include <rpc/client.h>
#include <util/system.h>

#include <set>
#include <stdint.h>

class CRPCConvertParam
{
public:
    std::string methodName; //!< method whose params want conversion
    int paramIdx;           //!< 0-based idx of param to convert
    std::string paramName;  //!< parameter name
};

// clang-format off
/**
 * Specify a (method, idx, name) here if the argument is a non-string RPC
 * argument and needs to be converted from JSON.
 *
 * @note Parameter indexes start from 0.
 */
static const CRPCConvertParam vRPCConvertParams[] =
{
    { "setmocktime", 0, "timestamp" },
<<<<<<< HEAD
    { "setmocktime", 1, "is_offset" },
=======
    { "mockscheduler", 0, "delta_time" },
>>>>>>> 36f42e1b
    { "utxoupdatepsbt", 1, "descriptors" },
    { "generatetoaddress", 0, "nblocks" },
    { "generatetoaddress", 2, "maxtries" },
    { "generatetodescriptor", 0, "num_blocks" },
    { "generatetodescriptor", 2, "maxtries" },
    { "getnetworkhashps", 0, "nblocks" },
    { "getnetworkhashps", 1, "height" },
    { "sendtoaddress", 1, "amount" },
    { "sendtoaddress", 4, "subtractfeefromamount" },
    { "sendtoaddress", 6 , "replaceable" },
    { "sendtoaddress", 7 , "conf_target" },
    { "sendtoaddress", 9, "avoid_reuse" },
    { "settxfee", 0, "amount" },
    { "sethdseed", 0, "newkeypool" },
    { "getreceivedbyaddress", 1, "minconf" },
    { "getreceivedbylabel", 1, "minconf" },
    { "listreceivedbyaddress", 0, "minconf" },
    { "listreceivedbyaddress", 1, "include_empty" },
    { "listreceivedbyaddress", 2, "include_watchonly" },
    { "listreceivedbylabel", 0, "minconf" },
    { "listreceivedbylabel", 1, "include_empty" },
    { "listreceivedbylabel", 2, "include_watchonly" },
    { "getbalance", 1, "minconf" },
    { "getbalance", 2, "include_watchonly" },
    { "getbalance", 3, "avoid_reuse" },
    { "getblockhash", 0, "height" },
    { "waitforblockheight", 0, "height" },
    { "waitforblockheight", 1, "timeout" },
    { "waitforblock", 1, "timeout" },
    { "waitfornewblock", 0, "timeout" },
    { "listtransactions", 1, "count" },
    { "listtransactions", 2, "skip" },
    { "listtransactions", 3, "include_watchonly" },
    { "walletpassphrase", 1, "timeout" },
    { "walletpassphrase", 2, "stakingonly" },
    { "getblocktemplate", 0, "template_request" },
    { "listsinceblock", 1, "target_confirmations" },
    { "listsinceblock", 2, "include_watchonly" },
    { "listsinceblock", 3, "include_removed" },
    { "sendmany", 1, "amounts" },
    { "sendmany", 2, "minconf" },
    { "sendmany", 4, "subtractfeefrom" },
    { "sendmany", 5 , "replaceable" },
    { "sendmany", 6 , "conf_target" },
    { "deriveaddresses", 1, "range" },
    { "scantxoutset", 1, "scanobjects" },
    { "addmultisigaddress", 0, "nrequired" },
    { "addmultisigaddress", 1, "keys" },
    { "addmultisigaddress", 3, "bech32" },
    { "addmultisigaddress", 4, "256bit" },
    { "createmultisig", 0, "nrequired" },
    { "createmultisig", 1, "keys" },
    { "validateaddress", 1, "showaltversions" },
    { "listunspent", 0, "minconf" },
    { "listunspent", 1, "maxconf" },
    { "listunspent", 2, "addresses" },
    { "listunspent", 3, "include_unsafe" },
    { "listunspent", 4, "query_options" },
    { "getblock", 1, "verbosity" },
    { "getblock", 2, "coinstakeinfo" },
    { "getblockheader", 1, "verbose" },
    { "getchaintxstats", 0, "nblocks" },
    { "gettransaction", 1, "include_watchonly" },
    { "gettransaction", 2, "verbose" },
    { "getrawtransaction", 1, "verbose" },
    { "createrawtransaction", 0, "inputs" },
    { "createrawtransaction", 1, "outputs" },
    { "createrawtransaction", 2, "locktime" },
    { "createrawtransaction", 3, "replaceable" },
    { "decoderawtransaction", 1, "iswitness" },
    { "signrawtransactionwithkey", 1, "privkeys" },
    { "signrawtransactionwithkey", 2, "prevtxs" },
    { "signrawtransactionwithwallet", 1, "prevtxs" },
    { "sendrawtransaction", 1, "allowhighfees" },
    { "sendrawtransaction", 1, "maxfeerate" },
    { "testmempoolaccept", 0, "rawtxs" },
    { "testmempoolaccept", 1, "allowhighfees" },
    { "testmempoolaccept", 1, "maxfeerate" },
    { "testmempoolaccept", 2, "ignorelocks" },
    { "combinerawtransaction", 0, "txs" },
    { "fundrawtransaction", 1, "options" },
    { "fundrawtransaction", 2, "iswitness" },
    { "walletcreatefundedpsbt", 0, "inputs" },
    { "walletcreatefundedpsbt", 1, "outputs" },
    { "walletcreatefundedpsbt", 2, "locktime" },
    { "walletcreatefundedpsbt", 3, "options" },
    { "walletcreatefundedpsbt", 4, "bip32derivs" },
    { "walletprocesspsbt", 1, "sign" },
    { "walletprocesspsbt", 3, "bip32derivs" },
    { "createpsbt", 0, "inputs" },
    { "createpsbt", 1, "outputs" },
    { "createpsbt", 2, "locktime" },
    { "createpsbt", 3, "replaceable" },
    { "combinepsbt", 0, "txs"},
    { "joinpsbts", 0, "txs"},
    { "finalizepsbt", 1, "extract"},
    { "converttopsbt", 1, "permitsigdata"},
    { "converttopsbt", 2, "iswitness"},
    { "gettxout", 1, "n" },
    { "gettxout", 2, "include_mempool" },
    { "gettxoutproof", 0, "txids" },
    { "lockunspent", 0, "unlock" },
    { "lockunspent", 1, "transactions" },
    { "lockunspent", 2, "permanent" },
    { "importprivkey", 2, "rescan" },
    { "importaddress", 2, "rescan" },
    { "importaddress", 3, "p2sh" },
    { "importpubkey", 2, "rescan" },
    { "importmulti", 0, "requests" },
    { "importmulti", 1, "options" },
    { "verifychain", 0, "checklevel" },
    { "verifychain", 1, "nblocks" },
    { "getblockstats", 0, "hash_or_height" },
    { "getblockstats", 1, "stats" },
    { "pruneblockchain", 0, "height" },
    { "keypoolrefill", 0, "newsize" },
    { "getrawmempool", 0, "verbose" },
    { "estimatesmartfee", 0, "conf_target" },
    { "estimaterawfee", 0, "conf_target" },
    { "estimaterawfee", 1, "threshold" },
    { "prioritisetransaction", 1, "dummy" },
    { "prioritisetransaction", 2, "fee_delta" },
    { "setban", 2, "bantime" },
    { "setban", 3, "absolute" },
    { "setnetworkactive", 0, "state" },
    { "setwalletflag", 1, "value" },
    { "getmempoolancestors", 1, "verbose" },
    { "getmempooldescendants", 1, "verbose" },
    { "getblockhashes", 0 , "high"},
    { "getblockhashes", 1, "low"},
    { "getblockhashes", 2, "options" },
    { "getspentinfo", 0, "inputs"},
    { "getaddresstxids", 0, "addresses"},
    { "getaddressbalance", 0, "addresses"},
    { "getaddressdeltas", 0, "addresses"},
    { "getaddressutxos", 0, "addresses"},
    { "getaddressmempool", 0, "addresses"},
    { "listcoldstakeunspent", 1, "height"},
    { "listcoldstakeunspent", 2, "options"},
    { "getblockreward", 0, "height"},
    { "bumpfee", 1, "options" },


    { "reservebalance", 0, "enabled" },
    { "deriverangekeys", 0, "start" },
    { "deriverangekeys", 1, "end" },
    { "filtertransactions", 0, "options" },
    { "filteraddresses", 0, "offset" },
    { "filteraddresses", 1, "count" },
    { "setvote", 0, "proposal" },
    { "setvote", 1, "option" },
    { "setvote", 2, "height_start" },
    { "setvote", 3, "height_end" },
    { "tallyvotes", 0, "proposal" },
    { "tallyvotes", 1, "height_start" },
    { "tallyvotes", 2, "height_end" },


    { "sendparttoblind", 1, "amount" },
    { "sendparttoblind", 4, "subtractfeefromamount" },
    { "sendparttoanon", 1, "amount" },
    { "sendparttoanon", 4, "subtractfeefromamount" },

    { "sendblindtopart", 1, "amount" },
    { "sendblindtopart", 4, "subtractfeefromamount" },
    { "sendblindtoblind", 1, "amount" },
    { "sendblindtoblind", 4, "subtractfeefromamount" },
    { "sendblindtoanon", 1, "amount" },
    { "sendblindtoanon", 4, "subtractfeefromamount" },

    { "sendanontopart", 1, "amount" },
    { "sendanontopart", 4, "subtractfeefromamount" },
    { "sendanontopart", 6, "ringsize" },
    { "sendanontopart", 7, "inputs_per_sig" },

    { "sendanontoblind", 1, "amount" },
    { "sendanontoblind", 4, "subtractfeefromamount" },
    { "sendanontoblind", 6, "ringsize" },
    { "sendanontoblind", 7, "inputs_per_sig" },

    { "sendanontoanon", 1, "amount" },
    { "sendanontoanon", 4, "subtractfeefromamount" },
    { "sendanontoanon", 6, "ringsize" },
    { "sendanontoanon", 7, "inputs_per_sig" },

    { "sendtypeto", 2, "outputs" },
    { "sendtypeto", 5, "ringsize" },
    { "sendtypeto", 6, "inputs_per_sig" },
    { "sendtypeto", 7, "test_fee" },
    { "sendtypeto", 8, "coincontrol" },

    { "buildscript", 0, "json" },
    { "createsignaturewithwallet", 1, "prevtx" },
    { "createsignaturewithkey", 1, "prevtx" },
    { "createsignaturewithwallet", 4, "options" },
    { "createsignaturewithkey", 4, "options" },


    { "walletsettings", 1, "json" },

    { "getnewextaddress", 2, "bech32" },
    { "getnewextaddress", 3, "hardened" },
    { "getnewstealthaddress", 3, "bech32" },
    { "getnewstealthaddress", 4, "makeV2" },
    { "importstealthaddress", 5, "bech32" },
    { "liststealthaddresses", 1, "options" },

    { "listunspentanon", 0, "minconf" },
    { "listunspentanon", 1, "maxconf" },
    { "listunspentanon", 2, "addresses" },
    { "listunspentanon", 3, "include_unsafe" },
    { "listunspentanon", 4, "query_options" },

    { "listunspentblind", 0, "minconf" },
    { "listunspentblind", 1, "maxconf" },
    { "listunspentblind", 2, "addresses" },
    { "listunspentblind", 3, "include_unsafe" },
    { "listunspentblind", 4, "query_options" },

    { "rewindchain", 0, "height" },

    { "createrawparttransaction", 0, "inputs" },
    { "createrawparttransaction", 1, "outputs" },
    { "createrawparttransaction", 2, "locktime" },
    { "createrawparttransaction", 3, "replaceable" },
    { "fundrawtransactionfrom", 2, "input_amounts" },
    { "fundrawtransactionfrom", 3, "output_amounts" },
    { "fundrawtransactionfrom", 4, "options" },

    { "verifyrawtransaction", 1, "prevtxs" },
    { "verifyrawtransaction", 2, "options" },

    { "generatematchingblindfactor", 0, "inputs" },
    { "generatematchingblindfactor", 1, "outputs" },


    { "smsgsend", 3, "paid_msg" },
    { "smsgsend", 4, "days_retention" },
    { "smsgsend", 5, "testfee" },
    { "smsgsend", 6, "options" },
    { "smsgsend", 7, "coincontrol" },
    { "smsg", 1, "options" },
    { "smsgimport", 1, "options" },
    { "smsginbox", 2, "options" },
    { "smsgoutbox", 2, "options" },
    { "smsggetfeerate", 0, "height" },
    { "smsggetdifficulty", 0, "time" },
    { "smsgscanbuckets", 0, "options" },
    { "smsgpeers", 0, "index" },
    { "smsgzmqpush", 0, "options" },


    { "devicesignrawtransaction", 1, "prevtxs" },
    { "devicesignrawtransaction", 2, "privkeypaths" },
    { "initaccountfromdevice", 2, "makedefault" },
    { "initaccountfromdevice", 3, "scan_chain_from" },
    { "initaccountfromdevice", 4, "initstealthchain" },


    { "logging", 0, "include" },
    { "logging", 1, "exclude" },
    { "disconnectnode", 1, "nodeid" },
    // Echo with conversion (For testing only)
    { "echojson", 0, "arg0" },
    { "echojson", 1, "arg1" },
    { "echojson", 2, "arg2" },
    { "echojson", 3, "arg3" },
    { "echojson", 4, "arg4" },
    { "echojson", 5, "arg5" },
    { "echojson", 6, "arg6" },
    { "echojson", 7, "arg7" },
    { "echojson", 8, "arg8" },
    { "echojson", 9, "arg9" },
    { "rescanblockchain", 0, "start_height"},
    { "rescanblockchain", 1, "stop_height"},
    { "createwallet", 1, "disable_private_keys"},
    { "createwallet", 2, "blank"},
    { "createwallet", 4, "avoid_reuse"},
    { "getnodeaddresses", 0, "count"},
    { "stop", 0, "wait" },
};
// clang-format on

class CRPCConvertTable
{
private:
    std::set<std::pair<std::string, int>> members;
    std::set<std::pair<std::string, std::string>> membersByName;

public:
    CRPCConvertTable();

    bool convert(const std::string& method, int idx) {
        return (members.count(std::make_pair(method, idx)) > 0);
    }
    bool convert(const std::string& method, const std::string& name) {
        return (membersByName.count(std::make_pair(method, name)) > 0);
    }
};

CRPCConvertTable::CRPCConvertTable()
{
    const unsigned int n_elem =
        (sizeof(vRPCConvertParams) / sizeof(vRPCConvertParams[0]));

    for (unsigned int i = 0; i < n_elem; i++) {
        members.insert(std::make_pair(vRPCConvertParams[i].methodName,
                                      vRPCConvertParams[i].paramIdx));
        membersByName.insert(std::make_pair(vRPCConvertParams[i].methodName,
                                            vRPCConvertParams[i].paramName));
    }
}

static CRPCConvertTable rpcCvtTable;

/** Non-RFC4627 JSON parser, accepts internal values (such as numbers, true, false, null)
 * as well as objects and arrays.
 */
UniValue ParseNonRFCJSONValue(const std::string& strVal)
{
    UniValue jVal;
    if (!jVal.read(std::string("[")+strVal+std::string("]")) ||
        !jVal.isArray() || jVal.size()!=1)
        throw std::runtime_error(std::string("Error parsing JSON:")+strVal);
    return jVal[0];
}

UniValue RPCConvertValues(const std::string &strMethod, const std::vector<std::string> &strParams)
{
    UniValue params(UniValue::VARR);

    for (unsigned int idx = 0; idx < strParams.size(); idx++) {
        const std::string& strVal = strParams[idx];

        if (!rpcCvtTable.convert(strMethod, idx)) {
            // insert string value directly
            params.push_back(strVal);
        } else {
            // parse string as JSON, insert bool/number/object/etc. value
            params.push_back(ParseNonRFCJSONValue(strVal));
        }
    }

    return params;
}

UniValue RPCConvertNamedValues(const std::string &strMethod, const std::vector<std::string> &strParams)
{
    UniValue params(UniValue::VOBJ);

    for (const std::string &s: strParams) {
        size_t pos = s.find('=');
        if (pos == std::string::npos) {
            throw(std::runtime_error("No '=' in named argument '"+s+"', this needs to be present for every argument (even if it is empty)"));
        }

        std::string name = s.substr(0, pos);
        std::string value = s.substr(pos+1);

        if (!rpcCvtTable.convert(strMethod, name)) {
            // insert string value directly
            params.pushKV(name, value);
        } else {
            // parse string as JSON, insert bool/number/object/etc. value
            params.pushKV(name, ParseNonRFCJSONValue(value));
        }
    }

    return params;
}<|MERGE_RESOLUTION|>--- conflicted
+++ resolved
@@ -27,11 +27,8 @@
 static const CRPCConvertParam vRPCConvertParams[] =
 {
     { "setmocktime", 0, "timestamp" },
-<<<<<<< HEAD
     { "setmocktime", 1, "is_offset" },
-=======
     { "mockscheduler", 0, "delta_time" },
->>>>>>> 36f42e1b
     { "utxoupdatepsbt", 1, "descriptors" },
     { "generatetoaddress", 0, "nblocks" },
     { "generatetoaddress", 2, "maxtries" },
