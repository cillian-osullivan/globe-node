// Copyright (c) 2010 Satoshi Nakamoto
// Copyright (c) 2009-2020 The Bitcoin Core developers
// Distributed under the MIT software license, see the accompanying
// file COPYING or http://www.opensource.org/licenses/mit-license.php.

#include <chainparams.h>

#include <chainparamsseeds.h>
#include <consensus/merkle.h>
#include <hash.h> // for signet block challenge hash
#include <util/system.h>
#include <versionbitsinfo.h>

#include <chain/chainparamsimport.h>

#include <assert.h>

#include <boost/algorithm/string/classification.hpp>
#include <boost/algorithm/string/split.hpp>

// Particl
#include <key/keyutil.h>

int64_t CChainParams::GetCoinYearReward(int64_t nTime) const
{
    static const int64_t nSecondsInYear = 365 * 24 * 60 * 60;

    if (strNetworkID != "regtest") {
        // After HF2: 8%, 8%, 7%, 7%, 6%
        if (nTime >= consensus.exploit_fix_2_time) {
            int64_t nPeriodsSinceHF2 = (nTime - consensus.exploit_fix_2_time) / (nSecondsInYear * 2);
            if (nPeriodsSinceHF2 >= 0 && nPeriodsSinceHF2 < 2) {
                return (8 - nPeriodsSinceHF2) * CENT;
            }
            return 6 * CENT;
        }

        // Y1 5%, Y2 4%, Y3 3%, Y4 2%, ... YN 2%
        int64_t nYearsSinceGenesis = (nTime - genesis.nTime) / nSecondsInYear;
        if (nYearsSinceGenesis >= 0 && nYearsSinceGenesis < 3) {
            return (5 - nYearsSinceGenesis) * CENT;
        }
    }

    return nCoinYearReward;
};

bool CChainParams::PushTreasuryFundSettings(int64_t time_from, TreasuryFundSettings &settings)
{
    if (settings.nMinTreasuryStakePercent < 0 or settings.nMinTreasuryStakePercent > 100) {
        throw std::runtime_error("minstakepercent must be in range [0, 100].");
    }

    vTreasuryFundSettings.emplace_back(time_from, settings);

    return true;
};

int64_t CChainParams::GetProofOfStakeReward(const CBlockIndex *pindexPrev, int64_t nFees) const
{
    int64_t nSubsidy;

    nSubsidy = (pindexPrev->nMoneySupply / COIN) * GetCoinYearReward(pindexPrev->nTime) / (365 * 24 * (60 * 60 / nTargetSpacing));

    return nSubsidy + nFees;
};

int64_t CChainParams::GetMaxSmsgFeeRateDelta(int64_t smsg_fee_prev) const
{
    return (smsg_fee_prev * consensus.smsg_fee_max_delta_percent) / 1000000;
};

bool CChainParams::CheckImportCoinbase(int nHeight, uint256 &hash) const
{
    for (auto &cth : Params().vImportedCoinbaseTxns) {
        if (cth.nHeight != (uint32_t)nHeight) {
            continue;
        }
        if (hash == cth.hash) {
            return true;
        }
        return error("%s - Hash mismatch at height %d: %s, expect %s.", __func__, nHeight, hash.ToString(), cth.hash.ToString());
    }

    return error("%s - Unknown height.", __func__);
};


const TreasuryFundSettings *CChainParams::GetTreasuryFundSettings(int64_t nTime) const
{
    for (auto i = vTreasuryFundSettings.rbegin(); i != vTreasuryFundSettings.rend(); ++i) {
        if (nTime > i->first) {
            return &i->second;
        }
    }

    return nullptr;
};

bool CChainParams::IsBech32Prefix(const std::vector<unsigned char> &vchPrefixIn) const
{
    for (auto &hrp : bech32Prefixes)  {
        if (vchPrefixIn == hrp) {
            return true;
        }
    }

    return false;
};

bool CChainParams::IsBech32Prefix(const std::vector<unsigned char> &vchPrefixIn, CChainParams::Base58Type &rtype) const
{
    for (size_t k = 0; k < MAX_BASE58_TYPES; ++k) {
        auto &hrp = bech32Prefixes[k];
        if (vchPrefixIn == hrp) {
            rtype = static_cast<CChainParams::Base58Type>(k);
            return true;
        }
    }

    return false;
};

bool CChainParams::IsBech32Prefix(const char *ps, size_t slen, CChainParams::Base58Type &rtype) const
{
    for (size_t k = 0; k < MAX_BASE58_TYPES; ++k) {
        const auto &hrp = bech32Prefixes[k];
        size_t hrplen = hrp.size();
        if (hrplen > 0
            && slen > hrplen
            && strncmp(ps, (const char*)&hrp[0], hrplen) == 0) {
            rtype = static_cast<CChainParams::Base58Type>(k);
            return true;
        }
    }

    return false;
};

static CBlock CreateGenesisBlock(const char* pszTimestamp, const CScript& genesisOutputScript, uint32_t nTime, uint32_t nNonce, uint32_t nBits, int32_t nVersion, const CAmount& genesisReward)
{
    CMutableTransaction txNew;
    txNew.nVersion = 1;
    txNew.vin.resize(1);
    txNew.vout.resize(1);
    txNew.vin[0].scriptSig = CScript() << 486604799 << CScriptNum(4) << std::vector<unsigned char>((const unsigned char*)pszTimestamp, (const unsigned char*)pszTimestamp + strlen(pszTimestamp));
    txNew.vout[0].nValue = genesisReward;
    txNew.vout[0].scriptPubKey = genesisOutputScript;

    CBlock genesis;
    genesis.nTime    = nTime;
    genesis.nBits    = nBits;
    genesis.nNonce   = nNonce;
    genesis.nVersion = nVersion;
    genesis.vtx.push_back(MakeTransactionRef(std::move(txNew)));
    genesis.hashPrevBlock.SetNull();
    genesis.hashMerkleRoot = BlockMerkleRoot(genesis);
    return genesis;
}

/**
 * Build the genesis block. Note that the output of its generation
 * transaction cannot be spent since it did not originally exist in the
 * database.
 *
 * CBlock(hash=000000000019d6, ver=1, hashPrevBlock=00000000000000, hashMerkleRoot=4a5e1e, nTime=1231006505, nBits=1d00ffff, nNonce=2083236893, vtx=1)
 *   CTransaction(hash=4a5e1e, ver=1, vin.size=1, vout.size=1, nLockTime=0)
 *     CTxIn(COutPoint(000000, -1), coinbase 04ffff001d0104455468652054696d65732030332f4a616e2f32303039204368616e63656c6c6f72206f6e206272696e6b206f66207365636f6e64206261696c6f757420666f722062616e6b73)
 *     CTxOut(nValue=50.00000000, scriptPubKey=0x5F1DF16B2B704C8A578D0B)
 *   vMerkleTree: 4a5e1e
 */
static CBlock CreateGenesisBlock(uint32_t nTime, uint32_t nNonce, uint32_t nBits, int32_t nVersion, const CAmount& genesisReward)
{
    const char* pszTimestamp = "The Times 03/Jan/2009 Chancellor on brink of second bailout for banks";
    const CScript genesisOutputScript = CScript() << ParseHex("04678afdb0fe5548271967f1a67130b7105cd6a828e03909a67962e0ea1f61deb649f6bc3f4cef38c4f35504e51ec112de5c384df7ba0b8d578a4c702b6bf11d5f") << OP_CHECKSIG;
    return CreateGenesisBlock(pszTimestamp, genesisOutputScript, nTime, nNonce, nBits, nVersion, genesisReward);
}

const std::pair<const char*, CAmount> regTestOutputs[] = {
    std::make_pair("585c2b3914d9ee51f8e710304e386531c3abcc82", 10000 * COIN),
    std::make_pair("c33f3603ce7c46b423536f0434155dad8ee2aa1f", 10000 * COIN),
    std::make_pair("72d83540ed1dcf28bfaca3fa2ed77100c2808825", 10000 * COIN),
    std::make_pair("69e4cc4c219d8971a253cd5db69a0c99c4a5659d", 10000 * COIN),
    std::make_pair("eab5ed88d97e50c87615a015771e220ab0a0991a", 10000 * COIN),
    std::make_pair("119668a93761a34a4ba1c065794b26733975904f", 10000 * COIN),
    std::make_pair("6da49762a4402d199d41d5778fcb69de19abbe9f", 10000 * COIN),
    std::make_pair("27974d10ff5ba65052be7461d89ef2185acbe411", 10000 * COIN),
    std::make_pair("89ea3129b8dbf1238b20a50211d50d462a988f61", 10000 * COIN),
    std::make_pair("3baab5b42a409b7c6848a95dfd06ff792511d561", 10000 * COIN),

    std::make_pair("649b801848cc0c32993fb39927654969a5af27b0", 5000 * COIN),
    std::make_pair("d669de30fa30c3e64a0303cb13df12391a2f7256", 5000 * COIN),
    std::make_pair("f0c0e3ebe4a1334ed6a5e9c1e069ef425c529934", 5000 * COIN),
    std::make_pair("27189afe71ca423856de5f17538a069f22385422", 5000 * COIN),
    std::make_pair("0e7f6fe0c4a5a6a9bfd18f7effdd5898b1f40b80", 5000 * COIN),
};
const size_t nGenesisOutputsRegtest = sizeof(regTestOutputs) / sizeof(regTestOutputs[0]);

const std::pair<const char*, CAmount> genesisOutputs[] = {
    std::make_pair("62a62c80e0b41f2857ba83eb438d5caa46e36bcb",7017084118),
    std::make_pair("c515c636ae215ebba2a98af433a3fa6c74f84415",221897417980),
    std::make_pair("711b5e1fd0b0f4cdf92cb53b00061ef742dda4fb",120499999),
    std::make_pair("20c17c53337d80408e0b488b5af7781320a0a311",18074999),
    std::make_pair("aba8c6f8dbcf4ecfb598e3c08e12321d884bfe0b",92637054909),
    std::make_pair("1f3277a84a18f822171d720f0132f698bcc370ca",3100771006662),
    std::make_pair("8fff14bea695ffa6c8754a3e7d518f8c53c3979a",465115650998),
    std::make_pair("e54967b4067d91a777587c9f54ee36dd9f1947c4",669097504996),
    std::make_pair("7744d2ac08f2e1d108b215935215a4e66d0262d2",802917005996),
    std::make_pair("a55a17e86246ea21cb883c12c709476a09b4885c",267639001997),
    std::make_pair("4e00dce8ab44fd4cafa34839edf8f68ba7839881",267639001997),
    std::make_pair("702cae5d2537bfdd5673ac986f910d6adb23510a",254257051898),
    std::make_pair("b19e494b0033c5608a7d153e57d7fdf3dfb51bb7",1204260290404),
    std::make_pair("6909b0f1c94ea1979ed76e10a5a49ec795a8f498",1204270995964),
    std::make_pair("05a06af3b29dade9f304244d934381ac495646c1",236896901156),
    std::make_pair("557e2b3205719931e22853b27920d2ebd6147531",155127107700),
    std::make_pair("ad16fb301bd21c60c5cb580b322aa2c61b6c5df2",115374999),
    std::make_pair("182c5cfb9d17aa8d8ff78940135ca8d822022f32",17306249),
    std::make_pair("b8a374a75f6d44a0bd1bf052da014efe564ae412",133819500998),
    std::make_pair("fadee7e2878172dad55068c8696621b1788dccb3",133713917412),
    std::make_pair("eacc4b108c28ed73b111ff149909aacffd2cdf78",173382671567),
    std::make_pair("dd87cc0b8e0fc119061f33f161104ce691d23657",245040727620),
    std::make_pair("1c8b0435eda1d489e9f0a16d3b9d65182f885377",200226012806),
    std::make_pair("15a724f2bc643041cb35c9475cd67b897d62ca52",436119839355),
    std::make_pair("626f86e9033026be7afbb2b9dbe4972ef4b3e085",156118097804),
    std::make_pair("a4a73d99269639541cb7e845a4c6ef3e3911fcd6",108968353176),
    std::make_pair("27929b31f11471aa4b77ca74bb66409ff76d24a2",126271503135),
    std::make_pair("2d6248888c7f72cc88e4883e4afd1025c43a7f0e",35102718156),
    std::make_pair("25d8debc253f5c3f70010f41c53348ed156e7baa",80306152234),
};
const size_t nGenesisOutputs = sizeof(genesisOutputs) / sizeof(genesisOutputs[0]);

const std::pair<const char*, CAmount> genesisOutputsTestnet[] = {
    std::make_pair("46a064688dc7beb5f70ef83569a0f15c7abf4f28",7017084118),
    std::make_pair("9c97b561ac186bd3758bf690036296d36b1fd019",221897417980),
    std::make_pair("118a92e28242a73244fb03c96b7e1429c06f979f",120499999),
    std::make_pair("cae4bf990ce39624e2f77c140c543d4b15428ce7",18074999),
    std::make_pair("9d6b7b5874afc100eb82a4883441a73b99d9c306",92637054909),
    std::make_pair("f989e2deedb1f09ed10310fc0d7da7ebfb573326",3100771006662),
    std::make_pair("4688d6701fb4ae2893d3ec806e6af966faf67545",465115650998),
    std::make_pair("40e07b038941fb2616a54a498f763abae6d4f280",669097504996),
    std::make_pair("c43f7c57448805a068a440cc51f67379ca946264",802917005996),
    std::make_pair("98b7269dbf0c2e3344fb41cd60e75db16d6743a6",267639001997),
    std::make_pair("85dceec8cdbb9e24fe07af783e4d273d1ae39f75",267639001997),
    std::make_pair("ddc05d332b7d1a18a55509f34c786ccb65bbffbc",245040727620),
    std::make_pair("8b04d0b2b582c986975414a01cb6295f1c33d0e9",1204260290404),
    std::make_pair("1e9ff4c3ac6d0372963e92a13f1e47409eb62d37",1204270995964),
    std::make_pair("687e7cf063cd106c6098f002fa1ea91d8aee302a",236896901156),
    std::make_pair("dc0be0edcadd4cc97872db40bb8c2db2cebafd1c",155127107700),
    std::make_pair("21efcbfe37045648180ac68b406794bde77f9983",115374999),
    std::make_pair("deaf53dbfbc799eed1171269e84c733dec22f517",17306249),
    std::make_pair("200a0f9dba25e00ea84a4a3a43a7ea6983719d71",133819500998),
    std::make_pair("2d072fb1a9d1f7dd8df0443e37e9f942eab58680",133713917412),
    std::make_pair("0850f3b7caf3b822bb41b9619f8edf9b277402d0",173382671567),
    std::make_pair("ec62fbd782bf6f48e52eea75a3c68a4c3ab824c0",254257051898),
    std::make_pair("c6dcb0065e98f5edda771c594265d61e38cf63a0",200226012806),
    std::make_pair("e5f9a711ccd7cb0d2a70f9710229d0d0d7ef3bda",436119839355),
    std::make_pair("cae1527d24a91470aeb796f9d024630f301752ef",156118097804),
    std::make_pair("604f36860d79a9d72b827c99409118bfe16711bd",108968353176),
    std::make_pair("f02e5891cef35c9c5d9a770756b240aba5ba3639",126271503135),
    std::make_pair("8251b4983be1027a17dc3b977502086f08ba8910",35102718156),
    std::make_pair("b991d98acde28455ecb0193fefab06841187c4e7",80306152234),
};
const size_t nGenesisOutputsTestnet = sizeof(genesisOutputsTestnet) / sizeof(genesisOutputsTestnet[0]);


static CBlock CreateGenesisBlockRegTest(uint32_t nTime, uint32_t nNonce, uint32_t nBits)
{
    const char *pszTimestamp = "The Times 03/Jan/2009 Chancellor on brink of second bailout for banks";

    CMutableTransaction txNew;
    txNew.nVersion = PARTICL_TXN_VERSION;
    txNew.SetType(TXN_COINBASE);
    txNew.vin.resize(1);
    uint32_t nHeight = 0;  // bip34
    txNew.vin[0].scriptSig = CScript() << 486604799 << CScriptNum(4) << std::vector<unsigned char>((const unsigned char*)pszTimestamp, (const unsigned char*)pszTimestamp + strlen(pszTimestamp)) << OP_RETURN << nHeight;

    txNew.vpout.resize(nGenesisOutputsRegtest);
    for (size_t k = 0; k < nGenesisOutputsRegtest; ++k) {
        OUTPUT_PTR<CTxOutStandard> out = MAKE_OUTPUT<CTxOutStandard>();
        out->nValue = regTestOutputs[k].second;
        out->scriptPubKey = CScript() << OP_DUP << OP_HASH160 << ParseHex(regTestOutputs[k].first) << OP_EQUALVERIFY << OP_CHECKSIG;
        txNew.vpout[k] = out;
    }

    CBlock genesis;
    genesis.nTime    = nTime;
    genesis.nBits    = nBits;
    genesis.nNonce   = nNonce;
    genesis.nVersion = PARTICL_BLOCK_VERSION;
    genesis.vtx.push_back(MakeTransactionRef(std::move(txNew)));

    genesis.hashPrevBlock.SetNull();
    genesis.hashMerkleRoot = BlockMerkleRoot(genesis);
    genesis.hashWitnessMerkleRoot = BlockWitnessMerkleRoot(genesis);

    return genesis;
}

static CBlock CreateGenesisBlockTestNet(uint32_t nTime, uint32_t nNonce, uint32_t nBits)
{
    const char *pszTimestamp = "The Times 03/Jan/2009 Chancellor on brink of second bailout for banks";

    CMutableTransaction txNew;
    txNew.nVersion = PARTICL_TXN_VERSION;
    txNew.SetType(TXN_COINBASE);
    txNew.vin.resize(1);
    uint32_t nHeight = 0;  // bip34
    txNew.vin[0].scriptSig = CScript() << 486604799 << CScriptNum(4) << std::vector<unsigned char>((const unsigned char*)pszTimestamp, (const unsigned char*)pszTimestamp + strlen(pszTimestamp)) << OP_RETURN << nHeight;

    txNew.vpout.resize(nGenesisOutputsTestnet);
    for (size_t k = 0; k < nGenesisOutputsTestnet; ++k) {
        OUTPUT_PTR<CTxOutStandard> out = MAKE_OUTPUT<CTxOutStandard>();
        out->nValue = genesisOutputsTestnet[k].second;
        out->scriptPubKey = CScript() << OP_DUP << OP_HASH160 << ParseHex(genesisOutputsTestnet[k].first) << OP_EQUALVERIFY << OP_CHECKSIG;
        txNew.vpout[k] = out;
    }

    // Foundation Fund Raiser Funds
    // rVDQRVBKnQEfNmykMSY9DHgqv8s7XZSf5R fc118af69f63d426f61c6a4bf38b56bcdaf8d069
    OUTPUT_PTR<CTxOutStandard> out = MAKE_OUTPUT<CTxOutStandard>();
    out->nValue = 397364 * COIN;
    out->scriptPubKey = CScript() << OP_HASH160 << ParseHex("fc118af69f63d426f61c6a4bf38b56bcdaf8d069") << OP_EQUAL;
    txNew.vpout.push_back(out);

    // rVDQRVBKnQEfNmykMSY9DHgqv8s7XZSf5R fc118af69f63d426f61c6a4bf38b56bcdaf8d069
    out = MAKE_OUTPUT<CTxOutStandard>();
    out->nValue = 296138 * COIN;
    out->scriptPubKey = CScript() << OP_HASH160 << ParseHex("89ca93e03119d53fd9ad1e65ce22b6f8791f8a49") << OP_EQUAL;
    txNew.vpout.push_back(out);

    // Community Initative
    // rAybJ7dx4t6heHy99WqGcXkoT4Bh3V9qZ8 340288104577fcc3a6a84b98f7eac1a54e5287ee
    out = MAKE_OUTPUT<CTxOutStandard>();
    out->nValue = 156675 * COIN;
    out->scriptPubKey = CScript() << OP_HASH160 << ParseHex("89ca93e03119d53fd9ad1e65ce22b6f8791f8a49") << OP_EQUAL;
    txNew.vpout.push_back(out);

    // Contributors Left Over Funds
    // rAvmLShYFZ78aAHhFfUFsrHMoBuPPyckm5 3379aa2a4379ae6c51c7777d72e8e0ffff71881b
    out = MAKE_OUTPUT<CTxOutStandard>();
    out->nValue = 216346 * COIN;
    out->scriptPubKey = CScript() << OP_HASH160 << ParseHex("89ca93e03119d53fd9ad1e65ce22b6f8791f8a49") << OP_EQUAL;
    txNew.vpout.push_back(out);

    // Reserved Particl for primary round
    // rLWLm1Hp7im3mq44Y1DgyirYgwvrmRASib 9c8c6c8c698f074180ecfdb38e8265c11f2a62cf
    out = MAKE_OUTPUT<CTxOutStandard>();
    out->nValue = 996000 * COIN;
    out->scriptPubKey = CScript() << 1512000000 << OP_CHECKLOCKTIMEVERIFY << OP_DROP << OP_HASH160<< ParseHex("9c8c6c8c698f074180ecfdb38e8265c11f2a62cf") << OP_EQUAL; // 2017-11-30
    txNew.vpout.push_back(out);


    CBlock genesis;
    genesis.nTime    = nTime;
    genesis.nBits    = nBits;
    genesis.nNonce   = nNonce;
    genesis.nVersion = PARTICL_BLOCK_VERSION;
    genesis.vtx.push_back(MakeTransactionRef(std::move(txNew)));

    genesis.hashPrevBlock.SetNull();
    genesis.hashMerkleRoot = BlockMerkleRoot(genesis);
    genesis.hashWitnessMerkleRoot = BlockWitnessMerkleRoot(genesis);

    return genesis;
}

static CBlock CreateGenesisBlockMainNet(uint32_t nTime, uint32_t nNonce, uint32_t nBits)
{
    const char *pszTimestamp = "BTC 000000000000000000c679bc2209676d05129834627c7b1c02d1018b224c6f37";

    CMutableTransaction txNew;
    txNew.nVersion = PARTICL_TXN_VERSION;
    txNew.SetType(TXN_COINBASE);

    txNew.vin.resize(1);
    uint32_t nHeight = 0;  // bip34
    txNew.vin[0].scriptSig = CScript() << 486604799 << CScriptNum(4) << std::vector<unsigned char>((const unsigned char*)pszTimestamp, (const unsigned char*)pszTimestamp + strlen(pszTimestamp)) << OP_RETURN << nHeight;

    txNew.vpout.resize(nGenesisOutputs);
    for (size_t k = 0; k < nGenesisOutputs; ++k) {
        OUTPUT_PTR<CTxOutStandard> out = MAKE_OUTPUT<CTxOutStandard>();
        out->nValue = genesisOutputs[k].second;
        out->scriptPubKey = CScript() << OP_DUP << OP_HASH160 << ParseHex(genesisOutputs[k].first) << OP_EQUALVERIFY << OP_CHECKSIG;
        txNew.vpout[k] = out;
    }

    // Foundation Fund Raiser Funds
    // RHFKJkrB4H38APUDVckr7TDwrK11N7V7mx
    OUTPUT_PTR<CTxOutStandard> out = MAKE_OUTPUT<CTxOutStandard>();
    out->nValue = 397364 * COIN;
    out->scriptPubKey = CScript() << OP_HASH160 << ParseHex("5766354dcb13caff682ed9451b9fe5bbb786996c") << OP_EQUAL;
    txNew.vpout.push_back(out);

    out = MAKE_OUTPUT<CTxOutStandard>();
    out->nValue = 296138 * COIN;
    out->scriptPubKey = CScript() << OP_HASH160 << ParseHex("5766354dcb13caff682ed9451b9fe5bbb786996c") << OP_EQUAL;
    txNew.vpout.push_back(out);

    // Community Initative
    // RKKgSiQcMjbC8TABRoyyny1gTU4fAEiQz9
    out = MAKE_OUTPUT<CTxOutStandard>();
    out->nValue = 156675 * COIN;
    out->scriptPubKey = CScript() << OP_HASH160 << ParseHex("6e29c4a11fd54916d024af16ca913cdf8f89cb31") << OP_EQUAL;
    txNew.vpout.push_back(out);

    // Contributors Left Over Funds
    // RKiaVeyLUp7EmwHtCP92j8Vc1AodhpWi2U
    out = MAKE_OUTPUT<CTxOutStandard>();
    out->nValue = 216346 * COIN;
    out->scriptPubKey = CScript() << OP_HASH160 << ParseHex("727e5e75929bbf26912dd7833971d77e7450a33e") << OP_EQUAL;
    txNew.vpout.push_back(out);

    // Reserved Particl for primary round
    // RNnoeeqBTkpPQH8d29Gf45dszVj9RtbmCu
    out = MAKE_OUTPUT<CTxOutStandard>();
    out->nValue = 996000 * COIN;
    out->scriptPubKey = CScript() << 1512000000 << OP_CHECKLOCKTIMEVERIFY << OP_DROP << OP_HASH160<< ParseHex("9433643b4fd5de3ebd7fdd68675f978f34585af1") << OP_EQUAL; // 2017-11-30
    txNew.vpout.push_back(out);


    CBlock genesis;
    genesis.nTime    = nTime;
    genesis.nBits    = nBits;
    genesis.nNonce   = nNonce;
    genesis.nVersion = PARTICL_BLOCK_VERSION;
    genesis.vtx.push_back(MakeTransactionRef(std::move(txNew)));

    genesis.hashPrevBlock.SetNull();
    genesis.hashMerkleRoot = BlockMerkleRoot(genesis);
    genesis.hashWitnessMerkleRoot = BlockWitnessMerkleRoot(genesis);

    return genesis;
}


/**
 * Main network on which people trade goods and services.
 */
class CMainParams : public CChainParams {
public:
    CMainParams() {
        strNetworkID = CBaseChainParams::MAIN;
        consensus.signet_blocks = false;
        consensus.signet_challenge.clear();
        consensus.nSubsidyHalvingInterval = 210000;
        consensus.BIP34Height = 0;
        consensus.BIP65Height = 0;
        consensus.BIP66Height = 0;
        consensus.CSVHeight = 1;
        consensus.SegwitHeight = 0;
        consensus.MinBIP9WarningHeight = 0;

        consensus.OpIsCoinstakeTime = 0x5A04EC00;       // 2017-11-10 00:00:00 UTC
        consensus.fAllowOpIsCoinstakeWithP2PKH = false;
        consensus.nPaidSmsgTime = 0x5C791EC0;           // 2019-03-01 12:00:00 UTC
        consensus.smsg_fee_time = 0x5D2DBC40;           // 2019-07-16 12:00:00 UTC
        consensus.bulletproof_time = 0x5D2DBC40;        // 2019-07-16 12:00:00 UTC
        consensus.rct_time = 0x5D2DBC40;                // 2019-07-16 12:00:00 UTC
        consensus.smsg_difficulty_time = 0x5D2DBC40;    // 2019-07-16 12:00:00 UTC
        consensus.exploit_fix_1_time = 1614268800;      // 2021-02-25 16:00:00 UTC
        consensus.exploit_fix_2_time = 1626109200;      // 2021-07-12 17:00:00 UTC

        consensus.m_frozen_anon_index = 27340;
        consensus.m_frozen_blinded_height = 884433;


        consensus.smsg_fee_period = 5040;
        consensus.smsg_fee_funding_tx_per_k = 200000;
        consensus.smsg_fee_msg_per_day_per_k = 50000;
        consensus.smsg_fee_max_delta_percent = 43;
        consensus.smsg_min_difficulty = 0x1effffff;
        consensus.smsg_difficulty_max_delta = 0xffff;

        consensus.powLimit = uint256S("000000000000bfffffffffffffffffffffffffffffffffffffffffffffffffff");

        consensus.nPowTargetTimespan = 14 * 24 * 60 * 60; // two weeks
        consensus.nPowTargetSpacing = 10 * 60;
        consensus.fPowAllowMinDifficultyBlocks = false;
        consensus.fPowNoRetargeting = false;
        consensus.nRuleChangeActivationThreshold = 1815; // 90% of 2016
        consensus.nMinerConfirmationWindow = 2016; // nPowTargetTimespan / nPowTargetSpacing
        consensus.vDeployments[Consensus::DEPLOYMENT_TESTDUMMY].bit = 28;
        consensus.vDeployments[Consensus::DEPLOYMENT_TESTDUMMY].nStartTime = Consensus::BIP9Deployment::NEVER_ACTIVE;
        consensus.vDeployments[Consensus::DEPLOYMENT_TESTDUMMY].nTimeout = Consensus::BIP9Deployment::NO_TIMEOUT;
        consensus.vDeployments[Consensus::DEPLOYMENT_TESTDUMMY].min_activation_height = 0; // No activation delay

        // Deployment of Taproot (BIPs 340-342)
        consensus.vDeployments[Consensus::DEPLOYMENT_TAPROOT].bit = 2;
        consensus.vDeployments[Consensus::DEPLOYMENT_TAPROOT].nStartTime = 1619222400; // April 24th, 2021
        consensus.vDeployments[Consensus::DEPLOYMENT_TAPROOT].nTimeout = 1628640000; // August 11th, 2021
        consensus.vDeployments[Consensus::DEPLOYMENT_TAPROOT].min_activation_height = 709632; // Approximately November 12th, 2021

        // The best chain should have at least this much work.
        consensus.nMinimumChainWork = uint256S("0x0000000000000000000000000000000000000000000000c1b323bcb34609042d");
        consensus.defaultAssumeValid = uint256S("0x43c3d5568f3b3467e5142f86445d5b12b923e3e5c4a1e6566d90a7fad807799c"); // 962370

        consensus.nMinRCTOutputDepth = 12;

        /**
         * The message start string is designed to be unlikely to occur in normal data.
         * The characters are rarely used upper ASCII, not valid as UTF-8, and produce
         * a large 32-bit integer with any alignment.
         */
        pchMessageStart[0] = 0xfb;
        pchMessageStart[1] = 0xf2;
        pchMessageStart[2] = 0xef;
        pchMessageStart[3] = 0xb4;
        nDefaultPort = 51738;
        nBIP44ID = (int)WithHardenedBit(44);
        assert(nBIP44ID == (int)0x8000002C);


        nModifierInterval = 10 * 60;    // 10 minutes
        nStakeMinConfirmations = 225;   // 225 * 2 minutes
        nTargetSpacing = 120;           // 2 minutes
        nTargetTimespan = 24 * 60;      // 24 mins

        AddImportHashesMain(vImportedCoinbaseTxns);
        SetLastImportHeight();

        nPruneAfterHeight = 100000;
        m_assumed_blockchain_size = 1;
        m_assumed_chain_state_size = 1;

        genesis = CreateGenesisBlockMainNet(1500296400, 31429, 0x1f00ffff); // 2017-07-17 13:00:00
        consensus.hashGenesisBlock = genesis.GetHash();

        assert(consensus.hashGenesisBlock == uint256S("0x0000ee0784c195317ac95623e22fddb8c7b8825dc3998e0bb924d66866eccf4c"));
        assert(genesis.hashMerkleRoot == uint256S("0xc95fb023cf4bc02ddfed1a59e2b2f53edd1a726683209e2780332edf554f1e3e"));
        assert(genesis.hashWitnessMerkleRoot == uint256S("0x619e94a7f9f04c8a1d018eb8bcd9c42d3c23171ebed8f351872256e36959d66c"));

        // Note that of those which support the service bits prefix, most only support a subset of
        // possible options.
        // This is fine at runtime as we'll fall back to using them as an addrfetch if they don't support the
        // service bits we want, but we should get them updated to support all service bits wanted by any
        // release ASAP to avoid it where possible.
        vSeeds.emplace_back("mainnet-seed.particl.io");
        vSeeds.emplace_back("dnsseed-mainnet.particl.io");
        vSeeds.emplace_back("mainnet.particl.io");
        vSeeds.emplace_back("dnsseed.tecnovert.net");


        vTreasuryFundSettings.emplace_back(0,
            TreasuryFundSettings("RJAPhgckEgRGVPZa9WoGSWW24spskSfLTQ", 10, 60));
        vTreasuryFundSettings.emplace_back(consensus.OpIsCoinstakeTime,
            TreasuryFundSettings("RBiiQBnQsVPPQkUaJVQTjsZM9K2xMKozST", 10, 60));
        vTreasuryFundSettings.emplace_back(consensus.exploit_fix_2_time,
            TreasuryFundSettings("RQYUDd3EJohpjq62So4ftcV5XZfxZxJPe9", 50, 650));


        base58Prefixes[PUBKEY_ADDRESS]     = {0x38}; // P
        base58Prefixes[SCRIPT_ADDRESS]     = {0x3c};
        base58Prefixes[PUBKEY_ADDRESS_256] = {0x39};
        base58Prefixes[SCRIPT_ADDRESS_256] = {0x3d};
        base58Prefixes[SECRET_KEY]         = {0x6c};
        base58Prefixes[EXT_PUBLIC_KEY]     = {0x69, 0x6e, 0x82, 0xd1}; // PPAR
        base58Prefixes[EXT_SECRET_KEY]     = {0x8f, 0x1d, 0xae, 0xb8}; // XPAR
        base58Prefixes[STEALTH_ADDRESS]    = {0x14};
        base58Prefixes[EXT_KEY_HASH]       = {0x4b}; // X
        base58Prefixes[EXT_ACC_HASH]       = {0x17}; // A
        base58Prefixes[EXT_PUBLIC_KEY_BTC] = {0x04, 0x88, 0xB2, 0x1E}; // xpub
        base58Prefixes[EXT_SECRET_KEY_BTC] = {0x04, 0x88, 0xAD, 0xE4}; // xprv

        bech32Prefixes[PUBKEY_ADDRESS].assign       ("ph",(const char*)"ph"+2);
        bech32Prefixes[SCRIPT_ADDRESS].assign       ("pr",(const char*)"pr"+2);
        bech32Prefixes[PUBKEY_ADDRESS_256].assign   ("pl",(const char*)"pl"+2);
        bech32Prefixes[SCRIPT_ADDRESS_256].assign   ("pj",(const char*)"pj"+2);
        bech32Prefixes[SECRET_KEY].assign           ("px",(const char*)"px"+2);
        bech32Prefixes[EXT_PUBLIC_KEY].assign       ("pep",(const char*)"pep"+3);
        bech32Prefixes[EXT_SECRET_KEY].assign       ("pex",(const char*)"pex"+3);
        bech32Prefixes[STEALTH_ADDRESS].assign      ("ps",(const char*)"ps"+2);
        bech32Prefixes[EXT_KEY_HASH].assign         ("pek",(const char*)"pek"+3);
        bech32Prefixes[EXT_ACC_HASH].assign         ("pea",(const char*)"pea"+3);
        bech32Prefixes[STAKE_ONLY_PKADDR].assign    ("pcs",(const char*)"pcs"+3);

        bech32_hrp = "pw";
        vFixedSeeds = std::vector<uint8_t>(std::begin(chainparams_seed_main), std::end(chainparams_seed_main));

        fDefaultConsistencyChecks = false;
        fRequireStandard = true;
        m_is_test_chain = false;
        m_is_mockable_chain = false;

        checkpointData = {
            {
                { 5000,     uint256S("0xe786020ab94bc5461a07d744f3631a811b4ebf424fceda12274f2321883713f4")},
                { 15000,    uint256S("0xafc73ac299f2e6dd309077d230fccef547b9fc24379c1bf324dd3683b13c61c3")},
                { 30000,    uint256S("0x35d95c12799323d7b418fd64df9d88ef67ef27f057d54033b5b2f38a5ecaacbf")},
                { 91000,    uint256S("0x4d1ffaa5b51431918a0c74345e2672035c743511359ac8b1be67467b02ff884c")},
                { 112250,   uint256S("0x89e4b23471aea7a875df835d6f89613fd87ba649e7a1d8cb892917d0080ef337")},
                { 213800,   uint256S("0xfd6c0e5f7444a9e09a5fa1652db73d5b8628aeabe162529a5356be700509aa80")},
                { 303640,   uint256S("0x7cc035d7888ee6d824cec8ff01a6287a71873d874f72a5fd3706d227b88f8e99")},
                { 443228,   uint256S("0x1e2ae3edb2fa5b398c2f719d2bbb44b3089fb96170b6676c0c963f12bceba489")},
                { 583322,   uint256S("0x2be0224e40ddf4763f61ff6db088806f3ad5c6530ea7a6801b067ecbbd13fec9")},
                { 634566,   uint256S("0xc330a61e218b06d3d567c459b54e83ab682a366fc00b77d69dd78c6ed9655a2e")},
                { 777625,   uint256S("0x75b2b1412610c1ff54e49fc38222f3f45fe934b0e485ccae7b5d461b94510734")},
                { 856749,   uint256S("0x6b705dbf87345594314152841212a532753f11ec711ac81afc64f31eb048df19")},
                { 887180,   uint256S("0xf9f1e91f82e73d4781052e42c8b814b8265e0929d4c16284db3feb354bfc317c")},
                { 962370,   uint256S("0x43c3d5568f3b3467e5142f86445d5b12b923e3e5c4a1e6566d90a7fad807799c")},
            }
        };

        m_assumeutxo_data = MapAssumeutxo{
         // TODO to be specified in a future patch.
        };

        chainTxData = ChainTxData {
            // Data from rpc: getchaintxstats 4096 43c3d5568f3b3467e5142f86445d5b12b923e3e5c4a1e6566d90a7fad807799c
            /* nTime    */ 1624313264,
            /* nTxCount */ 1142009,
            /* dTxRate  */ 0.008
        };
    }

    void SetOld()
    {
        consensus.BIP16Exception = uint256S("0x00000000000002dc756eebf4f49723ed8d30cc28a5f108eb94b1ba88ac4f9c22");
        consensus.BIP34Height = 227931;
        consensus.BIP34Hash = uint256S("0x000000000000024b89b42a942fe0d9fea3bb44ab7bd1b19115dd6a759c0808b8");
        consensus.BIP65Height = 388381; // 000000000000000004c2b624ed5d7756c508d90fd0da2c7c679febfa6c4735f0
        consensus.BIP66Height = 363725; // 00000000000000000379eaa19dce8c9b722d46ae6a57c2f1a988119488b50931
        consensus.CSVHeight = 419328; // 000000000000000004a1b34462cb8aeebd5799177f7a29cf28f2d1961716b5b5
        consensus.SegwitHeight = 481824; // 0000000000000000001c8018d9cb3b742ef25114f27563e3fc4a1902167f9893
        consensus.MinBIP9WarningHeight = consensus.SegwitHeight + consensus.nMinerConfirmationWindow;
        consensus.powLimit = uint256S("00000000ffffffffffffffffffffffffffffffffffffffffffffffffffffffff");

        genesis = CreateGenesisBlock(1231006505, 2083236893, 0x1d00ffff, 1, 50 * COIN);
        consensus.hashGenesisBlock = genesis.GetHash();

        base58Prefixes[PUBKEY_ADDRESS] = std::vector<unsigned char>(1,0);
        base58Prefixes[SCRIPT_ADDRESS] = std::vector<unsigned char>(1,5);
        base58Prefixes[SECRET_KEY] =     std::vector<unsigned char>(1,128);
        base58Prefixes[EXT_PUBLIC_KEY] = {0x04, 0x88, 0xB2, 0x1E};
        base58Prefixes[EXT_SECRET_KEY] = {0x04, 0x88, 0xAD, 0xE4};

        bech32_hrp = "bc";
    }
};

/**
 * Testnet (v3): public test network which is reset from time to time.
 */
class CTestNetParams : public CChainParams {
public:
    CTestNetParams() {
        strNetworkID = CBaseChainParams::TESTNET;
        consensus.signet_blocks = false;
        consensus.signet_challenge.clear();
        consensus.nSubsidyHalvingInterval = 210000;
        consensus.BIP34Height = 0;
        consensus.BIP65Height = 0;
        consensus.BIP66Height = 0;
        consensus.CSVHeight = 1;
        consensus.SegwitHeight = 0;
        consensus.MinBIP9WarningHeight = 0;

        consensus.OpIsCoinstakeTime = 0;
        consensus.fAllowOpIsCoinstakeWithP2PKH = true; // TODO: clear for next testnet
        consensus.nPaidSmsgTime = 0;
        consensus.smsg_fee_time = 0x5C67FB40;           // 2019-02-16 12:00:00
        consensus.bulletproof_time = 0x5C67FB40;        // 2019-02-16 12:00:00
        consensus.rct_time = 0;
        consensus.smsg_difficulty_time = 0x5D19F5C0;    // 2019-07-01 12:00:00
        consensus.exploit_fix_1_time = 1614268800;      // 2021-02-25 16:00:00

        consensus.smsg_fee_period = 5040;
        consensus.smsg_fee_funding_tx_per_k = 200000;
        consensus.smsg_fee_msg_per_day_per_k = 50000;
        consensus.smsg_fee_max_delta_percent = 43;
        consensus.smsg_min_difficulty = 0x1effffff;
        consensus.smsg_difficulty_max_delta = 0xffff;

        consensus.powLimit = uint256S("000000000005ffffffffffffffffffffffffffffffffffffffffffffffffffff");
        consensus.nPowTargetTimespan = 14 * 24 * 60 * 60; // two weeks
        consensus.nPowTargetSpacing = 10 * 60;
        consensus.fPowAllowMinDifficultyBlocks = true;
        consensus.fPowNoRetargeting = false;
        consensus.nRuleChangeActivationThreshold = 1512; // 75% for testchains
        consensus.nMinerConfirmationWindow = 2016; // nPowTargetTimespan / nPowTargetSpacing
        consensus.vDeployments[Consensus::DEPLOYMENT_TESTDUMMY].bit = 28;
        consensus.vDeployments[Consensus::DEPLOYMENT_TESTDUMMY].nStartTime = Consensus::BIP9Deployment::NEVER_ACTIVE;
        consensus.vDeployments[Consensus::DEPLOYMENT_TESTDUMMY].nTimeout = Consensus::BIP9Deployment::NO_TIMEOUT;
        consensus.vDeployments[Consensus::DEPLOYMENT_TESTDUMMY].min_activation_height = 0; // No activation delay

        // Deployment of Taproot (BIPs 340-342)
        consensus.vDeployments[Consensus::DEPLOYMENT_TAPROOT].bit = 2;
        consensus.vDeployments[Consensus::DEPLOYMENT_TAPROOT].nStartTime = 1619222400; // April 24th, 2021
        consensus.vDeployments[Consensus::DEPLOYMENT_TAPROOT].nTimeout = 1628640000; // August 11th, 2021
        consensus.vDeployments[Consensus::DEPLOYMENT_TAPROOT].min_activation_height = 0; // No activation delay

        // The best chain should have at least this much work.
        consensus.nMinimumChainWork = uint256S("0x000000000000000000000000000000000000000000000011cd51a934ec46aa41");
        consensus.defaultAssumeValid = uint256S("0xe2e1880d525c93e24ca2d0d494fe78624ad28c4ce778f987504582b7404bcb71"); // 909640

        consensus.nMinRCTOutputDepth = 12;

        pchMessageStart[0] = 0x08;
        pchMessageStart[1] = 0x11;
        pchMessageStart[2] = 0x05;
        pchMessageStart[3] = 0x0b;
        nDefaultPort = 51938;
        nBIP44ID = (int)WithHardenedBit(1);

        nModifierInterval = 10 * 60;    // 10 minutes
        nStakeMinConfirmations = 225;   // 225 * 2 minutes
        nTargetSpacing = 120;           // 2 minutes
        nTargetTimespan = 24 * 60;      // 24 mins


        AddImportHashesTest(vImportedCoinbaseTxns);
        SetLastImportHeight();

        nPruneAfterHeight = 1000;
        m_assumed_blockchain_size = 1;
        m_assumed_chain_state_size = 1;

        genesis = CreateGenesisBlockTestNet(1502309248, 5924, 0x1f00ffff);
        consensus.hashGenesisBlock = genesis.GetHash();

        assert(consensus.hashGenesisBlock == uint256S("0x0000594ada5310b367443ee0afd4fa3d0bbd5850ea4e33cdc7d6a904a7ec7c90"));
        assert(genesis.hashMerkleRoot == uint256S("0x2c7f4d88345994e3849502061f6303d9666172e4dff3641d3472a72908eec002"));
        assert(genesis.hashWitnessMerkleRoot == uint256S("0xf9e2235c9531d5a19263ece36e82c4d5b71910d73cd0b677b81c5e50d17b6cda"));

        vFixedSeeds.clear();
        vSeeds.clear();
        // nodes with support for servicebits filtering should be at the top
        vSeeds.emplace_back("testnet-seed.particl.io");
        vSeeds.emplace_back("dnsseed-testnet.particl.io");
        vSeeds.emplace_back("dnsseed-testnet.tecnovert.net");

        vTreasuryFundSettings.push_back(std::make_pair(0, TreasuryFundSettings("rTvv9vsbu269mjYYEecPYinDG8Bt7D86qD", 10, 60)));

        base58Prefixes[PUBKEY_ADDRESS]     = {0x76}; // p
        base58Prefixes[SCRIPT_ADDRESS]     = {0x7a};
        base58Prefixes[PUBKEY_ADDRESS_256] = {0x77};
        base58Prefixes[SCRIPT_ADDRESS_256] = {0x7b};
        base58Prefixes[SECRET_KEY]         = {0x2e};
        base58Prefixes[EXT_PUBLIC_KEY]     = {0xe1, 0x42, 0x78, 0x00}; // ppar
        base58Prefixes[EXT_SECRET_KEY]     = {0x04, 0x88, 0x94, 0x78}; // xpar
        base58Prefixes[STEALTH_ADDRESS]    = {0x15}; // T
        base58Prefixes[EXT_KEY_HASH]       = {0x89}; // x
        base58Prefixes[EXT_ACC_HASH]       = {0x53}; // a
        base58Prefixes[EXT_PUBLIC_KEY_BTC] = {0x04, 0x35, 0x87, 0xCF}; // tpub
        base58Prefixes[EXT_SECRET_KEY_BTC] = {0x04, 0x35, 0x83, 0x94}; // tprv

        bech32Prefixes[PUBKEY_ADDRESS].assign       ("tph",(const char*)"tph"+3);
        bech32Prefixes[SCRIPT_ADDRESS].assign       ("tpr",(const char*)"tpr"+3);
        bech32Prefixes[PUBKEY_ADDRESS_256].assign   ("tpl",(const char*)"tpl"+3);
        bech32Prefixes[SCRIPT_ADDRESS_256].assign   ("tpj",(const char*)"tpj"+3);
        bech32Prefixes[SECRET_KEY].assign           ("tpx",(const char*)"tpx"+3);
        bech32Prefixes[EXT_PUBLIC_KEY].assign       ("tpep",(const char*)"tpep"+4);
        bech32Prefixes[EXT_SECRET_KEY].assign       ("tpex",(const char*)"tpex"+4);
        bech32Prefixes[STEALTH_ADDRESS].assign      ("tps",(const char*)"tps"+3);
        bech32Prefixes[EXT_KEY_HASH].assign         ("tpek",(const char*)"tpek"+4);
        bech32Prefixes[EXT_ACC_HASH].assign         ("tpea",(const char*)"tpea"+4);
        bech32Prefixes[STAKE_ONLY_PKADDR].assign    ("tpcs",(const char*)"tpcs"+4);

        bech32_hrp = "tpw";

        vFixedSeeds = std::vector<uint8_t>(std::begin(chainparams_seed_test), std::end(chainparams_seed_test));

        fDefaultConsistencyChecks = false;
        fRequireStandard = false;
        m_is_test_chain = true;
        m_is_mockable_chain = false;

        checkpointData = {
            {
                {127620, uint256S("0xe5ab909fc029b253bad300ccf859eb509e03897e7853e8bfdde2710dbf248dd1")},
                {210920, uint256S("0x5534f546c3b5a264ca034703b9694fabf36d749d66e0659eef5f0734479b9802")},
                {312860, uint256S("0xaba2e3b2dcf1970b53b67c869325c5eefd3a107e62518fa4640ddcfadf88760d")},
                {428386, uint256S("0x08bbc92c831b864c809b575901e37aaa9aa2b2e38212594aedf2712a87267da9")},
                {534422, uint256S("0xbf0ae4652ff8d2b2479cf828e2e4ec408cf29223c2ec8a96485b1bf424e096c6")},
                {728858, uint256S("0xd71157e5a929a2aba06b23566932ffaba05d1a063b2ab71d2807b8e2efcf765c")},
                {808059, uint256S("0x89de981a2cca262ae52ff5e69a0915c9083fb7cd4aba44e39f83c12a6b6602a9")},
                {909640, uint256S("0xe2e1880d525c93e24ca2d0d494fe78624ad28c4ce778f987504582b7404bcb71")},
            }
        };

        m_assumeutxo_data = MapAssumeutxo{
            // TODO to be specified in a future patch.
        };

        chainTxData = ChainTxData{
            // Data from rpc: getchaintxstats 4096 e2e1880d525c93e24ca2d0d494fe78624ad28c4ce778f987504582b7404bcb71
            /* nTime    */ 1624313424,
            /* nTxCount */ 969023,
            /* dTxRate  */ 0.007
        };
    }
};

/**
 * Signet: test network with an additional consensus parameter (see BIP325).
 */
class SigNetParams : public CChainParams {
public:
    explicit SigNetParams(const ArgsManager& args) {
        std::vector<uint8_t> bin;
        vSeeds.clear();

        if (!args.IsArgSet("-signetchallenge")) {
            bin = ParseHex("512103ad5e0edad18cb1f0fc0d28a3d4f1f3e445640337489abb10404f2d1e086be430210359ef5021964fe22d6f8e05b2463c9540ce96883fe3b278760f048f5189f2e6c452ae");
            vSeeds.emplace_back("178.128.221.177");
            vSeeds.emplace_back("2a01:7c8:d005:390::5");
            vSeeds.emplace_back("v7ajjeirttkbnt32wpy3c6w3emwnfr3fkla7hpxcfokr3ysd3kqtzmqd.onion:38333");

            consensus.nMinimumChainWork = uint256S("0x00000000000000000000000000000000000000000000000000000019fd16269a");
            consensus.defaultAssumeValid = uint256S("0x0000002a1de0f46379358c1fd09906f7ac59adf3712323ed90eb59e4c183c020"); // 9434
            m_assumed_blockchain_size = 1;
            m_assumed_chain_state_size = 0;
            chainTxData = ChainTxData{
                // Data from RPC: getchaintxstats 4096 0000002a1de0f46379358c1fd09906f7ac59adf3712323ed90eb59e4c183c020
                /* nTime    */ 1603986000,
                /* nTxCount */ 9582,
                /* dTxRate  */ 0.00159272030651341,
            };
        } else {
            const auto signet_challenge = args.GetArgs("-signetchallenge");
            if (signet_challenge.size() != 1) {
                throw std::runtime_error(strprintf("%s: -signetchallenge cannot be multiple values.", __func__));
            }
            bin = ParseHex(signet_challenge[0]);

            consensus.nMinimumChainWork = uint256{};
            consensus.defaultAssumeValid = uint256{};
            m_assumed_blockchain_size = 0;
            m_assumed_chain_state_size = 0;
            chainTxData = ChainTxData{
                0,
                0,
                0,
            };
            LogPrintf("Signet with challenge %s\n", signet_challenge[0]);
        }

        if (args.IsArgSet("-signetseednode")) {
            vSeeds = args.GetArgs("-signetseednode");
        }

        strNetworkID = CBaseChainParams::SIGNET;
        consensus.signet_blocks = true;
        consensus.signet_challenge.assign(bin.begin(), bin.end());
        consensus.nSubsidyHalvingInterval = 210000;
        consensus.BIP16Exception = uint256{};
        consensus.BIP34Height = 1;
        consensus.BIP34Hash = uint256{};
        consensus.BIP65Height = 1;
        consensus.BIP66Height = 1;
        consensus.CSVHeight = 1;
        consensus.SegwitHeight = 1;
        consensus.nPowTargetTimespan = 14 * 24 * 60 * 60; // two weeks
        consensus.nPowTargetSpacing = 10 * 60;
        consensus.fPowAllowMinDifficultyBlocks = false;
        consensus.fPowNoRetargeting = false;
        consensus.nRuleChangeActivationThreshold = 1815; // 90% of 2016
        consensus.nMinerConfirmationWindow = 2016; // nPowTargetTimespan / nPowTargetSpacing
        consensus.MinBIP9WarningHeight = 0;
        consensus.powLimit = uint256S("00000377ae000000000000000000000000000000000000000000000000000000");
        consensus.vDeployments[Consensus::DEPLOYMENT_TESTDUMMY].bit = 28;
        consensus.vDeployments[Consensus::DEPLOYMENT_TESTDUMMY].nStartTime = Consensus::BIP9Deployment::NEVER_ACTIVE;
        consensus.vDeployments[Consensus::DEPLOYMENT_TESTDUMMY].nTimeout = Consensus::BIP9Deployment::NO_TIMEOUT;
        consensus.vDeployments[Consensus::DEPLOYMENT_TESTDUMMY].min_activation_height = 0; // No activation delay

        // Activation of Taproot (BIPs 340-342)
        consensus.vDeployments[Consensus::DEPLOYMENT_TAPROOT].bit = 2;
        consensus.vDeployments[Consensus::DEPLOYMENT_TAPROOT].nStartTime = Consensus::BIP9Deployment::ALWAYS_ACTIVE;
        consensus.vDeployments[Consensus::DEPLOYMENT_TAPROOT].nTimeout = Consensus::BIP9Deployment::NO_TIMEOUT;
        consensus.vDeployments[Consensus::DEPLOYMENT_TAPROOT].min_activation_height = 0; // No activation delay

        // message start is defined as the first 4 bytes of the sha256d of the block script
        CHashWriter h(SER_DISK, 0);
        h << consensus.signet_challenge;
        uint256 hash = h.GetHash();
        memcpy(pchMessageStart, hash.begin(), 4);

        nDefaultPort = 38333;
        nPruneAfterHeight = 1000;

        genesis = CreateGenesisBlock(1598918400, 52613770, 0x1e0377ae, 1, 50 * COIN);
        consensus.hashGenesisBlock = genesis.GetHash();
        assert(consensus.hashGenesisBlock == uint256S("0x00000008819873e925422c1ff0f99f7cc9bbb232af63a077a480a3633bee1ef6"));
        assert(genesis.hashMerkleRoot == uint256S("0x4a5e1e4baab89f3a32518a88c31bc87f618f76673e2cc77ab2127b7afdeda33b"));

        vFixedSeeds.clear();

        base58Prefixes[PUBKEY_ADDRESS] = std::vector<unsigned char>(1,111);
        base58Prefixes[SCRIPT_ADDRESS] = std::vector<unsigned char>(1,196);
        base58Prefixes[SECRET_KEY] =     std::vector<unsigned char>(1,239);
        base58Prefixes[EXT_PUBLIC_KEY] = {0x04, 0x35, 0x87, 0xCF};
        base58Prefixes[EXT_SECRET_KEY] = {0x04, 0x35, 0x83, 0x94};

        bech32_hrp = "tb";

        fDefaultConsistencyChecks = false;
        fRequireStandard = true;
        m_is_test_chain = true;
        m_is_mockable_chain = false;
    }
};

/**
 * Regression test: intended for private networks only. Has minimal difficulty to ensure that
 * blocks can be found instantly.
 */
class CRegTestParams : public CChainParams {
public:
    explicit CRegTestParams(const ArgsManager& args) {
        strNetworkID =  CBaseChainParams::REGTEST;
        consensus.signet_blocks = false;
        consensus.signet_challenge.clear();
        consensus.nSubsidyHalvingInterval = 150;
        consensus.BIP16Exception = uint256();
        consensus.BIP34Height = 500; // BIP34 activated on regtest (Used in functional tests)
        consensus.BIP34Hash = uint256();
        consensus.BIP65Height = 1351; // BIP65 activated on regtest (Used in functional tests)
        consensus.BIP66Height = 1251; // BIP66 activated on regtest (Used in functional tests)
        consensus.CSVHeight = 432; // CSV activated on regtest (Used in rpc activation tests)
        consensus.SegwitHeight = 0; // SEGWIT is always activated on regtest unless overridden
        consensus.MinBIP9WarningHeight = 0;

        consensus.OpIsCoinstakeTime = 0;
        consensus.fAllowOpIsCoinstakeWithP2PKH = false;
        consensus.nPaidSmsgTime = 0;
        consensus.smsg_fee_time = 0;
        consensus.bulletproof_time = 0;
        consensus.rct_time = 0;
        consensus.smsg_difficulty_time = 0;

        consensus.clamp_tx_version_time = 0;

        consensus.smsg_fee_period = 50;
        consensus.smsg_fee_funding_tx_per_k = 200000;
        consensus.smsg_fee_msg_per_day_per_k = 50000;
        consensus.smsg_fee_max_delta_percent = 4300;
        consensus.smsg_min_difficulty = 0x1f0fffff;
        consensus.smsg_difficulty_max_delta = 0xffff;

        consensus.powLimit = uint256S("7fffffffffffffffffffffffffffffffffffffffffffffffffffffffffffffff");
        consensus.nPowTargetTimespan = 14 * 24 * 60 * 60; // two weeks
        consensus.nPowTargetSpacing = 10 * 60;
        consensus.fPowAllowMinDifficultyBlocks = true;
        consensus.fPowNoRetargeting = true;
        consensus.nRuleChangeActivationThreshold = 108; // 75% for testchains
        consensus.nMinerConfirmationWindow = 144; // Faster than normal for regtest (144 instead of 2016)

        consensus.vDeployments[Consensus::DEPLOYMENT_TESTDUMMY].bit = 28;
        consensus.vDeployments[Consensus::DEPLOYMENT_TESTDUMMY].nStartTime = 0;
        consensus.vDeployments[Consensus::DEPLOYMENT_TESTDUMMY].nTimeout = Consensus::BIP9Deployment::NO_TIMEOUT;
        consensus.vDeployments[Consensus::DEPLOYMENT_TESTDUMMY].min_activation_height = 0; // No activation delay

        consensus.vDeployments[Consensus::DEPLOYMENT_TAPROOT].bit = 2;
        consensus.vDeployments[Consensus::DEPLOYMENT_TAPROOT].nStartTime = Consensus::BIP9Deployment::ALWAYS_ACTIVE;
        consensus.vDeployments[Consensus::DEPLOYMENT_TAPROOT].nTimeout = Consensus::BIP9Deployment::NO_TIMEOUT;
        consensus.vDeployments[Consensus::DEPLOYMENT_TAPROOT].min_activation_height = 0; // No activation delay

        consensus.nMinimumChainWork = uint256{};
        consensus.defaultAssumeValid = uint256{};

        consensus.nMinRCTOutputDepth = 2;

        pchMessageStart[0] = 0x09;
        pchMessageStart[1] = 0x12;
        pchMessageStart[2] = 0x06;
        pchMessageStart[3] = 0x0c;
        nDefaultPort = 11938;
        nBIP44ID = (int)WithHardenedBit(1);


        nModifierInterval = 2 * 60;     // 2 minutes
        nStakeMinConfirmations = 12;
        nTargetSpacing = 5;             // 5 seconds
        nTargetTimespan = 16 * 60;      // 16 mins
        nStakeTimestampMask = 0;

        SetLastImportHeight();

        nPruneAfterHeight = gArgs.GetBoolArg("-fastprune", false) ? 100 : 1000;
        m_assumed_blockchain_size = 0;
        m_assumed_chain_state_size = 0;

        UpdateActivationParametersFromArgs(args);

        genesis = CreateGenesisBlockRegTest(1487714923, 0, 0x207fffff);

        consensus.hashGenesisBlock = genesis.GetHash();
        assert(consensus.hashGenesisBlock == uint256S("0x6cd174536c0ada5bfa3b8fde16b98ae508fff6586f2ee24cf866867098f25907"));
        assert(genesis.hashMerkleRoot == uint256S("0xf89653c7208af2c76a3070d436229fb782acbd065bd5810307995b9982423ce7"));
        assert(genesis.hashWitnessMerkleRoot == uint256S("0x36b66a1aff91f34ab794da710d007777ef5e612a320e1979ac96e5f292399639"));


        vFixedSeeds.clear(); //!< Regtest mode doesn't have any fixed seeds.
        vSeeds.clear();      //!< Regtest mode doesn't have any DNS seeds.

        fDefaultConsistencyChecks = true;
        fRequireStandard = true;
        m_is_test_chain = true;
        m_is_mockable_chain = true;

        checkpointData = {
            {
                {0, uint256S("0f9188f13cb7b2c71f2a335e3a4fc328bf5beb436012afca590b1a11466e2206")},
            }
        };

        m_assumeutxo_data = MapAssumeutxo{
            {
                110,
<<<<<<< HEAD
                {uint256S("0xd98b6865564c85700442c2df34cf379d97ac4c157b3eb25780ca916183620376"), 110},
=======
                {AssumeutxoHash{uint256S("0x1ebbf5850204c0bdb15bf030f47c7fe91d45c44c712697e4509ba67adb01c618")}, 110},
>>>>>>> 0ab6ff5e
            },
            {
                210,
                {AssumeutxoHash{uint256S("0x9c5ed99ef98544b34f8920b6d1802f72ac28ae6e2bd2bd4c316ff10c230df3f2")}, 210},
            },
        };

        base58Prefixes[PUBKEY_ADDRESS]     = {0x76}; // p
        base58Prefixes[SCRIPT_ADDRESS]     = {0x7a};
        base58Prefixes[PUBKEY_ADDRESS_256] = {0x77};
        base58Prefixes[SCRIPT_ADDRESS_256] = {0x7b};
        base58Prefixes[SECRET_KEY]         = {0x2e};
        base58Prefixes[EXT_PUBLIC_KEY]     = {0xe1, 0x42, 0x78, 0x00}; // ppar
        base58Prefixes[EXT_SECRET_KEY]     = {0x04, 0x88, 0x94, 0x78}; // xpar
        base58Prefixes[STEALTH_ADDRESS]    = {0x15}; // T
        base58Prefixes[EXT_KEY_HASH]       = {0x89}; // x
        base58Prefixes[EXT_ACC_HASH]       = {0x53}; // a
        base58Prefixes[EXT_PUBLIC_KEY_BTC] = {0x04, 0x35, 0x87, 0xCF}; // tpub
        base58Prefixes[EXT_SECRET_KEY_BTC] = {0x04, 0x35, 0x83, 0x94}; // tprv

        bech32Prefixes[PUBKEY_ADDRESS].assign       ("tph",(const char*)"tph"+3);
        bech32Prefixes[SCRIPT_ADDRESS].assign       ("tpr",(const char*)"tpr"+3);
        bech32Prefixes[PUBKEY_ADDRESS_256].assign   ("tpl",(const char*)"tpl"+3);
        bech32Prefixes[SCRIPT_ADDRESS_256].assign   ("tpj",(const char*)"tpj"+3);
        bech32Prefixes[SECRET_KEY].assign           ("tpx",(const char*)"tpx"+3);
        bech32Prefixes[EXT_PUBLIC_KEY].assign       ("tpep",(const char*)"tpep"+4);
        bech32Prefixes[EXT_SECRET_KEY].assign       ("tpex",(const char*)"tpex"+4);
        bech32Prefixes[STEALTH_ADDRESS].assign      ("tps",(const char*)"tps"+3);
        bech32Prefixes[EXT_KEY_HASH].assign         ("tpek",(const char*)"tpek"+4);
        bech32Prefixes[EXT_ACC_HASH].assign         ("tpea",(const char*)"tpea"+4);
        bech32Prefixes[STAKE_ONLY_PKADDR].assign    ("tpcs",(const char*)"tpcs"+4);

        bech32_hrp = "rtpw";

        chainTxData = ChainTxData{
            0,
            0,
            0
        };
    }

    void SetOld()
    {
        genesis = CreateGenesisBlock(1296688602, 2, 0x207fffff, 1, 50 * COIN);
        consensus.hashGenesisBlock = genesis.GetHash();
        /*
        pchMessageStart[0] = 0xfa;
        pchMessageStart[1] = 0xbf;
        pchMessageStart[2] = 0xb5;
        pchMessageStart[3] = 0xda;
        */

        base58Prefixes[PUBKEY_ADDRESS] = std::vector<unsigned char>(1,111);
        base58Prefixes[SCRIPT_ADDRESS] = std::vector<unsigned char>(1,196);
        base58Prefixes[SECRET_KEY] =     std::vector<unsigned char>(1,239);
        base58Prefixes[EXT_PUBLIC_KEY] = {0x04, 0x35, 0x87, 0xCF};
        base58Prefixes[EXT_SECRET_KEY] = {0x04, 0x35, 0x83, 0x94};

        bech32_hrp = "bcrt";
    }

    /**
     * Allows modifying the Version Bits regtest parameters.
     */
    void UpdateVersionBitsParameters(Consensus::DeploymentPos d, int64_t nStartTime, int64_t nTimeout, int min_activation_height)
    {
        consensus.vDeployments[d].nStartTime = nStartTime;
        consensus.vDeployments[d].nTimeout = nTimeout;
        consensus.vDeployments[d].min_activation_height = min_activation_height;
    }
    void UpdateActivationParametersFromArgs(const ArgsManager& args);
};

void CRegTestParams::UpdateActivationParametersFromArgs(const ArgsManager& args)
{
    if (args.IsArgSet("-segwitheight")) {
        int64_t height = args.GetArg("-segwitheight", consensus.SegwitHeight);
        if (height < -1 || height >= std::numeric_limits<int>::max()) {
            throw std::runtime_error(strprintf("Activation height %ld for segwit is out of valid range. Use -1 to disable segwit.", height));
        } else if (height == -1) {
            LogPrintf("Segwit disabled for testing\n");
            height = std::numeric_limits<int>::max();
        }
        consensus.SegwitHeight = static_cast<int>(height);
    }

    if (!args.IsArgSet("-vbparams")) return;

    for (const std::string& strDeployment : args.GetArgs("-vbparams")) {
        std::vector<std::string> vDeploymentParams;
        boost::split(vDeploymentParams, strDeployment, boost::is_any_of(":"));
        if (vDeploymentParams.size() < 3 || 4 < vDeploymentParams.size()) {
            throw std::runtime_error("Version bits parameters malformed, expecting deployment:start:end[:min_activation_height]");
        }
        int64_t nStartTime, nTimeout;
        int min_activation_height = 0;
        if (!ParseInt64(vDeploymentParams[1], &nStartTime)) {
            throw std::runtime_error(strprintf("Invalid nStartTime (%s)", vDeploymentParams[1]));
        }
        if (!ParseInt64(vDeploymentParams[2], &nTimeout)) {
            throw std::runtime_error(strprintf("Invalid nTimeout (%s)", vDeploymentParams[2]));
        }
        if (vDeploymentParams.size() >= 4 && !ParseInt32(vDeploymentParams[3], &min_activation_height)) {
            throw std::runtime_error(strprintf("Invalid min_activation_height (%s)", vDeploymentParams[3]));
        }
        bool found = false;
        for (int j=0; j < (int)Consensus::MAX_VERSION_BITS_DEPLOYMENTS; ++j) {
            if (vDeploymentParams[0] == VersionBitsDeploymentInfo[j].name) {
                UpdateVersionBitsParameters(Consensus::DeploymentPos(j), nStartTime, nTimeout, min_activation_height);
                found = true;
                LogPrintf("Setting version bits activation parameters for %s to start=%ld, timeout=%ld, min_activation_height=%d\n", vDeploymentParams[0], nStartTime, nTimeout, min_activation_height);
                break;
            }
        }
        if (!found) {
            throw std::runtime_error(strprintf("Invalid deployment (%s)", vDeploymentParams[0]));
        }
    }
}

static std::unique_ptr<CChainParams> globalChainParams;

const CChainParams &Params() {
    assert(globalChainParams);
    return *globalChainParams;
}

bool HaveParams() {
    return globalChainParams.get();
}

const CChainParams *pParams() {
    return globalChainParams.get();
}

std::unique_ptr<CChainParams> CreateChainParams(const ArgsManager& args, const std::string& chain)
{
    if (chain == CBaseChainParams::MAIN) {
        return std::unique_ptr<CChainParams>(new CMainParams());
    } else if (chain == CBaseChainParams::TESTNET) {
        return std::unique_ptr<CChainParams>(new CTestNetParams());
    } else if (chain == CBaseChainParams::SIGNET) {
        return std::unique_ptr<CChainParams>(new SigNetParams(args));
    } else if (chain == CBaseChainParams::REGTEST) {
        return std::unique_ptr<CChainParams>(new CRegTestParams(args));
    }
    throw std::runtime_error(strprintf("%s: Unknown chain %s.", __func__, chain));
}

void SelectParams(const std::string& network)
{
    SelectBaseParams(network);
    globalChainParams = CreateChainParams(gArgs, network);
<<<<<<< HEAD
}

std::ostream& operator<<(std::ostream& o, const AssumeutxoData& aud)
{
    o << strprintf("AssumeutxoData(%s, %s)", aud.hash_serialized.ToString(), aud.nChainTx);
    return o;
}

void SetOldParams(std::unique_ptr<CChainParams> &params)
{
    if (params->NetworkID() == CBaseChainParams::MAIN) {
        return ((CMainParams*)params.get())->SetOld();
    }
    if (params->NetworkID() == CBaseChainParams::REGTEST) {
        return ((CRegTestParams*)params.get())->SetOld();
    }
};

void ResetParams(std::string sNetworkId, bool fParticlModeIn)
{
    // Hack to pass old unit tests
    globalChainParams = CreateChainParams(gArgs, sNetworkId);
    if (!fParticlModeIn) {
        SetOldParams(globalChainParams);
    }
};

/**
 * Mutable handle to regtest params
 */
CChainParams &RegtestParams()
{
    return *globalChainParams.get();
};
=======
}
>>>>>>> 0ab6ff5e
<|MERGE_RESOLUTION|>--- conflicted
+++ resolved
@@ -1006,11 +1006,7 @@
         m_assumeutxo_data = MapAssumeutxo{
             {
                 110,
-<<<<<<< HEAD
-                {uint256S("0xd98b6865564c85700442c2df34cf379d97ac4c157b3eb25780ca916183620376"), 110},
-=======
-                {AssumeutxoHash{uint256S("0x1ebbf5850204c0bdb15bf030f47c7fe91d45c44c712697e4509ba67adb01c618")}, 110},
->>>>>>> 0ab6ff5e
+                {AssumeutxoHash{uint256S("0xd98b6865564c85700442c2df34cf379d97ac4c157b3eb25780ca916183620376")}, 110},
             },
             {
                 210,
@@ -1164,13 +1160,6 @@
 {
     SelectBaseParams(network);
     globalChainParams = CreateChainParams(gArgs, network);
-<<<<<<< HEAD
-}
-
-std::ostream& operator<<(std::ostream& o, const AssumeutxoData& aud)
-{
-    o << strprintf("AssumeutxoData(%s, %s)", aud.hash_serialized.ToString(), aud.nChainTx);
-    return o;
 }
 
 void SetOldParams(std::unique_ptr<CChainParams> &params)
@@ -1192,13 +1181,7 @@
     }
 };
 
-/**
- * Mutable handle to regtest params
- */
 CChainParams &RegtestParams()
 {
     return *globalChainParams.get();
-};
-=======
-}
->>>>>>> 0ab6ff5e
+};