# Copyright (c) 2013-2016 The Bitcoin Core developers
# Distributed under the MIT software license, see the accompanying
# file COPYING or http://www.opensource.org/licenses/mit-license.php.

FUZZ_TARGETS = \
  test/fuzz/address_deserialize \
  test/fuzz/addrman_deserialize \
  test/fuzz/banentry_deserialize \
  test/fuzz/block_deserialize \
  test/fuzz/blockheader_deserialize \
  test/fuzz/blocklocator_deserialize \
  test/fuzz/blockmerkleroot \
  test/fuzz/blocktransactions_deserialize \
  test/fuzz/blocktransactionsrequest_deserialize \
  test/fuzz/blockundo_deserialize \
  test/fuzz/bloomfilter_deserialize \
  test/fuzz/coins_deserialize \
  test/fuzz/diskblockindex_deserialize \
  test/fuzz/inv_deserialize \
  test/fuzz/messageheader_deserialize \
  test/fuzz/netaddr_deserialize \
  test/fuzz/script_flags \
  test/fuzz/service_deserialize \
  test/fuzz/transaction_deserialize \
  test/fuzz/txoutcompressor_deserialize \
  test/fuzz/txundo_deserialize

if ENABLE_FUZZ
noinst_PROGRAMS += $(FUZZ_TARGETS:=)
else
bin_PROGRAMS += test/test_particl
endif

TEST_SRCDIR = test
TEST_BINARY = test/test_particl$(EXEEXT)

JSON_TEST_FILES = \
  test/data/script_tests.json \
  test/data/base58_encode_decode.json \
  test/data/bip39_vectors_english.json \
  test/data/bip39_vectors_japanese.json \
  test/data/blockfilters.json \
  test/data/key_io_valid.json \
  test/data/key_io_invalid.json \
  test/data/script_tests.json \
  test/data/sighash.json \
  test/data/tx_invalid.json \
  test/data/tx_valid.json

RAW_TEST_FILES =

GENERATED_TEST_FILES = $(JSON_TEST_FILES:.json=.json.h) $(RAW_TEST_FILES:.raw=.raw.h)

BITCOIN_TEST_SUITE = \
  test/main.cpp \
  test/setup_common.h \
  test/setup_common.cpp

FUZZ_SUITE = \
  test/setup_common.h \
  test/setup_common.cpp \
  test/fuzz/fuzz.cpp \
  test/fuzz/fuzz.h

FUZZ_SUITE_LD_COMMON = \
 $(LIBPARTICL_SERVER) \
 $(LIBPARTICL_COMMON) \
 $(LIBPARTICL_UTIL) \
 $(LIBPARTICL_CONSENSUS) \
 $(LIBPARTICL_CRYPTO) \
 $(LIBUNIVALUE) \
 $(LIBLEVELDB) \
 $(LIBLEVELDB_SSE42) \
 $(BOOST_LIBS) \
 $(LIBMEMENV) \
 $(LIBSECP256K1) \
 $(EVENT_LIBS) \
 $(CRYPTO_LIBS) \
 $(EVENT_PTHREADS_LIBS)

# test_bitcoin binary #
BITCOIN_TESTS =\
  test/arith_uint256_tests.cpp \
  test/scriptnum10.h \
  test/addrman_tests.cpp \
  test/amount_tests.cpp \
  test/allocator_tests.cpp \
  test/base58_tests.cpp \
  test/base64_tests.cpp \
  test/bech32_tests.cpp \
  test/bip32_tests.cpp \
  test/blockchain_tests.cpp \
  test/blockencodings_tests.cpp \
  test/blockfilter_tests.cpp \
  test/blockfilter_index_tests.cpp \
  test/bloom_tests.cpp \
  test/bswap_tests.cpp \
  test/checkqueue_tests.cpp \
  test/coins_tests.cpp \
  test/compilerbug_tests.cpp \
  test/compress_tests.cpp \
  test/crypto_tests.cpp \
  test/cuckoocache_tests.cpp \
  test/denialofservice_tests.cpp \
  test/descriptor_tests.cpp \
  test/flatfile_tests.cpp \
  test/fs_tests.cpp \
  test/getarg_tests.cpp \
  test/hash_tests.cpp \
  test/key_io_tests.cpp \
  test/key_tests.cpp \
  test/stealth_tests.cpp \
  test/limitedmap_tests.cpp \
  test/dbwrapper_tests.cpp \
  test/validation_tests.cpp \
  test/mempool_tests.cpp \
  test/merkle_tests.cpp \
  test/merkleblock_tests.cpp \
  test/miner_tests.cpp \
  test/multisig_tests.cpp \
  test/net_tests.cpp \
  test/netbase_tests.cpp \
  test/pmt_tests.cpp \
  test/policyestimator_tests.cpp \
  test/pow_tests.cpp \
  test/prevector_tests.cpp \
  test/raii_event_tests.cpp \
  test/random_tests.cpp \
  test/reverselock_tests.cpp \
  test/rpc_tests.cpp \
  test/sanity_tests.cpp \
  test/scheduler_tests.cpp \
  test/script_p2pkh_tests.cpp \
  test/script_p2sh_tests.cpp \
  test/script_tests.cpp \
  test/script_standard_tests.cpp \
  test/scriptnum_tests.cpp \
  test/serialize_tests.cpp \
  test/sighash_tests.cpp \
  test/sigopcount_tests.cpp \
  test/skiplist_tests.cpp \
  test/streams_tests.cpp \
  test/sync_tests.cpp \
  test/util_threadnames_tests.cpp \
  test/timedata_tests.cpp \
  test/torcontrol_tests.cpp \
  test/transaction_tests.cpp \
  test/txindex_tests.cpp \
  test/txvalidation_tests.cpp \
  test/txvalidationcache_tests.cpp \
  test/uint256_tests.cpp \
  test/util_tests.cpp \
  test/validation_block_tests.cpp \
  test/versionbits_tests.cpp \
  test/smsg_tests.cpp \
  test/mnemonic_tests.cpp \
  test/extkey_tests.cpp \
  test/ct_tests.cpp \
  test/ringct_tests.cpp \
  test/particlchain_tests.cpp

if ENABLE_PROPERTY_TESTS
BITCOIN_TESTS += \
  test/key_properties.cpp

BITCOIN_TEST_SUITE += \
  test/gen/crypto_gen.cpp \
  test/gen/crypto_gen.h
endif

if ENABLE_WALLET
BITCOIN_TESTS += \
  wallet/test/db_tests.cpp \
  wallet/test/psbt_wallet_tests.cpp \
  wallet/test/wallet_tests.cpp \
  wallet/test/wallet_crypto_tests.cpp \
  wallet/test/coinselector_tests.cpp \
  wallet/test/init_tests.cpp \
<<<<<<< HEAD
  wallet/test/rpc_wallet_tests.cpp \
  wallet/test/hdwallet_tests.cpp \
  wallet/test/rpc_hdwallet_tests.cpp \
  wallet/test/stake_tests.cpp
=======
  wallet/test/ismine_tests.cpp
>>>>>>> fd333e15

BITCOIN_TEST_SUITE += \
  wallet/test/hdwallet_test_fixture.cpp \
  wallet/test/hdwallet_test_fixture.h \
  wallet/test/wallet_test_fixture.cpp \
  wallet/test/wallet_test_fixture.h \
  wallet/test/init_test_fixture.cpp \
  wallet/test/init_test_fixture.h
endif

test_test_particl_SOURCES = $(BITCOIN_TEST_SUITE) $(BITCOIN_TESTS) $(JSON_TEST_FILES) $(RAW_TEST_FILES)
test_test_particl_CPPFLAGS = $(AM_CPPFLAGS) $(BITCOIN_INCLUDES) $(TESTDEFS) $(EVENT_CFLAGS)
test_test_particl_LDADD =
if ENABLE_WALLET
test_test_particl_LDADD += $(LIBPARTICL_WALLET)
endif
if ENABLE_USBDEVICE
test_test_particl_LDADD += $(LIBPARTICL_USBDEVICE) $(USB_LIBS) $(HIDAPI_LIBS) $(PROTOBUF_LIBS)
endif
test_test_particl_LDADD += $(LIBPARTICL_SERVER) $(LIBPARTICL_CLI) $(LIBPARTICL_COMMON) $(LIBPARTICL_UTIL) $(LIBPARTICL_CONSENSUS) $(LIBPARTICL_CRYPTO) $(LIBPARTICL_SMSG) $(LIBUNIVALUE) \
  $(LIBLEVELDB) $(LIBLEVELDB_SSE42) $(LIBMEMENV) $(BOOST_LIBS) $(BOOST_UNIT_TEST_FRAMEWORK_LIB) $(LIBSECP256K1) $(EVENT_LIBS) $(EVENT_PTHREADS_LIBS)
test_test_particl_CXXFLAGS = $(AM_CXXFLAGS) $(PIE_FLAGS)

test_test_particl_LDADD += $(BDB_LIBS) $(CRYPTO_LIBS) $(MINIUPNPC_LIBS) $(RAPIDCHECK_LIBS)
test_test_particl_LDFLAGS = $(RELDFLAGS) $(AM_LDFLAGS) $(LIBTOOL_APP_LDFLAGS) -static

if ENABLE_ZMQ
test_test_particl_LDADD += $(LIBPARTICL_ZMQ) $(ZMQ_LIBS)
endif

if ENABLE_USBDEVICE
test_test_particl_LDADD += $(LIBPARTICL_USBDEVICE) $(USB_LIBS) $(HIDAPI_LIBS) $(PROTOBUF_LIBS)
endif

if ENABLE_FUZZ
test_fuzz_block_deserialize_SOURCES = $(FUZZ_SUITE) test/fuzz/deserialize.cpp
test_fuzz_block_deserialize_CPPFLAGS = $(AM_CPPFLAGS) $(BITCOIN_INCLUDES) -DBLOCK_DESERIALIZE=1
test_fuzz_block_deserialize_CXXFLAGS = $(AM_CXXFLAGS) $(PIE_FLAGS)
test_fuzz_block_deserialize_LDFLAGS = $(RELDFLAGS) $(AM_LDFLAGS) $(LIBTOOL_APP_LDFLAGS)
test_fuzz_block_deserialize_LDADD = $(FUZZ_SUITE_LD_COMMON)

test_fuzz_transaction_deserialize_SOURCES = $(FUZZ_SUITE) test/fuzz/deserialize.cpp
test_fuzz_transaction_deserialize_CPPFLAGS = $(AM_CPPFLAGS) $(BITCOIN_INCLUDES) -DTRANSACTION_DESERIALIZE=1
test_fuzz_transaction_deserialize_CXXFLAGS = $(AM_CXXFLAGS) $(PIE_FLAGS)
test_fuzz_transaction_deserialize_LDFLAGS = $(RELDFLAGS) $(AM_LDFLAGS) $(LIBTOOL_APP_LDFLAGS)
test_fuzz_transaction_deserialize_LDADD = $(FUZZ_SUITE_LD_COMMON)

test_fuzz_blocklocator_deserialize_SOURCES = $(FUZZ_SUITE) test/fuzz/deserialize.cpp
test_fuzz_blocklocator_deserialize_CPPFLAGS = $(AM_CPPFLAGS) $(BITCOIN_INCLUDES) -DBLOCKLOCATOR_DESERIALIZE=1
test_fuzz_blocklocator_deserialize_CXXFLAGS = $(AM_CXXFLAGS) $(PIE_FLAGS)
test_fuzz_blocklocator_deserialize_LDFLAGS = $(RELDFLAGS) $(AM_LDFLAGS) $(LIBTOOL_APP_LDFLAGS)
test_fuzz_blocklocator_deserialize_LDADD = $(FUZZ_SUITE_LD_COMMON)

test_fuzz_blockmerkleroot_SOURCES = $(FUZZ_SUITE) test/fuzz/deserialize.cpp
test_fuzz_blockmerkleroot_CPPFLAGS = $(AM_CPPFLAGS) $(BITCOIN_INCLUDES) -DBLOCKMERKLEROOT=1
test_fuzz_blockmerkleroot_CXXFLAGS = $(AM_CXXFLAGS) $(PIE_FLAGS)
test_fuzz_blockmerkleroot_LDFLAGS = $(RELDFLAGS) $(AM_LDFLAGS) $(LIBTOOL_APP_LDFLAGS)
test_fuzz_blockmerkleroot_LDADD = $(FUZZ_SUITE_LD_COMMON)

test_fuzz_addrman_deserialize_SOURCES = $(FUZZ_SUITE) test/fuzz/deserialize.cpp
test_fuzz_addrman_deserialize_CPPFLAGS = $(AM_CPPFLAGS) $(BITCOIN_INCLUDES) -DADDRMAN_DESERIALIZE=1
test_fuzz_addrman_deserialize_CXXFLAGS = $(AM_CXXFLAGS) $(PIE_FLAGS)
test_fuzz_addrman_deserialize_LDFLAGS = $(RELDFLAGS) $(AM_LDFLAGS) $(LIBTOOL_APP_LDFLAGS)
test_fuzz_addrman_deserialize_LDADD = $(FUZZ_SUITE_LD_COMMON)

test_fuzz_blockheader_deserialize_SOURCES = $(FUZZ_SUITE) test/fuzz/deserialize.cpp
test_fuzz_blockheader_deserialize_CPPFLAGS = $(AM_CPPFLAGS) $(BITCOIN_INCLUDES) -DBLOCKHEADER_DESERIALIZE=1
test_fuzz_blockheader_deserialize_CXXFLAGS = $(AM_CXXFLAGS) $(PIE_FLAGS)
test_fuzz_blockheader_deserialize_LDFLAGS = $(RELDFLAGS) $(AM_LDFLAGS) $(LIBTOOL_APP_LDFLAGS)
test_fuzz_blockheader_deserialize_LDADD = $(FUZZ_SUITE_LD_COMMON)

test_fuzz_banentry_deserialize_SOURCES = $(FUZZ_SUITE) test/fuzz/deserialize.cpp
test_fuzz_banentry_deserialize_CPPFLAGS = $(AM_CPPFLAGS) $(BITCOIN_INCLUDES) -DBANENTRY_DESERIALIZE=1
test_fuzz_banentry_deserialize_CXXFLAGS = $(AM_CXXFLAGS) $(PIE_FLAGS)
test_fuzz_banentry_deserialize_LDFLAGS = $(RELDFLAGS) $(AM_LDFLAGS) $(LIBTOOL_APP_LDFLAGS)
test_fuzz_banentry_deserialize_LDADD = $(FUZZ_SUITE_LD_COMMON)

test_fuzz_txundo_deserialize_SOURCES = $(FUZZ_SUITE) test/fuzz/deserialize.cpp
test_fuzz_txundo_deserialize_CPPFLAGS = $(AM_CPPFLAGS) $(BITCOIN_INCLUDES) -DTXUNDO_DESERIALIZE=1
test_fuzz_txundo_deserialize_CXXFLAGS = $(AM_CXXFLAGS) $(PIE_FLAGS)
test_fuzz_txundo_deserialize_LDFLAGS = $(RELDFLAGS) $(AM_LDFLAGS) $(LIBTOOL_APP_LDFLAGS)
test_fuzz_txundo_deserialize_LDADD = $(FUZZ_SUITE_LD_COMMON)

test_fuzz_blockundo_deserialize_SOURCES = $(FUZZ_SUITE) test/fuzz/deserialize.cpp
test_fuzz_blockundo_deserialize_CPPFLAGS = $(AM_CPPFLAGS) $(BITCOIN_INCLUDES) -DBLOCKUNDO_DESERIALIZE=1
test_fuzz_blockundo_deserialize_CXXFLAGS = $(AM_CXXFLAGS) $(PIE_FLAGS)
test_fuzz_blockundo_deserialize_LDFLAGS = $(RELDFLAGS) $(AM_LDFLAGS) $(LIBTOOL_APP_LDFLAGS)
test_fuzz_blockundo_deserialize_LDADD = $(FUZZ_SUITE_LD_COMMON)

test_fuzz_coins_deserialize_SOURCES = $(FUZZ_SUITE) test/fuzz/deserialize.cpp
test_fuzz_coins_deserialize_CPPFLAGS = $(AM_CPPFLAGS) $(BITCOIN_INCLUDES) -DCOINS_DESERIALIZE=1
test_fuzz_coins_deserialize_CXXFLAGS = $(AM_CXXFLAGS) $(PIE_FLAGS)
test_fuzz_coins_deserialize_LDFLAGS = $(RELDFLAGS) $(AM_LDFLAGS) $(LIBTOOL_APP_LDFLAGS)
test_fuzz_coins_deserialize_LDADD = $(FUZZ_SUITE_LD_COMMON)

test_fuzz_netaddr_deserialize_SOURCES = $(FUZZ_SUITE) test/fuzz/deserialize.cpp
test_fuzz_netaddr_deserialize_CPPFLAGS = $(AM_CPPFLAGS) $(BITCOIN_INCLUDES) -DNETADDR_DESERIALIZE=1
test_fuzz_netaddr_deserialize_CXXFLAGS = $(AM_CXXFLAGS) $(PIE_FLAGS)
test_fuzz_netaddr_deserialize_LDFLAGS = $(RELDFLAGS) $(AM_LDFLAGS) $(LIBTOOL_APP_LDFLAGS)
test_fuzz_netaddr_deserialize_LDADD = $(FUZZ_SUITE_LD_COMMON)

test_fuzz_script_flags_SOURCES = $(FUZZ_SUITE) test/fuzz/script_flags.cpp
test_fuzz_script_flags_CPPFLAGS = $(AM_CPPFLAGS) $(BITCOIN_INCLUDES)
test_fuzz_script_flags_CXXFLAGS = $(AM_CXXFLAGS) $(PIE_FLAGS)
test_fuzz_script_flags_LDFLAGS = $(RELDFLAGS) $(AM_LDFLAGS) $(LIBTOOL_APP_LDFLAGS)
test_fuzz_script_flags_LDADD = $(FUZZ_SUITE_LD_COMMON)

test_fuzz_service_deserialize_SOURCES = $(FUZZ_SUITE) test/fuzz/deserialize.cpp
test_fuzz_service_deserialize_CPPFLAGS = $(AM_CPPFLAGS) $(BITCOIN_INCLUDES) -DSERVICE_DESERIALIZE=1
test_fuzz_service_deserialize_CXXFLAGS = $(AM_CXXFLAGS) $(PIE_FLAGS)
test_fuzz_service_deserialize_LDFLAGS = $(RELDFLAGS) $(AM_LDFLAGS) $(LIBTOOL_APP_LDFLAGS)
test_fuzz_service_deserialize_LDADD = $(FUZZ_SUITE_LD_COMMON)

test_fuzz_messageheader_deserialize_SOURCES = $(FUZZ_SUITE) test/fuzz/deserialize.cpp
test_fuzz_messageheader_deserialize_CPPFLAGS = $(AM_CPPFLAGS) $(BITCOIN_INCLUDES) -DMESSAGEHEADER_DESERIALIZE=1
test_fuzz_messageheader_deserialize_CXXFLAGS = $(AM_CXXFLAGS) $(PIE_FLAGS)
test_fuzz_messageheader_deserialize_LDFLAGS = $(RELDFLAGS) $(AM_LDFLAGS) $(LIBTOOL_APP_LDFLAGS)
test_fuzz_messageheader_deserialize_LDADD = $(FUZZ_SUITE_LD_COMMON)

test_fuzz_address_deserialize_SOURCES = $(FUZZ_SUITE) test/fuzz/deserialize.cpp
test_fuzz_address_deserialize_CPPFLAGS = $(AM_CPPFLAGS) $(BITCOIN_INCLUDES) -DADDRESS_DESERIALIZE=1
test_fuzz_address_deserialize_CXXFLAGS = $(AM_CXXFLAGS) $(PIE_FLAGS)
test_fuzz_address_deserialize_LDFLAGS = $(RELDFLAGS) $(AM_LDFLAGS) $(LIBTOOL_APP_LDFLAGS)
test_fuzz_address_deserialize_LDADD = $(FUZZ_SUITE_LD_COMMON)

test_fuzz_inv_deserialize_SOURCES = $(FUZZ_SUITE) test/fuzz/deserialize.cpp
test_fuzz_inv_deserialize_CPPFLAGS = $(AM_CPPFLAGS) $(BITCOIN_INCLUDES) -DINV_DESERIALIZE=1
test_fuzz_inv_deserialize_CXXFLAGS = $(AM_CXXFLAGS) $(PIE_FLAGS)
test_fuzz_inv_deserialize_LDFLAGS = $(RELDFLAGS) $(AM_LDFLAGS) $(LIBTOOL_APP_LDFLAGS)
test_fuzz_inv_deserialize_LDADD = $(FUZZ_SUITE_LD_COMMON)

test_fuzz_bloomfilter_deserialize_SOURCES = $(FUZZ_SUITE) test/fuzz/deserialize.cpp
test_fuzz_bloomfilter_deserialize_CPPFLAGS = $(AM_CPPFLAGS) $(BITCOIN_INCLUDES) -DBLOOMFILTER_DESERIALIZE=1
test_fuzz_bloomfilter_deserialize_CXXFLAGS = $(AM_CXXFLAGS) $(PIE_FLAGS)
test_fuzz_bloomfilter_deserialize_LDFLAGS = $(RELDFLAGS) $(AM_LDFLAGS) $(LIBTOOL_APP_LDFLAGS)
test_fuzz_bloomfilter_deserialize_LDADD = $(FUZZ_SUITE_LD_COMMON)

test_fuzz_diskblockindex_deserialize_SOURCES = $(FUZZ_SUITE) test/fuzz/deserialize.cpp
test_fuzz_diskblockindex_deserialize_CPPFLAGS = $(AM_CPPFLAGS) $(BITCOIN_INCLUDES) -DDISKBLOCKINDEX_DESERIALIZE=1
test_fuzz_diskblockindex_deserialize_CXXFLAGS = $(AM_CXXFLAGS) $(PIE_FLAGS)
test_fuzz_diskblockindex_deserialize_LDFLAGS = $(RELDFLAGS) $(AM_LDFLAGS) $(LIBTOOL_APP_LDFLAGS)
test_fuzz_diskblockindex_deserialize_LDADD = $(FUZZ_SUITE_LD_COMMON)

test_fuzz_txoutcompressor_deserialize_SOURCES = $(FUZZ_SUITE) test/fuzz/deserialize.cpp
test_fuzz_txoutcompressor_deserialize_CPPFLAGS = $(AM_CPPFLAGS) $(BITCOIN_INCLUDES) -DTXOUTCOMPRESSOR_DESERIALIZE=1
test_fuzz_txoutcompressor_deserialize_CXXFLAGS = $(AM_CXXFLAGS) $(PIE_FLAGS)
test_fuzz_txoutcompressor_deserialize_LDFLAGS = $(RELDFLAGS) $(AM_LDFLAGS) $(LIBTOOL_APP_LDFLAGS)
test_fuzz_txoutcompressor_deserialize_LDADD = $(FUZZ_SUITE_LD_COMMON)

test_fuzz_blocktransactions_deserialize_SOURCES = $(FUZZ_SUITE) test/fuzz/deserialize.cpp
test_fuzz_blocktransactions_deserialize_CPPFLAGS = $(AM_CPPFLAGS) $(BITCOIN_INCLUDES) -DBLOCKTRANSACTIONS_DESERIALIZE=1
test_fuzz_blocktransactions_deserialize_CXXFLAGS = $(AM_CXXFLAGS) $(PIE_FLAGS)
test_fuzz_blocktransactions_deserialize_LDFLAGS = $(RELDFLAGS) $(AM_LDFLAGS) $(LIBTOOL_APP_LDFLAGS)
test_fuzz_blocktransactions_deserialize_LDADD = $(FUZZ_SUITE_LD_COMMON)

test_fuzz_blocktransactionsrequest_deserialize_SOURCES = $(FUZZ_SUITE) test/fuzz/deserialize.cpp
test_fuzz_blocktransactionsrequest_deserialize_CPPFLAGS = $(AM_CPPFLAGS) $(BITCOIN_INCLUDES) -DBLOCKTRANSACTIONSREQUEST_DESERIALIZE=1
test_fuzz_blocktransactionsrequest_deserialize_CXXFLAGS = $(AM_CXXFLAGS) $(PIE_FLAGS)
test_fuzz_blocktransactionsrequest_deserialize_LDFLAGS = $(RELDFLAGS) $(AM_LDFLAGS) $(LIBTOOL_APP_LDFLAGS)
test_fuzz_blocktransactionsrequest_deserialize_LDADD = $(FUZZ_SUITE_LD_COMMON)
endif # ENABLE_FUZZ

nodist_test_test_particl_SOURCES = $(GENERATED_TEST_FILES)

$(BITCOIN_TESTS): $(GENERATED_TEST_FILES)

CLEAN_BITCOIN_TEST = test/*.gcda test/*.gcno $(GENERATED_TEST_FILES) $(BITCOIN_TESTS:=.log)

CLEANFILES += $(CLEAN_BITCOIN_TEST)

if TARGET_WINDOWS
bitcoin_test: $(TEST_BINARY)
else
if ENABLE_BENCH
bitcoin_test: $(TEST_BINARY) $(BENCH_BINARY)
else
bitcoin_test: $(TEST_BINARY)
endif
endif

bitcoin_test_check: $(TEST_BINARY) FORCE
	$(MAKE) check-TESTS TESTS=$^

bitcoin_test_clean : FORCE
	rm -f $(CLEAN_BITCOIN_TEST) $(test_test_particl_OBJECTS) $(TEST_BINARY)

check-local: $(BITCOIN_TESTS:.cpp=.cpp.test)
if BUILD_BITCOIN_TX
	@echo "Running test/util/bitcoin-util-test.py..."
	$(PYTHON) $(top_builddir)/test/util/bitcoin-util-test.py
endif
	@echo "Running test/util/rpcauth-test.py..."
	$(PYTHON) $(top_builddir)/test/util/rpcauth-test.py
if TARGET_WINDOWS
else
if ENABLE_BENCH
	@echo "Running bench/bench_bitcoin -evals=1 -scaling=0..."
	$(BENCH_BINARY) -evals=1 -scaling=0 > /dev/null
endif
endif
	$(AM_V_at)$(MAKE) $(AM_MAKEFLAGS) -C secp256k1 check
if EMBEDDED_UNIVALUE
	$(AM_V_at)$(MAKE) $(AM_MAKEFLAGS) -C univalue check
endif

%.cpp.test: %.cpp
	@echo Running tests: `cat $< | grep -E "(BOOST_FIXTURE_TEST_SUITE\\(|BOOST_AUTO_TEST_SUITE\\()" | cut -d '(' -f 2 | cut -d ',' -f 1 | cut -d ')' -f 1` from $<
	$(AM_V_at)$(TEST_BINARY) -l test_suite -t "`cat $< | grep -E "(BOOST_FIXTURE_TEST_SUITE\\(|BOOST_AUTO_TEST_SUITE\\()" | cut -d '(' -f 2 | cut -d ',' -f 1 | cut -d ')' -f 1`" > $<.log 2>&1 || (cat $<.log && false)

%.json.h: %.json
	@$(MKDIR_P) $(@D)
	@{ \
	 echo "namespace json_tests{" && \
	 echo "static unsigned const char $(*F)[] = {" && \
	 $(HEXDUMP) -v -e '8/1 "0x%02x, "' -e '"\n"' $< | $(SED) -e 's/0x  ,//g' && \
	 echo "};};"; \
	} > "$@.new" && mv -f "$@.new" "$@"
	@echo "Generated $@"<|MERGE_RESOLUTION|>--- conflicted
+++ resolved
@@ -176,14 +176,11 @@
   wallet/test/wallet_crypto_tests.cpp \
   wallet/test/coinselector_tests.cpp \
   wallet/test/init_tests.cpp \
-<<<<<<< HEAD
+  wallet/test/ismine_tests.cpp \
   wallet/test/rpc_wallet_tests.cpp \
   wallet/test/hdwallet_tests.cpp \
   wallet/test/rpc_hdwallet_tests.cpp \
   wallet/test/stake_tests.cpp
-=======
-  wallet/test/ismine_tests.cpp
->>>>>>> fd333e15
 
 BITCOIN_TEST_SUITE += \
   wallet/test/hdwallet_test_fixture.cpp \
