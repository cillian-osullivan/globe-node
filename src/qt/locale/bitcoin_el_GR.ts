--- conflicted
+++ resolved
@@ -50,13 +50,10 @@
         <translation>Επιλέξτε διεύθυνση παραλαβής νομισμάτων</translation>
     </message>
     <message>
-<<<<<<< HEAD
-=======
         <source>C&amp;hoose</source>
         <translation>Ε&amp;πιλογή</translation>
     </message>
     <message>
->>>>>>> 0d3e8183
         <source>Sending addresses</source>
         <translation>Διευθύνσεις αποστολής</translation>
     </message>
@@ -65,17 +62,14 @@
         <translation>Διευθύνσεις λήψης</translation>
     </message>
     <message>
-<<<<<<< HEAD
-=======
-        <source>These are your Bitcoin addresses for sending payments. Always check the amount and the receiving address before sending coins.</source>
+        <source>These are your Particl addresses for sending payments. Always check the amount and the receiving address before sending coins.</source>
         <translation>Αυτές είναι οι Bitcoin διευθύνσεις σας για να στέλνετε πληρωμές. Να ελέγχετε πάντα το ποσό, καθώς και τη διεύθυνση παραλήπτη πριν στείλετε νομίσματα.</translation>
     </message>
     <message>
-        <source>These are your Bitcoin addresses for receiving payments. It is recommended to use a new receiving address for each transaction.</source>
+        <source>These are your Particl addresses for receiving payments. It is recommended to use a new receiving address for each transaction.</source>
         <translation>Αυτές είναι οι Bitcoin διευθύνσεις σας για να λαμβάνετε πληρωμές. Προτείνετε να χρησιμοποιείτε μια νέα διεύθυνση παραλήπτη για κάθε συναλλαγή.</translation>
     </message>
     <message>
->>>>>>> 0d3e8183
         <source>&amp;Copy Address</source>
         <translation>&amp;Αντιγραφή Διεύθυνσης</translation>
     </message>
@@ -92,25 +86,18 @@
         <translation>Εξαγωγή Λίστας Διεύθυνσεων</translation>
     </message>
     <message>
-<<<<<<< HEAD
+        <source>Comma separated file (*.csv)</source>
+        <translation>Αρχείο οριοθετημένο με κόμματα (*.csv)</translation>
+    </message>
+    <message>
         <source>Exporting Failed</source>
         <translation>Αποτυχία Εξαγωγής</translation>
     </message>
-    </context>
-=======
-        <source>Comma separated file (*.csv)</source>
-        <translation>Αρχείο οριοθετημένο με κόμματα (*.csv)</translation>
-    </message>
-    <message>
-        <source>Exporting Failed</source>
-        <translation>Αποτυχία Εξαγωγής</translation>
-    </message>
     <message>
         <source>There was an error trying to save the address list to %1. Please try again.</source>
         <translation>Σφάλμα κατά την προσπάθεια αποθήκευσης της λίστας διευθύνσεων στο %1. Παρακαλώ δοκιμάστε ξανά.</translation>
     </message>
 </context>
->>>>>>> 0d3e8183
 <context>
     <name>AddressTableModel</name>
     <message>
@@ -145,8 +132,6 @@
         <translation>Επανέλαβε τον νέο κωδικό πρόσβασης</translation>
     </message>
     <message>
-<<<<<<< HEAD
-=======
         <source>Enter the new passphrase to the wallet.&lt;br/&gt;Please use a passphrase of &lt;b&gt;ten or more random characters&lt;/b&gt;, or &lt;b&gt;eight or more words&lt;/b&gt;.</source>
         <translation>Εισάγετε το νέο κωδικό πρόσβασης στο πορτοφόλι. &lt;br/&gt;Παρακαλώ χρησιμοποιείστε έναν κωδικό με &lt;b&gt;δέκα ή περισσότερους τυχαίους χαρακτήρες &lt;/b&gt;, ή &lt;b&gt;οχτώ ή παραπάνω λέξεις &lt;/b&gt;.</translation>
     </message>
@@ -155,7 +140,6 @@
         <translation>Κρυπτογράφηση πορτοφολιού</translation>
     </message>
     <message>
->>>>>>> 0d3e8183
         <source>Unlock wallet</source>
         <translation>Ξεκλειδωσε το πορτοφολι</translation>
     </message>
@@ -1668,13 +1652,10 @@
         <translation>Επεξεργασία ετικέτας</translation>
     </message>
     <message>
-<<<<<<< HEAD
-=======
         <source>Comma separated file (*.csv)</source>
         <translation>Αρχείο οριοθετημένο με κόμματα (*.csv)</translation>
     </message>
     <message>
->>>>>>> 0d3e8183
         <source>Date</source>
         <translation>Ημερομήνια</translation>
     </message>
