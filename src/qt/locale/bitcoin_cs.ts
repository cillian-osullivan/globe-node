<TS language="cs" version="2.1">
<context>
    <name>AddressBookPage</name>
    <message>
        <source>Right-click to edit address or label</source>
        <translation>Pravým tlačítkem myši můžeš upravit označení adresy</translation>
    </message>
    <message>
        <source>Create a new address</source>
        <translation>Vytvoř novou adresu</translation>
    </message>
    <message>
        <source>&amp;New</source>
        <translation>&amp;Nová</translation>
    </message>
    <message>
        <source>Copy the currently selected address to the system clipboard</source>
        <translation>Zkopíruj tuto adresu do systémové schránky</translation>
    </message>
    <message>
        <source>&amp;Copy</source>
        <translation>&amp;Kopíruj</translation>
    </message>
    <message>
        <source>C&amp;lose</source>
        <translation>&amp;Zavřít</translation>
    </message>
    <message>
        <source>Delete the currently selected address from the list</source>
        <translation>Smaž tuto adresu ze seznamu</translation>
    </message>
    <message>
        <source>Enter address or label to search</source>
        <translation>Zadej adresu nebo označení pro její vyhledání</translation>
    </message>
    <message>
        <source>Export the data in the current tab to a file</source>
        <translation>Exportuj data z tohoto panelu do souboru</translation>
    </message>
    <message>
        <source>&amp;Export</source>
        <translation>&amp;Export</translation>
    </message>
    <message>
        <source>&amp;Delete</source>
        <translation>S&amp;maž</translation>
    </message>
    <message>
        <source>Choose the address to send coins to</source>
        <translation>Zvol adresu, na kterou pošleš mince</translation>
    </message>
    <message>
        <source>Choose the address to receive coins with</source>
        <translation>Zvol adres na příjem mincí</translation>
    </message>
    <message>
        <source>C&amp;hoose</source>
        <translation>&amp;Zvol</translation>
    </message>
    <message>
        <source>Sending addresses</source>
        <translation>Odesílací adresy</translation>
    </message>
    <message>
        <source>Receiving addresses</source>
        <translation>Přijímací adresy</translation>
    </message>
    <message>
        <source>These are your Particl addresses for sending payments. Always check the amount and the receiving address before sending coins.</source>
        <translation>Tohle jsou tvé particlové adresy pro posílání plateb. Před odesláním mincí si vždy zkontroluj částku a cílovou adresu.</translation>
    </message>
    <message>
<<<<<<< HEAD
        <source>These are your Particl addresses for receiving payments. It is recommended to use a new receiving address for each transaction.</source>
        <translation>Tohle jsou tvé particlové adresy pro příjem plateb. Nezapomeň si pro každou transakci vždy vygenerovat novou adresu.</translation>
    </message>
    <message>
=======
>>>>>>> a54e52b4
        <source>&amp;Copy Address</source>
        <translation>&amp;Kopíruj adresu</translation>
    </message>
    <message>
        <source>Copy &amp;Label</source>
        <translation>Kopíruj &amp;označení</translation>
    </message>
    <message>
        <source>&amp;Edit</source>
        <translation>&amp;Uprav</translation>
    </message>
    <message>
        <source>Export Address List</source>
        <translation>Export seznamu adres</translation>
    </message>
    <message>
        <source>Comma separated file (*.csv)</source>
        <translation>Formát CSV (*.csv)</translation>
    </message>
    <message>
        <source>Exporting Failed</source>
        <translation>Exportování selhalo</translation>
    </message>
    <message>
        <source>There was an error trying to save the address list to %1. Please try again.</source>
        <translation>Při ukládání seznamu adres do %1 se přihodila nějaká chyba. Zkus to prosím znovu.</translation>
    </message>
</context>
<context>
    <name>AddressTableModel</name>
    <message>
        <source>Label</source>
        <translation>Označení</translation>
    </message>
    <message>
        <source>Address</source>
        <translation>Adresa</translation>
    </message>
    <message>
        <source>(no label)</source>
        <translation>(bez označení)</translation>
    </message>
</context>
<context>
    <name>AskPassphraseDialog</name>
    <message>
        <source>Passphrase Dialog</source>
        <translation>Změna hesla</translation>
    </message>
    <message>
        <source>Enter passphrase</source>
        <translation>Zadej platné heslo</translation>
    </message>
    <message>
        <source>New passphrase</source>
        <translation>Zadej nové heslo</translation>
    </message>
    <message>
        <source>Repeat new passphrase</source>
        <translation>Totéž heslo ještě jednou</translation>
    </message>
    <message>
        <source>Encrypt wallet</source>
        <translation>Zašifruj peněženku</translation>
    </message>
    <message>
        <source>This operation needs your wallet passphrase to unlock the wallet.</source>
        <translation>K provedení této operace musíš zadat heslo k peněžence, aby se mohla odemknout.</translation>
    </message>
    <message>
        <source>Unlock wallet</source>
        <translation>Odemkni peněženku</translation>
    </message>
    <message>
        <source>This operation needs your wallet passphrase to decrypt the wallet.</source>
        <translation>K provedení této operace musíš zadat heslo k peněžence, aby se mohla dešifrovat.</translation>
    </message>
    <message>
        <source>Decrypt wallet</source>
        <translation>Dešifruj peněženku</translation>
    </message>
    <message>
        <source>Change passphrase</source>
        <translation>Změň heslo</translation>
    </message>
    <message>
        <source>Confirm wallet encryption</source>
        <translation>Potvrď zašifrování peněženky</translation>
    </message>
    <message>
        <source>Warning: If you encrypt your wallet and lose your passphrase, you will &lt;b&gt;LOSE ALL OF YOUR PARTICL&lt;/b&gt;!</source>
        <translation>Upozornění: Pokud si zašifruješ peněženku a ztratíš či zapomeneš heslo, &lt;b&gt;PŘIJDEŠ O VŠECHNY PARTICLY&lt;/b&gt;!</translation>
    </message>
    <message>
        <source>Are you sure you wish to encrypt your wallet?</source>
        <translation>Jsi si jistý, že chceš peněženku zašifrovat?</translation>
    </message>
    <message>
        <source>Wallet encrypted</source>
        <translation>Peněženka je zašifrována</translation>
    </message>
    <message>
<<<<<<< HEAD
        <source>%1 will close now to finish the encryption process. Remember that encrypting your wallet cannot fully protect your particl from being stolen by malware infecting your computer.</source>
        <translation>%1 se teď ukončí, aby dokončil zašifrování. Pamatuj však, že pouhé zašifrování peněženky nemůže zabránit krádeži tvých particlů malwarem, kterým se může počítač nakazit.</translation>
    </message>
    <message>
=======
>>>>>>> a54e52b4
        <source>IMPORTANT: Any previous backups you have made of your wallet file should be replaced with the newly generated, encrypted wallet file. For security reasons, previous backups of the unencrypted wallet file will become useless as soon as you start using the new, encrypted wallet.</source>
        <translation>DŮLEŽITÉ: Všechny předchozí zálohy peněženky by měly být nahrazeny nově vygenerovanou, zašifrovanou peněženkou. Z bezpečnostních důvodů budou předchozí zálohy nešifrované peněženky nepoužitelné, jakmile začneš používat novou zašifrovanou peněženku.</translation>
    </message>
    <message>
        <source>Wallet encryption failed</source>
        <translation>Zašifrování peněženky selhalo</translation>
    </message>
    <message>
        <source>Wallet encryption failed due to an internal error. Your wallet was not encrypted.</source>
        <translation>Zašifrování peněženky selhalo kvůli vnitřní chybě. Tvá peněženka tedy nebyla zašifrována.</translation>
    </message>
    <message>
        <source>The supplied passphrases do not match.</source>
        <translation>Zadaná hesla nejsou shodná.</translation>
    </message>
    <message>
        <source>Wallet unlock failed</source>
        <translation>Nepodařilo se odemknout peněženku</translation>
    </message>
    <message>
        <source>The passphrase entered for the wallet decryption was incorrect.</source>
        <translation>Nezadal jsi správné heslo pro dešifrování peněženky.</translation>
    </message>
    <message>
        <source>Wallet decryption failed</source>
        <translation>Nepodařilo se dešifrovat peněženku</translation>
    </message>
    <message>
        <source>Wallet passphrase was successfully changed.</source>
        <translation>Heslo k peněžence bylo v pořádku změněno.</translation>
    </message>
    <message>
        <source>Warning: The Caps Lock key is on!</source>
        <translation>Upozornění: Caps Lock je zapnutý!</translation>
    </message>
</context>
<context>
    <name>BanTableModel</name>
    <message>
        <source>IP/Netmask</source>
        <translation>IP/Maska</translation>
    </message>
    <message>
        <source>Banned Until</source>
        <translation>Blokován do</translation>
    </message>
</context>
<context>
    <name>BitcoinGUI</name>
    <message>
        <source>Sign &amp;message...</source>
        <translation>Po&amp;depiš zprávu...</translation>
    </message>
    <message>
        <source>Synchronizing with network...</source>
        <translation>Synchronizuji se se sítí...</translation>
    </message>
    <message>
        <source>&amp;Overview</source>
        <translation>&amp;Přehled</translation>
    </message>
    <message>
        <source>Show general overview of wallet</source>
        <translation>Zobraz celkový přehled peněženky</translation>
    </message>
    <message>
        <source>&amp;Transactions</source>
        <translation>&amp;Transakce</translation>
    </message>
    <message>
        <source>Browse transaction history</source>
        <translation>Procházej historii transakcí</translation>
    </message>
    <message>
        <source>E&amp;xit</source>
        <translation>&amp;Konec</translation>
    </message>
    <message>
        <source>Quit application</source>
        <translation>Ukonči aplikaci</translation>
    </message>
    <message>
        <source>&amp;About %1</source>
        <translation>O &amp;%1</translation>
    </message>
    <message>
        <source>Show information about %1</source>
        <translation>Zobraz informace o %1</translation>
    </message>
    <message>
        <source>About &amp;Qt</source>
        <translation>O &amp;Qt</translation>
    </message>
    <message>
        <source>Show information about Qt</source>
        <translation>Zobraz informace o Qt</translation>
    </message>
    <message>
        <source>&amp;Options...</source>
        <translation>&amp;Možnosti...</translation>
    </message>
    <message>
        <source>Modify configuration options for %1</source>
        <translation>Uprav nastavení %1</translation>
    </message>
    <message>
        <source>&amp;Encrypt Wallet...</source>
        <translation>Zaši&amp;fruj peněženku...</translation>
    </message>
    <message>
        <source>&amp;Backup Wallet...</source>
        <translation>&amp;Zazálohuj peněženku...</translation>
    </message>
    <message>
        <source>&amp;Change Passphrase...</source>
        <translation>Změň &amp;heslo...</translation>
    </message>
    <message>
        <source>Open &amp;URI...</source>
        <translation>Načíst &amp;URI...</translation>
    </message>
    <message>
        <source>Wallet:</source>
        <translation>Peněženka:</translation>
    </message>
    <message>
        <source>Click to disable network activity.</source>
        <translation>Kliknutím zařízneš spojení se sítí.</translation>
    </message>
    <message>
        <source>Network activity disabled.</source>
        <translation>Síť je vypnutá.</translation>
    </message>
    <message>
        <source>Click to enable network activity again.</source>
        <translation>Kliknutím opět umožníš spojení do sítě.</translation>
    </message>
    <message>
        <source>Syncing Headers (%1%)...</source>
        <translation>Synchronizuji záhlaví bloků (%1 %)…</translation>
    </message>
    <message>
        <source>Reindexing blocks on disk...</source>
        <translation>Vytvářím nový index bloků na disku...</translation>
    </message>
    <message>
        <source>Proxy is &lt;b&gt;enabled&lt;/b&gt;: %1</source>
        <translation>Proxy je &lt;b&gt;zapnutá&lt;/b&gt;: %1</translation>
    </message>
    <message>
        <source>Send coins to a Particl address</source>
        <translation>Pošli mince na particlovou adresu</translation>
    </message>
    <message>
        <source>Backup wallet to another location</source>
        <translation>Zazálohuj peněženku na jiné místo</translation>
    </message>
    <message>
        <source>Change the passphrase used for wallet encryption</source>
        <translation>Změň heslo k šifrování peněženky</translation>
    </message>
    <message>
        <source>&amp;Debug window</source>
        <translation>&amp;Ladicí okno</translation>
    </message>
    <message>
        <source>Open debugging and diagnostic console</source>
        <translation>Otevři ladicí a diagnostickou konzoli</translation>
    </message>
    <message>
        <source>&amp;Verify message...</source>
        <translation>&amp;Ověř zprávu...</translation>
    </message>
    <message>
<<<<<<< HEAD
        <source>Particl.</source>
        <translation>Particl.</translation>
    </message>
    <message>
        <source>Wallet</source>
        <translation>Peněženka</translation>
    </message>
    <message>
=======
>>>>>>> a54e52b4
        <source>&amp;Send</source>
        <translation>P&amp;ošli</translation>
    </message>
    <message>
        <source>&amp;Receive</source>
        <translation>Při&amp;jmi</translation>
    </message>
    <message>
        <source>&amp;Show / Hide</source>
        <translation>&amp;Zobraz/Skryj</translation>
    </message>
    <message>
        <source>Show or hide the main Window</source>
        <translation>Zobraz nebo skryj hlavní okno</translation>
    </message>
    <message>
        <source>Encrypt the private keys that belong to your wallet</source>
        <translation>Zašifruj soukromé klíče ve své peněžence</translation>
    </message>
    <message>
        <source>Sign messages with your Particl addresses to prove you own them</source>
        <translation>Podepiš zprávy svými particlovými adresami, čímž prokážeš, že jsi jejich vlastníkem</translation>
    </message>
    <message>
        <source>Verify messages to ensure they were signed with specified Particl addresses</source>
        <translation>Ověř zprávy, aby ses ujistil, že byly podepsány danými particlovými adresami</translation>
    </message>
    <message>
        <source>&amp;File</source>
        <translation>&amp;Soubor</translation>
    </message>
    <message>
        <source>&amp;Settings</source>
        <translation>&amp;Nastavení</translation>
    </message>
    <message>
        <source>&amp;Help</source>
        <translation>Nápověd&amp;a</translation>
    </message>
    <message>
        <source>Tabs toolbar</source>
        <translation>Panel s listy</translation>
    </message>
    <message>
        <source>Request payments (generates QR codes and particl: URIs)</source>
        <translation>Požaduj platby (generuje QR kódy a particl: URI)</translation>
    </message>
    <message>
        <source>Show the list of used sending addresses and labels</source>
        <translation>Ukaž seznam použitých odesílacích adres a jejich označení</translation>
    </message>
    <message>
        <source>Show the list of used receiving addresses and labels</source>
        <translation>Ukaž seznam použitých přijímacích adres a jejich označení</translation>
    </message>
    <message>
        <source>Open a particl: URI or payment request</source>
        <translation>Načti particl: URI nebo platební požadavek</translation>
    </message>
    <message>
        <source>&amp;Command-line options</source>
        <translation>Ar&amp;gumenty příkazové řádky</translation>
    </message>
    <message numerus="yes">
        <source>%n active connection(s) to Particl network</source>
        <translation><numerusform>%n aktivní spojení do particlové sítě</numerusform><numerusform>%n aktivní spojení do particlové sítě</numerusform><numerusform>%n aktivních spojení do particlové sítě</numerusform><numerusform>%n aktivních spojení do particlové sítě</numerusform></translation>
    </message>
    <message>
        <source>Indexing blocks on disk...</source>
        <translation>Vytvářím index bloků na disku...</translation>
    </message>
    <message>
        <source>Processing blocks on disk...</source>
        <translation>Zpracovávám bloky na disku...</translation>
    </message>
    <message numerus="yes">
        <source>Processed %n block(s) of transaction history.</source>
        <translation><numerusform>Zpracován %n blok transakční historie.</numerusform><numerusform>Zpracovány %n bloky transakční historie.</numerusform><numerusform>Zpracováno %n bloků transakční historie.</numerusform><numerusform>Zpracováno %n bloků transakční historie.</numerusform></translation>
    </message>
    <message>
        <source>%1 behind</source>
        <translation>Stahuji ještě %1 bloků transakcí</translation>
    </message>
    <message>
        <source>Last received block was generated %1 ago.</source>
        <translation>Poslední stažený blok byl vygenerován %1 zpátky.</translation>
    </message>
    <message>
        <source>Transactions after this will not yet be visible.</source>
        <translation>Následné transakce ještě nebudou vidět.</translation>
    </message>
    <message>
        <source>Error</source>
        <translation>Chyba</translation>
    </message>
    <message>
        <source>Warning</source>
        <translation>Upozornění</translation>
    </message>
    <message>
        <source>Information</source>
        <translation>Informace</translation>
    </message>
    <message>
        <source>Up to date</source>
        <translation>Aktuální</translation>
    </message>
    <message>
<<<<<<< HEAD
        <source>Show the %1 help message to get a list with possible Particl command-line options</source>
        <translation>Seznam argumentů Particlu pro příkazovou řádku získáš v nápovědě %1</translation>
=======
        <source>&amp;Sending addresses</source>
        <translation>Odesílací adresy</translation>
    </message>
    <message>
        <source>&amp;Receiving addresses</source>
        <translation>Přijímací adresy</translation>
    </message>
    <message>
        <source>Open Wallet</source>
        <translation>Otevřít peněženku</translation>
    </message>
    <message>
        <source>Open a wallet</source>
        <translation>Otevřít peněženku</translation>
    </message>
    <message>
        <source>Close Wallet...</source>
        <translation>Zavřít peněženku</translation>
    </message>
    <message>
        <source>Close wallet</source>
        <translation>Zavřít peněženku</translation>
    </message>
    <message>
        <source>Show the %1 help message to get a list with possible Bitcoin command-line options</source>
        <translation>Seznam argumentů Bitcoinu pro příkazovou řádku získáš v nápovědě %1</translation>
>>>>>>> a54e52b4
    </message>
    <message>
        <source>default wallet</source>
        <translation>výchozí peněženka</translation>
    </message>
    <message>
        <source>No wallets available</source>
        <translation>Nejsou dostupné žádné peněženky</translation>
    </message>
    <message>
        <source>&amp;Window</source>
        <translation>O&amp;kno</translation>
    </message>
    <message>
        <source>Minimize</source>
        <translation>Skryj</translation>
    </message>
    <message>
        <source>Zoom</source>
        <translation>Přiblížit</translation>
    </message>
    <message>
        <source>Main Window</source>
        <translation>Hlavní okno</translation>
    </message>
    <message>
        <source>%1 client</source>
        <translation>%1 klient</translation>
    </message>
    <message>
        <source>Connecting to peers...</source>
        <translation>Připojuji se…</translation>
    </message>
    <message>
        <source>Catching up...</source>
        <translation>Stahuji...</translation>
    </message>
    <message>
        <source>Error: %1</source>
        <translation>Chyba: %1</translation>
    </message>
    <message>
        <source>Date: %1
</source>
        <translation>Datum: %1
</translation>
    </message>
    <message>
        <source>Amount: %1
</source>
        <translation>Částka: %1
</translation>
    </message>
    <message>
        <source>Wallet: %1
</source>
        <translation>Peněženka: %1
</translation>
    </message>
    <message>
        <source>Type: %1
</source>
        <translation>Typ: %1
</translation>
    </message>
    <message>
        <source>Label: %1
</source>
        <translation>Označení: %1
</translation>
    </message>
    <message>
        <source>Address: %1
</source>
        <translation>Adresa: %1
</translation>
    </message>
    <message>
        <source>Sent transaction</source>
        <translation>Odeslané transakce</translation>
    </message>
    <message>
        <source>Incoming transaction</source>
        <translation>Příchozí transakce</translation>
    </message>
    <message>
        <source>HD key generation is &lt;b&gt;enabled&lt;/b&gt;</source>
        <translation>HD generování klíčů je &lt;b&gt;zapnuté&lt;/b&gt;</translation>
    </message>
    <message>
        <source>HD key generation is &lt;b&gt;disabled&lt;/b&gt;</source>
        <translation>HD generování klíčů je &lt;b&gt;vypnuté&lt;/b&gt;</translation>
    </message>
    <message>
        <source>Private key &lt;b&gt;disabled&lt;/b&gt;</source>
        <translation>Privátní klíč &lt;b&gt;disabled&lt;/b&gt;</translation>
    </message>
    <message>
        <source>Wallet is &lt;b&gt;encrypted&lt;/b&gt; and currently &lt;b&gt;unlocked&lt;/b&gt;</source>
        <translation>Peněženka je &lt;b&gt;zašifrovaná&lt;/b&gt; a momentálně &lt;b&gt;odemčená&lt;/b&gt;</translation>
    </message>
    <message>
        <source>Wallet is &lt;b&gt;encrypted&lt;/b&gt; and currently &lt;b&gt;locked&lt;/b&gt;</source>
        <translation>Peněženka je &lt;b&gt;zašifrovaná&lt;/b&gt; a momentálně &lt;b&gt;zamčená&lt;/b&gt;</translation>
    </message>
    <message>
        <source>A fatal error occurred. Particl can no longer continue safely and will quit.</source>
        <translation>Stala se fatální chyba. Particl nemůže bezpečně pokračovat v činnosti, a proto skončí.</translation>
    </message>
</context>
<context>
    <name>CoinControlDialog</name>
    <message>
        <source>Coin Selection</source>
        <translation>Výběr mincí</translation>
    </message>
    <message>
        <source>Quantity:</source>
        <translation>Počet:</translation>
    </message>
    <message>
        <source>Bytes:</source>
        <translation>Bajtů:</translation>
    </message>
    <message>
        <source>Amount:</source>
        <translation>Částka:</translation>
    </message>
    <message>
        <source>Fee:</source>
        <translation>Poplatek:</translation>
    </message>
    <message>
        <source>Dust:</source>
        <translation>Prach:</translation>
    </message>
    <message>
        <source>After Fee:</source>
        <translation>Čistá částka:</translation>
    </message>
    <message>
        <source>Change:</source>
        <translation>Drobné:</translation>
    </message>
    <message>
        <source>(un)select all</source>
        <translation>(od)označit všechny</translation>
    </message>
    <message>
        <source>Tree mode</source>
        <translation>Zobrazit jako strom</translation>
    </message>
    <message>
        <source>List mode</source>
        <translation>Vypsat jako seznam</translation>
    </message>
    <message>
        <source>Amount</source>
        <translation>Částka</translation>
    </message>
    <message>
        <source>Received with label</source>
        <translation>Příjem na označení</translation>
    </message>
    <message>
        <source>Received with address</source>
        <translation>Příjem na adrese</translation>
    </message>
    <message>
        <source>Date</source>
        <translation>Datum</translation>
    </message>
    <message>
        <source>Confirmations</source>
        <translation>Potvrzení</translation>
    </message>
    <message>
        <source>Confirmed</source>
        <translation>Potvrzeno</translation>
    </message>
    <message>
        <source>Copy address</source>
        <translation>Kopíruj adresu</translation>
    </message>
    <message>
        <source>Copy label</source>
        <translation>Kopíruj její označení</translation>
    </message>
    <message>
        <source>Copy amount</source>
        <translation>Kopíruj částku</translation>
    </message>
    <message>
        <source>Copy transaction ID</source>
        <translation>Kopíruj ID transakce</translation>
    </message>
    <message>
        <source>Lock unspent</source>
        <translation>Zamkni neutracené</translation>
    </message>
    <message>
        <source>Unlock unspent</source>
        <translation>Odemkni k utracení</translation>
    </message>
    <message>
        <source>Copy quantity</source>
        <translation>Kopíruj počet</translation>
    </message>
    <message>
        <source>Copy fee</source>
        <translation>Kopíruj poplatek</translation>
    </message>
    <message>
        <source>Copy after fee</source>
        <translation>Kopíruj čistou částku</translation>
    </message>
    <message>
        <source>Copy bytes</source>
        <translation>Kopíruj bajty</translation>
    </message>
    <message>
        <source>Copy dust</source>
        <translation>Kopíruj prach</translation>
    </message>
    <message>
        <source>Copy change</source>
        <translation>Kopíruj drobné</translation>
    </message>
    <message>
        <source>(%1 locked)</source>
        <translation>(%1 zamčeno)</translation>
    </message>
    <message>
        <source>yes</source>
        <translation>ano</translation>
    </message>
    <message>
        <source>no</source>
        <translation>ne</translation>
    </message>
    <message>
        <source>This label turns red if any recipient receives an amount smaller than the current dust threshold.</source>
        <translation>Popisek zčervená, pokud má některý příjemce obdržet částku menší, než je aktuální práh pro prach.</translation>
    </message>
    <message>
        <source>Can vary +/- %1 satoshi(s) per input.</source>
        <translation>Může se lišit o +/– %1 satoshi na každý vstup.</translation>
    </message>
    <message>
        <source>(no label)</source>
        <translation>(bez označení)</translation>
    </message>
    <message>
        <source>change from %1 (%2)</source>
        <translation>drobné z %1 (%2)</translation>
    </message>
    <message>
        <source>(change)</source>
        <translation>(drobné)</translation>
    </message>
</context>
<context>
    <name>CreateWalletActivity</name>
    </context>
<context>
    <name>CreateWalletDialog</name>
    </context>
<context>
    <name>EditAddressDialog</name>
    <message>
        <source>Edit Address</source>
        <translation>Uprav adresu</translation>
    </message>
    <message>
        <source>&amp;Label</source>
        <translation>&amp;Označení</translation>
    </message>
    <message>
        <source>The label associated with this address list entry</source>
        <translation>Označení spojené s tímto záznamem v seznamu adres</translation>
    </message>
    <message>
        <source>The address associated with this address list entry. This can only be modified for sending addresses.</source>
        <translation>Adresa spojená s tímto záznamem v seznamu adres. Lze upravovat jen pro odesílací adresy.</translation>
    </message>
    <message>
        <source>&amp;Address</source>
        <translation>&amp;Adresa</translation>
    </message>
    <message>
        <source>New sending address</source>
        <translation>Nová odesílací adresa</translation>
    </message>
    <message>
        <source>Edit receiving address</source>
        <translation>Uprav přijímací adresu</translation>
    </message>
    <message>
        <source>Edit sending address</source>
        <translation>Uprav odesílací adresu</translation>
    </message>
    <message>
        <source>The entered address "%1" is not a valid Particl address.</source>
        <translation>Zadaná adresa „%1“ není platná particlová adresa.</translation>
    </message>
    <message>
        <source>Address "%1" already exists as a receiving address with label "%2" and so cannot be added as a sending address.</source>
        <translation>Adresa "%1" již existuje jako přijímací adresa s označením "%2" a proto nemůže být přidána jako odesílací adresa.</translation>
    </message>
    <message>
        <source>The entered address "%1" is already in the address book with label "%2".</source>
        <translation>Zadaná adresa „%1“ už v adresáři je s označením "%2".</translation>
    </message>
    <message>
        <source>Could not unlock wallet.</source>
        <translation>Nemohu odemknout peněženku.</translation>
    </message>
    <message>
        <source>New key generation failed.</source>
        <translation>Nepodařilo se mi vygenerovat nový klíč.</translation>
    </message>
</context>
<context>
    <name>FreespaceChecker</name>
    <message>
        <source>A new data directory will be created.</source>
        <translation>Vytvoří se nový adresář pro data.</translation>
    </message>
    <message>
        <source>name</source>
        <translation>název</translation>
    </message>
    <message>
        <source>Directory already exists. Add %1 if you intend to create a new directory here.</source>
        <translation>Adresář už existuje. Přidej %1, pokud tady chceš vytvořit nový adresář.</translation>
    </message>
    <message>
        <source>Path already exists, and is not a directory.</source>
        <translation>Taková cesta už existuje, ale není adresářem.</translation>
    </message>
    <message>
        <source>Cannot create data directory here.</source>
        <translation>Tady nemůžu vytvořit adresář pro data.</translation>
    </message>
</context>
<context>
    <name>HelpMessageDialog</name>
    <message>
        <source>version</source>
        <translation>verze</translation>
    </message>
    <message>
        <source>(%1-bit)</source>
        <translation>(%1-bit)</translation>
    </message>
    <message>
        <source>About %1</source>
        <translation>O %1</translation>
    </message>
    <message>
        <source>Command-line options</source>
        <translation>Argumenty příkazové řádky</translation>
    </message>
</context>
<context>
    <name>Intro</name>
    <message>
        <source>Welcome</source>
        <translation>Vítej</translation>
    </message>
    <message>
        <source>Welcome to %1.</source>
        <translation>Vítej v %1.</translation>
    </message>
    <message>
        <source>As this is the first time the program is launched, you can choose where %1 will store its data.</source>
        <translation>Tohle je poprvé, co spouštíš %1, takže si můžeš zvolit, kam bude ukládat svá data.</translation>
    </message>
    <message>
        <source>When you click OK, %1 will begin to download and process the full %4 block chain (%2GB) starting with the earliest transactions in %3 when %4 initially launched.</source>
        <translation>Jakmile stiskneš OK, %1 začne stahovat a zpracovávat celý %4ový blockchain (%2 GB), počínaje nejstaršími transakcemi z roku %3, kdy byl %4 spuštěn.</translation>
    </message>
    <message>
        <source>This initial synchronisation is very demanding, and may expose hardware problems with your computer that had previously gone unnoticed. Each time you run %1, it will continue downloading where it left off.</source>
        <translation>Prvotní synchronizace je velice náročná, a mohou se tak díky ní začít na tvém počítači projevovat dosud skryté hardwarové problémy. Pokaždé, když spustíš %1, bude stahování pokračovat tam, kde skončilo.</translation>
    </message>
    <message>
        <source>If you have chosen to limit block chain storage (pruning), the historical data must still be downloaded and processed, but will be deleted afterward to keep your disk usage low.</source>
        <translation>Pokud jsi omezil úložný prostor pro blockchain (tj. povolil jeho prořezávání), tak se historická data sice stáhnou a zpracují, ale následně zase smažou, aby nezabírala na disku místo.</translation>
    </message>
    <message>
        <source>Use the default data directory</source>
        <translation>Použij výchozí adresář pro data</translation>
    </message>
    <message>
        <source>Use a custom data directory:</source>
        <translation>Použij tento adresář pro data:</translation>
    </message>
    <message>
        <source>Particl.</source>
        <translation>Particl.</translation>
    </message>
    <message>
        <source>At least %1 GB of data will be stored in this directory, and it will grow over time.</source>
        <translation>Bude proto potřebovat do tohoto adresáře uložit nejméně %1 GB dat – tohle číslo navíc bude v průběhu času růst.</translation>
    </message>
    <message>
        <source>Approximately %1 GB of data will be stored in this directory.</source>
        <translation>Bude proto potřebovat do tohoto adresáře uložit přibližně %1 GB dat.</translation>
    </message>
    <message>
<<<<<<< HEAD
        <source>%1 will download and store a copy of the Particl block chain.</source>
        <translation>%1 bude stahovat kopii bločenky.</translation>
=======
        <source>%1 will download and store a copy of the Bitcoin block chain.</source>
        <translation>%1 bude stahovat kopii blockchainu.</translation>
>>>>>>> a54e52b4
    </message>
    <message>
        <source>The wallet will also be stored in this directory.</source>
        <translation>Tvá peněženka bude uložena rovněž v tomto adresáři.</translation>
    </message>
    <message>
        <source>Error: Specified data directory "%1" cannot be created.</source>
        <translation>Chyba: Nejde vytvořit požadovaný adresář pro data „%1“.</translation>
    </message>
    <message>
        <source>Error</source>
        <translation>Chyba</translation>
    </message>
    <message numerus="yes">
        <source>%n GB of free space available</source>
        <translation><numerusform>%n GB volného místa</numerusform><numerusform>%n GB volného místa</numerusform><numerusform>%n GB volného místa</numerusform><numerusform>%n GB volného místa</numerusform></translation>
    </message>
    <message numerus="yes">
        <source>(of %n GB needed)</source>
        <translation><numerusform>(z potřebného %n GB)</numerusform><numerusform>(z potřebných %n GB)</numerusform><numerusform>(z potřebných %n GB)</numerusform><numerusform>(z potřebných %n GB)</numerusform></translation>
    </message>
    </context>
<context>
    <name>ModalOverlay</name>
    <message>
        <source>Form</source>
        <translation>Formulář</translation>
    </message>
    <message>
        <source>Recent transactions may not yet be visible, and therefore your wallet's balance might be incorrect. This information will be correct once your wallet has finished synchronizing with the particl network, as detailed below.</source>
        <translation>Nedávné transakce ještě nemusí být vidět, takže stav tvého účtu nemusí být platný. Jakmile se však tvá peněženka dosynchronizuje s particlovou sítí (viz informace níže), tak už bude stav správně.</translation>
    </message>
    <message>
        <source>Attempting to spend particl that are affected by not-yet-displayed transactions will not be accepted by the network.</source>
        <translation>Utrácení particlů, které už utratily zatím nezobrazené transakce, nebude particlovou sítí umožněno.</translation>
    </message>
    <message>
        <source>Number of blocks left</source>
        <translation>Zbývající počet bloků</translation>
    </message>
    <message>
        <source>Unknown...</source>
        <translation>neznámý…</translation>
    </message>
    <message>
        <source>Last block time</source>
        <translation>Čas posledního bloku</translation>
    </message>
    <message>
        <source>Progress</source>
        <translation>Stav</translation>
    </message>
    <message>
        <source>Progress increase per hour</source>
        <translation>Postup za hodinu</translation>
    </message>
    <message>
        <source>calculating...</source>
        <translation>propočítávám…</translation>
    </message>
    <message>
        <source>Estimated time left until synced</source>
        <translation>Odhadovaný zbývající čas</translation>
    </message>
    <message>
        <source>Hide</source>
        <translation>Skryj</translation>
    </message>
    <message>
        <source>Unknown. Syncing Headers (%1, %2%)...</source>
        <translation>Neznámé. Synchronizace hlaviček (%1, %2)...</translation>
    </message>
</context>
<context>
    <name>OpenURIDialog</name>
    <message>
        <source>Open URI</source>
        <translation>Načíst URI</translation>
    </message>
    <message>
        <source>Open payment request from URI or file</source>
        <translation>Načíst platební požadavek z URI nebo ze souboru</translation>
    </message>
    <message>
        <source>URI:</source>
        <translation>URI:</translation>
    </message>
    <message>
        <source>Select payment request file</source>
        <translation>Vyber soubor platebního požadavku</translation>
    </message>
    <message>
        <source>Select payment request file to open</source>
        <translation>Vyber soubor platebního požadavku k načtení</translation>
    </message>
</context>
<context>
    <name>OpenWalletActivity</name>
    <message>
        <source>default wallet</source>
        <translation>výchozí peněženka</translation>
    </message>
    <message>
        <source>Opening Wallet &lt;b&gt;%1&lt;/b&gt;...</source>
        <translation>Otevírám peněženku &lt;b&gt;%1&lt;/b&gt;</translation>
    </message>
</context>
<context>
    <name>OptionsDialog</name>
    <message>
        <source>Options</source>
        <translation>Možnosti</translation>
    </message>
    <message>
        <source>&amp;Main</source>
        <translation>&amp;Hlavní</translation>
    </message>
    <message>
        <source>Automatically start %1 after logging in to the system.</source>
        <translation>Automaticky spustí %1 po přihlášení do systému.</translation>
    </message>
    <message>
        <source>&amp;Start %1 on system login</source>
        <translation>S&amp;pustit %1 po přihlášení do systému</translation>
    </message>
    <message>
        <source>Size of &amp;database cache</source>
        <translation>Velikost &amp;databázové cache</translation>
    </message>
    <message>
        <source>Number of script &amp;verification threads</source>
        <translation>Počet vláken pro &amp;verifikaci skriptů</translation>
    </message>
    <message>
        <source>IP address of the proxy (e.g. IPv4: 127.0.0.1 / IPv6: ::1)</source>
        <translation>IP adresa proxy (např. IPv4: 127.0.0.1/IPv6: ::1)</translation>
    </message>
    <message>
        <source>Shows if the supplied default SOCKS5 proxy is used to reach peers via this network type.</source>
        <translation>Ukazuje, jestli se zadaná výchozí SOCKS5 proxy používá k připojování k peerům v rámci tohoto typu sítě.</translation>
    </message>
    <message>
        <source>Use separate SOCKS&amp;5 proxy to reach peers via Tor hidden services:</source>
        <translation>Použít samostatnou SOCKS&amp;5 proxy ke spojení s protějšky přes skryté služby v Toru:</translation>
    </message>
    <message>
        <source>Hide the icon from the system tray.</source>
        <translation>Skryje ikonu, která se zobrazuje v panelu.</translation>
    </message>
    <message>
        <source>&amp;Hide tray icon</source>
        <translation>Skrýt &amp;ikonu z panelu</translation>
    </message>
    <message>
        <source>Minimize instead of exit the application when the window is closed. When this option is enabled, the application will be closed only after selecting Exit in the menu.</source>
        <translation>Zavřením se aplikace minimalizuje. Pokud je tato volba zaškrtnuta, tak se aplikace ukončí pouze zvolením Konec v menu.</translation>
    </message>
    <message>
        <source>Third party URLs (e.g. a block explorer) that appear in the transactions tab as context menu items. %s in the URL is replaced by transaction hash. Multiple URLs are separated by vertical bar |.</source>
        <translation>URL třetích stran (např. block exploreru), která se zobrazí v kontextovém menu v záložce Transakce. %s v URL se nahradí hashem transakce. Více URL odděl svislítkem |.</translation>
    </message>
    <message>
        <source>Open the %1 configuration file from the working directory.</source>
        <translation>Otevře konfigurační soubor %1 z pracovního adresáře.</translation>
    </message>
    <message>
        <source>Open Configuration File</source>
        <translation>Otevřít konfigurační soubor</translation>
    </message>
    <message>
        <source>Reset all client options to default.</source>
        <translation>Vrátí všechny volby na výchozí hodnoty.</translation>
    </message>
    <message>
        <source>&amp;Reset Options</source>
        <translation>&amp;Obnovit nastavení</translation>
    </message>
    <message>
        <source>&amp;Network</source>
        <translation>&amp;Síť</translation>
    </message>
    <message>
        <source>Disables some advanced features but all blocks will still be fully validated. Reverting this setting requires re-downloading the entire blockchain. Actual disk usage may be somewhat higher.</source>
        <translation>Zakáže některé pokročilé funkce, ale všechny bloky budou stále plně ověřené. Obnovení tohoto nastavení vyžaduje opětovné stažení celého blockchainu. Skutečné využítí disku může být o něco vyšší.</translation>
    </message>
    <message>
        <source>Prune &amp;block storage to</source>
        <translation>Redukovat prostor pro &amp;bloky na</translation>
    </message>
    <message>
        <source>GB</source>
        <translation>GB</translation>
    </message>
    <message>
        <source>Reverting this setting requires re-downloading the entire blockchain.</source>
        <translation>Obnovení tohoto nastavení vyžaduje opětovné stažení celého blockchainu.</translation>
    </message>
    <message>
        <source>MiB</source>
        <translation>MiB</translation>
    </message>
    <message>
        <source>(0 = auto, &lt;0 = leave that many cores free)</source>
        <translation>(0 = automaticky, &lt;0 = nechat daný počet jader volný, výchozí: 0)</translation>
    </message>
    <message>
        <source>W&amp;allet</source>
        <translation>P&amp;eněženka</translation>
    </message>
    <message>
        <source>Expert</source>
        <translation>Pokročilá nastavení</translation>
    </message>
    <message>
        <source>Enable coin &amp;control features</source>
        <translation>Povolit ruční správu &amp;mincí</translation>
    </message>
    <message>
        <source>If you disable the spending of unconfirmed change, the change from a transaction cannot be used until that transaction has at least one confirmation. This also affects how your balance is computed.</source>
        <translation>Pokud zakážeš utrácení ještě nepotvrzených drobných, nepůjde použít drobné z transakce, dokud nebude mít alespoň jedno potvrzení. Ovlivní to také výpočet stavu účtu.</translation>
    </message>
    <message>
        <source>&amp;Spend unconfirmed change</source>
        <translation>&amp;Utrácet i ještě nepotvrzené drobné</translation>
    </message>
    <message>
        <source>Automatically open the Particl client port on the router. This only works when your router supports UPnP and it is enabled.</source>
        <translation>Automaticky otevře potřebný port na routeru. Tohle funguje jen za předpokladu, že tvůj router podporuje UPnP a že je UPnP povolené.</translation>
    </message>
    <message>
        <source>Map port using &amp;UPnP</source>
        <translation>Namapovat port přes &amp;UPnP</translation>
    </message>
    <message>
        <source>Accept connections from outside.</source>
        <translation>Přijímat spojení zvenčí.</translation>
    </message>
    <message>
        <source>Allow incomin&amp;g connections</source>
        <translation>Přijí&amp;mat příchozí spojení</translation>
    </message>
    <message>
        <source>Connect to the Particl network through a SOCKS5 proxy.</source>
        <translation>Připojí se do particlové sítě přes SOCKS5 proxy.</translation>
    </message>
    <message>
        <source>&amp;Connect through SOCKS5 proxy (default proxy):</source>
        <translation>&amp;Připojit přes SOCKS5 proxy (výchozí proxy):</translation>
    </message>
    <message>
        <source>Proxy &amp;IP:</source>
        <translation>&amp;IP adresa proxy:</translation>
    </message>
    <message>
        <source>&amp;Port:</source>
        <translation>Por&amp;t:</translation>
    </message>
    <message>
        <source>Port of the proxy (e.g. 9050)</source>
        <translation>Port proxy (např. 9050)</translation>
    </message>
    <message>
        <source>Used for reaching peers via:</source>
        <translation>Použije se k připojování k protějskům přes:</translation>
    </message>
    <message>
        <source>IPv4</source>
        <translation>IPv4</translation>
    </message>
    <message>
        <source>IPv6</source>
        <translation>IPv6</translation>
    </message>
    <message>
        <source>Tor</source>
        <translation>Tor</translation>
    </message>
    <message>
        <source>Connect to the Particl network through a separate SOCKS5 proxy for Tor hidden services.</source>
        <translation>Připojí se do particlové sítě přes SOCKS5 proxy vyhrazenou pro skryté služby v Tor síti.</translation>
    </message>
    <message>
        <source>&amp;Window</source>
        <translation>O&amp;kno</translation>
    </message>
    <message>
        <source>Show only a tray icon after minimizing the window.</source>
        <translation>Po minimalizaci okna zobrazí pouze ikonu v panelu.</translation>
    </message>
    <message>
        <source>&amp;Minimize to the tray instead of the taskbar</source>
        <translation>&amp;Minimalizovávat do ikony v panelu</translation>
    </message>
    <message>
        <source>M&amp;inimize on close</source>
        <translation>Za&amp;vřením minimalizovat</translation>
    </message>
    <message>
        <source>&amp;Display</source>
        <translation>Zobr&amp;azení</translation>
    </message>
    <message>
        <source>User Interface &amp;language:</source>
        <translation>&amp;Jazyk uživatelského rozhraní:</translation>
    </message>
    <message>
        <source>The user interface language can be set here. This setting will take effect after restarting %1.</source>
        <translation>Tady lze nastavit jazyk uživatelského rozhraní. Nastavení se projeví až po restartování %1.</translation>
    </message>
    <message>
        <source>&amp;Unit to show amounts in:</source>
        <translation>Je&amp;dnotka pro částky:</translation>
    </message>
    <message>
        <source>Choose the default subdivision unit to show in the interface and when sending coins.</source>
        <translation>Zvol výchozí podjednotku, která se bude zobrazovat v programu a při posílání mincí.</translation>
    </message>
    <message>
        <source>Whether to show coin control features or not.</source>
        <translation>Zda ukazovat možnosti pro ruční správu mincí nebo ne.</translation>
    </message>
    <message>
        <source>&amp;Third party transaction URLs</source>
        <translation>&amp;URL třetích stran pro transakce</translation>
    </message>
    <message>
        <source>Options set in this dialog are overridden by the command line or in the configuration file:</source>
        <translation>Nastavení v tomto dialogu jsou přepsány konzolí nebo konfiguračním souborem:</translation>
    </message>
    <message>
        <source>&amp;OK</source>
        <translation>&amp;Budiž</translation>
    </message>
    <message>
        <source>&amp;Cancel</source>
        <translation>&amp;Zrušit</translation>
    </message>
    <message>
        <source>default</source>
        <translation>výchozí</translation>
    </message>
    <message>
        <source>none</source>
        <translation>žádné</translation>
    </message>
    <message>
        <source>Confirm options reset</source>
        <translation>Potvrzení obnovení nastavení</translation>
    </message>
    <message>
        <source>Client restart required to activate changes.</source>
        <translation>K aktivaci změn je potřeba restartovat klienta.</translation>
    </message>
    <message>
        <source>Client will be shut down. Do you want to proceed?</source>
        <translation>Klient se vypne, chceš pokračovat?</translation>
    </message>
    <message>
        <source>Configuration options</source>
        <translation>Možnosti nastavení</translation>
    </message>
    <message>
        <source>The configuration file is used to specify advanced user options which override GUI settings. Additionally, any command-line options will override this configuration file.</source>
        <translation>Konfigurační soubor slouží k nastavování uživatelsky pokročilých možností, které mají přednost před konfigurací z GUI. Parametry z příkazové řádky však mají před konfiguračním souborem přednost.</translation>
    </message>
    <message>
        <source>Error</source>
        <translation>Chyba</translation>
    </message>
    <message>
        <source>The configuration file could not be opened.</source>
        <translation>Konfigurační soubor nejde otevřít.</translation>
    </message>
    <message>
        <source>This change would require a client restart.</source>
        <translation>Tahle změna bude chtít restartovat klienta.</translation>
    </message>
    <message>
        <source>The supplied proxy address is invalid.</source>
        <translation>Zadaná adresa proxy je neplatná.</translation>
    </message>
</context>
<context>
    <name>OverviewPage</name>
    <message>
        <source>Form</source>
        <translation>Formulář</translation>
    </message>
    <message>
        <source>The displayed information may be out of date. Your wallet automatically synchronizes with the Particl network after a connection is established, but this process has not completed yet.</source>
        <translation>Zobrazené informace nemusí být aktuální. Tvá peněženka se automaticky sesynchronizuje s particlovou sítí, jakmile se s ní spojí. Zatím ale ještě není synchronizace dokončena.</translation>
    </message>
    <message>
        <source>Watch-only:</source>
        <translation>Sledované:</translation>
    </message>
    <message>
        <source>Available:</source>
        <translation>K dispozici:</translation>
    </message>
    <message>
        <source>Your current spendable balance</source>
        <translation>Aktuální disponibilní stav tvého účtu</translation>
    </message>
    <message>
        <source>Pending:</source>
        <translation>Očekáváno:</translation>
    </message>
    <message>
        <source>Total of transactions that have yet to be confirmed, and do not yet count toward the spendable balance</source>
        <translation>Souhrn transakcí, které ještě nejsou potvrzené a které se ještě nezapočítávají do celkového disponibilního stavu účtu</translation>
    </message>
    <message>
        <source>Immature:</source>
        <translation>Nedozráno:</translation>
    </message>
    <message>
        <source>Mined balance that has not yet matured</source>
        <translation>Vytěžené mince, které ještě nejsou zralé</translation>
    </message>
    <message>
        <source>Balances</source>
        <translation>Stavy účtů</translation>
    </message>
    <message>
        <source>Total:</source>
        <translation>Celkem:</translation>
    </message>
    <message>
        <source>Your current total balance</source>
        <translation>Celkový stav tvého účtu</translation>
    </message>
    <message>
        <source>Your current balance in watch-only addresses</source>
        <translation>Aktuální stav účtu sledovaných adres</translation>
    </message>
    <message>
        <source>Spendable:</source>
        <translation>Běžné:</translation>
    </message>
    <message>
        <source>Recent transactions</source>
        <translation>Poslední transakce</translation>
    </message>
    <message>
        <source>Unconfirmed transactions to watch-only addresses</source>
        <translation>Nepotvrzené transakce sledovaných adres</translation>
    </message>
    <message>
        <source>Mined balance in watch-only addresses that has not yet matured</source>
        <translation>Vytěžené mince na sledovaných adresách, které ještě nejsou zralé</translation>
    </message>
    <message>
        <source>Current total balance in watch-only addresses</source>
        <translation>Aktuální stav účtu sledovaných adres</translation>
    </message>
</context>
<context>
    <name>PaymentServer</name>
    <message>
        <source>Payment request error</source>
        <translation>Chyba platebního požadavku</translation>
    </message>
    <message>
        <source>Cannot start particl: click-to-pay handler</source>
        <translation>Nemůžu spustit particl: obsluha click-to-pay</translation>
    </message>
    <message>
        <source>URI handling</source>
        <translation>Zpracování URI</translation>
    </message>
    <message>
        <source>'particl://' is not a valid URI. Use 'particl:' instead.</source>
        <translation>'particl://' není platné URI. Místo toho použij 'particl:'.</translation>
    </message>
    <message>
        <source>You are using a BIP70 URL which will be unsupported in the future.</source>
        <translation>Používáte BIP70 URL, která nebude v budoucnosti podporovaná.</translation>
    </message>
    <message>
        <source>Payment request fetch URL is invalid: %1</source>
        <translation>Zdrojová URL platebního požadavku není platná: %1</translation>
    </message>
    <message>
        <source>Cannot process payment request because BIP70 support was not compiled in.</source>
        <translation>Není možné zpracovat platební požadavek, protože podpora pro BIP70 platby nebyla přikompilována.</translation>
    </message>
    <message>
        <source>Invalid payment address %1</source>
        <translation>Neplatná platební adresa %1</translation>
    </message>
    <message>
        <source>URI cannot be parsed! This can be caused by an invalid Particl address or malformed URI parameters.</source>
        <translation>Nepodařilo se analyzovat URI! Důvodem může být neplatná particlová adresa nebo poškozené parametry URI.</translation>
    </message>
    <message>
        <source>Payment request file handling</source>
        <translation>Zpracování souboru platebního požadavku</translation>
    </message>
    <message>
        <source>Payment request file cannot be read! This can be caused by an invalid payment request file.</source>
        <translation>Soubor platebního požadavku nejde přečíst nebo zpracovat! Příčinou může být špatný soubor platebního požadavku.</translation>
    </message>
    <message>
        <source>Payment request rejected</source>
        <translation>Platební požadavek byl odmítnut</translation>
    </message>
    <message>
        <source>Payment request network doesn't match client network.</source>
        <translation>Síť platebního požadavku neodpovídá síti klienta.</translation>
    </message>
    <message>
        <source>Payment request expired.</source>
        <translation>Platební požadavek vypršel.</translation>
    </message>
    <message>
        <source>Payment request is not initialized.</source>
        <translation>Platební požadavek není zahájený.</translation>
    </message>
    <message>
        <source>Unverified payment requests to custom payment scripts are unsupported.</source>
        <translation>Neověřené platební požadavky k uživatelským platebním skriptům nejsou podporované.</translation>
    </message>
    <message>
        <source>Invalid payment request.</source>
        <translation>Neplatný platební požadavek.</translation>
    </message>
    <message>
        <source>Requested payment amount of %1 is too small (considered dust).</source>
        <translation>Požadovaná platební částka %1 je příliš malá (je považována za prach).</translation>
    </message>
    <message>
        <source>Refund from %1</source>
        <translation>Vrácení peněz od %1</translation>
    </message>
    <message>
        <source>Payment request %1 is too large (%2 bytes, allowed %3 bytes).</source>
        <translation>Platební požadavek %1 je moc velký (%2 bajtů, povoleno %3 bajtů).</translation>
    </message>
    <message>
        <source>Error communicating with %1: %2</source>
        <translation>Chyba při komunikaci s %1: %2</translation>
    </message>
    <message>
        <source>Payment request cannot be parsed!</source>
        <translation>Platební požadavek je nečitelný!</translation>
    </message>
    <message>
        <source>Bad response from server %1</source>
        <translation>Chybná odpověď ze serveru %1</translation>
    </message>
    <message>
        <source>Network request error</source>
        <translation>Chyba síťového požadavku</translation>
    </message>
    <message>
        <source>Payment acknowledged</source>
        <translation>Platba potvrzena</translation>
    </message>
</context>
<context>
    <name>PeerTableModel</name>
    <message>
        <source>User Agent</source>
        <translation>Typ klienta</translation>
    </message>
    <message>
        <source>Node/Service</source>
        <translation>Uzel/Služba</translation>
    </message>
    <message>
        <source>NodeId</source>
        <translation>Id uzlu</translation>
    </message>
    <message>
        <source>Ping</source>
        <translation>Odezva</translation>
    </message>
    <message>
        <source>Sent</source>
        <translation>Odesláno</translation>
    </message>
    <message>
        <source>Received</source>
        <translation>Přijato</translation>
    </message>
</context>
<context>
    <name>QObject</name>
    <message>
        <source>Amount</source>
        <translation>Částka</translation>
    </message>
    <message>
        <source>Enter a Particl address (e.g. %1)</source>
        <translation>Zadej particlovou adresu (např. %1)</translation>
    </message>
    <message>
        <source>%1 d</source>
        <translation>%1 d</translation>
    </message>
    <message>
        <source>%1 h</source>
        <translation>%1 h</translation>
    </message>
    <message>
        <source>%1 m</source>
        <translation>%1 m</translation>
    </message>
    <message>
        <source>%1 s</source>
        <translation>%1 s</translation>
    </message>
    <message>
        <source>None</source>
        <translation>Žádné</translation>
    </message>
    <message>
        <source>N/A</source>
        <translation>N/A</translation>
    </message>
    <message>
        <source>%1 ms</source>
        <translation>%1 ms</translation>
    </message>
    <message numerus="yes">
        <source>%n second(s)</source>
        <translation><numerusform>%n vteřinu</numerusform><numerusform>%n vteřiny</numerusform><numerusform>%n vteřin</numerusform><numerusform>%n vteřin</numerusform></translation>
    </message>
    <message numerus="yes">
        <source>%n minute(s)</source>
        <translation><numerusform>%n minutu</numerusform><numerusform>%n minuty</numerusform><numerusform>%n minut</numerusform><numerusform>%n minut</numerusform></translation>
    </message>
    <message numerus="yes">
        <source>%n hour(s)</source>
        <translation><numerusform>%n hodinu</numerusform><numerusform>%n hodiny</numerusform><numerusform>%n hodin</numerusform><numerusform>%n hodin</numerusform></translation>
    </message>
    <message numerus="yes">
        <source>%n day(s)</source>
        <translation><numerusform>%n den</numerusform><numerusform>%n dny</numerusform><numerusform>%n dnů</numerusform><numerusform>%n dnů</numerusform></translation>
    </message>
    <message numerus="yes">
        <source>%n week(s)</source>
        <translation><numerusform>%n týden</numerusform><numerusform>%n týdny</numerusform><numerusform>%n týdnů</numerusform><numerusform>%n týdnů</numerusform></translation>
    </message>
    <message>
        <source>%1 and %2</source>
        <translation>%1 a %2</translation>
    </message>
    <message numerus="yes">
        <source>%n year(s)</source>
        <translation><numerusform>%n rok</numerusform><numerusform>%n roky</numerusform><numerusform>%n roků</numerusform><numerusform>%n roků</numerusform></translation>
    </message>
    <message>
        <source>%1 B</source>
        <translation>%1 B</translation>
    </message>
    <message>
        <source>%1 KB</source>
        <translation>%1 kB</translation>
    </message>
    <message>
        <source>%1 MB</source>
        <translation>%1 MB</translation>
    </message>
    <message>
        <source>%1 GB</source>
        <translation>%1 GB</translation>
    </message>
    <message>
        <source>Error: Specified data directory "%1" does not exist.</source>
        <translation>Chyba: Zadaný adresář pro data „%1“ neexistuje.</translation>
    </message>
    <message>
        <source>Error: Cannot parse configuration file: %1.</source>
        <translation>Chyba: Konfigurační soubor se nedá zpracovat: %1.</translation>
    </message>
    <message>
        <source>Error: %1</source>
        <translation>Chyba: %1</translation>
    </message>
    <message>
        <source>%1 didn't yet exit safely...</source>
        <translation>%1 ještě bezpečně neskončil…</translation>
    </message>
    <message>
        <source>unknown</source>
        <translation>neznámo</translation>
    </message>
</context>
<context>
    <name>QRImageWidget</name>
    <message>
        <source>&amp;Save Image...</source>
        <translation>&amp;Ulož obrázek...</translation>
    </message>
    <message>
        <source>&amp;Copy Image</source>
        <translation>&amp;Kopíruj obrázek</translation>
    </message>
    <message>
        <source>Resulting URI too long, try to reduce the text for label / message.</source>
        <translation>Výsledná URI je příliš dlouhá, zkus zkrátit text označení/zprávy.</translation>
    </message>
    <message>
        <source>Error encoding URI into QR Code.</source>
        <translation>Chyba při kódování URI do QR kódu.</translation>
    </message>
    <message>
        <source>Save QR Code</source>
        <translation>Ulož QR kód</translation>
    </message>
    <message>
        <source>PNG Image (*.png)</source>
        <translation>PNG obrázek (*.png)</translation>
    </message>
</context>
<context>
    <name>RPCConsole</name>
    <message>
        <source>N/A</source>
        <translation>nedostupná informace</translation>
    </message>
    <message>
        <source>Client version</source>
        <translation>Verze klienta</translation>
    </message>
    <message>
        <source>&amp;Information</source>
        <translation>&amp;Informace</translation>
    </message>
    <message>
        <source>Debug window</source>
        <translation>Ladicí okno</translation>
    </message>
    <message>
        <source>General</source>
        <translation>Obecné</translation>
    </message>
    <message>
        <source>Using BerkeleyDB version</source>
        <translation>Používaná verze BerkeleyDB</translation>
    </message>
    <message>
        <source>Datadir</source>
        <translation>Adresář s daty</translation>
    </message>
    <message>
        <source>To specify a non-default location of the data directory use the '%1' option.</source>
        <translation>Pro specifikaci neklasické lokace pro data použij možnost '%1'</translation>
    </message>
    <message>
        <source>Blocksdir</source>
        <translation>Blocksdir</translation>
    </message>
    <message>
        <source>To specify a non-default location of the blocks directory use the '%1' option.</source>
        <translation>Pro specifikaci neklasické lokace pro data použij možnost '%1'</translation>
    </message>
    <message>
        <source>Startup time</source>
        <translation>Čas spuštění</translation>
    </message>
    <message>
        <source>Network</source>
        <translation>Síť</translation>
    </message>
    <message>
        <source>Name</source>
        <translation>Název</translation>
    </message>
    <message>
        <source>Number of connections</source>
        <translation>Počet spojení</translation>
    </message>
    <message>
        <source>Block chain</source>
        <translation>Blockchain</translation>
    </message>
    <message>
        <source>Current number of blocks</source>
        <translation>Aktuální počet bloků</translation>
    </message>
    <message>
        <source>Memory Pool</source>
        <translation>Transakční zásobník</translation>
    </message>
    <message>
        <source>Current number of transactions</source>
        <translation>Aktuální množství transakcí</translation>
    </message>
    <message>
        <source>Memory usage</source>
        <translation>Obsazenost paměti</translation>
    </message>
    <message>
        <source>Wallet: </source>
        <translation>Peněženka:</translation>
    </message>
    <message>
        <source>(none)</source>
        <translation>(žádné)</translation>
    </message>
    <message>
        <source>&amp;Reset</source>
        <translation>&amp;Vynulovat</translation>
    </message>
    <message>
        <source>Received</source>
        <translation>Přijato</translation>
    </message>
    <message>
        <source>Sent</source>
        <translation>Odesláno</translation>
    </message>
    <message>
        <source>&amp;Peers</source>
        <translation>&amp;Protějšky</translation>
    </message>
    <message>
        <source>Banned peers</source>
        <translation>Protějšky pod klatbou (blokované)</translation>
    </message>
    <message>
        <source>Select a peer to view detailed information.</source>
        <translation>Vyber protějšek a uvidíš jeho detailní informace.</translation>
    </message>
    <message>
        <source>Whitelisted</source>
        <translation>Vždy vítán</translation>
    </message>
    <message>
        <source>Direction</source>
        <translation>Směr</translation>
    </message>
    <message>
        <source>Version</source>
        <translation>Verze</translation>
    </message>
    <message>
        <source>Starting Block</source>
        <translation>Počáteční blok</translation>
    </message>
    <message>
        <source>Synced Headers</source>
        <translation>Aktuálně hlaviček</translation>
    </message>
    <message>
        <source>Synced Blocks</source>
        <translation>Aktuálně bloků</translation>
    </message>
    <message>
        <source>User Agent</source>
        <translation>Typ klienta</translation>
    </message>
    <message>
        <source>Open the %1 debug log file from the current data directory. This can take a few seconds for large log files.</source>
        <translation>Otevři soubor s ladicími záznamy %1 z aktuálního datového adresáře. U velkých žurnálů to může pár vteřin zabrat.</translation>
    </message>
    <message>
        <source>Decrease font size</source>
        <translation>Zmenšit písmo</translation>
    </message>
    <message>
        <source>Increase font size</source>
        <translation>Zvětšit písmo</translation>
    </message>
    <message>
        <source>Services</source>
        <translation>Služby</translation>
    </message>
    <message>
        <source>Ban Score</source>
        <translation>Skóre pro klatbu</translation>
    </message>
    <message>
        <source>Connection Time</source>
        <translation>Doba spojení</translation>
    </message>
    <message>
        <source>Last Send</source>
        <translation>Poslední odeslání</translation>
    </message>
    <message>
        <source>Last Receive</source>
        <translation>Poslední příjem</translation>
    </message>
    <message>
        <source>Ping Time</source>
        <translation>Odezva</translation>
    </message>
    <message>
        <source>The duration of a currently outstanding ping.</source>
        <translation>Jak dlouho už čekám na pong.</translation>
    </message>
    <message>
        <source>Ping Wait</source>
        <translation>Doba čekání na odezvu</translation>
    </message>
    <message>
        <source>Min Ping</source>
        <translation>Nejrychlejší odezva</translation>
    </message>
    <message>
        <source>Time Offset</source>
        <translation>Časový posun</translation>
    </message>
    <message>
        <source>Last block time</source>
        <translation>Čas posledního bloku</translation>
    </message>
    <message>
        <source>&amp;Open</source>
        <translation>&amp;Otevřít</translation>
    </message>
    <message>
        <source>&amp;Console</source>
        <translation>&amp;Konzole</translation>
    </message>
    <message>
        <source>&amp;Network Traffic</source>
        <translation>&amp;Síťový provoz</translation>
    </message>
    <message>
        <source>Totals</source>
        <translation>Součty</translation>
    </message>
    <message>
        <source>In:</source>
        <translation>Sem:</translation>
    </message>
    <message>
        <source>Out:</source>
        <translation>Ven:</translation>
    </message>
    <message>
        <source>Debug log file</source>
        <translation>Soubor s ladicími záznamy</translation>
    </message>
    <message>
        <source>Clear console</source>
        <translation>Vyčistit konzoli</translation>
    </message>
    <message>
        <source>1 &amp;hour</source>
        <translation>1 &amp;hodinu</translation>
    </message>
    <message>
        <source>1 &amp;day</source>
        <translation>1 &amp;den</translation>
    </message>
    <message>
        <source>1 &amp;week</source>
        <translation>1 &amp;týden</translation>
    </message>
    <message>
        <source>1 &amp;year</source>
        <translation>1 &amp;rok</translation>
    </message>
    <message>
        <source>&amp;Disconnect</source>
        <translation>&amp;Odpoj</translation>
    </message>
    <message>
        <source>Ban for</source>
        <translation>Uval klatbu na</translation>
    </message>
    <message>
        <source>&amp;Unban</source>
        <translation>&amp;Odblokuj</translation>
    </message>
    <message>
        <source>Welcome to the %1 RPC console.</source>
        <translation>Vítej v RPC konzoli %1.</translation>
    </message>
    <message>
        <source>Use up and down arrows to navigate history, and %1 to clear screen.</source>
        <translation>V historii se pohybuješ šipkami nahoru a dolů a pomocí %1 čistíš obrazovku.</translation>
    </message>
    <message>
        <source>Type %1 for an overview of available commands.</source>
        <translation>Napiš %1 pro přehled dostupných příkazů.</translation>
    </message>
    <message>
        <source>For more information on using this console type %1.</source>
        <translation>Pro více informací jak používat tuto konzoli napište %1.</translation>
    </message>
    <message>
        <source>WARNING: Scammers have been active, telling users to type commands here, stealing their wallet contents. Do not use this console without fully understanding the ramifications of a command.</source>
        <translation>UPOZORNĚNÍ: Podvodníci jsou aktivní a říkají uživatelům, aby sem zadávali příkazy, kterými jim pak ale vykradou jejich peněženky. Nepoužívej tuhle konzoli, pokud úplně neznáš důsledky jednotlivých příkazů.</translation>
    </message>
    <message>
        <source>Network activity disabled</source>
        <translation>Síť je vypnutá</translation>
    </message>
    <message>
        <source>Executing command without any wallet</source>
        <translation>Spouštění příkazu bez jakékoliv peněženky</translation>
    </message>
    <message>
        <source>Executing command using "%1" wallet</source>
        <translation>Příkaz se vykonává s použitím peněženky "%1"</translation>
    </message>
    <message>
        <source>(node id: %1)</source>
        <translation>(id uzlu: %1)</translation>
    </message>
    <message>
        <source>via %1</source>
        <translation>via %1</translation>
    </message>
    <message>
        <source>never</source>
        <translation>nikdy</translation>
    </message>
    <message>
        <source>Inbound</source>
        <translation>Sem</translation>
    </message>
    <message>
        <source>Outbound</source>
        <translation>Ven</translation>
    </message>
    <message>
        <source>Yes</source>
        <translation>Ano</translation>
    </message>
    <message>
        <source>No</source>
        <translation>Ne</translation>
    </message>
    <message>
        <source>Unknown</source>
        <translation>Neznámá</translation>
    </message>
</context>
<context>
    <name>ReceiveCoinsDialog</name>
    <message>
        <source>&amp;Amount:</source>
        <translation>Čás&amp;tka:</translation>
    </message>
    <message>
        <source>&amp;Label:</source>
        <translation>&amp;Označení:</translation>
    </message>
    <message>
        <source>&amp;Message:</source>
        <translation>&amp;Zpráva:</translation>
    </message>
    <message>
        <source>An optional message to attach to the payment request, which will be displayed when the request is opened. Note: The message will not be sent with the payment over the Particl network.</source>
        <translation>Volitelná zpráva, která se připojí k platebnímu požadavku a která se zobrazí, když se požadavek otevře. Poznámka: tahle zpráva se neposílá s platbou po particlové síti.</translation>
    </message>
    <message>
        <source>An optional label to associate with the new receiving address.</source>
        <translation>Volitelné označení, které se má přiřadit k nové adrese.</translation>
    </message>
    <message>
        <source>Use this form to request payments. All fields are &lt;b&gt;optional&lt;/b&gt;.</source>
        <translation>Tímto formulářem můžeš požadovat platby. Všechna pole jsou &lt;b&gt;volitelná&lt;/b&gt;.</translation>
    </message>
    <message>
        <source>An optional amount to request. Leave this empty or zero to not request a specific amount.</source>
        <translation>Volitelná částka, kterou požaduješ. Nech prázdné nebo nulové, pokud nepožaduješ konkrétní částku.</translation>
    </message>
    <message>
        <source>Clear all fields of the form.</source>
        <translation>Promaž obsah ze všech formulářových políček.</translation>
    </message>
    <message>
        <source>Clear</source>
        <translation>Vyčistit</translation>
    </message>
    <message>
        <source>Native segwit addresses (aka Bech32 or BIP-173) reduce your transaction fees later on and offer better protection against typos, but old wallets don't support them. When unchecked, an address compatible with older wallets will be created instead.</source>
        <translation>Nativní segwit adresy (Bech32 nebo BIP-173) snižují Vaše budoucí transakční poplatky a nabízejí lepší ochranu před překlepy, avšak staré peněženky je nepodporují. Pokud je toto pole nezaškrtnuté, bude vytvořena adresa kompatibilní se staršími peněženkami.</translation>
    </message>
    <message>
        <source>Generate native segwit (Bech32) address</source>
        <translation>Generovat nativní segwit adresu (Bench32)</translation>
    </message>
    <message>
        <source>Requested payments history</source>
        <translation>Historie vyžádaných plateb</translation>
    </message>
    <message>
        <source>Show the selected request (does the same as double clicking an entry)</source>
        <translation>Zobraz zvolený požadavek (stejně tak můžeš přímo na něj dvakrát poklepat)</translation>
    </message>
    <message>
        <source>Show</source>
        <translation>Zobrazit</translation>
    </message>
    <message>
        <source>Remove the selected entries from the list</source>
        <translation>Smaž zvolené požadavky ze seznamu</translation>
    </message>
    <message>
        <source>Remove</source>
        <translation>Smazat</translation>
    </message>
    <message>
        <source>Copy URI</source>
        <translation>Kopíruj URI</translation>
    </message>
    <message>
        <source>Copy label</source>
        <translation>Kopíruj její označení</translation>
    </message>
    <message>
        <source>Copy message</source>
        <translation>Kopíruj zprávu</translation>
    </message>
    <message>
        <source>Copy amount</source>
        <translation>Kopíruj částku</translation>
    </message>
</context>
<context>
    <name>ReceiveRequestDialog</name>
    <message>
        <source>QR Code</source>
        <translation>QR kód</translation>
    </message>
    <message>
        <source>Copy &amp;URI</source>
        <translation>&amp;Kopíruj URI</translation>
    </message>
    <message>
        <source>Copy &amp;Address</source>
        <translation>Kopíruj &amp;adresu</translation>
    </message>
    <message>
        <source>&amp;Save Image...</source>
        <translation>&amp;Ulož obrázek...</translation>
    </message>
    <message>
        <source>Request payment to %1</source>
        <translation>Platební požadavek: %1</translation>
    </message>
    <message>
        <source>Payment information</source>
        <translation>Informace o platbě</translation>
    </message>
    <message>
        <source>URI</source>
        <translation>URI</translation>
    </message>
    <message>
        <source>Address</source>
        <translation>Adresa</translation>
    </message>
    <message>
        <source>Amount</source>
        <translation>Částka</translation>
    </message>
    <message>
        <source>Label</source>
        <translation>Označení</translation>
    </message>
    <message>
        <source>Message</source>
        <translation>Zpráva</translation>
    </message>
    <message>
        <source>Wallet</source>
        <translation>Peněženka</translation>
    </message>
</context>
<context>
    <name>RecentRequestsTableModel</name>
    <message>
        <source>Date</source>
        <translation>Datum</translation>
    </message>
    <message>
        <source>Label</source>
        <translation>Označení</translation>
    </message>
    <message>
        <source>Message</source>
        <translation>Zpráva</translation>
    </message>
    <message>
        <source>(no label)</source>
        <translation>(bez označení)</translation>
    </message>
    <message>
        <source>(no message)</source>
        <translation>(bez zprávy)</translation>
    </message>
    <message>
        <source>(no amount requested)</source>
        <translation>(bez požadované částky)</translation>
    </message>
    <message>
        <source>Requested</source>
        <translation>Požádáno</translation>
    </message>
</context>
<context>
    <name>SendCoinsDialog</name>
    <message>
        <source>Send Coins</source>
        <translation>Pošli mince</translation>
    </message>
    <message>
        <source>Coin Control Features</source>
        <translation>Možnosti ruční správy mincí</translation>
    </message>
    <message>
        <source>Inputs...</source>
        <translation>Vstupy...</translation>
    </message>
    <message>
        <source>automatically selected</source>
        <translation>automaticky vybrané</translation>
    </message>
    <message>
        <source>Insufficient funds!</source>
        <translation>Nedostatek prostředků!</translation>
    </message>
    <message>
        <source>Quantity:</source>
        <translation>Počet:</translation>
    </message>
    <message>
        <source>Bytes:</source>
        <translation>Bajtů:</translation>
    </message>
    <message>
        <source>Amount:</source>
        <translation>Částka:</translation>
    </message>
    <message>
        <source>Fee:</source>
        <translation>Poplatek:</translation>
    </message>
    <message>
        <source>After Fee:</source>
        <translation>Čistá částka:</translation>
    </message>
    <message>
        <source>Change:</source>
        <translation>Drobné:</translation>
    </message>
    <message>
        <source>If this is activated, but the change address is empty or invalid, change will be sent to a newly generated address.</source>
        <translation>Pokud aktivováno, ale adresa pro drobné je prázdná nebo neplatná, tak se drobné pošlou na nově vygenerovanou adresu.</translation>
    </message>
    <message>
        <source>Custom change address</source>
        <translation>Vlastní adresa pro drobné</translation>
    </message>
    <message>
        <source>Transaction Fee:</source>
        <translation>Transakční poplatek:</translation>
    </message>
    <message>
        <source>Choose...</source>
        <translation>Zvol...</translation>
    </message>
    <message>
        <source>Using the fallbackfee can result in sending a transaction that will take several hours or days (or never) to confirm. Consider choosing your fee manually or wait until you have validated the complete chain.</source>
        <translation>Použití nouzového poplatku („fallbackfee“) může vyústit v transakci, které bude trvat hodiny nebo dny (případně věčnost), než bude potvrzena. Zvaž proto ruční nastavení poplatku, případně počkej, až se ti kompletně zvaliduje blockchain.</translation>
    </message>
    <message>
        <source>Warning: Fee estimation is currently not possible.</source>
        <translation>Upozornění: teď není možné poplatek odhadnout.</translation>
    </message>
    <message>
        <source>collapse fee-settings</source>
        <translation>sbal nastavení poplatků</translation>
    </message>
    <message>
        <source>Specify a custom fee per kB (1,000 bytes) of the transaction's virtual size.

Note:  Since the fee is calculated on a per-byte basis, a fee of "100 satoshis per kB" for a transaction size of 500 bytes (half of 1 kB) would ultimately yield a fee of only 50 satoshis.</source>
        <translation>Specifikujte vlastní poplatek za kB (1000 bajtů) virtuální velikosti transakce.

Poznámka: Jelikož je poplatek počítaný za bajt, poplatek o hodnotě "100 satoshi za kB" a velikost transakce 500 bajtů (polovina z 1 kB) by stál jen 50 satoshi.</translation>
    </message>
    <message>
        <source>per kilobyte</source>
        <translation>za kilobajt</translation>
    </message>
    <message>
        <source>Hide</source>
        <translation>Skryj</translation>
    </message>
    <message>
<<<<<<< HEAD
        <source>Paying only the minimum fee is just fine as long as there is less transaction volume than space in the blocks. But be aware that this can end up in a never confirming transaction once there is more demand for particl transactions than the network can process.</source>
        <translation>Platit jen minimální poplatek je v pořádku, pokud je zrovna méně transakcí než místa v blocích. Ale počítej s tím, že to také může skončit transakcí, která nikdy nebude potvrzena, pokud je větší poptávka po particlových transakcích, než síť zvládne zpracovat.</translation>
    </message>
    <message>
        <source>(read the tooltip)</source>
        <translation>(viz bublina)</translation>
    </message>
    <message>
=======
>>>>>>> a54e52b4
        <source>Recommended:</source>
        <translation>Doporučený:</translation>
    </message>
    <message>
        <source>Custom:</source>
        <translation>Vlastní:</translation>
    </message>
    <message>
        <source>(Smart fee not initialized yet. This usually takes a few blocks...)</source>
        <translation>(Inteligentní poplatek ještě není inicializovaný. Obvykle mu to tak pár bloků trvá...)</translation>
    </message>
    <message>
        <source>Send to multiple recipients at once</source>
        <translation>Pošli více příjemcům naráz</translation>
    </message>
    <message>
        <source>Add &amp;Recipient</source>
        <translation>Při&amp;dej příjemce</translation>
    </message>
    <message>
        <source>Clear all fields of the form.</source>
        <translation>Promaž obsah ze všech formulářových políček.</translation>
    </message>
    <message>
        <source>Dust:</source>
        <translation>Prach:</translation>
    </message>
    <message>
        <source>When there is less transaction volume than space in the blocks, miners as well as relaying nodes may enforce a minimum fee. Paying only this minimum fee is just fine, but be aware that this can result in a never confirming transaction once there is more demand for bitcoin transactions than the network can process.</source>
        <translation>Když je zde měně transakcí než místa na bloky, mineři stejně tak relay-e mohou nasadit minimální poplatky. Zaplacením pouze minimálního poplatku je v pohodě, ale mějte na paměti že toto může mít za následek nikdy neověřenou transakci pokud zde bude více bitcoinových transakcí než může síť zvládnout.</translation>
    </message>
    <message>
        <source>A too low fee might result in a never confirming transaction (read the tooltip)</source>
        <translation>Příliš malý poplatek může způsobit, že transakce nebude nikdy potvrzena (přečtěte popis)</translation>
    </message>
    <message>
        <source>Confirmation time target:</source>
        <translation>Časové cílování potvrzení:</translation>
    </message>
    <message>
        <source>Enable Replace-By-Fee</source>
        <translation>Povolit možnost dodatečně transakci navýšit poplatek (tzv. „replace-by-fee“)</translation>
    </message>
    <message>
        <source>With Replace-By-Fee (BIP-125) you can increase a transaction's fee after it is sent. Without this, a higher fee may be recommended to compensate for increased transaction delay risk.</source>
        <translation>S dodatečným navýšením poplatku (BIP-125, tzv. „Replace-By-Fee“) můžete zvýšit poplatek i po odeslání. Bez dodatečného navýšení bude navrhnut vyšší transakční poplatek, tak aby kompenzoval zvýšené riziko prodlení transakce.</translation>
    </message>
    <message>
        <source>Clear &amp;All</source>
        <translation>Všechno s&amp;maž</translation>
    </message>
    <message>
        <source>Balance:</source>
        <translation>Stav účtu:</translation>
    </message>
    <message>
        <source>Confirm the send action</source>
        <translation>Potvrď odeslání</translation>
    </message>
    <message>
        <source>S&amp;end</source>
        <translation>Pošl&amp;i</translation>
    </message>
    <message>
        <source>Copy quantity</source>
        <translation>Kopíruj počet</translation>
    </message>
    <message>
        <source>Copy amount</source>
        <translation>Kopíruj částku</translation>
    </message>
    <message>
        <source>Copy fee</source>
        <translation>Kopíruj poplatek</translation>
    </message>
    <message>
        <source>Copy after fee</source>
        <translation>Kopíruj čistou částku</translation>
    </message>
    <message>
        <source>Copy bytes</source>
        <translation>Kopíruj bajty</translation>
    </message>
    <message>
        <source>Copy dust</source>
        <translation>Kopíruj prach</translation>
    </message>
    <message>
        <source>Copy change</source>
        <translation>Kopíruj drobné</translation>
    </message>
    <message>
        <source>%1 (%2 blocks)</source>
        <translation>%1 (%2 bloků)</translation>
    </message>
    <message>
        <source>%1 to %2</source>
        <translation>%1 pro %2</translation>
    </message>
    <message>
        <source>Are you sure you want to send?</source>
        <translation>Jsi si jistý, že tuhle transakci chceš poslat?</translation>
    </message>
    <message>
        <source>or</source>
        <translation>nebo</translation>
    </message>
    <message>
        <source>You can increase the fee later (signals Replace-By-Fee, BIP-125).</source>
        <translation>Poplatek můžete navýšit později (vysílá se "Replace-By-Fee" - nahrazení poplatkem, BIP-125).</translation>
    </message>
    <message>
        <source>Please, review your transaction.</source>
        <translation>Prosím, zkontrolujte vaši transakci.</translation>
    </message>
    <message>
        <source>Transaction fee</source>
        <translation>Transakční poplatek</translation>
    </message>
    <message>
        <source>Not signalling Replace-By-Fee, BIP-125.</source>
        <translation>Nevysílá se "Replace-By-Fee" - nahrazení poplatkem, BIP-125.</translation>
    </message>
    <message>
        <source>Total Amount</source>
        <translation>Celková částka</translation>
    </message>
    <message>
        <source>Confirm send coins</source>
        <translation>Potvrď odeslání mincí</translation>
    </message>
    <message>
        <source>The recipient address is not valid. Please recheck.</source>
        <translation>Adresa příjemce je neplatná – překontroluj ji prosím.</translation>
    </message>
    <message>
        <source>The amount to pay must be larger than 0.</source>
        <translation>Odesílaná částka musí být větší než 0.</translation>
    </message>
    <message>
        <source>The amount exceeds your balance.</source>
        <translation>Částka překračuje stav účtu.</translation>
    </message>
    <message>
        <source>The total exceeds your balance when the %1 transaction fee is included.</source>
        <translation>Celková částka při připočítání poplatku %1 překročí stav účtu.</translation>
    </message>
    <message>
        <source>Duplicate address found: addresses should only be used once each.</source>
        <translation>Zaznamenána duplicitní adresa: každá adresa by ale měla být použita vždy jen jednou.</translation>
    </message>
    <message>
        <source>Transaction creation failed!</source>
        <translation>Vytvoření transakce selhalo!</translation>
    </message>
    <message>
        <source>The transaction was rejected with the following reason: %1</source>
        <translation>Transakce byla zamítnuta s tímto odůvodněním: %1</translation>
    </message>
    <message>
        <source>A fee higher than %1 is considered an absurdly high fee.</source>
        <translation>Poplatek vyšší než %1 je považován za absurdně vysoký.</translation>
    </message>
    <message>
        <source>Payment request expired.</source>
        <translation>Platební požadavek vypršel.</translation>
    </message>
    <message numerus="yes">
        <source>Estimated to begin confirmation within %n block(s).</source>
        <translation><numerusform>Potvrzování by podle odhadu mělo začít během %n bloku.</numerusform><numerusform>Potvrzování by podle odhadu mělo začít během %n bloků.</numerusform><numerusform>Potvrzování by podle odhadu mělo začít během %n bloků.</numerusform><numerusform>Potvrzování by podle odhadu mělo začít během %n bloků.</numerusform></translation>
    </message>
    <message>
        <source>Warning: Invalid Particl address</source>
        <translation>Upozornění: Neplatná particlová adresa</translation>
    </message>
    <message>
        <source>Warning: Unknown change address</source>
        <translation>Upozornění: Neznámá adresa pro drobné</translation>
    </message>
    <message>
        <source>Confirm custom change address</source>
        <translation>Potvrď vlastní adresu pro drobné</translation>
    </message>
    <message>
        <source>The address you selected for change is not part of this wallet. Any or all funds in your wallet may be sent to this address. Are you sure?</source>
        <translation>Adresa, kterou jsi zvolil pro drobné, není součástí této peněženky. Potenciálně všechny prostředky z tvé peněženky mohou být na tuto adresu odeslány. Souhlasíš, aby se tak stalo?</translation>
    </message>
    <message>
        <source>(no label)</source>
        <translation>(bez označení)</translation>
    </message>
</context>
<context>
    <name>SendCoinsEntry</name>
    <message>
        <source>A&amp;mount:</source>
        <translation>Čás&amp;tka:</translation>
    </message>
    <message>
        <source>Pay &amp;To:</source>
        <translation>&amp;Komu:</translation>
    </message>
    <message>
        <source>&amp;Label:</source>
        <translation>O&amp;značení:</translation>
    </message>
    <message>
        <source>Choose previously used address</source>
        <translation>Vyber již použitou adresu</translation>
    </message>
    <message>
        <source>This is a normal payment.</source>
        <translation>Tohle je normální platba.</translation>
    </message>
    <message>
        <source>The Particl address to send the payment to</source>
        <translation>Particl.vá adresa příjemce</translation>
    </message>
    <message>
        <source>Alt+A</source>
        <translation>Alt+A</translation>
    </message>
    <message>
        <source>Paste address from clipboard</source>
        <translation>Vlož adresu ze schránky</translation>
    </message>
    <message>
        <source>Alt+P</source>
        <translation>Alt+P</translation>
    </message>
    <message>
        <source>Remove this entry</source>
        <translation>Smaž tento záznam</translation>
    </message>
    <message>
        <source>The fee will be deducted from the amount being sent. The recipient will receive less particl than you enter in the amount field. If multiple recipients are selected, the fee is split equally.</source>
        <translation>Poplatek se odečte od posílané částky. Příjemce tak dostane méně particlů, než zadáš do pole Částka. Pokud vybereš více příjemců, tak se poplatek rovnoměrně rozloží.</translation>
    </message>
    <message>
        <source>S&amp;ubtract fee from amount</source>
        <translation>Od&amp;ečíst poplatek od částky</translation>
    </message>
    <message>
        <source>Use available balance</source>
        <translation>Použít dostupný zůstatek</translation>
    </message>
    <message>
        <source>Message:</source>
        <translation>Zpráva:</translation>
    </message>
    <message>
        <source>This is an unauthenticated payment request.</source>
        <translation>Tohle je neověřený platební požadavek.</translation>
    </message>
    <message>
        <source>This is an authenticated payment request.</source>
        <translation>Tohle je ověřený platební požadavek.</translation>
    </message>
    <message>
        <source>Enter a label for this address to add it to the list of used addresses</source>
        <translation>Zadej označení této adresy; obojí se ti pak uloží do adresáře</translation>
    </message>
    <message>
        <source>A message that was attached to the particl: URI which will be stored with the transaction for your reference. Note: This message will not be sent over the Particl network.</source>
        <translation>Zpráva, která byla připojena k particl: URI a která se ti pro přehled uloží k transakci. Poznámka: Tahle zpráva se neposílá s platbou po particlové síti.</translation>
    </message>
    <message>
        <source>Pay To:</source>
        <translation>Komu:</translation>
    </message>
    <message>
        <source>Memo:</source>
        <translation>Poznámka:</translation>
    </message>
    <message>
        <source>Enter a label for this address to add it to your address book</source>
        <translation>Zadej označení této adresy; obojí se ti pak uloží do adresáře</translation>
    </message>
</context>
<context>
    <name>SendConfirmationDialog</name>
    <message>
        <source>Yes</source>
        <translation>Ano</translation>
    </message>
</context>
<context>
    <name>ShutdownWindow</name>
    <message>
        <source>%1 is shutting down...</source>
        <translation>%1 se ukončuje...</translation>
    </message>
    <message>
        <source>Do not shut down the computer until this window disappears.</source>
        <translation>Nevypínej počítač, dokud toto okno nezmizí.</translation>
    </message>
</context>
<context>
    <name>SignVerifyMessageDialog</name>
    <message>
        <source>Signatures - Sign / Verify a Message</source>
        <translation>Podpisy - podepsat/ověřit zprávu</translation>
    </message>
    <message>
        <source>&amp;Sign Message</source>
        <translation>&amp;Podepiš zprávu</translation>
    </message>
    <message>
        <source>You can sign messages/agreements with your addresses to prove you can receive particl sent to them. Be careful not to sign anything vague or random, as phishing attacks may try to trick you into signing your identity over to them. Only sign fully-detailed statements you agree to.</source>
        <translation>Podepsáním zprávy/smlouvy svými adresami můžeš prokázat, že jsi na ně schopen přijmout particly. Buď opatrný a nepodepisuj nic vágního nebo náhodného; například při phishingových útocích můžeš být lákán, abys něco takového podepsal. Podepisuj pouze naprosto úplná a detailní prohlášení, se kterými souhlasíš.</translation>
    </message>
    <message>
        <source>The Particl address to sign the message with</source>
        <translation>Particl.vá adresa, kterou se zpráva podepíše</translation>
    </message>
    <message>
        <source>Choose previously used address</source>
        <translation>Vyber již použitou adresu</translation>
    </message>
    <message>
        <source>Alt+A</source>
        <translation>Alt+A</translation>
    </message>
    <message>
        <source>Paste address from clipboard</source>
        <translation>Vlož adresu ze schránky</translation>
    </message>
    <message>
        <source>Alt+P</source>
        <translation>Alt+P</translation>
    </message>
    <message>
        <source>Enter the message you want to sign here</source>
        <translation>Sem vepiš zprávu, kterou chceš podepsat</translation>
    </message>
    <message>
        <source>Signature</source>
        <translation>Podpis</translation>
    </message>
    <message>
        <source>Copy the current signature to the system clipboard</source>
        <translation>Zkopíruj tento podpis do schránky</translation>
    </message>
    <message>
        <source>Sign the message to prove you own this Particl address</source>
        <translation>Podepiš zprávu, čímž prokážeš, že jsi vlastníkem této particlové adresy</translation>
    </message>
    <message>
        <source>Sign &amp;Message</source>
        <translation>Po&amp;depiš zprávu</translation>
    </message>
    <message>
        <source>Reset all sign message fields</source>
        <translation>Vymaž všechna pole formuláře pro podepsání zrávy</translation>
    </message>
    <message>
        <source>Clear &amp;All</source>
        <translation>Všechno &amp;smaž</translation>
    </message>
    <message>
        <source>&amp;Verify Message</source>
        <translation>&amp;Ověř zprávu</translation>
    </message>
    <message>
        <source>Enter the receiver's address, message (ensure you copy line breaks, spaces, tabs, etc. exactly) and signature below to verify the message. Be careful not to read more into the signature than what is in the signed message itself, to avoid being tricked by a man-in-the-middle attack. Note that this only proves the signing party receives with the address, it cannot prove sendership of any transaction!</source>
        <translation>K ověření podpisu zprávy zadej adresu příjemce, zprávu (ověř si, že správně kopíruješ zalomení řádků, mezery, tabulátory apod.) a podpis. Dávej pozor na to, abys nezkopíroval do podpisu víc, než co je v samotné podepsané zprávě, abys nebyl napálen man-in-the-middle útokem. Poznamenejme však, že takto lze pouze prokázat, že podepisující je schopný na dané adrese přijmout platbu, ale není možnéprokázat, že odeslal jakoukoli transakci!</translation>
    </message>
    <message>
        <source>The Particl address the message was signed with</source>
        <translation>Particl.vá adresa, kterou je zpráva podepsána</translation>
    </message>
    <message>
        <source>Verify the message to ensure it was signed with the specified Particl address</source>
        <translation>Ověř zprávu, aby ses ujistil, že byla podepsána danou particlovou adresou</translation>
    </message>
    <message>
        <source>Verify &amp;Message</source>
        <translation>O&amp;věř zprávu</translation>
    </message>
    <message>
        <source>Reset all verify message fields</source>
        <translation>Vymaž všechna pole formuláře pro ověření zrávy</translation>
    </message>
    <message>
        <source>Click "Sign Message" to generate signature</source>
        <translation>Kliknutím na „Podepiš zprávu“ vygeneruješ podpis</translation>
    </message>
    <message>
        <source>The entered address is invalid.</source>
        <translation>Zadaná adresa je neplatná.</translation>
    </message>
    <message>
        <source>Please check the address and try again.</source>
        <translation>Zkontroluj ji prosím a zkus to pak znovu.</translation>
    </message>
    <message>
        <source>The entered address does not refer to a key.</source>
        <translation>Zadaná adresa nepasuje ke klíči.</translation>
    </message>
    <message>
        <source>Wallet unlock was cancelled.</source>
        <translation>Odemčení peněženky bylo zrušeno.</translation>
    </message>
    <message>
        <source>Private key for the entered address is not available.</source>
        <translation>Soukromý klíč pro zadanou adresu není dostupný.</translation>
    </message>
    <message>
        <source>Message signing failed.</source>
        <translation>Nepodařilo se podepsat zprávu.</translation>
    </message>
    <message>
        <source>Message signed.</source>
        <translation>Zpráva podepsána.</translation>
    </message>
    <message>
        <source>The signature could not be decoded.</source>
        <translation>Podpis nejde dekódovat.</translation>
    </message>
    <message>
        <source>Please check the signature and try again.</source>
        <translation>Zkontroluj ho prosím a zkus to pak znovu.</translation>
    </message>
    <message>
        <source>The signature did not match the message digest.</source>
        <translation>Podpis se neshoduje s hašem zprávy.</translation>
    </message>
    <message>
        <source>Message verification failed.</source>
        <translation>Nepodařilo se ověřit zprávu.</translation>
    </message>
    <message>
        <source>Message verified.</source>
        <translation>Zpráva ověřena.</translation>
    </message>
</context>
<context>
    <name>TrafficGraphWidget</name>
    <message>
        <source>KB/s</source>
        <translation>kB/s</translation>
    </message>
</context>
<context>
    <name>TransactionDesc</name>
    <message numerus="yes">
        <source>Open for %n more block(s)</source>
        <translation><numerusform>Otevřeno pro %n další blok</numerusform><numerusform>Otevřeno pro %n další bloky</numerusform><numerusform>Otevřeno pro %n dalších bloků</numerusform><numerusform>Otevřeno pro %n dalších bloků</numerusform></translation>
    </message>
    <message>
        <source>Open until %1</source>
        <translation>Otřevřeno dokud %1</translation>
    </message>
    <message>
        <source>conflicted with a transaction with %1 confirmations</source>
        <translation>koliduje s transakcí o %1 konfirmacích</translation>
    </message>
    <message>
        <source>0/unconfirmed, %1</source>
        <translation>0/nepotvrzeno, %1</translation>
    </message>
    <message>
        <source>in memory pool</source>
        <translation>v transakčním zásobníku</translation>
    </message>
    <message>
        <source>not in memory pool</source>
        <translation>není ani v transakčním zásobníku</translation>
    </message>
    <message>
        <source>abandoned</source>
        <translation>zanechaná</translation>
    </message>
    <message>
        <source>%1/unconfirmed</source>
        <translation>%1/nepotvrzeno</translation>
    </message>
    <message>
        <source>%1 confirmations</source>
        <translation>%1 potvrzení</translation>
    </message>
    <message>
        <source>Status</source>
        <translation>Stav</translation>
    </message>
    <message>
        <source>Date</source>
        <translation>Datum</translation>
    </message>
    <message>
        <source>Source</source>
        <translation>Zdroj</translation>
    </message>
    <message>
        <source>Generated</source>
        <translation>Vygenerováno</translation>
    </message>
    <message>
        <source>From</source>
        <translation>Od</translation>
    </message>
    <message>
        <source>unknown</source>
        <translation>neznámo</translation>
    </message>
    <message>
        <source>To</source>
        <translation>Pro</translation>
    </message>
    <message>
        <source>own address</source>
        <translation>vlastní adresa</translation>
    </message>
    <message>
        <source>watch-only</source>
        <translation>sledovaná</translation>
    </message>
    <message>
        <source>label</source>
        <translation>označení</translation>
    </message>
    <message>
        <source>Credit</source>
        <translation>Příjem</translation>
    </message>
    <message numerus="yes">
        <source>matures in %n more block(s)</source>
        <translation><numerusform>dozraje po %n bloku</numerusform><numerusform>dozraje po %n blocích</numerusform><numerusform>dozraje po %n blocích</numerusform><numerusform>dozraje po %n blocích</numerusform></translation>
    </message>
    <message>
        <source>not accepted</source>
        <translation>neakceptováno</translation>
    </message>
    <message>
        <source>Debit</source>
        <translation>Výdaj</translation>
    </message>
    <message>
        <source>Total debit</source>
        <translation>Celkové výdaje</translation>
    </message>
    <message>
        <source>Total credit</source>
        <translation>Celkové příjmy</translation>
    </message>
    <message>
        <source>Transaction fee</source>
        <translation>Transakční poplatek</translation>
    </message>
    <message>
        <source>Net amount</source>
        <translation>Čistá částka</translation>
    </message>
    <message>
        <source>Message</source>
        <translation>Zpráva</translation>
    </message>
    <message>
        <source>Comment</source>
        <translation>Komentář</translation>
    </message>
    <message>
        <source>Transaction ID</source>
        <translation>ID transakce</translation>
    </message>
    <message>
        <source>Transaction total size</source>
        <translation>Celková velikost transakce</translation>
    </message>
    <message>
        <source>Transaction virtual size</source>
        <translation>Virtuální velikost transakce</translation>
    </message>
    <message>
        <source>Output index</source>
        <translation>Pořadí výstupu</translation>
    </message>
    <message>
        <source>Merchant</source>
        <translation>Obchodník</translation>
    </message>
    <message>
        <source>Generated coins must mature %1 blocks before they can be spent. When you generated this block, it was broadcast to the network to be added to the block chain. If it fails to get into the chain, its state will change to "not accepted" and it won't be spendable. This may occasionally happen if another node generates a block within a few seconds of yours.</source>
        <translation>Vygenerované mince musí čekat %1 bloků, než mohou být utraceny. Když jsi vygeneroval tenhle blok, tak byl rozposlán do sítě, aby byl přidán do blockchainu. Pokud se mu nepodaří dostat se do blockchainu, změní se na „neakceptovaný“ a nepůjde utratit. To se občas může stát, pokud jiný uzel vygeneruje blok zhruba ve stejném okamžiku jako ty.</translation>
    </message>
    <message>
        <source>Debug information</source>
        <translation>Ladicí informace</translation>
    </message>
    <message>
        <source>Transaction</source>
        <translation>Transakce</translation>
    </message>
    <message>
        <source>Inputs</source>
        <translation>Vstupy</translation>
    </message>
    <message>
        <source>Amount</source>
        <translation>Částka</translation>
    </message>
    <message>
        <source>true</source>
        <translation>true</translation>
    </message>
    <message>
        <source>false</source>
        <translation>false</translation>
    </message>
</context>
<context>
    <name>TransactionDescDialog</name>
    <message>
        <source>This pane shows a detailed description of the transaction</source>
        <translation>Toto okno zobrazuje detailní popis transakce</translation>
    </message>
    <message>
        <source>Details for %1</source>
        <translation>Podrobnosti o %1</translation>
    </message>
</context>
<context>
    <name>TransactionTableModel</name>
    <message>
        <source>Date</source>
        <translation>Datum</translation>
    </message>
    <message>
        <source>Type</source>
        <translation>Typ</translation>
    </message>
    <message>
        <source>Label</source>
        <translation>Označení</translation>
    </message>
    <message numerus="yes">
        <source>Open for %n more block(s)</source>
        <translation><numerusform>Otevřeno pro %n další blok</numerusform><numerusform>Otevřeno pro %n další bloky</numerusform><numerusform>Otevřeno pro %n dalších bloků</numerusform><numerusform>Otevřeno pro %n dalších bloků</numerusform></translation>
    </message>
    <message>
        <source>Open until %1</source>
        <translation>Otřevřeno dokud %1</translation>
    </message>
    <message>
        <source>Unconfirmed</source>
        <translation>Nepotvrzeno</translation>
    </message>
    <message>
        <source>Abandoned</source>
        <translation>Zanechaná</translation>
    </message>
    <message>
        <source>Confirming (%1 of %2 recommended confirmations)</source>
        <translation>Potvrzuje se (%1 z %2 doporučených potvrzení)</translation>
    </message>
    <message>
        <source>Confirmed (%1 confirmations)</source>
        <translation>Potvrzeno (%1 potvrzení)</translation>
    </message>
    <message>
        <source>Conflicted</source>
        <translation>V kolizi</translation>
    </message>
    <message>
        <source>Immature (%1 confirmations, will be available after %2)</source>
        <translation>Nedozráno (%1 potvrzení, dozraje při %2 potvrzeních)</translation>
    </message>
    <message>
        <source>Generated but not accepted</source>
        <translation>Vygenerováno, ale neakceptováno</translation>
    </message>
    <message>
        <source>Received with</source>
        <translation>Přijato do</translation>
    </message>
    <message>
        <source>Received from</source>
        <translation>Přijato od</translation>
    </message>
    <message>
        <source>Sent to</source>
        <translation>Posláno na</translation>
    </message>
    <message>
        <source>Payment to yourself</source>
        <translation>Platba sama sobě</translation>
    </message>
    <message>
        <source>Mined</source>
        <translation>Vytěženo</translation>
    </message>
    <message>
        <source>watch-only</source>
        <translation>sledovací</translation>
    </message>
    <message>
        <source>(n/a)</source>
        <translation>(n/a)</translation>
    </message>
    <message>
        <source>(no label)</source>
        <translation>(bez označení)</translation>
    </message>
    <message>
        <source>Transaction status. Hover over this field to show number of confirmations.</source>
        <translation>Stav transakce. Najetím myši na toto políčko si zobrazíš počet potvrzení.</translation>
    </message>
    <message>
        <source>Date and time that the transaction was received.</source>
        <translation>Datum a čas přijetí transakce.</translation>
    </message>
    <message>
        <source>Type of transaction.</source>
        <translation>Druh transakce.</translation>
    </message>
    <message>
        <source>Whether or not a watch-only address is involved in this transaction.</source>
        <translation>Zda tato transakce zahrnuje i některou sledovanou adresu.</translation>
    </message>
    <message>
        <source>User-defined intent/purpose of the transaction.</source>
        <translation>Uživatelsky určený účel transakce.</translation>
    </message>
    <message>
        <source>Amount removed from or added to balance.</source>
        <translation>Částka odečtená z nebo přičtená k účtu.</translation>
    </message>
</context>
<context>
    <name>TransactionView</name>
    <message>
        <source>All</source>
        <translation>Vše</translation>
    </message>
    <message>
        <source>Today</source>
        <translation>Dnes</translation>
    </message>
    <message>
        <source>This week</source>
        <translation>Tento týden</translation>
    </message>
    <message>
        <source>This month</source>
        <translation>Tento měsíc</translation>
    </message>
    <message>
        <source>Last month</source>
        <translation>Minulý měsíc</translation>
    </message>
    <message>
        <source>This year</source>
        <translation>Letos</translation>
    </message>
    <message>
        <source>Range...</source>
        <translation>Rozsah...</translation>
    </message>
    <message>
        <source>Received with</source>
        <translation>Přijato</translation>
    </message>
    <message>
        <source>Sent to</source>
        <translation>Posláno</translation>
    </message>
    <message>
        <source>To yourself</source>
        <translation>Sám sobě</translation>
    </message>
    <message>
        <source>Mined</source>
        <translation>Vytěženo</translation>
    </message>
    <message>
        <source>Other</source>
        <translation>Ostatní</translation>
    </message>
    <message>
        <source>Enter address, transaction id, or label to search</source>
        <translation>Zadej adresu, její označení nebo ID transakce pro vyhledání</translation>
    </message>
    <message>
        <source>Min amount</source>
        <translation>Minimální částka</translation>
    </message>
    <message>
        <source>Abandon transaction</source>
        <translation>Zapomenout transakci</translation>
    </message>
    <message>
        <source>Increase transaction fee</source>
        <translation>Navyš transakční poplatek</translation>
    </message>
    <message>
        <source>Copy address</source>
        <translation>Kopíruj adresu</translation>
    </message>
    <message>
        <source>Copy label</source>
        <translation>Kopíruj její označení</translation>
    </message>
    <message>
        <source>Copy amount</source>
        <translation>Kopíruj částku</translation>
    </message>
    <message>
        <source>Copy transaction ID</source>
        <translation>Kopíruj ID transakce</translation>
    </message>
    <message>
        <source>Copy raw transaction</source>
        <translation>Kopíruj surovou transakci</translation>
    </message>
    <message>
        <source>Copy full transaction details</source>
        <translation>Kopíruj kompletní podrobnosti o transakci</translation>
    </message>
    <message>
        <source>Edit label</source>
        <translation>Uprav označení</translation>
    </message>
    <message>
        <source>Show transaction details</source>
        <translation>Zobraz detaily transakce</translation>
    </message>
    <message>
        <source>Export Transaction History</source>
        <translation>Exportuj transakční historii</translation>
    </message>
    <message>
        <source>Comma separated file (*.csv)</source>
        <translation>Formát CSV (*.csv)</translation>
    </message>
    <message>
        <source>Confirmed</source>
        <translation>Potvrzeno</translation>
    </message>
    <message>
        <source>Watch-only</source>
        <translation>Sledovaná</translation>
    </message>
    <message>
        <source>Date</source>
        <translation>Datum</translation>
    </message>
    <message>
        <source>Type</source>
        <translation>Typ</translation>
    </message>
    <message>
        <source>Label</source>
        <translation>Označení</translation>
    </message>
    <message>
        <source>Address</source>
        <translation>Adresa</translation>
    </message>
    <message>
        <source>ID</source>
        <translation>ID</translation>
    </message>
    <message>
        <source>Exporting Failed</source>
        <translation>Exportování selhalo</translation>
    </message>
    <message>
        <source>There was an error trying to save the transaction history to %1.</source>
        <translation>Při ukládání transakční historie do %1 se přihodila nějaká chyba.</translation>
    </message>
    <message>
        <source>Exporting Successful</source>
        <translation>Úspěšně vyexportováno</translation>
    </message>
    <message>
        <source>The transaction history was successfully saved to %1.</source>
        <translation>Transakční historie byla v pořádku uložena do %1.</translation>
    </message>
    <message>
        <source>Range:</source>
        <translation>Rozsah:</translation>
    </message>
    <message>
        <source>to</source>
        <translation>až</translation>
    </message>
</context>
<context>
    <name>UnitDisplayStatusBarControl</name>
    <message>
        <source>Unit to show amounts in. Click to select another unit.</source>
        <translation>Jednotka pro částky. Klikni pro výběr nějaké jiné.</translation>
    </message>
</context>
<context>
    <name>WalletController</name>
    <message>
        <source>Close wallet</source>
        <translation>Zavřít peněženku</translation>
    </message>
    <message>
        <source>Closing the wallet for too long can result in having to resync the entire chain if pruning is enabled.</source>
        <translation>Zavření peněženky na příliš dlouhou dobu může vyústit v potřebu resynchronizace celého blockchainu pokud je zapnuté prořezávání.</translation>
    </message>
</context>
<context>
    <name>WalletFrame</name>
    <message>
        <source>No wallet has been loaded.</source>
        <translation>Žádná peněženka se nenačetla.</translation>
    </message>
</context>
<context>
    <name>WalletModel</name>
    <message>
        <source>Send Coins</source>
        <translation>Pošli mince</translation>
    </message>
    <message>
        <source>Fee bump error</source>
        <translation>Chyba při navyšování poplatku</translation>
    </message>
    <message>
        <source>Increasing transaction fee failed</source>
        <translation>Nepodařilo se navýšeit poplatek</translation>
    </message>
    <message>
        <source>Do you want to increase the fee?</source>
        <translation>Chceš poplatek navýšit?</translation>
    </message>
    <message>
        <source>Current fee:</source>
        <translation>Momentální poplatek:</translation>
    </message>
    <message>
        <source>Increase:</source>
        <translation>Navýšení:</translation>
    </message>
    <message>
        <source>New fee:</source>
        <translation>Nový poplatek:</translation>
    </message>
    <message>
        <source>Confirm fee bump</source>
        <translation>Potvrď navýšení poplatku</translation>
    </message>
    <message>
        <source>Can't sign transaction.</source>
        <translation>Nemůžu podepsat transakci.</translation>
    </message>
    <message>
        <source>Could not commit transaction</source>
        <translation>Nemohl jsem uložit transakci do peněženky</translation>
    </message>
    <message>
        <source>default wallet</source>
        <translation>výchozí peněženka</translation>
    </message>
</context>
<context>
    <name>WalletView</name>
    <message>
        <source>&amp;Export</source>
        <translation>&amp;Export</translation>
    </message>
    <message>
        <source>Export the data in the current tab to a file</source>
        <translation>Exportuj data z tohoto panelu do souboru</translation>
    </message>
    <message>
        <source>Backup Wallet</source>
        <translation>Záloha peněženky</translation>
    </message>
    <message>
        <source>Wallet Data (*.dat)</source>
        <translation>Data peněženky (*.dat)</translation>
    </message>
    <message>
        <source>Backup Failed</source>
        <translation>Zálohování selhalo</translation>
    </message>
    <message>
        <source>There was an error trying to save the wallet data to %1.</source>
        <translation>Při ukládání peněženky do %1 se přihodila nějaká chyba.</translation>
    </message>
    <message>
        <source>Backup Successful</source>
        <translation>Úspěšně zazálohováno</translation>
    </message>
    <message>
        <source>The wallet data was successfully saved to %1.</source>
        <translation>Data z peněženky byla v pořádku uložena do %1.</translation>
    </message>
    <message>
        <source>Cancel</source>
        <translation>Zrušit</translation>
    </message>
</context>
<context>
    <name>bitcoin-core</name>
    <message>
        <source>Distributed under the MIT software license, see the accompanying file %s or %s</source>
        <translation>Šířen pod softwarovou licencí MIT, viz přiložený soubor %s nebo %s</translation>
    </message>
    <message>
        <source>Prune configured below the minimum of %d MiB.  Please use a higher number.</source>
        <translation>Prořezávání je nastaveno pod minimum %d MiB.  Použij, prosím, nějaké vyšší číslo.</translation>
    </message>
    <message>
        <source>Prune: last wallet synchronisation goes beyond pruned data. You need to -reindex (download the whole blockchain again in case of pruned node)</source>
        <translation>Prořezávání: poslední synchronizace peněženky proběhla před už prořezanými daty. Je třeba provést -reindex (tedy v případě prořezávacího režimu stáhnout znovu celý blockchain)</translation>
    </message>
    <message>
        <source>Rescans are not possible in pruned mode. You will need to use -reindex which will download the whole blockchain again.</source>
        <translation>V prořezávacím režimu není možné blockchain přeskenovávat. Musíš provést -reindex, což jej znovu celý stáhne.</translation>
    </message>
    <message>
        <source>Error: A fatal internal error occurred, see debug.log for details</source>
        <translation>Chyba: Přihodila se závažná vnitřní chyba, podrobnosti viz v debug.log</translation>
    </message>
    <message>
        <source>Pruning blockstore...</source>
        <translation>Prořezávám úložiště bloků...</translation>
    </message>
    <message>
        <source>Unable to start HTTP server. See debug log for details.</source>
        <translation>Nemohu spustit HTTP server. Detaily viz v debug.log.</translation>
    </message>
    <message>
<<<<<<< HEAD
        <source>Particl Core</source>
        <translation>Particl Core</translation>
    </message>
    <message>
=======
>>>>>>> a54e52b4
        <source>The %s developers</source>
        <translation>Vývojáři %s</translation>
    </message>
    <message>
        <source>Can't generate a change-address key. No keys in the internal keypool and can't generate any keys.</source>
        <translation>Nelze vygenerovat klíč pro změnu adresy. Nejsou žádní klíče v key-poolu a tedy nemůžeme žádné klíče vygenerovat.</translation>
    </message>
    <message>
        <source>Cannot obtain a lock on data directory %s. %s is probably already running.</source>
        <translation>Nedaří se mi získat zámek na datový adresář %s. %s pravděpodobně už jednou běží.</translation>
    </message>
    <message>
        <source>Cannot provide specific connections and have addrman find outgoing connections at the same.</source>
        <translation>Nemohu poskytovat konkrétní spojení a současně chtít, aby addrman vyhledával odchozí spojení.</translation>
    </message>
    <message>
        <source>Error reading %s! All keys read correctly, but transaction data or address book entries might be missing or incorrect.</source>
        <translation>Nastala chyba při čtení souboru %s! Všechny klíče se přečetly správně, ale data o transakcích nebo záznamy v adresáři mohou chybět či být nesprávné.</translation>
    </message>
    <message>
        <source>Please check that your computer's date and time are correct! If your clock is wrong, %s will not work properly.</source>
        <translation>Zkontroluj, že máš v počítači správně nastavený datum a čas! Pokud jsou nastaveny špatně, %s nebude fungovat správně.</translation>
    </message>
    <message>
        <source>Please contribute if you find %s useful. Visit %s for further information about the software.</source>
        <translation>Prosíme, zapoj se nebo přispěj, pokud ti %s přijde užitečný. Více informací o programu je na %s.</translation>
    </message>
    <message>
        <source>The block database contains a block which appears to be from the future. This may be due to your computer's date and time being set incorrectly. Only rebuild the block database if you are sure that your computer's date and time are correct</source>
        <translation>Databáze bloků obsahuje blok, který vypadá jako z budoucnosti, což může být kvůli špatně nastavenému datu a času na tvém počítači. Nech databázi bloků přestavět pouze v případě, že si jsi jistý, že máš na počítači správný datum a čas</translation>
    </message>
    <message>
        <source>This is a pre-release test build - use at your own risk - do not use for mining or merchant applications</source>
        <translation>Tohle je testovací verze – používej ji jen na vlastní riziko, ale rozhodně ji nepoužívej k těžbě nebo pro obchodní aplikace</translation>
    </message>
    <message>
        <source>This is the transaction fee you may discard if change is smaller than dust at this level</source>
        <translation>Tohle je transakční poplatek, který můžeš zrušit, pokud budou na této úrovni drobné menší než prach</translation>
    </message>
    <message>
        <source>Unable to replay blocks. You will need to rebuild the database using -reindex-chainstate.</source>
        <translation>Nedaří se mi znovu aplikovat bloky. Budeš muset přestavět databázi použitím -reindex-chainstate.</translation>
    </message>
    <message>
        <source>Unable to rewind the database to a pre-fork state. You will need to redownload the blockchain</source>
        <translation>Nedaří se mi vrátit databázi do stavu před štěpem. Budeš muset znovu stáhnout celý blockchain</translation>
    </message>
    <message>
        <source>Warning: The network does not appear to fully agree! Some miners appear to be experiencing issues.</source>
        <translation>Upozornění: Síť podle všeho není v konzistentním stavu. Někteří těžaři jsou zřejmě v potížích.</translation>
    </message>
    <message>
        <source>Warning: We do not appear to fully agree with our peers! You may need to upgrade, or other nodes may need to upgrade.</source>
        <translation>Upozornění: Nesouhlasím zcela se svými protějšky! Možná potřebuji aktualizovat nebo ostatní uzly potřebují aktualizovat.</translation>
    </message>
    <message>
        <source>%d of last 100 blocks have unexpected version</source>
        <translation>%d z posledních 100 bloků má neočekávanou verzi</translation>
    </message>
    <message>
        <source>%s corrupt, salvage failed</source>
        <translation>%s je poškozen, jeho záchrana se nezdařila</translation>
    </message>
    <message>
        <source>-maxmempool must be at least %d MB</source>
        <translation>-maxmempool musí být alespoň %d MB</translation>
    </message>
    <message>
        <source>Cannot resolve -%s address: '%s'</source>
        <translation>Nemohu přeložit -%s adresu: '%s'</translation>
    </message>
    <message>
        <source>Change index out of range</source>
        <translation>Index drobných je mimo platný rozsah</translation>
    </message>
    <message>
        <source>Config setting for %s only applied on %s network when in [%s] section.</source>
        <translation>Nastavení pro %s je nastaveno pouze na síťi %s pokud jste v sekci [%s]</translation>
    </message>
    <message>
        <source>Copyright (C) %i-%i</source>
        <translation>Copyright (C) %i–%i</translation>
    </message>
    <message>
        <source>Corrupted block database detected</source>
        <translation>Bylo zjištěno poškození databáze bloků</translation>
    </message>
    <message>
        <source>Do you want to rebuild the block database now?</source>
        <translation>Chceš přestavět databázi bloků hned teď?</translation>
    </message>
    <message>
        <source>Error initializing block database</source>
        <translation>Chyba při zakládání databáze bloků</translation>
    </message>
    <message>
        <source>Error initializing wallet database environment %s!</source>
        <translation>Chyba při vytváření databázového prostředí %s pro peněženku!</translation>
    </message>
    <message>
        <source>Error loading %s</source>
        <translation>Chyba při načítání %s</translation>
    </message>
    <message>
        <source>Error loading %s: Private keys can only be disabled during creation</source>
        <translation>Chyba při načítání %s: Soukromé klíče můžou být zakázané jen v průběhu vytváření.</translation>
    </message>
    <message>
        <source>Error loading %s: Wallet corrupted</source>
        <translation>Chyba při načítání %s: peněženka je poškozená</translation>
    </message>
    <message>
        <source>Error loading %s: Wallet requires newer version of %s</source>
        <translation>Chyba při načítání %s: peněženka vyžaduje novější verzi %s</translation>
    </message>
    <message>
        <source>Error loading block database</source>
        <translation>Chyba při načítání databáze bloků</translation>
    </message>
    <message>
        <source>Error opening block database</source>
        <translation>Chyba při otevírání databáze bloků</translation>
    </message>
    <message>
        <source>Failed to listen on any port. Use -listen=0 if you want this.</source>
        <translation>Nepodařilo se naslouchat na žádném portu. Použij -listen=0, pokud to byl tvůj záměr.</translation>
    </message>
    <message>
        <source>Failed to rescan the wallet during initialization</source>
        <translation>Během inicializace se nepodařilo proskenovat peněženku</translation>
    </message>
    <message>
        <source>Importing...</source>
        <translation>Importuji...</translation>
    </message>
    <message>
        <source>Incorrect or no genesis block found. Wrong datadir for network?</source>
        <translation>Nemám žádný nebo jen špatný genesis blok. Není špatně nastavený datadir?</translation>
    </message>
    <message>
        <source>Initialization sanity check failed. %s is shutting down.</source>
        <translation>Selhala úvodní zevrubná prověrka. %s se ukončuje.</translation>
    </message>
    <message>
        <source>Invalid amount for -%s=&lt;amount&gt;: '%s'</source>
        <translation>Neplatná částka pro -%s=&lt;částka&gt;: '%s'</translation>
    </message>
    <message>
        <source>Invalid amount for -discardfee=&lt;amount&gt;: '%s'</source>
        <translation>Neplatná částka pro -discardfee=&lt;částka&gt;: '%s'</translation>
    </message>
    <message>
        <source>Invalid amount for -fallbackfee=&lt;amount&gt;: '%s'</source>
        <translation>Neplatná částka pro -fallbackfee=&lt;částka&gt;: '%s'</translation>
    </message>
    <message>
        <source>Specified blocks directory "%s" does not exist.</source>
        <translation>Zadaný adresář bloků "%s" neexistuje.</translation>
    </message>
    <message>
        <source>Upgrading txindex database</source>
        <translation>Aktualizuje se txindex databáze</translation>
    </message>
    <message>
        <source>Loading P2P addresses...</source>
        <translation>Načítám P2P adresy…</translation>
    </message>
    <message>
        <source>Loading banlist...</source>
        <translation>Načítám seznam klateb...</translation>
    </message>
    <message>
        <source>Not enough file descriptors available.</source>
        <translation>Je nedostatek deskriptorů souborů.</translation>
    </message>
    <message>
        <source>Prune cannot be configured with a negative value.</source>
        <translation>Prořezávání nemůže být zkonfigurováno s negativní hodnotou.</translation>
    </message>
    <message>
        <source>Prune mode is incompatible with -txindex.</source>
        <translation>Prořezávací režim není kompatibilní s -txindex.</translation>
    </message>
    <message>
        <source>Replaying blocks...</source>
        <translation>Znovu aplikuji bloky…</translation>
    </message>
    <message>
        <source>Rewinding blocks...</source>
        <translation>Vracím bloky…</translation>
    </message>
    <message>
        <source>The source code is available from %s.</source>
        <translation>Zdrojový kód je dostupný na %s.</translation>
    </message>
    <message>
        <source>Transaction fee and change calculation failed</source>
        <translation>Selhal výpočet transakčního poplatku a drobných</translation>
    </message>
    <message>
        <source>Unable to bind to %s on this computer. %s is probably already running.</source>
        <translation>Nedaří se mi připojit na %s na tomhle počítači. %s už pravděpodobně jednou běží.</translation>
    </message>
    <message>
        <source>Unable to generate keys</source>
        <translation>Nepodařilo se vygenerovat klíče</translation>
    </message>
    <message>
        <source>Unsupported logging category %s=%s.</source>
        <translation>Nepodporovaná logovací kategorie %s=%s.</translation>
    </message>
    <message>
        <source>Upgrading UTXO database</source>
        <translation>Aktualizuji databázi neutracených výstupů (UTXO)</translation>
    </message>
    <message>
        <source>User Agent comment (%s) contains unsafe characters.</source>
        <translation>Komentář u typu klienta (%s) obsahuje riskantní znaky.</translation>
    </message>
    <message>
        <source>Verifying blocks...</source>
        <translation>Ověřuji bloky…</translation>
    </message>
    <message>
        <source>Wallet needed to be rewritten: restart %s to complete</source>
        <translation>Soubor s peněženkou potřeboval přepsat: restartuj %s, aby se operace dokončila</translation>
    </message>
    <message>
        <source>Error: Listening for incoming connections failed (listen returned error %s)</source>
        <translation>Chyba: Nelze naslouchat příchozí spojení (listen vrátil chybu %s)</translation>
    </message>
    <message>
        <source>Invalid amount for -maxtxfee=&lt;amount&gt;: '%s' (must be at least the minrelay fee of %s to prevent stuck transactions)</source>
        <translation>Neplatná částka pro -maxtxfee=&lt;amount&gt;: '%s' (musí být alespoň jako poplatek minrelay %s, aby transakce nezůstávaly trčet)</translation>
    </message>
    <message>
        <source>The transaction amount is too small to send after the fee has been deducted</source>
        <translation>Částka v transakci po odečtení poplatku je příliš malá na odeslání</translation>
    </message>
    <message>
        <source>You need to rebuild the database using -reindex to go back to unpruned mode.  This will redownload the entire blockchain</source>
        <translation>K návratu k neprořezávacímu režimu je potřeba přestavět databázi použitím -reindex.  Také se znovu stáhne celý blockchain</translation>
    </message>
    <message>
        <source>Error reading from database, shutting down.</source>
        <translation>Chyba při čtení z databáze, ukončuji se.</translation>
    </message>
    <message>
        <source>Error upgrading chainstate database</source>
        <translation>Chyba při aktualizaci stavové databáze blockchainu</translation>
    </message>
    <message>
        <source>Error: Disk space is low for %s</source>
        <translation>Chyba: Málo místa na disku pro %s</translation>
    </message>
    <message>
        <source>Invalid -onion address or hostname: '%s'</source>
        <translation>Neplatná -onion adresa či hostitel: '%s'</translation>
    </message>
    <message>
        <source>Invalid -proxy address or hostname: '%s'</source>
        <translation>Neplatná -proxy adresa či hostitel: '%s'</translation>
    </message>
    <message>
        <source>Invalid amount for -paytxfee=&lt;amount&gt;: '%s' (must be at least %s)</source>
        <translation>Neplatná částka pro -paytxfee=&lt;částka&gt;: '%s' (musí být alespoň %s)</translation>
    </message>
    <message>
        <source>Invalid netmask specified in -whitelist: '%s'</source>
        <translation>Ve -whitelist byla zadána neplatná podsíť: '%s'</translation>
    </message>
    <message>
        <source>Need to specify a port with -whitebind: '%s'</source>
        <translation>V rámci -whitebind je třeba specifikovat i port: '%s'</translation>
    </message>
    <message>
        <source>Reducing -maxconnections from %d to %d, because of system limitations.</source>
        <translation>Omezuji -maxconnections z %d na %d kvůli systémovým omezením.</translation>
    </message>
    <message>
        <source>Section [%s] is not recognized.</source>
        <translation>Sekce [%s] nebyla rozpoznána.</translation>
    </message>
    <message>
        <source>Signing transaction failed</source>
        <translation>Nepodařilo se podepsat transakci</translation>
    </message>
    <message>
        <source>Specified -walletdir "%s" does not exist</source>
        <translation>Uvedená -walletdir "%s" neexistuje</translation>
    </message>
    <message>
        <source>Specified -walletdir "%s" is a relative path</source>
        <translation>Uvedená -walletdir "%s" je relatívna cesta</translation>
    </message>
    <message>
        <source>Specified -walletdir "%s" is not a directory</source>
        <translation>Uvedená -walletdir "%s" není složkou</translation>
    </message>
    <message>
        <source>The specified config file %s does not exist
</source>
        <translation>Uvedený konfigurační soubor %s neexistuje
</translation>
    </message>
    <message>
        <source>The transaction amount is too small to pay the fee</source>
        <translation>Částka v transakci je příliš malá na pokrytí poplatku</translation>
    </message>
    <message>
        <source>This is experimental software.</source>
        <translation>Tohle je experimentální program.</translation>
    </message>
    <message>
        <source>Transaction amount too small</source>
        <translation>Částka v transakci je příliš malá</translation>
    </message>
    <message>
        <source>Transaction too large</source>
        <translation>Transakce je příliš velká</translation>
    </message>
    <message>
        <source>Unable to bind to %s on this computer (bind returned error %s)</source>
        <translation>Nedaří se mi připojit na %s na tomhle počítači (operace bind vrátila chybu %s)</translation>
    </message>
    <message>
        <source>Unable to create the PID file '%s': %s</source>
        <translation>Nebylo možné vytvořit soubor PID '%s': %s</translation>
    </message>
    <message>
        <source>Unable to generate initial keys</source>
        <translation>Nepodařilo se mi vygenerovat počáteční klíče</translation>
    </message>
    <message>
        <source>Verifying wallet(s)...</source>
        <translation>Kontroluji peněženku/y…</translation>
    </message>
    <message>
        <source>Warning: unknown new rules activated (versionbit %i)</source>
        <translation>Upozornění: aktivována neznámá nová pravidla (verzový bit %i)</translation>
    </message>
    <message>
        <source>Zapping all transactions from wallet...</source>
        <translation>Vymazat všechny transakce z peněženky...</translation>
    </message>
    <message>
        <source>-maxtxfee is set very high! Fees this large could be paid on a single transaction.</source>
        <translation>-maxtxfee je nastaveno velmi vysoko! Takto vysoký poplatek může být zaplacen v jednotlivé transakci.</translation>
    </message>
    <message>
        <source>This is the transaction fee you may pay when fee estimates are not available.</source>
        <translation>Toto je transakční poplatek, který se platí, pokud náhodou není k dispozici odhad poplatků.</translation>
    </message>
    <message>
        <source>This product includes software developed by the OpenSSL Project for use in the OpenSSL Toolkit %s and cryptographic software written by Eric Young and UPnP software written by Thomas Bernard.</source>
        <translation>Tento produkt zahrnuje programy vyvinuté OpenSSL Projektem pro použití v OpenSSL Toolkitu %s a kryptografický program od Erika Younga a program UPnP od Thomase Bernarda.</translation>
    </message>
    <message>
        <source>Total length of network version string (%i) exceeds maximum length (%i). Reduce the number or size of uacomments.</source>
        <translation>Celková délka síťového identifikačního řetězce (%i) překročila svůj horní limit (%i). Omez počet nebo velikost voleb uacomment.</translation>
    </message>
    <message>
        <source>Warning: Wallet file corrupt, data salvaged! Original %s saved as %s in %s; if your balance or transactions are incorrect you should restore from a backup.</source>
        <translation>Upozornění: soubor s peněženkou je poškozený, data jsou však zachráněna! Původní soubor %s je uložený jako %s v %s. Pokud nejsou stav tvého účtu nebo transakce v pořádku, zřejmě bys měl obnovit zálohu.</translation>
    </message>
    <message>
        <source>%s is set very high!</source>
        <translation>%s je nastaveno velmi vysoko!</translation>
    </message>
    <message>
        <source>Error loading wallet %s. Duplicate -wallet filename specified.</source>
        <translation>Chyba při načítání peněženky %s. Udán duplicitní název souboru -wallet.</translation>
    </message>
    <message>
        <source>Starting network threads...</source>
        <translation>Spouštím síťová vlákna…</translation>
    </message>
    <message>
        <source>The wallet will avoid paying less than the minimum relay fee.</source>
        <translation>Peněženka zaručí přiložení poplatku alespoň ve výši minima pro přenos transakce.</translation>
    </message>
    <message>
        <source>This is the minimum transaction fee you pay on every transaction.</source>
        <translation>Toto je minimální poplatek, který zaplatíš za každou transakci.</translation>
    </message>
    <message>
        <source>This is the transaction fee you will pay if you send a transaction.</source>
        <translation>Toto je poplatek, který zaplatíš za každou poslanou transakci.</translation>
    </message>
    <message>
        <source>Transaction amounts must not be negative</source>
        <translation>Částky v transakci nemohou být záporné</translation>
    </message>
    <message>
        <source>Transaction has too long of a mempool chain</source>
        <translation>Transakce má v transakčním zásobníku příliš dlouhý řetězec</translation>
    </message>
    <message>
        <source>Transaction must have at least one recipient</source>
        <translation>Transakce musí mít alespoň jednoho příjemce</translation>
    </message>
    <message>
        <source>Unknown network specified in -onlynet: '%s'</source>
        <translation>V -onlynet byla uvedena neznámá síť: '%s'</translation>
    </message>
    <message>
        <source>Insufficient funds</source>
        <translation>Nedostatek prostředků</translation>
    </message>
    <message>
        <source>Cannot upgrade a non HD split wallet without upgrading to support pre split keypool. Please use -upgradewallet=169900 or -upgradewallet with no version specified.</source>
        <translation>Není možné vylepšit peněženku bez HD bez aktualizace, která podporuje dělení keypoolu. Použijte prosím -upgradewallet=169900 nebo -upgradewallet bez specifikované verze.</translation>
    </message>
    <message>
        <source>Fee estimation failed. Fallbackfee is disabled. Wait a few blocks or enable -fallbackfee.</source>
        <translation>Odhad poplatku se nepodařil. Fallbackfee je zakázaný. Počkejte několik bloků nebo povolte -fallbackfee.</translation>
    </message>
    <message>
        <source>Warning: Private keys detected in wallet {%s} with disabled private keys</source>
        <translation>Upozornění: Byly zjištěné soukromé klíče v peněžence {%s} se zakázanými soukromými klíči.</translation>
    </message>
    <message>
        <source>Cannot write to data directory '%s'; check permissions.</source>
        <translation>Není možné zapisovat do adresáře ' %s'; zkontrolujte oprávnění.</translation>
    </message>
    <message>
        <source>Loading block index...</source>
        <translation>Načítám index bloků...</translation>
    </message>
    <message>
        <source>Loading wallet...</source>
        <translation>Načítám peněženku...</translation>
    </message>
    <message>
        <source>Cannot downgrade wallet</source>
        <translation>Nemohu převést peněženku do staršího formátu</translation>
    </message>
    <message>
        <source>Rescanning...</source>
        <translation>Přeskenovávám…</translation>
    </message>
    <message>
        <source>Done loading</source>
        <translation>Načítání dokončeno</translation>
    </message>
</context>
</TS><|MERGE_RESOLUTION|>--- conflicted
+++ resolved
@@ -70,13 +70,6 @@
         <translation>Tohle jsou tvé particlové adresy pro posílání plateb. Před odesláním mincí si vždy zkontroluj částku a cílovou adresu.</translation>
     </message>
     <message>
-<<<<<<< HEAD
-        <source>These are your Particl addresses for receiving payments. It is recommended to use a new receiving address for each transaction.</source>
-        <translation>Tohle jsou tvé particlové adresy pro příjem plateb. Nezapomeň si pro každou transakci vždy vygenerovat novou adresu.</translation>
-    </message>
-    <message>
-=======
->>>>>>> a54e52b4
         <source>&amp;Copy Address</source>
         <translation>&amp;Kopíruj adresu</translation>
     </message>
@@ -179,13 +172,6 @@
         <translation>Peněženka je zašifrována</translation>
     </message>
     <message>
-<<<<<<< HEAD
-        <source>%1 will close now to finish the encryption process. Remember that encrypting your wallet cannot fully protect your particl from being stolen by malware infecting your computer.</source>
-        <translation>%1 se teď ukončí, aby dokončil zašifrování. Pamatuj však, že pouhé zašifrování peněženky nemůže zabránit krádeži tvých particlů malwarem, kterým se může počítač nakazit.</translation>
-    </message>
-    <message>
-=======
->>>>>>> a54e52b4
         <source>IMPORTANT: Any previous backups you have made of your wallet file should be replaced with the newly generated, encrypted wallet file. For security reasons, previous backups of the unencrypted wallet file will become useless as soon as you start using the new, encrypted wallet.</source>
         <translation>DŮLEŽITÉ: Všechny předchozí zálohy peněženky by měly být nahrazeny nově vygenerovanou, zašifrovanou peněženkou. Z bezpečnostních důvodů budou předchozí zálohy nešifrované peněženky nepoužitelné, jakmile začneš používat novou zašifrovanou peněženku.</translation>
     </message>
@@ -360,17 +346,6 @@
         <translation>&amp;Ověř zprávu...</translation>
     </message>
     <message>
-<<<<<<< HEAD
-        <source>Particl.</source>
-        <translation>Particl.</translation>
-    </message>
-    <message>
-        <source>Wallet</source>
-        <translation>Peněženka</translation>
-    </message>
-    <message>
-=======
->>>>>>> a54e52b4
         <source>&amp;Send</source>
         <translation>P&amp;ošli</translation>
     </message>
@@ -479,37 +454,32 @@
         <translation>Aktuální</translation>
     </message>
     <message>
-<<<<<<< HEAD
+        <source>&amp;Sending addresses</source>
+        <translation>Odesílací adresy</translation>
+    </message>
+    <message>
+        <source>&amp;Receiving addresses</source>
+        <translation>Přijímací adresy</translation>
+    </message>
+    <message>
+        <source>Open Wallet</source>
+        <translation>Otevřít peněženku</translation>
+    </message>
+    <message>
+        <source>Open a wallet</source>
+        <translation>Otevřít peněženku</translation>
+    </message>
+    <message>
+        <source>Close Wallet...</source>
+        <translation>Zavřít peněženku</translation>
+    </message>
+    <message>
+        <source>Close wallet</source>
+        <translation>Zavřít peněženku</translation>
+    </message>
+    <message>
         <source>Show the %1 help message to get a list with possible Particl command-line options</source>
         <translation>Seznam argumentů Particlu pro příkazovou řádku získáš v nápovědě %1</translation>
-=======
-        <source>&amp;Sending addresses</source>
-        <translation>Odesílací adresy</translation>
-    </message>
-    <message>
-        <source>&amp;Receiving addresses</source>
-        <translation>Přijímací adresy</translation>
-    </message>
-    <message>
-        <source>Open Wallet</source>
-        <translation>Otevřít peněženku</translation>
-    </message>
-    <message>
-        <source>Open a wallet</source>
-        <translation>Otevřít peněženku</translation>
-    </message>
-    <message>
-        <source>Close Wallet...</source>
-        <translation>Zavřít peněženku</translation>
-    </message>
-    <message>
-        <source>Close wallet</source>
-        <translation>Zavřít peněženku</translation>
-    </message>
-    <message>
-        <source>Show the %1 help message to get a list with possible Bitcoin command-line options</source>
-        <translation>Seznam argumentů Bitcoinu pro příkazovou řádku získáš v nápovědě %1</translation>
->>>>>>> a54e52b4
     </message>
     <message>
         <source>default wallet</source>
@@ -909,8 +879,8 @@
         <translation>Použij tento adresář pro data:</translation>
     </message>
     <message>
-        <source>Particl.</source>
-        <translation>Particl.</translation>
+        <source>Particl</source>
+        <translation>Particl</translation>
     </message>
     <message>
         <source>At least %1 GB of data will be stored in this directory, and it will grow over time.</source>
@@ -921,13 +891,8 @@
         <translation>Bude proto potřebovat do tohoto adresáře uložit přibližně %1 GB dat.</translation>
     </message>
     <message>
-<<<<<<< HEAD
         <source>%1 will download and store a copy of the Particl block chain.</source>
-        <translation>%1 bude stahovat kopii bločenky.</translation>
-=======
-        <source>%1 will download and store a copy of the Bitcoin block chain.</source>
         <translation>%1 bude stahovat kopii blockchainu.</translation>
->>>>>>> a54e52b4
     </message>
     <message>
         <source>The wallet will also be stored in this directory.</source>
@@ -2220,17 +2185,6 @@
         <translation>Skryj</translation>
     </message>
     <message>
-<<<<<<< HEAD
-        <source>Paying only the minimum fee is just fine as long as there is less transaction volume than space in the blocks. But be aware that this can end up in a never confirming transaction once there is more demand for particl transactions than the network can process.</source>
-        <translation>Platit jen minimální poplatek je v pořádku, pokud je zrovna méně transakcí než místa v blocích. Ale počítej s tím, že to také může skončit transakcí, která nikdy nebude potvrzena, pokud je větší poptávka po particlových transakcích, než síť zvládne zpracovat.</translation>
-    </message>
-    <message>
-        <source>(read the tooltip)</source>
-        <translation>(viz bublina)</translation>
-    </message>
-    <message>
-=======
->>>>>>> a54e52b4
         <source>Recommended:</source>
         <translation>Doporučený:</translation>
     </message>
@@ -2259,8 +2213,8 @@
         <translation>Prach:</translation>
     </message>
     <message>
-        <source>When there is less transaction volume than space in the blocks, miners as well as relaying nodes may enforce a minimum fee. Paying only this minimum fee is just fine, but be aware that this can result in a never confirming transaction once there is more demand for bitcoin transactions than the network can process.</source>
-        <translation>Když je zde měně transakcí než místa na bloky, mineři stejně tak relay-e mohou nasadit minimální poplatky. Zaplacením pouze minimálního poplatku je v pohodě, ale mějte na paměti že toto může mít za následek nikdy neověřenou transakci pokud zde bude více bitcoinových transakcí než může síť zvládnout.</translation>
+        <source>When there is less transaction volume than space in the blocks, miners as well as relaying nodes may enforce a minimum fee. Paying only this minimum fee is just fine, but be aware that this can result in a never confirming transaction once there is more demand for particl transactions than the network can process.</source>
+        <translation>Když je zde měně transakcí než místa na bloky, mineři stejně tak relay-e mohou nasadit minimální poplatky. Zaplacením pouze minimálního poplatku je v pohodě, ale mějte na paměti že toto může mít za následek nikdy neověřenou transakci pokud zde bude více particlových transakcí než může síť zvládnout.</translation>
     </message>
     <message>
         <source>A too low fee might result in a never confirming transaction (read the tooltip)</source>
@@ -2447,7 +2401,7 @@
     </message>
     <message>
         <source>The Particl address to send the payment to</source>
-        <translation>Particl.vá adresa příjemce</translation>
+        <translation>Particlová adresa příjemce</translation>
     </message>
     <message>
         <source>Alt+A</source>
@@ -2544,7 +2498,7 @@
     </message>
     <message>
         <source>The Particl address to sign the message with</source>
-        <translation>Particl.vá adresa, kterou se zpráva podepíše</translation>
+        <translation>Particlová adresa, kterou se zpráva podepíše</translation>
     </message>
     <message>
         <source>Choose previously used address</source>
@@ -2600,7 +2554,7 @@
     </message>
     <message>
         <source>The Particl address the message was signed with</source>
-        <translation>Particl.vá adresa, kterou je zpráva podepsána</translation>
+        <translation>Particlová adresa, kterou je zpráva podepsána</translation>
     </message>
     <message>
         <source>Verify the message to ensure it was signed with the specified Particl address</source>
@@ -3260,13 +3214,6 @@
         <translation>Nemohu spustit HTTP server. Detaily viz v debug.log.</translation>
     </message>
     <message>
-<<<<<<< HEAD
-        <source>Particl Core</source>
-        <translation>Particl Core</translation>
-    </message>
-    <message>
-=======
->>>>>>> a54e52b4
         <source>The %s developers</source>
         <translation>Vývojáři %s</translation>
     </message>
