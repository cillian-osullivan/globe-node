// Copyright (c) 2010 Satoshi Nakamoto
// Copyright (c) 2009-2021 The Bitcoin Core developers
// Distributed under the MIT software license, see the accompanying
// file COPYING or http://www.opensource.org/licenses/mit-license.php.

#include <core_io.h>
#include <key_io.h>
#include <rpc/server.h>
#include <rpc/util.h>
#include <util/translation.h>
#include <wallet/context.h>
#include <wallet/receive.h>
#include <wallet/rpc/wallet.h>
#include <wallet/rpc/util.h>
#include <wallet/wallet.h>
#include <wallet/hdwallet.h>

#include <optional>

#include <univalue.h>


namespace wallet {
/** Checks if a CKey is in the given CWallet compressed or otherwise*/
bool HaveKey(const SigningProvider& wallet, const CKey& key)
{
    CKey key2;
    key2.Set(key.begin(), key.end(), !key.IsCompressed());
    return wallet.HaveKey(key.GetPubKey().GetID()) || wallet.HaveKey(key2.GetPubKey().GetID());
}

static RPCHelpMan getwalletinfo()
{
    return RPCHelpMan{"getwalletinfo",
                "Returns an object containing various wallet state info.\n",
                {},
                RPCResult{
                    RPCResult::Type::OBJ, "", "",
                    {
                        {
                        {RPCResult::Type::STR, "walletname", "the wallet name"},
                        {RPCResult::Type::NUM, "walletversion", "the wallet version"},
                        {RPCResult::Type::STR, "format", "the database format (bdb or sqlite)"},
                        {RPCResult::Type::STR_AMOUNT, "total_balance", /*optional=*/true, "the total balance of the wallet in " + CURRENCY_UNIT},
                        {RPCResult::Type::STR_AMOUNT, "balance", "DEPRECATED. Identical to getbalances().mine.trusted"},
                        {RPCResult::Type::STR_AMOUNT, "blind_balance", /*optional=*/true, "DEPRECATED. Identical to getbalances().mine.blind_trusted"},
                        {RPCResult::Type::STR_AMOUNT, "anon_balance", /*optional=*/true, "DEPRECATED. Identical to getbalances().mine.anon_trusted"},
                        {RPCResult::Type::STR_AMOUNT, "staked_balance", /*optional=*/true, "DEPRECATED. Identical to getbalances().mine.staked"},
                        {RPCResult::Type::STR_AMOUNT, "unconfirmed_balance", "DEPRECATED. Identical to getbalances().mine.untrusted_pending"},
                        {RPCResult::Type::STR_AMOUNT, "unconfirmed_blind", /*optional=*/true, "DEPRECATED. Identical to getbalances().mine.blind_untrusted_pending"},
                        {RPCResult::Type::STR_AMOUNT, "unconfirmed_anon", /*optional=*/true, "DEPRECATED. Identical to getbalances().mine.anon_untrusted_pending"},
                        {RPCResult::Type::STR_AMOUNT, "immature_balance", "DEPRECATED. Identical to getbalances().mine.immature"},
                        {RPCResult::Type::STR_AMOUNT, "immature_anon_balance", /*optional=*/true, "DEPRECATED. Identical to getbalances().mine.anon_immature"},
                        {RPCResult::Type::STR_AMOUNT, "reserve", /*optional=*/true, "the reserve balance of the wallet in " + CURRENCY_UNIT},
                        {RPCResult::Type::STR_AMOUNT, "watchonly_balance", /*optional=*/true, "the available watchonly balance of the wallet in " + CURRENCY_UNIT},
                        {RPCResult::Type::STR_AMOUNT, "watchonly_staked_balance", /*optional=*/true, "the staked watchonly balance of the wallet in " + CURRENCY_UNIT},
                        {RPCResult::Type::STR_AMOUNT, "watchonly_unconfirmed_balance", /*optional=*/true, "the unconfirmed watchonly balance of the wallet in " + CURRENCY_UNIT},
                        {RPCResult::Type::STR_AMOUNT, "watchonly_total_balance", /*optional=*/true, "the total watchonly balance of the wallet in " + CURRENCY_UNIT},
                        {RPCResult::Type::NUM, "txcount", "the total number of transactions in the wallet"},
                        {RPCResult::Type::NUM_TIME, "keypoololdest", /*optional=*/true, "the " + UNIX_EPOCH_TIME + " of the oldest pre-generated key in the key pool. Legacy wallets only."},
                        {RPCResult::Type::NUM, "keypoolsize", "how many new keys are pre-generated (only counts external keys)"},
                        {RPCResult::Type::NUM, "keypoolsize_hd_internal", /*optional=*/true, "how many new keys are pre-generated for internal use (used for change outputs, only appears if the wallet is using this feature, otherwise external keys are used)"},
                        {RPCResult::Type::STR, "encryptionstatus", /*optional=*/true, "the encryption status of this wallet: unencrypted/locked/unlocked"},
                        {RPCResult::Type::NUM_TIME, "unlocked_until", /*optional=*/true, "the " + UNIX_EPOCH_TIME + " until which the wallet is unlocked for transfers, or 0 if the wallet is locked (only present for passphrase-encrypted wallets)"},
                        {RPCResult::Type::STR_AMOUNT, "paytxfee", "the transaction fee configuration, set in " + CURRENCY_UNIT + "/kvB"},
                        {RPCResult::Type::STR_HEX, "hdseedid", /*optional=*/true, "the Hash160 of the HD seed (only present when HD is enabled)"},
                        {RPCResult::Type::BOOL, "private_keys_enabled", "false if privatekeys are disabled for this wallet (enforced watch-only wallet)"},
                        {RPCResult::Type::BOOL, "avoid_reuse", "whether this wallet tracks clean/dirty coins in terms of reuse"},
                        {RPCResult::Type::OBJ, "scanning", "current scanning details, or false if no scan is in progress",
                        {
                            {RPCResult::Type::NUM, "duration", "elapsed seconds since scan start"},
                            {RPCResult::Type::NUM, "progress", "scanning progress percentage [0.0, 1.0]"},
                        }, /*skip_type_check=*/true},
                        {RPCResult::Type::BOOL, "descriptors", "whether this wallet uses descriptors for scriptPubKey management"},
                        {RPCResult::Type::BOOL, "external_signer", "whether this wallet is configured to use an external signer such as a hardware wallet"},
                    }},
                },
                RPCExamples{
                    HelpExampleCli("getwalletinfo", "")
            + HelpExampleRpc("getwalletinfo", "")
                },
        [&](const RPCHelpMan& self, const JSONRPCRequest& request) -> UniValue
{
    const std::shared_ptr<const CWallet> pwallet = GetWalletForJSONRPCRequest(request);
    if (!pwallet) return UniValue::VNULL;

    // Make sure the results are valid at least up to the most recent block
    // the user could have gotten from another RPC command prior to now
    pwallet->BlockUntilSyncedToCurrentChain();

    LOCK(pwallet->cs_wallet);

    UniValue obj(UniValue::VOBJ);
    obj.pushKV("walletname", pwallet->GetName());
    obj.pushKV("walletversion", pwallet->GetVersion());
    obj.pushKV("format", pwallet->GetDatabase().Format());

    if (pwallet->IsParticlWallet()) {
        CHDWalletBalances bal;
        GetParticlWallet(pwallet.get())->GetBalances(bal);

        obj.pushKV("total_balance",         ValueFromAmount(
            bal.nPart + bal.nPartUnconf + bal.nPartStaked + bal.nPartImmature
            + bal.nBlind + bal.nBlindUnconf
            + bal.nAnon + bal.nAnonUnconf + bal.nAnonImmature));

        obj.pushKV("balance",               ValueFromAmount(bal.nPart));

        obj.pushKV("blind_balance",         ValueFromAmount(bal.nBlind));
        obj.pushKV("anon_balance",          ValueFromAmount(bal.nAnon));
        obj.pushKV("staked_balance",        ValueFromAmount(bal.nPartStaked));

        obj.pushKV("unconfirmed_balance",   ValueFromAmount(bal.nPartUnconf));
        obj.pushKV("unconfirmed_blind",     ValueFromAmount(bal.nBlindUnconf));
        obj.pushKV("unconfirmed_anon",      ValueFromAmount(bal.nAnonUnconf));
        obj.pushKV("immature_balance",      ValueFromAmount(bal.nPartImmature));
        obj.pushKV("immature_anon_balance", ValueFromAmount(bal.nAnonImmature));

        if (bal.nPartWatchOnly > 0 || bal.nPartWatchOnlyUnconf > 0 || bal.nPartWatchOnlyStaked > 0) {
            obj.pushKV("watchonly_balance",                 ValueFromAmount(bal.nPartWatchOnly));
            obj.pushKV("watchonly_staked_balance",          ValueFromAmount(bal.nPartWatchOnlyStaked));
            obj.pushKV("watchonly_unconfirmed_balance",     ValueFromAmount(bal.nPartWatchOnlyUnconf));
            obj.pushKV("watchonly_total_balance",
                ValueFromAmount(bal.nPartWatchOnly + bal.nPartWatchOnlyStaked + bal.nPartWatchOnlyUnconf));
        }
    } else {
        const auto bal = GetBalance(*pwallet);
        obj.pushKV("balance", ValueFromAmount(bal.m_mine_trusted));
        obj.pushKV("unconfirmed_balance", ValueFromAmount(bal.m_mine_untrusted_pending));
        obj.pushKV("immature_balance", ValueFromAmount(bal.m_mine_immature));
    }

    int nTxCount = (int)pwallet->mapWallet.size() + (pwallet->IsParticlWallet() ? (int)GetParticlWallet(pwallet.get())->mapRecords.size() : 0);
    obj.pushKV("txcount",       (int)nTxCount);

    CKeyID seed_id;
    if (IsParticlWallet(pwallet.get())) {
        const CHDWallet *pwhd = GetParticlWallet(pwallet.get());

        obj.pushKV("keypoololdest", pwhd->GetOldestActiveAccountTime());
        obj.pushKV("keypoolsize",   pwhd->CountActiveAccountKeys());

        obj.pushKV("reserve",   ValueFromAmount(pwhd->nReserveBalance));

        obj.pushKV("encryptionstatus", !pwhd->IsCrypted()
            ? "Unencrypted" : pwhd->IsLocked() ? "Locked" : pwhd->fUnlockForStakingOnly ? "Unlocked, staking only" : "Unlocked");

        seed_id = pwhd->idDefaultAccount;
    } else {
        size_t kpExternalSize = pwallet->KeypoolCountExternalKeys();

        const auto kp_oldest = pwallet->GetOldestKeyPoolTime();
        if (kp_oldest.has_value()) {
            obj.pushKV("keypoololdest", kp_oldest.value());
        }
        obj.pushKV("keypoolsize", (int64_t)kpExternalSize);
        LegacyScriptPubKeyMan* spk_man = pwallet->GetLegacyScriptPubKeyMan();
        if (spk_man) {
            seed_id = spk_man->GetHDChain().seed_id;
        }
        if (pwallet->CanSupportFeature(FEATURE_HD_SPLIT)) {
            obj.pushKV("keypoolsize_hd_internal",   (int64_t)(pwallet->GetKeyPoolSize() - kpExternalSize));
        }
        obj.pushKV("encryptionstatus", !pwallet->IsCrypted()
            ? "Unencrypted" : pwallet->IsLocked() ? "Locked" : "Unlocked");
    }

    if (pwallet->IsCrypted())
        obj.pushKV("unlocked_until", pwallet->nRelockTime);

    obj.pushKV("paytxfee", ValueFromAmount(pwallet->m_pay_tx_fee.GetFeePerK()));

    if (!seed_id.IsNull()) {
        obj.pushKV("hdseedid", seed_id.GetHex());
    }
    obj.pushKV("private_keys_enabled", !pwallet->IsWalletFlagSet(WALLET_FLAG_DISABLE_PRIVATE_KEYS));
    obj.pushKV("avoid_reuse", pwallet->IsWalletFlagSet(WALLET_FLAG_AVOID_REUSE));
    if (pwallet->IsScanning()) {
        UniValue scanning(UniValue::VOBJ);
        scanning.pushKV("duration", pwallet->ScanningDuration() / 1000);
        scanning.pushKV("progress", pwallet->ScanningProgress());
        obj.pushKV("scanning", scanning);
    } else {
        obj.pushKV("scanning", false);
    }
    obj.pushKV("descriptors", pwallet->IsWalletFlagSet(WALLET_FLAG_DESCRIPTORS));
    obj.pushKV("external_signer", pwallet->IsWalletFlagSet(WALLET_FLAG_EXTERNAL_SIGNER));
    return obj;
},
    };
}

static RPCHelpMan listwalletdir()
{
    return RPCHelpMan{"listwalletdir",
                "Returns a list of wallets in the wallet directory.\n",
                {},
                RPCResult{
                    RPCResult::Type::OBJ, "", "",
                    {
                        {RPCResult::Type::ARR, "wallets", "",
                        {
                            {RPCResult::Type::OBJ, "", "",
                            {
                                {RPCResult::Type::STR, "name", "The wallet name"},
                            }},
                        }},
                    }
                },
                RPCExamples{
                    HelpExampleCli("listwalletdir", "")
            + HelpExampleRpc("listwalletdir", "")
                },
        [&](const RPCHelpMan& self, const JSONRPCRequest& request) -> UniValue
{
    UniValue wallets(UniValue::VARR);
    for (const auto& path : ListDatabases(GetWalletDir())) {
        UniValue wallet(UniValue::VOBJ);
        wallet.pushKV("name", path.u8string());
        wallets.push_back(wallet);
    }

    UniValue result(UniValue::VOBJ);
    result.pushKV("wallets", wallets);
    return result;
},
    };
}

static RPCHelpMan listwallets()
{
    return RPCHelpMan{"listwallets",
                "Returns a list of currently loaded wallets.\n"
                "For full information on the wallet, use \"getwalletinfo\"\n",
                {},
                RPCResult{
                    RPCResult::Type::ARR, "", "",
                    {
                        {RPCResult::Type::STR, "walletname", "the wallet name"},
                    }
                },
                RPCExamples{
                    HelpExampleCli("listwallets", "")
            + HelpExampleRpc("listwallets", "")
                },
        [&](const RPCHelpMan& self, const JSONRPCRequest& request) -> UniValue
{
    UniValue obj(UniValue::VARR);

    WalletContext& context = EnsureWalletContext(request.context);
    for (const std::shared_ptr<CWallet>& wallet : GetWallets(context)) {
        LOCK(wallet->cs_wallet);
        obj.push_back(wallet->GetName());
    }

    return obj;
},
    };
}

static RPCHelpMan loadwallet()
{
    return RPCHelpMan{"loadwallet",
                "\nLoads a wallet from a wallet file or directory."
                "\nNote that all wallet command-line options used when starting particld will be"
                "\napplied to the new wallet.\n",
                {
                    {"filename", RPCArg::Type::STR, RPCArg::Optional::NO, "The wallet directory or .dat file."},
                    {"load_on_startup", RPCArg::Type::BOOL, RPCArg::Optional::OMITTED_NAMED_ARG, "Save wallet name to persistent settings and load on startup. True to add wallet to startup list, false to remove, null to leave unchanged."},
                },
                RPCResult{
                    RPCResult::Type::OBJ, "", "",
                    {
                        {RPCResult::Type::STR, "name", "The wallet name if loaded successfully."},
                        {RPCResult::Type::STR, "warning", "Warning message if wallet was not loaded cleanly."},
                    }
                },
                RPCExamples{
                    HelpExampleCli("loadwallet", "\"test.dat\"")
            + HelpExampleRpc("loadwallet", "\"test.dat\"")
                },
        [&](const RPCHelpMan& self, const JSONRPCRequest& request) -> UniValue
{
    WalletContext& context = EnsureWalletContext(request.context);
    const std::string name(request.params[0].get_str());

    DatabaseOptions options;
    DatabaseStatus status;
    ReadDatabaseArgs(*context.args, options);
    options.require_existing = true;
    bilingual_str error;
    std::vector<bilingual_str> warnings;
    std::optional<bool> load_on_start = request.params[1].isNull() ? std::nullopt : std::optional<bool>(request.params[1].get_bool());
    std::shared_ptr<CWallet> const wallet = LoadWallet(context, name, load_on_start, options, status, error, warnings);

    HandleWalletError(wallet, status, error);

    UniValue obj(UniValue::VOBJ);
    obj.pushKV("name", wallet->GetName());
    obj.pushKV("warning", Join(warnings, Untranslated("\n")).original);

    return obj;
},
    };
}

static RPCHelpMan setwalletflag()
{
            std::string flags;
            for (auto& it : WALLET_FLAG_MAP)
                if (it.second & MUTABLE_WALLET_FLAGS)
                    flags += (flags == "" ? "" : ", ") + it.first;

    return RPCHelpMan{"setwalletflag",
                "\nChange the state of the given wallet flag for a wallet.\n",
                {
                    {"flag", RPCArg::Type::STR, RPCArg::Optional::NO, "The name of the flag to change. Current available flags: " + flags},
                    {"value", RPCArg::Type::BOOL, RPCArg::Default{true}, "The new state."},
                },
                RPCResult{
                    RPCResult::Type::OBJ, "", "",
                    {
                        {RPCResult::Type::STR, "flag_name", "The name of the flag that was modified"},
                        {RPCResult::Type::BOOL, "flag_state", "The new state of the flag"},
                        {RPCResult::Type::STR, "warnings", /*optional=*/true, "Any warnings associated with the change"},
                    }
                },
                RPCExamples{
                    HelpExampleCli("setwalletflag", "avoid_reuse")
                  + HelpExampleRpc("setwalletflag", "\"avoid_reuse\"")
                },
        [&](const RPCHelpMan& self, const JSONRPCRequest& request) -> UniValue
{
    std::shared_ptr<CWallet> const pwallet = GetWalletForJSONRPCRequest(request);
    if (!pwallet) return UniValue::VNULL;

    std::string flag_str = request.params[0].get_str();
    bool value = request.params[1].isNull() || request.params[1].get_bool();

    if (!WALLET_FLAG_MAP.count(flag_str)) {
        throw JSONRPCError(RPC_INVALID_PARAMETER, strprintf("Unknown wallet flag: %s", flag_str));
    }

    auto flag = WALLET_FLAG_MAP.at(flag_str);

    if (!(flag & MUTABLE_WALLET_FLAGS)) {
        throw JSONRPCError(RPC_INVALID_PARAMETER, strprintf("Wallet flag is immutable: %s", flag_str));
    }

    UniValue res(UniValue::VOBJ);

    if (pwallet->IsWalletFlagSet(flag) == value) {
        throw JSONRPCError(RPC_INVALID_PARAMETER, strprintf("Wallet flag is already set to %s: %s", value ? "true" : "false", flag_str));
    }

    res.pushKV("flag_name", flag_str);
    res.pushKV("flag_state", value);

    if (value) {
        pwallet->SetWalletFlag(flag);
    } else {
        pwallet->UnsetWalletFlag(flag);
    }

    if (flag && value && WALLET_FLAG_CAVEATS.count(flag)) {
        res.pushKV("warnings", WALLET_FLAG_CAVEATS.at(flag));
    }

    return res;
},
    };
}

static RPCHelpMan createwallet()
{
    return RPCHelpMan{
        "createwallet",
        "\nCreates and loads a new wallet.\n",
        {
            {"wallet_name", RPCArg::Type::STR, RPCArg::Optional::NO, "The name for the new wallet. If this is a path, the wallet will be created at the path location."},
            {"disable_private_keys", RPCArg::Type::BOOL, RPCArg::Default{false}, "Disable the possibility of private keys (only watchonlys are possible in this mode)."},
            {"blank", RPCArg::Type::BOOL, RPCArg::Default{false}, "Create a blank wallet. A blank wallet has no keys or HD seed. One can be set using sethdseed."},
            {"passphrase", RPCArg::Type::STR, RPCArg::Optional::OMITTED_NAMED_ARG, "Encrypt the wallet with this passphrase."},
            {"avoid_reuse", RPCArg::Type::BOOL, RPCArg::Default{false}, "Keep track of coin reuse, and treat dirty and clean coins differently with privacy considerations in mind."},
            {"descriptors", RPCArg::Type::BOOL, RPCArg::Default{true}, "Create a native descriptor wallet. The wallet will use descriptors internally to handle address creation."
                                                                       " Setting to \"false\" will create a legacy wallet; however, the legacy wallet type is being deprecated and"
                                                                       " support for creating and opening legacy wallets will be removed in the future."},
            {"load_on_startup", RPCArg::Type::BOOL, RPCArg::Optional::OMITTED_NAMED_ARG, "Save wallet name to persistent settings and load on startup. True to add wallet to startup list, false to remove, null to leave unchanged."},
            {"external_signer", RPCArg::Type::BOOL, RPCArg::Default{false}, "Use an external signer such as a hardware wallet. Requires -signer to be configured. Wallet creation will fail if keys cannot be fetched. Requires disable_private_keys and descriptors set to true."},
        },
        RPCResult{
            RPCResult::Type::OBJ, "", "",
            {
                {RPCResult::Type::STR, "name", "The wallet name if created successfully. If the wallet was created using a full path, the wallet_name will be the full path."},
                {RPCResult::Type::STR, "warning", "Warning message if wallet was not loaded cleanly."},
            }
        },
        RPCExamples{
            HelpExampleCli("createwallet", "\"testwallet\"")
            + HelpExampleRpc("createwallet", "\"testwallet\"")
            + HelpExampleCliNamed("createwallet", {{"wallet_name", "descriptors"}, {"avoid_reuse", true}, {"descriptors", true}, {"load_on_startup", true}})
            + HelpExampleRpcNamed("createwallet", {{"wallet_name", "descriptors"}, {"avoid_reuse", true}, {"descriptors", true}, {"load_on_startup", true}})
        },
        [&](const RPCHelpMan& self, const JSONRPCRequest& request) -> UniValue
{
    WalletContext& context = EnsureWalletContext(request.context);
    uint64_t flags = 0;
    if (!request.params[1].isNull() && request.params[1].get_bool()) {
        flags |= WALLET_FLAG_DISABLE_PRIVATE_KEYS;
    }

    if (!request.params[2].isNull() && request.params[2].get_bool()) {
        flags |= WALLET_FLAG_BLANK_WALLET;
    }
    SecureString passphrase;
    passphrase.reserve(100);
    std::vector<bilingual_str> warnings;
    if (!request.params[3].isNull()) {
        passphrase = request.params[3].get_str().c_str();
        if (passphrase.empty()) {
            // Empty string means unencrypted
            warnings.emplace_back(Untranslated("Empty string given as passphrase, wallet will not be encrypted."));
        }
    }

    if (!request.params[4].isNull() && request.params[4].get_bool()) {
        flags |= WALLET_FLAG_AVOID_REUSE;
    }
    bool descriptor_mode = request.params[5].isNull() ? fParticlMode ? false : true : request.params[5].get_bool();
    //if (request.params[5].isNull() || request.params[5].get_bool()) {
    if (descriptor_mode) {
#ifndef USE_SQLITE
        throw JSONRPCError(RPC_WALLET_ERROR, "Compiled without sqlite support (required for descriptor wallets)");
#endif
        flags |= WALLET_FLAG_DESCRIPTORS;
    }
    if (!request.params[7].isNull() && request.params[7].get_bool()) {
#ifdef ENABLE_EXTERNAL_SIGNER
        flags |= WALLET_FLAG_EXTERNAL_SIGNER;
#else
        throw JSONRPCError(RPC_WALLET_ERROR, "Compiled without external signing support (required for external signing)");
#endif
    }

#ifndef USE_BDB
    if (!(flags & WALLET_FLAG_DESCRIPTORS)) {
        throw JSONRPCError(RPC_WALLET_ERROR, "Compiled without bdb support (required for legacy wallets)");
    }
#endif

    DatabaseOptions options;
    DatabaseStatus status;
    ReadDatabaseArgs(*context.args, options);
    options.require_create = true;
    options.create_flags = flags;
    options.create_passphrase = passphrase;
    bilingual_str error;
    std::optional<bool> load_on_start = request.params[6].isNull() ? std::nullopt : std::optional<bool>(request.params[6].get_bool());
    const std::shared_ptr<CWallet> wallet = CreateWallet(context, request.params[0].get_str(), load_on_start, options, status, error, warnings);
    if (!wallet) {
        RPCErrorCode code = status == DatabaseStatus::FAILED_ENCRYPT ? RPC_WALLET_ENCRYPTION_FAILED : RPC_WALLET_ERROR;
        throw JSONRPCError(code, error.original);
    }

    UniValue obj(UniValue::VOBJ);
    obj.pushKV("name", wallet->GetName());
    obj.pushKV("warning", Join(warnings, Untranslated("\n")).original);

    return obj;
},
    };
}

static RPCHelpMan unloadwallet()
{
    return RPCHelpMan{"unloadwallet",
                "Unloads the wallet referenced by the request endpoint otherwise unloads the wallet specified in the argument.\n"
                "Specifying the wallet name on a wallet endpoint is invalid.",
                {
                    {"wallet_name", RPCArg::Type::STR, RPCArg::DefaultHint{"the wallet name from the RPC endpoint"}, "The name of the wallet to unload. If provided both here and in the RPC endpoint, the two must be identical."},
                    {"load_on_startup", RPCArg::Type::BOOL, RPCArg::Optional::OMITTED_NAMED_ARG, "Save wallet name to persistent settings and load on startup. True to add wallet to startup list, false to remove, null to leave unchanged."},
                },
                RPCResult{RPCResult::Type::OBJ, "", "", {
                    {RPCResult::Type::STR, "warning", "Warning message if wallet was not unloaded cleanly."},
                }},
                RPCExamples{
                    HelpExampleCli("unloadwallet", "wallet_name")
            + HelpExampleRpc("unloadwallet", "wallet_name")
                },
        [&](const RPCHelpMan& self, const JSONRPCRequest& request) -> UniValue
{
    std::string wallet_name;
    if (GetWalletNameFromJSONRPCRequest(request, wallet_name)) {
        if (!(request.params[0].isNull() || request.params[0].get_str() == wallet_name)) {
            throw JSONRPCError(RPC_INVALID_PARAMETER, "RPC endpoint wallet and wallet_name parameter specify different wallets");
        }
    } else {
        wallet_name = request.params[0].get_str();
    }

    WalletContext& context = EnsureWalletContext(request.context);
    std::shared_ptr<CWallet> wallet = GetWallet(context, wallet_name);
    if (!wallet) {
        throw JSONRPCError(RPC_WALLET_NOT_FOUND, "Requested wallet does not exist or is not loaded");
    }

    // Release the "main" shared pointer and prevent further notifications.
    // Note that any attempt to load the same wallet would fail until the wallet
    // is destroyed (see CheckUniqueFileid).
    std::vector<bilingual_str> warnings;
    std::optional<bool> load_on_start = request.params[1].isNull() ? std::nullopt : std::optional<bool>(request.params[1].get_bool());
    if (!RemoveWallet(context, wallet, load_on_start, warnings)) {
        throw JSONRPCError(RPC_MISC_ERROR, "Requested wallet already unloaded");
    }

    if (wallet->IsParticlWallet()) {
        ChainstateManager *chainman = wallet->HaveChain() ? wallet->chain().getChainman() : nullptr;
        if (chainman) {
            RestartStakingThreads(context, *chainman);
        } else {
            LogPrintf("Warning: Chainstate manager not found, not rebuilding stake threads.\n");
        }
    }

    UnloadWallet(std::move(wallet));

    UniValue result(UniValue::VOBJ);
    result.pushKV("warning", Join(warnings, Untranslated("\n")).original);
    return result;
},
    };
}

static RPCHelpMan sethdseed()
{
    return RPCHelpMan{"sethdseed",
                "\nSet or generate a new HD wallet seed. Non-HD wallets will not be upgraded to being a HD wallet. Wallets that are already\n"
                "HD will have a new HD seed set so that new keys added to the keypool will be derived from this new seed.\n"
                "\nNote that you will need to MAKE A NEW BACKUP of your wallet after setting the HD wallet seed." +
        HELP_REQUIRING_PASSPHRASE,
                {
                    {"newkeypool", RPCArg::Type::BOOL, RPCArg::Default{true}, "Whether to flush old unused addresses, including change addresses, from the keypool and regenerate it.\n"
                                         "If true, the next address from getnewaddress and change address from getrawchangeaddress will be from this new seed.\n"
                                         "If false, addresses (including change addresses if the wallet already had HD Chain Split enabled) from the existing\n"
                                         "keypool will be used until it has been depleted."},
                    {"seed", RPCArg::Type::STR, RPCArg::DefaultHint{"random seed"}, "The WIF private key to use as the new HD seed.\n"
                                         "The seed value can be retrieved using the dumpwallet command. It is the private key marked hdseed=1"},
                },
                RPCResult{RPCResult::Type::NONE, "", ""},
                RPCExamples{
                    HelpExampleCli("sethdseed", "")
            + HelpExampleCli("sethdseed", "false")
            + HelpExampleCli("sethdseed", "true \"wifkey\"")
            + HelpExampleRpc("sethdseed", "true, \"wifkey\"")
                },
        [&](const RPCHelpMan& self, const JSONRPCRequest& request) -> UniValue
{
    std::shared_ptr<CWallet> const pwallet = GetWalletForJSONRPCRequest(request);
    if (!pwallet) return UniValue::VNULL;

    LegacyScriptPubKeyMan& spk_man = EnsureLegacyScriptPubKeyMan(*pwallet, true);

    if (pwallet->IsWalletFlagSet(WALLET_FLAG_DISABLE_PRIVATE_KEYS)) {
        throw JSONRPCError(RPC_WALLET_ERROR, "Cannot set a HD seed to a wallet with private keys disabled");
    }

    LOCK2(pwallet->cs_wallet, spk_man.cs_KeyStore);

    // Do not do anything to non-HD wallets
    if (!pwallet->CanSupportFeature(FEATURE_HD)) {
        throw JSONRPCError(RPC_WALLET_ERROR, "Cannot set an HD seed on a non-HD wallet. Use the upgradewallet RPC in order to upgrade a non-HD wallet to HD");
    }

    if (IsParticlWallet(pwallet.get()))
        throw JSONRPCError(RPC_WALLET_ERROR, "Not necessary in Particl mode.");

    EnsureWalletIsUnlocked(*pwallet);

    bool flush_key_pool = true;
    if (!request.params[0].isNull()) {
        flush_key_pool = request.params[0].get_bool();
    }

    CPubKey master_pub_key;
    if (request.params[1].isNull()) {
        master_pub_key = spk_man.GenerateNewSeed();
    } else {
        CKey key = DecodeSecret(request.params[1].get_str());
        if (!key.IsValid()) {
            throw JSONRPCError(RPC_INVALID_ADDRESS_OR_KEY, "Invalid private key");
        }

        if (HaveKey(spk_man, key)) {
            throw JSONRPCError(RPC_INVALID_ADDRESS_OR_KEY, "Already have this key (either as an HD seed or as a loose private key)");
        }

        master_pub_key = spk_man.DeriveNewSeed(key);
    }

    spk_man.SetHDSeed(master_pub_key);
    if (flush_key_pool) spk_man.NewKeyPool();

    return UniValue::VNULL;
},
    };
}

static RPCHelpMan upgradewallet()
{
    return RPCHelpMan{"upgradewallet",
        "\nUpgrade the wallet. Upgrades to the latest version if no version number is specified.\n"
        "New keys may be generated and a new wallet backup will need to be made.",
        {
            {"version", RPCArg::Type::NUM, RPCArg::Default{int{FEATURE_LATEST}}, "The version number to upgrade to. Default is the latest wallet version."}
        },
        RPCResult{
            RPCResult::Type::OBJ, "", "",
            {
                {RPCResult::Type::STR, "wallet_name", "Name of wallet this operation was performed on"},
                {RPCResult::Type::NUM, "previous_version", "Version of wallet before this operation"},
                {RPCResult::Type::NUM, "current_version", "Version of wallet after this operation"},
                {RPCResult::Type::STR, "result", /*optional=*/true, "Description of result, if no error"},
                {RPCResult::Type::STR, "error", /*optional=*/true, "Error message (if there is one)"}
            },
        },
        RPCExamples{
            HelpExampleCli("upgradewallet", "169900")
            + HelpExampleRpc("upgradewallet", "169900")
        },
        [&](const RPCHelpMan& self, const JSONRPCRequest& request) -> UniValue
{
    std::shared_ptr<CWallet> const pwallet = GetWalletForJSONRPCRequest(request);
    if (!pwallet) return UniValue::VNULL;

    RPCTypeCheck(request.params, {UniValue::VNUM}, true);

    EnsureWalletIsUnlocked(*pwallet);

    int version = 0;
    if (!request.params[0].isNull()) {
        version = request.params[0].getInt<int>();
    }
    bilingual_str error;
    const int previous_version{pwallet->GetVersion()};
    const bool wallet_upgraded{pwallet->UpgradeWallet(version, error)};
    const int current_version{pwallet->GetVersion()};
    std::string result;

    if (wallet_upgraded) {
        if (previous_version == current_version) {
            result = "Already at latest version. Wallet version unchanged.";
        } else {
            result = strprintf("Wallet upgraded successfully from version %i to version %i.", previous_version, current_version);
        }
    }

    UniValue obj(UniValue::VOBJ);
    obj.pushKV("wallet_name", pwallet->GetName());
    obj.pushKV("previous_version", previous_version);
    obj.pushKV("current_version", current_version);
    if (!result.empty()) {
        obj.pushKV("result", result);
    } else {
        CHECK_NONFATAL(!error.empty());
        obj.pushKV("error", error.original);
    }
    return obj;
},
    };
}

RPCHelpMan simulaterawtransaction()
{
    return RPCHelpMan{"simulaterawtransaction",
        "\nCalculate the balance change resulting in the signing and broadcasting of the given transaction(s).\n",
        {
            {"rawtxs", RPCArg::Type::ARR, RPCArg::Optional::OMITTED_NAMED_ARG, "An array of hex strings of raw transactions.\n",
                {
                    {"rawtx", RPCArg::Type::STR_HEX, RPCArg::Optional::OMITTED, ""},
                },
            },
            {"options", RPCArg::Type::OBJ_USER_KEYS, RPCArg::Optional::OMITTED_NAMED_ARG, "Options",
                {
                    {"include_watchonly", RPCArg::Type::BOOL, RPCArg::DefaultHint{"true for watch-only wallets, otherwise false"}, "Whether to include watch-only addresses (see RPC importaddress)"},
                },
            },
        },
        RPCResult{
            RPCResult::Type::OBJ, "", "",
            {
                {RPCResult::Type::STR_AMOUNT, "balance_change", "The wallet balance change (negative means decrease)."},
            }
        },
        RPCExamples{
            HelpExampleCli("simulaterawtransaction", "[\"myhex\"]")
            + HelpExampleRpc("simulaterawtransaction", "[\"myhex\"]")
        },
    [&](const RPCHelpMan& self, const JSONRPCRequest& request) -> UniValue
{
    const std::shared_ptr<const CWallet> rpc_wallet = GetWalletForJSONRPCRequest(request);
    if (!rpc_wallet) return UniValue::VNULL;
    const CWallet& wallet = *rpc_wallet;

    RPCTypeCheck(request.params, {UniValue::VARR, UniValue::VOBJ}, true);

    LOCK(wallet.cs_wallet);

    UniValue include_watchonly(UniValue::VNULL);
    if (request.params[1].isObject()) {
        UniValue options = request.params[1];
        RPCTypeCheckObj(options,
            {
                {"include_watchonly", UniValueType(UniValue::VBOOL)},
            },
            true, true);

        include_watchonly = options["include_watchonly"];
    }

    isminefilter filter = ISMINE_SPENDABLE;
    if (ParseIncludeWatchonly(include_watchonly, wallet)) {
        filter |= ISMINE_WATCH_ONLY;
    }

    const auto& txs = request.params[0].get_array();
    CAmount changes{0};
    std::map<COutPoint, CAmount> new_utxos; // UTXO:s that were made available in transaction array
    std::set<COutPoint> spent;

    for (size_t i = 0; i < txs.size(); ++i) {
        CMutableTransaction mtx;
        if (!DecodeHexTx(mtx, txs[i].get_str(), /* try_no_witness */ true, /* try_witness */ true)) {
            throw JSONRPCError(RPC_DESERIALIZATION_ERROR, "Transaction hex string decoding failure.");
        }

        // Fetch previous transactions (inputs)
        std::map<COutPoint, Coin> coins;
        for (const CTxIn& txin : mtx.vin) {
            coins[txin.prevout]; // Create empty map entry keyed by prevout.
        }
        wallet.chain().findCoins(coins);

        // Fetch debit; we are *spending* these; if the transaction is signed and
        // broadcast, we will lose everything in these
        for (const auto& txin : mtx.vin) {
            const auto& outpoint = txin.prevout;
            if (spent.count(outpoint)) {
                throw JSONRPCError(RPC_INVALID_PARAMETER, "Transaction(s) are spending the same output more than once");
            }
            if (new_utxos.count(outpoint)) {
                changes -= new_utxos.at(outpoint);
                new_utxos.erase(outpoint);
            } else {
                if (coins.at(outpoint).IsSpent()) {
                    throw JSONRPCError(RPC_INVALID_PARAMETER, "One or more transaction inputs are missing or have been spent already");
                }
                changes -= wallet.GetDebit(txin, filter);
            }
            spent.insert(outpoint);
        }

        // Iterate over outputs; we are *receiving* these, if the wallet considers
        // them "mine"; if the transaction is signed and broadcast, we will receive
        // everything in these
        // Also populate new_utxos in case these are spent in later transactions

        const auto& hash = mtx.GetHash();
        for (size_t i = 0; i < mtx.vout.size(); ++i) {
            const auto& txout = mtx.vout[i];
            bool is_mine = 0 < (wallet.IsMine(txout) & filter);
            changes += new_utxos[COutPoint(hash, i)] = is_mine ? txout.nValue : 0;
        }
    }

    UniValue result(UniValue::VOBJ);
    result.pushKV("balance_change", ValueFromAmount(changes));

    return result;
}
    };
}

static RPCHelpMan migratewallet()
{
    return RPCHelpMan{"migratewallet",
        "EXPERIMENTAL warning: This call may not work as expected and may be changed in future releases\n"
        "\nMigrate the wallet to a descriptor wallet.\n"
        "A new wallet backup will need to be made.\n"
        "\nThe migration process will create a backup of the wallet before migrating. This backup\n"
        "file will be named <wallet name>-<timestamp>.legacy.bak and can be found in the directory\n"
        "for this wallet. In the event of an incorrect migration, the backup can be restored using restorewallet." +
        HELP_REQUIRING_PASSPHRASE,
        {},
        RPCResult{
            RPCResult::Type::OBJ, "", "",
            {
                {RPCResult::Type::STR, "wallet_name", "The name of the primary migrated wallet"},
                {RPCResult::Type::STR, "watchonly_name", /*optional=*/true, "The name of the migrated wallet containing the watchonly scripts"},
                {RPCResult::Type::STR, "solvables_name", /*optional=*/true, "The name of the migrated wallet containing solvable but not watched scripts"},
                {RPCResult::Type::STR, "backup_path", "The location of the backup of the original wallet"},
            }
        },
        RPCExamples{
            HelpExampleCli("migratewallet", "")
            + HelpExampleRpc("migratewallet", "")
        },
        [&](const RPCHelpMan& self, const JSONRPCRequest& request) -> UniValue
        {
            std::shared_ptr<CWallet> wallet = GetWalletForJSONRPCRequest(request);
            if (!wallet) return NullUniValue;

<<<<<<< HEAD
            if (wallet->IsParticlWallet()) {
                throw JSONRPCError(RPC_WALLET_ERROR, "TODO");
            }

            EnsureWalletIsUnlocked(*wallet);
=======
            if (wallet->IsCrypted()) {
                throw JSONRPCError(RPC_WALLET_WRONG_ENC_STATE, "Error: migratewallet on encrypted wallets is currently unsupported.");
            }
>>>>>>> 2b87e905

            WalletContext& context = EnsureWalletContext(request.context);

            util::Result<MigrationResult> res = MigrateLegacyToDescriptor(std::move(wallet), context);
            if (!res) {
                throw JSONRPCError(RPC_WALLET_ERROR, util::ErrorString(res).original);
            }

            UniValue r{UniValue::VOBJ};
            r.pushKV("wallet_name", res->wallet_name);
            if (res->watchonly_wallet) {
                r.pushKV("watchonly_name", res->watchonly_wallet->GetName());
            }
            if (res->solvables_wallet) {
                r.pushKV("solvables_name", res->solvables_wallet->GetName());
            }
            r.pushKV("backup_path", res->backup_path.u8string());

            return r;
        },
    };
}

// addresses
RPCHelpMan getaddressinfo();
RPCHelpMan getnewaddress();
RPCHelpMan getrawchangeaddress();
RPCHelpMan setlabel();
RPCHelpMan listaddressgroupings();
RPCHelpMan addmultisigaddress();
RPCHelpMan keypoolrefill();
RPCHelpMan newkeypool();
RPCHelpMan getaddressesbylabel();
RPCHelpMan listlabels();
#ifdef ENABLE_EXTERNAL_SIGNER
RPCHelpMan walletdisplayaddress();
#endif // ENABLE_EXTERNAL_SIGNER

// backup
RPCHelpMan dumpprivkey();
RPCHelpMan importprivkey();
RPCHelpMan importaddress();
RPCHelpMan importpubkey();
RPCHelpMan dumpwallet();
RPCHelpMan importwallet();
RPCHelpMan importprunedfunds();
RPCHelpMan removeprunedfunds();
RPCHelpMan importmulti();
RPCHelpMan importdescriptors();
RPCHelpMan listdescriptors();
RPCHelpMan backupwallet();
RPCHelpMan restorewallet();

// coins
RPCHelpMan getreceivedbyaddress();
RPCHelpMan getreceivedbylabel();
RPCHelpMan getbalance();
RPCHelpMan getunconfirmedbalance();
RPCHelpMan lockunspent();
RPCHelpMan listlockunspent();
RPCHelpMan getbalances();
RPCHelpMan listunspent();

// encryption
RPCHelpMan walletpassphrase();
RPCHelpMan walletpassphrasechange();
RPCHelpMan walletlock();
RPCHelpMan encryptwallet();

// spend
RPCHelpMan sendtoaddress();
RPCHelpMan sendmany();
RPCHelpMan settxfee();
RPCHelpMan fundrawtransaction();
RPCHelpMan bumpfee();
RPCHelpMan psbtbumpfee();
RPCHelpMan send();
RPCHelpMan sendall();
RPCHelpMan walletprocesspsbt();
RPCHelpMan walletcreatefundedpsbt();
RPCHelpMan signrawtransactionwithwallet();

// signmessage
RPCHelpMan signmessage();

// transactions
RPCHelpMan listreceivedbyaddress();
RPCHelpMan listreceivedbylabel();
RPCHelpMan listtransactions();
RPCHelpMan listsinceblock();
RPCHelpMan gettransaction();
RPCHelpMan abandontransaction();
RPCHelpMan rescanblockchain();
RPCHelpMan abortrescan();

Span<const CRPCCommand> GetWalletRPCCommands()
{
    static const CRPCCommand commands[]{
        {"rawtransactions", &fundrawtransaction},
        {"wallet", &abandontransaction},
        {"wallet", &abortrescan},
        {"wallet", &addmultisigaddress},
        {"wallet", &backupwallet},
        {"wallet", &bumpfee},
        {"wallet", &psbtbumpfee},
        {"wallet", &createwallet},
        {"wallet", &restorewallet},
        {"wallet", &dumpprivkey},
        {"wallet", &dumpwallet},
        {"wallet", &encryptwallet},
        {"wallet", &getaddressesbylabel},
        {"wallet", &getaddressinfo},
        {"wallet", &getbalance},
        {"wallet", &getnewaddress},
        {"wallet", &getrawchangeaddress},
        {"wallet", &getreceivedbyaddress},
        {"wallet", &getreceivedbylabel},
        {"wallet", &gettransaction},
        {"wallet", &getunconfirmedbalance},
        {"wallet", &getbalances},
        {"wallet", &getwalletinfo},
        {"wallet", &importaddress},
        {"wallet", &importdescriptors},
        {"wallet", &importmulti},
        {"wallet", &importprivkey},
        {"wallet", &importprunedfunds},
        {"wallet", &importpubkey},
        {"wallet", &importwallet},
        {"wallet", &keypoolrefill},
        {"wallet", &listaddressgroupings},
        {"wallet", &listdescriptors},
        {"wallet", &listlabels},
        {"wallet", &listlockunspent},
        {"wallet", &listreceivedbyaddress},
        {"wallet", &listreceivedbylabel},
        {"wallet", &listsinceblock},
        {"wallet", &listtransactions},
        {"wallet", &listunspent},
        {"wallet", &listwalletdir},
        {"wallet", &listwallets},
        {"wallet", &loadwallet},
        {"wallet", &lockunspent},
        {"wallet", &migratewallet},
        {"wallet", &newkeypool},
        {"wallet", &removeprunedfunds},
        {"wallet", &rescanblockchain},
        {"wallet", &send},
        {"wallet", &sendmany},
        {"wallet", &sendtoaddress},
        {"wallet", &sethdseed},
        {"wallet", &setlabel},
        {"wallet", &settxfee},
        {"wallet", &setwalletflag},
        {"wallet", &signmessage},
        {"wallet", &signrawtransactionwithwallet},
        {"wallet", &simulaterawtransaction},
        {"wallet", &sendall},
        {"wallet", &unloadwallet},
        {"wallet", &upgradewallet},
        {"wallet", &walletcreatefundedpsbt},
#ifdef ENABLE_EXTERNAL_SIGNER
        {"wallet", &walletdisplayaddress},
#endif // ENABLE_EXTERNAL_SIGNER
        {"wallet", &walletlock},
        {"wallet", &walletpassphrase},
        {"wallet", &walletpassphrasechange},
        {"wallet", &walletprocesspsbt},
    };
    return commands;
}
} // namespace wallet<|MERGE_RESOLUTION|>--- conflicted
+++ resolved
@@ -809,17 +809,13 @@
             std::shared_ptr<CWallet> wallet = GetWalletForJSONRPCRequest(request);
             if (!wallet) return NullUniValue;
 
-<<<<<<< HEAD
             if (wallet->IsParticlWallet()) {
                 throw JSONRPCError(RPC_WALLET_ERROR, "TODO");
             }
 
-            EnsureWalletIsUnlocked(*wallet);
-=======
             if (wallet->IsCrypted()) {
                 throw JSONRPCError(RPC_WALLET_WRONG_ENC_STATE, "Error: migratewallet on encrypted wallets is currently unsupported.");
             }
->>>>>>> 2b87e905
 
             WalletContext& context = EnsureWalletContext(request.context);
 
