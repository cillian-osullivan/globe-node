package=zeromq
$(package)_version=4.3.1
$(package)_download_path=https://github.com/zeromq/libzmq/releases/download/v$($(package)_version)/
$(package)_file_name=$(package)-$($(package)_version).tar.gz
$(package)_sha256_hash=bcbabe1e2c7d0eec4ed612e10b94b112dd5f06fcefa994a0c79a45d835cd21eb
$(package)_patches=remove_libstd_link.patch

define $(package)_set_vars
  $(package)_config_opts=--without-docs --disable-shared --enable-curve --enable-curve-keygen --disable-perf
  $(package)_config_opts += --without-libsodium --without-libgssapi_krb5 --without-pgm --without-norm --without-vmci
  $(package)_config_opts += --disable-libunwind --disable-radix-tree --without-gcov --disable-dependency-tracking
  $(package)_config_opts += --disable-Werror --disable-drafts --enable-option-checking
  $(package)_config_opts_linux=--with-pic
  $(package)_config_opts_android=--with-pic
  $(package)_cxxflags=-std=c++11
endef

define $(package)_preprocess_cmds
<<<<<<< HEAD
   patch -p1 < $($(package)_patch_dir)/0001-fix-build-with-older-mingw64.patch && \
   patch -p1 < $($(package)_patch_dir)/0002-disable-pthread_set_name_np.patch && \
   cp -f $(BASEDIR)/config.guess $(BASEDIR)/config.sub config && \
   sed -i 's/getrandom(buf/breakgetrandom(buf/g' acinclude.m4 && \
   ./autogen.sh;
=======
  patch -p1 < $($(package)_patch_dir)/remove_libstd_link.patch && \
  cp -f $(BASEDIR)/config.guess $(BASEDIR)/config.sub config
>>>>>>> be3af4f3
endef

define $(package)_config_cmds
  $($(package)_autoconf)
endef

define $(package)_build_cmds
  $(MAKE) src/libzmq.la
endef

define $(package)_stage_cmds
  $(MAKE) DESTDIR=$($(package)_staging_dir) install-libLTLIBRARIES install-includeHEADERS install-pkgconfigDATA
endef

define $(package)_postprocess_cmds
  rm -rf bin share lib/*.la
endef<|MERGE_RESOLUTION|>--- conflicted
+++ resolved
@@ -16,16 +16,10 @@
 endef
 
 define $(package)_preprocess_cmds
-<<<<<<< HEAD
-   patch -p1 < $($(package)_patch_dir)/0001-fix-build-with-older-mingw64.patch && \
-   patch -p1 < $($(package)_patch_dir)/0002-disable-pthread_set_name_np.patch && \
-   cp -f $(BASEDIR)/config.guess $(BASEDIR)/config.sub config && \
-   sed -i 's/getrandom(buf/breakgetrandom(buf/g' acinclude.m4 && \
-   ./autogen.sh;
-=======
   patch -p1 < $($(package)_patch_dir)/remove_libstd_link.patch && \
-  cp -f $(BASEDIR)/config.guess $(BASEDIR)/config.sub config
->>>>>>> be3af4f3
+  cp -f $(BASEDIR)/config.guess $(BASEDIR)/config.sub config && \
+  sed -i 's/getrandom(buf/breakgetrandom(buf/g' acinclude.m4 && \
+  ./autogen.sh;
 endef
 
 define $(package)_config_cmds
