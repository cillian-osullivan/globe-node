<TS language="km" version="2.1">
<context>
    <name>AddressBookPage</name>
    <message>
        <source>Right-click to edit address or label</source>
        <translation>ចុចម៉ៅស្តាំ ដើម្បីកែសម្រួលអាសយដ្ឋាន រឺស្លាក</translation>
    </message>
    <message>
        <source>Create a new address</source>
        <translation>បង្កើតអាស្រយដ្ឋានថ្មីមួយ</translation>
    </message>
    <message>
        <source>&amp;New</source>
        <translation>ថ្មី</translation>
    </message>
    <message>
        <source>Copy the currently selected address to the system clipboard</source>
        <translation>ចម្លងអាសយដ្ឋានបច្ចុប្បន្នដែលបានជ្រើសទៅក្ដារតម្រៀបរបស់ប្រព័ន្ធ</translation>
    </message>
    <message>
        <source>&amp;Copy</source>
        <translation>ចម្លង</translation>
    </message>
    <message>
        <source>C&amp;lose</source>
        <translation>បិទ</translation>
    </message>
    <message>
        <source>Delete the currently selected address from the list</source>
        <translation>លុប​អាសយដ្ឋានដែល​បានជ្រើស​ពី​បញ្ជី</translation>
    </message>
    <message>
        <source>Enter address or label to search</source>
        <translation>វាយអាសយដ្ឋាន រឺ បិទស្លាក ដើម្បីស្វែងរក</translation>
    </message>
    <message>
        <source>Export the data in the current tab to a file</source>
        <translation>នាំចេញទិន្នន័យនៃផ្ទាំងបច្ចុប្បន្នទៅជាឯកសារ</translation>
    </message>
    <message>
        <source>&amp;Export</source>
        <translation>នាំចេញ</translation>
    </message>
    <message>
        <source>&amp;Delete</source>
        <translation>លុប</translation>
    </message>
    <message>
        <source>Choose the address to send coins to</source>
        <translation>ជ្រើសរើសអាសយដ្ឋានដើម្បីផ្ញើកាក់ទៅ</translation>
    </message>
    <message>
        <source>Choose the address to receive coins with</source>
        <translation>ជ្រើសរើសអាសយដ្ឋានដើម្បីទទួលយកកាក់ជាមួយ</translation>
    </message>
    <message>
        <source>C&amp;hoose</source>
        <translation>ជ្រើសរើស</translation>
    </message>
    <message>
        <source>Sending addresses</source>
        <translation>អាសយដ្ឋានដែលផ្ញើ</translation>
    </message>
    <message>
        <source>Receiving addresses</source>
        <translation>អាសយដ្ឋានដែលទទួល</translation>
    </message>
    <message>
        <source>These are your Particl addresses for sending payments. Always check the amount and the receiving address before sending coins.</source>
        <translation>ទាំងនេះ​គឺជាអាសយដ្ឋាន Particl របស់អ្នកសម្រាប់ធ្វើការផ្ញើការបង់ប្រាក់។ តែងតែពិនិត្យមើលចំនួនប្រាក់ និងអាសយដ្ឋានដែលទទួល មុនពេលផ្ញើប្រាក់។</translation>
    </message>
    <message>
<<<<<<< HEAD
        <source>These are your Particl addresses for receiving payments. Use the 'Create new receiving address' button in the receive tab to create new addresses.</source>
        <translation>ទាំងនេះ​គឺជាអាសយដ្ឋាន Particl របស់អ្នកសម្រាប់ធ្វើការទទួលបង់ប្រាក់។ ប្រើប៊ូតុង "បង្កើតអាសយដ្ឋានទទួលថ្មី" ស្ថិតក្នុងផ្ទាំងទទួល ដើម្បីបង្កើតអាសយដ្ឋានថ្មីមួយ។</translation>
    </message>
    <message>
=======
>>>>>>> 5174b534
        <source>&amp;Copy Address</source>
        <translation>ចម្លងអាសយដ្ឋាន</translation>
    </message>
    <message>
        <source>Copy &amp;Label</source>
        <translation>ចម្លង ស្លាក</translation>
    </message>
    <message>
        <source>&amp;Edit</source>
        <translation>កែសម្រួល</translation>
    </message>
    <message>
        <source>Export Address List</source>
        <translation>នាំចេញនូវបញ្ជីអាសយដ្ឋាន</translation>
    </message>
    <message>
        <source>Comma separated file (*.csv)</source>
        <translation>ឯកសារបំបែកដោយក្បៀស (*.csv)</translation>
    </message>
    <message>
        <source>Exporting Failed</source>
        <translation>ការនាំចេញបានបរាជ័យ</translation>
    </message>
    <message>
        <source>There was an error trying to save the address list to %1. Please try again.</source>
        <translation>ទាំងនេះជាកំហុសព្យាយាម ដើម្បីរក្សាទុកបញ្ជីអាសយដ្ឋានទៅ %1 ។ សូមព្យាយាមម្ដងទៀត។</translation>
    </message>
</context>
<context>
    <name>AddressTableModel</name>
    <message>
        <source>Label</source>
        <translation>ស្លាក</translation>
    </message>
    <message>
        <source>Address</source>
        <translation>អាសយដ្ឋាន</translation>
    </message>
    <message>
        <source>(no label)</source>
        <translation>(គ្មាន​ស្លាក)</translation>
    </message>
</context>
<context>
    <name>AskPassphraseDialog</name>
    <message>
        <source>Passphrase Dialog</source>
        <translation>ការហៅឃ្លាសម្ងាត់</translation>
    </message>
    <message>
        <source>Enter passphrase</source>
        <translation>បញ្ចូលឃ្លាសម្ងាត់</translation>
    </message>
    <message>
        <source>New passphrase</source>
        <translation>ឃ្លាសម្ងាត់ថ្មី</translation>
    </message>
    <message>
        <source>Repeat new passphrase</source>
        <translation>ឃ្លាសម្ងាត់ថ្នីម្ដងទៀត</translation>
    </message>
    <message>
        <source>Show passphrase</source>
        <translation>បង្ហាញឃ្លាសម្ងាត់</translation>
    </message>
    <message>
        <source>Encrypt wallet</source>
        <translation>អ៊ិនគ្រីបកាបូប​ចល័ត</translation>
    </message>
    <message>
        <source>This operation needs your wallet passphrase to unlock the wallet.</source>
        <translation>ប្រតិបត្តិការនេះ ត្រូវការឃ្លាសម្ងាត់កាបូបចល័តរបស់អ្នក ដើម្បីដោះសោរកាបូបចល័ត។</translation>
    </message>
    <message>
        <source>Unlock wallet</source>
        <translation>ដោះសោរកាបូបចល័ត</translation>
    </message>
    <message>
        <source>This operation needs your wallet passphrase to decrypt the wallet.</source>
        <translation>ប្រតិបត្តិការនេះ ត្រូវការឃ្លាសម្ងាត់កាបូបចល័តរបស់អ្នក ដើម្បីឌិគ្រីបកាបូបចល័ត។</translation>
    </message>
    <message>
        <source>Decrypt wallet</source>
        <translation>ឌិគ្រីបកាបូបចល័ត</translation>
    </message>
    <message>
        <source>Change passphrase</source>
        <translation>ផ្លាស់ប្ដូរឃ្លាសម្ងាត់</translation>
    </message>
    <message>
        <source>Confirm wallet encryption</source>
        <translation>បញ្ជាក់ការអ៊ិនគ្រីបកាបូបចល័ត</translation>
    </message>
    <message>
        <source>Warning: If you encrypt your wallet and lose your passphrase, you will &lt;b&gt;LOSE ALL OF YOUR PARTICL&lt;/b&gt;!</source>
        <translation>ការព្រមាន៖ ប្រសិនបើអ្នកអ៊ិនគ្រីបកាបូបចល័តរបស់អ្នក ហើយអ្នកភ្លេចបាត់ឃ្លាសម្ងាត់ នោះអ្នកនិង &lt;b&gt;បាត់បង់ PARTICL របស់អ្នកទាំងអស់&lt;/b&gt;!</translation>
    </message>
    <message>
        <source>Are you sure you wish to encrypt your wallet?</source>
        <translation>តើអ្នកពិតជាចង់អ៊ិនគ្រីបកាបូបចល័តរបស់អ្នកឬ?</translation>
    </message>
    <message>
        <source>Wallet encrypted</source>
        <translation>កាបូបចល័ត ដែលបានអ៊ិនគ្រីប</translation>
    </message>
    <message>
        <source>Enter the new passphrase for the wallet.&lt;br/&gt;Please use a passphrase of &lt;b&gt;ten or more random characters&lt;/b&gt;, or &lt;b&gt;eight or more words&lt;/b&gt;.</source>
        <translation>បញ្ចូលឃ្លាសម្ងាត់សំរាប់កាបូប។ សូមប្រើឃ្លាសម្ងាត់ពី១០ តួរឬច្រើនជាងនេះ, ឬ ៨ពាក្យឬច្រើនជាងនេះ</translation>
    </message>
    <message>
        <source>Enter the old passphrase and new passphrase for the wallet.</source>
        <translation>វាយបញ្ចូលឃ្លាសម្ងាត់ចាស់ និងឃ្លាសសម្លាត់ថ្មី សម្រាប់កាបូបចល័តរបស់អ្នក។</translation>
    </message>
    <message>
        <source>Wallet to be encrypted</source>
        <translation>កាបូបចល័ត ដែលត្រូវបានអ៊ិនគ្រីប</translation>
    </message>
    <message>
        <source>Your wallet is about to be encrypted. </source>
        <translation>កាបូបចល័តរបស់អ្នក ជិតត្រូវបានអ៊ិនគ្រីបហើយ។</translation>
    </message>
    <message>
        <source>Your wallet is now encrypted. </source>
        <translation>កាបូបចល័តរបស់អ្នក ឥឡូវត្រូវបានអ៊ិនគ្រីប។</translation>
    </message>
    <message>
        <source>Wallet encryption failed</source>
        <translation>កាបូបចល័ត បានអ៊ិនគ្រីបបរាជ័យ</translation>
    </message>
    <message>
        <source>Wallet encryption failed due to an internal error. Your wallet was not encrypted.</source>
        <translation>ការអ៊ិនគ្រីបកាបូបចល័ត បានបរាជ័យដោយសារកំហុសខាងក្នុង។ កាបូបចល័តរបស់អ្នកមិនត្រូវបានអ៊ិនគ្រីបទេ។</translation>
    </message>
    <message>
        <source>The supplied passphrases do not match.</source>
        <translation>ឃ្លាសម្ងាត់ ដែលបានផ្គត់ផ្គង់មិនត្រូវគ្នាទេ។</translation>
    </message>
    <message>
        <source>Wallet unlock failed</source>
        <translation>បរាជ័យដោះសោរកាបូបចល័ត</translation>
    </message>
    <message>
        <source>The passphrase entered for the wallet decryption was incorrect.</source>
        <translation>ឃ្លាសម្ងាត់ ដែលបានបញ្ចូលសម្រាប់ការអ៊ិនគ្រីបកាបូបចល័តគឺមិនត្រឹមត្រូវទេ។</translation>
    </message>
    <message>
        <source>Wallet decryption failed</source>
        <translation>កាបូបចល័ត បានអ៊ិនគ្រីបបរាជ័យ</translation>
    </message>
    <message>
        <source>Wallet passphrase was successfully changed.</source>
        <translation>ឃ្លាសម្ងាត់នៃកាបូបចល័ត ត្រូវបានផ្លាស់ប្តូរដោយជោគជ័យ។</translation>
    </message>
    <message>
        <source>Warning: The Caps Lock key is on!</source>
        <translation>ការព្រមាន៖ ឃី Caps Lock គឺបើក!</translation>
    </message>
</context>
<context>
    <name>BanTableModel</name>
    <message>
        <source>IP/Netmask</source>
        <translation>IP/Netmask</translation>
    </message>
    <message>
        <source>Banned Until</source>
        <translation>បានហាមឃាត់រហូតដល់</translation>
    </message>
</context>
<context>
    <name>BitcoinGUI</name>
    <message>
        <source>Sign &amp;message...</source>
        <translation>ស៊ីញ៉េសារ...</translation>
    </message>
    <message>
        <source>Synchronizing with network...</source>
        <translation>កំពុងធ្វើសមកាលកម្ម ជាមួយបណ្ដាញ...</translation>
    </message>
    <message>
        <source>&amp;Overview</source>
        <translation>ទិដ្ឋភាពទូទៅ</translation>
    </message>
    <message>
        <source>Show general overview of wallet</source>
        <translation>បង្ហាញទិដ្ឋភាពទូទៅនៃកាបូបចល័ត</translation>
    </message>
    <message>
        <source>&amp;Transactions</source>
        <translation>ប្រតិបត្តិការ</translation>
    </message>
    <message>
        <source>Browse transaction history</source>
        <translation>រកមើលប្រវត្តិប្រតិបត្តិការ</translation>
    </message>
    <message>
        <source>E&amp;xit</source>
        <translation>ចាកចេញ</translation>
    </message>
    <message>
        <source>Quit application</source>
        <translation>បោះបង់កម្មវិធី</translation>
    </message>
    <message>
        <source>&amp;About %1</source>
        <translation>អំពី %1</translation>
    </message>
    <message>
        <source>Show information about %1</source>
        <translation>បង្ហាញពត៌មានអំពី %1</translation>
    </message>
    <message>
        <source>About &amp;Qt</source>
        <translation>អំពី Qt</translation>
    </message>
    <message>
        <source>Show information about Qt</source>
        <translation>បង្ហាញពត៌មានអំពី Qt</translation>
    </message>
    <message>
        <source>&amp;Options...</source>
        <translation>ជម្រើស...</translation>
    </message>
    <message>
        <source>Modify configuration options for %1</source>
        <translation>កែប្រែជម្រើសកំណត់រចនាសម្ព័ន្ធសម្រាប់ %1</translation>
    </message>
    <message>
        <source>&amp;Encrypt Wallet...</source>
        <translation>អ៊ិនគ្រីបកាបូប​ចល័ត...</translation>
    </message>
    <message>
        <source>&amp;Backup Wallet...</source>
        <translation>បម្រុងទុកកាបូបចល័ត...</translation>
    </message>
    <message>
        <source>&amp;Change Passphrase...</source>
        <translation>ផ្លាស់ប្ដូរឃ្លាសម្ងាត់...</translation>
    </message>
    <message>
        <source>Open &amp;URI...</source>
        <translation>បើក URL...</translation>
    </message>
    <message>
        <source>Create Wallet...</source>
        <translation>បង្កើតកាបូបចល័ត...</translation>
    </message>
    <message>
        <source>Create a new wallet</source>
        <translation>បង្កើតកាបូបចល័តថ្មី</translation>
    </message>
    <message>
        <source>Wallet:</source>
        <translation>កាបូបចល័ត៖</translation>
    </message>
    <message>
        <source>Click to disable network activity.</source>
        <translation>ចុចដើម្បីផ្ដាច់សកម្មភាពបណ្ដាញ។</translation>
    </message>
    <message>
        <source>Network activity disabled.</source>
        <translation>សកម្មភាពបណ្ដាញត្រូវបានផ្ដាច់។</translation>
    </message>
    <message>
        <source>Click to enable network activity again.</source>
        <translation>ចុចដើម្បីភ្ជាប់សកម្មភាពនៃបណ្ដាញឡើងវិញ។</translation>
    </message>
    <message>
        <source>Syncing Headers (%1%)...</source>
        <translation>កំពុងសមកាល បឋមកថា (%1%)...</translation>
    </message>
    <message>
        <source>Reindexing blocks on disk...</source>
        <translation>កំពុងធ្ចើសន្ទស្សន៍ប្លុកឡើងវិញលើថាស...</translation>
    </message>
    <message>
        <source>Proxy is &lt;b&gt;enabled&lt;/b&gt;: %1</source>
        <translation>ប្រូកស៊ី ត្រូវបាន &lt;b&gt;អនុញ្ញាត&lt;/b&gt;៖ %1</translation>
    </message>
    <message>
        <source>Send coins to a Particl address</source>
        <translation>ផ្ញើកាក់ទៅកាន់ អាសយដ្ឋាន Particl មួយ</translation>
    </message>
    <message>
        <source>Backup wallet to another location</source>
        <translation>បម្រុកទុកនូវកាបូបចល័ត ទៅទីតាំងមួយផ្សេងទៀត</translation>
    </message>
    <message>
        <source>Change the passphrase used for wallet encryption</source>
        <translation>ផ្លាស់ប្ដូរឃ្លាសម្ងាត់ ដែលបានប្រើសម្រាប់ការអ៊ិនគ្រីបកាបូបចល័ត</translation>
    </message>
    <message>
        <source>&amp;Verify message...</source>
        <translation>ផ្ទៀងផ្ទាត់សារ...</translation>
    </message>
    <message>
        <source>&amp;Send</source>
        <translation>ផ្ងើ</translation>
    </message>
    <message>
        <source>&amp;Receive</source>
        <translation>ទទួល</translation>
    </message>
    <message>
        <source>&amp;Show / Hide</source>
        <translation>បង្ហាញ/លាក់បាំង</translation>
    </message>
    <message>
        <source>Show or hide the main Window</source>
        <translation>បង្ហាញ រឺលាក់ផ្ទាំងវីនដូដើម</translation>
    </message>
    <message>
        <source>&amp;File</source>
        <translation>ឯកសារ</translation>
    </message>
    <message>
        <source>&amp;Settings</source>
        <translation>ការកំណត់</translation>
    </message>
    <message>
        <source>Error</source>
        <translation>បញ្ហា</translation>
    </message>
    </context>
<context>
    <name>CoinControlDialog</name>
    <message>
        <source>(no label)</source>
        <translation>(គ្មាន​ឡាបែល)</translation>
    </message>
    </context>
<context>
    <name>CreateWalletActivity</name>
    </context>
<context>
    <name>CreateWalletDialog</name>
    <message>
        <source>Create Wallet</source>
        <translation>បង្កើតកាបូប</translation>
    </message>
    <message>
        <source>Wallet Name</source>
        <translation>ឈ្មោះកាបូប</translation>
    </message>
    </context>
<context>
    <name>EditAddressDialog</name>
    </context>
<context>
    <name>FreespaceChecker</name>
    </context>
<context>
    <name>HelpMessageDialog</name>
    </context>
<context>
    <name>Intro</name>
    <message>
        <source>Welcome</source>
        <translation>សូមស្វាគមន៍</translation>
    </message>
    <message>
        <source>Particl</source>
        <translation>Particl</translation>
    </message>
    <message>
        <source>Error</source>
        <translation>បញ្ហា</translation>
    </message>
    </context>
<context>
    <name>ModalOverlay</name>
    </context>
<context>
    <name>OpenURIDialog</name>
    </context>
<context>
    <name>OpenWalletActivity</name>
    </context>
<context>
    <name>OptionsDialog</name>
    <message>
        <source>Error</source>
        <translation>បញ្ហា</translation>
    </message>
    </context>
<context>
    <name>OverviewPage</name>
    </context>
<context>
    <name>PSBTOperationsDialog</name>
    </context>
<context>
    <name>PaymentServer</name>
    </context>
<context>
    <name>PeerTableModel</name>
    </context>
<context>
    <name>QObject</name>
    </context>
<context>
    <name>QRImageWidget</name>
    </context>
<context>
    <name>RPCConsole</name>
    </context>
<context>
    <name>ReceiveCoinsDialog</name>
    </context>
<context>
    <name>ReceiveRequestDialog</name>
    <message>
        <source>Wallet:</source>
        <translation>កាបូបចល័ត៖</translation>
    </message>
    </context>
<context>
    <name>RecentRequestsTableModel</name>
    <message>
        <source>Label</source>
        <translation>ឡាបែល</translation>
    </message>
    <message>
        <source>(no label)</source>
        <translation>(គ្មាន​ឡាបែល)</translation>
    </message>
    </context>
<context>
    <name>SendCoinsDialog</name>
    <message>
        <source>(no label)</source>
        <translation>(គ្មាន​ឡាបែល)</translation>
    </message>
</context>
<context>
    <name>SendCoinsEntry</name>
    </context>
<context>
    <name>ShutdownWindow</name>
    </context>
<context>
    <name>SignVerifyMessageDialog</name>
    </context>
<context>
    <name>TrafficGraphWidget</name>
    </context>
<context>
    <name>TransactionDesc</name>
    </context>
<context>
    <name>TransactionDescDialog</name>
    </context>
<context>
    <name>TransactionTableModel</name>
    <message>
        <source>Label</source>
        <translation>ឡាបែល</translation>
    </message>
    <message>
        <source>(no label)</source>
        <translation>(គ្មាន​ឡាបែល)</translation>
    </message>
    </context>
<context>
    <name>TransactionView</name>
    <message>
        <source>Comma separated file (*.csv)</source>
        <translation>ឯកសារបំបែកដោយក្បៀស (*.csv)</translation>
    </message>
    <message>
        <source>Label</source>
        <translation>ឡាបែល</translation>
    </message>
    <message>
        <source>Address</source>
        <translation>អាសយដ្ឋាន</translation>
    </message>
    <message>
        <source>Exporting Failed</source>
        <translation>បរាជ័យការបញ្ជូនចេញ</translation>
    </message>
    </context>
<context>
    <name>UnitDisplayStatusBarControl</name>
    </context>
<context>
    <name>WalletController</name>
    </context>
<context>
    <name>WalletFrame</name>
    <message>
        <source>Create a new wallet</source>
        <translation>បង្កើតកាបូបចល័តថ្មី</translation>
    </message>
</context>
<context>
    <name>WalletModel</name>
    </context>
<context>
    <name>WalletView</name>
    <message>
        <source>&amp;Export</source>
        <translation>&amp;នាំចេញ</translation>
    </message>
    <message>
        <source>Export the data in the current tab to a file</source>
        <translation>នាំចេញទិន្នន័យនៃថេបបច្ចុប្បន្នទៅជាឯកសារ</translation>
    </message>
    <message>
        <source>Error</source>
        <translation>បញ្ហា</translation>
    </message>
    </context>
<context>
    <name>bitcoin-core</name>
    </context>
</TS><|MERGE_RESOLUTION|>--- conflicted
+++ resolved
@@ -70,13 +70,6 @@
         <translation>ទាំងនេះ​គឺជាអាសយដ្ឋាន Particl របស់អ្នកសម្រាប់ធ្វើការផ្ញើការបង់ប្រាក់។ តែងតែពិនិត្យមើលចំនួនប្រាក់ និងអាសយដ្ឋានដែលទទួល មុនពេលផ្ញើប្រាក់។</translation>
     </message>
     <message>
-<<<<<<< HEAD
-        <source>These are your Particl addresses for receiving payments. Use the 'Create new receiving address' button in the receive tab to create new addresses.</source>
-        <translation>ទាំងនេះ​គឺជាអាសយដ្ឋាន Particl របស់អ្នកសម្រាប់ធ្វើការទទួលបង់ប្រាក់។ ប្រើប៊ូតុង "បង្កើតអាសយដ្ឋានទទួលថ្មី" ស្ថិតក្នុងផ្ទាំងទទួល ដើម្បីបង្កើតអាសយដ្ឋានថ្មីមួយ។</translation>
-    </message>
-    <message>
-=======
->>>>>>> 5174b534
         <source>&amp;Copy Address</source>
         <translation>ចម្លងអាសយដ្ឋាន</translation>
     </message>
