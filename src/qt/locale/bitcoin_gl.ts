<TS language="gl" version="2.1">
<context>
    <name>AddressBookPage</name>
    <message>
        <source>Create a new address</source>
        <translation>Crear unha nova dirección</translation>
    </message>
    <message>
        <source>&amp;New</source>
        <translation>&amp;Novo</translation>
    </message>
    <message>
        <source>Copy the currently selected address to the system clipboard</source>
        <translation>Copiar a dirección seleccionada ao cartafol</translation>
    </message>
    <message>
        <source>&amp;Copy</source>
        <translation>&amp;Copiar</translation>
    </message>
    <message>
        <source>C&amp;lose</source>
        <translation>&amp;Pechar</translation>
    </message>
    <message>
        <source>Delete the currently selected address from the list</source>
        <translation>Borrar a dirección actualmente seleccionada da listaxe</translation>
    </message>
    <message>
        <source>Enter address or label to search</source>
        <translation>Introduce dirección ou etiqueta para buscar</translation>
    </message>
    <message>
        <source>Export the data in the current tab to a file</source>
        <translation>Exportar os datos da pestaña actual a un arquivo.</translation>
    </message>
    <message>
        <source>&amp;Export</source>
        <translation>&amp;Exportar</translation>
    </message>
    <message>
        <source>&amp;Delete</source>
        <translation>&amp;Borrar</translation>
    </message>
    </context>
<context>
    <name>AddressTableModel</name>
    </context>
<context>
    <name>AskPassphraseDialog</name>
    <message>
        <source>Passphrase Dialog</source>
        <translation>Diálogo de Contrasinal</translation>
    </message>
    <message>
        <source>Enter passphrase</source>
        <translation>Introduce contrasinal</translation>
    </message>
    <message>
        <source>New passphrase</source>
        <translation>Novo contrasinal</translation>
    </message>
    <message>
        <source>Repeat new passphrase</source>
        <translation>Repite novo contrasinal</translation>
    </message>
    </context>
<context>
    <name>BanTableModel</name>
    </context>
<context>
    <name>BitcoinGUI</name>
    <message>
        <source>Sign &amp;message...</source>
        <translation>&amp;Asinar mensaxe...</translation>
    </message>
    <message>
        <source>Synchronizing with network...</source>
        <translation>Sincronizando coa rede...</translation>
    </message>
    <message>
        <source>&amp;Overview</source>
        <translation>&amp;Vista xeral</translation>
    </message>
    <message>
        <source>Show general overview of wallet</source>
        <translation>Amosar vista xeral do moedeiro</translation>
    </message>
    <message>
        <source>&amp;Transactions</source>
        <translation>&amp;Transacciones</translation>
    </message>
    <message>
        <source>Browse transaction history</source>
        <translation>Navegar historial de transaccións</translation>
    </message>
    <message>
        <source>E&amp;xit</source>
        <translation>&amp;Saír</translation>
    </message>
    <message>
        <source>Quit application</source>
        <translation>Saír da aplicación</translation>
    </message>
    <message>
        <source>About &amp;Qt</source>
        <translation>Acerca de &amp;Qt</translation>
    </message>
    <message>
        <source>Show information about Qt</source>
        <translation>Amosar información acerca de Qt</translation>
    </message>
    <message>
        <source>&amp;Options...</source>
        <translation>&amp;Opcións...</translation>
    </message>
    <message>
        <source>&amp;Encrypt Wallet...</source>
        <translation>&amp;Encriptar Moedeiro...</translation>
    </message>
    <message>
        <source>&amp;Backup Wallet...</source>
        <translation>Copia de &amp;Seguridade do Moedeiro...</translation>
    </message>
    <message>
        <source>&amp;Change Passphrase...</source>
        <translation>&amp;Cambiar contrasinal...</translation>
    </message>
    <message>
        <source>&amp;Receiving addresses...</source>
        <translation>Direccións para recibir</translation>
    </message>
    <message>
        <source>Reindexing blocks on disk...</source>
        <translation>Reindexando bloques no disco...</translation>
    </message>
    <message>
        <source>Send coins to a Particl address</source>
        <translation>Enviar moedas a unha dirección Particl</translation>
    </message>
    <message>
        <source>Backup wallet to another location</source>
        <translation>Facer copia de seguridade do moedeiro noutra localización</translation>
    </message>
    <message>
        <source>Change the passphrase used for wallet encryption</source>
        <translation>Cambiar o contrasinal empregado para a encriptación do moedeiro</translation>
    </message>
    <message>
        <source>&amp;Debug window</source>
        <translation>Ventana de &amp;Depuración</translation>
    </message>
    <message>
        <source>Open debugging and diagnostic console</source>
        <translation>Abrir consola de depuración e diagnóstico</translation>
    </message>
    <message>
        <source>&amp;Verify message...</source>
        <translation>&amp;Verificar mensaxe...</translation>
    </message>
    <message>
        <source>Particl</source>
        <translation>Particl</translation>
    </message>
    <message>
        <source>Wallet</source>
        <translation>Moedeiro</translation>
    </message>
    <message>
        <source>&amp;Send</source>
        <translation>&amp;Enviar</translation>
    </message>
    <message>
        <source>&amp;Receive</source>
        <translation>&amp;Recibir</translation>
    </message>
    <message>
        <source>&amp;Show / Hide</source>
        <translation>&amp;Amosar/Agachar</translation>
    </message>
    <message>
        <source>Show or hide the main Window</source>
        <translation>Amosar ou agachar a ventana principal</translation>
    </message>
    <message>
        <source>Encrypt the private keys that belong to your wallet</source>
        <translation>Encriptar as claves privadas que pertencen ao teu moedeiro</translation>
    </message>
    <message>
        <source>Sign messages with your Particl addresses to prove you own them</source>
        <translation>Asina mensaxes coas túas direccións Particl para probar que te pertencen</translation>
    </message>
    <message>
        <source>Verify messages to ensure they were signed with specified Particl addresses</source>
        <translation>Verificar mensaxes para asegurar que foron asinados con direccións Particl dadas.</translation>
    </message>
    <message>
        <source>&amp;File</source>
        <translation>&amp;Arquivo</translation>
    </message>
    <message>
        <source>&amp;Settings</source>
        <translation>Axus&amp;tes</translation>
    </message>
    <message>
        <source>&amp;Help</source>
        <translation>A&amp;xuda</translation>
    </message>
    <message>
        <source>Tabs toolbar</source>
        <translation>Barra de ferramentas</translation>
    </message>
    <message>
        <source>Request payments (generates QR codes and bitcoin: URIs)</source>
        <translation>Solicitar pagos (xenera códigos QR e bitcoin: URIs)</translation>
    </message>
    <message>
        <source>Show the list of used sending addresses and labels</source>
        <translation>Amosar a listaxe de direccións e etiquetas para enviar empregadas</translation>
    </message>
    <message>
        <source>Show the list of used receiving addresses and labels</source>
        <translation>Amosar a listaxe de etiquetas e direccións para recibir empregadas</translation>
    </message>
    <message>
        <source>Open a bitcoin: URI or payment request</source>
        <translation>Abrir un bitcoin: URI ou solicitude de pago</translation>
    </message>
    <message>
        <source>&amp;Command-line options</source>
        <translation>Opcións da liña de comandos</translation>
    </message>
    <message>
        <source>%1 behind</source>
        <translation>%1 detrás</translation>
    </message>
    <message>
        <source>Last received block was generated %1 ago.</source>
        <translation>O último bloque recibido foi xerado fai %1.</translation>
    </message>
    <message>
        <source>Transactions after this will not yet be visible.</source>
        <translation>As transaccións despois desta non serán todavía visibles.</translation>
    </message>
    <message>
        <source>Error</source>
        <translation>Erro</translation>
    </message>
    <message>
        <source>Warning</source>
        <translation>Precaución</translation>
    </message>
    <message>
        <source>Information</source>
        <translation>Información</translation>
    </message>
    <message>
        <source>Up to date</source>
        <translation>Actualizado</translation>
    </message>
    <message>
        <source>Catching up...</source>
        <translation>Poñendo ao día...</translation>
    </message>
    <message>
        <source>Sent transaction</source>
        <translation>Transacción enviada</translation>
    </message>
    <message>
        <source>Incoming transaction</source>
        <translation>Transacción entrante</translation>
    </message>
    <message>
        <source>Wallet is &lt;b&gt;encrypted&lt;/b&gt; and currently &lt;b&gt;unlocked&lt;/b&gt;</source>
        <translation>O moedeiro está &lt;b&gt;encriptado&lt;/b&gt; e actualmente &lt;b&gt;desbloqueado&lt;/b&gt;</translation>
    </message>
    <message>
        <source>Wallet is &lt;b&gt;encrypted&lt;/b&gt; and currently &lt;b&gt;locked&lt;/b&gt;</source>
        <translation>O moedeiro está &lt;b&gt;encriptado&lt;/b&gt; e actualmente &lt;b&gt;bloqueado&lt;/b&gt;</translation>
    </message>
    </context>
<context>
    <name>CoinControlDialog</name>
    <message>
        <source>Quantity:</source>
        <translation>Cantidade:</translation>
    </message>
    <message>
        <source>Bytes:</source>
        <translation>Bytes:</translation>
    </message>
    <message>
        <source>Amount:</source>
        <translation>Importe:</translation>
    </message>
    <message>
        <source>Fee:</source>
        <translation>Pago:</translation>
    </message>
    <message>
        <source>Change:</source>
        <translation>Cambiar:</translation>
    </message>
    <message>
        <source>(un)select all</source>
        <translation>(des)selecciona todo</translation>
    </message>
    <message>
        <source>Tree mode</source>
        <translation>Modo árbore</translation>
    </message>
    <message>
        <source>List mode</source>
        <translation>Modo lista</translation>
    </message>
    <message>
        <source>Amount</source>
        <translation>Cantidade</translation>
    </message>
    <message>
        <source>Date</source>
        <translation>Data</translation>
    </message>
    <message>
        <source>Confirmations</source>
        <translation>Confirmacións</translation>
    </message>
    <message>
        <source>Confirmed</source>
        <translation>Confirmado</translation>
    </message>
    </context>
<context>
    <name>EditAddressDialog</name>
    <message>
        <source>Edit Address</source>
        <translation>Modificar Dirección</translation>
    </message>
    <message>
        <source>&amp;Label</source>
        <translation>&amp;Etiqueta</translation>
    </message>
    <message>
        <source>The label associated with this address list entry</source>
        <translation>A etiqueta asociada con esta entrada da listaxe de direccións</translation>
    </message>
    <message>
        <source>The address associated with this address list entry. This can only be modified for sending addresses.</source>
        <translation>A dirección asociada con esta entrada na listaxe de dirección. Esta so pode ser modificada por direccións para enviar.</translation>
    </message>
    <message>
        <source>&amp;Address</source>
        <translation>&amp;Dirección</translation>
    </message>
    </context>
<context>
    <name>FreespaceChecker</name>
    <message>
        <source>A new data directory will be created.</source>
        <translation>Crearáse un novo directorio de datos.</translation>
    </message>
    <message>
        <source>name</source>
        <translation>nome</translation>
    </message>
    <message>
        <source>Directory already exists. Add %1 if you intend to create a new directory here.</source>
        <translation>O directorio xa existe. Engade %1 se queres crear un novo directorio aquí.</translation>
    </message>
    <message>
        <source>Path already exists, and is not a directory.</source>
        <translation>A ruta xa existe e non é un directorio.</translation>
    </message>
    <message>
        <source>Cannot create data directory here.</source>
        <translation>Non se pode crear directorio de datos aquí</translation>
    </message>
</context>
<context>
    <name>HelpMessageDialog</name>
    <message>
        <source>version</source>
        <translation>versión</translation>
    </message>
    <message>
        <source>Command-line options</source>
        <translation>Opcións da liña de comandos</translation>
    </message>
</context>
<context>
    <name>Intro</name>
    <message>
        <source>Welcome</source>
        <translation>Benvido</translation>
    </message>
    <message>
        <source>Use the default data directory</source>
        <translation>Empregar o directorio de datos por defecto</translation>
    </message>
    <message>
        <source>Use a custom data directory:</source>
        <translation>Empregar un directorio de datos personalizado</translation>
    </message>
    <message>
        <source>Bitcoin</source>
        <translation>Bitcoin</translation>
    </message>
    <message>
        <source>Error</source>
        <translation>Erro</translation>
    </message>
    </context>
<context>
    <name>ModalOverlay</name>
    <message>
        <source>Form</source>
        <translation>Formulario</translation>
    </message>
    <message>
        <source>Last block time</source>
        <translation>Hora do último bloque</translation>
    </message>
    </context>
<context>
    <name>OpenURIDialog</name>
    <message>
        <source>Open URI</source>
        <translation>Abrir URI</translation>
    </message>
    <message>
        <source>Open payment request from URI or file</source>
        <translation>Abrir solicitude de pago dende URI ou ficheiro</translation>
    </message>
    <message>
        <source>URI:</source>
        <translation>URI:</translation>
    </message>
    <message>
        <source>Select payment request file</source>
        <translation>Seleccionar ficheiro de solicitude de pago</translation>
    </message>
    </context>
<context>
    <name>OptionsDialog</name>
    <message>
        <source>Options</source>
        <translation>Opcións</translation>
    </message>
    <message>
        <source>&amp;Main</source>
        <translation>&amp;Principal</translation>
    </message>
    <message>
        <source>Reset all client options to default.</source>
        <translation>Restaurar todas as opcións de cliente ás por defecto</translation>
    </message>
    <message>
        <source>&amp;Reset Options</source>
        <translation>Opcións de &amp;Restaurar</translation>
    </message>
    <message>
        <source>&amp;Network</source>
        <translation>&amp;Rede</translation>
    </message>
    <message>
        <source>W&amp;allet</source>
        <translation>Moedeiro</translation>
    </message>
    <message>
        <source>Automatically open the Particl client port on the router. This only works when your router supports UPnP and it is enabled.</source>
        <translation>Abrir automáticamente o porto do cliente Particl no router. Esto so funciona se o teu router soporta UPnP e está habilitado.</translation>
    </message>
    <message>
        <source>Map port using &amp;UPnP</source>
        <translation>Mapear porto empregando &amp;UPnP</translation>
    </message>
    <message>
        <source>Proxy &amp;IP:</source>
        <translation>&amp;IP do Proxy:</translation>
    </message>
    <message>
        <source>&amp;Port:</source>
        <translation>&amp;Porto:</translation>
    </message>
    <message>
        <source>Port of the proxy (e.g. 9050)</source>
        <translation>Porto do proxy (exemplo: 9050)</translation>
    </message>
    <message>
        <source>&amp;Window</source>
        <translation>&amp;Xanela</translation>
    </message>
    <message>
        <source>Show only a tray icon after minimizing the window.</source>
        <translation>Amosar so un icono na bandexa tras minimiza-la xanela.</translation>
    </message>
    <message>
        <source>&amp;Minimize to the tray instead of the taskbar</source>
        <translation>&amp;Minimizar á bandexa en lugar de á barra de tarefas.</translation>
    </message>
    <message>
        <source>M&amp;inimize on close</source>
        <translation>M&amp;inimizar ao pechar</translation>
    </message>
    <message>
        <source>&amp;Display</source>
        <translation>&amp;Visualización</translation>
    </message>
    <message>
        <source>User Interface &amp;language:</source>
        <translation>&amp;Linguaxe de interface de usuario:</translation>
    </message>
    <message>
        <source>&amp;Unit to show amounts in:</source>
        <translation>&amp;Unidade na que amosar as cantidades:</translation>
    </message>
    <message>
        <source>Choose the default subdivision unit to show in the interface and when sending coins.</source>
        <translation>Escolle a unidade de subdivisión por defecto para amosar na interface e ao enviar moedas.</translation>
    </message>
    <message>
        <source>&amp;OK</source>
        <translation>&amp;OK</translation>
    </message>
    <message>
        <source>&amp;Cancel</source>
        <translation>&amp;Cancelar</translation>
    </message>
    <message>
        <source>default</source>
        <translation>por defecto</translation>
    </message>
    <message>
        <source>Confirm options reset</source>
        <translation>Confirmar opcións de restaurar</translation>
    </message>
    <message>
        <source>Error</source>
        <translation>Erro</translation>
    </message>
    <message>
        <source>The supplied proxy address is invalid.</source>
        <translation>A dirección de proxy suministrada é inválida.</translation>
    </message>
</context>
<context>
    <name>OverviewPage</name>
    <message>
        <source>Form</source>
        <translation>Formulario</translation>
    </message>
    <message>
        <source>The displayed information may be out of date. Your wallet automatically synchronizes with the Particl network after a connection is established, but this process has not completed yet.</source>
        <translation>A información amosada por estar desactualizada. O teu moedeiro sincronízase automáticamente coa rede Particl despois de que se estableza unha conexión, pero este proceso non está todavía rematado.</translation>
    </message>
    <message>
        <source>Your current spendable balance</source>
        <translation>O teu balance actualmente dispoñible</translation>
    </message>
    <message>
        <source>Total of transactions that have yet to be confirmed, and do not yet count toward the spendable balance</source>
        <translation>Total de transaccións que aínda teñen que ser confirmadas, e non contan todavía dentro do balance gastable</translation>
    </message>
    <message>
        <source>Immature:</source>
        <translation>Inmaduro:</translation>
    </message>
    <message>
        <source>Mined balance that has not yet matured</source>
        <translation>O balance minado todavía non madurou</translation>
    </message>
    <message>
        <source>Total:</source>
        <translation>Total:</translation>
    </message>
    <message>
        <source>Your current total balance</source>
        <translation>O teu balance actual total</translation>
    </message>
    </context>
<context>
    <name>PaymentServer</name>
    </context>
<context>
    <name>PeerTableModel</name>
    </context>
<context>
    <name>QObject</name>
    <message>
        <source>Amount</source>
        <translation>Cantidade</translation>
    </message>
    <message>
        <source>%1 h</source>
        <translation>%1 h</translation>
    </message>
    <message>
        <source>%1 m</source>
        <translation>%1 m</translation>
    </message>
    <message>
        <source>N/A</source>
        <translation>N/A</translation>
    </message>
    <message>
        <source>%1 B</source>
        <translation>%1 B</translation>
    </message>
    <message>
        <source>%1 KB</source>
        <translation>%1 KB</translation>
    </message>
    <message>
        <source>%1 MB</source>
        <translation>%1 MB</translation>
    </message>
    <message>
        <source>%1 GB</source>
        <translation>%1 GB</translation>
    </message>
    <message>
        <source>unknown</source>
        <translation>descoñecido</translation>
    </message>
</context>
<context>
    <name>QObject::QObject</name>
    </context>
<context>
    <name>QRImageWidget</name>
    </context>
<context>
    <name>RPCConsole</name>
    <message>
        <source>N/A</source>
        <translation>N/A</translation>
    </message>
    <message>
        <source>Client version</source>
        <translation>Versión do cliente</translation>
    </message>
    <message>
        <source>&amp;Information</source>
        <translation>&amp;Información</translation>
    </message>
    <message>
        <source>Debug window</source>
        <translation>Ventana de Depuración</translation>
    </message>
    <message>
        <source>Startup time</source>
        <translation>Tempo de arranque</translation>
    </message>
    <message>
        <source>Network</source>
        <translation>Rede</translation>
    </message>
    <message>
        <source>Number of connections</source>
        <translation>Número de conexións</translation>
    </message>
    <message>
        <source>Block chain</source>
        <translation>Cadea de bloques</translation>
    </message>
    <message>
        <source>Current number of blocks</source>
        <translation>Número actual de bloques</translation>
    </message>
    <message>
        <source>Last block time</source>
        <translation>Hora do último bloque</translation>
    </message>
    <message>
        <source>&amp;Open</source>
        <translation>&amp;Abrir</translation>
    </message>
    <message>
        <source>&amp;Console</source>
        <translation>&amp;Consola</translation>
    </message>
    <message>
        <source>&amp;Network Traffic</source>
        <translation>&amp;Tráfico de Rede</translation>
    </message>
    <message>
        <source>Totals</source>
        <translation>Totais</translation>
    </message>
    <message>
        <source>In:</source>
        <translation>Dentro:</translation>
    </message>
    <message>
        <source>Out:</source>
        <translation>Fóra:</translation>
    </message>
    <message>
        <source>Debug log file</source>
        <translation>Arquivo de log de depuración</translation>
    </message>
    <message>
        <source>Clear console</source>
        <translation>Limpar consola</translation>
    </message>
    </context>
<context>
    <name>ReceiveCoinsDialog</name>
    <message>
        <source>&amp;Amount:</source>
        <translation>&amp;Cantidade:</translation>
    </message>
    <message>
        <source>&amp;Label:</source>
        <translation>&amp;Etiqueta:</translation>
    </message>
    <message>
        <source>&amp;Message:</source>
        <translation>&amp;Mensaxe:</translation>
    </message>
    <message>
        <source>Clear all fields of the form.</source>
        <translation>Limpar tódolos campos do formulario</translation>
    </message>
    <message>
        <source>Clear</source>
        <translation>Limpar</translation>
    </message>
    <message>
        <source>&amp;Request payment</source>
        <translation>&amp;Solicitar pago</translation>
    </message>
    </context>
<context>
    <name>ReceiveRequestDialog</name>
    <message>
        <source>QR Code</source>
        <translation>Código QR</translation>
    </message>
    <message>
        <source>Copy &amp;URI</source>
        <translation>Copiar &amp;URI</translation>
    </message>
    <message>
        <source>Copy &amp;Address</source>
        <translation>Copiar &amp;Dirección</translation>
    </message>
    <message>
        <source>&amp;Save Image...</source>
        <translation>&amp;Gardar Imaxe...</translation>
    </message>
    <message>
        <source>Wallet</source>
        <translation>Moedeiro</translation>
    </message>
    </context>
<context>
    <name>RecentRequestsTableModel</name>
    </context>
<context>
    <name>SendCoinsDialog</name>
    <message>
        <source>Send Coins</source>
        <translation>Moedas Enviadas</translation>
    </message>
    <message>
        <source>Insufficient funds!</source>
        <translation>Fondos insuficientes</translation>
    </message>
    <message>
        <source>Quantity:</source>
        <translation>Cantidade:</translation>
    </message>
    <message>
        <source>Bytes:</source>
        <translation>Bytes:</translation>
    </message>
    <message>
        <source>Amount:</source>
        <translation>Importe:</translation>
    </message>
    <message>
        <source>Fee:</source>
        <translation>Pago:</translation>
    </message>
    <message>
        <source>Change:</source>
        <translation>Cambiar:</translation>
    </message>
    <message>
        <source>Transaction Fee:</source>
        <translation>Tarifa de transacción:</translation>
    </message>
    <message>
        <source>Send to multiple recipients at once</source>
        <translation>Enviar a múltiples receptores á vez</translation>
    </message>
    <message>
        <source>Add &amp;Recipient</source>
        <translation>Engadir &amp;Receptor</translation>
    </message>
    <message>
        <source>Clear all fields of the form.</source>
        <translation>Limpar tódolos campos do formulario</translation>
    </message>
    <message>
        <source>Clear &amp;All</source>
        <translation>Limpar &amp;Todo</translation>
    </message>
    <message>
        <source>Balance:</source>
        <translation>Balance:</translation>
    </message>
    <message>
        <source>Confirm the send action</source>
        <translation>Confirmar a acción de envío</translation>
    </message>
    <message>
        <source>S&amp;end</source>
        <translation>&amp;Enviar</translation>
    </message>
    <message>
        <source>Transaction fee</source>
        <translation>Tarifa de transacción</translation>
    </message>
    </context>
<context>
    <name>SendCoinsEntry</name>
    <message>
        <source>A&amp;mount:</source>
        <translation>&amp;Cantidade:</translation>
    </message>
    <message>
        <source>Pay &amp;To:</source>
        <translation>Pagar &amp;A:</translation>
    </message>
    <message>
        <source>&amp;Label:</source>
        <translation>&amp;Etiqueta:</translation>
    </message>
    <message>
        <source>Choose previously used address</source>
        <translation>Escoller dirección previamente empregada</translation>
    </message>
    <message>
        <source>This is a normal payment.</source>
        <translation>Este é un pago normal</translation>
    </message>
    <message>
        <source>Alt+A</source>
        <translation>Alt+A</translation>
    </message>
    <message>
        <source>Paste address from clipboard</source>
        <translation>Pegar dirección dende portapapeis</translation>
    </message>
    <message>
        <source>Alt+P</source>
        <translation>Alt+P</translation>
    </message>
    <message>
        <source>Remove this entry</source>
        <translation>Eliminar esta entrada</translation>
    </message>
    <message>
        <source>Message:</source>
        <translation>Mensaxe:</translation>
    </message>
    <message>
        <source>Enter a label for this address to add it to the list of used addresses</source>
        <translation>Introduce unha etiqueta para esta dirección para engadila á listaxe de direccións empregadas</translation>
    </message>
    <message>
        <source>Pay To:</source>
        <translation>Pagar A:</translation>
    </message>
    <message>
        <source>Memo:</source>
        <translation>Memo:</translation>
    </message>
    </context>
<context>
    <name>SendConfirmationDialog</name>
    </context>
<context>
    <name>ShutdownWindow</name>
    </context>
<context>
    <name>SignVerifyMessageDialog</name>
    <message>
        <source>Signatures - Sign / Verify a Message</source>
        <translation>Sinaturas - Asinar / Verificar unha Mensaxe</translation>
    </message>
    <message>
        <source>&amp;Sign Message</source>
        <translation>&amp;Asinar Mensaxe</translation>
    </message>
    <message>
        <source>Choose previously used address</source>
        <translation>Escoller dirección previamente empregada</translation>
    </message>
    <message>
        <source>Alt+A</source>
        <translation>Alt+A</translation>
    </message>
    <message>
        <source>Paste address from clipboard</source>
        <translation>Pegar dirección dende portapapeis</translation>
    </message>
    <message>
        <source>Alt+P</source>
        <translation>Alt+P</translation>
    </message>
    <message>
        <source>Enter the message you want to sign here</source>
        <translation>Introduce a mensaxe que queres asinar aquí</translation>
    </message>
    <message>
        <source>Signature</source>
        <translation>Sinatura</translation>
    </message>
    <message>
        <source>Copy the current signature to the system clipboard</source>
        <translation>Copiar a sinatura actual ao portapapeis do sistema</translation>
    </message>
    <message>
        <source>Sign the message to prove you own this Particl address</source>
        <translation>Asina a mensaxe para probar que posees esta dirección Particl</translation>
    </message>
    <message>
        <source>Sign &amp;Message</source>
        <translation>Asinar &amp;Mensaxe</translation>
    </message>
    <message>
        <source>Reset all sign message fields</source>
        <translation>Restaurar todos os campos de sinatura de mensaxe</translation>
    </message>
    <message>
        <source>Clear &amp;All</source>
        <translation>Limpar &amp;Todo</translation>
    </message>
    <message>
        <source>&amp;Verify Message</source>
        <translation>&amp;Verificar Mensaxe</translation>
    </message>
    <message>
        <source>Verify the message to ensure it was signed with the specified Particl address</source>
        <translation>Verificar a mensaxe para asegurar que foi asinada coa dirección Particl especificada</translation>
    </message>
    <message>
        <source>Verify &amp;Message</source>
        <translation>Verificar &amp;Mensaxe</translation>
    </message>
    <message>
        <source>Reset all verify message fields</source>
        <translation>Restaurar todos os campos de verificación de mensaxe</translation>
    </message>
    </context>
<context>
    <name>SplashScreen</name>
    <message>
        <source>[testnet]</source>
        <translation>[testnet]</translation>
    </message>
</context>
<context>
    <name>TrafficGraphWidget</name>
    <message>
        <source>KB/s</source>
        <translation>KB/s</translation>
    </message>
</context>
<context>
    <name>TransactionDesc</name>
    </context>
<context>
    <name>TransactionDescDialog</name>
    <message>
        <source>This pane shows a detailed description of the transaction</source>
        <translation>Este panel amosa unha descripción detallada da transacción</translation>
    </message>
    </context>
<context>
    <name>TransactionTableModel</name>
    </context>
<context>
    <name>TransactionView</name>
    </context>
<context>
    <name>UnitDisplayStatusBarControl</name>
    </context>
<context>
    <name>WalletFrame</name>
    </context>
<context>
    <name>WalletModel</name>
    </context>
<context>
    <name>WalletView</name>
    </context>
<context>
    <name>bitcoin-core</name>
    <message>
<<<<<<< HEAD
        <source>Options:</source>
        <translation>Opcións:</translation>
    </message>
    <message>
        <source>Specify data directory</source>
        <translation>Especificar directorio de datos</translation>
    </message>
    <message>
        <source>Connect to a node to retrieve peer addresses, and disconnect</source>
        <translation>Conectar a nodo para recuperar direccións de pares, e desconectar</translation>
    </message>
    <message>
        <source>Specify your own public address</source>
        <translation>Especificar a túa propia dirección pública</translation>
    </message>
    <message>
        <source>Accept command line and JSON-RPC commands</source>
        <translation>Aceptar liña de comandos e comandos JSON-RPC</translation>
    </message>
    <message>
        <source>Run in the background as a daemon and accept commands</source>
        <translation>Executar no fondo como un demo e aceptar comandos</translation>
    </message>
    <message>
        <source>Particl Core</source>
        <translation>Core de Particl</translation>
=======
        <source>Bitcoin Core</source>
        <translation>Core de Bitcoin</translation>
>>>>>>> e5776690
    </message>
    <message>
        <source>Corrupted block database detected</source>
        <translation>Detectada base de datos de bloques corrupta.</translation>
    </message>
    <message>
        <source>Do you want to rebuild the block database now?</source>
        <translation>Queres reconstruír a base de datos de bloques agora?</translation>
    </message>
    <message>
        <source>Error initializing block database</source>
        <translation>Erro inicializando a base de datos de bloques</translation>
    </message>
    <message>
        <source>Error initializing wallet database environment %s!</source>
        <translation>Erro inicializando entorno de base de datos de moedeiro %s!</translation>
    </message>
    <message>
        <source>Error loading block database</source>
        <translation>Erro cargando base de datos do bloque</translation>
    </message>
    <message>
        <source>Error opening block database</source>
        <translation>Erro abrindo base de datos de bloques</translation>
    </message>
    <message>
        <source>Error: Disk space is low!</source>
        <translation>Erro: Espacio en disco escaso!</translation>
    </message>
    <message>
        <source>Failed to listen on any port. Use -listen=0 if you want this.</source>
        <translation>Fallou escoitar en calquera porto. Emprega -listen=0 se queres esto.</translation>
    </message>
    <message>
        <source>Incorrect or no genesis block found. Wrong datadir for network?</source>
        <translation>Bloque genesis incorrecto o no existente. Datadir erróneo para a rede?</translation>
    </message>
    <message>
        <source>Not enough file descriptors available.</source>
        <translation>Non hai suficientes descritores de arquivo dispoñibles.</translation>
    </message>
    <message>
        <source>Verifying blocks...</source>
        <translation>Verificando bloques...</translation>
    </message>
    <message>
        <source>Information</source>
        <translation>Información</translation>
    </message>
    <message>
        <source>Signing transaction failed</source>
        <translation>Fallou a sinatura da transacción</translation>
    </message>
    <message>
        <source>Transaction amount too small</source>
        <translation>A cantidade da transacción é demasiado pequena</translation>
    </message>
    <message>
        <source>Transaction too large</source>
        <translation>A transacción é demasiado grande</translation>
    </message>
    <message>
        <source>Warning</source>
        <translation>Precaución</translation>
    </message>
    <message>
        <source>Unknown network specified in -onlynet: '%s'</source>
        <translation>Rede descoñecida especificada en -onlynet: '%s'</translation>
    </message>
    <message>
        <source>Insufficient funds</source>
        <translation>Fondos insuficientes</translation>
    </message>
    <message>
        <source>Loading block index...</source>
        <translation>Cargando índice de bloques...</translation>
    </message>
    <message>
        <source>Loading wallet...</source>
        <translation>Cargando moedeiro...</translation>
    </message>
    <message>
        <source>Cannot downgrade wallet</source>
        <translation>Non se pode desactualizar o moedeiro</translation>
    </message>
    <message>
        <source>Rescanning...</source>
        <translation>Rescaneando...</translation>
    </message>
    <message>
        <source>Done loading</source>
        <translation>Carga completa</translation>
    </message>
    <message>
        <source>Error</source>
        <translation>Erro</translation>
    </message>
</context>
</TS><|MERGE_RESOLUTION|>--- conflicted
+++ resolved
@@ -210,8 +210,8 @@
         <translation>Barra de ferramentas</translation>
     </message>
     <message>
-        <source>Request payments (generates QR codes and bitcoin: URIs)</source>
-        <translation>Solicitar pagos (xenera códigos QR e bitcoin: URIs)</translation>
+        <source>Request payments (generates QR codes and particl: URIs)</source>
+        <translation>Solicitar pagos (xenera códigos QR e particl: URIs)</translation>
     </message>
     <message>
         <source>Show the list of used sending addresses and labels</source>
@@ -222,8 +222,8 @@
         <translation>Amosar a listaxe de etiquetas e direccións para recibir empregadas</translation>
     </message>
     <message>
-        <source>Open a bitcoin: URI or payment request</source>
-        <translation>Abrir un bitcoin: URI ou solicitude de pago</translation>
+        <source>Open a particl: URI or payment request</source>
+        <translation>Abrir un particl: URI ou solicitude de pago</translation>
     </message>
     <message>
         <source>&amp;Command-line options</source>
@@ -401,8 +401,8 @@
         <translation>Empregar un directorio de datos personalizado</translation>
     </message>
     <message>
-        <source>Bitcoin</source>
-        <translation>Bitcoin</translation>
+        <source>Particl</source>
+        <translation>Particl</translation>
     </message>
     <message>
         <source>Error</source>
@@ -1000,37 +1000,8 @@
 <context>
     <name>bitcoin-core</name>
     <message>
-<<<<<<< HEAD
-        <source>Options:</source>
-        <translation>Opcións:</translation>
-    </message>
-    <message>
-        <source>Specify data directory</source>
-        <translation>Especificar directorio de datos</translation>
-    </message>
-    <message>
-        <source>Connect to a node to retrieve peer addresses, and disconnect</source>
-        <translation>Conectar a nodo para recuperar direccións de pares, e desconectar</translation>
-    </message>
-    <message>
-        <source>Specify your own public address</source>
-        <translation>Especificar a túa propia dirección pública</translation>
-    </message>
-    <message>
-        <source>Accept command line and JSON-RPC commands</source>
-        <translation>Aceptar liña de comandos e comandos JSON-RPC</translation>
-    </message>
-    <message>
-        <source>Run in the background as a daemon and accept commands</source>
-        <translation>Executar no fondo como un demo e aceptar comandos</translation>
-    </message>
-    <message>
         <source>Particl Core</source>
         <translation>Core de Particl</translation>
-=======
-        <source>Bitcoin Core</source>
-        <translation>Core de Bitcoin</translation>
->>>>>>> e5776690
     </message>
     <message>
         <source>Corrupted block database detected</source>
