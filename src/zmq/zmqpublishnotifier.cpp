// Copyright (c) 2015-2020 The Bitcoin Core developers
// Distributed under the MIT software license, see the accompanying
// file COPYING or http://www.opensource.org/licenses/mit-license.php.

#include <zmq/zmqpublishnotifier.h>

#include <chain.h>
#include <chainparams.h>
#include <rpc/server.h>
#include <streams.h>
#include <util/system.h>
#include <util/strencodings.h>
#include <smsg/smessage.h>
#include <validation.h>
#include <zmq/zmqutil.h>

#include <zmq.h>

#include <cstdarg>
#include <cstddef>
#include <map>
#include <optional>
#include <string>
#include <utility>

static std::multimap<std::string, CZMQAbstractPublishNotifier*> mapPublishNotifiers;

static const char *MSG_HASHBLOCK = "hashblock";
static const char *MSG_HASHTX    = "hashtx";
static const char *MSG_RAWBLOCK  = "rawblock";
static const char *MSG_RAWTX     = "rawtx";
static const char *MSG_SEQUENCE  = "sequence";
static const char *MSG_HASHWTX   = "hashwtx";
static const char *MSG_SMSG      = "smsg";

// Internal function to send multipart message
static int zmq_send_multipart(void *sock, const void* data, size_t size, ...)
{
    va_list args;
    va_start(args, size);

    while (1)
    {
        zmq_msg_t msg;

        int rc = zmq_msg_init_size(&msg, size);
        if (rc != 0)
        {
            zmqError("Unable to initialize ZMQ msg");
            va_end(args);
            return -1;
        }

        void *buf = zmq_msg_data(&msg);
        memcpy(buf, data, size);

        data = va_arg(args, const void*);

        rc = zmq_msg_send(&msg, sock, data ? ZMQ_SNDMORE : 0);
        if (rc == -1)
        {
            zmqError("Unable to send ZMQ msg");
            zmq_msg_close(&msg);
            va_end(args);
            return -1;
        }

        zmq_msg_close(&msg);

        if (!data)
            break;

        size = va_arg(args, size_t);
    }

    va_end(args);
    return 0;
}

bool CZMQAbstractPublishNotifier::Initialize(void *pcontext)
{
    assert(!psocket);

    // check if address is being used by other publish notifier
    std::multimap<std::string, CZMQAbstractPublishNotifier*>::iterator i = mapPublishNotifiers.find(address);

    if (i==mapPublishNotifiers.end())
    {
        psocket = zmq_socket(pcontext, ZMQ_PUB);
        if (!psocket)
        {
            zmqError("Failed to create socket");
            return false;
        }

        std::string sServerKey64 = gArgs.GetArg("-serverkeyzmq", "");
        if (sServerKey64.length() > 1)
        {
            LogPrint(BCLog::ZMQ, "zmq: Setting ZMQ_CURVE_SECRETKEY.\n");
            if (!zmq_has("curve"))
            {
                zmqError("No curve support.");
                zmq_close(psocket);
                return false;
            };

            std::vector<uint8_t> vServerKey = DecodeBase64(sServerKey64.c_str());
            if (vServerKey.size() != 40)
            {
                zmqError("Failed to decode server key");
                zmq_close(psocket);
                return false;
            };

            const int curve_server_enable = 1;
            zmq_setsockopt(psocket, ZMQ_CURVE_SERVER, &curve_server_enable, sizeof(curve_server_enable));
            zmq_setsockopt(psocket, ZMQ_CURVE_SECRETKEY, vServerKey.data(), 40);
        };

        LogPrint(BCLog::ZMQ, "zmq: Outbound message high water mark for %s at %s is %d\n", type, address, outbound_message_high_water_mark);

        int rc = zmq_setsockopt(psocket, ZMQ_SNDHWM, &outbound_message_high_water_mark, sizeof(outbound_message_high_water_mark));
        if (rc != 0)
        {
            zmqError("Failed to set outbound message high water mark");
            zmq_close(psocket);
            return false;
        }

        const int so_keepalive_option {1};
        rc = zmq_setsockopt(psocket, ZMQ_TCP_KEEPALIVE, &so_keepalive_option, sizeof(so_keepalive_option));
        if (rc != 0) {
            zmqError("Failed to set SO_KEEPALIVE");
            zmq_close(psocket);
            return false;
        }

        rc = zmq_bind(psocket, address.c_str());
        if (rc != 0)
        {
            zmqError("Failed to bind address");
            zmq_close(psocket);
            return false;
        }

        // register this notifier for the address, so it can be reused for other publish notifier
        mapPublishNotifiers.insert(std::make_pair(address, this));
        return true;
    }
    else
    {
        LogPrint(BCLog::ZMQ, "zmq: Reusing socket for address %s\n", address);
        LogPrint(BCLog::ZMQ, "zmq: Outbound message high water mark for %s at %s is %d\n", type, address, outbound_message_high_water_mark);

        psocket = i->second->psocket;
        mapPublishNotifiers.insert(std::make_pair(address, this));

        return true;
    }
}

void CZMQAbstractPublishNotifier::Shutdown()
{
    // Early return if Initialize was not called
    if (!psocket) return;

    int count = mapPublishNotifiers.count(address);

    // remove this notifier from the list of publishers using this address
    typedef std::multimap<std::string, CZMQAbstractPublishNotifier*>::iterator iterator;
    std::pair<iterator, iterator> iterpair = mapPublishNotifiers.equal_range(address);

    for (iterator it = iterpair.first; it != iterpair.second; ++it)
    {
        if (it->second==this)
        {
            mapPublishNotifiers.erase(it);
            break;
        }
    }

    if (count == 1)
    {
        LogPrint(BCLog::ZMQ, "zmq: Close socket at address %s\n", address);
        int linger = 0;
        zmq_setsockopt(psocket, ZMQ_LINGER, &linger, sizeof(linger));
        zmq_close(psocket);
    }

    psocket = nullptr;
}

bool CZMQAbstractPublishNotifier::SendZmqMessage(const char *command, const void* data, size_t size)
{
    assert(psocket);

    /* send three parts, command & data & a LE 4byte sequence number */
    unsigned char msgseq[sizeof(uint32_t)];
    WriteLE32(&msgseq[0], nSequence);
    int rc = zmq_send_multipart(psocket, command, strlen(command), data, size, msgseq, (size_t)sizeof(uint32_t), nullptr);
    if (rc == -1)
        return false;

    /* increment memory only sequence number after sending */
    nSequence++;

    return true;
}

bool CZMQPublishHashBlockNotifier::NotifyBlock(const CBlockIndex *pindex)
{
    uint256 hash = pindex->GetBlockHash();
    LogPrint(BCLog::ZMQ, "zmq: Publish hashblock %s to %s\n", hash.GetHex(), this->address);
    char data[32];
    for (unsigned int i = 0; i < 32; i++)
        data[31 - i] = hash.begin()[i];
    return SendZmqMessage(MSG_HASHBLOCK, data, 32);
}

bool CZMQPublishHashTransactionNotifier::NotifyTransaction(const CTransaction &transaction)
{
    uint256 hash = transaction.GetHash();
    LogPrint(BCLog::ZMQ, "zmq: Publish hashtx %s to %s\n", hash.GetHex(), this->address);
    char data[32];
    for (unsigned int i = 0; i < 32; i++)
        data[31 - i] = hash.begin()[i];
    return SendZmqMessage(MSG_HASHTX, data, 32);
}

bool CZMQPublishRawBlockNotifier::NotifyBlock(const CBlockIndex *pindex)
{
    LogPrint(BCLog::ZMQ, "zmq: Publish rawblock %s to %s\n", pindex->GetBlockHash().GetHex(), this->address);

    const Consensus::Params& consensusParams = Params().GetConsensus();
    CDataStream ss(SER_NETWORK, PROTOCOL_VERSION | RPCSerializationFlags());
    {
        LOCK(cs_main);
        CBlock block;
        if(!ReadBlockFromDisk(block, pindex, consensusParams))
        {
            zmqError("Can't read block from disk");
            return false;
        }

        ss << block;
    }

    return SendZmqMessage(MSG_RAWBLOCK, &(*ss.begin()), ss.size());
}

bool CZMQPublishRawTransactionNotifier::NotifyTransaction(const CTransaction &transaction)
{
    uint256 hash = transaction.GetHash();
    LogPrint(BCLog::ZMQ, "zmq: Publish rawtx %s to %s\n", hash.GetHex(), this->address);
    CDataStream ss(SER_NETWORK, PROTOCOL_VERSION | RPCSerializationFlags());
    ss << transaction;
    return SendZmqMessage(MSG_RAWTX, &(*ss.begin()), ss.size());
}

// Helper function to send a 'sequence' topic message with the following structure:
//    <32-byte hash> | <1-byte label> | <8-byte LE sequence> (optional)
static bool SendSequenceMsg(CZMQAbstractPublishNotifier& notifier, uint256 hash, char label, std::optional<uint64_t> sequence = {})
{
    unsigned char data[sizeof(hash) + sizeof(label) + sizeof(uint64_t)];
    for (unsigned int i = 0; i < sizeof(hash); ++i) {
        data[sizeof(hash) - 1 - i] = hash.begin()[i];
    }
    data[sizeof(hash)] = label;
    if (sequence) WriteLE64(data + sizeof(hash) + sizeof(label), *sequence);
    return notifier.SendZmqMessage(MSG_SEQUENCE, data, sequence ? sizeof(data) : sizeof(hash) + sizeof(label));
}

bool CZMQPublishSequenceNotifier::NotifyBlockConnect(const CBlockIndex *pindex)
{
    uint256 hash = pindex->GetBlockHash();
    LogPrint(BCLog::ZMQ, "zmq: Publish sequence block connect %s to %s\n", hash.GetHex(), this->address);
    return SendSequenceMsg(*this, hash, /* Block (C)onnect */ 'C');
}

bool CZMQPublishSequenceNotifier::NotifyBlockDisconnect(const CBlockIndex *pindex)
{
    uint256 hash = pindex->GetBlockHash();
    LogPrint(BCLog::ZMQ, "zmq: Publish sequence block disconnect %s to %s\n", hash.GetHex(), this->address);
    return SendSequenceMsg(*this, hash, /* Block (D)isconnect */ 'D');
}

bool CZMQPublishSequenceNotifier::NotifyTransactionAcceptance(const CTransaction &transaction, uint64_t mempool_sequence)
{
    uint256 hash = transaction.GetHash();
    LogPrint(BCLog::ZMQ, "zmq: Publish hashtx mempool acceptance %s to %s\n", hash.GetHex(), this->address);
    return SendSequenceMsg(*this, hash, /* Mempool (A)cceptance */ 'A', mempool_sequence);
}

bool CZMQPublishSequenceNotifier::NotifyTransactionRemoval(const CTransaction &transaction, uint64_t mempool_sequence)
{
    uint256 hash = transaction.GetHash();
    LogPrint(BCLog::ZMQ, "zmq: Publish hashtx mempool removal %s to %s\n", hash.GetHex(), this->address);
<<<<<<< HEAD
    unsigned char data[sizeof(uint256)+sizeof(mempool_sequence)+1];
    for (unsigned int i = 0; i < sizeof(uint256); i++)
        data[sizeof(uint256) - 1 - i] = hash.begin()[i];
    data[sizeof(uint256)] = 'R'; // Mempool (R)emoval
    WriteLE64(data+sizeof(uint256)+1, mempool_sequence);
    return SendZmqMessage(MSG_SEQUENCE, data, sizeof(data));
}

bool CZMQPublishHashWalletTransactionNotifier::NotifyTransaction(const std::string &sWalletName, const CTransaction &transaction)
{
    uint256 hash = transaction.GetHash();
    LogPrint(BCLog::ZMQ, "zmq: Publish hashwtx %s, %s\n", sWalletName, hash.GetHex());
    char data[128];
    for (unsigned int i = 0; i < 32; i++)
        data[31 - i] = hash.begin()[i];

    size_t nName = sWalletName.length();
    if (nName > sizeof(data) - 32)
        nName = 0;
    memcpy(&data[32], sWalletName.c_str(), nName);
    return SendZmqMessage(MSG_HASHWTX, data, 32 + nName);
}

bool CZMQPublishSMSGNotifier::NotifySecureMessage(const smsg::SecureMessage *psmsg, const uint160 &hash)
{
    LogPrint(BCLog::ZMQ, "zmq: Publish smsg %s\n", hash.GetHex());
    CDataStream ss(SER_NETWORK, PROTOCOL_VERSION | RPCSerializationFlags());
    ss << psmsg->version[0];
    ss << psmsg->version[1];
    int64_t timestamp_be = bswap_64(psmsg->timestamp);
    ss << timestamp_be;
    ss << hash;
    return SendZmqMessage(MSG_SMSG, &(*ss.begin()), ss.size());
=======
    return SendSequenceMsg(*this, hash, /* Mempool (R)emoval */ 'R', mempool_sequence);
>>>>>>> 32b191fb
}<|MERGE_RESOLUTION|>--- conflicted
+++ resolved
@@ -295,13 +295,7 @@
 {
     uint256 hash = transaction.GetHash();
     LogPrint(BCLog::ZMQ, "zmq: Publish hashtx mempool removal %s to %s\n", hash.GetHex(), this->address);
-<<<<<<< HEAD
-    unsigned char data[sizeof(uint256)+sizeof(mempool_sequence)+1];
-    for (unsigned int i = 0; i < sizeof(uint256); i++)
-        data[sizeof(uint256) - 1 - i] = hash.begin()[i];
-    data[sizeof(uint256)] = 'R'; // Mempool (R)emoval
-    WriteLE64(data+sizeof(uint256)+1, mempool_sequence);
-    return SendZmqMessage(MSG_SEQUENCE, data, sizeof(data));
+    return SendSequenceMsg(*this, hash, /* Mempool (R)emoval */ 'R', mempool_sequence);
 }
 
 bool CZMQPublishHashWalletTransactionNotifier::NotifyTransaction(const std::string &sWalletName, const CTransaction &transaction)
@@ -329,7 +323,4 @@
     ss << timestamp_be;
     ss << hash;
     return SendZmqMessage(MSG_SMSG, &(*ss.begin()), ss.size());
-=======
-    return SendSequenceMsg(*this, hash, /* Mempool (R)emoval */ 'R', mempool_sequence);
->>>>>>> 32b191fb
 }