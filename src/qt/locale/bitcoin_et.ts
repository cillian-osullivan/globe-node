<TS language="et" version="2.1">
<context>
    <name>AddressBookPage</name>
    <message>
        <source>Right-click to edit address or label</source>
        <translation>Paremkliki aadressi või sildi muutmiseks</translation>
    </message>
    <message>
        <source>Create a new address</source>
        <translation>Loo uus aadress</translation>
    </message>
    <message>
        <source>&amp;New</source>
        <translation>&amp;Uus</translation>
    </message>
    <message>
        <source>Copy the currently selected address to the system clipboard</source>
        <translation>Kopeeri märgistatud aadress vahemällu</translation>
    </message>
    <message>
        <source>&amp;Copy</source>
        <translation>&amp;Kopeeri</translation>
    </message>
    <message>
        <source>C&amp;lose</source>
        <translation>S&amp;ulge</translation>
    </message>
    <message>
        <source>Delete the currently selected address from the list</source>
        <translation>Kustuta valitud aadress nimekirjast</translation>
    </message>
    <message>
        <source>Enter address or label to search</source>
        <translation>Otsimiseks sisesta märgis või aadress</translation>
    </message>
    <message>
        <source>Export the data in the current tab to a file</source>
        <translation>Ekspordi kuvatava vahelehe sisu faili</translation>
    </message>
    <message>
        <source>&amp;Export</source>
        <translation>&amp;Ekspordi</translation>
    </message>
    <message>
        <source>&amp;Delete</source>
        <translation>&amp;Kustuta</translation>
    </message>
    <message>
        <source>Choose the address to send coins to</source>
        <translation>Vali aadress millele mündid saata</translation>
    </message>
    <message>
        <source>Choose the address to receive coins with</source>
        <translation>Vali aadress müntide vastuvõtmiseks</translation>
    </message>
    <message>
        <source>C&amp;hoose</source>
        <translation>V&amp;ali</translation>
    </message>
    <message>
        <source>Sending addresses</source>
        <translation>Saatvad aadressid</translation>
    </message>
    <message>
        <source>Receiving addresses</source>
        <translation>Vastuvõtvad aadressid</translation>
    </message>
    <message>
        <source>These are your Particl addresses for sending payments. Always check the amount and the receiving address before sending coins.</source>
        <translation>Need on sinu Particl aadressid maksete saatmiseks. Ennem müntide saatmist kontrolli alati summat ja makse saaja aadressi.</translation>
    </message>
    <message>
        <source>&amp;Copy Address</source>
        <translation>&amp;Kopeeri Aadress</translation>
    </message>
    <message>
        <source>Copy &amp;Label</source>
        <translation>Kopeeri &amp;Silt</translation>
    </message>
    <message>
        <source>&amp;Edit</source>
        <translation>&amp;Muuda</translation>
    </message>
    <message>
        <source>Export Address List</source>
        <translation>Ekspordi Aadresside Nimekiri</translation>
    </message>
    <message>
        <source>Comma separated file (*.csv)</source>
        <translation>Komadega eraldatud väärtuste fail (*.csv)</translation>
    </message>
    <message>
        <source>Exporting Failed</source>
        <translation>Eksport ebaõnnestus.</translation>
    </message>
    <message>
        <source>There was an error trying to save the address list to %1. Please try again.</source>
        <translation>Tõrge aadressi nimekirja salvestamisel %1. Palun proovi uuesti.</translation>
    </message>
</context>
<context>
    <name>AddressTableModel</name>
    <message>
        <source>Label</source>
        <translation>Silt</translation>
    </message>
    <message>
        <source>Address</source>
        <translation>Aadress</translation>
    </message>
    <message>
        <source>(no label)</source>
        <translation>(silt puudub)</translation>
    </message>
</context>
<context>
    <name>AskPassphraseDialog</name>
    <message>
        <source>Passphrase Dialog</source>
        <translation>Salafraasi dialoog</translation>
    </message>
    <message>
        <source>Enter passphrase</source>
        <translation>Sisesta parool</translation>
    </message>
    <message>
        <source>New passphrase</source>
        <translation>Uus parool</translation>
    </message>
    <message>
        <source>Repeat new passphrase</source>
        <translation>Korda uut parooli</translation>
    </message>
    <message>
        <source>Show passphrase</source>
        <translation>Näita salafraasi</translation>
    </message>
    <message>
        <source>Encrypt wallet</source>
        <translation>Krüpteeri rahakott</translation>
    </message>
    <message>
        <source>This operation needs your wallet passphrase to unlock the wallet.</source>
        <translation>Antud operatsioon vajab rahakoti lahtilukustamiseks salafraasi.</translation>
    </message>
    <message>
        <source>Unlock wallet</source>
        <translation>Ava rahakoti lukk</translation>
    </message>
    <message>
        <source>This operation needs your wallet passphrase to decrypt the wallet.</source>
        <translation>Antud operatsioon vajab rahakoti dekrüpteerimiseks salafraasi.</translation>
    </message>
    <message>
        <source>Decrypt wallet</source>
        <translation>Dekrüpteeri rahakott</translation>
    </message>
    <message>
        <source>Change passphrase</source>
        <translation>Muuda parooli</translation>
    </message>
    <message>
        <source>Confirm wallet encryption</source>
        <translation>Kinnita rahakoti krüpteerimine.</translation>
    </message>
    <message>
        <source>Warning: If you encrypt your wallet and lose your passphrase, you will &lt;b&gt;LOSE ALL OF YOUR PARTICL&lt;/b&gt;!</source>
        <translation>Hoiatus:Kui sa krüpteerid oma rahakoti ja kaotad salafraasi, siis sa&lt;b&gt;KAOTAD OMA PARTICLID&lt;/b&gt;!</translation>
    </message>
    <message>
        <source>Are you sure you wish to encrypt your wallet?</source>
        <translation>Kas oled kindel, et soovid rahakoti krüpteerida?</translation>
    </message>
    <message>
        <source>Wallet encrypted</source>
        <translation>Rahakott krüpteeritud</translation>
    </message>
    <message>
        <source>Enter the new passphrase for the wallet.&lt;br/&gt;Please use a passphrase of &lt;b&gt;ten or more random characters&lt;/b&gt;, or &lt;b&gt;eight or more words&lt;/b&gt;.</source>
        <translation>Sisesta rahakotile uus salafraas.&lt;br/&gt;Kasuta salafraasi millles on&lt;b&gt;kümme või rohkem juhuslikku sümbolit&lt;b&gt;,või&lt;b&gt;kaheksa või rohkem sõna&lt;b/&gt;.</translation>
    </message>
    <message>
        <source>Enter the old passphrase and new passphrase for the wallet.</source>
        <translation>Sisesta rahakoti vana salafraas ja uus salafraas.</translation>
    </message>
    <message>
        <source>Remember that encrypting your wallet cannot fully protect your particl from being stolen by malware infecting your computer.</source>
        <translation>Pea meeles, et rahakoti krüpteerimine ei välista particlide vargust, kui sinu arvuti on nakatunud pahavaraga.</translation>
    </message>
    <message>
        <source>Wallet to be encrypted</source>
        <translation>Krüpteeritav rahakott</translation>
    </message>
    <message>
        <source>Your wallet is about to be encrypted. </source>
        <translation>Rahakott krüpteeritakse.</translation>
    </message>
    <message>
        <source>Your wallet is now encrypted. </source>
        <translation>Rahakott krüpteeritud.</translation>
    </message>
    <message>
        <source>IMPORTANT: Any previous backups you have made of your wallet file should be replaced with the newly generated, encrypted wallet file. For security reasons, previous backups of the unencrypted wallet file will become useless as soon as you start using the new, encrypted wallet.</source>
        <translation>TÄHTIS: Kõik varasemad rahakoti varundfailid tuleks üle kirjutada äsja loodud krüpteeritud rahakoti failiga. Turvakaalutlustel tühistatakse krüpteerimata rahakoti failid alates uue, krüpteeritud rahakoti, kasutusele võtust.</translation>
    </message>
    <message>
        <source>Wallet encryption failed</source>
        <translation>Rahakoti krüpteerimine ebaõnnestus</translation>
    </message>
    <message>
        <source>Wallet encryption failed due to an internal error. Your wallet was not encrypted.</source>
        <translation>Rahakoti krüpteerimine ebaõnnestus sisemise vea tõttu. Sinu rahakotti ei krüpteeritud.</translation>
    </message>
    <message>
        <source>The supplied passphrases do not match.</source>
        <translation>Sisestatud paroolid ei kattu.</translation>
    </message>
    <message>
        <source>Wallet unlock failed</source>
        <translation>Rahakoti lahtilukustamine ebaõnnestus</translation>
    </message>
    <message>
        <source>The passphrase entered for the wallet decryption was incorrect.</source>
        <translation>Rahakoti dekrüpteerimiseks sisestatud salafraas ei ole õige.</translation>
    </message>
    <message>
        <source>Wallet decryption failed</source>
        <translation>Rahakoti dekrüpteerimine ebaõnnestus</translation>
    </message>
    <message>
        <source>Wallet passphrase was successfully changed.</source>
        <translation>Rahakoti parooli vahetus õnnestus.</translation>
    </message>
    <message>
        <source>Warning: The Caps Lock key is on!</source>
        <translation>Hoiatus:Klaviatuuri suurtähelukk on peal.</translation>
    </message>
</context>
<context>
    <name>BanTableModel</name>
    <message>
        <source>IP/Netmask</source>
        <translation>IP/Võrgumask</translation>
    </message>
    <message>
        <source>Banned Until</source>
        <translation>Blokeeritud kuni</translation>
    </message>
</context>
<context>
    <name>BitcoinGUI</name>
    <message>
        <source>Sign &amp;message...</source>
        <translation>Signeeri &amp;sõnum</translation>
    </message>
    <message>
        <source>Synchronizing with network...</source>
        <translation>Võrguga sünkroniseerimine...</translation>
    </message>
    <message>
        <source>&amp;Overview</source>
        <translation>&amp;Ülevaade</translation>
    </message>
    <message>
        <source>Show general overview of wallet</source>
        <translation>Kuva rahakoti üld-ülevaade</translation>
    </message>
    <message>
        <source>&amp;Transactions</source>
        <translation>&amp;Tehingud</translation>
    </message>
    <message>
        <source>Browse transaction history</source>
        <translation>Sirvi tehingute ajalugu</translation>
    </message>
    <message>
        <source>E&amp;xit</source>
        <translation>V&amp;älju</translation>
    </message>
    <message>
        <source>Quit application</source>
        <translation>Välju rakendusest</translation>
    </message>
    <message>
        <source>&amp;About %1</source>
        <translation>&amp;Teave %1</translation>
    </message>
    <message>
        <source>Show information about %1</source>
        <translation>Näita informatsiooni %1 kohta</translation>
    </message>
    <message>
        <source>About &amp;Qt</source>
        <translation>Teave &amp;Qt kohta</translation>
    </message>
    <message>
        <source>Show information about Qt</source>
        <translation>Kuva Qt kohta käiv info</translation>
    </message>
    <message>
        <source>&amp;Options...</source>
        <translation>&amp;Valikud...</translation>
    </message>
    <message>
        <source>Modify configuration options for %1</source>
        <translation>Muuda %1 seadeid</translation>
    </message>
    <message>
        <source>&amp;Encrypt Wallet...</source>
        <translation>&amp;Krüpteeri Rahakott</translation>
    </message>
    <message>
        <source>&amp;Backup Wallet...</source>
        <translation>&amp;Varunda Rahakott</translation>
    </message>
    <message>
        <source>&amp;Change Passphrase...</source>
        <translation>&amp;Salafraasi muutmine</translation>
    </message>
    <message>
        <source>Open &amp;URI...</source>
        <translation>Ava &amp;URI...</translation>
    </message>
    <message>
        <source>Create Wallet...</source>
        <translation>Loo rahakott</translation>
    </message>
    <message>
        <source>Create a new wallet</source>
        <translation>Loo uus rahakott</translation>
    </message>
    <message>
        <source>Wallet:</source>
        <translation>Rahakott:</translation>
    </message>
    <message>
        <source>Reindexing blocks on disk...</source>
        <translation>Kõvakettal olevate plokkide reindekseerimine...</translation>
    </message>
    <message>
        <source>Send coins to a Particl address</source>
        <translation>Saada münte Particli aadressile</translation>
    </message>
    <message>
        <source>Backup wallet to another location</source>
        <translation>Varunda rahakott teise asukohta</translation>
    </message>
    <message>
        <source>Change the passphrase used for wallet encryption</source>
        <translation>Rahakoti krüpteerimise salafraasi muutmine</translation>
    </message>
    <message>
        <source>&amp;Verify message...</source>
        <translation>&amp;Kontrolli sõnumit...</translation>
    </message>
    <message>
        <source>&amp;Send</source>
        <translation>&amp;Saada</translation>
    </message>
    <message>
        <source>&amp;Receive</source>
        <translation>&amp;Võta vastu</translation>
    </message>
    <message>
        <source>&amp;Show / Hide</source>
        <translation>&amp;Näita / Peida</translation>
    </message>
    <message>
        <source>Show or hide the main Window</source>
        <translation>Näita või peida peaaken</translation>
    </message>
    <message>
        <source>Encrypt the private keys that belong to your wallet</source>
        <translation>Krüpteeri oma rahakoti privaatvõtmed</translation>
    </message>
    <message>
        <source>Sign messages with your Particl addresses to prove you own them</source>
        <translation>Omandi tõestamiseks allkirjasta sõnumid oma Particli aadressiga</translation>
    </message>
    <message>
        <source>Verify messages to ensure they were signed with specified Particl addresses</source>
        <translation>Kinnita sõnumid kindlustamaks et need allkirjastati määratud Particli aadressiga</translation>
    </message>
    <message>
        <source>&amp;File</source>
        <translation>&amp;Fail</translation>
    </message>
    <message>
        <source>&amp;Settings</source>
        <translation>&amp;Seaded</translation>
    </message>
    <message>
        <source>&amp;Help</source>
        <translation>&amp;Abi</translation>
    </message>
    <message>
        <source>Tabs toolbar</source>
        <translation>Vahelehe tööriistariba</translation>
    </message>
    <message>
        <source>Request payments (generates QR codes and particl: URIs)</source>
        <translation>Loo maksepäring (genereerib QR koodid ja particli: URId)</translation>
    </message>
    <message>
        <source>&amp;Command-line options</source>
        <translation>&amp;Käsurea valikud</translation>
    </message>
    <message numerus="yes">
        <source>%n active connection(s) to Particl network</source>
        <translation><numerusform>%n aktiivne ühendus Particli võrku</numerusform><numerusform>%n aktiivset ühendust Particli võrku</numerusform></translation>
    </message>
    <message>
        <source>Indexing blocks on disk...</source>
        <translation>Kõvakettal olevate plokkide indekseerimine...</translation>
    </message>
    <message>
        <source>Processing blocks on disk...</source>
        <translation>Kõvakettal olevate plokkide töötlemine...</translation>
    </message>
    <message numerus="yes">
        <source>Processed %n block(s) of transaction history.</source>
        <translation><numerusform>Töödeldud %n plokk transaktsioonide ajaloost.</numerusform><numerusform>Töödeldud %n plokki transaktsioonide ajaloost.</numerusform></translation>
    </message>
    <message>
        <source>%1 behind</source>
        <translation>%1 ajast maas</translation>
    </message>
    <message>
        <source>Last received block was generated %1 ago.</source>
        <translation>Viimane saabunud blokk loodi %1 tagasi.</translation>
    </message>
    <message>
        <source>Transactions after this will not yet be visible.</source>
        <translation>Hilisemad transaktsioonid ei ole veel nähtavad.</translation>
    </message>
    <message>
        <source>Error</source>
        <translation>Viga</translation>
    </message>
    <message>
        <source>Warning</source>
        <translation>Hoiatus</translation>
    </message>
    <message>
        <source>Information</source>
        <translation>Informatsioon</translation>
    </message>
    <message>
        <source>Up to date</source>
        <translation>Ajakohane</translation>
    </message>
    <message>
        <source>Open Wallet</source>
        <translation type="unfinished">Ava Rahakott</translation>
    </message>
    <message>
        <source>&amp;Window</source>
        <translation>&amp;Aken</translation>
    </message>
    <message>
        <source>%1 client</source>
        <translation>%1 klient</translation>
    </message>
    <message>
        <source>Catching up...</source>
        <translation>Jõuan järgi...</translation>
    </message>
    <message>
        <source>Date: %1
</source>
        <translation>Kuupäev: %1
</translation>
    </message>
    <message>
        <source>Amount: %1
</source>
        <translation>Summa: %1
</translation>
    </message>
    <message>
        <source>Type: %1
</source>
        <translation>Tüüp: %1
</translation>
    </message>
    <message>
        <source>Label: %1
</source>
        <translation>&amp;Märgis: %1
</translation>
    </message>
    <message>
        <source>Address: %1
</source>
        <translation>Aadress: %1
</translation>
    </message>
    <message>
        <source>Sent transaction</source>
        <translation>Saadetud tehing</translation>
    </message>
    <message>
        <source>Incoming transaction</source>
        <translation>Sisenev tehing</translation>
    </message>
    <message>
        <source>Wallet is &lt;b&gt;encrypted&lt;/b&gt; and currently &lt;b&gt;unlocked&lt;/b&gt;</source>
        <translation>Rahakott on &lt;b&gt;krüpteeritud&lt;/b&gt; ning hetkel &lt;b&gt;avatud&lt;/b&gt;</translation>
    </message>
    <message>
        <source>Wallet is &lt;b&gt;encrypted&lt;/b&gt; and currently &lt;b&gt;locked&lt;/b&gt;</source>
        <translation>Rahakott on &lt;b&gt;krüpteeritud&lt;/b&gt; ning hetkel &lt;b&gt;suletud&lt;/b&gt;</translation>
    </message>
    </context>
<context>
    <name>CoinControlDialog</name>
    <message>
        <source>Quantity:</source>
        <translation>Kogus:</translation>
    </message>
    <message>
        <source>Bytes:</source>
        <translation>Baiti:</translation>
    </message>
    <message>
        <source>Amount:</source>
        <translation>Kogus</translation>
    </message>
    <message>
        <source>Fee:</source>
        <translation>Tasu:</translation>
    </message>
    <message>
        <source>Dust:</source>
        <translation>Puru:</translation>
    </message>
    <message>
        <source>After Fee:</source>
        <translation>Peale tehingutasu:</translation>
    </message>
    <message>
        <source>Change:</source>
        <translation>Vahetusraha:</translation>
    </message>
    <message>
        <source>Tree mode</source>
        <translation>Puu režiim</translation>
    </message>
    <message>
        <source>List mode</source>
        <translation>Loetelu režiim</translation>
    </message>
    <message>
        <source>Amount</source>
        <translation>Kogus</translation>
    </message>
    <message>
        <source>Received with label</source>
        <translation>Vastuvõetud märgisega</translation>
    </message>
    <message>
        <source>Received with address</source>
        <translation>Vastuvõetud aadressiga</translation>
    </message>
    <message>
        <source>Date</source>
        <translation>Kuupäev</translation>
    </message>
    <message>
        <source>Confirmations</source>
        <translation>Kinnitused</translation>
    </message>
    <message>
        <source>Confirmed</source>
        <translation>Kinnitatud</translation>
    </message>
    <message>
        <source>Copy address</source>
        <translation>Kopeeri aadress</translation>
    </message>
    <message>
        <source>Copy label</source>
        <translation>Kopeeri märgis</translation>
    </message>
    <message>
        <source>Copy amount</source>
        <translation>Kopeeri kogus</translation>
    </message>
    <message>
        <source>Copy transaction ID</source>
        <translation>Kopeeri transaktsiooni ID</translation>
    </message>
    <message>
        <source>Copy quantity</source>
        <translation>Kopeeri kogus</translation>
    </message>
    <message>
        <source>Copy fee</source>
        <translation>Kopeeri tehingutasu</translation>
    </message>
    <message>
        <source>Copy bytes</source>
        <translation>Kopeeri baidid</translation>
    </message>
    <message>
        <source>Copy dust</source>
        <translation>Kopeeri puru</translation>
    </message>
    <message>
        <source>Copy change</source>
        <translation>Kopeeri vahetusraha</translation>
    </message>
    <message>
        <source>(%1 locked)</source>
        <translation>(%1 lukustatud)</translation>
    </message>
    <message>
        <source>yes</source>
        <translation>jah</translation>
    </message>
    <message>
        <source>no</source>
        <translation>ei</translation>
    </message>
    <message>
        <source>(no label)</source>
        <translation>(silt puudub)</translation>
    </message>
    <message>
        <source>(change)</source>
        <translation>(vahetusraha)</translation>
    </message>
</context>
<context>
<<<<<<< HEAD
    <name>CreateWalletActivity</name>
=======
    <name>OpenWalletActivity</name>
    <message>
        <source>Open Wallet</source>
        <extracomment>Title of window indicating the progress of opening of a wallet.</extracomment>
        <translation type="unfinished">Ava Rahakott</translation>
    </message>
>>>>>>> 3f385c91
    </context>
<context>
    <name>CreateWalletDialog</name>
    </context>
<context>
    <name>EditAddressDialog</name>
    <message>
        <source>Edit Address</source>
        <translation>Muuda aadressi</translation>
    </message>
    <message>
        <source>&amp;Label</source>
        <translation>&amp;Märgis</translation>
    </message>
    <message>
        <source>&amp;Address</source>
        <translation>&amp;Aadress</translation>
    </message>
    <message>
        <source>New sending address</source>
        <translation>Uus saatev aadress</translation>
    </message>
    <message>
        <source>Edit receiving address</source>
        <translation>Muuda vastuvõtvat aadressi</translation>
    </message>
    <message>
        <source>Edit sending address</source>
        <translation>Muuda saatvat aadressi</translation>
    </message>
    <message>
        <source>The entered address "%1" is not a valid Particl address.</source>
        <translation>Sisestatud aadress "%1" ei ole korrektne Particl aadress.</translation>
    </message>
    <message>
        <source>Could not unlock wallet.</source>
        <translation>Rahakoti lahtilukustamine ebaõnnestus.</translation>
    </message>
    <message>
        <source>New key generation failed.</source>
        <translation>Uue võtme genereerimine ebaõnnestus.</translation>
    </message>
</context>
<context>
    <name>FreespaceChecker</name>
    <message>
        <source>name</source>
<<<<<<< HEAD
        <translation>nimi</translation>
=======
        <translation type="unfinished">nimi</translation>
    </message>
    </context>
<context>
    <name>Intro</name>
    <message numerus="yes">
        <source>%n GB of space available</source>
        <translation type="unfinished">
            <numerusform />
            <numerusform />
        </translation>
    </message>
    <message numerus="yes">
        <source>(of %n GB needed)</source>
        <translation type="unfinished">
            <numerusform />
            <numerusform />
        </translation>
    </message>
    <message numerus="yes">
        <source>(%n GB needed for full chain)</source>
        <translation type="unfinished">
            <numerusform />
            <numerusform />
        </translation>
    </message>
    <message numerus="yes">
        <source>(sufficient to restore backups %n day(s) old)</source>
        <extracomment>Explanatory text on the capability of the current prune target.</extracomment>
        <translation type="unfinished">
            <numerusform />
            <numerusform />
        </translation>
    </message>
    <message>
        <source>Error</source>
        <translation type="unfinished">Viga</translation>
    </message>
    <message>
        <source>Welcome</source>
        <translation type="unfinished">Tere tulemast</translation>
>>>>>>> 3f385c91
    </message>
    </context>
<context>
    <name>HelpMessageDialog</name>
    <message>
        <source>version</source>
        <translation>versioon</translation>
    </message>
    <message>
        <source>Command-line options</source>
        <translation>Käsurea valikud</translation>
    </message>
</context>
<context>
    <name>Intro</name>
    <message>
        <source>Welcome</source>
        <translation>Tere tulemast</translation>
    </message>
    <message>
        <source>Particl</source>
        <translation>Particl</translation>
    </message>
    <message>
        <source>Error</source>
        <translation>Viga</translation>
    </message>
    </context>
<context>
    <name>ModalOverlay</name>
    <message>
        <source>Form</source>
        <translation>Vorm</translation>
    </message>
    <message>
        <source>Last block time</source>
        <translation>Viimane ploki aeg</translation>
    </message>
    <message>
        <source>Hide</source>
        <translation>Peida</translation>
    </message>
    </context>
<context>
    <name>OpenURIDialog</name>
    <message>
        <source>URI:</source>
        <translation>URI:</translation>
    </message>
</context>
<context>
    <name>OpenWalletActivity</name>
    </context>
<context>
    <name>OptionsDialog</name>
    <message>
        <source>Options</source>
        <translation>Valikud</translation>
    </message>
    <message>
        <source>&amp;Main</source>
        <translation>&amp;Peamine</translation>
    </message>
    <message>
        <source>Reset all client options to default.</source>
        <translation>Taasta kõik klientprogrammi seadete vaikeväärtused.</translation>
    </message>
    <message>
        <source>&amp;Reset Options</source>
        <translation>&amp;Lähtesta valikud</translation>
    </message>
    <message>
        <source>&amp;Network</source>
        <translation>&amp;Võrk</translation>
    </message>
    <message>
        <source>W&amp;allet</source>
        <translation>R&amp;ahakott</translation>
    </message>
    <message>
        <source>Expert</source>
        <translation>Ekspert</translation>
    </message>
    <message>
        <source>Automatically open the Particl client port on the router. This only works when your router supports UPnP and it is enabled.</source>
        <translation>Particli kliendi pordi automaatne avamine ruuteris. Toimib, kui sinu ruuter aktsepteerib UPnP ühendust.</translation>
    </message>
    <message>
        <source>Map port using &amp;UPnP</source>
        <translation>Suuna port &amp;UPnP kaudu</translation>
    </message>
    <message>
        <source>Proxy &amp;IP:</source>
        <translation>Proxi &amp;IP:</translation>
    </message>
    <message>
        <source>&amp;Port:</source>
        <translation>&amp;Port:</translation>
    </message>
    <message>
        <source>Port of the proxy (e.g. 9050)</source>
        <translation>Proxi port (nt 9050)</translation>
    </message>
    <message>
        <source>IPv4</source>
        <translation>IPv4</translation>
    </message>
    <message>
        <source>IPv6</source>
        <translation>IPv6</translation>
    </message>
    <message>
        <source>Tor</source>
        <translation>Tor</translation>
    </message>
    <message>
        <source>&amp;Window</source>
        <translation>&amp;Aken</translation>
    </message>
    <message>
        <source>Show only a tray icon after minimizing the window.</source>
        <translation>Minimeeri systray alale.</translation>
    </message>
    <message>
        <source>&amp;Minimize to the tray instead of the taskbar</source>
        <translation>&amp;Minimeeri systray alale</translation>
    </message>
    <message>
        <source>M&amp;inimize on close</source>
        <translation>M&amp;inimeeri sulgemisel</translation>
    </message>
    <message>
        <source>&amp;Display</source>
        <translation>&amp;Kuva</translation>
    </message>
    <message>
        <source>User Interface &amp;language:</source>
        <translation>Kasutajaliidese &amp;keel:</translation>
    </message>
    <message>
        <source>&amp;Unit to show amounts in:</source>
        <translation>Summade kuvamise &amp;Unit:</translation>
    </message>
    <message>
        <source>Choose the default subdivision unit to show in the interface and when sending coins.</source>
        <translation>Vali liideses ning müntide saatmisel kuvatav vaikimisi alajaotus.</translation>
    </message>
    <message>
        <source>&amp;OK</source>
        <translation>&amp;OK</translation>
    </message>
    <message>
        <source>&amp;Cancel</source>
        <translation>&amp;Katkesta</translation>
    </message>
    <message>
        <source>default</source>
        <translation>vaikeväärtus</translation>
    </message>
    <message>
        <source>none</source>
        <translation>puudub</translation>
    </message>
    <message>
        <source>Confirm options reset</source>
<<<<<<< HEAD
        <translation>Kinnita valikute algseadistamine</translation>
=======
        <extracomment>Window title text of pop-up window shown when the user has chosen to reset options.</extracomment>
        <translation type="unfinished">Kinnita valikute algseadistamine</translation>
>>>>>>> 3f385c91
    </message>
    <message>
        <source>Error</source>
        <translation>Viga</translation>
    </message>
    <message>
        <source>The supplied proxy address is invalid.</source>
        <translation>Sisestatud kehtetu proxy aadress.</translation>
    </message>
</context>
<context>
    <name>OverviewPage</name>
    <message>
        <source>Form</source>
        <translation>Vorm</translation>
    </message>
    <message>
        <source>The displayed information may be out of date. Your wallet automatically synchronizes with the Particl network after a connection is established, but this process has not completed yet.</source>
        <translation>Kuvatav info ei pruugi olla ajakohane. Ühenduse loomisel süngitakse sinu rahakott automaatselt Bitconi võrgustikuga, kuid see toiming on hetkel lõpetamata.</translation>
    </message>
    <message>
        <source>Pending:</source>
        <translation>Ootel:</translation>
    </message>
    <message>
        <source>Immature:</source>
        <translation>Ebaküps:</translation>
    </message>
    <message>
        <source>Mined balance that has not yet matured</source>
        <translation>Mitte aegunud mine'itud jääk</translation>
    </message>
    <message>
        <source>Total:</source>
        <translation>Kokku:</translation>
    </message>
    <message>
        <source>Recent transactions</source>
        <translation>Hiljutised transaktsioonid</translation>
    </message>
    </context>
<context>
    <name>PSBTOperationsDialog</name>
    <message>
        <source>Dialog</source>
        <translation>Dialoog</translation>
    </message>
    <message>
        <source>or</source>
        <translation>või</translation>
    </message>
    </context>
<context>
    <name>PaymentServer</name>
    <message>
        <source>Payment request error</source>
        <translation>Maksepäringu tõrge</translation>
    </message>
    <message>
        <source>Cannot start particl: click-to-pay handler</source>
        <translation>Particl ei käivitu: vajuta-maksa toiming</translation>
    </message>
    <message>
        <source>URI handling</source>
        <translation>URI käsitsemine</translation>
    </message>
    </context>
<context>
    <name>PeerTableModel</name>
    <message>
        <source>Sent</source>
        <translation>Saadetud</translation>
    </message>
    <message>
        <source>Received</source>
        <translation>Vastu võetud</translation>
    </message>
</context>
<context>
    <name>QObject</name>
    <message>
        <source>Amount</source>
        <translation>Kogus</translation>
    </message>
    <message>
        <source>N/A</source>
        <translation>N/A</translation>
    </message>
    <message>
        <source>%1 ms</source>
        <translation>%1 ms</translation>
    </message>
    <message numerus="yes">
        <source>%n hour(s)</source>
        <translation><numerusform>%n tund</numerusform><numerusform>%n tundi</numerusform></translation>
    </message>
    <message numerus="yes">
        <source>%n day(s)</source>
        <translation><numerusform>%n päev</numerusform><numerusform>%n päeva</numerusform></translation>
    </message>
    <message numerus="yes">
        <source>%n week(s)</source>
        <translation><numerusform>%n nädal</numerusform><numerusform>%n nädalat</numerusform></translation>
    </message>
    <message>
        <source>%1 and %2</source>
        <translation>%1 ja %2</translation>
    </message>
    <message numerus="yes">
        <source>%n year(s)</source>
        <translation><numerusform>%n aasta</numerusform><numerusform>%n aastat</numerusform></translation>
    </message>
    <message>
        <source>%1 B</source>
        <translation>%1 B</translation>
    </message>
    <message>
        <source>%1 KB</source>
        <translation>%1 B</translation>
    </message>
    <message>
        <source>%1 MB</source>
        <translation>%1 MB</translation>
    </message>
    <message>
        <source>%1 GB</source>
        <translation>%1 GB</translation>
    </message>
    <message>
        <source>unknown</source>
        <translation>tundmatu</translation>
    </message>
</context>
<context>
    <name>QRImageWidget</name>
    <message>
        <source>&amp;Save Image...</source>
        <translation>&amp;Salvesta Pilt...</translation>
    </message>
    <message>
        <source>&amp;Copy Image</source>
        <translation>&amp;Kopeeri Pilt</translation>
    </message>
    <message>
        <source>Resulting URI too long, try to reduce the text for label / message.</source>
        <translation>URI liiga pikk, proovi vähendada märke / sõnumi pikkust.</translation>
    </message>
    <message>
        <source>Error encoding URI into QR Code.</source>
        <translation>Tõrge URI'st QR koodi loomisel</translation>
    </message>
    <message>
        <source>Save QR Code</source>
        <translation>Salvesta QR Kood</translation>
    </message>
    </context>
<context>
    <name>RPCConsole</name>
    <message>
        <source>N/A</source>
        <translation>N/A</translation>
    </message>
    <message>
        <source>Client version</source>
        <translation>Kliendi versioon</translation>
    </message>
    <message>
        <source>&amp;Information</source>
        <translation>&amp;Informatsioon</translation>
    </message>
    <message>
        <source>General</source>
        <translation>Üldine</translation>
    </message>
    <message>
        <source>Using BerkeleyDB version</source>
        <translation>Kasutab BerkeleyDB versiooni</translation>
    </message>
    <message>
        <source>Startup time</source>
        <translation>Käivitamise hetk</translation>
    </message>
    <message>
        <source>Network</source>
        <translation>Võrk</translation>
    </message>
    <message>
        <source>Name</source>
        <translation>Nimi</translation>
    </message>
    <message>
        <source>Number of connections</source>
        <translation>Ühenduste arv</translation>
    </message>
    <message>
        <source>Block chain</source>
        <translation>Blokiahel</translation>
    </message>
    <message>
        <source>Memory usage</source>
        <translation>Mälu kasutus</translation>
    </message>
    <message>
        <source>&amp;Reset</source>
        <translation>&amp;Lähtesta</translation>
    </message>
    <message>
        <source>Received</source>
        <translation>Vastu võetud</translation>
    </message>
    <message>
        <source>Sent</source>
        <translation>Saadetud</translation>
    </message>
    <message>
        <source>Direction</source>
        <translation>Suund</translation>
    </message>
    <message>
        <source>Version</source>
        <translation>Versioon</translation>
    </message>
    <message>
        <source>Synced Headers</source>
        <translation>Sünkroniseeritud Päised</translation>
    </message>
    <message>
        <source>Synced Blocks</source>
        <translation>Sünkroniseeritud Plokid</translation>
    </message>
    <message>
        <source>Services</source>
        <translation>Teenused</translation>
    </message>
    <message>
        <source>Ping Time</source>
        <translation>Pingi Aeg</translation>
    </message>
    <message>
        <source>Last block time</source>
        <translation>Viimane ploki aeg</translation>
    </message>
    <message>
        <source>&amp;Open</source>
        <translation>&amp;Ava</translation>
    </message>
    <message>
        <source>&amp;Console</source>
        <translation>&amp;Konsool</translation>
    </message>
    <message>
        <source>&amp;Network Traffic</source>
        <translation>&amp;Võrgu Liiklus</translation>
    </message>
    <message>
        <source>Debug log file</source>
        <translation>Silumise logifail</translation>
    </message>
    <message>
        <source>Clear console</source>
        <translation>Puhasta konsool</translation>
    </message>
    <message>
        <source>never</source>
        <translation>mitte kunagi</translation>
    </message>
    <message>
        <source>Inbound</source>
        <translation>Sisenev</translation>
    </message>
    <message>
        <source>Outbound</source>
        <translation>Väljuv</translation>
    </message>
    <message>
        <source>Unknown</source>
        <translation>Teadmata</translation>
    </message>
</context>
<context>
    <name>ReceiveCoinsDialog</name>
    <message>
        <source>&amp;Amount:</source>
        <translation>&amp;Kogus:</translation>
    </message>
    <message>
        <source>&amp;Label:</source>
        <translation>&amp;Märgis</translation>
    </message>
    <message>
        <source>&amp;Message:</source>
        <translation>&amp;Sõnum:</translation>
    </message>
    <message>
        <source>Clear all fields of the form.</source>
        <translation>Puhasta kõik vormi väljad.</translation>
    </message>
    <message>
        <source>Show</source>
        <translation>Näita</translation>
    </message>
    <message>
        <source>Remove</source>
        <translation>Eemalda</translation>
    </message>
    <message>
        <source>Copy label</source>
        <translation>Kopeeri märgis</translation>
    </message>
    <message>
        <source>Copy message</source>
        <translation>Kopeeri sõnum</translation>
    </message>
    <message>
        <source>Copy amount</source>
        <translation>Kopeeri kogus</translation>
    </message>
    <message>
        <source>Could not unlock wallet.</source>
        <translation>Rahakoti lahtilukustamine ebaõnnestus.</translation>
    </message>
    </context>
<context>
    <name>ReceiveRequestDialog</name>
    <message>
        <source>Amount:</source>
        <translation>Kogus</translation>
    </message>
    <message>
        <source>Label:</source>
        <translation>Märgis:</translation>
    </message>
    <message>
        <source>Message:</source>
        <translation>Sõnum:</translation>
    </message>
    <message>
        <source>Wallet:</source>
        <translation>Rahakott:</translation>
    </message>
    <message>
        <source>Copy &amp;Address</source>
        <translation>&amp;Kopeeri Aadress</translation>
    </message>
    <message>
        <source>&amp;Save Image...</source>
        <translation>&amp;Salvesta Pilt...</translation>
    </message>
    <message>
        <source>Payment information</source>
        <translation>Makse Informatsioon</translation>
    </message>
</context>
<context>
    <name>RecentRequestsTableModel</name>
    <message>
        <source>Date</source>
        <translation>Kuupäev</translation>
    </message>
    <message>
        <source>Label</source>
        <translation>Silt</translation>
    </message>
    <message>
        <source>Message</source>
        <translation>Sõnum</translation>
    </message>
    <message>
        <source>(no label)</source>
        <translation>(silt puudub)</translation>
    </message>
    <message>
        <source>(no message)</source>
        <translation>(sõnum puudub)</translation>
    </message>
    </context>
<context>
    <name>SendCoinsDialog</name>
    <message>
        <source>Send Coins</source>
        <translation>Müntide saatmine</translation>
    </message>
    <message>
        <source>Inputs...</source>
        <translation>Sisendid...</translation>
    </message>
    <message>
        <source>automatically selected</source>
        <translation>automaatselt valitud</translation>
    </message>
    <message>
        <source>Insufficient funds!</source>
        <translation>Liiga suur summa</translation>
    </message>
    <message>
        <source>Quantity:</source>
        <translation>Kogus:</translation>
    </message>
    <message>
        <source>Bytes:</source>
        <translation>Baiti:</translation>
    </message>
    <message>
        <source>Amount:</source>
        <translation>Kogus</translation>
    </message>
    <message>
        <source>Fee:</source>
        <translation>Tasu:</translation>
    </message>
    <message>
        <source>After Fee:</source>
        <translation>Peale tehingutasu:</translation>
    </message>
    <message>
        <source>Change:</source>
        <translation>Vahetusraha:</translation>
    </message>
    <message>
        <source>Transaction Fee:</source>
        <translation>Tehingu tasu:</translation>
    </message>
    <message>
        <source>Choose...</source>
        <translation>Vali...</translation>
    </message>
    <message>
        <source>per kilobyte</source>
        <translation>kilobaidi kohta</translation>
    </message>
    <message>
        <source>Hide</source>
        <translation>Peida</translation>
    </message>
    <message>
        <source>Recommended:</source>
        <translation>Soovitatud:</translation>
    </message>
    <message>
        <source>Send to multiple recipients at once</source>
        <translation>Saatmine mitmele korraga</translation>
    </message>
    <message>
        <source>Add &amp;Recipient</source>
        <translation>Lisa &amp;Saaja</translation>
    </message>
    <message>
        <source>Clear all fields of the form.</source>
        <translation>Puhasta kõik vormi väljad.</translation>
    </message>
    <message>
        <source>Dust:</source>
        <translation>Puru:</translation>
    </message>
    <message>
        <source>Clear &amp;All</source>
        <translation>Puhasta &amp;Kõik</translation>
    </message>
    <message>
        <source>Balance:</source>
        <translation>Jääk:</translation>
    </message>
    <message>
        <source>Confirm the send action</source>
        <translation>Saatmise kinnitamine</translation>
    </message>
    <message>
        <source>S&amp;end</source>
        <translation>S&amp;aada</translation>
    </message>
    <message>
        <source>Copy quantity</source>
        <translation>Kopeeri kogus</translation>
    </message>
    <message>
        <source>Copy amount</source>
        <translation>Kopeeri kogus</translation>
    </message>
    <message>
        <source>Copy fee</source>
        <translation>Kopeeri tehingutasu</translation>
    </message>
    <message>
        <source>Copy bytes</source>
        <translation>Kopeeri baidid</translation>
    </message>
    <message>
        <source>Copy dust</source>
        <translation>Kopeeri puru</translation>
    </message>
    <message>
        <source>Copy change</source>
        <translation>Kopeeri vahetusraha</translation>
    </message>
    <message>
        <source>Are you sure you want to send?</source>
        <translation>Oled kindel, et soovid saata?</translation>
    </message>
    <message>
        <source>or</source>
        <translation>või</translation>
    </message>
    <message>
        <source>Transaction fee</source>
        <translation>Tehingutasu</translation>
    </message>
    <message>
        <source>Confirm send coins</source>
        <translation>Müntide saatmise kinnitamine</translation>
    </message>
    <message>
        <source>The recipient address is not valid. Please recheck.</source>
        <translation>Saaja aadress ei ole korrektne. Palun kontrolli üle.</translation>
    </message>
    <message>
        <source>The amount to pay must be larger than 0.</source>
        <translation>Makstav summa peab olema suurem kui 0.</translation>
    </message>
    <message>
        <source>The amount exceeds your balance.</source>
        <translation>Summa ületab jäägi.</translation>
    </message>
    <message>
        <source>The total exceeds your balance when the %1 transaction fee is included.</source>
        <translation>Summa koos tehingu tasuga %1 ületab sinu jääki.</translation>
    </message>
<<<<<<< HEAD
    <message>
        <source>Payment request expired.</source>
        <translation>Maksepäring aegunud.</translation>
=======
    <message numerus="yes">
        <source>Estimated to begin confirmation within %n block(s).</source>
        <translation type="unfinished">
            <numerusform />
            <numerusform />
        </translation>
>>>>>>> 3f385c91
    </message>
    <message>
        <source>Warning: Invalid Particl address</source>
        <translation>Hoiatus: Ebakorrektne Particl aadress</translation>
    </message>
    <message>
        <source>(no label)</source>
        <translation>(silt puudub)</translation>
    </message>
</context>
<context>
    <name>SendCoinsEntry</name>
    <message>
        <source>A&amp;mount:</source>
        <translation>S&amp;umma:</translation>
    </message>
    <message>
        <source>Pay &amp;To:</source>
        <translation>Maksa &amp;:</translation>
    </message>
    <message>
        <source>&amp;Label:</source>
        <translation>&amp;Märgis</translation>
    </message>
    <message>
        <source>Choose previously used address</source>
        <translation>Vali eelnevalt kasutatud aadress</translation>
    </message>
    <message>
        <source>Alt+A</source>
        <translation>Alt+A</translation>
    </message>
    <message>
        <source>Paste address from clipboard</source>
        <translation>Kleebi aadress vahemälust</translation>
    </message>
    <message>
        <source>Alt+P</source>
        <translation>Alt+P</translation>
    </message>
    <message>
        <source>S&amp;ubtract fee from amount</source>
        <translation>L&amp;ahuta tehingutasu summast</translation>
    </message>
    <message>
        <source>Message:</source>
        <translation>Sõnum:</translation>
    </message>
<<<<<<< HEAD
    <message>
        <source>Pay To:</source>
        <translation>Maksa :</translation>
    </message>
=======
>>>>>>> 3f385c91
    </context>
<context>
    <name>ShutdownWindow</name>
    <message>
        <source>%1 is shutting down...</source>
        <translation>%1 lülitub välja...</translation>
    </message>
    <message>
        <source>Do not shut down the computer until this window disappears.</source>
        <translation>Ära lülita arvutit välja ennem kui see aken on kadunud.</translation>
    </message>
</context>
<context>
    <name>SignVerifyMessageDialog</name>
    <message>
        <source>Signatures - Sign / Verify a Message</source>
        <translation>Signatuurid - Allkirjasta / Kinnita Sõnum</translation>
    </message>
    <message>
        <source>&amp;Sign Message</source>
        <translation>&amp;Allkirjastamise teade</translation>
    </message>
    <message>
        <source>The Particl address to sign the message with</source>
        <translation>Particl aadress millega sõnum allkirjastada</translation>
    </message>
    <message>
        <source>Choose previously used address</source>
        <translation>Vali eelnevalt kasutatud aadress</translation>
    </message>
    <message>
        <source>Alt+A</source>
        <translation>Alt+A</translation>
    </message>
    <message>
        <source>Paste address from clipboard</source>
        <translation>Kleebi aadress vahemälust</translation>
    </message>
    <message>
        <source>Alt+P</source>
        <translation>Alt+P</translation>
    </message>
    <message>
        <source>Enter the message you want to sign here</source>
        <translation>Sisesta siia allkirjastamise sõnum</translation>
    </message>
    <message>
        <source>Signature</source>
        <translation>Allkiri</translation>
    </message>
    <message>
        <source>Copy the current signature to the system clipboard</source>
        <translation>Kopeeri praegune signatuur vahemällu</translation>
    </message>
    <message>
        <source>Sign the message to prove you own this Particl address</source>
        <translation>Allkirjasta sõnum Particli aadressi sulle kuulumise tõestamiseks</translation>
    </message>
    <message>
        <source>Sign &amp;Message</source>
        <translation>Allkirjasta &amp;Sõnum</translation>
    </message>
    <message>
        <source>Reset all sign message fields</source>
        <translation>Tühjenda kõik sõnumi allkirjastamise väljad</translation>
    </message>
    <message>
        <source>Clear &amp;All</source>
        <translation>Puhasta &amp;Kõik</translation>
    </message>
    <message>
        <source>&amp;Verify Message</source>
        <translation>&amp;Kinnita Sõnum</translation>
    </message>
    <message>
        <source>The Particl address the message was signed with</source>
        <translation>Particl aadress millega sõnum on allkirjastatud</translation>
    </message>
    <message>
        <source>Verify the message to ensure it was signed with the specified Particl address</source>
        <translation>Kinnita sõnum tõestamaks selle allkirjastatust määratud Particli aadressiga.</translation>
    </message>
    <message>
        <source>Verify &amp;Message</source>
        <translation>Kinnita &amp;Sõnum</translation>
    </message>
    <message>
        <source>Reset all verify message fields</source>
        <translation>Tühjenda kõik sõnumi kinnitamise väljad</translation>
    </message>
    <message>
        <source>Click "Sign Message" to generate signature</source>
        <translation>Allkirja loomiseks vajuta "Allkirjasta Sõnum"</translation>
    </message>
    <message>
        <source>The entered address is invalid.</source>
        <translation>Sisestatud aadress ei ole korrektne</translation>
    </message>
    <message>
        <source>Please check the address and try again.</source>
        <translation>Palun kontrolli aadressi ja proovi uuesti.</translation>
    </message>
    <message>
        <source>The entered address does not refer to a key.</source>
        <translation>Sisestatud aadress ei viita võtmele.</translation>
    </message>
    <message>
        <source>Wallet unlock was cancelled.</source>
        <translation>Rahakoti lahtilukustamine on katkestatud.</translation>
    </message>
    <message>
        <source>Private key for the entered address is not available.</source>
        <translation>Sisestatud aadressi privaatvõti pole saadaval.</translation>
    </message>
    <message>
        <source>Message signing failed.</source>
        <translation>Sõnumi allkirjastamine ebaõnnestus.</translation>
    </message>
    <message>
        <source>Message signed.</source>
        <translation>Sõnum allkirjastatud.</translation>
    </message>
    <message>
        <source>The signature could not be decoded.</source>
        <translation>Allkirja ei õnnestunud dekodeerida.</translation>
    </message>
    <message>
        <source>Please check the signature and try again.</source>
        <translation>Palun kontrolli allkirja ja proovi uuesti.</translation>
    </message>
    <message>
        <source>The signature did not match the message digest.</source>
        <translation>Allkiri ei vastanud sõnumi krüptoräsile.</translation>
    </message>
    <message>
        <source>Message verification failed.</source>
        <translation>Sõnumi verifitseerimine ebaõnnestus.</translation>
    </message>
    <message>
        <source>Message verified.</source>
        <translation>Sõnum verifitseeritud.</translation>
    </message>
</context>
<context>
    <name>TrafficGraphWidget</name>
    <message>
        <source>KB/s</source>
        <translation>KB/s</translation>
    </message>
</context>
<context>
    <name>TransactionDesc</name>
    <message>
        <source>Open until %1</source>
        <translation>Avatud kuni %1</translation>
    </message>
    <message>
        <source>%1/unconfirmed</source>
<<<<<<< HEAD
        <translation>%1/kinnitamata</translation>
    </message>
    <message>
        <source>%1 confirmations</source>
        <translation>%1 kinnitust</translation>
=======
        <extracomment>Text explaining the current status of a transaction, shown in the status field of the details window for this transaction. This status represents a transaction confirmed in at least one block, but less than 6 blocks.</extracomment>
        <translation type="unfinished">%1/kinnitamata</translation>
    </message>
    <message>
        <source>%1 confirmations</source>
        <extracomment>Text explaining the current status of a transaction, shown in the status field of the details window for this transaction. This status represents a transaction confirmed in 6 or more blocks.</extracomment>
        <translation type="unfinished">%1 kinnitust</translation>
>>>>>>> 3f385c91
    </message>
    <message>
        <source>Status</source>
        <translation>Olek</translation>
    </message>
    <message>
        <source>Date</source>
        <translation>Kuupäev</translation>
    </message>
    <message>
        <source>Source</source>
        <translation>Allikas</translation>
    </message>
    <message>
        <source>Generated</source>
        <translation>Genereeritud</translation>
    </message>
    <message>
        <source>From</source>
        <translation>Saatja</translation>
    </message>
    <message>
        <source>unknown</source>
        <translation>tundmatu</translation>
    </message>
    <message>
        <source>To</source>
        <translation>Saaja</translation>
    </message>
    <message>
        <source>own address</source>
        <translation>oma aadress</translation>
    </message>
    <message>
        <source>label</source>
        <translation>märgis</translation>
    </message>
    <message>
        <source>Credit</source>
        <translation>Krediit</translation>
    </message>
    <message>
        <source>not accepted</source>
        <translation>pole vastu võetud</translation>
    </message>
    <message>
        <source>Debit</source>
        <translation>Deebet</translation>
    </message>
    <message>
        <source>Transaction fee</source>
        <translation>Tehingutasu</translation>
    </message>
    <message>
        <source>Net amount</source>
        <translation>Neto summa</translation>
    </message>
    <message>
        <source>Message</source>
        <translation>Sõnum</translation>
    </message>
    <message>
        <source>Comment</source>
        <translation>Kommentaar</translation>
    </message>
    <message>
        <source>Transaction ID</source>
        <translation>Transaktsiooni ID</translation>
    </message>
    <message>
        <source>Merchant</source>
        <translation>Kaupleja</translation>
    </message>
    <message>
        <source>Debug information</source>
        <translation>Debug'imise info</translation>
    </message>
    <message>
        <source>Transaction</source>
        <translation>Tehing</translation>
    </message>
    <message>
        <source>Inputs</source>
        <translation>Sisendid</translation>
    </message>
    <message>
        <source>Amount</source>
        <translation>Kogus</translation>
    </message>
    <message>
        <source>true</source>
        <translation>tõene</translation>
    </message>
    <message>
        <source>false</source>
        <translation>väär</translation>
    </message>
</context>
<context>
    <name>TransactionDescDialog</name>
    <message>
        <source>This pane shows a detailed description of the transaction</source>
        <translation>Paan kuvab tehingu detailid</translation>
    </message>
    </context>
<context>
    <name>TransactionTableModel</name>
    <message>
        <source>Date</source>
        <translation>Kuupäev</translation>
    </message>
    <message>
        <source>Type</source>
        <translation>Tüüp</translation>
    </message>
    <message>
        <source>Label</source>
        <translation>Silt</translation>
    </message>
    <message>
        <source>Open until %1</source>
        <translation>Avatud kuni %1</translation>
    </message>
    <message>
        <source>Unconfirmed</source>
        <translation>Kinnitamata</translation>
    </message>
    <message>
        <source>Confirmed (%1 confirmations)</source>
        <translation>Kinnitatud (%1 kinnitust)</translation>
    </message>
    <message>
        <source>Generated but not accepted</source>
        <translation>Loodud, kuid aktsepteerimata</translation>
    </message>
    <message>
        <source>Received with</source>
        <translation>Saadud koos</translation>
    </message>
    <message>
        <source>Received from</source>
        <translation>Kellelt saadud</translation>
    </message>
    <message>
        <source>Sent to</source>
        <translation>Saadetud</translation>
    </message>
    <message>
        <source>Payment to yourself</source>
        <translation>Makse iseendale</translation>
    </message>
    <message>
        <source>Mined</source>
        <translation>Mine'itud</translation>
    </message>
    <message>
        <source>(n/a)</source>
        <translation>(n/a)</translation>
    </message>
    <message>
        <source>(no label)</source>
        <translation>(silt puudub)</translation>
    </message>
    <message>
        <source>Transaction status. Hover over this field to show number of confirmations.</source>
        <translation>Tehingu staatus. Kinnituste arvu kuvamiseks liigu hiire noolega selle peale.</translation>
    </message>
    <message>
        <source>Date and time that the transaction was received.</source>
        <translation>Tehingu saamise kuupäev ning kellaaeg.</translation>
    </message>
    <message>
        <source>Type of transaction.</source>
        <translation>Tehingu tüüp.</translation>
    </message>
    <message>
        <source>Amount removed from or added to balance.</source>
        <translation>Jäägile lisatud või eemaldatud summa.</translation>
    </message>
</context>
<context>
    <name>TransactionView</name>
    <message>
        <source>All</source>
        <translation>Kõik</translation>
    </message>
    <message>
        <source>Today</source>
        <translation>Täna</translation>
    </message>
    <message>
        <source>This week</source>
        <translation>Käesolev nädal</translation>
    </message>
    <message>
        <source>This month</source>
        <translation>Käimasolev kuu</translation>
    </message>
    <message>
        <source>Last month</source>
        <translation>Eelmine kuu</translation>
    </message>
    <message>
        <source>This year</source>
        <translation>Käimasolev aasta</translation>
    </message>
    <message>
        <source>Range...</source>
        <translation>Vahemik...</translation>
    </message>
    <message>
        <source>Received with</source>
        <translation>Saadud koos</translation>
    </message>
    <message>
        <source>Sent to</source>
        <translation>Saadetud</translation>
    </message>
    <message>
        <source>To yourself</source>
        <translation>Iseendale</translation>
    </message>
    <message>
        <source>Mined</source>
        <translation>Mine'itud</translation>
    </message>
    <message>
        <source>Other</source>
        <translation>Muu</translation>
    </message>
    <message>
        <source>Min amount</source>
        <translation>Minimaalne summa</translation>
    </message>
    <message>
        <source>Copy address</source>
        <translation>Kopeeri aadress</translation>
    </message>
    <message>
        <source>Copy label</source>
        <translation>Kopeeri märgis</translation>
    </message>
    <message>
        <source>Copy amount</source>
        <translation>Kopeeri summa</translation>
    </message>
    <message>
        <source>Copy transaction ID</source>
        <translation>Kopeeri transaktsiooni ID</translation>
    </message>
    <message>
        <source>Edit label</source>
        <translation>Märgise muutmine</translation>
    </message>
    <message>
        <source>Show transaction details</source>
        <translation>Kuva tehingu detailid</translation>
    </message>
    <message>
        <source>Comma separated file (*.csv)</source>
        <translation>Komadega eraldatud väärtuste fail (*.csv)</translation>
    </message>
    <message>
        <source>Confirmed</source>
        <translation>Kinnitatud</translation>
    </message>
    <message>
        <source>Date</source>
        <translation>Kuupäev</translation>
    </message>
    <message>
        <source>Type</source>
        <translation>Tüüp</translation>
    </message>
    <message>
        <source>Label</source>
        <translation>Silt</translation>
    </message>
    <message>
        <source>Address</source>
        <translation>Aadress</translation>
    </message>
    <message>
        <source>ID</source>
        <translation>ID</translation>
    </message>
    <message>
        <source>Exporting Failed</source>
        <translation>Eksport ebaõnnestus.</translation>
    </message>
    <message>
        <source>Range:</source>
        <translation>Vahemik:</translation>
    </message>
    <message>
        <source>to</source>
        <translation>saaja</translation>
    </message>
</context>
<context>
    <name>UnitDisplayStatusBarControl</name>
    </context>
<context>
    <name>WalletController</name>
    </context>
<context>
    <name>WalletFrame</name>
    <message>
        <source>Create a new wallet</source>
        <translation>Loo uus rahakott</translation>
    </message>
</context>
<context>
    <name>WalletModel</name>
    <message>
        <source>Send Coins</source>
        <translation>Müntide saatmine</translation>
    </message>
    </context>
<context>
    <name>WalletView</name>
    <message>
        <source>&amp;Export</source>
        <translation>&amp;Ekspordi</translation>
    </message>
    <message>
        <source>Export the data in the current tab to a file</source>
        <translation>Ekspordi kuvatava vahelehe sisu faili</translation>
    </message>
    <message>
        <source>Error</source>
        <translation>Viga</translation>
    </message>
    <message>
        <source>Backup Wallet</source>
        <translation>Varunda Rahakott</translation>
    </message>
    <message>
        <source>Wallet Data (*.dat)</source>
        <translation>Rahakoti Andmed (*.dat)</translation>
    </message>
    <message>
        <source>Backup Failed</source>
        <translation>Varundamine Ebaõnnestus</translation>
    </message>
    <message>
        <source>Backup Successful</source>
        <translation>Varundamine õnnestus</translation>
    </message>
    </context>
<context>
    <name>bitcoin-core</name>
    <message>
        <source>This is a pre-release test build - use at your own risk - do not use for mining or merchant applications</source>
        <translation>See on test-versioon - kasutamine omal riisikol - ära kasuta mining'uks ega kaupmeeste programmides</translation>
    </message>
    <message>
        <source>Corrupted block database detected</source>
        <translation>Tuvastati vigane bloki andmebaas</translation>
    </message>
    <message>
        <source>Do you want to rebuild the block database now?</source>
        <translation>Kas soovid bloki andmebaasi taastada?</translation>
    </message>
    <message>
        <source>Error initializing block database</source>
        <translation>Tõrge bloki andmebaasi käivitamisel</translation>
    </message>
    <message>
        <source>Error initializing wallet database environment %s!</source>
        <translation>Tõrge rahakoti keskkonna %s käivitamisel!</translation>
    </message>
    <message>
        <source>Error loading block database</source>
        <translation>Tõrge bloki baasi lugemisel</translation>
    </message>
    <message>
        <source>Error opening block database</source>
        <translation>Tõrge bloki andmebaasi avamisel</translation>
    </message>
    <message>
        <source>Failed to listen on any port. Use -listen=0 if you want this.</source>
        <translation>Pordi kuulamine nurjus. Soovikorral kasuta -listen=0.</translation>
    </message>
    <message>
        <source>Verifying blocks...</source>
        <translation>Kontrollin blokke...</translation>
    </message>
    <message>
        <source>Signing transaction failed</source>
        <translation>Tehingu allkirjastamine ebaõnnestus</translation>
    </message>
    <message>
        <source>The transaction amount is too small to pay the fee</source>
        <translation>Tehingu summa on tasu maksmiseks liiga väikene</translation>
    </message>
    <message>
        <source>Transaction amount too small</source>
        <translation>Tehingu summa liiga väikene</translation>
    </message>
    <message>
        <source>Transaction too large</source>
        <translation>Tehing liiga suur</translation>
    </message>
    <message>
        <source>Unknown network specified in -onlynet: '%s'</source>
        <translation>Kirjeldatud tundmatu võrgustik -onlynet'is: '%s'</translation>
    </message>
    <message>
        <source>Insufficient funds</source>
        <translation>Liiga suur summa</translation>
    </message>
    <message>
        <source>Loading block index...</source>
        <translation>Klotside indeksi laadimine...</translation>
    </message>
    <message>
        <source>Loading wallet...</source>
        <translation>Rahakoti laadimine...</translation>
    </message>
    <message>
        <source>Cannot downgrade wallet</source>
        <translation>Rahakoti vanandamine ebaõnnestus</translation>
    </message>
    <message>
        <source>Rescanning...</source>
        <translation>Üleskaneerimine...</translation>
    </message>
    <message>
        <source>Done loading</source>
        <translation>Laetud</translation>
    </message>
</context>
</TS><|MERGE_RESOLUTION|>--- conflicted
+++ resolved
@@ -1,453 +1,531 @@
-<TS language="et" version="2.1">
+<TS version="2.1" language="et">
 <context>
     <name>AddressBookPage</name>
     <message>
         <source>Right-click to edit address or label</source>
-        <translation>Paremkliki aadressi või sildi muutmiseks</translation>
+        <translation type="unfinished">Paremkliki aadressi või sildi muutmiseks</translation>
     </message>
     <message>
         <source>Create a new address</source>
-        <translation>Loo uus aadress</translation>
+        <translation type="unfinished">Loo uus aadress</translation>
     </message>
     <message>
         <source>&amp;New</source>
-        <translation>&amp;Uus</translation>
+        <translation type="unfinished">&amp;Uus</translation>
     </message>
     <message>
         <source>Copy the currently selected address to the system clipboard</source>
-        <translation>Kopeeri märgistatud aadress vahemällu</translation>
+        <translation type="unfinished">Kopeeri märgistatud aadress vahemällu</translation>
     </message>
     <message>
         <source>&amp;Copy</source>
-        <translation>&amp;Kopeeri</translation>
+        <translation type="unfinished">&amp;Kopeeri</translation>
     </message>
     <message>
         <source>C&amp;lose</source>
-        <translation>S&amp;ulge</translation>
+        <translation type="unfinished">S&amp;ulge</translation>
     </message>
     <message>
         <source>Delete the currently selected address from the list</source>
-        <translation>Kustuta valitud aadress nimekirjast</translation>
+        <translation type="unfinished">Kustuta valitud aadress nimekirjast</translation>
     </message>
     <message>
         <source>Enter address or label to search</source>
-        <translation>Otsimiseks sisesta märgis või aadress</translation>
+        <translation type="unfinished">Otsimiseks sisesta märgis või aadress</translation>
     </message>
     <message>
         <source>Export the data in the current tab to a file</source>
-        <translation>Ekspordi kuvatava vahelehe sisu faili</translation>
+        <translation type="unfinished">Ekspordi kuvatava vahelehe sisu faili</translation>
     </message>
     <message>
         <source>&amp;Export</source>
-        <translation>&amp;Ekspordi</translation>
+        <translation type="unfinished">&amp;Ekspordi</translation>
     </message>
     <message>
         <source>&amp;Delete</source>
-        <translation>&amp;Kustuta</translation>
+        <translation type="unfinished">&amp;Kustuta</translation>
     </message>
     <message>
         <source>Choose the address to send coins to</source>
-        <translation>Vali aadress millele mündid saata</translation>
+        <translation type="unfinished">Vali aadress millele mündid saata</translation>
     </message>
     <message>
         <source>Choose the address to receive coins with</source>
-        <translation>Vali aadress müntide vastuvõtmiseks</translation>
+        <translation type="unfinished">Vali aadress müntide vastuvõtmiseks</translation>
     </message>
     <message>
         <source>C&amp;hoose</source>
-        <translation>V&amp;ali</translation>
+        <translation type="unfinished">V&amp;ali</translation>
     </message>
     <message>
         <source>Sending addresses</source>
-        <translation>Saatvad aadressid</translation>
+        <translation type="unfinished">Saatvad aadressid</translation>
     </message>
     <message>
         <source>Receiving addresses</source>
-        <translation>Vastuvõtvad aadressid</translation>
+        <translation type="unfinished">Vastuvõtvad aadressid</translation>
     </message>
     <message>
         <source>These are your Particl addresses for sending payments. Always check the amount and the receiving address before sending coins.</source>
-        <translation>Need on sinu Particl aadressid maksete saatmiseks. Ennem müntide saatmist kontrolli alati summat ja makse saaja aadressi.</translation>
+        <translation type="unfinished">Need on sinu Particl aadressid maksete saatmiseks. Ennem müntide saatmist kontrolli alati summat ja makse saaja aadressi.</translation>
     </message>
     <message>
         <source>&amp;Copy Address</source>
-        <translation>&amp;Kopeeri Aadress</translation>
+        <translation type="unfinished">&amp;Kopeeri Aadress</translation>
     </message>
     <message>
         <source>Copy &amp;Label</source>
-        <translation>Kopeeri &amp;Silt</translation>
+        <translation type="unfinished">Kopeeri &amp;Silt</translation>
     </message>
     <message>
         <source>&amp;Edit</source>
-        <translation>&amp;Muuda</translation>
+        <translation type="unfinished">&amp;Muuda</translation>
     </message>
     <message>
         <source>Export Address List</source>
-        <translation>Ekspordi Aadresside Nimekiri</translation>
-    </message>
-    <message>
-        <source>Comma separated file (*.csv)</source>
-        <translation>Komadega eraldatud väärtuste fail (*.csv)</translation>
+        <translation type="unfinished">Ekspordi Aadresside Nimekiri</translation>
+    </message>
+    <message>
+        <source>Comma separated file</source>
+        <extracomment>Expanded name of the CSV file format. See: https://en.wikipedia.org/wiki/Comma-separated_values.</extracomment>
+        <translation type="unfinished">Komaga eraldatud fail</translation>
+    </message>
+    <message>
+        <source>There was an error trying to save the address list to %1. Please try again.</source>
+        <extracomment>An error message. %1 is a stand-in argument for the name of the file we attempted to save to.</extracomment>
+        <translation type="unfinished">Tõrge aadressi nimekirja salvestamisel %1. Palun proovi uuesti.</translation>
     </message>
     <message>
         <source>Exporting Failed</source>
-        <translation>Eksport ebaõnnestus.</translation>
-    </message>
-    <message>
-        <source>There was an error trying to save the address list to %1. Please try again.</source>
-        <translation>Tõrge aadressi nimekirja salvestamisel %1. Palun proovi uuesti.</translation>
+        <translation type="unfinished">Eksport ebaõnnestus.</translation>
     </message>
 </context>
 <context>
     <name>AddressTableModel</name>
     <message>
         <source>Label</source>
-        <translation>Silt</translation>
+        <translation type="unfinished">Silt</translation>
     </message>
     <message>
         <source>Address</source>
-        <translation>Aadress</translation>
+        <translation type="unfinished">Aadress</translation>
     </message>
     <message>
         <source>(no label)</source>
-        <translation>(silt puudub)</translation>
+        <translation type="unfinished">(silt puudub)</translation>
     </message>
 </context>
 <context>
     <name>AskPassphraseDialog</name>
     <message>
         <source>Passphrase Dialog</source>
-        <translation>Salafraasi dialoog</translation>
+        <translation type="unfinished">Salafraasi dialoog</translation>
     </message>
     <message>
         <source>Enter passphrase</source>
-        <translation>Sisesta parool</translation>
+        <translation type="unfinished">Sisesta parool</translation>
     </message>
     <message>
         <source>New passphrase</source>
-        <translation>Uus parool</translation>
+        <translation type="unfinished">Uus parool</translation>
     </message>
     <message>
         <source>Repeat new passphrase</source>
-        <translation>Korda uut parooli</translation>
+        <translation type="unfinished">Korda uut parooli</translation>
     </message>
     <message>
         <source>Show passphrase</source>
-        <translation>Näita salafraasi</translation>
+        <translation type="unfinished">Näita salafraasi</translation>
     </message>
     <message>
         <source>Encrypt wallet</source>
-        <translation>Krüpteeri rahakott</translation>
+        <translation type="unfinished">Krüpteeri rahakott</translation>
     </message>
     <message>
         <source>This operation needs your wallet passphrase to unlock the wallet.</source>
-        <translation>Antud operatsioon vajab rahakoti lahtilukustamiseks salafraasi.</translation>
+        <translation type="unfinished">Antud operatsioon vajab rahakoti lahtilukustamiseks salafraasi.</translation>
     </message>
     <message>
         <source>Unlock wallet</source>
-        <translation>Ava rahakoti lukk</translation>
-    </message>
-    <message>
-        <source>This operation needs your wallet passphrase to decrypt the wallet.</source>
-        <translation>Antud operatsioon vajab rahakoti dekrüpteerimiseks salafraasi.</translation>
-    </message>
-    <message>
-        <source>Decrypt wallet</source>
-        <translation>Dekrüpteeri rahakott</translation>
+        <translation type="unfinished">Ava rahakoti lukk</translation>
     </message>
     <message>
         <source>Change passphrase</source>
-        <translation>Muuda parooli</translation>
+        <translation type="unfinished">Muuda parooli</translation>
     </message>
     <message>
         <source>Confirm wallet encryption</source>
-        <translation>Kinnita rahakoti krüpteerimine.</translation>
+        <translation type="unfinished">Kinnita rahakoti krüpteerimine.</translation>
     </message>
     <message>
         <source>Warning: If you encrypt your wallet and lose your passphrase, you will &lt;b&gt;LOSE ALL OF YOUR PARTICL&lt;/b&gt;!</source>
-        <translation>Hoiatus:Kui sa krüpteerid oma rahakoti ja kaotad salafraasi, siis sa&lt;b&gt;KAOTAD OMA PARTICLID&lt;/b&gt;!</translation>
+        <translation type="unfinished">Hoiatus:Kui sa krüpteerid oma rahakoti ja kaotad salafraasi, siis sa&lt;b&gt;KAOTAD OMA PARTICLID&lt;/b&gt;!</translation>
     </message>
     <message>
         <source>Are you sure you wish to encrypt your wallet?</source>
-        <translation>Kas oled kindel, et soovid rahakoti krüpteerida?</translation>
+        <translation type="unfinished">Kas oled kindel, et soovid rahakoti krüpteerida?</translation>
     </message>
     <message>
         <source>Wallet encrypted</source>
-        <translation>Rahakott krüpteeritud</translation>
+        <translation type="unfinished">Rahakott krüpteeritud</translation>
     </message>
     <message>
         <source>Enter the new passphrase for the wallet.&lt;br/&gt;Please use a passphrase of &lt;b&gt;ten or more random characters&lt;/b&gt;, or &lt;b&gt;eight or more words&lt;/b&gt;.</source>
-        <translation>Sisesta rahakotile uus salafraas.&lt;br/&gt;Kasuta salafraasi millles on&lt;b&gt;kümme või rohkem juhuslikku sümbolit&lt;b&gt;,või&lt;b&gt;kaheksa või rohkem sõna&lt;b/&gt;.</translation>
+        <translation type="unfinished">Sisesta rahakotile uus salafraas.&lt;br/&gt;Kasuta salafraasi millles on&lt;b&gt;kümme või rohkem juhuslikku sümbolit&lt;b&gt;,või&lt;b&gt;kaheksa või rohkem sõna&lt;b/&gt;.</translation>
     </message>
     <message>
         <source>Enter the old passphrase and new passphrase for the wallet.</source>
-        <translation>Sisesta rahakoti vana salafraas ja uus salafraas.</translation>
+        <translation type="unfinished">Sisesta rahakoti vana salafraas ja uus salafraas.</translation>
     </message>
     <message>
         <source>Remember that encrypting your wallet cannot fully protect your particl from being stolen by malware infecting your computer.</source>
-        <translation>Pea meeles, et rahakoti krüpteerimine ei välista particlide vargust, kui sinu arvuti on nakatunud pahavaraga.</translation>
+        <translation type="unfinished">Pea meeles, et rahakoti krüpteerimine ei välista particlide vargust, kui sinu arvuti on nakatunud pahavaraga.</translation>
     </message>
     <message>
         <source>Wallet to be encrypted</source>
-        <translation>Krüpteeritav rahakott</translation>
+        <translation type="unfinished">Krüpteeritav rahakott</translation>
     </message>
     <message>
         <source>Your wallet is about to be encrypted. </source>
-        <translation>Rahakott krüpteeritakse.</translation>
+        <translation type="unfinished">Rahakott krüpteeritakse.</translation>
     </message>
     <message>
         <source>Your wallet is now encrypted. </source>
-        <translation>Rahakott krüpteeritud.</translation>
+        <translation type="unfinished">Rahakott krüpteeritud.</translation>
     </message>
     <message>
         <source>IMPORTANT: Any previous backups you have made of your wallet file should be replaced with the newly generated, encrypted wallet file. For security reasons, previous backups of the unencrypted wallet file will become useless as soon as you start using the new, encrypted wallet.</source>
-        <translation>TÄHTIS: Kõik varasemad rahakoti varundfailid tuleks üle kirjutada äsja loodud krüpteeritud rahakoti failiga. Turvakaalutlustel tühistatakse krüpteerimata rahakoti failid alates uue, krüpteeritud rahakoti, kasutusele võtust.</translation>
+        <translation type="unfinished">TÄHTIS: Kõik varasemad rahakoti varundfailid tuleks üle kirjutada äsja loodud krüpteeritud rahakoti failiga. Turvakaalutlustel tühistatakse krüpteerimata rahakoti failid alates uue, krüpteeritud rahakoti, kasutusele võtust.</translation>
     </message>
     <message>
         <source>Wallet encryption failed</source>
-        <translation>Rahakoti krüpteerimine ebaõnnestus</translation>
+        <translation type="unfinished">Rahakoti krüpteerimine ebaõnnestus</translation>
     </message>
     <message>
         <source>Wallet encryption failed due to an internal error. Your wallet was not encrypted.</source>
-        <translation>Rahakoti krüpteerimine ebaõnnestus sisemise vea tõttu. Sinu rahakotti ei krüpteeritud.</translation>
+        <translation type="unfinished">Rahakoti krüpteerimine ebaõnnestus sisemise vea tõttu. Sinu rahakotti ei krüpteeritud.</translation>
     </message>
     <message>
         <source>The supplied passphrases do not match.</source>
-        <translation>Sisestatud paroolid ei kattu.</translation>
+        <translation type="unfinished">Sisestatud paroolid ei kattu.</translation>
     </message>
     <message>
         <source>Wallet unlock failed</source>
-        <translation>Rahakoti lahtilukustamine ebaõnnestus</translation>
+        <translation type="unfinished">Rahakoti lahtilukustamine ebaõnnestus</translation>
     </message>
     <message>
         <source>The passphrase entered for the wallet decryption was incorrect.</source>
-        <translation>Rahakoti dekrüpteerimiseks sisestatud salafraas ei ole õige.</translation>
-    </message>
-    <message>
-        <source>Wallet decryption failed</source>
-        <translation>Rahakoti dekrüpteerimine ebaõnnestus</translation>
+        <translation type="unfinished">Rahakoti dekrüpteerimiseks sisestatud salafraas ei ole õige.</translation>
     </message>
     <message>
         <source>Wallet passphrase was successfully changed.</source>
-        <translation>Rahakoti parooli vahetus õnnestus.</translation>
+        <translation type="unfinished">Rahakoti parooli vahetus õnnestus.</translation>
     </message>
     <message>
         <source>Warning: The Caps Lock key is on!</source>
-        <translation>Hoiatus:Klaviatuuri suurtähelukk on peal.</translation>
+        <translation type="unfinished">Hoiatus:Klaviatuuri suurtähelukk on peal.</translation>
     </message>
 </context>
 <context>
     <name>BanTableModel</name>
     <message>
         <source>IP/Netmask</source>
-        <translation>IP/Võrgumask</translation>
+        <translation type="unfinished">IP/Võrgumask</translation>
     </message>
     <message>
         <source>Banned Until</source>
-        <translation>Blokeeritud kuni</translation>
+        <translation type="unfinished">Blokeeritud kuni</translation>
     </message>
 </context>
 <context>
+    <name>BitcoinApplication</name>
+    <message>
+        <source>Internal error</source>
+        <translation type="unfinished">Süsteemisisene Viga</translation>
+    </message>
+    </context>
+<context>
+    <name>QObject</name>
+    <message>
+        <source>Error: %1</source>
+        <translation type="unfinished">Tõrge %1</translation>
+    </message>
+    <message>
+        <source>unknown</source>
+        <translation type="unfinished">tundmatu</translation>
+    </message>
+    <message>
+        <source>Amount</source>
+        <translation type="unfinished">Kogus</translation>
+    </message>
+    <message>
+        <source>Inbound</source>
+        <extracomment>An inbound connection from a peer. An inbound connection is a connection initiated by a peer.</extracomment>
+        <translation type="unfinished">Sisenev</translation>
+    </message>
+    <message>
+        <source>Outbound</source>
+        <extracomment>An outbound connection to a peer. An outbound connection is a connection initiated by us.</extracomment>
+        <translation type="unfinished">Väljuv</translation>
+    </message>
+    <message numerus="yes">
+        <source>%n second(s)</source>
+        <translation type="unfinished">
+            <numerusform />
+            <numerusform />
+        </translation>
+    </message>
+    <message numerus="yes">
+        <source>%n minute(s)</source>
+        <translation type="unfinished">
+            <numerusform />
+            <numerusform />
+        </translation>
+    </message>
+    <message numerus="yes">
+        <source>%n hour(s)</source>
+        <translation type="unfinished">
+            <numerusform />
+            <numerusform />
+        </translation>
+    </message>
+    <message numerus="yes">
+        <source>%n day(s)</source>
+        <translation type="unfinished">
+            <numerusform />
+            <numerusform />
+        </translation>
+    </message>
+    <message numerus="yes">
+        <source>%n week(s)</source>
+        <translation type="unfinished">
+            <numerusform />
+            <numerusform />
+        </translation>
+    </message>
+    <message>
+        <source>%1 and %2</source>
+        <translation type="unfinished">%1 ja %2</translation>
+    </message>
+    <message numerus="yes">
+        <source>%n year(s)</source>
+        <translation type="unfinished">
+            <numerusform />
+            <numerusform />
+        </translation>
+    </message>
+    </context>
+<context>
+    <name>bitcoin-core</name>
+    <message>
+        <source>This is a pre-release test build - use at your own risk - do not use for mining or merchant applications</source>
+        <translation type="unfinished">See on test-versioon - kasutamine omal riisikol - ära kasuta mining'uks ega kaupmeeste programmides</translation>
+    </message>
+    <message>
+        <source>Corrupted block database detected</source>
+        <translation type="unfinished">Tuvastati vigane bloki andmebaas</translation>
+    </message>
+    <message>
+        <source>Do you want to rebuild the block database now?</source>
+        <translation type="unfinished">Kas soovid bloki andmebaasi taastada?</translation>
+    </message>
+    <message>
+        <source>Done loading</source>
+        <translation type="unfinished">Laetud</translation>
+    </message>
+    <message>
+        <source>Error initializing block database</source>
+        <translation type="unfinished">Tõrge bloki andmebaasi käivitamisel</translation>
+    </message>
+    <message>
+        <source>Error initializing wallet database environment %s!</source>
+        <translation type="unfinished">Tõrge rahakoti keskkonna %s käivitamisel!</translation>
+    </message>
+    <message>
+        <source>Error loading block database</source>
+        <translation type="unfinished">Tõrge bloki baasi lugemisel</translation>
+    </message>
+    <message>
+        <source>Error opening block database</source>
+        <translation type="unfinished">Tõrge bloki andmebaasi avamisel</translation>
+    </message>
+    <message>
+        <source>Failed to listen on any port. Use -listen=0 if you want this.</source>
+        <translation type="unfinished">Pordi kuulamine nurjus. Soovikorral kasuta -listen=0.</translation>
+    </message>
+    <message>
+        <source>Insufficient funds</source>
+        <translation type="unfinished">Liiga suur summa</translation>
+    </message>
+    <message>
+        <source>Signing transaction failed</source>
+        <translation type="unfinished">Tehingu allkirjastamine ebaõnnestus</translation>
+    </message>
+    <message>
+        <source>The transaction amount is too small to pay the fee</source>
+        <translation type="unfinished">Tehingu summa on tasu maksmiseks liiga väikene</translation>
+    </message>
+    <message>
+        <source>Transaction amount too small</source>
+        <translation type="unfinished">Tehingu summa liiga väikene</translation>
+    </message>
+    <message>
+        <source>Transaction too large</source>
+        <translation type="unfinished">Tehing liiga suur</translation>
+    </message>
+    <message>
+        <source>Unknown network specified in -onlynet: '%s'</source>
+        <translation type="unfinished">Kirjeldatud tundmatu võrgustik -onlynet'is: '%s'</translation>
+    </message>
+    </context>
+<context>
     <name>BitcoinGUI</name>
     <message>
-        <source>Sign &amp;message...</source>
-        <translation>Signeeri &amp;sõnum</translation>
-    </message>
-    <message>
-        <source>Synchronizing with network...</source>
-        <translation>Võrguga sünkroniseerimine...</translation>
-    </message>
-    <message>
         <source>&amp;Overview</source>
-        <translation>&amp;Ülevaade</translation>
+        <translation type="unfinished">&amp;Ülevaade</translation>
     </message>
     <message>
         <source>Show general overview of wallet</source>
-        <translation>Kuva rahakoti üld-ülevaade</translation>
+        <translation type="unfinished">Kuva rahakoti üld-ülevaade</translation>
     </message>
     <message>
         <source>&amp;Transactions</source>
-        <translation>&amp;Tehingud</translation>
+        <translation type="unfinished">&amp;Tehingud</translation>
     </message>
     <message>
         <source>Browse transaction history</source>
-        <translation>Sirvi tehingute ajalugu</translation>
+        <translation type="unfinished">Sirvi tehingute ajalugu</translation>
     </message>
     <message>
         <source>E&amp;xit</source>
-        <translation>V&amp;älju</translation>
+        <translation type="unfinished">V&amp;älju</translation>
     </message>
     <message>
         <source>Quit application</source>
-        <translation>Välju rakendusest</translation>
+        <translation type="unfinished">Välju rakendusest</translation>
     </message>
     <message>
         <source>&amp;About %1</source>
-        <translation>&amp;Teave %1</translation>
+        <translation type="unfinished">&amp;Teave %1</translation>
     </message>
     <message>
         <source>Show information about %1</source>
-        <translation>Näita informatsiooni %1 kohta</translation>
+        <translation type="unfinished">Näita informatsiooni %1 kohta</translation>
     </message>
     <message>
         <source>About &amp;Qt</source>
-        <translation>Teave &amp;Qt kohta</translation>
+        <translation type="unfinished">Teave &amp;Qt kohta</translation>
     </message>
     <message>
         <source>Show information about Qt</source>
-        <translation>Kuva Qt kohta käiv info</translation>
-    </message>
-    <message>
-        <source>&amp;Options...</source>
-        <translation>&amp;Valikud...</translation>
+        <translation type="unfinished">Kuva Qt kohta käiv info</translation>
     </message>
     <message>
         <source>Modify configuration options for %1</source>
-        <translation>Muuda %1 seadeid</translation>
-    </message>
-    <message>
-        <source>&amp;Encrypt Wallet...</source>
-        <translation>&amp;Krüpteeri Rahakott</translation>
-    </message>
-    <message>
-        <source>&amp;Backup Wallet...</source>
-        <translation>&amp;Varunda Rahakott</translation>
-    </message>
-    <message>
-        <source>&amp;Change Passphrase...</source>
-        <translation>&amp;Salafraasi muutmine</translation>
-    </message>
-    <message>
-        <source>Open &amp;URI...</source>
-        <translation>Ava &amp;URI...</translation>
-    </message>
-    <message>
-        <source>Create Wallet...</source>
-        <translation>Loo rahakott</translation>
+        <translation type="unfinished">Muuda %1 seadeid</translation>
     </message>
     <message>
         <source>Create a new wallet</source>
-        <translation>Loo uus rahakott</translation>
+        <translation type="unfinished">Loo uus rahakott</translation>
     </message>
     <message>
         <source>Wallet:</source>
-        <translation>Rahakott:</translation>
-    </message>
-    <message>
-        <source>Reindexing blocks on disk...</source>
-        <translation>Kõvakettal olevate plokkide reindekseerimine...</translation>
+        <translation type="unfinished">Rahakott:</translation>
     </message>
     <message>
         <source>Send coins to a Particl address</source>
-        <translation>Saada münte Particli aadressile</translation>
+        <translation type="unfinished">Saada münte Particli aadressile</translation>
     </message>
     <message>
         <source>Backup wallet to another location</source>
-        <translation>Varunda rahakott teise asukohta</translation>
+        <translation type="unfinished">Varunda rahakott teise asukohta</translation>
     </message>
     <message>
         <source>Change the passphrase used for wallet encryption</source>
-        <translation>Rahakoti krüpteerimise salafraasi muutmine</translation>
-    </message>
-    <message>
-        <source>&amp;Verify message...</source>
-        <translation>&amp;Kontrolli sõnumit...</translation>
+        <translation type="unfinished">Rahakoti krüpteerimise salafraasi muutmine</translation>
     </message>
     <message>
         <source>&amp;Send</source>
-        <translation>&amp;Saada</translation>
+        <translation type="unfinished">&amp;Saada</translation>
     </message>
     <message>
         <source>&amp;Receive</source>
-        <translation>&amp;Võta vastu</translation>
-    </message>
-    <message>
-        <source>&amp;Show / Hide</source>
-        <translation>&amp;Näita / Peida</translation>
-    </message>
-    <message>
-        <source>Show or hide the main Window</source>
-        <translation>Näita või peida peaaken</translation>
+        <translation type="unfinished">&amp;Võta vastu</translation>
+    </message>
+    <message>
+        <source>&amp;Options…</source>
+        <translation type="unfinished">&amp;Valikud</translation>
     </message>
     <message>
         <source>Encrypt the private keys that belong to your wallet</source>
-        <translation>Krüpteeri oma rahakoti privaatvõtmed</translation>
+        <translation type="unfinished">Krüpteeri oma rahakoti privaatvõtmed</translation>
     </message>
     <message>
         <source>Sign messages with your Particl addresses to prove you own them</source>
-        <translation>Omandi tõestamiseks allkirjasta sõnumid oma Particli aadressiga</translation>
+        <translation type="unfinished">Omandi tõestamiseks allkirjasta sõnumid oma Particli aadressiga</translation>
     </message>
     <message>
         <source>Verify messages to ensure they were signed with specified Particl addresses</source>
-        <translation>Kinnita sõnumid kindlustamaks et need allkirjastati määratud Particli aadressiga</translation>
+        <translation type="unfinished">Kinnita sõnumid kindlustamaks et need allkirjastati määratud Particli aadressiga</translation>
     </message>
     <message>
         <source>&amp;File</source>
-        <translation>&amp;Fail</translation>
+        <translation type="unfinished">&amp;Fail</translation>
     </message>
     <message>
         <source>&amp;Settings</source>
-        <translation>&amp;Seaded</translation>
+        <translation type="unfinished">&amp;Seaded</translation>
     </message>
     <message>
         <source>&amp;Help</source>
-        <translation>&amp;Abi</translation>
+        <translation type="unfinished">&amp;Abi</translation>
     </message>
     <message>
         <source>Tabs toolbar</source>
-        <translation>Vahelehe tööriistariba</translation>
+        <translation type="unfinished">Vahelehe tööriistariba</translation>
     </message>
     <message>
         <source>Request payments (generates QR codes and particl: URIs)</source>
-        <translation>Loo maksepäring (genereerib QR koodid ja particli: URId)</translation>
+        <translation type="unfinished">Loo maksepäring (genereerib QR koodid ja particli: URId)</translation>
     </message>
     <message>
         <source>&amp;Command-line options</source>
-        <translation>&amp;Käsurea valikud</translation>
-    </message>
-    <message numerus="yes">
-        <source>%n active connection(s) to Particl network</source>
-        <translation><numerusform>%n aktiivne ühendus Particli võrku</numerusform><numerusform>%n aktiivset ühendust Particli võrku</numerusform></translation>
-    </message>
-    <message>
-        <source>Indexing blocks on disk...</source>
-        <translation>Kõvakettal olevate plokkide indekseerimine...</translation>
-    </message>
-    <message>
-        <source>Processing blocks on disk...</source>
-        <translation>Kõvakettal olevate plokkide töötlemine...</translation>
+        <translation type="unfinished">&amp;Käsurea valikud</translation>
     </message>
     <message numerus="yes">
         <source>Processed %n block(s) of transaction history.</source>
-        <translation><numerusform>Töödeldud %n plokk transaktsioonide ajaloost.</numerusform><numerusform>Töödeldud %n plokki transaktsioonide ajaloost.</numerusform></translation>
+        <translation type="unfinished">
+            <numerusform />
+            <numerusform />
+        </translation>
     </message>
     <message>
         <source>%1 behind</source>
-        <translation>%1 ajast maas</translation>
+        <translation type="unfinished">%1 ajast maas</translation>
     </message>
     <message>
         <source>Last received block was generated %1 ago.</source>
-        <translation>Viimane saabunud blokk loodi %1 tagasi.</translation>
+        <translation type="unfinished">Viimane saabunud blokk loodi %1 tagasi.</translation>
     </message>
     <message>
         <source>Transactions after this will not yet be visible.</source>
-        <translation>Hilisemad transaktsioonid ei ole veel nähtavad.</translation>
+        <translation type="unfinished">Hilisemad transaktsioonid ei ole veel nähtavad.</translation>
     </message>
     <message>
         <source>Error</source>
-        <translation>Viga</translation>
+        <translation type="unfinished">Viga</translation>
     </message>
     <message>
         <source>Warning</source>
-        <translation>Hoiatus</translation>
+        <translation type="unfinished">Hoiatus</translation>
     </message>
     <message>
         <source>Information</source>
-        <translation>Informatsioon</translation>
+        <translation type="unfinished">Informatsioon</translation>
     </message>
     <message>
         <source>Up to date</source>
-        <translation>Ajakohane</translation>
+        <translation type="unfinished">Ajakohane</translation>
     </message>
     <message>
         <source>Open Wallet</source>
@@ -455,243 +533,236 @@
     </message>
     <message>
         <source>&amp;Window</source>
-        <translation>&amp;Aken</translation>
+        <translation type="unfinished">&amp;Aken</translation>
     </message>
     <message>
         <source>%1 client</source>
-        <translation>%1 klient</translation>
-    </message>
-    <message>
-        <source>Catching up...</source>
-        <translation>Jõuan järgi...</translation>
+        <translation type="unfinished">%1 klient</translation>
+    </message>
+    <message numerus="yes">
+        <source>%n active connection(s) to Particl network.</source>
+        <extracomment>A substring of the tooltip.</extracomment>
+        <translation type="unfinished">
+            <numerusform />
+            <numerusform />
+        </translation>
+    </message>
+    <message>
+        <source>Error: %1</source>
+        <translation type="unfinished">Tõrge %1</translation>
     </message>
     <message>
         <source>Date: %1
 </source>
-        <translation>Kuupäev: %1
+        <translation type="unfinished">Kuupäev: %1
 </translation>
     </message>
     <message>
         <source>Amount: %1
 </source>
-        <translation>Summa: %1
+        <translation type="unfinished">Summa: %1
 </translation>
     </message>
     <message>
         <source>Type: %1
 </source>
-        <translation>Tüüp: %1
+        <translation type="unfinished">Tüüp: %1
 </translation>
     </message>
     <message>
         <source>Label: %1
 </source>
-        <translation>&amp;Märgis: %1
+        <translation type="unfinished">&amp;Märgis: %1
 </translation>
     </message>
     <message>
         <source>Address: %1
 </source>
-        <translation>Aadress: %1
+        <translation type="unfinished">Aadress: %1
 </translation>
     </message>
     <message>
         <source>Sent transaction</source>
-        <translation>Saadetud tehing</translation>
+        <translation type="unfinished">Saadetud tehing</translation>
     </message>
     <message>
         <source>Incoming transaction</source>
-        <translation>Sisenev tehing</translation>
+        <translation type="unfinished">Sisenev tehing</translation>
     </message>
     <message>
         <source>Wallet is &lt;b&gt;encrypted&lt;/b&gt; and currently &lt;b&gt;unlocked&lt;/b&gt;</source>
-        <translation>Rahakott on &lt;b&gt;krüpteeritud&lt;/b&gt; ning hetkel &lt;b&gt;avatud&lt;/b&gt;</translation>
+        <translation type="unfinished">Rahakott on &lt;b&gt;krüpteeritud&lt;/b&gt; ning hetkel &lt;b&gt;avatud&lt;/b&gt;</translation>
     </message>
     <message>
         <source>Wallet is &lt;b&gt;encrypted&lt;/b&gt; and currently &lt;b&gt;locked&lt;/b&gt;</source>
-        <translation>Rahakott on &lt;b&gt;krüpteeritud&lt;/b&gt; ning hetkel &lt;b&gt;suletud&lt;/b&gt;</translation>
+        <translation type="unfinished">Rahakott on &lt;b&gt;krüpteeritud&lt;/b&gt; ning hetkel &lt;b&gt;suletud&lt;/b&gt;</translation>
     </message>
     </context>
 <context>
     <name>CoinControlDialog</name>
     <message>
         <source>Quantity:</source>
-        <translation>Kogus:</translation>
+        <translation type="unfinished">Kogus:</translation>
     </message>
     <message>
         <source>Bytes:</source>
-        <translation>Baiti:</translation>
+        <translation type="unfinished">Baiti:</translation>
     </message>
     <message>
         <source>Amount:</source>
-        <translation>Kogus</translation>
+        <translation type="unfinished">Kogus</translation>
     </message>
     <message>
         <source>Fee:</source>
-        <translation>Tasu:</translation>
+        <translation type="unfinished">Tasu:</translation>
     </message>
     <message>
         <source>Dust:</source>
-        <translation>Puru:</translation>
+        <translation type="unfinished">Puru:</translation>
     </message>
     <message>
         <source>After Fee:</source>
-        <translation>Peale tehingutasu:</translation>
+        <translation type="unfinished">Peale tehingutasu:</translation>
     </message>
     <message>
         <source>Change:</source>
-        <translation>Vahetusraha:</translation>
+        <translation type="unfinished">Vahetusraha:</translation>
     </message>
     <message>
         <source>Tree mode</source>
-        <translation>Puu režiim</translation>
+        <translation type="unfinished">Puu režiim</translation>
     </message>
     <message>
         <source>List mode</source>
-        <translation>Loetelu režiim</translation>
+        <translation type="unfinished">Loetelu režiim</translation>
     </message>
     <message>
         <source>Amount</source>
-        <translation>Kogus</translation>
+        <translation type="unfinished">Kogus</translation>
     </message>
     <message>
         <source>Received with label</source>
-        <translation>Vastuvõetud märgisega</translation>
+        <translation type="unfinished">Vastuvõetud märgisega</translation>
     </message>
     <message>
         <source>Received with address</source>
-        <translation>Vastuvõetud aadressiga</translation>
+        <translation type="unfinished">Vastuvõetud aadressiga</translation>
     </message>
     <message>
         <source>Date</source>
-        <translation>Kuupäev</translation>
+        <translation type="unfinished">Kuupäev</translation>
     </message>
     <message>
         <source>Confirmations</source>
-        <translation>Kinnitused</translation>
+        <translation type="unfinished">Kinnitused</translation>
     </message>
     <message>
         <source>Confirmed</source>
-        <translation>Kinnitatud</translation>
-    </message>
-    <message>
-        <source>Copy address</source>
-        <translation>Kopeeri aadress</translation>
-    </message>
-    <message>
-        <source>Copy label</source>
-        <translation>Kopeeri märgis</translation>
+        <translation type="unfinished">Kinnitatud</translation>
     </message>
     <message>
         <source>Copy amount</source>
-        <translation>Kopeeri kogus</translation>
-    </message>
-    <message>
-        <source>Copy transaction ID</source>
-        <translation>Kopeeri transaktsiooni ID</translation>
+        <translation type="unfinished">Kopeeri kogus</translation>
     </message>
     <message>
         <source>Copy quantity</source>
-        <translation>Kopeeri kogus</translation>
+        <translation type="unfinished">Kopeeri kogus</translation>
     </message>
     <message>
         <source>Copy fee</source>
-        <translation>Kopeeri tehingutasu</translation>
+        <translation type="unfinished">Kopeeri tehingutasu</translation>
     </message>
     <message>
         <source>Copy bytes</source>
-        <translation>Kopeeri baidid</translation>
+        <translation type="unfinished">Kopeeri baidid</translation>
     </message>
     <message>
         <source>Copy dust</source>
-        <translation>Kopeeri puru</translation>
+        <translation type="unfinished">Kopeeri puru</translation>
     </message>
     <message>
         <source>Copy change</source>
-        <translation>Kopeeri vahetusraha</translation>
+        <translation type="unfinished">Kopeeri vahetusraha</translation>
     </message>
     <message>
         <source>(%1 locked)</source>
-        <translation>(%1 lukustatud)</translation>
+        <translation type="unfinished">(%1 lukustatud)</translation>
     </message>
     <message>
         <source>yes</source>
-        <translation>jah</translation>
+        <translation type="unfinished">jah</translation>
     </message>
     <message>
         <source>no</source>
-        <translation>ei</translation>
+        <translation type="unfinished">ei</translation>
     </message>
     <message>
         <source>(no label)</source>
-        <translation>(silt puudub)</translation>
+        <translation type="unfinished">(silt puudub)</translation>
     </message>
     <message>
         <source>(change)</source>
-        <translation>(vahetusraha)</translation>
+        <translation type="unfinished">(vahetusraha)</translation>
     </message>
 </context>
 <context>
-<<<<<<< HEAD
-    <name>CreateWalletActivity</name>
-=======
     <name>OpenWalletActivity</name>
     <message>
         <source>Open Wallet</source>
         <extracomment>Title of window indicating the progress of opening of a wallet.</extracomment>
         <translation type="unfinished">Ava Rahakott</translation>
     </message>
->>>>>>> 3f385c91
     </context>
 <context>
     <name>CreateWalletDialog</name>
+    <message>
+        <source>Wallet</source>
+        <translation type="unfinished">Rahakott</translation>
+    </message>
     </context>
 <context>
     <name>EditAddressDialog</name>
     <message>
         <source>Edit Address</source>
-        <translation>Muuda aadressi</translation>
+        <translation type="unfinished">Muuda aadressi</translation>
     </message>
     <message>
         <source>&amp;Label</source>
-        <translation>&amp;Märgis</translation>
+        <translation type="unfinished">&amp;Märgis</translation>
     </message>
     <message>
         <source>&amp;Address</source>
-        <translation>&amp;Aadress</translation>
+        <translation type="unfinished">&amp;Aadress</translation>
     </message>
     <message>
         <source>New sending address</source>
-        <translation>Uus saatev aadress</translation>
+        <translation type="unfinished">Uus saatev aadress</translation>
     </message>
     <message>
         <source>Edit receiving address</source>
-        <translation>Muuda vastuvõtvat aadressi</translation>
+        <translation type="unfinished">Muuda vastuvõtvat aadressi</translation>
     </message>
     <message>
         <source>Edit sending address</source>
-        <translation>Muuda saatvat aadressi</translation>
+        <translation type="unfinished">Muuda saatvat aadressi</translation>
     </message>
     <message>
         <source>The entered address "%1" is not a valid Particl address.</source>
-        <translation>Sisestatud aadress "%1" ei ole korrektne Particl aadress.</translation>
+        <translation type="unfinished">Sisestatud aadress "%1" ei ole korrektne Particl aadress.</translation>
     </message>
     <message>
         <source>Could not unlock wallet.</source>
-        <translation>Rahakoti lahtilukustamine ebaõnnestus.</translation>
+        <translation type="unfinished">Rahakoti lahtilukustamine ebaõnnestus.</translation>
     </message>
     <message>
         <source>New key generation failed.</source>
-        <translation>Uue võtme genereerimine ebaõnnestus.</translation>
+        <translation type="unfinished">Uue võtme genereerimine ebaõnnestus.</translation>
     </message>
 </context>
 <context>
     <name>FreespaceChecker</name>
     <message>
         <source>name</source>
-<<<<<<< HEAD
-        <translation>nimi</translation>
-=======
         <translation type="unfinished">nimi</translation>
     </message>
     </context>
@@ -733,936 +804,780 @@
     <message>
         <source>Welcome</source>
         <translation type="unfinished">Tere tulemast</translation>
->>>>>>> 3f385c91
     </message>
     </context>
 <context>
     <name>HelpMessageDialog</name>
     <message>
         <source>version</source>
-        <translation>versioon</translation>
+        <translation type="unfinished">versioon</translation>
     </message>
     <message>
         <source>Command-line options</source>
-        <translation>Käsurea valikud</translation>
+        <translation type="unfinished">Käsurea valikud</translation>
     </message>
 </context>
 <context>
-    <name>Intro</name>
-    <message>
-        <source>Welcome</source>
-        <translation>Tere tulemast</translation>
-    </message>
-    <message>
-        <source>Particl</source>
-        <translation>Particl</translation>
-    </message>
-    <message>
-        <source>Error</source>
-        <translation>Viga</translation>
-    </message>
-    </context>
+    <name>ShutdownWindow</name>
+    <message>
+        <source>Do not shut down the computer until this window disappears.</source>
+        <translation type="unfinished">Ära lülita arvutit välja ennem kui see aken on kadunud.</translation>
+    </message>
+</context>
 <context>
     <name>ModalOverlay</name>
     <message>
         <source>Form</source>
-        <translation>Vorm</translation>
+        <translation type="unfinished">Vorm</translation>
     </message>
     <message>
         <source>Last block time</source>
-        <translation>Viimane ploki aeg</translation>
+        <translation type="unfinished">Viimane ploki aeg</translation>
     </message>
     <message>
         <source>Hide</source>
-        <translation>Peida</translation>
+        <translation type="unfinished">Peida</translation>
     </message>
     </context>
 <context>
     <name>OpenURIDialog</name>
     <message>
-        <source>URI:</source>
-        <translation>URI:</translation>
+        <source>Paste address from clipboard</source>
+        <extracomment>Tooltip text for button that allows you to paste an address that is in your clipboard.</extracomment>
+        <translation type="unfinished">Kleebi aadress vahemälust</translation>
     </message>
 </context>
 <context>
-    <name>OpenWalletActivity</name>
-    </context>
-<context>
     <name>OptionsDialog</name>
     <message>
         <source>Options</source>
-        <translation>Valikud</translation>
+        <translation type="unfinished">Valikud</translation>
     </message>
     <message>
         <source>&amp;Main</source>
-        <translation>&amp;Peamine</translation>
+        <translation type="unfinished">&amp;Peamine</translation>
     </message>
     <message>
         <source>Reset all client options to default.</source>
-        <translation>Taasta kõik klientprogrammi seadete vaikeväärtused.</translation>
+        <translation type="unfinished">Taasta kõik klientprogrammi seadete vaikeväärtused.</translation>
     </message>
     <message>
         <source>&amp;Reset Options</source>
-        <translation>&amp;Lähtesta valikud</translation>
+        <translation type="unfinished">&amp;Lähtesta valikud</translation>
     </message>
     <message>
         <source>&amp;Network</source>
-        <translation>&amp;Võrk</translation>
+        <translation type="unfinished">&amp;Võrk</translation>
     </message>
     <message>
         <source>W&amp;allet</source>
-        <translation>R&amp;ahakott</translation>
+        <translation type="unfinished">R&amp;ahakott</translation>
     </message>
     <message>
         <source>Expert</source>
-        <translation>Ekspert</translation>
+        <translation type="unfinished">Ekspert</translation>
     </message>
     <message>
         <source>Automatically open the Particl client port on the router. This only works when your router supports UPnP and it is enabled.</source>
-        <translation>Particli kliendi pordi automaatne avamine ruuteris. Toimib, kui sinu ruuter aktsepteerib UPnP ühendust.</translation>
+        <translation type="unfinished">Particli kliendi pordi automaatne avamine ruuteris. Toimib, kui sinu ruuter aktsepteerib UPnP ühendust.</translation>
     </message>
     <message>
         <source>Map port using &amp;UPnP</source>
-        <translation>Suuna port &amp;UPnP kaudu</translation>
+        <translation type="unfinished">Suuna port &amp;UPnP kaudu</translation>
     </message>
     <message>
         <source>Proxy &amp;IP:</source>
-        <translation>Proxi &amp;IP:</translation>
-    </message>
-    <message>
-        <source>&amp;Port:</source>
-        <translation>&amp;Port:</translation>
+        <translation type="unfinished">Proxi &amp;IP:</translation>
     </message>
     <message>
         <source>Port of the proxy (e.g. 9050)</source>
-        <translation>Proxi port (nt 9050)</translation>
-    </message>
-    <message>
-        <source>IPv4</source>
-        <translation>IPv4</translation>
-    </message>
-    <message>
-        <source>IPv6</source>
-        <translation>IPv6</translation>
-    </message>
-    <message>
-        <source>Tor</source>
-        <translation>Tor</translation>
+        <translation type="unfinished">Proxi port (nt 9050)</translation>
     </message>
     <message>
         <source>&amp;Window</source>
-        <translation>&amp;Aken</translation>
+        <translation type="unfinished">&amp;Aken</translation>
     </message>
     <message>
         <source>Show only a tray icon after minimizing the window.</source>
-        <translation>Minimeeri systray alale.</translation>
+        <translation type="unfinished">Minimeeri systray alale.</translation>
     </message>
     <message>
         <source>&amp;Minimize to the tray instead of the taskbar</source>
-        <translation>&amp;Minimeeri systray alale</translation>
+        <translation type="unfinished">&amp;Minimeeri systray alale</translation>
     </message>
     <message>
         <source>M&amp;inimize on close</source>
-        <translation>M&amp;inimeeri sulgemisel</translation>
+        <translation type="unfinished">M&amp;inimeeri sulgemisel</translation>
     </message>
     <message>
         <source>&amp;Display</source>
-        <translation>&amp;Kuva</translation>
+        <translation type="unfinished">&amp;Kuva</translation>
     </message>
     <message>
         <source>User Interface &amp;language:</source>
-        <translation>Kasutajaliidese &amp;keel:</translation>
+        <translation type="unfinished">Kasutajaliidese &amp;keel:</translation>
     </message>
     <message>
         <source>&amp;Unit to show amounts in:</source>
-        <translation>Summade kuvamise &amp;Unit:</translation>
+        <translation type="unfinished">Summade kuvamise &amp;Unit:</translation>
     </message>
     <message>
         <source>Choose the default subdivision unit to show in the interface and when sending coins.</source>
-        <translation>Vali liideses ning müntide saatmisel kuvatav vaikimisi alajaotus.</translation>
-    </message>
-    <message>
-        <source>&amp;OK</source>
-        <translation>&amp;OK</translation>
+        <translation type="unfinished">Vali liideses ning müntide saatmisel kuvatav vaikimisi alajaotus.</translation>
     </message>
     <message>
         <source>&amp;Cancel</source>
-        <translation>&amp;Katkesta</translation>
+        <translation type="unfinished">&amp;Katkesta</translation>
     </message>
     <message>
         <source>default</source>
-        <translation>vaikeväärtus</translation>
+        <translation type="unfinished">vaikeväärtus</translation>
     </message>
     <message>
         <source>none</source>
-        <translation>puudub</translation>
+        <translation type="unfinished">puudub</translation>
     </message>
     <message>
         <source>Confirm options reset</source>
-<<<<<<< HEAD
-        <translation>Kinnita valikute algseadistamine</translation>
-=======
         <extracomment>Window title text of pop-up window shown when the user has chosen to reset options.</extracomment>
         <translation type="unfinished">Kinnita valikute algseadistamine</translation>
->>>>>>> 3f385c91
     </message>
     <message>
         <source>Error</source>
-        <translation>Viga</translation>
+        <translation type="unfinished">Viga</translation>
     </message>
     <message>
         <source>The supplied proxy address is invalid.</source>
-        <translation>Sisestatud kehtetu proxy aadress.</translation>
+        <translation type="unfinished">Sisestatud kehtetu proxy aadress.</translation>
     </message>
 </context>
 <context>
     <name>OverviewPage</name>
     <message>
         <source>Form</source>
-        <translation>Vorm</translation>
+        <translation type="unfinished">Vorm</translation>
     </message>
     <message>
         <source>The displayed information may be out of date. Your wallet automatically synchronizes with the Particl network after a connection is established, but this process has not completed yet.</source>
-        <translation>Kuvatav info ei pruugi olla ajakohane. Ühenduse loomisel süngitakse sinu rahakott automaatselt Bitconi võrgustikuga, kuid see toiming on hetkel lõpetamata.</translation>
+        <translation type="unfinished">Kuvatav info ei pruugi olla ajakohane. Ühenduse loomisel süngitakse sinu rahakott automaatselt Particl võrgustikuga, kuid see toiming on hetkel lõpetamata.</translation>
     </message>
     <message>
         <source>Pending:</source>
-        <translation>Ootel:</translation>
+        <translation type="unfinished">Ootel:</translation>
     </message>
     <message>
         <source>Immature:</source>
-        <translation>Ebaküps:</translation>
+        <translation type="unfinished">Ebaküps:</translation>
     </message>
     <message>
         <source>Mined balance that has not yet matured</source>
-        <translation>Mitte aegunud mine'itud jääk</translation>
+        <translation type="unfinished">Mitte aegunud mine'itud jääk</translation>
     </message>
     <message>
         <source>Total:</source>
-        <translation>Kokku:</translation>
+        <translation type="unfinished">Kokku:</translation>
     </message>
     <message>
         <source>Recent transactions</source>
-        <translation>Hiljutised transaktsioonid</translation>
+        <translation type="unfinished">Hiljutised transaktsioonid</translation>
     </message>
     </context>
 <context>
     <name>PSBTOperationsDialog</name>
     <message>
         <source>Dialog</source>
-        <translation>Dialoog</translation>
+        <translation type="unfinished">Dialoog</translation>
     </message>
     <message>
         <source>or</source>
-        <translation>või</translation>
+        <translation type="unfinished">või</translation>
     </message>
     </context>
 <context>
     <name>PaymentServer</name>
     <message>
         <source>Payment request error</source>
-        <translation>Maksepäringu tõrge</translation>
+        <translation type="unfinished">Maksepäringu tõrge</translation>
     </message>
     <message>
         <source>Cannot start particl: click-to-pay handler</source>
-        <translation>Particl ei käivitu: vajuta-maksa toiming</translation>
+        <translation type="unfinished">Particl ei käivitu: vajuta-maksa toiming</translation>
     </message>
     <message>
         <source>URI handling</source>
-        <translation>URI käsitsemine</translation>
+        <translation type="unfinished">URI käsitsemine</translation>
     </message>
     </context>
 <context>
     <name>PeerTableModel</name>
     <message>
+        <source>Direction</source>
+        <extracomment>Title of Peers Table column which indicates the direction the peer connection was initiated from.</extracomment>
+        <translation type="unfinished">Suund</translation>
+    </message>
+    <message>
         <source>Sent</source>
-        <translation>Saadetud</translation>
+        <extracomment>Title of Peers Table column which indicates the total amount of network information we have sent to the peer.</extracomment>
+        <translation type="unfinished">Saadetud</translation>
     </message>
     <message>
         <source>Received</source>
-        <translation>Vastu võetud</translation>
+        <extracomment>Title of Peers Table column which indicates the total amount of network information we have received from the peer.</extracomment>
+        <translation type="unfinished">Vastu võetud</translation>
+    </message>
+    <message>
+        <source>Address</source>
+        <extracomment>Title of Peers Table column which contains the IP/Onion/I2P address of the connected peer.</extracomment>
+        <translation type="unfinished">Aadress</translation>
+    </message>
+    <message>
+        <source>Type</source>
+        <extracomment>Title of Peers Table column which describes the type of peer connection. The "type" describes why the connection exists.</extracomment>
+        <translation type="unfinished">Tüüp</translation>
+    </message>
+    <message>
+        <source>Network</source>
+        <extracomment>Title of Peers Table column which states the network the peer connected through.</extracomment>
+        <translation type="unfinished">Võrk</translation>
+    </message>
+    <message>
+        <source>Inbound</source>
+        <extracomment>An Inbound Connection from a Peer.</extracomment>
+        <translation type="unfinished">Sisenev</translation>
+    </message>
+    <message>
+        <source>Outbound</source>
+        <extracomment>An Outbound Connection to a Peer.</extracomment>
+        <translation type="unfinished">Väljuv</translation>
     </message>
 </context>
 <context>
-    <name>QObject</name>
-    <message>
-        <source>Amount</source>
-        <translation>Kogus</translation>
-    </message>
-    <message>
-        <source>N/A</source>
-        <translation>N/A</translation>
-    </message>
-    <message>
-        <source>%1 ms</source>
-        <translation>%1 ms</translation>
-    </message>
-    <message numerus="yes">
-        <source>%n hour(s)</source>
-        <translation><numerusform>%n tund</numerusform><numerusform>%n tundi</numerusform></translation>
-    </message>
-    <message numerus="yes">
-        <source>%n day(s)</source>
-        <translation><numerusform>%n päev</numerusform><numerusform>%n päeva</numerusform></translation>
-    </message>
-    <message numerus="yes">
-        <source>%n week(s)</source>
-        <translation><numerusform>%n nädal</numerusform><numerusform>%n nädalat</numerusform></translation>
-    </message>
-    <message>
-        <source>%1 and %2</source>
-        <translation>%1 ja %2</translation>
-    </message>
-    <message numerus="yes">
-        <source>%n year(s)</source>
-        <translation><numerusform>%n aasta</numerusform><numerusform>%n aastat</numerusform></translation>
-    </message>
-    <message>
-        <source>%1 B</source>
-        <translation>%1 B</translation>
-    </message>
-    <message>
-        <source>%1 KB</source>
-        <translation>%1 B</translation>
-    </message>
-    <message>
-        <source>%1 MB</source>
-        <translation>%1 MB</translation>
-    </message>
-    <message>
-        <source>%1 GB</source>
-        <translation>%1 GB</translation>
-    </message>
-    <message>
-        <source>unknown</source>
-        <translation>tundmatu</translation>
+    <name>QRImageWidget</name>
+    <message>
+        <source>&amp;Copy Image</source>
+        <translation type="unfinished">&amp;Kopeeri Pilt</translation>
+    </message>
+    <message>
+        <source>Resulting URI too long, try to reduce the text for label / message.</source>
+        <translation type="unfinished">URI liiga pikk, proovi vähendada märke / sõnumi pikkust.</translation>
+    </message>
+    <message>
+        <source>Error encoding URI into QR Code.</source>
+        <translation type="unfinished">Tõrge URI'st QR koodi loomisel</translation>
+    </message>
+    <message>
+        <source>Save QR Code</source>
+        <translation type="unfinished">Salvesta QR Kood</translation>
+    </message>
+    </context>
+<context>
+    <name>RPCConsole</name>
+    <message>
+        <source>Client version</source>
+        <translation type="unfinished">Kliendi versioon</translation>
+    </message>
+    <message>
+        <source>&amp;Information</source>
+        <translation type="unfinished">&amp;Informatsioon</translation>
+    </message>
+    <message>
+        <source>General</source>
+        <translation type="unfinished">Üldine</translation>
+    </message>
+    <message>
+        <source>Startup time</source>
+        <translation type="unfinished">Käivitamise hetk</translation>
+    </message>
+    <message>
+        <source>Network</source>
+        <translation type="unfinished">Võrk</translation>
+    </message>
+    <message>
+        <source>Name</source>
+        <translation type="unfinished">Nimi</translation>
+    </message>
+    <message>
+        <source>Number of connections</source>
+        <translation type="unfinished">Ühenduste arv</translation>
+    </message>
+    <message>
+        <source>Block chain</source>
+        <translation type="unfinished">Blokiahel</translation>
+    </message>
+    <message>
+        <source>Memory usage</source>
+        <translation type="unfinished">Mälu kasutus</translation>
+    </message>
+    <message>
+        <source>&amp;Reset</source>
+        <translation type="unfinished">&amp;Lähtesta</translation>
+    </message>
+    <message>
+        <source>Received</source>
+        <translation type="unfinished">Vastu võetud</translation>
+    </message>
+    <message>
+        <source>Sent</source>
+        <translation type="unfinished">Saadetud</translation>
+    </message>
+    <message>
+        <source>Version</source>
+        <translation type="unfinished">Versioon</translation>
+    </message>
+    <message>
+        <source>Synced Headers</source>
+        <translation type="unfinished">Sünkroniseeritud Päised</translation>
+    </message>
+    <message>
+        <source>Synced Blocks</source>
+        <translation type="unfinished">Sünkroniseeritud Plokid</translation>
+    </message>
+    <message>
+        <source>Services</source>
+        <translation type="unfinished">Teenused</translation>
+    </message>
+    <message>
+        <source>Ping Time</source>
+        <translation type="unfinished">Pingi Aeg</translation>
+    </message>
+    <message>
+        <source>Last block time</source>
+        <translation type="unfinished">Viimane ploki aeg</translation>
+    </message>
+    <message>
+        <source>&amp;Open</source>
+        <translation type="unfinished">&amp;Ava</translation>
+    </message>
+    <message>
+        <source>&amp;Console</source>
+        <translation type="unfinished">&amp;Konsool</translation>
+    </message>
+    <message>
+        <source>&amp;Network Traffic</source>
+        <translation type="unfinished">&amp;Võrgu Liiklus</translation>
+    </message>
+    <message>
+        <source>Debug log file</source>
+        <translation type="unfinished">Silumise logifail</translation>
+    </message>
+    <message>
+        <source>Clear console</source>
+        <translation type="unfinished">Puhasta konsool</translation>
+    </message>
+    <message>
+        <source>Yes</source>
+        <translation type="unfinished">Jah</translation>
+    </message>
+    <message>
+        <source>No</source>
+        <translation type="unfinished">Ei</translation>
+    </message>
+    <message>
+        <source>To</source>
+        <translation type="unfinished">Saaja</translation>
+    </message>
+    <message>
+        <source>From</source>
+        <translation type="unfinished">Saatja</translation>
+    </message>
+    <message>
+        <source>Unknown</source>
+        <translation type="unfinished">Teadmata</translation>
     </message>
 </context>
 <context>
-    <name>QRImageWidget</name>
-    <message>
-        <source>&amp;Save Image...</source>
-        <translation>&amp;Salvesta Pilt...</translation>
-    </message>
-    <message>
-        <source>&amp;Copy Image</source>
-        <translation>&amp;Kopeeri Pilt</translation>
-    </message>
-    <message>
-        <source>Resulting URI too long, try to reduce the text for label / message.</source>
-        <translation>URI liiga pikk, proovi vähendada märke / sõnumi pikkust.</translation>
-    </message>
-    <message>
-        <source>Error encoding URI into QR Code.</source>
-        <translation>Tõrge URI'st QR koodi loomisel</translation>
-    </message>
-    <message>
-        <source>Save QR Code</source>
-        <translation>Salvesta QR Kood</translation>
-    </message>
-    </context>
-<context>
-    <name>RPCConsole</name>
-    <message>
-        <source>N/A</source>
-        <translation>N/A</translation>
-    </message>
-    <message>
-        <source>Client version</source>
-        <translation>Kliendi versioon</translation>
-    </message>
-    <message>
-        <source>&amp;Information</source>
-        <translation>&amp;Informatsioon</translation>
-    </message>
-    <message>
-        <source>General</source>
-        <translation>Üldine</translation>
-    </message>
-    <message>
-        <source>Using BerkeleyDB version</source>
-        <translation>Kasutab BerkeleyDB versiooni</translation>
-    </message>
-    <message>
-        <source>Startup time</source>
-        <translation>Käivitamise hetk</translation>
-    </message>
-    <message>
-        <source>Network</source>
-        <translation>Võrk</translation>
-    </message>
-    <message>
-        <source>Name</source>
-        <translation>Nimi</translation>
-    </message>
-    <message>
-        <source>Number of connections</source>
-        <translation>Ühenduste arv</translation>
-    </message>
-    <message>
-        <source>Block chain</source>
-        <translation>Blokiahel</translation>
-    </message>
-    <message>
-        <source>Memory usage</source>
-        <translation>Mälu kasutus</translation>
-    </message>
-    <message>
-        <source>&amp;Reset</source>
-        <translation>&amp;Lähtesta</translation>
-    </message>
-    <message>
-        <source>Received</source>
-        <translation>Vastu võetud</translation>
-    </message>
-    <message>
-        <source>Sent</source>
-        <translation>Saadetud</translation>
-    </message>
-    <message>
-        <source>Direction</source>
-        <translation>Suund</translation>
-    </message>
-    <message>
-        <source>Version</source>
-        <translation>Versioon</translation>
-    </message>
-    <message>
-        <source>Synced Headers</source>
-        <translation>Sünkroniseeritud Päised</translation>
-    </message>
-    <message>
-        <source>Synced Blocks</source>
-        <translation>Sünkroniseeritud Plokid</translation>
-    </message>
-    <message>
-        <source>Services</source>
-        <translation>Teenused</translation>
-    </message>
-    <message>
-        <source>Ping Time</source>
-        <translation>Pingi Aeg</translation>
-    </message>
-    <message>
-        <source>Last block time</source>
-        <translation>Viimane ploki aeg</translation>
-    </message>
-    <message>
-        <source>&amp;Open</source>
-        <translation>&amp;Ava</translation>
-    </message>
-    <message>
-        <source>&amp;Console</source>
-        <translation>&amp;Konsool</translation>
-    </message>
-    <message>
-        <source>&amp;Network Traffic</source>
-        <translation>&amp;Võrgu Liiklus</translation>
-    </message>
-    <message>
-        <source>Debug log file</source>
-        <translation>Silumise logifail</translation>
-    </message>
-    <message>
-        <source>Clear console</source>
-        <translation>Puhasta konsool</translation>
-    </message>
-    <message>
-        <source>never</source>
-        <translation>mitte kunagi</translation>
-    </message>
-    <message>
-        <source>Inbound</source>
-        <translation>Sisenev</translation>
-    </message>
-    <message>
-        <source>Outbound</source>
-        <translation>Väljuv</translation>
-    </message>
-    <message>
-        <source>Unknown</source>
-        <translation>Teadmata</translation>
-    </message>
-</context>
-<context>
     <name>ReceiveCoinsDialog</name>
     <message>
         <source>&amp;Amount:</source>
-        <translation>&amp;Kogus:</translation>
+        <translation type="unfinished">&amp;Kogus:</translation>
     </message>
     <message>
         <source>&amp;Label:</source>
-        <translation>&amp;Märgis</translation>
+        <translation type="unfinished">&amp;Märgis</translation>
     </message>
     <message>
         <source>&amp;Message:</source>
-        <translation>&amp;Sõnum:</translation>
+        <translation type="unfinished">&amp;Sõnum:</translation>
     </message>
     <message>
         <source>Clear all fields of the form.</source>
-        <translation>Puhasta kõik vormi väljad.</translation>
+        <translation type="unfinished">Puhasta kõik vormi väljad.</translation>
     </message>
     <message>
         <source>Show</source>
-        <translation>Näita</translation>
+        <translation type="unfinished">Näita</translation>
     </message>
     <message>
         <source>Remove</source>
-        <translation>Eemalda</translation>
-    </message>
-    <message>
-        <source>Copy label</source>
-        <translation>Kopeeri märgis</translation>
-    </message>
-    <message>
-        <source>Copy message</source>
-        <translation>Kopeeri sõnum</translation>
+        <translation type="unfinished">Eemalda</translation>
+    </message>
+    <message>
+        <source>Could not unlock wallet.</source>
+        <translation type="unfinished">Rahakoti lahtilukustamine ebaõnnestus.</translation>
+    </message>
+    </context>
+<context>
+    <name>ReceiveRequestDialog</name>
+    <message>
+        <source>Amount:</source>
+        <translation type="unfinished">Kogus</translation>
+    </message>
+    <message>
+        <source>Label:</source>
+        <translation type="unfinished">Märgis:</translation>
+    </message>
+    <message>
+        <source>Message:</source>
+        <translation type="unfinished">Sõnum:</translation>
+    </message>
+    <message>
+        <source>Wallet:</source>
+        <translation type="unfinished">Rahakott:</translation>
+    </message>
+    <message>
+        <source>Copy &amp;Address</source>
+        <translation type="unfinished">&amp;Kopeeri Aadress</translation>
+    </message>
+    <message>
+        <source>Payment information</source>
+        <translation type="unfinished">Makse Informatsioon</translation>
+    </message>
+    </context>
+<context>
+    <name>RecentRequestsTableModel</name>
+    <message>
+        <source>Date</source>
+        <translation type="unfinished">Kuupäev</translation>
+    </message>
+    <message>
+        <source>Label</source>
+        <translation type="unfinished">Silt</translation>
+    </message>
+    <message>
+        <source>Message</source>
+        <translation type="unfinished">Sõnum</translation>
+    </message>
+    <message>
+        <source>(no label)</source>
+        <translation type="unfinished">(silt puudub)</translation>
+    </message>
+    <message>
+        <source>(no message)</source>
+        <translation type="unfinished">(sõnum puudub)</translation>
+    </message>
+    </context>
+<context>
+    <name>SendCoinsDialog</name>
+    <message>
+        <source>Send Coins</source>
+        <translation type="unfinished">Müntide saatmine</translation>
+    </message>
+    <message>
+        <source>automatically selected</source>
+        <translation type="unfinished">automaatselt valitud</translation>
+    </message>
+    <message>
+        <source>Insufficient funds!</source>
+        <translation type="unfinished">Liiga suur summa</translation>
+    </message>
+    <message>
+        <source>Quantity:</source>
+        <translation type="unfinished">Kogus:</translation>
+    </message>
+    <message>
+        <source>Bytes:</source>
+        <translation type="unfinished">Baiti:</translation>
+    </message>
+    <message>
+        <source>Amount:</source>
+        <translation type="unfinished">Kogus</translation>
+    </message>
+    <message>
+        <source>Fee:</source>
+        <translation type="unfinished">Tasu:</translation>
+    </message>
+    <message>
+        <source>After Fee:</source>
+        <translation type="unfinished">Peale tehingutasu:</translation>
+    </message>
+    <message>
+        <source>Change:</source>
+        <translation type="unfinished">Vahetusraha:</translation>
+    </message>
+    <message>
+        <source>Transaction Fee:</source>
+        <translation type="unfinished">Tehingu tasu:</translation>
+    </message>
+    <message>
+        <source>per kilobyte</source>
+        <translation type="unfinished">kilobaidi kohta</translation>
+    </message>
+    <message>
+        <source>Hide</source>
+        <translation type="unfinished">Peida</translation>
+    </message>
+    <message>
+        <source>Recommended:</source>
+        <translation type="unfinished">Soovitatud:</translation>
+    </message>
+    <message>
+        <source>Send to multiple recipients at once</source>
+        <translation type="unfinished">Saatmine mitmele korraga</translation>
+    </message>
+    <message>
+        <source>Add &amp;Recipient</source>
+        <translation type="unfinished">Lisa &amp;Saaja</translation>
+    </message>
+    <message>
+        <source>Clear all fields of the form.</source>
+        <translation type="unfinished">Puhasta kõik vormi väljad.</translation>
+    </message>
+    <message>
+        <source>Dust:</source>
+        <translation type="unfinished">Puru:</translation>
+    </message>
+    <message>
+        <source>Clear &amp;All</source>
+        <translation type="unfinished">Puhasta &amp;Kõik</translation>
+    </message>
+    <message>
+        <source>Balance:</source>
+        <translation type="unfinished">Jääk:</translation>
+    </message>
+    <message>
+        <source>Confirm the send action</source>
+        <translation type="unfinished">Saatmise kinnitamine</translation>
+    </message>
+    <message>
+        <source>S&amp;end</source>
+        <translation type="unfinished">S&amp;aada</translation>
+    </message>
+    <message>
+        <source>Copy quantity</source>
+        <translation type="unfinished">Kopeeri kogus</translation>
     </message>
     <message>
         <source>Copy amount</source>
-        <translation>Kopeeri kogus</translation>
-    </message>
-    <message>
-        <source>Could not unlock wallet.</source>
-        <translation>Rahakoti lahtilukustamine ebaõnnestus.</translation>
-    </message>
-    </context>
-<context>
-    <name>ReceiveRequestDialog</name>
-    <message>
-        <source>Amount:</source>
-        <translation>Kogus</translation>
-    </message>
-    <message>
-        <source>Label:</source>
-        <translation>Märgis:</translation>
-    </message>
-    <message>
-        <source>Message:</source>
-        <translation>Sõnum:</translation>
-    </message>
-    <message>
-        <source>Wallet:</source>
-        <translation>Rahakott:</translation>
-    </message>
-    <message>
-        <source>Copy &amp;Address</source>
-        <translation>&amp;Kopeeri Aadress</translation>
-    </message>
-    <message>
-        <source>&amp;Save Image...</source>
-        <translation>&amp;Salvesta Pilt...</translation>
-    </message>
-    <message>
-        <source>Payment information</source>
-        <translation>Makse Informatsioon</translation>
-    </message>
-</context>
-<context>
-    <name>RecentRequestsTableModel</name>
-    <message>
-        <source>Date</source>
-        <translation>Kuupäev</translation>
-    </message>
-    <message>
-        <source>Label</source>
-        <translation>Silt</translation>
-    </message>
-    <message>
-        <source>Message</source>
-        <translation>Sõnum</translation>
-    </message>
-    <message>
-        <source>(no label)</source>
-        <translation>(silt puudub)</translation>
-    </message>
-    <message>
-        <source>(no message)</source>
-        <translation>(sõnum puudub)</translation>
-    </message>
-    </context>
-<context>
-    <name>SendCoinsDialog</name>
-    <message>
-        <source>Send Coins</source>
-        <translation>Müntide saatmine</translation>
-    </message>
-    <message>
-        <source>Inputs...</source>
-        <translation>Sisendid...</translation>
-    </message>
-    <message>
-        <source>automatically selected</source>
-        <translation>automaatselt valitud</translation>
-    </message>
-    <message>
-        <source>Insufficient funds!</source>
-        <translation>Liiga suur summa</translation>
-    </message>
-    <message>
-        <source>Quantity:</source>
-        <translation>Kogus:</translation>
-    </message>
-    <message>
-        <source>Bytes:</source>
-        <translation>Baiti:</translation>
-    </message>
-    <message>
-        <source>Amount:</source>
-        <translation>Kogus</translation>
-    </message>
-    <message>
-        <source>Fee:</source>
-        <translation>Tasu:</translation>
-    </message>
-    <message>
-        <source>After Fee:</source>
-        <translation>Peale tehingutasu:</translation>
-    </message>
-    <message>
-        <source>Change:</source>
-        <translation>Vahetusraha:</translation>
-    </message>
-    <message>
-        <source>Transaction Fee:</source>
-        <translation>Tehingu tasu:</translation>
-    </message>
-    <message>
-        <source>Choose...</source>
-        <translation>Vali...</translation>
-    </message>
-    <message>
-        <source>per kilobyte</source>
-        <translation>kilobaidi kohta</translation>
-    </message>
-    <message>
-        <source>Hide</source>
-        <translation>Peida</translation>
-    </message>
-    <message>
-        <source>Recommended:</source>
-        <translation>Soovitatud:</translation>
-    </message>
-    <message>
-        <source>Send to multiple recipients at once</source>
-        <translation>Saatmine mitmele korraga</translation>
-    </message>
-    <message>
-        <source>Add &amp;Recipient</source>
-        <translation>Lisa &amp;Saaja</translation>
-    </message>
-    <message>
-        <source>Clear all fields of the form.</source>
-        <translation>Puhasta kõik vormi väljad.</translation>
-    </message>
-    <message>
-        <source>Dust:</source>
-        <translation>Puru:</translation>
-    </message>
-    <message>
-        <source>Clear &amp;All</source>
-        <translation>Puhasta &amp;Kõik</translation>
-    </message>
-    <message>
-        <source>Balance:</source>
-        <translation>Jääk:</translation>
-    </message>
-    <message>
-        <source>Confirm the send action</source>
-        <translation>Saatmise kinnitamine</translation>
-    </message>
-    <message>
-        <source>S&amp;end</source>
-        <translation>S&amp;aada</translation>
-    </message>
-    <message>
-        <source>Copy quantity</source>
-        <translation>Kopeeri kogus</translation>
-    </message>
-    <message>
-        <source>Copy amount</source>
-        <translation>Kopeeri kogus</translation>
+        <translation type="unfinished">Kopeeri kogus</translation>
     </message>
     <message>
         <source>Copy fee</source>
-        <translation>Kopeeri tehingutasu</translation>
+        <translation type="unfinished">Kopeeri tehingutasu</translation>
     </message>
     <message>
         <source>Copy bytes</source>
-        <translation>Kopeeri baidid</translation>
+        <translation type="unfinished">Kopeeri baidid</translation>
     </message>
     <message>
         <source>Copy dust</source>
-        <translation>Kopeeri puru</translation>
+        <translation type="unfinished">Kopeeri puru</translation>
     </message>
     <message>
         <source>Copy change</source>
-        <translation>Kopeeri vahetusraha</translation>
-    </message>
-    <message>
-        <source>Are you sure you want to send?</source>
-        <translation>Oled kindel, et soovid saata?</translation>
+        <translation type="unfinished">Kopeeri vahetusraha</translation>
     </message>
     <message>
         <source>or</source>
-        <translation>või</translation>
+        <translation type="unfinished">või</translation>
     </message>
     <message>
         <source>Transaction fee</source>
-        <translation>Tehingutasu</translation>
+        <translation type="unfinished">Tehingutasu</translation>
     </message>
     <message>
         <source>Confirm send coins</source>
-        <translation>Müntide saatmise kinnitamine</translation>
+        <translation type="unfinished">Müntide saatmise kinnitamine</translation>
     </message>
     <message>
         <source>The recipient address is not valid. Please recheck.</source>
-        <translation>Saaja aadress ei ole korrektne. Palun kontrolli üle.</translation>
+        <translation type="unfinished">Saaja aadress ei ole korrektne. Palun kontrolli üle.</translation>
     </message>
     <message>
         <source>The amount to pay must be larger than 0.</source>
-        <translation>Makstav summa peab olema suurem kui 0.</translation>
+        <translation type="unfinished">Makstav summa peab olema suurem kui 0.</translation>
     </message>
     <message>
         <source>The amount exceeds your balance.</source>
-        <translation>Summa ületab jäägi.</translation>
+        <translation type="unfinished">Summa ületab jäägi.</translation>
     </message>
     <message>
         <source>The total exceeds your balance when the %1 transaction fee is included.</source>
-        <translation>Summa koos tehingu tasuga %1 ületab sinu jääki.</translation>
-    </message>
-<<<<<<< HEAD
-    <message>
-        <source>Payment request expired.</source>
-        <translation>Maksepäring aegunud.</translation>
-=======
+        <translation type="unfinished">Summa koos tehingu tasuga %1 ületab sinu jääki.</translation>
+    </message>
     <message numerus="yes">
         <source>Estimated to begin confirmation within %n block(s).</source>
         <translation type="unfinished">
             <numerusform />
             <numerusform />
         </translation>
->>>>>>> 3f385c91
     </message>
     <message>
         <source>Warning: Invalid Particl address</source>
-        <translation>Hoiatus: Ebakorrektne Particl aadress</translation>
+        <translation type="unfinished">Hoiatus: Ebakorrektne Particl aadress</translation>
     </message>
     <message>
         <source>(no label)</source>
-        <translation>(silt puudub)</translation>
+        <translation type="unfinished">(silt puudub)</translation>
     </message>
 </context>
 <context>
     <name>SendCoinsEntry</name>
     <message>
         <source>A&amp;mount:</source>
-        <translation>S&amp;umma:</translation>
+        <translation type="unfinished">S&amp;umma:</translation>
     </message>
     <message>
         <source>Pay &amp;To:</source>
-        <translation>Maksa &amp;:</translation>
+        <translation type="unfinished">Maksa &amp;:</translation>
     </message>
     <message>
         <source>&amp;Label:</source>
-        <translation>&amp;Märgis</translation>
+        <translation type="unfinished">&amp;Märgis</translation>
     </message>
     <message>
         <source>Choose previously used address</source>
-        <translation>Vali eelnevalt kasutatud aadress</translation>
-    </message>
-    <message>
-        <source>Alt+A</source>
-        <translation>Alt+A</translation>
+        <translation type="unfinished">Vali eelnevalt kasutatud aadress</translation>
     </message>
     <message>
         <source>Paste address from clipboard</source>
-        <translation>Kleebi aadress vahemälust</translation>
-    </message>
-    <message>
-        <source>Alt+P</source>
-        <translation>Alt+P</translation>
+        <translation type="unfinished">Kleebi aadress vahemälust</translation>
     </message>
     <message>
         <source>S&amp;ubtract fee from amount</source>
-        <translation>L&amp;ahuta tehingutasu summast</translation>
+        <translation type="unfinished">L&amp;ahuta tehingutasu summast</translation>
     </message>
     <message>
         <source>Message:</source>
-        <translation>Sõnum:</translation>
-    </message>
-<<<<<<< HEAD
-    <message>
-        <source>Pay To:</source>
-        <translation>Maksa :</translation>
-    </message>
-=======
->>>>>>> 3f385c91
-    </context>
-<context>
-    <name>ShutdownWindow</name>
-    <message>
-        <source>%1 is shutting down...</source>
-        <translation>%1 lülitub välja...</translation>
-    </message>
-    <message>
-        <source>Do not shut down the computer until this window disappears.</source>
-        <translation>Ära lülita arvutit välja ennem kui see aken on kadunud.</translation>
+        <translation type="unfinished">Sõnum:</translation>
+    </message>
+    </context>
+<context>
+    <name>SignVerifyMessageDialog</name>
+    <message>
+        <source>Signatures - Sign / Verify a Message</source>
+        <translation type="unfinished">Signatuurid - Allkirjasta / Kinnita Sõnum</translation>
+    </message>
+    <message>
+        <source>&amp;Sign Message</source>
+        <translation type="unfinished">&amp;Allkirjastamise teade</translation>
+    </message>
+    <message>
+        <source>The Particl address to sign the message with</source>
+        <translation type="unfinished">Particl aadress millega sõnum allkirjastada</translation>
+    </message>
+    <message>
+        <source>Choose previously used address</source>
+        <translation type="unfinished">Vali eelnevalt kasutatud aadress</translation>
+    </message>
+    <message>
+        <source>Paste address from clipboard</source>
+        <translation type="unfinished">Kleebi aadress vahemälust</translation>
+    </message>
+    <message>
+        <source>Enter the message you want to sign here</source>
+        <translation type="unfinished">Sisesta siia allkirjastamise sõnum</translation>
+    </message>
+    <message>
+        <source>Signature</source>
+        <translation type="unfinished">Allkiri</translation>
+    </message>
+    <message>
+        <source>Copy the current signature to the system clipboard</source>
+        <translation type="unfinished">Kopeeri praegune signatuur vahemällu</translation>
+    </message>
+    <message>
+        <source>Sign the message to prove you own this Particl address</source>
+        <translation type="unfinished">Allkirjasta sõnum Particli aadressi sulle kuulumise tõestamiseks</translation>
+    </message>
+    <message>
+        <source>Sign &amp;Message</source>
+        <translation type="unfinished">Allkirjasta &amp;Sõnum</translation>
+    </message>
+    <message>
+        <source>Reset all sign message fields</source>
+        <translation type="unfinished">Tühjenda kõik sõnumi allkirjastamise väljad</translation>
+    </message>
+    <message>
+        <source>Clear &amp;All</source>
+        <translation type="unfinished">Puhasta &amp;Kõik</translation>
+    </message>
+    <message>
+        <source>&amp;Verify Message</source>
+        <translation type="unfinished">&amp;Kinnita Sõnum</translation>
+    </message>
+    <message>
+        <source>The Particl address the message was signed with</source>
+        <translation type="unfinished">Particl aadress millega sõnum on allkirjastatud</translation>
+    </message>
+    <message>
+        <source>Verify the message to ensure it was signed with the specified Particl address</source>
+        <translation type="unfinished">Kinnita sõnum tõestamaks selle allkirjastatust määratud Particli aadressiga.</translation>
+    </message>
+    <message>
+        <source>Verify &amp;Message</source>
+        <translation type="unfinished">Kinnita &amp;Sõnum</translation>
+    </message>
+    <message>
+        <source>Reset all verify message fields</source>
+        <translation type="unfinished">Tühjenda kõik sõnumi kinnitamise väljad</translation>
+    </message>
+    <message>
+        <source>Click "Sign Message" to generate signature</source>
+        <translation type="unfinished">Allkirja loomiseks vajuta "Allkirjasta Sõnum"</translation>
+    </message>
+    <message>
+        <source>The entered address is invalid.</source>
+        <translation type="unfinished">Sisestatud aadress ei ole korrektne</translation>
+    </message>
+    <message>
+        <source>Please check the address and try again.</source>
+        <translation type="unfinished">Palun kontrolli aadressi ja proovi uuesti.</translation>
+    </message>
+    <message>
+        <source>The entered address does not refer to a key.</source>
+        <translation type="unfinished">Sisestatud aadress ei viita võtmele.</translation>
+    </message>
+    <message>
+        <source>Wallet unlock was cancelled.</source>
+        <translation type="unfinished">Rahakoti lahtilukustamine on katkestatud.</translation>
+    </message>
+    <message>
+        <source>Private key for the entered address is not available.</source>
+        <translation type="unfinished">Sisestatud aadressi privaatvõti pole saadaval.</translation>
+    </message>
+    <message>
+        <source>Message signing failed.</source>
+        <translation type="unfinished">Sõnumi allkirjastamine ebaõnnestus.</translation>
+    </message>
+    <message>
+        <source>Message signed.</source>
+        <translation type="unfinished">Sõnum allkirjastatud.</translation>
+    </message>
+    <message>
+        <source>The signature could not be decoded.</source>
+        <translation type="unfinished">Allkirja ei õnnestunud dekodeerida.</translation>
+    </message>
+    <message>
+        <source>Please check the signature and try again.</source>
+        <translation type="unfinished">Palun kontrolli allkirja ja proovi uuesti.</translation>
+    </message>
+    <message>
+        <source>The signature did not match the message digest.</source>
+        <translation type="unfinished">Allkiri ei vastanud sõnumi krüptoräsile.</translation>
+    </message>
+    <message>
+        <source>Message verification failed.</source>
+        <translation type="unfinished">Sõnumi verifitseerimine ebaõnnestus.</translation>
+    </message>
+    <message>
+        <source>Message verified.</source>
+        <translation type="unfinished">Sõnum verifitseeritud.</translation>
     </message>
 </context>
 <context>
-    <name>SignVerifyMessageDialog</name>
-    <message>
-        <source>Signatures - Sign / Verify a Message</source>
-        <translation>Signatuurid - Allkirjasta / Kinnita Sõnum</translation>
-    </message>
-    <message>
-        <source>&amp;Sign Message</source>
-        <translation>&amp;Allkirjastamise teade</translation>
-    </message>
-    <message>
-        <source>The Particl address to sign the message with</source>
-        <translation>Particl aadress millega sõnum allkirjastada</translation>
-    </message>
-    <message>
-        <source>Choose previously used address</source>
-        <translation>Vali eelnevalt kasutatud aadress</translation>
-    </message>
-    <message>
-        <source>Alt+A</source>
-        <translation>Alt+A</translation>
-    </message>
-    <message>
-        <source>Paste address from clipboard</source>
-        <translation>Kleebi aadress vahemälust</translation>
-    </message>
-    <message>
-        <source>Alt+P</source>
-        <translation>Alt+P</translation>
-    </message>
-    <message>
-        <source>Enter the message you want to sign here</source>
-        <translation>Sisesta siia allkirjastamise sõnum</translation>
-    </message>
-    <message>
-        <source>Signature</source>
-        <translation>Allkiri</translation>
-    </message>
-    <message>
-        <source>Copy the current signature to the system clipboard</source>
-        <translation>Kopeeri praegune signatuur vahemällu</translation>
-    </message>
-    <message>
-        <source>Sign the message to prove you own this Particl address</source>
-        <translation>Allkirjasta sõnum Particli aadressi sulle kuulumise tõestamiseks</translation>
-    </message>
-    <message>
-        <source>Sign &amp;Message</source>
-        <translation>Allkirjasta &amp;Sõnum</translation>
-    </message>
-    <message>
-        <source>Reset all sign message fields</source>
-        <translation>Tühjenda kõik sõnumi allkirjastamise väljad</translation>
-    </message>
-    <message>
-        <source>Clear &amp;All</source>
-        <translation>Puhasta &amp;Kõik</translation>
-    </message>
-    <message>
-        <source>&amp;Verify Message</source>
-        <translation>&amp;Kinnita Sõnum</translation>
-    </message>
-    <message>
-        <source>The Particl address the message was signed with</source>
-        <translation>Particl aadress millega sõnum on allkirjastatud</translation>
-    </message>
-    <message>
-        <source>Verify the message to ensure it was signed with the specified Particl address</source>
-        <translation>Kinnita sõnum tõestamaks selle allkirjastatust määratud Particli aadressiga.</translation>
-    </message>
-    <message>
-        <source>Verify &amp;Message</source>
-        <translation>Kinnita &amp;Sõnum</translation>
-    </message>
-    <message>
-        <source>Reset all verify message fields</source>
-        <translation>Tühjenda kõik sõnumi kinnitamise väljad</translation>
-    </message>
-    <message>
-        <source>Click "Sign Message" to generate signature</source>
-        <translation>Allkirja loomiseks vajuta "Allkirjasta Sõnum"</translation>
-    </message>
-    <message>
-        <source>The entered address is invalid.</source>
-        <translation>Sisestatud aadress ei ole korrektne</translation>
-    </message>
-    <message>
-        <source>Please check the address and try again.</source>
-        <translation>Palun kontrolli aadressi ja proovi uuesti.</translation>
-    </message>
-    <message>
-        <source>The entered address does not refer to a key.</source>
-        <translation>Sisestatud aadress ei viita võtmele.</translation>
-    </message>
-    <message>
-        <source>Wallet unlock was cancelled.</source>
-        <translation>Rahakoti lahtilukustamine on katkestatud.</translation>
-    </message>
-    <message>
-        <source>Private key for the entered address is not available.</source>
-        <translation>Sisestatud aadressi privaatvõti pole saadaval.</translation>
-    </message>
-    <message>
-        <source>Message signing failed.</source>
-        <translation>Sõnumi allkirjastamine ebaõnnestus.</translation>
-    </message>
-    <message>
-        <source>Message signed.</source>
-        <translation>Sõnum allkirjastatud.</translation>
-    </message>
-    <message>
-        <source>The signature could not be decoded.</source>
-        <translation>Allkirja ei õnnestunud dekodeerida.</translation>
-    </message>
-    <message>
-        <source>Please check the signature and try again.</source>
-        <translation>Palun kontrolli allkirja ja proovi uuesti.</translation>
-    </message>
-    <message>
-        <source>The signature did not match the message digest.</source>
-        <translation>Allkiri ei vastanud sõnumi krüptoräsile.</translation>
-    </message>
-    <message>
-        <source>Message verification failed.</source>
-        <translation>Sõnumi verifitseerimine ebaõnnestus.</translation>
-    </message>
-    <message>
-        <source>Message verified.</source>
-        <translation>Sõnum verifitseeritud.</translation>
-    </message>
-</context>
-<context>
-    <name>TrafficGraphWidget</name>
-    <message>
-        <source>KB/s</source>
-        <translation>KB/s</translation>
-    </message>
-</context>
-<context>
     <name>TransactionDesc</name>
     <message>
-        <source>Open until %1</source>
-        <translation>Avatud kuni %1</translation>
-    </message>
-    <message>
         <source>%1/unconfirmed</source>
-<<<<<<< HEAD
-        <translation>%1/kinnitamata</translation>
-    </message>
-    <message>
-        <source>%1 confirmations</source>
-        <translation>%1 kinnitust</translation>
-=======
         <extracomment>Text explaining the current status of a transaction, shown in the status field of the details window for this transaction. This status represents a transaction confirmed in at least one block, but less than 6 blocks.</extracomment>
         <translation type="unfinished">%1/kinnitamata</translation>
     </message>
@@ -1670,438 +1585,312 @@
         <source>%1 confirmations</source>
         <extracomment>Text explaining the current status of a transaction, shown in the status field of the details window for this transaction. This status represents a transaction confirmed in 6 or more blocks.</extracomment>
         <translation type="unfinished">%1 kinnitust</translation>
->>>>>>> 3f385c91
     </message>
     <message>
         <source>Status</source>
-        <translation>Olek</translation>
+        <translation type="unfinished">Olek</translation>
     </message>
     <message>
         <source>Date</source>
-        <translation>Kuupäev</translation>
+        <translation type="unfinished">Kuupäev</translation>
     </message>
     <message>
         <source>Source</source>
-        <translation>Allikas</translation>
+        <translation type="unfinished">Allikas</translation>
     </message>
     <message>
         <source>Generated</source>
-        <translation>Genereeritud</translation>
+        <translation type="unfinished">Genereeritud</translation>
     </message>
     <message>
         <source>From</source>
-        <translation>Saatja</translation>
+        <translation type="unfinished">Saatja</translation>
     </message>
     <message>
         <source>unknown</source>
-        <translation>tundmatu</translation>
+        <translation type="unfinished">tundmatu</translation>
     </message>
     <message>
         <source>To</source>
-        <translation>Saaja</translation>
+        <translation type="unfinished">Saaja</translation>
     </message>
     <message>
         <source>own address</source>
-        <translation>oma aadress</translation>
+        <translation type="unfinished">oma aadress</translation>
     </message>
     <message>
         <source>label</source>
-        <translation>märgis</translation>
+        <translation type="unfinished">märgis</translation>
     </message>
     <message>
         <source>Credit</source>
-        <translation>Krediit</translation>
+        <translation type="unfinished">Krediit</translation>
+    </message>
+    <message numerus="yes">
+        <source>matures in %n more block(s)</source>
+        <translation type="unfinished">
+            <numerusform />
+            <numerusform />
+        </translation>
     </message>
     <message>
         <source>not accepted</source>
-        <translation>pole vastu võetud</translation>
+        <translation type="unfinished">pole vastu võetud</translation>
     </message>
     <message>
         <source>Debit</source>
-        <translation>Deebet</translation>
+        <translation type="unfinished">Deebet</translation>
     </message>
     <message>
         <source>Transaction fee</source>
-        <translation>Tehingutasu</translation>
+        <translation type="unfinished">Tehingutasu</translation>
     </message>
     <message>
         <source>Net amount</source>
-        <translation>Neto summa</translation>
+        <translation type="unfinished">Neto summa</translation>
     </message>
     <message>
         <source>Message</source>
-        <translation>Sõnum</translation>
+        <translation type="unfinished">Sõnum</translation>
     </message>
     <message>
         <source>Comment</source>
-        <translation>Kommentaar</translation>
+        <translation type="unfinished">Kommentaar</translation>
     </message>
     <message>
         <source>Transaction ID</source>
-        <translation>Transaktsiooni ID</translation>
+        <translation type="unfinished">Transaktsiooni ID</translation>
     </message>
     <message>
         <source>Merchant</source>
-        <translation>Kaupleja</translation>
+        <translation type="unfinished">Kaupleja</translation>
     </message>
     <message>
         <source>Debug information</source>
-        <translation>Debug'imise info</translation>
+        <translation type="unfinished">Debug'imise info</translation>
     </message>
     <message>
         <source>Transaction</source>
-        <translation>Tehing</translation>
+        <translation type="unfinished">Tehing</translation>
     </message>
     <message>
         <source>Inputs</source>
-        <translation>Sisendid</translation>
+        <translation type="unfinished">Sisendid</translation>
     </message>
     <message>
         <source>Amount</source>
-        <translation>Kogus</translation>
+        <translation type="unfinished">Kogus</translation>
     </message>
     <message>
         <source>true</source>
-        <translation>tõene</translation>
+        <translation type="unfinished">tõene</translation>
     </message>
     <message>
         <source>false</source>
-        <translation>väär</translation>
+        <translation type="unfinished">väär</translation>
     </message>
 </context>
 <context>
     <name>TransactionDescDialog</name>
     <message>
         <source>This pane shows a detailed description of the transaction</source>
-        <translation>Paan kuvab tehingu detailid</translation>
+        <translation type="unfinished">Paan kuvab tehingu detailid</translation>
     </message>
     </context>
 <context>
     <name>TransactionTableModel</name>
     <message>
         <source>Date</source>
-        <translation>Kuupäev</translation>
+        <translation type="unfinished">Kuupäev</translation>
     </message>
     <message>
         <source>Type</source>
-        <translation>Tüüp</translation>
+        <translation type="unfinished">Tüüp</translation>
     </message>
     <message>
         <source>Label</source>
-        <translation>Silt</translation>
-    </message>
-    <message>
-        <source>Open until %1</source>
-        <translation>Avatud kuni %1</translation>
+        <translation type="unfinished">Silt</translation>
     </message>
     <message>
         <source>Unconfirmed</source>
-        <translation>Kinnitamata</translation>
+        <translation type="unfinished">Kinnitamata</translation>
     </message>
     <message>
         <source>Confirmed (%1 confirmations)</source>
-        <translation>Kinnitatud (%1 kinnitust)</translation>
+        <translation type="unfinished">Kinnitatud (%1 kinnitust)</translation>
     </message>
     <message>
         <source>Generated but not accepted</source>
-        <translation>Loodud, kuid aktsepteerimata</translation>
+        <translation type="unfinished">Loodud, kuid aktsepteerimata</translation>
     </message>
     <message>
         <source>Received with</source>
-        <translation>Saadud koos</translation>
+        <translation type="unfinished">Saadud koos</translation>
     </message>
     <message>
         <source>Received from</source>
-        <translation>Kellelt saadud</translation>
+        <translation type="unfinished">Kellelt saadud</translation>
     </message>
     <message>
         <source>Sent to</source>
-        <translation>Saadetud</translation>
+        <translation type="unfinished">Saadetud</translation>
     </message>
     <message>
         <source>Payment to yourself</source>
-        <translation>Makse iseendale</translation>
+        <translation type="unfinished">Makse iseendale</translation>
     </message>
     <message>
         <source>Mined</source>
-        <translation>Mine'itud</translation>
-    </message>
-    <message>
-        <source>(n/a)</source>
-        <translation>(n/a)</translation>
+        <translation type="unfinished">Mine'itud</translation>
     </message>
     <message>
         <source>(no label)</source>
-        <translation>(silt puudub)</translation>
+        <translation type="unfinished">(silt puudub)</translation>
     </message>
     <message>
         <source>Transaction status. Hover over this field to show number of confirmations.</source>
-        <translation>Tehingu staatus. Kinnituste arvu kuvamiseks liigu hiire noolega selle peale.</translation>
+        <translation type="unfinished">Tehingu staatus. Kinnituste arvu kuvamiseks liigu hiire noolega selle peale.</translation>
     </message>
     <message>
         <source>Date and time that the transaction was received.</source>
-        <translation>Tehingu saamise kuupäev ning kellaaeg.</translation>
+        <translation type="unfinished">Tehingu saamise kuupäev ning kellaaeg.</translation>
     </message>
     <message>
         <source>Type of transaction.</source>
-        <translation>Tehingu tüüp.</translation>
+        <translation type="unfinished">Tehingu tüüp.</translation>
     </message>
     <message>
         <source>Amount removed from or added to balance.</source>
-        <translation>Jäägile lisatud või eemaldatud summa.</translation>
+        <translation type="unfinished">Jäägile lisatud või eemaldatud summa.</translation>
     </message>
 </context>
 <context>
     <name>TransactionView</name>
     <message>
         <source>All</source>
-        <translation>Kõik</translation>
+        <translation type="unfinished">Kõik</translation>
     </message>
     <message>
         <source>Today</source>
-        <translation>Täna</translation>
+        <translation type="unfinished">Täna</translation>
     </message>
     <message>
         <source>This week</source>
-        <translation>Käesolev nädal</translation>
+        <translation type="unfinished">Käesolev nädal</translation>
     </message>
     <message>
         <source>This month</source>
-        <translation>Käimasolev kuu</translation>
+        <translation type="unfinished">Käimasolev kuu</translation>
     </message>
     <message>
         <source>Last month</source>
-        <translation>Eelmine kuu</translation>
+        <translation type="unfinished">Eelmine kuu</translation>
     </message>
     <message>
         <source>This year</source>
-        <translation>Käimasolev aasta</translation>
-    </message>
-    <message>
-        <source>Range...</source>
-        <translation>Vahemik...</translation>
+        <translation type="unfinished">Käimasolev aasta</translation>
     </message>
     <message>
         <source>Received with</source>
-        <translation>Saadud koos</translation>
+        <translation type="unfinished">Saadud koos</translation>
     </message>
     <message>
         <source>Sent to</source>
-        <translation>Saadetud</translation>
+        <translation type="unfinished">Saadetud</translation>
     </message>
     <message>
         <source>To yourself</source>
-        <translation>Iseendale</translation>
+        <translation type="unfinished">Iseendale</translation>
     </message>
     <message>
         <source>Mined</source>
-        <translation>Mine'itud</translation>
+        <translation type="unfinished">Mine'itud</translation>
     </message>
     <message>
         <source>Other</source>
-        <translation>Muu</translation>
+        <translation type="unfinished">Muu</translation>
     </message>
     <message>
         <source>Min amount</source>
-        <translation>Minimaalne summa</translation>
-    </message>
-    <message>
-        <source>Copy address</source>
-        <translation>Kopeeri aadress</translation>
-    </message>
-    <message>
-        <source>Copy label</source>
-        <translation>Kopeeri märgis</translation>
-    </message>
-    <message>
-        <source>Copy amount</source>
-        <translation>Kopeeri summa</translation>
-    </message>
-    <message>
-        <source>Copy transaction ID</source>
-        <translation>Kopeeri transaktsiooni ID</translation>
-    </message>
-    <message>
-        <source>Edit label</source>
-        <translation>Märgise muutmine</translation>
-    </message>
-    <message>
-        <source>Show transaction details</source>
-        <translation>Kuva tehingu detailid</translation>
-    </message>
-    <message>
-        <source>Comma separated file (*.csv)</source>
-        <translation>Komadega eraldatud väärtuste fail (*.csv)</translation>
+        <translation type="unfinished">Minimaalne summa</translation>
+    </message>
+    <message>
+        <source>Comma separated file</source>
+        <extracomment>Expanded name of the CSV file format. See: https://en.wikipedia.org/wiki/Comma-separated_values.</extracomment>
+        <translation type="unfinished">Komaga eraldatud fail</translation>
     </message>
     <message>
         <source>Confirmed</source>
-        <translation>Kinnitatud</translation>
+        <translation type="unfinished">Kinnitatud</translation>
     </message>
     <message>
         <source>Date</source>
-        <translation>Kuupäev</translation>
+        <translation type="unfinished">Kuupäev</translation>
     </message>
     <message>
         <source>Type</source>
-        <translation>Tüüp</translation>
+        <translation type="unfinished">Tüüp</translation>
     </message>
     <message>
         <source>Label</source>
-        <translation>Silt</translation>
+        <translation type="unfinished">Silt</translation>
     </message>
     <message>
         <source>Address</source>
-        <translation>Aadress</translation>
-    </message>
-    <message>
-        <source>ID</source>
-        <translation>ID</translation>
+        <translation type="unfinished">Aadress</translation>
     </message>
     <message>
         <source>Exporting Failed</source>
-        <translation>Eksport ebaõnnestus.</translation>
+        <translation type="unfinished">Eksport ebaõnnestus.</translation>
     </message>
     <message>
         <source>Range:</source>
-        <translation>Vahemik:</translation>
+        <translation type="unfinished">Vahemik:</translation>
     </message>
     <message>
         <source>to</source>
-        <translation>saaja</translation>
+        <translation type="unfinished">saaja</translation>
     </message>
 </context>
 <context>
-    <name>UnitDisplayStatusBarControl</name>
-    </context>
-<context>
-    <name>WalletController</name>
-    </context>
-<context>
     <name>WalletFrame</name>
     <message>
         <source>Create a new wallet</source>
-        <translation>Loo uus rahakott</translation>
-    </message>
-</context>
+        <translation type="unfinished">Loo uus rahakott</translation>
+    </message>
+    <message>
+        <source>Error</source>
+        <translation type="unfinished">Viga</translation>
+    </message>
+    </context>
 <context>
     <name>WalletModel</name>
     <message>
         <source>Send Coins</source>
-        <translation>Müntide saatmine</translation>
+        <translation type="unfinished">Müntide saatmine</translation>
     </message>
     </context>
 <context>
     <name>WalletView</name>
     <message>
         <source>&amp;Export</source>
-        <translation>&amp;Ekspordi</translation>
+        <translation type="unfinished">&amp;Ekspordi</translation>
     </message>
     <message>
         <source>Export the data in the current tab to a file</source>
-        <translation>Ekspordi kuvatava vahelehe sisu faili</translation>
-    </message>
-    <message>
-        <source>Error</source>
-        <translation>Viga</translation>
+        <translation type="unfinished">Ekspordi kuvatava vahelehe sisu faili</translation>
     </message>
     <message>
         <source>Backup Wallet</source>
-        <translation>Varunda Rahakott</translation>
-    </message>
-    <message>
-        <source>Wallet Data (*.dat)</source>
-        <translation>Rahakoti Andmed (*.dat)</translation>
+        <translation type="unfinished">Varunda Rahakott</translation>
     </message>
     <message>
         <source>Backup Failed</source>
-        <translation>Varundamine Ebaõnnestus</translation>
+        <translation type="unfinished">Varundamine Ebaõnnestus</translation>
     </message>
     <message>
         <source>Backup Successful</source>
-        <translation>Varundamine õnnestus</translation>
-    </message>
-    </context>
-<context>
-    <name>bitcoin-core</name>
-    <message>
-        <source>This is a pre-release test build - use at your own risk - do not use for mining or merchant applications</source>
-        <translation>See on test-versioon - kasutamine omal riisikol - ära kasuta mining'uks ega kaupmeeste programmides</translation>
-    </message>
-    <message>
-        <source>Corrupted block database detected</source>
-        <translation>Tuvastati vigane bloki andmebaas</translation>
-    </message>
-    <message>
-        <source>Do you want to rebuild the block database now?</source>
-        <translation>Kas soovid bloki andmebaasi taastada?</translation>
-    </message>
-    <message>
-        <source>Error initializing block database</source>
-        <translation>Tõrge bloki andmebaasi käivitamisel</translation>
-    </message>
-    <message>
-        <source>Error initializing wallet database environment %s!</source>
-        <translation>Tõrge rahakoti keskkonna %s käivitamisel!</translation>
-    </message>
-    <message>
-        <source>Error loading block database</source>
-        <translation>Tõrge bloki baasi lugemisel</translation>
-    </message>
-    <message>
-        <source>Error opening block database</source>
-        <translation>Tõrge bloki andmebaasi avamisel</translation>
-    </message>
-    <message>
-        <source>Failed to listen on any port. Use -listen=0 if you want this.</source>
-        <translation>Pordi kuulamine nurjus. Soovikorral kasuta -listen=0.</translation>
-    </message>
-    <message>
-        <source>Verifying blocks...</source>
-        <translation>Kontrollin blokke...</translation>
-    </message>
-    <message>
-        <source>Signing transaction failed</source>
-        <translation>Tehingu allkirjastamine ebaõnnestus</translation>
-    </message>
-    <message>
-        <source>The transaction amount is too small to pay the fee</source>
-        <translation>Tehingu summa on tasu maksmiseks liiga väikene</translation>
-    </message>
-    <message>
-        <source>Transaction amount too small</source>
-        <translation>Tehingu summa liiga väikene</translation>
-    </message>
-    <message>
-        <source>Transaction too large</source>
-        <translation>Tehing liiga suur</translation>
-    </message>
-    <message>
-        <source>Unknown network specified in -onlynet: '%s'</source>
-        <translation>Kirjeldatud tundmatu võrgustik -onlynet'is: '%s'</translation>
-    </message>
-    <message>
-        <source>Insufficient funds</source>
-        <translation>Liiga suur summa</translation>
-    </message>
-    <message>
-        <source>Loading block index...</source>
-        <translation>Klotside indeksi laadimine...</translation>
-    </message>
-    <message>
-        <source>Loading wallet...</source>
-        <translation>Rahakoti laadimine...</translation>
-    </message>
-    <message>
-        <source>Cannot downgrade wallet</source>
-        <translation>Rahakoti vanandamine ebaõnnestus</translation>
-    </message>
-    <message>
-        <source>Rescanning...</source>
-        <translation>Üleskaneerimine...</translation>
-    </message>
-    <message>
-        <source>Done loading</source>
-        <translation>Laetud</translation>
-    </message>
-</context>
+        <translation type="unfinished">Varundamine õnnestus</translation>
+    </message>
+    </context>
 </TS>