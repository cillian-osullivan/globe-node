--- conflicted
+++ resolved
@@ -4381,14 +4381,7 @@
     CWallet* const pwallet = wallet.get();
 
     if (pwallet->IsWalletFlagSet(WALLET_FLAG_DISABLE_PRIVATE_KEYS) && !want_psbt) {
-<<<<<<< HEAD
-        if (!pwallet->chain().rpcEnableDeprecated("bumpfee")) {
-            throw JSONRPCError(RPC_METHOD_DEPRECATED, "Using bumpfee with wallets that have private keys disabled is deprecated. Use psbtbumpfee instead or restart particld with -deprecatedrpc=bumpfee. This functionality will be removed in 0.22");
-        }
-        want_psbt = true;
-=======
         throw JSONRPCError(RPC_WALLET_ERROR, "bumpfee is not available with wallets that have private keys disabled. Use psbtbumpfee instead.");
->>>>>>> 80486e7e
     }
 
     RPCTypeCheck(request.params, {UniValue::VSTR, UniValue::VOBJ});
