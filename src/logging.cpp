// Copyright (c) 2009-2010 Satoshi Nakamoto
// Copyright (c) 2009-2021 The Bitcoin Core developers
// Distributed under the MIT software license, see the accompanying
// file COPYING or http://www.opensource.org/licenses/mit-license.php.

#include <fs.h>
#include <logging.h>
#include <util/threadnames.h>
#include <util/string.h>
#include <util/time.h>

#include <algorithm>
#include <array>
#include <mutex>

const char * const DEFAULT_DEBUGLOGFILE = "debug.log";

BCLog::Logger& LogInstance()
{
/**
 * NOTE: the logger instances is leaked on exit. This is ugly, but will be
 * cleaned up by the OS/libc. Defining a logger as a global object doesn't work
 * since the order of destruction of static/global objects is undefined.
 * Consider if the logger gets destroyed, and then some later destructor calls
 * LogPrintf, maybe indirectly, and you get a core dump at shutdown trying to
 * access the logger. When the shutdown sequence is fully audited and tested,
 * explicit destruction of these objects can be implemented by changing this
 * from a raw pointer to a std::unique_ptr.
 * Since the ~Logger() destructor is never called, the Logger class and all
 * its subclasses must have implicitly-defined destructors.
 *
 * This method of initialization was originally introduced in
 * ee3374234c60aba2cc4c5cd5cac1c0aefc2d817c.
 */
    static BCLog::Logger* g_logger{new BCLog::Logger()};
    return *g_logger;
}

bool fLogIPs = DEFAULT_LOGIPS;

static int FileWriteStr(const std::string &str, FILE *fp)
{
    return fwrite(str.data(), 1, str.size(), fp);
}

bool BCLog::Logger::StartLogging()
{
    StdLockGuard scoped_lock(m_cs);

    assert(m_buffering);
    assert(m_fileout == nullptr);

    if (m_print_to_file) {
        assert(!m_file_path.empty());
        m_fileout = fsbridge::fopen(m_file_path, "a");
        if (!m_fileout) {
            return false;
        }

        setbuf(m_fileout, nullptr); // unbuffered

        // Add newlines to the logfile to distinguish this execution from the
        // last one.
        FileWriteStr("\n\n\n\n\n", m_fileout);
    }

    // dump buffered messages from before we opened the log
    m_buffering = false;
    while (!m_msgs_before_open.empty()) {
        const std::string& s = m_msgs_before_open.front();

        if (m_print_to_file) FileWriteStr(s, m_fileout);
        if (m_print_to_console) fwrite(s.data(), 1, s.size(), stdout);
        for (const auto& cb : m_print_callbacks) {
            cb(s);
        }

        m_msgs_before_open.pop_front();
    }
    if (m_print_to_console) fflush(stdout);

    return true;
}

void BCLog::Logger::DisconnectTestLogger()
{
    StdLockGuard scoped_lock(m_cs);
    m_buffering = true;
    if (m_fileout != nullptr) fclose(m_fileout);
    m_fileout = nullptr;
    m_print_callbacks.clear();
}

void BCLog::Logger::EnableCategory(BCLog::LogFlags flag)
{
    m_categories |= flag;
}

bool BCLog::Logger::EnableCategory(const std::string& str)
{
    BCLog::LogFlags flag;
    if (!GetLogCategory(flag, str)) return false;
    EnableCategory(flag);
    return true;
}

void BCLog::Logger::DisableCategory(BCLog::LogFlags flag)
{
    m_categories &= ~flag;
}

bool BCLog::Logger::DisableCategory(const std::string& str)
{
    BCLog::LogFlags flag;
    if (!GetLogCategory(flag, str)) return false;
    DisableCategory(flag);
    return true;
}

bool BCLog::Logger::WillLogCategory(BCLog::LogFlags category) const
{
    return (m_categories.load(std::memory_order_relaxed) & category) != 0;
}

bool BCLog::Logger::DefaultShrinkDebugFile() const
{
    return m_categories == BCLog::NONE;
}

struct CLogCategoryDesc {
    BCLog::LogFlags flag;
    std::string category;
};

const CLogCategoryDesc LogCategories[] =
{
    {BCLog::NONE, "0"},
    {BCLog::NONE, "none"},
    {BCLog::NET, "net"},
    {BCLog::TOR, "tor"},
    {BCLog::MEMPOOL, "mempool"},
    {BCLog::HTTP, "http"},
    {BCLog::BENCH, "bench"},
    {BCLog::ZMQ, "zmq"},
    {BCLog::WALLETDB, "walletdb"},
    {BCLog::RPC, "rpc"},
    {BCLog::ESTIMATEFEE, "estimatefee"},
    {BCLog::ADDRMAN, "addrman"},
    {BCLog::SELECTCOINS, "selectcoins"},
    {BCLog::REINDEX, "reindex"},
    {BCLog::CMPCTBLOCK, "cmpctblock"},
    {BCLog::RAND, "rand"},
    {BCLog::PRUNE, "prune"},
    {BCLog::PROXY, "proxy"},
    {BCLog::MEMPOOLREJ, "mempoolrej"},
    {BCLog::LIBEVENT, "libevent"},
    {BCLog::COINDB, "coindb"},
    {BCLog::QT, "qt"},
    {BCLog::LEVELDB, "leveldb"},
    {BCLog::VALIDATION, "validation"},
    {BCLog::I2P, "i2p"},
    {BCLog::IPC, "ipc"},
#ifdef DEBUG_LOCKCONTENTION
    {BCLog::LOCK, "lock"},
#endif
    {BCLog::UTIL, "util"},
    {BCLog::BLOCKSTORE, "blockstorage"},
<<<<<<< HEAD

    {BCLog::SMSG, "smsg"},
    {BCLog::RINGCT, "ringct"},
    {BCLog::POS, "pos"},
    {BCLog::HDWALLET, "hdwallet"},

=======
    {BCLog::HEADERSSYNC, "headerssync"},
>>>>>>> 52dcb1d2
    {BCLog::ALL, "1"},
    {BCLog::ALL, "all"},
};

bool GetLogCategory(BCLog::LogFlags& flag, const std::string& str)
{
    if (str.empty()) {
        flag = BCLog::ALL;
        return true;
    }
    for (const CLogCategoryDesc& category_desc : LogCategories) {
        if (category_desc.category == str) {
            flag = category_desc.flag;
            return true;
        }
    }
    return false;
}

std::string LogLevelToStr(BCLog::Level level)
{
    switch (level) {
    case BCLog::Level::None:
        return "none";
    case BCLog::Level::Debug:
        return "debug";
    case BCLog::Level::Info:
        return "info";
    case BCLog::Level::Warning:
        return "warning";
    case BCLog::Level::Error:
        return "error";
    }
    assert(false);
}

std::string LogCategoryToStr(BCLog::LogFlags category)
{
    // Each log category string representation should sync with LogCategories
    switch (category) {
    case BCLog::LogFlags::NONE:
        return "none";
    case BCLog::LogFlags::NET:
        return "net";
    case BCLog::LogFlags::TOR:
        return "tor";
    case BCLog::LogFlags::MEMPOOL:
        return "mempool";
    case BCLog::LogFlags::HTTP:
        return "http";
    case BCLog::LogFlags::BENCH:
        return "bench";
    case BCLog::LogFlags::ZMQ:
        return "zmq";
    case BCLog::LogFlags::WALLETDB:
        return "walletdb";
    case BCLog::LogFlags::RPC:
        return "rpc";
    case BCLog::LogFlags::ESTIMATEFEE:
        return "estimatefee";
    case BCLog::LogFlags::ADDRMAN:
        return "addrman";
    case BCLog::LogFlags::SELECTCOINS:
        return "selectcoins";
    case BCLog::LogFlags::REINDEX:
        return "reindex";
    case BCLog::LogFlags::CMPCTBLOCK:
        return "cmpctblock";
    case BCLog::LogFlags::RAND:
        return "rand";
    case BCLog::LogFlags::PRUNE:
        return "prune";
    case BCLog::LogFlags::PROXY:
        return "proxy";
    case BCLog::LogFlags::MEMPOOLREJ:
        return "mempoolrej";
    case BCLog::LogFlags::LIBEVENT:
        return "libevent";
    case BCLog::LogFlags::COINDB:
        return "coindb";
    case BCLog::LogFlags::QT:
        return "qt";
    case BCLog::LogFlags::LEVELDB:
        return "leveldb";
    case BCLog::LogFlags::VALIDATION:
        return "validation";
    case BCLog::LogFlags::I2P:
        return "i2p";
    case BCLog::LogFlags::IPC:
        return "ipc";
#ifdef DEBUG_LOCKCONTENTION
    case BCLog::LogFlags::LOCK:
        return "lock";
#endif
    case BCLog::LogFlags::UTIL:
        return "util";
    case BCLog::LogFlags::BLOCKSTORE:
        return "blockstorage";
    case BCLog::LogFlags::HEADERSSYNC:
        return "headerssync";
    case BCLog::LogFlags::ALL:
        return "all";

    // Particld
    case BCLog::SMSG:
        return "smsg";
    case BCLog::RINGCT:
        return "ringct";
    case BCLog::POS:
        return "pos";
    case BCLog::HDWALLET:
        return "hdwallet";
    }
    assert(false);
}

std::vector<LogCategory> BCLog::Logger::LogCategoriesList() const
{
    // Sort log categories by alphabetical order.
    std::array<CLogCategoryDesc, std::size(LogCategories)> categories;
    std::copy(std::begin(LogCategories), std::end(LogCategories), categories.begin());
    std::sort(categories.begin(), categories.end(), [](auto a, auto b) { return a.category < b.category; });

    std::vector<LogCategory> ret;
    for (const CLogCategoryDesc& category_desc : categories) {
        if (category_desc.flag == BCLog::NONE || category_desc.flag == BCLog::ALL) continue;
        LogCategory catActive;
        catActive.category = category_desc.category;
        catActive.active = WillLogCategory(category_desc.flag);
        ret.push_back(catActive);
    }
    return ret;
}

std::string BCLog::Logger::LogTimestampStr(const std::string& str)
{
    std::string strStamped;

    if (!m_log_timestamps)
        return str;

    if (m_started_new_line) {
        int64_t nTimeMicros = GetTimeMicros();
        strStamped = FormatISO8601DateTime(nTimeMicros/1000000);
        if (m_log_time_micros) {
            strStamped.pop_back();
            strStamped += strprintf(".%06dZ", nTimeMicros%1000000);
        }
        std::chrono::seconds mocktime = GetMockTime();
        if (mocktime > 0s) {
            strStamped += " (mocktime: " + FormatISO8601DateTime(count_seconds(mocktime)) + ")";
        }
        strStamped += ' ' + str;
    } else
        strStamped = str;

    return strStamped;
}

namespace BCLog {
    /** Belts and suspenders: make sure outgoing log messages don't contain
     * potentially suspicious characters, such as terminal control codes.
     *
     * This escapes control characters except newline ('\n') in C syntax.
     * It escapes instead of removes them to still allow for troubleshooting
     * issues where they accidentally end up in strings.
     */
    std::string LogEscapeMessage(const std::string& str) {
        std::string ret;
        for (char ch_in : str) {
            uint8_t ch = (uint8_t)ch_in;
            if ((ch >= 32 || ch == '\n') && ch != '\x7f') {
                ret += ch_in;
            } else {
                ret += strprintf("\\x%02x", ch);
            }
        }
        return ret;
    }
} // namespace BCLog

void BCLog::Logger::LogPrintStr(const std::string& str, const std::string& logging_function, const std::string& source_file, const int source_line, const BCLog::LogFlags category, const BCLog::Level level)
{
    StdLockGuard scoped_lock(m_cs);
    std::string str_prefixed = LogEscapeMessage(str);

    if ((category != LogFlags::NONE || level != Level::None) && m_started_new_line) {
        std::string s{"["};

        if (category != LogFlags::NONE) {
            s += LogCategoryToStr(category);
        }

        if (category != LogFlags::NONE && level != Level::None) {
            // Only add separator if both flag and level are not NONE
            s += ":";
        }

        if (level != Level::None) {
            s += LogLevelToStr(level);
        }

        s += "] ";
        str_prefixed.insert(0, s);
    }

    if (m_log_sourcelocations && m_started_new_line) {
        str_prefixed.insert(0, "[" + RemovePrefix(source_file, "./") + ":" + ToString(source_line) + "] [" + logging_function + "] ");
    }

    if (m_log_threadnames && m_started_new_line) {
        const auto& threadname = util::ThreadGetInternalName();
        str_prefixed.insert(0, "[" + (threadname.empty() ? "unknown" : threadname) + "] ");
    }

    str_prefixed = LogTimestampStr(str_prefixed);

    m_started_new_line = !str.empty() && str[str.size()-1] == '\n';

    if (m_buffering) {
        // buffer if we haven't started logging yet
        m_msgs_before_open.push_back(str_prefixed);
        return;
    }

    if (m_print_to_console) {
        // print to console
        fwrite(str_prefixed.data(), 1, str_prefixed.size(), stdout);
        fflush(stdout);
    }
    for (const auto& cb : m_print_callbacks) {
        cb(str_prefixed);
    }
    if (m_print_to_file) {
        assert(m_fileout != nullptr);

        // reopen the log file, if requested
        if (m_reopen_file) {
            m_reopen_file = false;
            FILE* new_fileout = fsbridge::fopen(m_file_path, "a");
            if (new_fileout) {
                setbuf(new_fileout, nullptr); // unbuffered
                fclose(m_fileout);
                m_fileout = new_fileout;
            }
        }
        FileWriteStr(str_prefixed, m_fileout);
    }
}

void BCLog::Logger::ShrinkDebugFile()
{
    // Amount of debug.log to save at end when shrinking (must fit in memory)
    constexpr size_t RECENT_DEBUG_HISTORY_SIZE = 10 * 1000000;

    assert(!m_file_path.empty());

    // Scroll debug.log if it's getting too big
    FILE* file = fsbridge::fopen(m_file_path, "r");

    // Special files (e.g. device nodes) may not have a size.
    size_t log_size = 0;
    try {
        log_size = fs::file_size(m_file_path);
    } catch (const fs::filesystem_error&) {}

    // If debug.log file is more than 10% bigger the RECENT_DEBUG_HISTORY_SIZE
    // trim it down by saving only the last RECENT_DEBUG_HISTORY_SIZE bytes
    if (file && log_size > 11 * (RECENT_DEBUG_HISTORY_SIZE / 10))
    {
        // Restart the file with some of the end
        std::vector<char> vch(RECENT_DEBUG_HISTORY_SIZE, 0);
        if (fseek(file, -((long)vch.size()), SEEK_END)) {
            LogPrintf("Failed to shrink debug log file: fseek(...) failed\n");
            fclose(file);
            return;
        }
        int nBytes = fread(vch.data(), 1, vch.size(), file);
        fclose(file);

        file = fsbridge::fopen(m_file_path, "w");
        if (file)
        {
            fwrite(vch.data(), 1, nBytes, file);
            fclose(file);
        }
    }
    else if (file != nullptr)
        fclose(file);
}<|MERGE_RESOLUTION|>--- conflicted
+++ resolved
@@ -165,16 +165,12 @@
 #endif
     {BCLog::UTIL, "util"},
     {BCLog::BLOCKSTORE, "blockstorage"},
-<<<<<<< HEAD
+    {BCLog::HEADERSSYNC, "headerssync"},
 
     {BCLog::SMSG, "smsg"},
-    {BCLog::RINGCT, "ringct"},
     {BCLog::POS, "pos"},
     {BCLog::HDWALLET, "hdwallet"},
 
-=======
-    {BCLog::HEADERSSYNC, "headerssync"},
->>>>>>> 52dcb1d2
     {BCLog::ALL, "1"},
     {BCLog::ALL, "all"},
 };
@@ -281,8 +277,6 @@
     // Particld
     case BCLog::SMSG:
         return "smsg";
-    case BCLog::RINGCT:
-        return "ringct";
     case BCLog::POS:
         return "pos";
     case BCLog::HDWALLET:
