--- conflicted
+++ resolved
@@ -26,7 +26,6 @@
     "src/util/strencodings.cpp:.*strtoul"
     "src/util/strencodings.h:.*atoi"
     "src/util/system.cpp:.*atoi"
-<<<<<<< HEAD
     "src/util/system.cpp:.*fprintf"
     "src/smsg/smessage.h:.*fprintf"
     "src/rpc/anon.cpp:.*isdigit"
@@ -51,8 +50,6 @@
     "src/wallet/rpchdwallet.cpp:.*mktime"
     "src/usbdevice/usbwrapper.cpp:.*snprintf"
     "src/usbdevice/usbdevice.cpp:.*wcstombs"
-=======
->>>>>>> b853746d
 )
 
 REGEXP_IGNORE_EXTERNAL_DEPENDENCIES="^src/(crypto/ctaes/|leveldb/|secp256k1/|tinyformat.h|univalue/)"
