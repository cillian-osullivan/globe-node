// Copyright (c) 2009-2010 Satoshi Nakamoto
// Copyright (c) 2009-2020 The Bitcoin Core developers
// Distributed under the MIT software license, see the accompanying
// file COPYING or http://www.opensource.org/licenses/mit-license.php.

#include <script/standard.h>

#include <crypto/sha256.h>
#include <hash.h>
#include <pubkey.h>
#include <script/interpreter.h>
#include <script/script.h>
#include <util/strencodings.h>

#include <string>

#include <key/extkey.h>
#include <key/stealth.h>

typedef std::vector<unsigned char> valtype;

bool fAcceptDatacarrier = DEFAULT_ACCEPT_DATACARRIER;
unsigned nMaxDatacarrierBytes = MAX_OP_RETURN_RELAY;

CScriptID::CScriptID(const CScript& in) : BaseHash(Hash160(in)) {}
CScriptID::CScriptID(const ScriptHash& in) : BaseHash(static_cast<uint160>(in)) {}

bool CScriptID::Set(const uint256& in)
{
    CRIPEMD160().Write(in.begin(), 32).Finalize(this->begin());
    return true;
};

bool CScriptID256::Set(const CScript& in)
{
    *this = CScriptID256(HashSha256(in.begin(), in.end()));
    return true;
};

ScriptHash::ScriptHash(const CScript& in) : BaseHash(Hash160(in)) {}
ScriptHash::ScriptHash(const CScriptID& in) : BaseHash(static_cast<uint160>(in)) {}

PKHash::PKHash(const CPubKey& pubkey) : BaseHash(pubkey.GetID()) {}
PKHash::PKHash(const CKeyID& pubkey_id) : BaseHash(pubkey_id) {}

WitnessV0KeyHash::WitnessV0KeyHash(const CPubKey& pubkey) : BaseHash(pubkey.GetID()) {}
WitnessV0KeyHash::WitnessV0KeyHash(const PKHash& pubkey_hash) : BaseHash(static_cast<uint160>(pubkey_hash)) {}

CKeyID ToKeyID(const PKHash& key_hash)
{
    return CKeyID{static_cast<uint160>(key_hash)};
}

CKeyID ToKeyID(const WitnessV0KeyHash& key_hash)
{
    return CKeyID{static_cast<uint160>(key_hash)};
}

WitnessV0ScriptHash::WitnessV0ScriptHash(const CScript& in)
{
    CSHA256().Write(in.data(), in.size()).Finalize(begin());
}

std::string GetTxnOutputType(TxoutType t)
{
    switch (t) {
    case TxoutType::NONSTANDARD: return "nonstandard";
    case TxoutType::PUBKEY: return "pubkey";
    case TxoutType::PUBKEYHASH: return "pubkeyhash";
    case TxoutType::SCRIPTHASH: return "scripthash";
    case TxoutType::MULTISIG: return "multisig";
    case TxoutType::NULL_DATA: return "nulldata";
    case TxoutType::WITNESS_V0_KEYHASH: return "witness_v0_keyhash";
    case TxoutType::WITNESS_V0_SCRIPTHASH: return "witness_v0_scripthash";
    case TxoutType::WITNESS_V1_TAPROOT: return "witness_v1_taproot";
    case TxoutType::WITNESS_UNKNOWN: return "witness_unknown";

    case TxoutType::SCRIPTHASH256: return "scripthash256";
    case TxoutType::PUBKEYHASH256: return "pubkeyhash256";
    case TxoutType::TIMELOCKED_SCRIPTHASH: return "timelocked_scripthash";
    case TxoutType::TIMELOCKED_SCRIPTHASH256: return "timelocked_scripthash256";
    case TxoutType::TIMELOCKED_PUBKEYHASH: return "timelocked_pubkeyhash";
    case TxoutType::TIMELOCKED_PUBKEYHASH256: return "timelocked_pubkeyhash256";
    case TxoutType::TIMELOCKED_MULTISIG: return "timelocked_multisig";
    } // no default case, so the compiler can warn about missing cases
    assert(false);
}

static bool MatchPayToPubkey(const CScript& script, valtype& pubkey)
{
    if (script.size() == CPubKey::SIZE + 2 && script[0] == CPubKey::SIZE && script.back() == OP_CHECKSIG) {
        pubkey = valtype(script.begin() + 1, script.begin() + CPubKey::SIZE + 1);
        return CPubKey::ValidSize(pubkey);
    }
    if (script.size() == CPubKey::COMPRESSED_SIZE + 2 && script[0] == CPubKey::COMPRESSED_SIZE && script.back() == OP_CHECKSIG) {
        pubkey = valtype(script.begin() + 1, script.begin() + CPubKey::COMPRESSED_SIZE + 1);
        return CPubKey::ValidSize(pubkey);
    }
    return false;
}

static bool MatchPayToPubkeyHash(const CScript& script, valtype& pubkeyhash)
{
    if (script.size() == 25 && script[0] == OP_DUP && script[1] == OP_HASH160 && script[2] == 20 && script[23] == OP_EQUALVERIFY && script[24] == OP_CHECKSIG) {
        pubkeyhash = valtype(script.begin () + 3, script.begin() + 23);
        return true;
    }
    return false;
}

static bool MatchPayToPubkeyHash256(const CScript& script, valtype& pubkeyhash)
{
    if (!script.IsPayToPublicKeyHash256()) {
        return false;
    }
    pubkeyhash = valtype(script.begin () + 3, script.begin() + 35);
    return true;
}


/** Test for "small positive integer" script opcodes - OP_1 through OP_16. */
static constexpr bool IsSmallInteger(opcodetype opcode)
{
    return opcode >= OP_1 && opcode <= OP_16;
}

static constexpr bool IsPushdataOp(opcodetype opcode)
{
    return opcode > OP_FALSE && opcode <= OP_PUSHDATA4;
}

static constexpr bool IsValidMultisigKeyCount(int n_keys)
{
    return n_keys > 0 && n_keys <= MAX_PUBKEYS_PER_MULTISIG;
}

static bool GetMultisigKeyCount(opcodetype opcode, valtype data, int& count)
{
    if (IsSmallInteger(opcode)) {
        count = CScript::DecodeOP_N(opcode);
        return IsValidMultisigKeyCount(count);
    }

    if (IsPushdataOp(opcode)) {
        if (!CheckMinimalPush(data, opcode)) return false;
        try {
            count = CScriptNum(data, /* fRequireMinimal = */ true).getint();
            return IsValidMultisigKeyCount(count);
        } catch (const scriptnum_error&) {
            return false;
        }
    }

    return false;
}

static bool MatchMultisig(const CScript& script, int& required_sigs, std::vector<valtype>& pubkeys)
{
    opcodetype opcode;
    valtype data;
    int num_keys;

    CScript::const_iterator it = script.begin();
    if (script.size() < 1 || script.back() != OP_CHECKMULTISIG) return false;

    if (!script.GetOp(it, opcode, data) || !GetMultisigKeyCount(opcode, data, required_sigs)) return false;
    while (script.GetOp(it, opcode, data) && CPubKey::ValidSize(data)) {
        pubkeys.emplace_back(std::move(data));
    }
    if (!GetMultisigKeyCount(opcode, data, num_keys)) return false;

    if (pubkeys.size() != static_cast<unsigned long>(num_keys) || num_keys < required_sigs) return false;

    return (it + 1 == script.end());
}

TxoutType Solver(const CScript& scriptPubKey, std::vector<std::vector<unsigned char>>& vSolutionsRet)
{
    vSolutionsRet.clear();

    // Shortcut for pay-to-script-hash, which are more constrained than the other types:
    // it is always OP_HASH160 20 [20 byte hash] OP_EQUAL
    if (scriptPubKey.IsPayToScriptHash()) {
        std::vector<unsigned char> hashBytes(scriptPubKey.begin()+2, scriptPubKey.begin()+22);
        vSolutionsRet.push_back(hashBytes);
        return TxoutType::SCRIPTHASH;
    }

    if (scriptPubKey.IsPayToScriptHash256()) {
        std::vector<unsigned char> hashBytes(scriptPubKey.begin()+2, scriptPubKey.begin()+34);
        vSolutionsRet.push_back(hashBytes);
        return TxoutType::SCRIPTHASH256;
    }

    int witnessversion;
    std::vector<unsigned char> witnessprogram;
    if (scriptPubKey.IsWitnessProgram(witnessversion, witnessprogram)) {
        if (witnessversion == 0 && witnessprogram.size() == WITNESS_V0_KEYHASH_SIZE) {
            vSolutionsRet.push_back(std::move(witnessprogram));
            return TxoutType::WITNESS_V0_KEYHASH;
        }
        if (witnessversion == 0 && witnessprogram.size() == WITNESS_V0_SCRIPTHASH_SIZE) {
            vSolutionsRet.push_back(std::move(witnessprogram));
            return TxoutType::WITNESS_V0_SCRIPTHASH;
        }
        if (witnessversion == 1 && witnessprogram.size() == WITNESS_V1_TAPROOT_SIZE) {
            vSolutionsRet.push_back(std::move(witnessprogram));
            return TxoutType::WITNESS_V1_TAPROOT;
        }
        if (witnessversion != 0) {
            vSolutionsRet.push_back(std::vector<unsigned char>{(unsigned char)witnessversion});
            vSolutionsRet.push_back(std::move(witnessprogram));
            return TxoutType::WITNESS_UNKNOWN;
        }
        return TxoutType::NONSTANDARD;
    }

    // Provably prunable, data-carrying output
    //
    // So long as script passes the IsUnspendable() test and all but the first
    // byte passes the IsPushOnly() test we don't care what exactly is in the
    // script.
    if (scriptPubKey.size() >= 1 && scriptPubKey[0] == OP_RETURN && scriptPubKey.IsPushOnly(scriptPubKey.begin()+1)) {
        return TxoutType::NULL_DATA;
    }

    std::vector<unsigned char> data;
    if (MatchPayToPubkey(scriptPubKey, data)) {
        vSolutionsRet.push_back(std::move(data));
        return TxoutType::PUBKEY;
    }

    if (MatchPayToPubkeyHash(scriptPubKey, data)) {
        vSolutionsRet.push_back(std::move(data));
        return TxoutType::PUBKEYHASH;
    }

    if (MatchPayToPubkeyHash256(scriptPubKey, data)) {
        vSolutionsRet.push_back(std::move(data));
        return TxoutType::PUBKEYHASH256;
    }

    int required;
    std::vector<std::vector<unsigned char>> keys;
    if (MatchMultisig(scriptPubKey, required, keys)) {
        vSolutionsRet.push_back({static_cast<unsigned char>(required)}); // safe as required is in range 1..20
        vSolutionsRet.insert(vSolutionsRet.end(), keys.begin(), keys.end());
        vSolutionsRet.push_back({static_cast<unsigned char>(keys.size())}); // safe as size is in range 1..20
        return TxoutType::MULTISIG;
    }

    vSolutionsRet.clear();
    return TxoutType::NONSTANDARD;
}

bool ExtractDestination(const CScript& scriptPubKey, CTxDestination& addressRet)
{
    std::vector<valtype> vSolutions;

    if (HasIsCoinstakeOp(scriptPubKey)) {
        CScript scriptB;
        if (!GetNonCoinstakeScriptPath(scriptPubKey, scriptB))
            return false;

        // Return only the spending address
        return ExtractDestination(scriptB, addressRet);
    }

    TxoutType whichType = Solver(scriptPubKey, vSolutions);

    switch (whichType) {
    case TxoutType::PUBKEY: {
        CPubKey pubKey(vSolutions[0]);
        if (!pubKey.IsValid())
            return false;

        addressRet = PKHash(pubKey);
        return true;
    }
    case TxoutType::PUBKEYHASH: {
        addressRet = PKHash(uint160(vSolutions[0]));
        return true;
    }
    case TxoutType::SCRIPTHASH: {
        addressRet = ScriptHash(uint160(vSolutions[0]));
        return true;
    }
    case TxoutType::WITNESS_V0_KEYHASH: {
        WitnessV0KeyHash hash;
        std::copy(vSolutions[0].begin(), vSolutions[0].end(), hash.begin());
        addressRet = hash;
        return true;
    }
    case TxoutType::WITNESS_V0_SCRIPTHASH: {
        WitnessV0ScriptHash hash;
        std::copy(vSolutions[0].begin(), vSolutions[0].end(), hash.begin());
        addressRet = hash;
        return true;
    }
    case TxoutType::WITNESS_V1_TAPROOT: {
        WitnessV1Taproot tap;
        std::copy(vSolutions[0].begin(), vSolutions[0].end(), tap.begin());
        addressRet = tap;
        return true;
    }
    case TxoutType::WITNESS_UNKNOWN: {
        WitnessUnknown unk;
        unk.version = vSolutions[0][0];
        std::copy(vSolutions[1].begin(), vSolutions[1].end(), unk.program);
        unk.length = vSolutions[1].size();
        addressRet = unk;
        return true;
    }
    case TxoutType::PUBKEYHASH256: {
        addressRet = CKeyID256(uint256(vSolutions[0]));
        return true;
    }
    case TxoutType::SCRIPTHASH256: {
        addressRet = CScriptID256(uint256(vSolutions[0]));
        return true;
    }
    case TxoutType::MULTISIG:
    case TxoutType::NULL_DATA:
    case TxoutType::NONSTANDARD:
    case TxoutType::TIMELOCKED_SCRIPTHASH:
    case TxoutType::TIMELOCKED_SCRIPTHASH256:
    case TxoutType::TIMELOCKED_PUBKEYHASH:
    case TxoutType::TIMELOCKED_PUBKEYHASH256:
    case TxoutType::TIMELOCKED_MULTISIG:
        return false;
    } // no default case, so the compiler can warn about missing cases
    assert(false);
}

// TODO: from v23 ("addresses" and "reqSigs" deprecated) "ExtractDestinations" should be removed
bool ExtractDestinations(const CScript& scriptPubKey, TxoutType& typeRet, std::vector<CTxDestination>& addressRet, int& nRequiredRet)
{
    addressRet.clear();
    std::vector<valtype> vSolutions;

    if (HasIsCoinstakeOp(scriptPubKey)) {
        CScript scriptB;
        if (!GetNonCoinstakeScriptPath(scriptPubKey, scriptB)) {
            typeRet = TxoutType::NONSTANDARD;
            return false;
        }
        // Return only the spending address to keep insight working
        return ExtractDestinations(scriptB, typeRet, addressRet, nRequiredRet);
    }

    typeRet = Solver(scriptPubKey, vSolutions);
    if (typeRet == TxoutType::NONSTANDARD) {
        return false;
    } else if (typeRet == TxoutType::NULL_DATA) {
        // This is data, not addresses
        return false;
    }

    if (typeRet == TxoutType::MULTISIG)
    {
        nRequiredRet = vSolutions.front()[0];
        for (unsigned int i = 1; i < vSolutions.size()-1; i++)
        {
            CPubKey pubKey(vSolutions[i]);
            if (!pubKey.IsValid())
                continue;

            CTxDestination address = PKHash(pubKey);
            addressRet.push_back(address);
        }

        if (addressRet.empty())
            return false;
    }
    else
    {
        nRequiredRet = 1;
        CTxDestination address;
        if (!ExtractDestination(scriptPubKey, address))
           return false;
        addressRet.push_back(address);
    }

    return true;
}

namespace {
class CScriptVisitor
{
public:
    CScript operator()(const CNoDestination& dest) const
    {
        return CScript();
    }

    CScript operator()(const PKHash& keyID) const
    {
        return CScript() << OP_DUP << OP_HASH160 << ToByteVector(keyID) << OP_EQUALVERIFY << OP_CHECKSIG;
    }

    CScript operator()(const ScriptHash& scriptID) const
    {
        return CScript() << OP_HASH160 << ToByteVector(scriptID) << OP_EQUAL;
    }

    CScript operator()(const WitnessV0KeyHash& id) const
    {
        return CScript() << OP_0 << ToByteVector(id);
    }

    CScript operator()(const WitnessV0ScriptHash& id) const
    {
        return CScript() << OP_0 << ToByteVector(id);
    }

    CScript operator()(const WitnessV1Taproot& tap) const
    {
        return CScript() << OP_1 << ToByteVector(tap);
    }

    CScript operator()(const WitnessUnknown& id) const
    {
        return CScript() << CScript::EncodeOP_N(id.version) << std::vector<unsigned char>(id.program, id.program + id.length);
    }

    CScript operator()(const CStealthAddress &ek) const {
        return CScript();
    }

    CScript operator()(const CExtPubKey &ek) const {
        return CScript();
    }

    CScript operator()(const CKeyID256 &keyID) const {
        return CScript() << OP_DUP << OP_SHA256 << ToByteVector(keyID) << OP_EQUALVERIFY << OP_CHECKSIG;
    }

    CScript operator()(const CScriptID256 &scriptID) const {
        return CScript() << OP_SHA256 << ToByteVector(scriptID) << OP_EQUAL;
    }
};
} // namespace

CScript GetScriptForDestination(const CTxDestination& dest)
{
    return std::visit(CScriptVisitor(), dest);
}

CScript GetScriptForRawPubKey(const CPubKey& pubKey)
{
    return CScript() << std::vector<unsigned char>(pubKey.begin(), pubKey.end()) << OP_CHECKSIG;
}

CScript GetScriptForMultisig(int nRequired, const std::vector<CPubKey>& keys)
{
    CScript script;

    script << nRequired;
    for (const CPubKey& key : keys)
        script << ToByteVector(key);
    script << keys.size() << OP_CHECKMULTISIG;

    return script;
}

bool IsValidDestination(const CTxDestination& dest) {
    return dest.index() != 0;
}

/*static*/ TaprootBuilder::NodeInfo TaprootBuilder::Combine(NodeInfo&& a, NodeInfo&& b)
{
    NodeInfo ret;
    /* Iterate over all tracked leaves in a, add b's hash to their Merkle branch, and move them to ret. */
    for (auto& leaf : a.leaves) {
        leaf.merkle_branch.push_back(b.hash);
        ret.leaves.emplace_back(std::move(leaf));
    }
    /* Iterate over all tracked leaves in b, add a's hash to their Merkle branch, and move them to ret. */
    for (auto& leaf : b.leaves) {
        leaf.merkle_branch.push_back(a.hash);
        ret.leaves.emplace_back(std::move(leaf));
    }
    /* Lexicographically sort a and b's hash, and compute parent hash. */
    if (a.hash < b.hash) {
        ret.hash = (CHashWriter(HASHER_TAPBRANCH) << a.hash << b.hash).GetSHA256();
    } else {
        ret.hash = (CHashWriter(HASHER_TAPBRANCH) << b.hash << a.hash).GetSHA256();
    }
    return ret;
}

void TaprootSpendData::Merge(TaprootSpendData other)
{
    // TODO: figure out how to better deal with conflicting information
    // being merged.
    if (internal_key.IsNull() && !other.internal_key.IsNull()) {
        internal_key = other.internal_key;
    }
    if (merkle_root.IsNull() && !other.merkle_root.IsNull()) {
        merkle_root = other.merkle_root;
    }
    for (auto& [key, control_blocks] : other.scripts) {
        scripts[key].merge(std::move(control_blocks));
    }
}

void TaprootBuilder::Insert(TaprootBuilder::NodeInfo&& node, int depth)
{
    assert(depth >= 0 && (size_t)depth <= TAPROOT_CONTROL_MAX_NODE_COUNT);
    /* We cannot insert a leaf at a lower depth while a deeper branch is unfinished. Doing
     * so would mean the Add() invocations do not correspond to a DFS traversal of a
     * binary tree. */
    if ((size_t)depth + 1 < m_branch.size()) {
        m_valid = false;
        return;
    }
    /* As long as an entry in the branch exists at the specified depth, combine it and propagate up.
     * The 'node' variable is overwritten here with the newly combined node. */
    while (m_valid && m_branch.size() > (size_t)depth && m_branch[depth].has_value()) {
        node = Combine(std::move(node), std::move(*m_branch[depth]));
        m_branch.pop_back();
        if (depth == 0) m_valid = false; /* Can't propagate further up than the root */
        --depth;
    }
    if (m_valid) {
        /* Make sure the branch is big enough to place the new node. */
        if (m_branch.size() <= (size_t)depth) m_branch.resize((size_t)depth + 1);
        assert(!m_branch[depth].has_value());
        m_branch[depth] = std::move(node);
    }
}

/*static*/ bool TaprootBuilder::ValidDepths(const std::vector<int>& depths)
{
    std::vector<bool> branch;
    for (int depth : depths) {
        // This inner loop corresponds to effectively the same logic on branch
        // as what Insert() performs on the m_branch variable. Instead of
        // storing a NodeInfo object, just remember whether or not there is one
        // at that depth.
        if (depth < 0 || (size_t)depth > TAPROOT_CONTROL_MAX_NODE_COUNT) return false;
        if ((size_t)depth + 1 < branch.size()) return false;
        while (branch.size() > (size_t)depth && branch[depth]) {
            branch.pop_back();
            if (depth == 0) return false;
            --depth;
        }
        if (branch.size() <= (size_t)depth) branch.resize((size_t)depth + 1);
        assert(!branch[depth]);
        branch[depth] = true;
    }
    // And this check corresponds to the IsComplete() check on m_branch.
    return branch.size() == 0 || (branch.size() == 1 && branch[0]);
}

TaprootBuilder& TaprootBuilder::Add(int depth, const CScript& script, int leaf_version, bool track)
{
    assert((leaf_version & ~TAPROOT_LEAF_MASK) == 0);
    if (!IsValid()) return *this;
    /* Construct NodeInfo object with leaf hash and (if track is true) also leaf information. */
    NodeInfo node;
    node.hash = (CHashWriter{HASHER_TAPLEAF} << uint8_t(leaf_version) << script).GetSHA256();
    if (track) node.leaves.emplace_back(LeafInfo{script, leaf_version, {}});
    /* Insert into the branch. */
    Insert(std::move(node), depth);
    return *this;
}

TaprootBuilder& TaprootBuilder::AddOmitted(int depth, const uint256& hash)
{
    if (!IsValid()) return *this;
    /* Construct NodeInfo object with the hash directly, and insert it into the branch. */
    NodeInfo node;
    node.hash = hash;
    Insert(std::move(node), depth);
    return *this;
}

TaprootBuilder& TaprootBuilder::Finalize(const XOnlyPubKey& internal_key)
{
    /* Can only call this function when IsComplete() is true. */
    assert(IsComplete());
    m_internal_key = internal_key;
    auto ret = m_internal_key.CreateTapTweak(m_branch.size() == 0 ? nullptr : &m_branch[0]->hash);
    assert(ret.has_value());
    std::tie(m_output_key, m_parity) = *ret;
    return *this;
}

WitnessV1Taproot TaprootBuilder::GetOutput() { return WitnessV1Taproot{m_output_key}; }

TaprootSpendData TaprootBuilder::GetSpendData() const
{
    TaprootSpendData spd;
    spd.merkle_root = m_branch.size() == 0 ? uint256() : m_branch[0]->hash;
    spd.internal_key = m_internal_key;
    if (m_branch.size()) {
        // If any script paths exist, they have been combined into the root m_branch[0]
        // by now. Compute the control block for each of its tracked leaves, and put them in
        // spd.scripts.
        for (const auto& leaf : m_branch[0]->leaves) {
            std::vector<unsigned char> control_block;
            control_block.resize(TAPROOT_CONTROL_BASE_SIZE + TAPROOT_CONTROL_NODE_SIZE * leaf.merkle_branch.size());
            control_block[0] = leaf.leaf_version | (m_parity ? 1 : 0);
            std::copy(m_internal_key.begin(), m_internal_key.end(), control_block.begin() + 1);
            if (leaf.merkle_branch.size()) {
                std::copy(leaf.merkle_branch[0].begin(),
                          leaf.merkle_branch[0].begin() + TAPROOT_CONTROL_NODE_SIZE * leaf.merkle_branch.size(),
                          control_block.begin() + TAPROOT_CONTROL_BASE_SIZE);
            }
            spd.scripts[{leaf.script, leaf.leaf_version}].insert(std::move(control_block));
        }
    }
    return spd;
}

<<<<<<< HEAD
namespace particl {
TxoutType ToTxoutType(uint8_t type_byte)
{
    switch (type_byte) {
        case 0: return TxoutType::NONSTANDARD;
        case 1: return TxoutType::PUBKEY;
        case 2: return TxoutType::PUBKEYHASH;
        case 3: return TxoutType::SCRIPTHASH;
        case 4: return TxoutType::MULTISIG;
        case 5: return TxoutType::NULL_DATA;
        case 6: return TxoutType::WITNESS_V0_SCRIPTHASH;
        case 7: return TxoutType::WITNESS_V0_KEYHASH;
        case 8: return TxoutType::WITNESS_UNKNOWN;
        case 9: return TxoutType::SCRIPTHASH256;
        case 10: return TxoutType::PUBKEYHASH256;
        case 11: return TxoutType::TIMELOCKED_SCRIPTHASH;
        case 12: return TxoutType::TIMELOCKED_SCRIPTHASH256;
        case 13: return TxoutType::TIMELOCKED_PUBKEYHASH;
        case 14: return TxoutType::TIMELOCKED_PUBKEYHASH256;
        case 15: return TxoutType::TIMELOCKED_MULTISIG;
        case 16: return TxoutType::WITNESS_V1_TAPROOT;
        default: return TxoutType::NONSTANDARD;
    }
}

uint8_t FromTxoutType(TxoutType type_class)
{
    switch (type_class) {
        case TxoutType::NONSTANDARD: return 0;
        case TxoutType::PUBKEY: return 1;
        case TxoutType::PUBKEYHASH: return 2;
        case TxoutType::SCRIPTHASH: return 3;
        case TxoutType::MULTISIG: return 4;
        case TxoutType::NULL_DATA: return 5;
        case TxoutType::WITNESS_V0_SCRIPTHASH: return 6;
        case TxoutType::WITNESS_V0_KEYHASH: return 7;
        case TxoutType::WITNESS_UNKNOWN: return 8;
        case TxoutType::SCRIPTHASH256: return 9;
        case TxoutType::PUBKEYHASH256: return 10;
        case TxoutType::TIMELOCKED_SCRIPTHASH: return 11;
        case TxoutType::TIMELOCKED_SCRIPTHASH256: return 12;
        case TxoutType::TIMELOCKED_PUBKEYHASH: return 13;
        case TxoutType::TIMELOCKED_PUBKEYHASH256: return 14;
        case TxoutType::TIMELOCKED_MULTISIG: return 15;
        case TxoutType::WITNESS_V1_TAPROOT: return 16;
    }
    return 0;
}

bool ExtractStakingKeyID(const CScript &scriptPubKey, CKeyID &keyID)
{
    if (scriptPubKey.IsPayToPublicKeyHash()) {
        keyID = CKeyID(uint160(&scriptPubKey[3], 20));
        return true;
    }
    if (scriptPubKey.IsPayToPublicKeyHash256()) {
        keyID = CKeyID(uint256(&scriptPubKey[3], 32));
        return true;
    }
    if (scriptPubKey.IsPayToPublicKeyHash256_CS()
        || scriptPubKey.IsPayToScriptHash256_CS()
        || scriptPubKey.IsPayToScriptHash_CS()) {
        keyID = CKeyID(uint160(&scriptPubKey[5], 20));
        return true;
    }
    return false;
}

} // namespace particl
=======
std::optional<std::vector<std::tuple<int, CScript, int>>> InferTaprootTree(const TaprootSpendData& spenddata, const XOnlyPubKey& output)
{
    // Verify that the output matches the assumed Merkle root and internal key.
    auto tweak = spenddata.internal_key.CreateTapTweak(spenddata.merkle_root.IsNull() ? nullptr : &spenddata.merkle_root);
    if (!tweak || tweak->first != output) return std::nullopt;
    // If the Merkle root is 0, the tree is empty, and we're done.
    std::vector<std::tuple<int, CScript, int>> ret;
    if (spenddata.merkle_root.IsNull()) return ret;

    /** Data structure to represent the nodes of the tree we're going to build. */
    struct TreeNode {
        /** Hash of this node, if known; 0 otherwise. */
        uint256 hash;
        /** The left and right subtrees (note that their order is irrelevant). */
        std::unique_ptr<TreeNode> sub[2];
        /** If this is known to be a leaf node, a pointer to the (script, leaf_ver) pair.
         *  nullptr otherwise. */
        const std::pair<CScript, int>* leaf = nullptr;
        /** Whether or not this node has been explored (is known to be a leaf, or known to have children). */
        bool explored = false;
        /** Whether or not this node is an inner node (unknown until explored = true). */
        bool inner;
        /** Whether or not we have produced output for this subtree. */
        bool done = false;
    };

    // Build tree from the provided branches.
    TreeNode root;
    root.hash = spenddata.merkle_root;
    for (const auto& [key, control_blocks] : spenddata.scripts) {
        const auto& [script, leaf_ver] = key;
        for (const auto& control : control_blocks) {
            // Skip script records with nonsensical leaf version.
            if (leaf_ver < 0 || leaf_ver >= 0x100 || leaf_ver & 1) continue;
            // Skip script records with invalid control block sizes.
            if (control.size() < TAPROOT_CONTROL_BASE_SIZE || control.size() > TAPROOT_CONTROL_MAX_SIZE ||
                ((control.size() - TAPROOT_CONTROL_BASE_SIZE) % TAPROOT_CONTROL_NODE_SIZE) != 0) continue;
            // Skip script records that don't match the control block.
            if ((control[0] & TAPROOT_LEAF_MASK) != leaf_ver) continue;
            // Skip script records that don't match the provided Merkle root.
            const uint256 leaf_hash = ComputeTapleafHash(leaf_ver, script);
            const uint256 merkle_root = ComputeTaprootMerkleRoot(control, leaf_hash);
            if (merkle_root != spenddata.merkle_root) continue;

            TreeNode* node = &root;
            size_t levels = (control.size() - TAPROOT_CONTROL_BASE_SIZE) / TAPROOT_CONTROL_NODE_SIZE;
            for (size_t depth = 0; depth < levels; ++depth) {
                // Can't descend into a node which we already know is a leaf.
                if (node->explored && !node->inner) return std::nullopt;

                // Extract partner hash from Merkle branch in control block.
                uint256 hash;
                std::copy(control.begin() + TAPROOT_CONTROL_BASE_SIZE + (levels - 1 - depth) * TAPROOT_CONTROL_NODE_SIZE,
                          control.begin() + TAPROOT_CONTROL_BASE_SIZE + (levels - depth) * TAPROOT_CONTROL_NODE_SIZE,
                          hash.begin());

                if (node->sub[0]) {
                    // Descend into the existing left or right branch.
                    bool desc = false;
                    for (int i = 0; i < 2; ++i) {
                        if (node->sub[i]->hash == hash || (node->sub[i]->hash.IsNull() && node->sub[1-i]->hash != hash)) {
                            node->sub[i]->hash = hash;
                            node = &*node->sub[1-i];
                            desc = true;
                            break;
                        }
                    }
                    if (!desc) return std::nullopt; // This probably requires a hash collision to hit.
                } else {
                    // We're in an unexplored node. Create subtrees and descend.
                    node->explored = true;
                    node->inner = true;
                    node->sub[0] = std::make_unique<TreeNode>();
                    node->sub[1] = std::make_unique<TreeNode>();
                    node->sub[1]->hash = hash;
                    node = &*node->sub[0];
                }
            }
            // Cannot turn a known inner node into a leaf.
            if (node->sub[0]) return std::nullopt;
            node->explored = true;
            node->inner = false;
            node->leaf = &key;
            node->hash = leaf_hash;
        }
    }

    // Recursive processing to turn the tree into flattened output. Use an explicit stack here to avoid
    // overflowing the call stack (the tree may be 128 levels deep).
    std::vector<TreeNode*> stack{&root};
    while (!stack.empty()) {
        TreeNode& node = *stack.back();
        if (!node.explored) {
            // Unexplored node, which means the tree is incomplete.
            return std::nullopt;
        } else if (!node.inner) {
            // Leaf node; produce output.
            ret.emplace_back(stack.size() - 1, node.leaf->first, node.leaf->second);
            node.done = true;
            stack.pop_back();
        } else if (node.sub[0]->done && !node.sub[1]->done && !node.sub[1]->explored && !node.sub[1]->hash.IsNull() &&
                   (CHashWriter{HASHER_TAPBRANCH} << node.sub[1]->hash << node.sub[1]->hash).GetSHA256() == node.hash) {
            // Whenever there are nodes with two identical subtrees under it, we run into a problem:
            // the control blocks for the leaves underneath those will be identical as well, and thus
            // they will all be matched to the same path in the tree. The result is that at the location
            // where the duplicate occurred, the left child will contain a normal tree that can be explored
            // and processed, but the right one will remain unexplored.
            //
            // This situation can be detected, by encountering an inner node with unexplored right subtree
            // with known hash, and H_TapBranch(hash, hash) is equal to the parent node (this node)'s hash.
            //
            // To deal with this, simply process the left tree a second time (set its done flag to false;
            // noting that the done flag of its children have already been set to false after processing
            // those). To avoid ending up in an infinite loop, set the done flag of the right (unexplored)
            // subtree to true.
            node.sub[0]->done = false;
            node.sub[1]->done = true;
        } else if (node.sub[0]->done && node.sub[1]->done) {
            // An internal node which we're finished with.
            node.sub[0]->done = false;
            node.sub[1]->done = false;
            node.done = true;
            stack.pop_back();
        } else if (!node.sub[0]->done) {
            // An internal node whose left branch hasn't been processed yet. Do so first.
            stack.push_back(&*node.sub[0]);
        } else if (!node.sub[1]->done) {
            // An internal node whose right branch hasn't been processed yet. Do so first.
            stack.push_back(&*node.sub[1]);
        }
    }

    return ret;
}
>>>>>>> 7317e14a
<|MERGE_RESOLUTION|>--- conflicted
+++ resolved
@@ -614,77 +614,6 @@
     return spd;
 }
 
-<<<<<<< HEAD
-namespace particl {
-TxoutType ToTxoutType(uint8_t type_byte)
-{
-    switch (type_byte) {
-        case 0: return TxoutType::NONSTANDARD;
-        case 1: return TxoutType::PUBKEY;
-        case 2: return TxoutType::PUBKEYHASH;
-        case 3: return TxoutType::SCRIPTHASH;
-        case 4: return TxoutType::MULTISIG;
-        case 5: return TxoutType::NULL_DATA;
-        case 6: return TxoutType::WITNESS_V0_SCRIPTHASH;
-        case 7: return TxoutType::WITNESS_V0_KEYHASH;
-        case 8: return TxoutType::WITNESS_UNKNOWN;
-        case 9: return TxoutType::SCRIPTHASH256;
-        case 10: return TxoutType::PUBKEYHASH256;
-        case 11: return TxoutType::TIMELOCKED_SCRIPTHASH;
-        case 12: return TxoutType::TIMELOCKED_SCRIPTHASH256;
-        case 13: return TxoutType::TIMELOCKED_PUBKEYHASH;
-        case 14: return TxoutType::TIMELOCKED_PUBKEYHASH256;
-        case 15: return TxoutType::TIMELOCKED_MULTISIG;
-        case 16: return TxoutType::WITNESS_V1_TAPROOT;
-        default: return TxoutType::NONSTANDARD;
-    }
-}
-
-uint8_t FromTxoutType(TxoutType type_class)
-{
-    switch (type_class) {
-        case TxoutType::NONSTANDARD: return 0;
-        case TxoutType::PUBKEY: return 1;
-        case TxoutType::PUBKEYHASH: return 2;
-        case TxoutType::SCRIPTHASH: return 3;
-        case TxoutType::MULTISIG: return 4;
-        case TxoutType::NULL_DATA: return 5;
-        case TxoutType::WITNESS_V0_SCRIPTHASH: return 6;
-        case TxoutType::WITNESS_V0_KEYHASH: return 7;
-        case TxoutType::WITNESS_UNKNOWN: return 8;
-        case TxoutType::SCRIPTHASH256: return 9;
-        case TxoutType::PUBKEYHASH256: return 10;
-        case TxoutType::TIMELOCKED_SCRIPTHASH: return 11;
-        case TxoutType::TIMELOCKED_SCRIPTHASH256: return 12;
-        case TxoutType::TIMELOCKED_PUBKEYHASH: return 13;
-        case TxoutType::TIMELOCKED_PUBKEYHASH256: return 14;
-        case TxoutType::TIMELOCKED_MULTISIG: return 15;
-        case TxoutType::WITNESS_V1_TAPROOT: return 16;
-    }
-    return 0;
-}
-
-bool ExtractStakingKeyID(const CScript &scriptPubKey, CKeyID &keyID)
-{
-    if (scriptPubKey.IsPayToPublicKeyHash()) {
-        keyID = CKeyID(uint160(&scriptPubKey[3], 20));
-        return true;
-    }
-    if (scriptPubKey.IsPayToPublicKeyHash256()) {
-        keyID = CKeyID(uint256(&scriptPubKey[3], 32));
-        return true;
-    }
-    if (scriptPubKey.IsPayToPublicKeyHash256_CS()
-        || scriptPubKey.IsPayToScriptHash256_CS()
-        || scriptPubKey.IsPayToScriptHash_CS()) {
-        keyID = CKeyID(uint160(&scriptPubKey[5], 20));
-        return true;
-    }
-    return false;
-}
-
-} // namespace particl
-=======
 std::optional<std::vector<std::tuple<int, CScript, int>>> InferTaprootTree(const TaprootSpendData& spenddata, const XOnlyPubKey& output)
 {
     // Verify that the output matches the assumed Merkle root and internal key.
@@ -819,4 +748,73 @@
 
     return ret;
 }
->>>>>>> 7317e14a
+
+namespace particl {
+TxoutType ToTxoutType(uint8_t type_byte)
+{
+    switch (type_byte) {
+        case 0: return TxoutType::NONSTANDARD;
+        case 1: return TxoutType::PUBKEY;
+        case 2: return TxoutType::PUBKEYHASH;
+        case 3: return TxoutType::SCRIPTHASH;
+        case 4: return TxoutType::MULTISIG;
+        case 5: return TxoutType::NULL_DATA;
+        case 6: return TxoutType::WITNESS_V0_SCRIPTHASH;
+        case 7: return TxoutType::WITNESS_V0_KEYHASH;
+        case 8: return TxoutType::WITNESS_UNKNOWN;
+        case 9: return TxoutType::SCRIPTHASH256;
+        case 10: return TxoutType::PUBKEYHASH256;
+        case 11: return TxoutType::TIMELOCKED_SCRIPTHASH;
+        case 12: return TxoutType::TIMELOCKED_SCRIPTHASH256;
+        case 13: return TxoutType::TIMELOCKED_PUBKEYHASH;
+        case 14: return TxoutType::TIMELOCKED_PUBKEYHASH256;
+        case 15: return TxoutType::TIMELOCKED_MULTISIG;
+        case 16: return TxoutType::WITNESS_V1_TAPROOT;
+        default: return TxoutType::NONSTANDARD;
+    }
+}
+
+uint8_t FromTxoutType(TxoutType type_class)
+{
+    switch (type_class) {
+        case TxoutType::NONSTANDARD: return 0;
+        case TxoutType::PUBKEY: return 1;
+        case TxoutType::PUBKEYHASH: return 2;
+        case TxoutType::SCRIPTHASH: return 3;
+        case TxoutType::MULTISIG: return 4;
+        case TxoutType::NULL_DATA: return 5;
+        case TxoutType::WITNESS_V0_SCRIPTHASH: return 6;
+        case TxoutType::WITNESS_V0_KEYHASH: return 7;
+        case TxoutType::WITNESS_UNKNOWN: return 8;
+        case TxoutType::SCRIPTHASH256: return 9;
+        case TxoutType::PUBKEYHASH256: return 10;
+        case TxoutType::TIMELOCKED_SCRIPTHASH: return 11;
+        case TxoutType::TIMELOCKED_SCRIPTHASH256: return 12;
+        case TxoutType::TIMELOCKED_PUBKEYHASH: return 13;
+        case TxoutType::TIMELOCKED_PUBKEYHASH256: return 14;
+        case TxoutType::TIMELOCKED_MULTISIG: return 15;
+        case TxoutType::WITNESS_V1_TAPROOT: return 16;
+    }
+    return 0;
+}
+
+bool ExtractStakingKeyID(const CScript &scriptPubKey, CKeyID &keyID)
+{
+    if (scriptPubKey.IsPayToPublicKeyHash()) {
+        keyID = CKeyID(uint160(&scriptPubKey[3], 20));
+        return true;
+    }
+    if (scriptPubKey.IsPayToPublicKeyHash256()) {
+        keyID = CKeyID(uint256(&scriptPubKey[3], 32));
+        return true;
+    }
+    if (scriptPubKey.IsPayToPublicKeyHash256_CS()
+        || scriptPubKey.IsPayToScriptHash256_CS()
+        || scriptPubKey.IsPayToScriptHash_CS()) {
+        keyID = CKeyID(uint160(&scriptPubKey[5], 20));
+        return true;
+    }
+    return false;
+}
+
+} // namespace particl