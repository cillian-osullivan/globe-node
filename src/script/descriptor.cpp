--- conflicted
+++ resolved
@@ -160,15 +160,9 @@
             for (auto entry : m_path) {
                 extkey.Derive(extkey, entry);
             }
-<<<<<<< HEAD
-            if (m_derive == DeriveType::UNHARDENED) key.Derive(key, pos);
-            if (m_derive == DeriveType::HARDENED) key.Derive(key, pos | 0x80000000UL);
-            out = key.Neutered().pubkey;
-=======
             if (m_derive == DeriveType::UNHARDENED) extkey.Derive(extkey, pos);
             if (m_derive == DeriveType::HARDENED) extkey.Derive(extkey, pos | 0x80000000UL);
-            key = extkey.Neuter().pubkey;
->>>>>>> 754a00d5
+            key = extkey.Neutered().pubkey;
         } else {
             // TODO: optimize by caching
             CExtPubKey extkey = m_extkey;
