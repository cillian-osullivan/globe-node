--- conflicted
+++ resolved
@@ -24,21 +24,18 @@
 #include <script/particlconsensus.h>
 #endif
 
-<<<<<<< HEAD
+#include <cstdint>
+#include <fstream>
+#include <string>
+#include <vector>
+
+#include <boost/test/unit_test.hpp>
+
+#include <univalue.h>
+
+// Particl
 #include <key/extkey.h>
 #include <key/stealth.h>
-
-#include <stdint.h>
-=======
-#include <cstdint>
-#include <fstream>
->>>>>>> b2a83719
-#include <string>
-#include <vector>
-
-#include <boost/test/unit_test.hpp>
-
-#include <univalue.h>
 
 // Uncomment if you want to output updated JSON tests.
 // #define UPDATE_JSON_TESTS
