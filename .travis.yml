--- conflicted
+++ resolved
@@ -96,22 +96,14 @@
         FILE_ENV="./ci/test/00_setup_env_arm.sh"
         QEMU_USER_CMD=""  # Can run the tests natively without qemu
 
-<<<<<<< HEAD
     #- stage: test
     #  name: 'S390x  [GOAL: install]  [bionic]  [unit tests, functional tests]'
     #  arch: s390x
     #  env: >-
     #    FILE_ENV="./ci/test/00_setup_env_s390x.sh"
+    #    QEMU_USER_CMD=""  # Can run the tests natively without qemu
     #  after_success:
     #    - echo "Skipped upload"
-=======
-    - stage: test
-      name: 'S390x  [GOAL: install]  [bionic]  [unit tests, functional tests]'
-      arch: s390x
-      env: >-
-        FILE_ENV="./ci/test/00_setup_env_s390x.sh"
-        QEMU_USER_CMD=""  # Can run the tests natively without qemu
->>>>>>> 6677be64
 
     - stage: test
       name: 'Win64  [GOAL: deploy]  [unit tests, no gui, no functional tests]'
@@ -146,22 +138,17 @@
       after_success:
         - echo "Skipped upload"
 
-<<<<<<< HEAD
+    - stage: test
+      name: 'x86_64 Linux  [GOAL: install]  [bionic]  [no depends, only system libs, valgrind]'
+      env: >-
+        FILE_ENV="./ci/test/00_setup_env_native_valgrind.sh"
+      after_success:
+        - echo "Skipped upload"
+
     #- stage: test
     #  name: 'x86_64 Linux  [GOAL: install]  [bionic]  [no depends, only system libs, sanitizers: fuzzer,address,undefined]'
     #  env: >-
     #    FILE_ENV="./ci/test/00_setup_env_native_fuzz.sh"
-=======
-    - stage: test
-      name: 'x86_64 Linux  [GOAL: install]  [bionic]  [no depends, only system libs, valgrind]'
-      env: >-
-        FILE_ENV="./ci/test/00_setup_env_native_valgrind.sh"
-
-    - stage: test
-      name: 'x86_64 Linux  [GOAL: install]  [bionic]  [no depends, only system libs, sanitizers: fuzzer,address,undefined]'
-      env: >-
-        FILE_ENV="./ci/test/00_setup_env_native_fuzz.sh"
->>>>>>> 6677be64
 
     - stage: test
       name: 'x86_64 Linux  [GOAL: install]  [bionic]  [no wallet]'
