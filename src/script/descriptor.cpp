// Copyright (c) 2018-2020 The Bitcoin Core developers
// Distributed under the MIT software license, see the accompanying
// file COPYING or http://www.opensource.org/licenses/mit-license.php.

#include <script/descriptor.h>

#include <key_io.h>
#include <pubkey.h>
#include <script/script.h>
#include <script/standard.h>

#include <span.h>
#include <util/bip32.h>
#include <util/spanparsing.h>
#include <util/system.h>
#include <util/strencodings.h>
#include <util/vector.h>

#include <memory>
#include <optional>
#include <string>
#include <vector>

namespace {

////////////////////////////////////////////////////////////////////////////
// Checksum                                                               //
////////////////////////////////////////////////////////////////////////////

// This section implements a checksum algorithm for descriptors with the
// following properties:
// * Mistakes in a descriptor string are measured in "symbol errors". The higher
//   the number of symbol errors, the harder it is to detect:
//   * An error substituting a character from 0123456789()[],'/*abcdefgh@:$%{} for
//     another in that set always counts as 1 symbol error.
//     * Note that hex encoded keys are covered by these characters. Xprvs and
//       xpubs use other characters too, but already have their own checksum
//       mechanism.
//     * Function names like "multi()" use other characters, but mistakes in
//       these would generally result in an unparsable descriptor.
//   * A case error always counts as 1 symbol error.
//   * Any other 1 character substitution error counts as 1 or 2 symbol errors.
// * Any 1 symbol error is always detected.
// * Any 2 or 3 symbol error in a descriptor of up to 49154 characters is always detected.
// * Any 4 symbol error in a descriptor of up to 507 characters is always detected.
// * Any 5 symbol error in a descriptor of up to 77 characters is always detected.
// * Is optimized to minimize the chance a 5 symbol error in a descriptor up to 387 characters is undetected
// * Random errors have a chance of 1 in 2**40 of being undetected.
//
// These properties are achieved by expanding every group of 3 (non checksum) characters into
// 4 GF(32) symbols, over which a cyclic code is defined.

/*
 * Interprets c as 8 groups of 5 bits which are the coefficients of a degree 8 polynomial over GF(32),
 * multiplies that polynomial by x, computes its remainder modulo a generator, and adds the constant term val.
 *
 * This generator is G(x) = x^8 + {30}x^7 + {23}x^6 + {15}x^5 + {14}x^4 + {10}x^3 + {6}x^2 + {12}x + {9}.
 * It is chosen to define an cyclic error detecting code which is selected by:
 * - Starting from all BCH codes over GF(32) of degree 8 and below, which by construction guarantee detecting
 *   3 errors in windows up to 19000 symbols.
 * - Taking all those generators, and for degree 7 ones, extend them to degree 8 by adding all degree-1 factors.
 * - Selecting just the set of generators that guarantee detecting 4 errors in a window of length 512.
 * - Selecting one of those with best worst-case behavior for 5 errors in windows of length up to 512.
 *
 * The generator and the constants to implement it can be verified using this Sage code:
 *   B = GF(2) # Binary field
 *   BP.<b> = B[] # Polynomials over the binary field
 *   F_mod = b**5 + b**3 + 1
 *   F.<f> = GF(32, modulus=F_mod, repr='int') # GF(32) definition
 *   FP.<x> = F[] # Polynomials over GF(32)
 *   E_mod = x**3 + x + F.fetch_int(8)
 *   E.<e> = F.extension(E_mod) # Extension field definition
 *   alpha = e**2743 # Choice of an element in extension field
 *   for p in divisors(E.order() - 1): # Verify alpha has order 32767.
 *       assert((alpha**p == 1) == (p % 32767 == 0))
 *   G = lcm([(alpha**i).minpoly() for i in [1056,1057,1058]] + [x + 1])
 *   print(G) # Print out the generator
 *   for i in [1,2,4,8,16]: # Print out {1,2,4,8,16}*(G mod x^8), packed in hex integers.
 *       v = 0
 *       for coef in reversed((F.fetch_int(i)*(G % x**8)).coefficients(sparse=True)):
 *           v = v*32 + coef.integer_representation()
 *       print("0x%x" % v)
 */
uint64_t PolyMod(uint64_t c, int val)
{
    uint8_t c0 = c >> 35;
    c = ((c & 0x7ffffffff) << 5) ^ val;
    if (c0 & 1) c ^= 0xf5dee51989;
    if (c0 & 2) c ^= 0xa9fdca3312;
    if (c0 & 4) c ^= 0x1bab10e32d;
    if (c0 & 8) c ^= 0x3706b1677a;
    if (c0 & 16) c ^= 0x644d626ffd;
    return c;
}

std::string DescriptorChecksum(const Span<const char>& span)
{
    /** A character set designed such that:
     *  - The most common 'unprotected' descriptor characters (hex, keypaths) are in the first group of 32.
     *  - Case errors cause an offset that's a multiple of 32.
     *  - As many alphabetic characters are in the same group (while following the above restrictions).
     *
     * If p(x) gives the position of a character c in this character set, every group of 3 characters
     * (a,b,c) is encoded as the 4 symbols (p(a) & 31, p(b) & 31, p(c) & 31, (p(a) / 32) + 3 * (p(b) / 32) + 9 * (p(c) / 32).
     * This means that changes that only affect the lower 5 bits of the position, or only the higher 2 bits, will just
     * affect a single symbol.
     *
     * As a result, within-group-of-32 errors count as 1 symbol, as do cross-group errors that don't affect
     * the position within the groups.
     */
    static std::string INPUT_CHARSET =
        "0123456789()[],'/*abcdefgh@:$%{}"
        "IJKLMNOPQRSTUVWXYZ&+-.;<=>?!^_|~"
        "ijklmnopqrstuvwxyzABCDEFGH`#\"\\ ";

    /** The character set for the checksum itself (same as bech32). */
    static std::string CHECKSUM_CHARSET = "qpzry9x8gf2tvdw0s3jn54khce6mua7l";

    uint64_t c = 1;
    int cls = 0;
    int clscount = 0;
    for (auto ch : span) {
        auto pos = INPUT_CHARSET.find(ch);
        if (pos == std::string::npos) return "";
        c = PolyMod(c, pos & 31); // Emit a symbol for the position inside the group, for every character.
        cls = cls * 3 + (pos >> 5); // Accumulate the group numbers
        if (++clscount == 3) {
            // Emit an extra symbol representing the group numbers, for every 3 characters.
            c = PolyMod(c, cls);
            cls = 0;
            clscount = 0;
        }
    }
    if (clscount > 0) c = PolyMod(c, cls);
    for (int j = 0; j < 8; ++j) c = PolyMod(c, 0); // Shift further to determine the checksum.
    c ^= 1; // Prevent appending zeroes from not affecting the checksum.

    std::string ret(8, ' ');
    for (int j = 0; j < 8; ++j) ret[j] = CHECKSUM_CHARSET[(c >> (5 * (7 - j))) & 31];
    return ret;
}

std::string AddChecksum(const std::string& str) { return str + "#" + DescriptorChecksum(str); }

////////////////////////////////////////////////////////////////////////////
// Internal representation                                                //
////////////////////////////////////////////////////////////////////////////

typedef std::vector<uint32_t> KeyPath;

/** Interface for public key objects in descriptors. */
struct PubkeyProvider
{
protected:
    //! Index of this key expression in the descriptor
    //! E.g. If this PubkeyProvider is key1 in multi(2, key1, key2, key3), then m_expr_index = 0
    uint32_t m_expr_index;

public:
    explicit PubkeyProvider(uint32_t exp_index) : m_expr_index(exp_index) {}

    virtual ~PubkeyProvider() = default;

    /** Derive a public key.
     *  read_cache is the cache to read keys from (if not nullptr)
     *  write_cache is the cache to write keys to (if not nullptr)
     *  Caches are not exclusive but this is not tested. Currently we use them exclusively
     */
    virtual bool GetPubKey(int pos, const SigningProvider& arg, CPubKey& key, KeyOriginInfo& info, const DescriptorCache* read_cache = nullptr, DescriptorCache* write_cache = nullptr) const = 0;

    /** Whether this represent multiple public keys at different positions. */
    virtual bool IsRange() const = 0;

    /** Get the size of the generated public key(s) in bytes (33 or 65). */
    virtual size_t GetSize() const = 0;

    /** Get the descriptor string form. */
    virtual std::string ToString() const = 0;

    /** Get the descriptor string form including private data (if available in arg). */
    virtual bool ToPrivateString(const SigningProvider& arg, std::string& out) const = 0;

    /** Get the descriptor string form with the xpub at the last hardened derivation */
    virtual bool ToNormalizedString(const SigningProvider& arg, std::string& out, const DescriptorCache* cache = nullptr) const = 0;

    /** Derive a private key, if private data is available in arg. */
    virtual bool GetPrivKey(int pos, const SigningProvider& arg, CKey& key) const = 0;
};

class OriginPubkeyProvider final : public PubkeyProvider
{
    KeyOriginInfo m_origin;
    std::unique_ptr<PubkeyProvider> m_provider;

    std::string OriginString() const
    {
        return HexStr(m_origin.fingerprint) + FormatHDKeypath(m_origin.path);
    }

public:
    OriginPubkeyProvider(uint32_t exp_index, KeyOriginInfo info, std::unique_ptr<PubkeyProvider> provider) : PubkeyProvider(exp_index), m_origin(std::move(info)), m_provider(std::move(provider)) {}
    bool GetPubKey(int pos, const SigningProvider& arg, CPubKey& key, KeyOriginInfo& info, const DescriptorCache* read_cache = nullptr, DescriptorCache* write_cache = nullptr) const override
    {
        if (!m_provider->GetPubKey(pos, arg, key, info, read_cache, write_cache)) return false;
        std::copy(std::begin(m_origin.fingerprint), std::end(m_origin.fingerprint), info.fingerprint);
        info.path.insert(info.path.begin(), m_origin.path.begin(), m_origin.path.end());
        return true;
    }
    bool IsRange() const override { return m_provider->IsRange(); }
    size_t GetSize() const override { return m_provider->GetSize(); }
    std::string ToString() const override { return "[" + OriginString() + "]" + m_provider->ToString(); }
    bool ToPrivateString(const SigningProvider& arg, std::string& ret) const override
    {
        std::string sub;
        if (!m_provider->ToPrivateString(arg, sub)) return false;
        ret = "[" + OriginString() + "]" + std::move(sub);
        return true;
    }
    bool ToNormalizedString(const SigningProvider& arg, std::string& ret, const DescriptorCache* cache) const override
    {
        std::string sub;
        if (!m_provider->ToNormalizedString(arg, sub, cache)) return false;
        // If m_provider is a BIP32PubkeyProvider, we may get a string formatted like a OriginPubkeyProvider
        // In that case, we need to strip out the leading square bracket and fingerprint from the substring,
        // and append that to our own origin string.
        if (sub[0] == '[') {
            sub = sub.substr(9);
            ret = "[" + OriginString() + std::move(sub);
        } else {
            ret = "[" + OriginString() + "]" + std::move(sub);
        }
        return true;
    }
    bool GetPrivKey(int pos, const SigningProvider& arg, CKey& key) const override
    {
        return m_provider->GetPrivKey(pos, arg, key);
    }
};

/** An object representing a parsed constant public key in a descriptor. */
class ConstPubkeyProvider final : public PubkeyProvider
{
    CPubKey m_pubkey;
    bool m_xonly;

public:
    ConstPubkeyProvider(uint32_t exp_index, const CPubKey& pubkey, bool xonly) : PubkeyProvider(exp_index), m_pubkey(pubkey), m_xonly(xonly) {}
    bool GetPubKey(int pos, const SigningProvider& arg, CPubKey& key, KeyOriginInfo& info, const DescriptorCache* read_cache = nullptr, DescriptorCache* write_cache = nullptr) const override
    {
        key = m_pubkey;
        info.path.clear();
        CKeyID keyid = m_pubkey.GetID();
        std::copy(keyid.begin(), keyid.begin() + sizeof(info.fingerprint), info.fingerprint);
        return true;
    }
    bool IsRange() const override { return false; }
    size_t GetSize() const override { return m_pubkey.size(); }
    std::string ToString() const override { return m_xonly ? HexStr(m_pubkey).substr(2) : HexStr(m_pubkey); }
    bool ToPrivateString(const SigningProvider& arg, std::string& ret) const override
    {
        CKey key;
        if (!arg.GetKey(m_pubkey.GetID(), key)) return false;
        ret = EncodeSecret(key);
        return true;
    }
    bool ToNormalizedString(const SigningProvider& arg, std::string& ret, const DescriptorCache* cache) const override
    {
        ret = ToString();
        return true;
    }
    bool GetPrivKey(int pos, const SigningProvider& arg, CKey& key) const override
    {
        return arg.GetKey(m_pubkey.GetID(), key);
    }
};

enum class DeriveType {
    NO,
    UNHARDENED,
    HARDENED,
};

/** An object representing a parsed extended public key in a descriptor. */
class BIP32PubkeyProvider final : public PubkeyProvider
{
    // Root xpub, path, and final derivation step type being used, if any
    CExtPubKey m_root_extkey;
    KeyPath m_path;
    DeriveType m_derive;

    bool GetExtKey(const SigningProvider& arg, CExtKey& ret) const
    {
        CKey key;
        if (!arg.GetKey(m_root_extkey.pubkey.GetID(), key)) return false;
        ret.nDepth = m_root_extkey.nDepth;
        std::copy(m_root_extkey.vchFingerprint, m_root_extkey.vchFingerprint + sizeof(ret.vchFingerprint), ret.vchFingerprint);
        ret.nChild = m_root_extkey.nChild;
        memcpy(ret.chaincode, m_root_extkey.chaincode, sizeof(ret.chaincode));
        ret.key = key;
        return true;
    }

    // Derives the last xprv
    bool GetDerivedExtKey(const SigningProvider& arg, CExtKey& xprv, CExtKey& last_hardened) const
    {
        if (!GetExtKey(arg, xprv)) return false;
        for (auto entry : m_path) {
            xprv.Derive(xprv, entry);
            if (entry >> 31) {
                last_hardened = xprv;
            }
        }
        return true;
    }

    bool IsHardened() const
    {
        if (m_derive == DeriveType::HARDENED) return true;
        for (auto entry : m_path) {
            if (entry >> 31) return true;
        }
        return false;
    }

public:
    BIP32PubkeyProvider(uint32_t exp_index, const CExtPubKey& extkey, KeyPath path, DeriveType derive) : PubkeyProvider(exp_index), m_root_extkey(extkey), m_path(std::move(path)), m_derive(derive) {}
    bool IsRange() const override { return m_derive != DeriveType::NO; }
    size_t GetSize() const override { return 33; }
    bool GetPubKey(int pos, const SigningProvider& arg, CPubKey& key_out, KeyOriginInfo& final_info_out, const DescriptorCache* read_cache = nullptr, DescriptorCache* write_cache = nullptr) const override
    {
        // Info of parent of the to be derived pubkey
        KeyOriginInfo parent_info;
        CKeyID keyid = m_root_extkey.pubkey.GetID();
        std::copy(keyid.begin(), keyid.begin() + sizeof(parent_info.fingerprint), parent_info.fingerprint);
        parent_info.path = m_path;

        // Info of the derived key itself which is copied out upon successful completion
        KeyOriginInfo final_info_out_tmp = parent_info;
        if (m_derive == DeriveType::UNHARDENED) final_info_out_tmp.path.push_back((uint32_t)pos);
        if (m_derive == DeriveType::HARDENED) final_info_out_tmp.path.push_back(((uint32_t)pos) | 0x80000000L);

        // Derive keys or fetch them from cache
        CExtPubKey final_extkey = m_root_extkey;
        CExtPubKey parent_extkey = m_root_extkey;
        CExtPubKey last_hardened_extkey;
        bool der = true;
        if (read_cache) {
            if (!read_cache->GetCachedDerivedExtPubKey(m_expr_index, pos, final_extkey)) {
                if (m_derive == DeriveType::HARDENED) return false;
                // Try to get the derivation parent
                if (!read_cache->GetCachedParentExtPubKey(m_expr_index, parent_extkey)) return false;
                final_extkey = parent_extkey;
                if (m_derive == DeriveType::UNHARDENED) der = parent_extkey.Derive(final_extkey, pos);
            }
        } else if (IsHardened()) {
            CExtKey xprv;
<<<<<<< HEAD
            if (!GetDerivedExtKey(arg, xprv)) return false;
            parent_extkey = xprv.Neutered();
            if (m_derive == DeriveType::UNHARDENED) der = xprv.Derive(xprv, pos);
            if (m_derive == DeriveType::HARDENED) der = xprv.Derive(xprv, pos | 0x80000000UL);
            final_extkey = xprv.Neutered();
=======
            CExtKey lh_xprv;
            if (!GetDerivedExtKey(arg, xprv, lh_xprv)) return false;
            parent_extkey = xprv.Neuter();
            if (m_derive == DeriveType::UNHARDENED) der = xprv.Derive(xprv, pos);
            if (m_derive == DeriveType::HARDENED) der = xprv.Derive(xprv, pos | 0x80000000UL);
            final_extkey = xprv.Neuter();
            if (lh_xprv.key.IsValid()) {
                last_hardened_extkey = lh_xprv.Neuter();
            }
>>>>>>> 1edddf5d
        } else {
            for (auto entry : m_path) {
                der = parent_extkey.Derive(parent_extkey, entry);
                assert(der);
            }
            final_extkey = parent_extkey;
            if (m_derive == DeriveType::UNHARDENED) der = parent_extkey.Derive(final_extkey, pos);
            assert(m_derive != DeriveType::HARDENED);
        }
        assert(der);

        final_info_out = final_info_out_tmp;
        key_out = final_extkey.pubkey;

        if (write_cache) {
            // Only cache parent if there is any unhardened derivation
            if (m_derive != DeriveType::HARDENED) {
                write_cache->CacheParentExtPubKey(m_expr_index, parent_extkey);
                // Cache last hardened xpub if we have it
                if (last_hardened_extkey.pubkey.IsValid()) {
                    write_cache->CacheLastHardenedExtPubKey(m_expr_index, last_hardened_extkey);
                }
            } else if (final_info_out.path.size() > 0) {
                write_cache->CacheDerivedExtPubKey(m_expr_index, pos, final_extkey);
            }
        }

        return true;
    }
    std::string ToString() const override
    {
        std::string ret = EncodeExtPubKey(m_root_extkey) + FormatHDKeypath(m_path);
        if (IsRange()) {
            ret += "/*";
            if (m_derive == DeriveType::HARDENED) ret += '\'';
        }
        return ret;
    }
    bool ToPrivateString(const SigningProvider& arg, std::string& out) const override
    {
        CExtKey key;
        if (!GetExtKey(arg, key)) return false;
        out = EncodeExtKey(key) + FormatHDKeypath(m_path);
        if (IsRange()) {
            out += "/*";
            if (m_derive == DeriveType::HARDENED) out += '\'';
        }
        return true;
    }
    bool ToNormalizedString(const SigningProvider& arg, std::string& out, const DescriptorCache* cache) const override
    {
        // For hardened derivation type, just return the typical string, nothing to normalize
        if (m_derive == DeriveType::HARDENED) {
            out = ToString();
            return true;
        }
        // Step backwards to find the last hardened step in the path
        int i = (int)m_path.size() - 1;
        for (; i >= 0; --i) {
            if (m_path.at(i) >> 31) {
                break;
            }
        }
        // Either no derivation or all unhardened derivation
        if (i == -1) {
            out = ToString();
            return true;
        }
        // Get the path to the last hardened stup
        KeyOriginInfo origin;
        int k = 0;
        for (; k <= i; ++k) {
            // Add to the path
            origin.path.push_back(m_path.at(k));
        }
        // Build the remaining path
        KeyPath end_path;
        for (; k < (int)m_path.size(); ++k) {
            end_path.push_back(m_path.at(k));
        }
        // Get the fingerprint
        CKeyID id = m_root_extkey.pubkey.GetID();
        std::copy(id.begin(), id.begin() + 4, origin.fingerprint);

        CExtPubKey xpub;
        CExtKey lh_xprv;
        // If we have the cache, just get the parent xpub
        if (cache != nullptr) {
            cache->GetCachedLastHardenedExtPubKey(m_expr_index, xpub);
        }
        if (!xpub.pubkey.IsValid()) {
            // Cache miss, or nor cache, or need privkey
            CExtKey xprv;
            if (!GetDerivedExtKey(arg, xprv, lh_xprv)) return false;
            xpub = lh_xprv.Neuter();
        }
        assert(xpub.pubkey.IsValid());

        // Build the string
        std::string origin_str = HexStr(origin.fingerprint) + FormatHDKeypath(origin.path);
<<<<<<< HEAD
        out = "[" + origin_str + "]" + (priv ? EncodeExtKey(xprv) : EncodeExtPubKey(xprv.Neutered())) + FormatHDKeypath(end_path);
=======
        out = "[" + origin_str + "]" + EncodeExtPubKey(xpub) + FormatHDKeypath(end_path);
>>>>>>> 1edddf5d
        if (IsRange()) {
            out += "/*";
            assert(m_derive == DeriveType::UNHARDENED);
        }
        return true;
    }
    bool GetPrivKey(int pos, const SigningProvider& arg, CKey& key) const override
    {
        CExtKey extkey;
        CExtKey dummy;
        if (!GetDerivedExtKey(arg, extkey, dummy)) return false;
        if (m_derive == DeriveType::UNHARDENED) extkey.Derive(extkey, pos);
        if (m_derive == DeriveType::HARDENED) extkey.Derive(extkey, pos | 0x80000000UL);
        key = extkey.key;
        return true;
    }
};

/** Base class for all Descriptor implementations. */
class DescriptorImpl : public Descriptor
{
    //! Public key arguments for this descriptor (size 1 for PK, PKH, WPKH; any size for Multisig).
    const std::vector<std::unique_ptr<PubkeyProvider>> m_pubkey_args;
    //! The string name of the descriptor function.
    const std::string m_name;

protected:
    //! The sub-descriptor arguments (empty for everything but SH and WSH).
    //! In doc/descriptors.m this is referred to as SCRIPT expressions sh(SCRIPT)
    //! and wsh(SCRIPT), and distinct from KEY expressions and ADDR expressions.
    //! Subdescriptors can only ever generate a single script.
    const std::vector<std::unique_ptr<DescriptorImpl>> m_subdescriptor_args;

    //! Return a serialization of anything except pubkey and script arguments, to be prepended to those.
    virtual std::string ToStringExtra() const { return ""; }

    /** A helper function to construct the scripts for this descriptor.
     *
     *  This function is invoked once by ExpandHelper.
     *
     *  @param pubkeys The evaluations of the m_pubkey_args field.
     *  @param scripts The evaluations of m_subdescriptor_args (one for each m_subdescriptor_args element).
     *  @param out A FlatSigningProvider to put scripts or public keys in that are necessary to the solver.
     *             The origin info of the provided pubkeys is automatically added.
     *  @return A vector with scriptPubKeys for this descriptor.
     */
    virtual std::vector<CScript> MakeScripts(const std::vector<CPubKey>& pubkeys, Span<const CScript> scripts, FlatSigningProvider& out) const = 0;

public:
    DescriptorImpl(std::vector<std::unique_ptr<PubkeyProvider>> pubkeys, const std::string& name) : m_pubkey_args(std::move(pubkeys)), m_name(name), m_subdescriptor_args() {}
    DescriptorImpl(std::vector<std::unique_ptr<PubkeyProvider>> pubkeys, std::unique_ptr<DescriptorImpl> script, const std::string& name) : m_pubkey_args(std::move(pubkeys)), m_name(name), m_subdescriptor_args(Vector(std::move(script))) {}
    DescriptorImpl(std::vector<std::unique_ptr<PubkeyProvider>> pubkeys, std::vector<std::unique_ptr<DescriptorImpl>> scripts, const std::string& name) : m_pubkey_args(std::move(pubkeys)), m_name(name), m_subdescriptor_args(std::move(scripts)) {}

    enum class StringType
    {
        PUBLIC,
        PRIVATE,
        NORMALIZED,
    };

    bool IsSolvable() const override
    {
        for (const auto& arg : m_subdescriptor_args) {
            if (!arg->IsSolvable()) return false;
        }
        return true;
    }

    bool IsRange() const final
    {
        for (const auto& pubkey : m_pubkey_args) {
            if (pubkey->IsRange()) return true;
        }
        for (const auto& arg : m_subdescriptor_args) {
            if (arg->IsRange()) return true;
        }
        return false;
    }

    virtual bool ToStringSubScriptHelper(const SigningProvider* arg, std::string& ret, const StringType type, const DescriptorCache* cache = nullptr) const
    {
        size_t pos = 0;
        for (const auto& scriptarg : m_subdescriptor_args) {
            if (pos++) ret += ",";
            std::string tmp;
            if (!scriptarg->ToStringHelper(arg, tmp, type, cache)) return false;
            ret += std::move(tmp);
        }
        return true;
    }

    bool ToStringHelper(const SigningProvider* arg, std::string& out, const StringType type, const DescriptorCache* cache = nullptr) const
    {
        std::string extra = ToStringExtra();
        size_t pos = extra.size() > 0 ? 1 : 0;
        std::string ret = m_name + "(" + extra;
        for (const auto& pubkey : m_pubkey_args) {
            if (pos++) ret += ",";
            std::string tmp;
            switch (type) {
                case StringType::NORMALIZED:
                    if (!pubkey->ToNormalizedString(*arg, tmp, cache)) return false;
                    break;
                case StringType::PRIVATE:
                    if (!pubkey->ToPrivateString(*arg, tmp)) return false;
                    break;
                case StringType::PUBLIC:
                    tmp = pubkey->ToString();
                    break;
            }
            ret += std::move(tmp);
        }
        std::string subscript;
        if (!ToStringSubScriptHelper(arg, subscript, type, cache)) return false;
        if (pos && subscript.size()) ret += ',';
        out = std::move(ret) + std::move(subscript) + ")";
        return true;
    }

    std::string ToString() const final
    {
        std::string ret;
        ToStringHelper(nullptr, ret, StringType::PUBLIC);
        return AddChecksum(ret);
    }

    bool ToPrivateString(const SigningProvider& arg, std::string& out) const final
    {
        bool ret = ToStringHelper(&arg, out, StringType::PRIVATE);
        out = AddChecksum(out);
        return ret;
    }

    bool ToNormalizedString(const SigningProvider& arg, std::string& out, const DescriptorCache* cache) const override final
    {
        bool ret = ToStringHelper(&arg, out, StringType::NORMALIZED, cache);
        out = AddChecksum(out);
        return ret;
    }

    bool ExpandHelper(int pos, const SigningProvider& arg, const DescriptorCache* read_cache, std::vector<CScript>& output_scripts, FlatSigningProvider& out, DescriptorCache* write_cache) const
    {
        std::vector<std::pair<CPubKey, KeyOriginInfo>> entries;
        entries.reserve(m_pubkey_args.size());

        // Construct temporary data in `entries`, `subscripts`, and `subprovider` to avoid producing output in case of failure.
        for (const auto& p : m_pubkey_args) {
            entries.emplace_back();
            if (!p->GetPubKey(pos, arg, entries.back().first, entries.back().second, read_cache, write_cache)) return false;
        }
        std::vector<CScript> subscripts;
        FlatSigningProvider subprovider;
        for (const auto& subarg : m_subdescriptor_args) {
            std::vector<CScript> outscripts;
            if (!subarg->ExpandHelper(pos, arg, read_cache, outscripts, subprovider, write_cache)) return false;
            assert(outscripts.size() == 1);
            subscripts.emplace_back(std::move(outscripts[0]));
        }
        out = Merge(std::move(out), std::move(subprovider));

        std::vector<CPubKey> pubkeys;
        pubkeys.reserve(entries.size());
        for (auto& entry : entries) {
            pubkeys.push_back(entry.first);
            out.origins.emplace(entry.first.GetID(), std::make_pair<CPubKey, KeyOriginInfo>(CPubKey(entry.first), std::move(entry.second)));
        }

        output_scripts = MakeScripts(pubkeys, MakeSpan(subscripts), out);
        return true;
    }

    bool Expand(int pos, const SigningProvider& provider, std::vector<CScript>& output_scripts, FlatSigningProvider& out, DescriptorCache* write_cache = nullptr) const final
    {
        return ExpandHelper(pos, provider, nullptr, output_scripts, out, write_cache);
    }

    bool ExpandFromCache(int pos, const DescriptorCache& read_cache, std::vector<CScript>& output_scripts, FlatSigningProvider& out) const final
    {
        return ExpandHelper(pos, DUMMY_SIGNING_PROVIDER, &read_cache, output_scripts, out, nullptr);
    }

    void ExpandPrivate(int pos, const SigningProvider& provider, FlatSigningProvider& out) const final
    {
        for (const auto& p : m_pubkey_args) {
            CKey key;
            if (!p->GetPrivKey(pos, provider, key)) continue;
            out.keys.emplace(key.GetPubKey().GetID(), key);
        }
        for (const auto& arg : m_subdescriptor_args) {
            arg->ExpandPrivate(pos, provider, out);
        }
    }

    std::optional<OutputType> GetOutputType() const override { return std::nullopt; }
};

/** A parsed addr(A) descriptor. */
class AddressDescriptor final : public DescriptorImpl
{
    const CTxDestination m_destination;
protected:
    std::string ToStringExtra() const override { return EncodeDestination(m_destination); }
    std::vector<CScript> MakeScripts(const std::vector<CPubKey>&, Span<const CScript>, FlatSigningProvider&) const override { return Vector(GetScriptForDestination(m_destination)); }
public:
    AddressDescriptor(CTxDestination destination) : DescriptorImpl({}, "addr"), m_destination(std::move(destination)) {}
    bool IsSolvable() const final { return false; }

    std::optional<OutputType> GetOutputType() const override
    {
        return OutputTypeFromDestination(m_destination);
    }
    bool IsSingleType() const final { return true; }
};

/** A parsed raw(H) descriptor. */
class RawDescriptor final : public DescriptorImpl
{
    const CScript m_script;
protected:
    std::string ToStringExtra() const override { return HexStr(m_script); }
    std::vector<CScript> MakeScripts(const std::vector<CPubKey>&, Span<const CScript>, FlatSigningProvider&) const override { return Vector(m_script); }
public:
    RawDescriptor(CScript script) : DescriptorImpl({}, "raw"), m_script(std::move(script)) {}
    bool IsSolvable() const final { return false; }

    std::optional<OutputType> GetOutputType() const override
    {
        CTxDestination dest;
        ExtractDestination(m_script, dest);
        return OutputTypeFromDestination(dest);
    }
    bool IsSingleType() const final { return true; }
};

/** A parsed pk(P) descriptor. */
class PKDescriptor final : public DescriptorImpl
{
private:
    const bool m_xonly;
protected:
    std::vector<CScript> MakeScripts(const std::vector<CPubKey>& keys, Span<const CScript>, FlatSigningProvider&) const override
    {
        if (m_xonly) {
            CScript script = CScript() << ToByteVector(XOnlyPubKey(keys[0])) << OP_CHECKSIG;
            return Vector(std::move(script));
        } else {
            return Vector(GetScriptForRawPubKey(keys[0]));
        }
    }
public:
    PKDescriptor(std::unique_ptr<PubkeyProvider> prov, bool xonly = false) : DescriptorImpl(Vector(std::move(prov)), "pk"), m_xonly(xonly) {}
    bool IsSingleType() const final { return true; }
};

/** A parsed pkh(P) descriptor. */
class PKHDescriptor final : public DescriptorImpl
{
protected:
    std::vector<CScript> MakeScripts(const std::vector<CPubKey>& keys, Span<const CScript>, FlatSigningProvider& out) const override
    {
        CKeyID id = keys[0].GetID();
        out.pubkeys.emplace(id, keys[0]);
        return Vector(GetScriptForDestination(PKHash(id)));
    }
public:
    PKHDescriptor(std::unique_ptr<PubkeyProvider> prov) : DescriptorImpl(Vector(std::move(prov)), "pkh") {}
    std::optional<OutputType> GetOutputType() const override { return OutputType::LEGACY; }
    bool IsSingleType() const final { return true; }
};

/** A parsed wpkh(P) descriptor. */
class WPKHDescriptor final : public DescriptorImpl
{
protected:
    std::vector<CScript> MakeScripts(const std::vector<CPubKey>& keys, Span<const CScript>, FlatSigningProvider& out) const override
    {
        CKeyID id = keys[0].GetID();
        out.pubkeys.emplace(id, keys[0]);
        return Vector(GetScriptForDestination(WitnessV0KeyHash(id)));
    }
public:
    WPKHDescriptor(std::unique_ptr<PubkeyProvider> prov) : DescriptorImpl(Vector(std::move(prov)), "wpkh") {}
    std::optional<OutputType> GetOutputType() const override { return OutputType::BECH32; }
    bool IsSingleType() const final { return true; }
};

/** A parsed combo(P) descriptor. */
class ComboDescriptor final : public DescriptorImpl
{
protected:
    std::vector<CScript> MakeScripts(const std::vector<CPubKey>& keys, Span<const CScript>, FlatSigningProvider& out) const override
    {
        std::vector<CScript> ret;
        CKeyID id = keys[0].GetID();
        out.pubkeys.emplace(id, keys[0]);
        ret.emplace_back(GetScriptForRawPubKey(keys[0])); // P2PK
        ret.emplace_back(GetScriptForDestination(PKHash(id))); // P2PKH
        if (keys[0].IsCompressed()) {
            CScript p2wpkh = GetScriptForDestination(WitnessV0KeyHash(id));
            out.scripts.emplace(CScriptID(p2wpkh), p2wpkh);
            ret.emplace_back(p2wpkh);
            ret.emplace_back(GetScriptForDestination(ScriptHash(p2wpkh))); // P2SH-P2WPKH
        }
        return ret;
    }
public:
    ComboDescriptor(std::unique_ptr<PubkeyProvider> prov) : DescriptorImpl(Vector(std::move(prov)), "combo") {}
    bool IsSingleType() const final { return false; }
};

/** A parsed multi(...) or sortedmulti(...) descriptor */
class MultisigDescriptor final : public DescriptorImpl
{
    const int m_threshold;
    const bool m_sorted;
protected:
    std::string ToStringExtra() const override { return strprintf("%i", m_threshold); }
    std::vector<CScript> MakeScripts(const std::vector<CPubKey>& keys, Span<const CScript>, FlatSigningProvider&) const override {
        if (m_sorted) {
            std::vector<CPubKey> sorted_keys(keys);
            std::sort(sorted_keys.begin(), sorted_keys.end());
            return Vector(GetScriptForMultisig(m_threshold, sorted_keys));
        }
        return Vector(GetScriptForMultisig(m_threshold, keys));
    }
public:
    MultisigDescriptor(int threshold, std::vector<std::unique_ptr<PubkeyProvider>> providers, bool sorted = false) : DescriptorImpl(std::move(providers), sorted ? "sortedmulti" : "multi"), m_threshold(threshold), m_sorted(sorted) {}
    bool IsSingleType() const final { return true; }
};

/** A parsed sh(...) descriptor. */
class SHDescriptor final : public DescriptorImpl
{
protected:
    std::vector<CScript> MakeScripts(const std::vector<CPubKey>&, Span<const CScript> scripts, FlatSigningProvider& out) const override
    {
        auto ret = Vector(GetScriptForDestination(ScriptHash(scripts[0])));
        if (ret.size()) out.scripts.emplace(CScriptID(scripts[0]), scripts[0]);
        return ret;
    }
public:
    SHDescriptor(std::unique_ptr<DescriptorImpl> desc) : DescriptorImpl({}, std::move(desc), "sh") {}

    std::optional<OutputType> GetOutputType() const override
    {
        assert(m_subdescriptor_args.size() == 1);
        if (m_subdescriptor_args[0]->GetOutputType() == OutputType::BECH32) return OutputType::P2SH_SEGWIT;
        return OutputType::LEGACY;
    }
    bool IsSingleType() const final { return true; }
};

/** A parsed wsh(...) descriptor. */
class WSHDescriptor final : public DescriptorImpl
{
protected:
    std::vector<CScript> MakeScripts(const std::vector<CPubKey>&, Span<const CScript> scripts, FlatSigningProvider& out) const override
    {
        auto ret = Vector(GetScriptForDestination(WitnessV0ScriptHash(scripts[0])));
        if (ret.size()) out.scripts.emplace(CScriptID(scripts[0]), scripts[0]);
        return ret;
    }
public:
    WSHDescriptor(std::unique_ptr<DescriptorImpl> desc) : DescriptorImpl({}, std::move(desc), "wsh") {}
    std::optional<OutputType> GetOutputType() const override { return OutputType::BECH32; }
    bool IsSingleType() const final { return true; }
};

/** A parsed tr(...) descriptor. */
class TRDescriptor final : public DescriptorImpl
{
    std::vector<int> m_depths;
protected:
    std::vector<CScript> MakeScripts(const std::vector<CPubKey>& keys, Span<const CScript> scripts, FlatSigningProvider& out) const override
    {
        TaprootBuilder builder;
        assert(m_depths.size() == scripts.size());
        for (size_t pos = 0; pos < m_depths.size(); ++pos) {
            builder.Add(m_depths[pos], scripts[pos], TAPROOT_LEAF_TAPSCRIPT);
        }
        if (!builder.IsComplete()) return {};
        assert(keys.size() == 1);
        XOnlyPubKey xpk(keys[0]);
        if (!xpk.IsFullyValid()) return {};
        builder.Finalize(xpk);
        WitnessV1Taproot output = builder.GetOutput();
        out.tr_spenddata[output].Merge(builder.GetSpendData());
        return Vector(GetScriptForDestination(output));
    }
    bool ToStringSubScriptHelper(const SigningProvider* arg, std::string& ret, const StringType type, const DescriptorCache* cache = nullptr) const override
    {
        if (m_depths.empty()) return true;
        std::vector<bool> path;
        for (size_t pos = 0; pos < m_depths.size(); ++pos) {
            if (pos) ret += ',';
            while ((int)path.size() <= m_depths[pos]) {
                if (path.size()) ret += '{';
                path.push_back(false);
            }
            std::string tmp;
            if (!m_subdescriptor_args[pos]->ToStringHelper(arg, tmp, type, cache)) return false;
            ret += std::move(tmp);
            while (!path.empty() && path.back()) {
                if (path.size() > 1) ret += '}';
                path.pop_back();
            }
            if (!path.empty()) path.back() = true;
        }
        return true;
    }
public:
    TRDescriptor(std::unique_ptr<PubkeyProvider> internal_key, std::vector<std::unique_ptr<DescriptorImpl>> descs, std::vector<int> depths) :
        DescriptorImpl(Vector(std::move(internal_key)), std::move(descs), "tr"), m_depths(std::move(depths))
    {
        assert(m_subdescriptor_args.size() == m_depths.size());
    }
    std::optional<OutputType> GetOutputType() const override { return OutputType::BECH32M; }
    bool IsSingleType() const final { return true; }
};

////////////////////////////////////////////////////////////////////////////
// Parser                                                                 //
////////////////////////////////////////////////////////////////////////////

enum class ParseScriptContext {
    TOP,     //!< Top-level context (script goes directly in scriptPubKey)
    P2SH,    //!< Inside sh() (script becomes P2SH redeemScript)
    P2WPKH,  //!< Inside wpkh() (no script, pubkey only)
    P2WSH,   //!< Inside wsh() (script becomes v0 witness script)
    P2TR,    //!< Inside tr() (either internal key, or BIP342 script leaf)
};

/** Parse a key path, being passed a split list of elements (the first element is ignored). */
[[nodiscard]] bool ParseKeyPath(const std::vector<Span<const char>>& split, KeyPath& out, std::string& error)
{
    for (size_t i = 1; i < split.size(); ++i) {
        Span<const char> elem = split[i];
        bool hardened = false;
        if (elem.size() > 0 && (elem[elem.size() - 1] == '\'' || elem[elem.size() - 1] == 'h')) {
            elem = elem.first(elem.size() - 1);
            hardened = true;
        }
        uint32_t p;
        if (!ParseUInt32(std::string(elem.begin(), elem.end()), &p)) {
            error = strprintf("Key path value '%s' is not a valid uint32", std::string(elem.begin(), elem.end()));
            return false;
        } else if (p > 0x7FFFFFFFUL) {
            error = strprintf("Key path value %u is out of range", p);
            return false;
        }
        out.push_back(p | (((uint32_t)hardened) << 31));
    }
    return true;
}

/** Parse a public key that excludes origin information. */
std::unique_ptr<PubkeyProvider> ParsePubkeyInner(uint32_t key_exp_index, const Span<const char>& sp, ParseScriptContext ctx, FlatSigningProvider& out, std::string& error)
{
    using namespace spanparsing;

    bool permit_uncompressed = ctx == ParseScriptContext::TOP || ctx == ParseScriptContext::P2SH;
    auto split = Split(sp, '/');
    std::string str(split[0].begin(), split[0].end());
    if (str.size() == 0) {
        error = "No key provided";
        return nullptr;
    }
    if (split.size() == 1) {
        if (IsHex(str)) {
            std::vector<unsigned char> data = ParseHex(str);
            CPubKey pubkey(data);
            if (pubkey.IsFullyValid()) {
                if (permit_uncompressed || pubkey.IsCompressed()) {
                    return std::make_unique<ConstPubkeyProvider>(key_exp_index, pubkey, false);
                } else {
                    error = "Uncompressed keys are not allowed";
                    return nullptr;
                }
            } else if (data.size() == 32 && ctx == ParseScriptContext::P2TR) {
                unsigned char fullkey[33] = {0x02};
                std::copy(data.begin(), data.end(), fullkey + 1);
                pubkey.Set(std::begin(fullkey), std::end(fullkey));
                if (pubkey.IsFullyValid()) {
                    return std::make_unique<ConstPubkeyProvider>(key_exp_index, pubkey, true);
                }
            }
            error = strprintf("Pubkey '%s' is invalid", str);
            return nullptr;
        }
        CKey key = DecodeSecret(str);
        if (key.IsValid()) {
            if (permit_uncompressed || key.IsCompressed()) {
                CPubKey pubkey = key.GetPubKey();
                out.keys.emplace(pubkey.GetID(), key);
                return std::make_unique<ConstPubkeyProvider>(key_exp_index, pubkey, ctx == ParseScriptContext::P2TR);
            } else {
                error = "Uncompressed keys are not allowed";
                return nullptr;
            }
        }
    }
    CExtKey extkey = DecodeExtKey(str);
    CExtPubKey extpubkey = DecodeExtPubKey(str);
    if (!extkey.key.IsValid() && !extpubkey.pubkey.IsValid()) {
        error = strprintf("key '%s' is not valid", str);
        return nullptr;
    }
    KeyPath path;
    DeriveType type = DeriveType::NO;
    if (split.back() == MakeSpan("*").first(1)) {
        split.pop_back();
        type = DeriveType::UNHARDENED;
    } else if (split.back() == MakeSpan("*'").first(2) || split.back() == MakeSpan("*h").first(2)) {
        split.pop_back();
        type = DeriveType::HARDENED;
    }
    if (!ParseKeyPath(split, path, error)) return nullptr;
    if (extkey.key.IsValid()) {
        extpubkey = extkey.Neutered();
        out.keys.emplace(extpubkey.pubkey.GetID(), extkey.key);
    }
    return std::make_unique<BIP32PubkeyProvider>(key_exp_index, extpubkey, std::move(path), type);
}

/** Parse a public key including origin information (if enabled). */
std::unique_ptr<PubkeyProvider> ParsePubkey(uint32_t key_exp_index, const Span<const char>& sp, ParseScriptContext ctx, FlatSigningProvider& out, std::string& error)
{
    using namespace spanparsing;

    auto origin_split = Split(sp, ']');
    if (origin_split.size() > 2) {
        error = "Multiple ']' characters found for a single pubkey";
        return nullptr;
    }
    if (origin_split.size() == 1) return ParsePubkeyInner(key_exp_index, origin_split[0], ctx, out, error);
    if (origin_split[0].empty() || origin_split[0][0] != '[') {
        error = strprintf("Key origin start '[ character expected but not found, got '%c' instead",
                          origin_split[0].empty() ? /** empty, implies split char */ ']' : origin_split[0][0]);
        return nullptr;
    }
    auto slash_split = Split(origin_split[0].subspan(1), '/');
    if (slash_split[0].size() != 8) {
        error = strprintf("Fingerprint is not 4 bytes (%u characters instead of 8 characters)", slash_split[0].size());
        return nullptr;
    }
    std::string fpr_hex = std::string(slash_split[0].begin(), slash_split[0].end());
    if (!IsHex(fpr_hex)) {
        error = strprintf("Fingerprint '%s' is not hex", fpr_hex);
        return nullptr;
    }
    auto fpr_bytes = ParseHex(fpr_hex);
    KeyOriginInfo info;
    static_assert(sizeof(info.fingerprint) == 4, "Fingerprint must be 4 bytes");
    assert(fpr_bytes.size() == 4);
    std::copy(fpr_bytes.begin(), fpr_bytes.end(), info.fingerprint);
    if (!ParseKeyPath(slash_split, info.path, error)) return nullptr;
    auto provider = ParsePubkeyInner(key_exp_index, origin_split[1], ctx, out, error);
    if (!provider) return nullptr;
    return std::make_unique<OriginPubkeyProvider>(key_exp_index, std::move(info), std::move(provider));
}

/** Parse a script in a particular context. */
std::unique_ptr<DescriptorImpl> ParseScript(uint32_t& key_exp_index, Span<const char>& sp, ParseScriptContext ctx, FlatSigningProvider& out, std::string& error)
{
    using namespace spanparsing;

    auto expr = Expr(sp);
    bool sorted_multi = false;
    if (Func("pk", expr)) {
        auto pubkey = ParsePubkey(key_exp_index, expr, ctx, out, error);
        if (!pubkey) return nullptr;
        ++key_exp_index;
        return std::make_unique<PKDescriptor>(std::move(pubkey), ctx == ParseScriptContext::P2TR);
    }
    if ((ctx == ParseScriptContext::TOP || ctx == ParseScriptContext::P2SH || ctx == ParseScriptContext::P2WSH) && Func("pkh", expr)) {
        auto pubkey = ParsePubkey(key_exp_index, expr, ctx, out, error);
        if (!pubkey) return nullptr;
        ++key_exp_index;
        return std::make_unique<PKHDescriptor>(std::move(pubkey));
    } else if (Func("pkh", expr)) {
        error = "Can only have pkh at top level, in sh(), or in wsh()";
        return nullptr;
    }
    if (ctx == ParseScriptContext::TOP && Func("combo", expr)) {
        auto pubkey = ParsePubkey(key_exp_index, expr, ctx, out, error);
        if (!pubkey) return nullptr;
        ++key_exp_index;
        return std::make_unique<ComboDescriptor>(std::move(pubkey));
    } else if (Func("combo", expr)) {
        error = "Can only have combo() at top level";
        return nullptr;
    }
    if ((ctx == ParseScriptContext::TOP || ctx == ParseScriptContext::P2SH || ctx == ParseScriptContext::P2WSH) && ((sorted_multi = Func("sortedmulti", expr)) || Func("multi", expr))) {
        auto threshold = Expr(expr);
        uint32_t thres;
        std::vector<std::unique_ptr<PubkeyProvider>> providers;
        if (!ParseUInt32(std::string(threshold.begin(), threshold.end()), &thres)) {
            error = strprintf("Multi threshold '%s' is not valid", std::string(threshold.begin(), threshold.end()));
            return nullptr;
        }
        size_t script_size = 0;
        while (expr.size()) {
            if (!Const(",", expr)) {
                error = strprintf("Multi: expected ',', got '%c'", expr[0]);
                return nullptr;
            }
            auto arg = Expr(expr);
            auto pk = ParsePubkey(key_exp_index, arg, ctx, out, error);
            if (!pk) return nullptr;
            script_size += pk->GetSize() + 1;
            providers.emplace_back(std::move(pk));
            key_exp_index++;
        }
        if (providers.empty() || providers.size() > MAX_PUBKEYS_PER_MULTISIG) {
            error = strprintf("Cannot have %u keys in multisig; must have between 1 and %d keys, inclusive", providers.size(), MAX_PUBKEYS_PER_MULTISIG);
            return nullptr;
        } else if (thres < 1) {
            error = strprintf("Multisig threshold cannot be %d, must be at least 1", thres);
            return nullptr;
        } else if (thres > providers.size()) {
            error = strprintf("Multisig threshold cannot be larger than the number of keys; threshold is %d but only %u keys specified", thres, providers.size());
            return nullptr;
        }
        if (ctx == ParseScriptContext::TOP) {
            if (providers.size() > 3) {
                error = strprintf("Cannot have %u pubkeys in bare multisig; only at most 3 pubkeys", providers.size());
                return nullptr;
            }
        }
        if (ctx == ParseScriptContext::P2SH) {
            // This limits the maximum number of compressed pubkeys to 15.
            if (script_size + 3 > MAX_SCRIPT_ELEMENT_SIZE) {
                error = strprintf("P2SH script is too large, %d bytes is larger than %d bytes", script_size + 3, MAX_SCRIPT_ELEMENT_SIZE);
                return nullptr;
            }
        }
        return std::make_unique<MultisigDescriptor>(thres, std::move(providers), sorted_multi);
    } else if (Func("sortedmulti", expr) || Func("multi", expr)) {
        error = "Can only have multi/sortedmulti at top level, in sh(), or in wsh()";
        return nullptr;
    }
    if ((ctx == ParseScriptContext::TOP || ctx == ParseScriptContext::P2SH) && Func("wpkh", expr)) {
        auto pubkey = ParsePubkey(key_exp_index, expr, ParseScriptContext::P2WPKH, out, error);
        if (!pubkey) return nullptr;
        key_exp_index++;
        return std::make_unique<WPKHDescriptor>(std::move(pubkey));
    } else if (Func("wpkh", expr)) {
        error = "Can only have wpkh() at top level or inside sh()";
        return nullptr;
    }
    if (ctx == ParseScriptContext::TOP && Func("sh", expr)) {
        auto desc = ParseScript(key_exp_index, expr, ParseScriptContext::P2SH, out, error);
        if (!desc || expr.size()) return nullptr;
        return std::make_unique<SHDescriptor>(std::move(desc));
    } else if (Func("sh", expr)) {
        error = "Can only have sh() at top level";
        return nullptr;
    }
    if ((ctx == ParseScriptContext::TOP || ctx == ParseScriptContext::P2SH) && Func("wsh", expr)) {
        auto desc = ParseScript(key_exp_index, expr, ParseScriptContext::P2WSH, out, error);
        if (!desc || expr.size()) return nullptr;
        return std::make_unique<WSHDescriptor>(std::move(desc));
    } else if (Func("wsh", expr)) {
        error = "Can only have wsh() at top level or inside sh()";
        return nullptr;
    }
    if (ctx == ParseScriptContext::TOP && Func("addr", expr)) {
        CTxDestination dest = DecodeDestination(std::string(expr.begin(), expr.end()));
        if (!IsValidDestination(dest)) {
            error = "Address is not valid";
            return nullptr;
        }
        return std::make_unique<AddressDescriptor>(std::move(dest));
    } else if (Func("addr", expr)) {
        error = "Can only have addr() at top level";
        return nullptr;
    }
    if (ctx == ParseScriptContext::TOP && Func("tr", expr)) {
        auto arg = Expr(expr);
        auto internal_key = ParsePubkey(key_exp_index, arg, ParseScriptContext::P2TR, out, error);
        if (!internal_key) return nullptr;
        ++key_exp_index;
        std::vector<std::unique_ptr<DescriptorImpl>> subscripts; //!< list of script subexpressions
        std::vector<int> depths; //!< depth in the tree of each subexpression (same length subscripts)
        if (expr.size()) {
            if (!Const(",", expr)) {
                error = strprintf("tr: expected ',', got '%c'", expr[0]);
                return nullptr;
            }
            /** The path from the top of the tree to what we're currently processing.
             * branches[i] == false: left branch in the i'th step from the top; true: right branch.
             */
            std::vector<bool> branches;
            // Loop over all provided scripts. In every iteration exactly one script will be processed.
            // Use a do-loop because inside this if-branch we expect at least one script.
            do {
                // First process all open braces.
                while (Const("{", expr)) {
                    branches.push_back(false); // new left branch
                    if (branches.size() > TAPROOT_CONTROL_MAX_NODE_COUNT) {
                        error = strprintf("tr() supports at most %i nesting levels", TAPROOT_CONTROL_MAX_NODE_COUNT);
                        return nullptr;
                    }
                }
                // Process the actual script expression.
                auto sarg = Expr(expr);
                subscripts.emplace_back(ParseScript(key_exp_index, sarg, ParseScriptContext::P2TR, out, error));
                if (!subscripts.back()) return nullptr;
                depths.push_back(branches.size());
                // Process closing braces; one is expected for every right branch we were in.
                while (branches.size() && branches.back()) {
                    if (!Const("}", expr)) {
                        error = strprintf("tr(): expected '}' after script expression");
                        return nullptr;
                    }
                    branches.pop_back(); // move up one level after encountering '}'
                }
                // If after that, we're at the end of a left branch, expect a comma.
                if (branches.size() && !branches.back()) {
                    if (!Const(",", expr)) {
                        error = strprintf("tr(): expected ',' after script expression");
                        return nullptr;
                    }
                    branches.back() = true; // And now we're in a right branch.
                }
            } while (branches.size());
            // After we've explored a whole tree, we must be at the end of the expression.
            if (expr.size()) {
                error = strprintf("tr(): expected ')' after script expression");
                return nullptr;
            }
        }
        assert(TaprootBuilder::ValidDepths(depths));
        return std::make_unique<TRDescriptor>(std::move(internal_key), std::move(subscripts), std::move(depths));
    } else if (Func("tr", expr)) {
        error = "Can only have tr at top level";
        return nullptr;
    }
    if (ctx == ParseScriptContext::TOP && Func("raw", expr)) {
        std::string str(expr.begin(), expr.end());
        if (!IsHex(str)) {
            error = "Raw script is not hex";
            return nullptr;
        }
        auto bytes = ParseHex(str);
        return std::make_unique<RawDescriptor>(CScript(bytes.begin(), bytes.end()));
    } else if (Func("raw", expr)) {
        error = "Can only have raw() at top level";
        return nullptr;
    }
    if (ctx == ParseScriptContext::P2SH) {
        error = "A function is needed within P2SH";
        return nullptr;
    } else if (ctx == ParseScriptContext::P2WSH) {
        error = "A function is needed within P2WSH";
        return nullptr;
    }
    error = strprintf("%s is not a valid descriptor function", std::string(expr.begin(), expr.end()));
    return nullptr;
}

std::unique_ptr<PubkeyProvider> InferPubkey(const CPubKey& pubkey, ParseScriptContext, const SigningProvider& provider)
{
    std::unique_ptr<PubkeyProvider> key_provider = std::make_unique<ConstPubkeyProvider>(0, pubkey, false);
    KeyOriginInfo info;
    if (provider.GetKeyOrigin(pubkey.GetID(), info)) {
        return std::make_unique<OriginPubkeyProvider>(0, std::move(info), std::move(key_provider));
    }
    return key_provider;
}

std::unique_ptr<PubkeyProvider> InferXOnlyPubkey(const XOnlyPubKey& xkey, ParseScriptContext ctx, const SigningProvider& provider)
{
    unsigned char full_key[CPubKey::COMPRESSED_SIZE] = {0x02};
    std::copy(xkey.begin(), xkey.end(), full_key + 1);
    CPubKey pubkey(full_key);
    std::unique_ptr<PubkeyProvider> key_provider = std::make_unique<ConstPubkeyProvider>(0, pubkey, true);
    KeyOriginInfo info;
    if (provider.GetKeyOrigin(pubkey.GetID(), info)) {
        return std::make_unique<OriginPubkeyProvider>(0, std::move(info), std::move(key_provider));
    } else {
        full_key[0] = 0x03;
        pubkey = CPubKey(full_key);
        if (provider.GetKeyOrigin(pubkey.GetID(), info)) {
            return std::make_unique<OriginPubkeyProvider>(0, std::move(info), std::move(key_provider));
        }
    }
    return key_provider;
}

std::unique_ptr<DescriptorImpl> InferScript(const CScript& script, ParseScriptContext ctx, const SigningProvider& provider)
{
    if (ctx == ParseScriptContext::P2TR && script.size() == 34 && script[0] == 32 && script[33] == OP_CHECKSIG) {
        XOnlyPubKey key{Span<const unsigned char>{script.data() + 1, script.data() + 33}};
        return std::make_unique<PKDescriptor>(InferXOnlyPubkey(key, ctx, provider));
    }

    std::vector<std::vector<unsigned char>> data;
    TxoutType txntype = Solver(script, data);

    if (txntype == TxoutType::PUBKEY && (ctx == ParseScriptContext::TOP || ctx == ParseScriptContext::P2SH || ctx == ParseScriptContext::P2WSH)) {
        CPubKey pubkey(data[0]);
        if (pubkey.IsValid()) {
            return std::make_unique<PKDescriptor>(InferPubkey(pubkey, ctx, provider));
        }
    }
    if (txntype == TxoutType::PUBKEYHASH && (ctx == ParseScriptContext::TOP || ctx == ParseScriptContext::P2SH || ctx == ParseScriptContext::P2WSH)) {
        uint160 hash(data[0]);
        CKeyID keyid(hash);
        CPubKey pubkey;
        if (provider.GetPubKey(keyid, pubkey)) {
            return std::make_unique<PKHDescriptor>(InferPubkey(pubkey, ctx, provider));
        }
    }
    if (txntype == TxoutType::WITNESS_V0_KEYHASH && (ctx == ParseScriptContext::TOP || ctx == ParseScriptContext::P2SH)) {
        uint160 hash(data[0]);
        CKeyID keyid(hash);
        CPubKey pubkey;
        if (provider.GetPubKey(keyid, pubkey)) {
            return std::make_unique<WPKHDescriptor>(InferPubkey(pubkey, ctx, provider));
        }
    }
    if (txntype == TxoutType::MULTISIG && (ctx == ParseScriptContext::TOP || ctx == ParseScriptContext::P2SH || ctx == ParseScriptContext::P2WSH)) {
        std::vector<std::unique_ptr<PubkeyProvider>> providers;
        for (size_t i = 1; i + 1 < data.size(); ++i) {
            CPubKey pubkey(data[i]);
            providers.push_back(InferPubkey(pubkey, ctx, provider));
        }
        return std::make_unique<MultisigDescriptor>((int)data[0][0], std::move(providers));
    }
    if (txntype == TxoutType::SCRIPTHASH && ctx == ParseScriptContext::TOP) {
        uint160 hash(data[0]);
        CScriptID scriptid(hash);
        CScript subscript;
        if (provider.GetCScript(scriptid, subscript)) {
            auto sub = InferScript(subscript, ParseScriptContext::P2SH, provider);
            if (sub) return std::make_unique<SHDescriptor>(std::move(sub));
        }
    }
    if (txntype == TxoutType::WITNESS_V0_SCRIPTHASH && (ctx == ParseScriptContext::TOP || ctx == ParseScriptContext::P2SH)) {
        CScriptID scriptid;
        CRIPEMD160().Write(data[0].data(), data[0].size()).Finalize(scriptid.begin());
        CScript subscript;
        if (provider.GetCScript(scriptid, subscript)) {
            auto sub = InferScript(subscript, ParseScriptContext::P2WSH, provider);
            if (sub) return std::make_unique<WSHDescriptor>(std::move(sub));
        }
    }
    if (txntype == TxoutType::WITNESS_V1_TAPROOT && ctx == ParseScriptContext::TOP) {
        // Extract x-only pubkey from output.
        XOnlyPubKey pubkey;
        std::copy(data[0].begin(), data[0].end(), pubkey.begin());
        // Request spending data.
        TaprootSpendData tap;
        if (provider.GetTaprootSpendData(pubkey, tap)) {
            // If found, convert it back to tree form.
            auto tree = InferTaprootTree(tap, pubkey);
            if (tree) {
                // If that works, try to infer subdescriptors for all leaves.
                bool ok = true;
                std::vector<std::unique_ptr<DescriptorImpl>> subscripts; //!< list of script subexpressions
                std::vector<int> depths; //!< depth in the tree of each subexpression (same length subscripts)
                for (const auto& [depth, script, leaf_ver] : *tree) {
                    std::unique_ptr<DescriptorImpl> subdesc;
                    if (leaf_ver == TAPROOT_LEAF_TAPSCRIPT) {
                        subdesc = InferScript(script, ParseScriptContext::P2TR, provider);
                    }
                    if (!subdesc) {
                        ok = false;
                        break;
                    } else {
                        subscripts.push_back(std::move(subdesc));
                        depths.push_back(depth);
                    }
                }
                if (ok) {
                    auto key = InferXOnlyPubkey(tap.internal_key, ParseScriptContext::P2TR, provider);
                    return std::make_unique<TRDescriptor>(std::move(key), std::move(subscripts), std::move(depths));
                }
            }
        }
    }

    CTxDestination dest;
    if (ExtractDestination(script, dest)) {
        if (GetScriptForDestination(dest) == script) {
            return std::make_unique<AddressDescriptor>(std::move(dest));
        }
    }

    return std::make_unique<RawDescriptor>(script);
}


} // namespace

/** Check a descriptor checksum, and update desc to be the checksum-less part. */
bool CheckChecksum(Span<const char>& sp, bool require_checksum, std::string& error, std::string* out_checksum = nullptr)
{
    using namespace spanparsing;

    auto check_split = Split(sp, '#');
    if (check_split.size() > 2) {
        error = "Multiple '#' symbols";
        return false;
    }
    if (check_split.size() == 1 && require_checksum){
        error = "Missing checksum";
        return false;
    }
    if (check_split.size() == 2) {
        if (check_split[1].size() != 8) {
            error = strprintf("Expected 8 character checksum, not %u characters", check_split[1].size());
            return false;
        }
    }
    auto checksum = DescriptorChecksum(check_split[0]);
    if (checksum.empty()) {
        error = "Invalid characters in payload";
        return false;
    }
    if (check_split.size() == 2) {
        if (!std::equal(checksum.begin(), checksum.end(), check_split[1].begin())) {
            error = strprintf("Provided checksum '%s' does not match computed checksum '%s'", std::string(check_split[1].begin(), check_split[1].end()), checksum);
            return false;
        }
    }
    if (out_checksum) *out_checksum = std::move(checksum);
    sp = check_split[0];
    return true;
}

std::unique_ptr<Descriptor> Parse(const std::string& descriptor, FlatSigningProvider& out, std::string& error, bool require_checksum)
{
    Span<const char> sp{descriptor};
    if (!CheckChecksum(sp, require_checksum, error)) return nullptr;
    uint32_t key_exp_index = 0;
    auto ret = ParseScript(key_exp_index, sp, ParseScriptContext::TOP, out, error);
    if (sp.size() == 0 && ret) return std::unique_ptr<Descriptor>(std::move(ret));
    return nullptr;
}

std::string GetDescriptorChecksum(const std::string& descriptor)
{
    std::string ret;
    std::string error;
    Span<const char> sp{descriptor};
    if (!CheckChecksum(sp, false, error, &ret)) return "";
    return ret;
}

std::unique_ptr<Descriptor> InferDescriptor(const CScript& script, const SigningProvider& provider)
{
    return InferScript(script, ParseScriptContext::TOP, provider);
}

void DescriptorCache::CacheParentExtPubKey(uint32_t key_exp_pos, const CExtPubKey& xpub)
{
    m_parent_xpubs[key_exp_pos] = xpub;
}

void DescriptorCache::CacheDerivedExtPubKey(uint32_t key_exp_pos, uint32_t der_index, const CExtPubKey& xpub)
{
    auto& xpubs = m_derived_xpubs[key_exp_pos];
    xpubs[der_index] = xpub;
}

void DescriptorCache::CacheLastHardenedExtPubKey(uint32_t key_exp_pos, const CExtPubKey& xpub)
{
    m_last_hardened_xpubs[key_exp_pos] = xpub;
}

bool DescriptorCache::GetCachedParentExtPubKey(uint32_t key_exp_pos, CExtPubKey& xpub) const
{
    const auto& it = m_parent_xpubs.find(key_exp_pos);
    if (it == m_parent_xpubs.end()) return false;
    xpub = it->second;
    return true;
}

bool DescriptorCache::GetCachedDerivedExtPubKey(uint32_t key_exp_pos, uint32_t der_index, CExtPubKey& xpub) const
{
    const auto& key_exp_it = m_derived_xpubs.find(key_exp_pos);
    if (key_exp_it == m_derived_xpubs.end()) return false;
    const auto& der_it = key_exp_it->second.find(der_index);
    if (der_it == key_exp_it->second.end()) return false;
    xpub = der_it->second;
    return true;
}

bool DescriptorCache::GetCachedLastHardenedExtPubKey(uint32_t key_exp_pos, CExtPubKey& xpub) const
{
    const auto& it = m_last_hardened_xpubs.find(key_exp_pos);
    if (it == m_last_hardened_xpubs.end()) return false;
    xpub = it->second;
    return true;
}

DescriptorCache DescriptorCache::MergeAndDiff(const DescriptorCache& other)
{
    DescriptorCache diff;
    for (const auto& parent_xpub_pair : other.GetCachedParentExtPubKeys()) {
        CExtPubKey xpub;
        if (GetCachedParentExtPubKey(parent_xpub_pair.first, xpub)) {
            if (xpub != parent_xpub_pair.second) {
                throw std::runtime_error(std::string(__func__) + ": New cached parent xpub does not match already cached parent xpub");
            }
            continue;
        }
        CacheParentExtPubKey(parent_xpub_pair.first, parent_xpub_pair.second);
        diff.CacheParentExtPubKey(parent_xpub_pair.first, parent_xpub_pair.second);
    }
    for (const auto& derived_xpub_map_pair : other.GetCachedDerivedExtPubKeys()) {
        for (const auto& derived_xpub_pair : derived_xpub_map_pair.second) {
            CExtPubKey xpub;
            if (GetCachedDerivedExtPubKey(derived_xpub_map_pair.first, derived_xpub_pair.first, xpub)) {
                if (xpub != derived_xpub_pair.second) {
                    throw std::runtime_error(std::string(__func__) + ": New cached derived xpub does not match already cached derived xpub");
                }
                continue;
            }
            CacheDerivedExtPubKey(derived_xpub_map_pair.first, derived_xpub_pair.first, derived_xpub_pair.second);
            diff.CacheDerivedExtPubKey(derived_xpub_map_pair.first, derived_xpub_pair.first, derived_xpub_pair.second);
        }
    }
    for (const auto& lh_xpub_pair : other.GetCachedLastHardenedExtPubKeys()) {
        CExtPubKey xpub;
        if (GetCachedLastHardenedExtPubKey(lh_xpub_pair.first, xpub)) {
            if (xpub != lh_xpub_pair.second) {
                throw std::runtime_error(std::string(__func__) + ": New cached last hardened xpub does not match already cached last hardened xpub");
            }
            continue;
        }
        CacheLastHardenedExtPubKey(lh_xpub_pair.first, lh_xpub_pair.second);
        diff.CacheLastHardenedExtPubKey(lh_xpub_pair.first, lh_xpub_pair.second);
    }
    return diff;
}

const ExtPubKeyMap DescriptorCache::GetCachedParentExtPubKeys() const
{
    return m_parent_xpubs;
}

const std::unordered_map<uint32_t, ExtPubKeyMap> DescriptorCache::GetCachedDerivedExtPubKeys() const
{
    return m_derived_xpubs;
}

const ExtPubKeyMap DescriptorCache::GetCachedLastHardenedExtPubKeys() const
{
    return m_last_hardened_xpubs;
}<|MERGE_RESOLUTION|>--- conflicted
+++ resolved
@@ -354,23 +354,15 @@
             }
         } else if (IsHardened()) {
             CExtKey xprv;
-<<<<<<< HEAD
-            if (!GetDerivedExtKey(arg, xprv)) return false;
+            CExtKey lh_xprv;
+            if (!GetDerivedExtKey(arg, xprv, lh_xprv)) return false;
             parent_extkey = xprv.Neutered();
             if (m_derive == DeriveType::UNHARDENED) der = xprv.Derive(xprv, pos);
             if (m_derive == DeriveType::HARDENED) der = xprv.Derive(xprv, pos | 0x80000000UL);
             final_extkey = xprv.Neutered();
-=======
-            CExtKey lh_xprv;
-            if (!GetDerivedExtKey(arg, xprv, lh_xprv)) return false;
-            parent_extkey = xprv.Neuter();
-            if (m_derive == DeriveType::UNHARDENED) der = xprv.Derive(xprv, pos);
-            if (m_derive == DeriveType::HARDENED) der = xprv.Derive(xprv, pos | 0x80000000UL);
-            final_extkey = xprv.Neuter();
             if (lh_xprv.key.IsValid()) {
-                last_hardened_extkey = lh_xprv.Neuter();
-            }
->>>>>>> 1edddf5d
+                last_hardened_extkey = lh_xprv.Neutered();
+            }
         } else {
             for (auto entry : m_path) {
                 der = parent_extkey.Derive(parent_extkey, entry);
@@ -465,17 +457,13 @@
             // Cache miss, or nor cache, or need privkey
             CExtKey xprv;
             if (!GetDerivedExtKey(arg, xprv, lh_xprv)) return false;
-            xpub = lh_xprv.Neuter();
+            xpub = lh_xprv.Neutered();
         }
         assert(xpub.pubkey.IsValid());
 
         // Build the string
         std::string origin_str = HexStr(origin.fingerprint) + FormatHDKeypath(origin.path);
-<<<<<<< HEAD
-        out = "[" + origin_str + "]" + (priv ? EncodeExtKey(xprv) : EncodeExtPubKey(xprv.Neutered())) + FormatHDKeypath(end_path);
-=======
         out = "[" + origin_str + "]" + EncodeExtPubKey(xpub) + FormatHDKeypath(end_path);
->>>>>>> 1edddf5d
         if (IsRange()) {
             out += "/*";
             assert(m_derive == DeriveType::UNHARDENED);
