// Copyright (c) 2016-2020 The Bitcoin Core developers
// Distributed under the MIT software license, see the accompanying
// file COPYING or http://www.opensource.org/licenses/mit-license.php.

#include <fs.h>
#include <util/system.h>
#include <util/translation.h>
#include <wallet/dump.h>
#include <wallet/salvage.h>
#include <wallet/wallet.h>
#include <wallet/walletutil.h>
#include <wallet/hdwallet.h>

namespace WalletTool {

// The standard wallet deleter function blocks on the validation interface
// queue, which doesn't exist for the bitcoin-wallet. Define our own
// deleter here.
static void WalletToolReleaseWallet(CWallet* wallet)
{
    wallet->WalletLogPrintf("Releasing wallet\n");
    wallet->Close();
    delete wallet;
}

static void WalletCreate(CWallet* wallet_instance, uint64_t wallet_creation_flags)
{
    LOCK(wallet_instance->cs_wallet);

    if (fParticlMode) {
        wallet_instance->AddWalletFlags(wallet_creation_flags);
        return;
    }

    wallet_instance->SetMinVersion(FEATURE_HD_SPLIT);
    wallet_instance->AddWalletFlags(wallet_creation_flags);

    if (!wallet_instance->IsWalletFlagSet(WALLET_FLAG_DESCRIPTORS)) {
        auto spk_man = wallet_instance->GetOrCreateLegacyScriptPubKeyMan();
        spk_man->SetupGeneration(false);
    } else {
        wallet_instance->SetupDescriptorScriptPubKeyMans();
    }

    tfm::format(std::cout, "Topping up keypool...\n");
    wallet_instance->TopUpKeyPool();
}

static const std::shared_ptr<CWallet> MakeWallet(const std::string& name, const fs::path& path, const ArgsManager& args, DatabaseOptions options)
{
    DatabaseStatus status;
    bilingual_str error;
    std::unique_ptr<WalletDatabase> database = MakeDatabase(path, options, status, error);
    if (!database) {
        tfm::format(std::cerr, "%s\n", error.original);
        return nullptr;
    }

    // dummy chain interface
<<<<<<< HEAD
    std::shared_ptr<CWallet> wallet_instance(fParticlMode
        ? std::shared_ptr<CWallet>(new CHDWallet(nullptr /* chain */, name, std::move(database)), WalletToolReleaseWallet)
        : std::shared_ptr<CWallet>(new CWallet(nullptr /* chain */, name, std::move(database)), WalletToolReleaseWallet));
=======
    std::shared_ptr<CWallet> wallet_instance{new CWallet(nullptr /* chain */, name, args, std::move(database)), WalletToolReleaseWallet};
>>>>>>> 7f0f8533
    DBErrors load_wallet_ret;
    try {
        load_wallet_ret = wallet_instance->LoadWallet();
    } catch (const std::runtime_error&) {
        tfm::format(std::cerr, "Error loading %s. Is wallet being used by another process?\n", name);
        return nullptr;
    }

    if (load_wallet_ret != DBErrors::LOAD_OK) {
        wallet_instance = nullptr;
        if (load_wallet_ret == DBErrors::CORRUPT) {
            tfm::format(std::cerr, "Error loading %s: Wallet corrupted", name);
            return nullptr;
        } else if (load_wallet_ret == DBErrors::NONCRITICAL_ERROR) {
            tfm::format(std::cerr, "Error reading %s! All keys read correctly, but transaction data"
                            " or address book entries might be missing or incorrect.",
                name);
        } else if (load_wallet_ret == DBErrors::TOO_NEW) {
            tfm::format(std::cerr, "Error loading %s: Wallet requires newer version of %s",
                name, PACKAGE_NAME);
            return nullptr;
        } else if (load_wallet_ret == DBErrors::NEED_REWRITE) {
            tfm::format(std::cerr, "Wallet needed to be rewritten: restart %s to complete", PACKAGE_NAME);
            return nullptr;
        } else if (load_wallet_ret == DBErrors::NEED_RESCAN) {
            tfm::format(std::cerr, "Error reading %s! Some transaction data might be missing or"
                           " incorrect. Wallet requires a rescan.",
                name);
        } else {
            tfm::format(std::cerr, "Error loading %s", name);
            return nullptr;
        }
    }

    if (options.require_create) WalletCreate(wallet_instance.get(), options.create_flags);

    return wallet_instance;
}

static void WalletShowInfo(CWallet* wallet_instance)
{
    LOCK(wallet_instance->cs_wallet);

    tfm::format(std::cout, "Wallet info\n===========\n");
    tfm::format(std::cout, "Name: %s\n", wallet_instance->GetName());
    tfm::format(std::cout, "Format: %s\n", wallet_instance->GetDatabase().Format());
    tfm::format(std::cout, "Descriptors: %s\n", wallet_instance->IsWalletFlagSet(WALLET_FLAG_DESCRIPTORS) ? "yes" : "no");
    tfm::format(std::cout, "Encrypted: %s\n", wallet_instance->IsCrypted() ? "yes" : "no");
    tfm::format(std::cout, "HD (hd seed available): %s\n", wallet_instance->IsHDEnabled() ? "yes" : "no");
    tfm::format(std::cout, "Keypool Size: %u\n", wallet_instance->GetKeyPoolSize());
    tfm::format(std::cout, "Transactions: %zu\n", wallet_instance->mapWallet.size());
    tfm::format(std::cout, "Address Book: %zu\n", wallet_instance->m_address_book.size());
}

bool ExecuteWalletToolFunc(const ArgsManager& args, const std::string& command)
{
    if (args.IsArgSet("-format") && command != "createfromdump") {
        tfm::format(std::cerr, "The -format option can only be used with the \"createfromdump\" command.\n");
        return false;
    }
    if (args.IsArgSet("-dumpfile") && command != "dump" && command != "createfromdump") {
        tfm::format(std::cerr, "The -dumpfile option can only be used with the \"dump\" and \"createfromdump\" commands.\n");
        return false;
    }
    if (args.IsArgSet("-descriptors") && command != "create") {
        tfm::format(std::cerr, "The -descriptors option can only be used with the 'create' command.\n");
        return false;
    }
    if (args.IsArgSet("-legacy") && command != "create") {
        tfm::format(std::cerr, "The -legacy option can only be used with the 'create' command.\n");
        return false;
    }
    if (command == "create" && !args.IsArgSet("-wallet")) {
        tfm::format(std::cerr, "Wallet name must be provided when creating a new wallet.\n");
        return false;
    }
    const std::string name = args.GetArg("-wallet", "");
    const fs::path path = fsbridge::AbsPathJoin(GetWalletDir(), fs::PathFromString(name));

    if (command == "create") {
        DatabaseOptions options;
        options.require_create = true;
        // If -legacy is set, use it. Otherwise default to false.
        bool make_legacy = args.GetBoolArg("-legacy", false);
        // If neither -legacy nor -descriptors is set, default to true. If -descriptors is set, use its value.
        bool make_descriptors = (!args.IsArgSet("-descriptors") && !args.IsArgSet("-legacy")) || (args.IsArgSet("-descriptors") && args.GetBoolArg("-descriptors", true));
        if (make_legacy && make_descriptors) {
            tfm::format(std::cerr, "Only one of -legacy or -descriptors can be set to true, not both\n");
            return false;
        }
        if (!make_legacy && !make_descriptors) {
            tfm::format(std::cerr, "One of -legacy or -descriptors must be set to true (or omitted)\n");
            return false;
        }
        if (make_descriptors) {
            options.create_flags |= WALLET_FLAG_DESCRIPTORS;
            options.require_format = DatabaseFormat::SQLITE;
        }

        const std::shared_ptr<CWallet> wallet_instance = MakeWallet(name, path, args, options);
        if (wallet_instance) {
            WalletShowInfo(wallet_instance.get());
            wallet_instance->Close();
        }
    } else if (command == "info") {
        DatabaseOptions options;
        options.require_existing = true;
        const std::shared_ptr<CWallet> wallet_instance = MakeWallet(name, path, args, options);
        if (!wallet_instance) return false;
        WalletShowInfo(wallet_instance.get());
        wallet_instance->Close();
    } else if (command == "salvage") {
#ifdef USE_BDB
        bilingual_str error;
        std::vector<bilingual_str> warnings;
        bool ret = RecoverDatabaseFile(path, error, warnings);
        if (!ret) {
            for (const auto& warning : warnings) {
                tfm::format(std::cerr, "%s\n", warning.original);
            }
            if (!error.empty()) {
                tfm::format(std::cerr, "%s\n", error.original);
            }
        }
        return ret;
#else
        tfm::format(std::cerr, "Salvage command is not available as BDB support is not compiled");
        return false;
#endif
    } else if (command == "dump") {
        DatabaseOptions options;
        options.require_existing = true;
        const std::shared_ptr<CWallet> wallet_instance = MakeWallet(name, path, args, options);
        if (!wallet_instance) return false;
        bilingual_str error;
        bool ret = DumpWallet(*wallet_instance, error);
        if (!ret && !error.empty()) {
            tfm::format(std::cerr, "%s\n", error.original);
            return ret;
        }
        tfm::format(std::cout, "The dumpfile may contain private keys. To ensure the safety of your Particl, do not share the dumpfile.\n");
        return ret;
    } else if (command == "createfromdump") {
        bilingual_str error;
        std::vector<bilingual_str> warnings;
        bool ret = CreateFromDump(name, path, error, warnings);
        for (const auto& warning : warnings) {
            tfm::format(std::cout, "%s\n", warning.original);
        }
        if (!ret && !error.empty()) {
            tfm::format(std::cerr, "%s\n", error.original);
        }
        return ret;
    } else {
        tfm::format(std::cerr, "Invalid command: %s\n", command);
        return false;
    }

    return true;
}
} // namespace WalletTool<|MERGE_RESOLUTION|>--- conflicted
+++ resolved
@@ -57,13 +57,9 @@
     }
 
     // dummy chain interface
-<<<<<<< HEAD
     std::shared_ptr<CWallet> wallet_instance(fParticlMode
-        ? std::shared_ptr<CWallet>(new CHDWallet(nullptr /* chain */, name, std::move(database)), WalletToolReleaseWallet)
-        : std::shared_ptr<CWallet>(new CWallet(nullptr /* chain */, name, std::move(database)), WalletToolReleaseWallet));
-=======
-    std::shared_ptr<CWallet> wallet_instance{new CWallet(nullptr /* chain */, name, args, std::move(database)), WalletToolReleaseWallet};
->>>>>>> 7f0f8533
+        ? std::shared_ptr<CWallet>(new CHDWallet(nullptr /* chain */, name, args, std::move(database)), WalletToolReleaseWallet)
+        : std::shared_ptr<CWallet>(new CWallet(nullptr /* chain */, name, args, std::move(database)), WalletToolReleaseWallet));
     DBErrors load_wallet_ret;
     try {
         load_wallet_ret = wallet_instance->LoadWallet();
