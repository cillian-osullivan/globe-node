--- conflicted
+++ resolved
@@ -135,17 +135,13 @@
         ui->prune->setChecked(true);
         ui->prune->setEnabled(false);
     }
-<<<<<<< HEAD
 
     if (fParticlMode) {
         ui->prune->setChecked(false);
         ui->prune->setEnabled(false);
     }
 
-    ui->prune->setText(tr("Discard blocks after verification, except most recent %1 GB (prune)").arg(pruneTarget ? pruneTarget / 1000 : 2));
-=======
     ui->prune->setText(tr("Discard blocks after verification, except most recent %1 GB (prune)").arg(pruneTarget ? pruneTarget / 1000 : DEFAULT_PRUNE_TARGET_GB));
->>>>>>> 6196e930
     requiredSpace = m_blockchain_size;
     QString storageRequiresMsg = tr("At least %1 GB of data will be stored in this directory, and it will grow over time.");
     if (pruneTarget) {
