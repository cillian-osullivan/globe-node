--- conflicted
+++ resolved
@@ -31,12 +31,8 @@
 ChainstateLoadResult LoadChainstate(ChainstateManager& chainman, const CacheSizes& cache_sizes,
                                     const ChainstateLoadOptions& options)
 {
-<<<<<<< HEAD
     {
-    auto is_coinsview_empty = [&](CChainState* chainstate) EXCLUSIVE_LOCKS_REQUIRED(::cs_main) {
-=======
     auto is_coinsview_empty = [&](Chainstate* chainstate) EXCLUSIVE_LOCKS_REQUIRED(::cs_main) {
->>>>>>> 19526d93
         return options.reindex || options.reindex_chainstate || chainstate->CoinsTip().GetBestBlock().IsNull();
     };
 
