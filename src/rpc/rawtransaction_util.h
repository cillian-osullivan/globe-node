--- conflicted
+++ resolved
@@ -5,27 +5,16 @@
 #ifndef BITCOIN_RPC_RAWTRANSACTION_UTIL_H
 #define BITCOIN_RPC_RAWTRANSACTION_UTIL_H
 
-<<<<<<< HEAD
 #include <string>
-=======
 #include <map>
->>>>>>> ce676203
 
 class CBasicKeyStore;
 class UniValue;
 struct CMutableTransaction;
-<<<<<<< HEAD
 class CTxIn;
-
-namespace interfaces {
-class Chain;
-} // namespace interfaces
 
 void TxInErrorToJSON(const CTxIn& txin, UniValue& vErrorsRet, const std::string& strMessage);
 
-/** Sign a transaction with the given keystore and previous transactions */
-UniValue SignTransaction(interfaces::Chain& chain, CMutableTransaction& mtx, const UniValue& prevTxs, CBasicKeyStore *keystore, bool tempKeystore, const UniValue& hashType);
-=======
 class Coin;
 class COutPoint;
 
@@ -41,7 +30,6 @@
  * @returns JSON object with details of signed transaction
  */
 UniValue SignTransaction(CMutableTransaction& mtx, const UniValue& prevTxs, CBasicKeyStore* keystore, std::map<COutPoint, Coin>& coins, bool tempKeystore, const UniValue& hashType);
->>>>>>> ce676203
 
 /** Create a transaction from univalue parameters */
 CMutableTransaction ConstructTransaction(const UniValue& inputs_in, const UniValue& outputs_in, const UniValue& locktime, const UniValue& rbf);
