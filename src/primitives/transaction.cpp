// Copyright (c) 2009-2010 Satoshi Nakamoto
// Copyright (c) 2009-2016 The Bitcoin Core developers
// Distributed under the MIT software license, see the accompanying
// file COPYING or http://www.opensource.org/licenses/mit-license.php.

#include "primitives/transaction.h"

#include "hash.h"
#include "tinyformat.h"
#include "utilstrencodings.h"

std::string COutPoint::ToString() const
{
    return strprintf("COutPoint(%s, %u)", hash.ToString().substr(0,10), n);
}

CTxIn::CTxIn(COutPoint prevoutIn, CScript scriptSigIn, uint32_t nSequenceIn)
{
    prevout = prevoutIn;
    scriptSig = scriptSigIn;
    nSequence = nSequenceIn;
}

CTxIn::CTxIn(uint256 hashPrevTx, uint32_t nOut, CScript scriptSigIn, uint32_t nSequenceIn)
{
    prevout = COutPoint(hashPrevTx, nOut);
    scriptSig = scriptSigIn;
    nSequence = nSequenceIn;
}

std::string CTxIn::ToString() const
{
    std::string str;
    str += "CTxIn(";
    str += prevout.ToString();
    if (prevout.IsNull())
        str += strprintf(", coinbase %s", HexStr(scriptSig));
    else
        str += strprintf(", scriptSig=%s", HexStr(scriptSig).substr(0, 24));
    if (nSequence != SEQUENCE_FINAL)
        str += strprintf(", nSequence=%u", nSequence);
    str += ")";
    return str;
}

CTxOut::CTxOut(const CAmount& nValueIn, CScript scriptPubKeyIn)
{
    nValue = nValueIn;
    scriptPubKey = scriptPubKeyIn;
}

std::string CTxOut::ToString() const
{
    return strprintf("CTxOut(nValue=%d.%08d, scriptPubKey=%s)", nValue / COIN, nValue % COIN, HexStr(scriptPubKey).substr(0, 30));
}

void CTxOutBase::SetValue(int64_t value)
{
    // convenience function intended for use with CTxOutStandard only
    assert(nVersion == OUTPUT_STANDARD);
    ((CTxOutStandard*) this)->nValue = value;
};

CAmount CTxOutBase::GetValue() const
{
    // convenience function intended for use with CTxOutStandard only
    /*
    switch (nVersion)
    {
        case OUTPUT_STANDARD:
            return ((CTxOutStandard*) this)->nValue;
        case OUTPUT_DATA:
            return 0;
        default:
            assert(false);
            
    };
    */
    assert(nVersion == OUTPUT_STANDARD);
    return ((CTxOutStandard*) this)->nValue;
};

std::string CTxOutBase::ToString() const
{
    switch (nVersion)
    {
        case OUTPUT_STANDARD:
            {
            CTxOutStandard *so = (CTxOutStandard*)this;
            return strprintf("CTxOutStandard(nValue=%d.%08d, scriptPubKey=%s)", so->nValue / COIN, so->nValue % COIN, HexStr(so->scriptPubKey).substr(0, 30));
            }
        case OUTPUT_DATA:
            {
            CTxOutData *dout = (CTxOutData*)this;
            return strprintf("CTxOutData(data=%s)", HexStr(dout->vData).substr(0, 30));
            }
        default:
            break;
    };
    return strprintf("CTxOutBase unknown version %d", nVersion);
}

CTxOutStandard::CTxOutStandard(const CAmount& nValueIn, CScript scriptPubKeyIn) : CTxOutBase(OUTPUT_STANDARD)
{
    nValue = nValueIn;
    scriptPubKey = scriptPubKeyIn;
};

CMutableTransaction::CMutableTransaction() : nVersion(CTransaction::CURRENT_VERSION), nLockTime(0) {}
CMutableTransaction::CMutableTransaction(const CTransaction& tx) : nVersion(tx.nVersion), vin(tx.vin), vout(tx.vout), vpout(tx.vpout), nLockTime(tx.nLockTime) {}

uint256 CMutableTransaction::GetHash() const
{
    return SerializeHash(*this, SER_GETHASH, SERIALIZE_TRANSACTION_NO_WITNESS);
}

uint256 CTransaction::ComputeHash() const
{
    return SerializeHash(*this, SER_GETHASH, SERIALIZE_TRANSACTION_NO_WITNESS);
}

uint256 CTransaction::GetWitnessHash() const
{
    if (!HasWitness()) {
        return GetHash();
    }
    return SerializeHash(*this, SER_GETHASH, 0);
}

/* For backward compatibility, the hash is initialized to 0. TODO: remove the need for this default constructor entirely. */
CTransaction::CTransaction() : nVersion(CTransaction::CURRENT_VERSION), vin(), vout(), vpout(), nLockTime(0), hash() {}
CTransaction::CTransaction(const CMutableTransaction &tx) : nVersion(tx.nVersion), vin(tx.vin), vout(tx.vout), vpout(tx.vpout), nLockTime(tx.nLockTime), hash(ComputeHash()) {}
CTransaction::CTransaction(CMutableTransaction &&tx) : nVersion(tx.nVersion), vin(std::move(tx.vin)), vout(std::move(tx.vout)), vpout(tx.vpout), nLockTime(tx.nLockTime), hash(ComputeHash()) {}

CAmount CTransaction::GetValueOut() const
{
    CAmount nValueOut = 0;
    for (const auto& tx_out : vout) {
        nValueOut += tx_out.nValue;
        if (!MoneyRange(tx_out.nValue) || !MoneyRange(nValueOut))
            throw std::runtime_error(std::string(__func__) + ": value out of range");
    }
        
    for (auto &txout : vpout)
    {
        if (!txout->IsStandardOutput())
            continue;
        
        CAmount nValue = txout->GetValue();
        nValueOut += txout->GetValue();
        if (!MoneyRange(nValue) || !MoneyRange(nValueOut))
            throw std::runtime_error(std::string(__func__) + ": value out of range");
    };
    
    return nValueOut;
}

<<<<<<< HEAD
CAmount CTransaction::GetPlainValueOut(size_t &nStandard, size_t &nCT, size_t &nRingCT) const
{
    // accumulators not cleared here intentionally
    CAmount nValueOut = 0;
    
    for (auto &txout : vpout)
    {
        if (txout->IsType(OUTPUT_CT))
        {
            nCT++;
        } else
        if (txout->IsType(OUTPUT_RINGCT))
        {
            nRingCT++;
        };
        
        if (!txout->IsStandardOutput())
            continue;
        
        nStandard++;
        CAmount nValue = txout->GetValue();
        nValueOut += txout->GetValue();
        if (!MoneyRange(nValue) || !MoneyRange(nValueOut))
            throw std::runtime_error(std::string(__func__) + ": value out of range");
    };
    
    return nValueOut;
};

double CTransaction::ComputePriority(double dPriorityInputs, unsigned int nTxSize) const
{
    nTxSize = CalculateModifiedSize(nTxSize);
    if (nTxSize == 0) return 0.0;

    return dPriorityInputs / nTxSize;
}

unsigned int CTransaction::CalculateModifiedSize(unsigned int nTxSize) const
{
    // In order to avoid disincentivizing cleaning up the UTXO set we don't count
    // the constant overhead for each txin and up to 110 bytes of scriptSig (which
    // is enough to cover a compressed pubkey p2sh redemption) for priority.
    // Providing any more cleanup incentive than making additional inputs free would
    // risk encouraging people to create junk outputs to redeem later.
    if (nTxSize == 0)
        nTxSize = (GetTransactionWeight(*this) + WITNESS_SCALE_FACTOR - 1) / WITNESS_SCALE_FACTOR;
    for (std::vector<CTxIn>::const_iterator it(vin.begin()); it != vin.end(); ++it)
    {
        unsigned int offset = 41U + std::min(110U, (unsigned int)it->scriptSig.size());
        if (nTxSize > offset)
            nTxSize -= offset;
    }
    return nTxSize;
}

=======
>>>>>>> 0d3e8183
unsigned int CTransaction::GetTotalSize() const
{
    return ::GetSerializeSize(*this, SER_NETWORK, PROTOCOL_VERSION);
}

std::string CTransaction::ToString() const
{
    std::string str;
    str += strprintf("CTransaction(hash=%s, ver=%d, vin.size=%u, vout.size=%u, nLockTime=%u)\n",
        GetHash().ToString().substr(0,10),
        nVersion,
        vin.size(),
        (nVersion & 0xFF) < PARTICL_TXN_VERSION ? vout.size() : vpout.size(),
        nLockTime);
<<<<<<< HEAD
    for (unsigned int i = 0; i < vin.size(); i++)
        str += "    " + vin[i].ToString() + "\n";
    for (unsigned int i = 0; i < vin.size(); i++)
        str += "    " + vin[i].scriptWitness.ToString() + "\n";
    for (unsigned int i = 0; i < vout.size(); i++)
        str += "    " + vout[i].ToString() + "\n";
    for (unsigned int i = 0; i < vpout.size(); i++)
        str += "    " + vpout[i]->ToString() + "\n";
=======
    for (const auto& tx_in : vin)
        str += "    " + tx_in.ToString() + "\n";
    for (const auto& tx_in : vin)
        str += "    " + tx_in.scriptWitness.ToString() + "\n";
    for (const auto& tx_out : vout)
        str += "    " + tx_out.ToString() + "\n";
>>>>>>> 0d3e8183
    return str;
}<|MERGE_RESOLUTION|>--- conflicted
+++ resolved
@@ -121,9 +121,11 @@
 
 uint256 CTransaction::GetWitnessHash() const
 {
+    /*
     if (!HasWitness()) {
         return GetHash();
     }
+    */
     return SerializeHash(*this, SER_GETHASH, 0);
 }
 
@@ -155,7 +157,6 @@
     return nValueOut;
 }
 
-<<<<<<< HEAD
 CAmount CTransaction::GetPlainValueOut(size_t &nStandard, size_t &nCT, size_t &nRingCT) const
 {
     // accumulators not cleared here intentionally
@@ -185,34 +186,6 @@
     return nValueOut;
 };
 
-double CTransaction::ComputePriority(double dPriorityInputs, unsigned int nTxSize) const
-{
-    nTxSize = CalculateModifiedSize(nTxSize);
-    if (nTxSize == 0) return 0.0;
-
-    return dPriorityInputs / nTxSize;
-}
-
-unsigned int CTransaction::CalculateModifiedSize(unsigned int nTxSize) const
-{
-    // In order to avoid disincentivizing cleaning up the UTXO set we don't count
-    // the constant overhead for each txin and up to 110 bytes of scriptSig (which
-    // is enough to cover a compressed pubkey p2sh redemption) for priority.
-    // Providing any more cleanup incentive than making additional inputs free would
-    // risk encouraging people to create junk outputs to redeem later.
-    if (nTxSize == 0)
-        nTxSize = (GetTransactionWeight(*this) + WITNESS_SCALE_FACTOR - 1) / WITNESS_SCALE_FACTOR;
-    for (std::vector<CTxIn>::const_iterator it(vin.begin()); it != vin.end(); ++it)
-    {
-        unsigned int offset = 41U + std::min(110U, (unsigned int)it->scriptSig.size());
-        if (nTxSize > offset)
-            nTxSize -= offset;
-    }
-    return nTxSize;
-}
-
-=======
->>>>>>> 0d3e8183
 unsigned int CTransaction::GetTotalSize() const
 {
     return ::GetSerializeSize(*this, SER_NETWORK, PROTOCOL_VERSION);
@@ -227,22 +200,13 @@
         vin.size(),
         (nVersion & 0xFF) < PARTICL_TXN_VERSION ? vout.size() : vpout.size(),
         nLockTime);
-<<<<<<< HEAD
-    for (unsigned int i = 0; i < vin.size(); i++)
-        str += "    " + vin[i].ToString() + "\n";
-    for (unsigned int i = 0; i < vin.size(); i++)
-        str += "    " + vin[i].scriptWitness.ToString() + "\n";
-    for (unsigned int i = 0; i < vout.size(); i++)
-        str += "    " + vout[i].ToString() + "\n";
-    for (unsigned int i = 0; i < vpout.size(); i++)
-        str += "    " + vpout[i]->ToString() + "\n";
-=======
     for (const auto& tx_in : vin)
         str += "    " + tx_in.ToString() + "\n";
     for (const auto& tx_in : vin)
         str += "    " + tx_in.scriptWitness.ToString() + "\n";
     for (const auto& tx_out : vout)
         str += "    " + tx_out.ToString() + "\n";
->>>>>>> 0d3e8183
+    for (unsigned int i = 0; i < vpout.size(); i++)
+        str += "    " + vpout[i]->ToString() + "\n";
     return str;
 }