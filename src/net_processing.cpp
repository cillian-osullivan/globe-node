// Copyright (c) 2009-2010 Satoshi Nakamoto
// Copyright (c) 2009-2018 The Bitcoin Core developers
// Distributed under the MIT software license, see the accompanying
// file COPYING or http://www.opensource.org/licenses/mit-license.php.

#include <net_processing.h>

#include <addrman.h>
#include <banman.h>
#include <blockencodings.h>
#include <chainparams.h>
#include <consensus/validation.h>
#include <hash.h>
#include <validation.h>
#include <merkleblock.h>
#include <netmessagemaker.h>
#include <netbase.h>
#include <policy/fees.h>
#include <policy/policy.h>
#include <primitives/block.h>
#include <primitives/transaction.h>
#include <random.h>
#include <reverse_iterator.h>
#include <scheduler.h>
#include <tinyformat.h>
#include <txmempool.h>
#include <util/system.h>
#include <util/strencodings.h>
#include <util/validation.h>

#include <smsg/smessage.h>

#include <memory>

#if defined(NDEBUG)
# error "Bitcoin cannot be compiled without assertions."
#endif

/** Expiration time for orphan transactions in seconds */
static constexpr int64_t ORPHAN_TX_EXPIRE_TIME = 20 * 60;
/** Minimum time between orphan transactions expire time checks in seconds */
static constexpr int64_t ORPHAN_TX_EXPIRE_INTERVAL = 5 * 60;
/** Headers download timeout expressed in microseconds
 *  Timeout = base + per_header * (expected number of headers) */
static constexpr int64_t HEADERS_DOWNLOAD_TIMEOUT_BASE = 15 * 60 * 1000000; // 15 minutes
static constexpr int64_t HEADERS_DOWNLOAD_TIMEOUT_PER_HEADER = 1000; // 1ms/header
/** Protect at least this many outbound peers from disconnection due to slow/
 * behind headers chain.
 */
static constexpr int32_t MAX_OUTBOUND_PEERS_TO_PROTECT_FROM_DISCONNECT = 4;
/** Timeout for (unprotected) outbound peers to sync to our chainwork, in seconds */
static constexpr int64_t CHAIN_SYNC_TIMEOUT = 20 * 60; // 20 minutes
/** How frequently to check for stale tips, in seconds */
static constexpr int64_t STALE_CHECK_INTERVAL = 10 * 60; // 10 minutes
/** How frequently to check for extra outbound peers and disconnect, in seconds */
static constexpr int64_t EXTRA_PEER_CHECK_INTERVAL = 45;
/** Minimum time an outbound-peer-eviction candidate must be connected for, in order to evict, in seconds */
static constexpr int64_t MINIMUM_CONNECT_TIME = 30;
/** SHA256("main address relay")[0:8] */
static constexpr uint64_t RANDOMIZER_ID_ADDRESS_RELAY = 0x3cac0035b5866b90ULL;
/// Age after which a stale block will no longer be served if requested as
/// protection against fingerprinting. Set to one month, denominated in seconds.
static constexpr int STALE_RELAY_AGE_LIMIT = 30 * 24 * 60 * 60;
/// Age after which a block is considered historical for purposes of rate
/// limiting block relay. Set to one week, denominated in seconds.
static constexpr int HISTORICAL_BLOCK_AGE = 7 * 24 * 60 * 60;
/** Maximum number of in-flight transactions from a peer */
static constexpr int32_t MAX_PEER_TX_IN_FLIGHT = 100;
/** Maximum number of announced transactions from a peer */
static constexpr int32_t MAX_PEER_TX_ANNOUNCEMENTS = 2 * MAX_INV_SZ;
/** How many microseconds to delay requesting transactions from inbound peers */
static constexpr std::chrono::microseconds INBOUND_PEER_TX_DELAY{std::chrono::seconds{2}};
/** How long to wait (in microseconds) before downloading a transaction from an additional peer */
static constexpr std::chrono::microseconds GETDATA_TX_INTERVAL{std::chrono::seconds{60}};
/** Maximum delay (in microseconds) for transaction requests to avoid biasing some peers over others. */
static constexpr std::chrono::microseconds MAX_GETDATA_RANDOM_DELAY{std::chrono::seconds{2}};
/** How long to wait (in microseconds) before expiring an in-flight getdata request to a peer */
static constexpr std::chrono::microseconds TX_EXPIRY_INTERVAL{GETDATA_TX_INTERVAL * 10};
static_assert(INBOUND_PEER_TX_DELAY >= MAX_GETDATA_RANDOM_DELAY,
"To preserve security, MAX_GETDATA_RANDOM_DELAY should not exceed INBOUND_PEER_DELAY");
/** Limit to avoid sending big packets. Not used in processing incoming GETDATA for compatibility */
static const unsigned int MAX_GETDATA_SZ = 1000;


struct COrphanTx {
    // When modifying, adapt the copy of this definition in tests/DoS_tests.
    CTransactionRef tx;
    NodeId fromPeer;
    int64_t nTimeExpire;
    size_t list_pos;
};
CCriticalSection g_cs_orphans;
std::map<uint256, COrphanTx> mapOrphanTransactions GUARDED_BY(g_cs_orphans);

void EraseOrphansFor(NodeId peer);

/** Increase a node's misbehavior score. */
void Misbehaving(NodeId nodeid, int howmuch, const std::string& message="") EXCLUSIVE_LOCKS_REQUIRED(cs_main);

/** Average delay between local address broadcasts in seconds. */
static constexpr unsigned int AVG_LOCAL_ADDRESS_BROADCAST_INTERVAL = 24 * 60 * 60;
/** Average delay between peer address broadcasts in seconds. */
static const unsigned int AVG_ADDRESS_BROADCAST_INTERVAL = 30;
/** Average delay between trickled inventory transmissions in seconds.
 *  Blocks and whitelisted receivers bypass this, outbound peers get half this delay. */
static const unsigned int INVENTORY_BROADCAST_INTERVAL = 5;
/** Maximum number of inventory items to send per transmission.
 *  Limits the impact of low-fee transaction floods. */
static constexpr unsigned int INVENTORY_BROADCAST_MAX = 7 * INVENTORY_BROADCAST_INTERVAL;
/** Average delay between feefilter broadcasts in seconds. */
static constexpr unsigned int AVG_FEEFILTER_BROADCAST_INTERVAL = 10 * 60;
/** Maximum feefilter broadcast delay after significant change. */
static constexpr unsigned int MAX_FEEFILTER_CHANGE_DELAY = 5 * 60;

extern void UpdateNumBlocksOfPeers(NodeId id, int height);

// Internal stuff
namespace {
    /** Number of nodes with fSyncStarted. */
    int nSyncStarted GUARDED_BY(cs_main) = 0;

    /**
     * Sources of received blocks, saved to be able punish them when processing
     * happens afterwards.
     * Set mapBlockSource[hash].second to false if the node should not be
     * punished if the block is invalid.
     */
    std::map<uint256, std::pair<NodeId, bool>> mapBlockSource GUARDED_BY(cs_main);

    /**
     * Filter for transactions that were recently rejected by
     * AcceptToMemoryPool. These are not rerequested until the chain tip
     * changes, at which point the entire filter is reset.
     *
     * Without this filter we'd be re-requesting txs from each of our peers,
     * increasing bandwidth consumption considerably. For instance, with 100
     * peers, half of which relay a tx we don't accept, that might be a 50x
     * bandwidth increase. A flooding attacker attempting to roll-over the
     * filter using minimum-sized, 60byte, transactions might manage to send
     * 1000/sec if we have fast peers, so we pick 120,000 to give our peers a
     * two minute window to send invs to us.
     *
     * Decreasing the false positive rate is fairly cheap, so we pick one in a
     * million to make it highly unlikely for users to have issues with this
     * filter.
     *
     * Memory used: 1.3 MB
     */
    std::unique_ptr<CRollingBloomFilter> recentRejects GUARDED_BY(cs_main);
    uint256 hashRecentRejectsChainTip GUARDED_BY(cs_main);

    /** Blocks that are in flight, and that are in the queue to be downloaded. */
    struct QueuedBlock {
        uint256 hash;
        const CBlockIndex* pindex;                               //!< Optional.
        bool fValidatedHeaders;                                  //!< Whether this block has validated headers at the time of request.
        std::unique_ptr<PartiallyDownloadedBlock> partialBlock;  //!< Optional, used for CMPCTBLOCK downloads
    };
    std::map<uint256, std::pair<NodeId, std::list<QueuedBlock>::iterator> > mapBlocksInFlight GUARDED_BY(cs_main);

    /** Stack of nodes which we have set to announce using compact blocks */
    std::list<NodeId> lNodesAnnouncingHeaderAndIDs GUARDED_BY(cs_main);

    /** Number of preferable block download peers. */
    int nPreferredDownload GUARDED_BY(cs_main) = 0;

    /** Number of peers from which we're downloading blocks. */
    int nPeersWithValidatedDownloads GUARDED_BY(cs_main) = 0;

    /** Number of outbound peers with m_chain_sync.m_protect. */
    int g_outbound_peers_with_protect_from_disconnect GUARDED_BY(cs_main) = 0;

    /** When our tip was last updated. */
    std::atomic<int64_t> g_last_tip_update(0);

    /** Relay map */
    typedef std::map<uint256, CTransactionRef> MapRelay;
    MapRelay mapRelay GUARDED_BY(cs_main);
    /** Expiration-time ordered list of (expire time, relay map entry) pairs. */
    std::deque<std::pair<int64_t, MapRelay::iterator>> vRelayExpiration GUARDED_BY(cs_main);

    struct IteratorComparator
    {
        template<typename I>
        bool operator()(const I& a, const I& b) const
        {
            return &(*a) < &(*b);
        }
    };
    std::map<COutPoint, std::set<std::map<uint256, COrphanTx>::iterator, IteratorComparator>> mapOrphanTransactionsByPrev GUARDED_BY(g_cs_orphans);

    std::vector<std::map<uint256, COrphanTx>::iterator> g_orphan_list GUARDED_BY(g_cs_orphans); //! For random eviction

    static size_t vExtraTxnForCompactIt GUARDED_BY(g_cs_orphans) = 0;
    static std::vector<std::pair<uint256, CTransactionRef>> vExtraTxnForCompact GUARDED_BY(g_cs_orphans);
} // namespace

namespace {
/**
 * Maintain validation-specific state about nodes, protected by cs_main, instead
 * by CNode's own locks. This simplifies asynchronous operation, where
 * processing of incoming data is done after the ProcessMessage call returns,
 * and we're no longer holding the node's locks.
 */
struct CNodeState {
    //! The peer's address
    const CService address;
    //! Whether we have a fully established connection.
    bool fCurrentlyConnected;
    //! Accumulated misbehaviour score for this peer.
    int nMisbehavior;
    //! Whether this peer should be disconnected and banned (unless whitelisted).
    bool fShouldBan;
    //! String name of this peer (debugging/logging purposes).
    const std::string name;
    //! The best known block we know this peer has announced.
    const CBlockIndex *pindexBestKnownBlock;
    //! The hash of the last unknown block this peer has announced.
    uint256 hashLastUnknownBlock;
    //! The last full block we both have.
    const CBlockIndex *pindexLastCommonBlock;
    //! The best header we have sent our peer.
    const CBlockIndex *pindexBestHeaderSent;
    //! Length of current-streak of unconnecting headers announcements
    int nUnconnectingHeaders;
    //! Whether we've started headers synchronization with this peer.
    bool fSyncStarted;
    //! When to potentially disconnect peer for stalling headers download
    int64_t nHeadersSyncTimeout;
    //! Since when we're stalling block download progress (in microseconds), or 0.
    int64_t nStallingSince;
    std::list<QueuedBlock> vBlocksInFlight;
    //! When the first entry in vBlocksInFlight started downloading. Don't care when vBlocksInFlight is empty.
    int64_t nDownloadingSince;
    int nBlocksInFlight;
    int nBlocksInFlightValidHeaders;
    //! Whether we consider this a preferred download peer.
    bool fPreferredDownload;
    //! Whether this peer wants invs or headers (when possible) for block announcements.
    bool fPreferHeaders;
    //! Whether this peer wants invs or cmpctblocks (when possible) for block announcements.
    bool fPreferHeaderAndIDs;
    /**
      * Whether this peer will send us cmpctblocks if we request them.
      * This is not used to gate request logic, as we really only care about fSupportsDesiredCmpctVersion,
      * but is used as a flag to "lock in" the version of compact blocks (fWantsCmpctWitness) we send.
      */
    bool fProvidesHeaderAndIDs;
    //! Whether this peer can give us witnesses
    bool fHaveWitness;
    //! Whether this peer wants witnesses in cmpctblocks/blocktxns
    bool fWantsCmpctWitness;
    /**
     * If we've announced NODE_WITNESS to this peer: whether the peer sends witnesses in cmpctblocks/blocktxns,
     * otherwise: whether this peer sends non-witnesses in cmpctblocks/blocktxns.
     */
    bool fSupportsDesiredCmpctVersion;

    /** State used to enforce CHAIN_SYNC_TIMEOUT
      * Only in effect for outbound, non-manual, full-relay connections, with
      * m_protect == false
      * Algorithm: if a peer's best known block has less work than our tip,
      * set a timeout CHAIN_SYNC_TIMEOUT seconds in the future:
      *   - If at timeout their best known block now has more work than our tip
      *     when the timeout was set, then either reset the timeout or clear it
      *     (after comparing against our current tip's work)
      *   - If at timeout their best known block still has less work than our
      *     tip did when the timeout was set, then send a getheaders message,
      *     and set a shorter timeout, HEADERS_RESPONSE_TIME seconds in future.
      *     If their best known block is still behind when that new timeout is
      *     reached, disconnect.
      */
    struct ChainSyncTimeoutState {
        //! A timeout used for checking whether our peer has sufficiently synced
        int64_t m_timeout;
        //! A header with the work we require on our peer's chain
        const CBlockIndex * m_work_header;
        //! After timeout is reached, set to true after sending getheaders
        bool m_sent_getheaders;
        //! Whether this peer is protected from disconnection due to a bad/slow chain
        bool m_protect;
    };

    ChainSyncTimeoutState m_chain_sync;

    //! Time of last new block announcement
    int64_t m_last_block_announcement;

    /*
     * State associated with transaction download.
     *
     * Tx download algorithm:
     *
     *   When inv comes in, queue up (process_time, txid) inside the peer's
     *   CNodeState (m_tx_process_time) as long as m_tx_announced for the peer
     *   isn't too big (MAX_PEER_TX_ANNOUNCEMENTS).
     *
     *   The process_time for a transaction is set to nNow for outbound peers,
     *   nNow + 2 seconds for inbound peers. This is the time at which we'll
     *   consider trying to request the transaction from the peer in
     *   SendMessages(). The delay for inbound peers is to allow outbound peers
     *   a chance to announce before we request from inbound peers, to prevent
     *   an adversary from using inbound connections to blind us to a
     *   transaction (InvBlock).
     *
     *   When we call SendMessages() for a given peer,
     *   we will loop over the transactions in m_tx_process_time, looking
     *   at the transactions whose process_time <= nNow. We'll request each
     *   such transaction that we don't have already and that hasn't been
     *   requested from another peer recently, up until we hit the
     *   MAX_PEER_TX_IN_FLIGHT limit for the peer. Then we'll update
     *   g_already_asked_for for each requested txid, storing the time of the
     *   GETDATA request. We use g_already_asked_for to coordinate transaction
     *   requests amongst our peers.
     *
     *   For transactions that we still need but we have already recently
     *   requested from some other peer, we'll reinsert (process_time, txid)
     *   back into the peer's m_tx_process_time at the point in the future at
     *   which the most recent GETDATA request would time out (ie
     *   GETDATA_TX_INTERVAL + the request time stored in g_already_asked_for).
     *   We add an additional delay for inbound peers, again to prefer
     *   attempting download from outbound peers first.
     *   We also add an extra small random delay up to 2 seconds
     *   to avoid biasing some peers over others. (e.g., due to fixed ordering
     *   of peer processing in ThreadMessageHandler).
     *
     *   When we receive a transaction from a peer, we remove the txid from the
     *   peer's m_tx_in_flight set and from their recently announced set
     *   (m_tx_announced).  We also clear g_already_asked_for for that entry, so
     *   that if somehow the transaction is not accepted but also not added to
     *   the reject filter, then we will eventually redownload from other
     *   peers.
     */
    struct TxDownloadState {
        /* Track when to attempt download of announced transactions (process
         * time in micros -> txid)
         */
        std::multimap<std::chrono::microseconds, uint256> m_tx_process_time;

        //! Store all the transactions a peer has recently announced
        std::set<uint256> m_tx_announced;

        //! Store transactions which were requested by us, with timestamp
        std::map<uint256, std::chrono::microseconds> m_tx_in_flight;

        //! Periodically check for stuck getdata requests
        std::chrono::microseconds m_check_expiry_timer{0};
    };

    TxDownloadState m_tx_download;

    //! Whether this peer is an inbound connection
    bool m_is_inbound;

    //! Whether this peer is a manual connection
    bool m_is_manual_connection;

    CNodeState(CAddress addrIn, std::string addrNameIn, bool is_inbound, bool is_manual) :
        address(addrIn), name(std::move(addrNameIn)), m_is_inbound(is_inbound),
        m_is_manual_connection (is_manual)
    {
        fCurrentlyConnected = false;
        nMisbehavior = 0;
        fShouldBan = false;
        pindexBestKnownBlock = nullptr;
        hashLastUnknownBlock.SetNull();
        pindexLastCommonBlock = nullptr;
        pindexBestHeaderSent = nullptr;
        nUnconnectingHeaders = 0;
        fSyncStarted = false;
        nHeadersSyncTimeout = 0;
        nStallingSince = 0;
        nDownloadingSince = 0;
        nBlocksInFlight = 0;
        nBlocksInFlightValidHeaders = 0;
        fPreferredDownload = false;
        fPreferHeaders = false;
        fPreferHeaderAndIDs = false;
        fProvidesHeaderAndIDs = false;
        fHaveWitness = false;
        fWantsCmpctWitness = false;
        fSupportsDesiredCmpctVersion = false;
        m_chain_sync = { 0, nullptr, false, false };
        m_last_block_announcement = 0;
    }
};


class CNodeDOS
{
public:
    //! Headers received from this peer, removed when block is received
    std::map<uint256, int64_t> m_map_loose_headers;

    //! Set of node ids that triggered the counters
    //std::set<NodeID> m_node_ids;

    //! Count of times node tried to send duplicate headers/blocks, decreased in DecMisbehaving
    int m_duplicate_count = 0;

    //! Set when counters increase
    int64_t m_last_used_time = 0;

    //! Persistent misbehaving counter
    int m_misbehavior = 0;
};

/** Map maintaining per-addr DOS state. */
static std::map<CNetAddr, CNodeDOS> map_dos_state GUARDED_BY(cs_main);


// Keeps track of the time (in microseconds) when transactions were requested last time
limitedmap<uint256, std::chrono::microseconds> g_already_asked_for GUARDED_BY(cs_main)(MAX_INV_SZ);

/** Map maintaining per-node state. */
static std::map<NodeId, CNodeState> mapNodeState GUARDED_BY(cs_main);

static CNodeState *State(NodeId pnode) EXCLUSIVE_LOCKS_REQUIRED(cs_main) {
    std::map<NodeId, CNodeState>::iterator it = mapNodeState.find(pnode);
    if (it == mapNodeState.end())
        return nullptr;
    return &it->second;
}

static void UpdatePreferredDownload(CNode* node, CNodeState* state) EXCLUSIVE_LOCKS_REQUIRED(cs_main)
{
    nPreferredDownload -= state->fPreferredDownload;

    // Whether this node should be marked as a preferred download node.
    state->fPreferredDownload = (!node->fInbound || node->HasPermission(PF_NOBAN)) && !node->fOneShot && !node->fClient;

    nPreferredDownload += state->fPreferredDownload;
}

static void PushNodeVersion(CNode *pnode, CConnman* connman, int64_t nTime)
{
    // Note that pnode->GetLocalServices() is a reflection of the local
    // services we were offering when the CNode object was created for this
    // peer.
    ServiceFlags nLocalNodeServices = pnode->GetLocalServices();
    uint64_t nonce = pnode->GetLocalNonce();
    int nNodeStartingHeight = pnode->GetMyStartingHeight();
    NodeId nodeid = pnode->GetId();
    CAddress addr = pnode->addr;

    CAddress addrYou = (addr.IsRoutable() && !IsProxy(addr) ? addr : CAddress(CService(), addr.nServices));
    CAddress addrMe = CAddress(CService(), nLocalNodeServices);

    connman->PushMessage(pnode, CNetMsgMaker(INIT_PROTO_VERSION).Make(NetMsgType::VERSION, PROTOCOL_VERSION, (uint64_t)nLocalNodeServices, nTime, addrYou, addrMe,
            nonce, strSubVersion, nNodeStartingHeight, ::g_relay_txes && pnode->m_tx_relay != nullptr));

    if (fLogIPs) {
        LogPrint(BCLog::NET, "send version message: version %d, blocks=%d, us=%s, them=%s, peer=%d\n", PROTOCOL_VERSION, nNodeStartingHeight, addrMe.ToString(), addrYou.ToString(), nodeid);
    } else {
        LogPrint(BCLog::NET, "send version message: version %d, blocks=%d, us=%s, peer=%d\n", PROTOCOL_VERSION, nNodeStartingHeight, addrMe.ToString(), nodeid);
    }
}

// Returns a bool indicating whether we requested this block.
// Also used if a block was /not/ received and timed out or started with another peer
static bool MarkBlockAsReceived(const uint256& hash) EXCLUSIVE_LOCKS_REQUIRED(cs_main) {
    std::map<uint256, std::pair<NodeId, std::list<QueuedBlock>::iterator> >::iterator itInFlight = mapBlocksInFlight.find(hash);
    if (itInFlight != mapBlocksInFlight.end()) {
        CNodeState *state = State(itInFlight->second.first);
        assert(state != nullptr);
        state->nBlocksInFlightValidHeaders -= itInFlight->second.second->fValidatedHeaders;
        if (state->nBlocksInFlightValidHeaders == 0 && itInFlight->second.second->fValidatedHeaders) {
            // Last validated block on the queue was received.
            nPeersWithValidatedDownloads--;
        }
        if (state->vBlocksInFlight.begin() == itInFlight->second.second) {
            // First block on the queue was received, update the start download time for the next one
            state->nDownloadingSince = std::max(state->nDownloadingSince, GetTimeMicros());
        }
        state->vBlocksInFlight.erase(itInFlight->second.second);
        state->nBlocksInFlight--;
        state->nStallingSince = 0;
        mapBlocksInFlight.erase(itInFlight);
        return true;
    }
    return false;
}

// returns false, still setting pit, if the block was already in flight from the same peer
// pit will only be valid as long as the same cs_main lock is being held
static bool MarkBlockAsInFlight(NodeId nodeid, const uint256& hash, const CBlockIndex* pindex = nullptr, std::list<QueuedBlock>::iterator** pit = nullptr) EXCLUSIVE_LOCKS_REQUIRED(cs_main) {
    CNodeState *state = State(nodeid);
    assert(state != nullptr);

    // Short-circuit most stuff in case it is from the same node
    std::map<uint256, std::pair<NodeId, std::list<QueuedBlock>::iterator> >::iterator itInFlight = mapBlocksInFlight.find(hash);
    if (itInFlight != mapBlocksInFlight.end() && itInFlight->second.first == nodeid) {
        if (pit) {
            *pit = &itInFlight->second.second;
        }
        return false;
    }

    // Make sure it's not listed somewhere already.
    MarkBlockAsReceived(hash);

    std::list<QueuedBlock>::iterator it = state->vBlocksInFlight.insert(state->vBlocksInFlight.end(),
            {hash, pindex, pindex != nullptr, std::unique_ptr<PartiallyDownloadedBlock>(pit ? new PartiallyDownloadedBlock(&mempool) : nullptr)});
    state->nBlocksInFlight++;
    state->nBlocksInFlightValidHeaders += it->fValidatedHeaders;
    if (state->nBlocksInFlight == 1) {
        // We're starting a block download (batch) from this peer.
        state->nDownloadingSince = GetTimeMicros();
    }
    if (state->nBlocksInFlightValidHeaders == 1 && pindex != nullptr) {
        nPeersWithValidatedDownloads++;
    }
    itInFlight = mapBlocksInFlight.insert(std::make_pair(hash, std::make_pair(nodeid, it))).first;
    if (pit)
        *pit = &itInFlight->second.second;
    return true;
}

/** Check whether the last unknown block a peer advertised is not yet known. */
static void ProcessBlockAvailability(NodeId nodeid) EXCLUSIVE_LOCKS_REQUIRED(cs_main) {
    CNodeState *state = State(nodeid);
    assert(state != nullptr);

    if (!state->hashLastUnknownBlock.IsNull()) {
        const CBlockIndex* pindex = LookupBlockIndex(state->hashLastUnknownBlock);
        if (pindex && pindex->nChainWork > 0) {
            if (state->pindexBestKnownBlock == nullptr || pindex->nChainWork >= state->pindexBestKnownBlock->nChainWork) {
                state->pindexBestKnownBlock = pindex;
            }
            state->hashLastUnknownBlock.SetNull();
        }
    }
}

/** Update tracking information about which blocks a peer is assumed to have. */
static void UpdateBlockAvailability(NodeId nodeid, const uint256 &hash) EXCLUSIVE_LOCKS_REQUIRED(cs_main) {
    CNodeState *state = State(nodeid);
    assert(state != nullptr);

    ProcessBlockAvailability(nodeid);

    const CBlockIndex* pindex = LookupBlockIndex(hash);
    if (pindex && pindex->nChainWork > 0) {
        // An actually better block was announced.
        if (state->pindexBestKnownBlock == nullptr || pindex->nChainWork >= state->pindexBestKnownBlock->nChainWork) {
            state->pindexBestKnownBlock = pindex;
        }
    } else {
        // An unknown block was announced; just assume that the latest one is the best one.
        state->hashLastUnknownBlock = hash;
    }
}

/**
 * When a peer sends us a valid block, instruct it to announce blocks to us
 * using CMPCTBLOCK if possible by adding its nodeid to the end of
 * lNodesAnnouncingHeaderAndIDs, and keeping that list under a certain size by
 * removing the first element if necessary.
 */
static void MaybeSetPeerAsAnnouncingHeaderAndIDs(NodeId nodeid, CConnman* connman) EXCLUSIVE_LOCKS_REQUIRED(cs_main)
{
    AssertLockHeld(cs_main);
    CNodeState* nodestate = State(nodeid);
    if (!nodestate || !nodestate->fSupportsDesiredCmpctVersion) {
        // Never ask from peers who can't provide witnesses.
        return;
    }
    if (nodestate->fProvidesHeaderAndIDs) {
        for (std::list<NodeId>::iterator it = lNodesAnnouncingHeaderAndIDs.begin(); it != lNodesAnnouncingHeaderAndIDs.end(); it++) {
            if (*it == nodeid) {
                lNodesAnnouncingHeaderAndIDs.erase(it);
                lNodesAnnouncingHeaderAndIDs.push_back(nodeid);
                return;
            }
        }
        connman->ForNode(nodeid, [connman](CNode* pfrom){
            AssertLockHeld(cs_main);
            uint64_t nCMPCTBLOCKVersion = (pfrom->GetLocalServices() & NODE_WITNESS) ? 2 : 1;
            if (lNodesAnnouncingHeaderAndIDs.size() >= 3) {
                // As per BIP152, we only get 3 of our peers to announce
                // blocks using compact encodings.
                connman->ForNode(lNodesAnnouncingHeaderAndIDs.front(), [connman, nCMPCTBLOCKVersion](CNode* pnodeStop){
                    AssertLockHeld(cs_main);
                    connman->PushMessage(pnodeStop, CNetMsgMaker(pnodeStop->GetSendVersion()).Make(NetMsgType::SENDCMPCT, /*fAnnounceUsingCMPCTBLOCK=*/false, nCMPCTBLOCKVersion));
                    return true;
                });
                lNodesAnnouncingHeaderAndIDs.pop_front();
            }
            connman->PushMessage(pfrom, CNetMsgMaker(pfrom->GetSendVersion()).Make(NetMsgType::SENDCMPCT, /*fAnnounceUsingCMPCTBLOCK=*/true, nCMPCTBLOCKVersion));
            lNodesAnnouncingHeaderAndIDs.push_back(pfrom->GetId());
            return true;
        });
    }
}

static bool TipMayBeStale(const Consensus::Params &consensusParams) EXCLUSIVE_LOCKS_REQUIRED(cs_main)
{
    AssertLockHeld(cs_main);
    if (g_last_tip_update == 0) {
        g_last_tip_update = GetTime();
    }
    return g_last_tip_update < GetTime() - consensusParams.nPowTargetSpacing * 3 && mapBlocksInFlight.empty();
}

static bool CanDirectFetch(const Consensus::Params &consensusParams) EXCLUSIVE_LOCKS_REQUIRED(cs_main)
{
    return ::ChainActive().Tip()->GetBlockTime() > GetAdjustedTime() - consensusParams.nPowTargetSpacing * 20;
}

static bool PeerHasHeader(CNodeState *state, const CBlockIndex *pindex) EXCLUSIVE_LOCKS_REQUIRED(cs_main)
{
    if (state->pindexBestKnownBlock && pindex == state->pindexBestKnownBlock->GetAncestor(pindex->nHeight))
        return true;
    if (state->pindexBestHeaderSent && pindex == state->pindexBestHeaderSent->GetAncestor(pindex->nHeight))
        return true;
    return false;
}

/** Update pindexLastCommonBlock and add not-in-flight missing successors to vBlocks, until it has
 *  at most count entries. */
static void FindNextBlocksToDownload(NodeId nodeid, unsigned int count, std::vector<const CBlockIndex*>& vBlocks, NodeId& nodeStaller, const Consensus::Params& consensusParams) EXCLUSIVE_LOCKS_REQUIRED(cs_main)
{
    if (count == 0)
        return;

    vBlocks.reserve(vBlocks.size() + count);
    CNodeState *state = State(nodeid);
    assert(state != nullptr);

    // Make sure pindexBestKnownBlock is up to date, we'll need it.
    ProcessBlockAvailability(nodeid);

    if (state->pindexBestKnownBlock == nullptr || state->pindexBestKnownBlock->nChainWork < ::ChainActive().Tip()->nChainWork || state->pindexBestKnownBlock->nChainWork < nMinimumChainWork) {
        // This peer has nothing interesting.
        return;
    }

    if (state->pindexLastCommonBlock == nullptr) {
        // Bootstrap quickly by guessing a parent of our best tip is the forking point.
        // Guessing wrong in either direction is not a problem.
        state->pindexLastCommonBlock = ::ChainActive()[std::min(state->pindexBestKnownBlock->nHeight, ::ChainActive().Height())];
    }

    // If the peer reorganized, our previous pindexLastCommonBlock may not be an ancestor
    // of its current tip anymore. Go back enough to fix that.
    state->pindexLastCommonBlock = LastCommonAncestor(state->pindexLastCommonBlock, state->pindexBestKnownBlock);
    if (state->pindexLastCommonBlock == state->pindexBestKnownBlock)
        return;

    std::vector<const CBlockIndex*> vToFetch;
    const CBlockIndex *pindexWalk = state->pindexLastCommonBlock;
    // Never fetch further than the best block we know the peer has, or more than BLOCK_DOWNLOAD_WINDOW + 1 beyond the last
    // linked block we have in common with this peer. The +1 is so we can detect stalling, namely if we would be able to
    // download that next block if the window were 1 larger.
    int nWindowEnd = state->pindexLastCommonBlock->nHeight + BLOCK_DOWNLOAD_WINDOW;
    int nMaxHeight = std::min<int>(state->pindexBestKnownBlock->nHeight, nWindowEnd + 1);
    NodeId waitingfor = -1;
    while (pindexWalk->nHeight < nMaxHeight) {
        // Read up to 128 (or more, if more blocks than that are needed) successors of pindexWalk (towards
        // pindexBestKnownBlock) into vToFetch. We fetch 128, because CBlockIndex::GetAncestor may be as expensive
        // as iterating over ~100 CBlockIndex* entries anyway.
        int nToFetch = std::min(nMaxHeight - pindexWalk->nHeight, std::max<int>(count - vBlocks.size(), 128));
        vToFetch.resize(nToFetch);
        pindexWalk = state->pindexBestKnownBlock->GetAncestor(pindexWalk->nHeight + nToFetch);
        vToFetch[nToFetch - 1] = pindexWalk;
        for (unsigned int i = nToFetch - 1; i > 0; i--) {
            vToFetch[i - 1] = vToFetch[i]->pprev;
        }

        // Iterate over those blocks in vToFetch (in forward direction), adding the ones that
        // are not yet downloaded and not in flight to vBlocks. In the meantime, update
        // pindexLastCommonBlock as long as all ancestors are already downloaded, or if it's
        // already part of our chain (and therefore don't need it even if pruned).
        for (const CBlockIndex* pindex : vToFetch) {
            if (pindex->nFlags & BLOCK_DELAYED) {
                // Already have block in delayed queue
                continue;
            }
            if (!pindex->IsValid(BLOCK_VALID_TREE)) {
                // We consider the chain that this peer is on invalid.
                return;
            }
            if (!State(nodeid)->fHaveWitness && IsWitnessEnabled(pindex->pprev, consensusParams)) {
                // We wouldn't download this block or its descendants from this peer.
                return;
            }
            if (pindex->nStatus & BLOCK_HAVE_DATA || ::ChainActive().Contains(pindex)) {
                if (pindex->HaveTxsDownloaded())
                    state->pindexLastCommonBlock = pindex;
            } else if (mapBlocksInFlight.count(pindex->GetBlockHash()) == 0) {
                // The block is not already downloaded, and not yet in flight.
                if (pindex->nHeight > nWindowEnd) {
                    // We reached the end of the window.
                    if (vBlocks.size() == 0 && waitingfor != nodeid) {
                        // We aren't able to fetch anything, but we would be if the download window was one larger.
                        nodeStaller = waitingfor;
                    }
                    return;
                }
                vBlocks.push_back(pindex);
                if (vBlocks.size() == count) {
                    return;
                }
            } else if (waitingfor == -1) {
                // This is the first already-in-flight block.
                waitingfor = mapBlocksInFlight[pindex->GetBlockHash()].first;
            }
        }
    }
}

void EraseTxRequest(const uint256& txid) EXCLUSIVE_LOCKS_REQUIRED(cs_main)
{
    g_already_asked_for.erase(txid);
}

std::chrono::microseconds GetTxRequestTime(const uint256& txid) EXCLUSIVE_LOCKS_REQUIRED(cs_main)
{
    auto it = g_already_asked_for.find(txid);
    if (it != g_already_asked_for.end()) {
        return it->second;
    }
    return {};
}

void UpdateTxRequestTime(const uint256& txid, std::chrono::microseconds request_time) EXCLUSIVE_LOCKS_REQUIRED(cs_main)
{
    auto it = g_already_asked_for.find(txid);
    if (it == g_already_asked_for.end()) {
        g_already_asked_for.insert(std::make_pair(txid, request_time));
    } else {
        g_already_asked_for.update(it, request_time);
    }
}

std::chrono::microseconds CalculateTxGetDataTime(const uint256& txid, std::chrono::microseconds current_time, bool use_inbound_delay) EXCLUSIVE_LOCKS_REQUIRED(cs_main)
{
    std::chrono::microseconds process_time;
    const auto last_request_time = GetTxRequestTime(txid);
    // First time requesting this tx
    if (last_request_time.count() == 0) {
        process_time = current_time;
    } else {
        // Randomize the delay to avoid biasing some peers over others (such as due to
        // fixed ordering of peer processing in ThreadMessageHandler)
        process_time = last_request_time + GETDATA_TX_INTERVAL + GetRandMicros(MAX_GETDATA_RANDOM_DELAY);
    }

    // We delay processing announcements from inbound peers
    if (use_inbound_delay) process_time += INBOUND_PEER_TX_DELAY;

    return process_time;
}

void RequestTx(CNodeState* state, const uint256& txid, std::chrono::microseconds current_time) EXCLUSIVE_LOCKS_REQUIRED(cs_main)
{
    CNodeState::TxDownloadState& peer_download_state = state->m_tx_download;
    if (peer_download_state.m_tx_announced.size() >= MAX_PEER_TX_ANNOUNCEMENTS ||
            peer_download_state.m_tx_process_time.size() >= MAX_PEER_TX_ANNOUNCEMENTS ||
            peer_download_state.m_tx_announced.count(txid)) {
        // Too many queued announcements from this peer, or we already have
        // this announcement
        return;
    }
    peer_download_state.m_tx_announced.insert(txid);

    // Calculate the time to try requesting this transaction. Use
    // fPreferredDownload as a proxy for outbound peers.
    const auto process_time = CalculateTxGetDataTime(txid, current_time, !state->fPreferredDownload);

    peer_download_state.m_tx_process_time.emplace(process_time, txid);
}

} // namespace

// This function is used for testing the stale tip eviction logic, see
// denialofservice_tests.cpp
void UpdateLastBlockAnnounceTime(NodeId node, int64_t time_in_seconds)
{
    LOCK(cs_main);
    CNodeState *state = State(node);
    if (state) state->m_last_block_announcement = time_in_seconds;
}

// Returns true for outbound peers, excluding manual connections, feelers, and
// one-shots.
static bool IsOutboundDisconnectionCandidate(const CNode *node)
{
    return !(node->fInbound || node->m_manual_connection || node->fFeeler || node->fOneShot);
}

void PeerLogicValidation::InitializeNode(CNode *pnode) {
    CAddress addr = pnode->addr;
    std::string addrName = pnode->GetAddrName();
    NodeId nodeid = pnode->GetId();
    {
        LOCK(cs_main);
        mapNodeState.emplace_hint(mapNodeState.end(), std::piecewise_construct, std::forward_as_tuple(nodeid), std::forward_as_tuple(addr, std::move(addrName), pnode->fInbound, pnode->m_manual_connection));
    }
    if(!pnode->fInbound)
        PushNodeVersion(pnode, connman, GetTime());
}

void PeerLogicValidation::FinalizeNode(NodeId nodeid, bool& fUpdateConnectionTime) {
    fUpdateConnectionTime = false;
    LOCK(cs_main);
    CNodeState *state = State(nodeid);
    assert(state != nullptr);

    if (state->fSyncStarted)
        nSyncStarted--;

    if (state->nMisbehavior == 0 && state->fCurrentlyConnected) {
        fUpdateConnectionTime = true;
    }

    for (const QueuedBlock& entry : state->vBlocksInFlight) {
        mapBlocksInFlight.erase(entry.hash);
    }
    EraseOrphansFor(nodeid);
    nPreferredDownload -= state->fPreferredDownload;
    nPeersWithValidatedDownloads -= (state->nBlocksInFlightValidHeaders != 0);
    assert(nPeersWithValidatedDownloads >= 0);
    g_outbound_peers_with_protect_from_disconnect -= state->m_chain_sync.m_protect;
    assert(g_outbound_peers_with_protect_from_disconnect >= 0);

    mapNodeState.erase(nodeid);

    if (mapNodeState.empty()) {
        // Do a consistency check after the last peer is removed.
        assert(mapBlocksInFlight.empty());
        assert(nPreferredDownload == 0);
        assert(nPeersWithValidatedDownloads == 0);
        assert(g_outbound_peers_with_protect_from_disconnect == 0);
    }
    LogPrint(BCLog::NET, "Cleared nodestate for peer=%d\n", nodeid);
}

bool GetNodeStateStats(NodeId nodeid, CNodeStateStats &stats) {
    LOCK(cs_main);
    CNodeState *state = State(nodeid);
    if (state == nullptr)
        return false;
    stats.nMisbehavior = state->nMisbehavior;
    stats.nSyncHeight = state->pindexBestKnownBlock ? state->pindexBestKnownBlock->nHeight : -1;
    stats.nCommonHeight = state->pindexLastCommonBlock ? state->pindexLastCommonBlock->nHeight : -1;
    for (const QueuedBlock& queue : state->vBlocksInFlight) {
        if (queue.pindex)
            stats.vHeightInFlight.push_back(queue.pindex->nHeight);
    }

    auto it = map_dos_state.find(state->address);
    if (it != map_dos_state.end()) {
        stats.nDuplicateCount = it->second.m_duplicate_count;
        stats.nLooseHeadersCount = (int)it->second.m_map_loose_headers.size();
    }
    return true;
}

//////////////////////////////////////////////////////////////////////////////
//
// mapOrphanTransactions
//

static void AddToCompactExtraTransactions(const CTransactionRef& tx) EXCLUSIVE_LOCKS_REQUIRED(g_cs_orphans)
{
    size_t max_extra_txn = gArgs.GetArg("-blockreconstructionextratxn", DEFAULT_BLOCK_RECONSTRUCTION_EXTRA_TXN);
    if (max_extra_txn <= 0)
        return;
    if (!vExtraTxnForCompact.size())
        vExtraTxnForCompact.resize(max_extra_txn);
    vExtraTxnForCompact[vExtraTxnForCompactIt] = std::make_pair(tx->GetWitnessHash(), tx);
    vExtraTxnForCompactIt = (vExtraTxnForCompactIt + 1) % max_extra_txn;
}

bool AddOrphanTx(const CTransactionRef& tx, NodeId peer) EXCLUSIVE_LOCKS_REQUIRED(g_cs_orphans)
{
    const uint256& hash = tx->GetHash();
    if (mapOrphanTransactions.count(hash))
        return false;

    // Ignore big transactions, to avoid a
    // send-big-orphans memory exhaustion attack. If a peer has a legitimate
    // large transaction with a missing parent then we assume
    // it will rebroadcast it later, after the parent transaction(s)
    // have been mined or received.
    // 100 orphans, each of which is at most 100,000 bytes big is
    // at most 10 megabytes of orphans and somewhat more byprev index (in the worst case):
    unsigned int sz = GetTransactionWeight(*tx);
    if (sz > MAX_STANDARD_TX_WEIGHT)
    {
        LogPrint(BCLog::MEMPOOL, "ignoring large orphan tx (size: %u, hash: %s)\n", sz, hash.ToString());
        return false;
    }

    auto ret = mapOrphanTransactions.emplace(hash, COrphanTx{tx, peer, GetTime() + ORPHAN_TX_EXPIRE_TIME, g_orphan_list.size()});
    assert(ret.second);
    g_orphan_list.push_back(ret.first);
    for (const CTxIn& txin : tx->vin) {
        if (txin.IsAnonInput())
            continue;
        mapOrphanTransactionsByPrev[txin.prevout].insert(ret.first);
    }

    AddToCompactExtraTransactions(tx);

    LogPrint(BCLog::MEMPOOL, "stored orphan tx %s (mapsz %u outsz %u)\n", hash.ToString(),
             mapOrphanTransactions.size(), mapOrphanTransactionsByPrev.size());
    return true;
}

int static EraseOrphanTx(uint256 hash) EXCLUSIVE_LOCKS_REQUIRED(g_cs_orphans)
{
    std::map<uint256, COrphanTx>::iterator it = mapOrphanTransactions.find(hash);
    if (it == mapOrphanTransactions.end())
        return 0;
    for (const CTxIn& txin : it->second.tx->vin)
    {
        if (txin.IsAnonInput())
            continue;
        auto itPrev = mapOrphanTransactionsByPrev.find(txin.prevout);
        if (itPrev == mapOrphanTransactionsByPrev.end())
            continue;
        itPrev->second.erase(it);
        if (itPrev->second.empty())
            mapOrphanTransactionsByPrev.erase(itPrev);
    }

    size_t old_pos = it->second.list_pos;
    assert(g_orphan_list[old_pos] == it);
    if (old_pos + 1 != g_orphan_list.size()) {
        // Unless we're deleting the last entry in g_orphan_list, move the last
        // entry to the position we're deleting.
        auto it_last = g_orphan_list.back();
        g_orphan_list[old_pos] = it_last;
        it_last->second.list_pos = old_pos;
    }
    g_orphan_list.pop_back();

    mapOrphanTransactions.erase(it);
    return 1;
}

void EraseOrphansFor(NodeId peer)
{
    LOCK(g_cs_orphans);
    int nErased = 0;
    std::map<uint256, COrphanTx>::iterator iter = mapOrphanTransactions.begin();
    while (iter != mapOrphanTransactions.end())
    {
        std::map<uint256, COrphanTx>::iterator maybeErase = iter++; // increment to avoid iterator becoming invalid
        if (maybeErase->second.fromPeer == peer)
        {
            nErased += EraseOrphanTx(maybeErase->second.tx->GetHash());
        }
    }
    if (nErased > 0) LogPrint(BCLog::MEMPOOL, "Erased %d orphan tx from peer=%d\n", nErased, peer);
}


unsigned int LimitOrphanTxSize(unsigned int nMaxOrphans)
{
    LOCK(g_cs_orphans);

    unsigned int nEvicted = 0;
    static int64_t nNextSweep;
    int64_t nNow = GetTime();
    if (nNextSweep <= nNow) {
        // Sweep out expired orphan pool entries:
        int nErased = 0;
        int64_t nMinExpTime = nNow + ORPHAN_TX_EXPIRE_TIME - ORPHAN_TX_EXPIRE_INTERVAL;
        std::map<uint256, COrphanTx>::iterator iter = mapOrphanTransactions.begin();
        while (iter != mapOrphanTransactions.end())
        {
            std::map<uint256, COrphanTx>::iterator maybeErase = iter++;
            if (maybeErase->second.nTimeExpire <= nNow) {
                nErased += EraseOrphanTx(maybeErase->second.tx->GetHash());
            } else {
                nMinExpTime = std::min(maybeErase->second.nTimeExpire, nMinExpTime);
            }
        }
        // Sweep again 5 minutes after the next entry that expires in order to batch the linear scan.
        nNextSweep = nMinExpTime + ORPHAN_TX_EXPIRE_INTERVAL;
        if (nErased > 0) LogPrint(BCLog::MEMPOOL, "Erased %d orphan tx due to expiration\n", nErased);
    }
    FastRandomContext rng;
    while (mapOrphanTransactions.size() > nMaxOrphans)
    {
        // Evict a random orphan:
        size_t randompos = rng.randrange(g_orphan_list.size());
        EraseOrphanTx(g_orphan_list[randompos]->first);
        ++nEvicted;
    }
    return nEvicted;
}

/**
 * Mark a misbehaving peer to be banned depending upon the value of `-banscore`.
 */
void Misbehaving(NodeId pnode, int howmuch, const std::string& message) EXCLUSIVE_LOCKS_REQUIRED(cs_main)
{
    if (howmuch == 0)
        return;

    CNodeState *state = State(pnode);
    if (state == nullptr)
        return;

    state->nMisbehavior += howmuch;
    int banscore = gArgs.GetArg("-banscore", DEFAULT_BANSCORE_THRESHOLD);
    std::string message_prefixed = message.empty() ? "" : (": " + message);
    if (state->nMisbehavior >= banscore && state->nMisbehavior - howmuch < banscore)
    {
        LogPrint(BCLog::NET, "%s: %s peer=%d (%d -> %d) BAN THRESHOLD EXCEEDED%s\n", __func__, state->name, pnode, state->nMisbehavior-howmuch, state->nMisbehavior, message_prefixed);
        state->fShouldBan = true;
    } else
        LogPrint(BCLog::NET, "%s: %s peer=%d (%d -> %d)%s\n", __func__, state->name, pnode, state->nMisbehavior-howmuch, state->nMisbehavior, message_prefixed);
}

void DecMisbehaving(NodeId nodeid, int howmuch) EXCLUSIVE_LOCKS_REQUIRED(cs_main)
{
    if (howmuch == 0) {
        return;
    }

    CNodeState *state = State(nodeid);
    if (state == nullptr) {
        return;
    }

    state->nMisbehavior -= howmuch;
    if (state->nMisbehavior < 0) {
        state->nMisbehavior = 0;
    }
}

/**
 * Returns true if the given validation state result may result in a peer
 * banning/disconnecting us. We use this to determine which unaccepted
 * transactions from a whitelisted peer that we can safely relay.
 */
static bool TxRelayMayResultInDisconnect(const CValidationState& state)
{
    assert(IsTransactionReason(state.GetReason()));
    return state.GetReason() == ValidationInvalidReason::CONSENSUS || state.GetReason() == ValidationInvalidReason::DOS_100;
}

/**
 * Potentially ban a node based on the contents of a CValidationState object
 *
 * @param[in] via_compact_block: this bool is passed in because net_processing should
 * punish peers differently depending on whether the data was provided in a compact
 * block message or not. If the compact block had a valid header, but contained invalid
 * txs, the peer should not be punished. See BIP 152.
 *
 * @return Returns true if the peer was punished (probably disconnected)
 *
 * Changes here may need to be reflected in TxRelayMayResultInDisconnect().
 */
static bool MaybePunishNode(NodeId nodeid, const CValidationState& state, bool via_compact_block, const std::string& message = "") {
    switch (state.GetReason()) {
    case ValidationInvalidReason::NONE:
        break;
    // The node is providing invalid data:
    case ValidationInvalidReason::CONSENSUS:
    case ValidationInvalidReason::BLOCK_MUTATED:
        if (!via_compact_block) {
            LOCK(cs_main);
            Misbehaving(nodeid, 100, message);
            return true;
        }
        break;
    case ValidationInvalidReason::CACHED_INVALID:
        {
            LOCK(cs_main);
            CNodeState *node_state = State(nodeid);
            if (node_state == nullptr) {
                break;
            }

            // Ban outbound (but not inbound) peers if on an invalid chain.
            // Exempt HB compact block peers and manual connections.
            if (!via_compact_block && !node_state->m_is_inbound && !node_state->m_is_manual_connection) {
                Misbehaving(nodeid, 100, message);
                return true;
            }
            break;
        }
    case ValidationInvalidReason::BLOCK_INVALID_HEADER:
    case ValidationInvalidReason::BLOCK_CHECKPOINT:
    case ValidationInvalidReason::BLOCK_INVALID_PREV:
        {
            LOCK(cs_main);
            Misbehaving(nodeid, 100, message);
        }
        return true;
    // Conflicting (but not necessarily invalid) data or different policy:
    case ValidationInvalidReason::BLOCK_MISSING_PREV:
        {
            // TODO: Handle this much more gracefully (10 DoS points is super arbitrary)
            LOCK(cs_main);
            Misbehaving(nodeid, 10, message);
        }
        return true;

    case ValidationInvalidReason::DOS_100:
        {
            LOCK(cs_main);
            Misbehaving(nodeid, 100, message);
        }
        return true;
    case ValidationInvalidReason::DOS_50:
        {
            LOCK(cs_main);
            Misbehaving(nodeid, 50, message);
        }
        return true;
    case ValidationInvalidReason::DOS_20:
        {
            LOCK(cs_main);
            Misbehaving(nodeid, 20, message);
        }
        return true;
    case ValidationInvalidReason::DOS_5:
        {
            LOCK(cs_main);
            Misbehaving(nodeid, 5, message);
        }
        return true;
    case ValidationInvalidReason::DOS_1:
        {
            LOCK(cs_main);
            Misbehaving(nodeid, 1, message);
        }
        return true;
    case ValidationInvalidReason::RECENT_CONSENSUS_CHANGE:
    case ValidationInvalidReason::BLOCK_TIME_FUTURE:
    case ValidationInvalidReason::TX_NOT_STANDARD:
    case ValidationInvalidReason::TX_MISSING_INPUTS:
    case ValidationInvalidReason::TX_PREMATURE_SPEND:
    case ValidationInvalidReason::TX_WITNESS_MUTATED:
    case ValidationInvalidReason::TX_CONFLICT:
    case ValidationInvalidReason::TX_MEMPOOL_POLICY:
        break;
    }
    if (message != "") {
        LogPrint(BCLog::NET, "peer=%d: %s\n", nodeid, message);
    }
    return false;
}

NodeId GetBlockSource(uint256 hash)
{
    const auto it = mapBlockSource.find(hash);
    if (it == mapBlockSource.end())
        return -1;
    return it->second.first;
}

size_t MAX_LOOSE_HEADERS = 1000;
int MAX_DUPLICATE_HEADERS = 2000;
int64_t MAX_LOOSE_HEADER_TIME = 120;
int64_t MIN_DOS_STATE_TTL = 60 * 10; // seconds
bool AddNodeHeader(NodeId node_id, const uint256 &hash) EXCLUSIVE_LOCKS_REQUIRED(cs_main)
{
    CNodeState *state = State(node_id);
    if (state == nullptr) {
        return true;
    }
    auto it = map_dos_state.find(state->address);
    if (it != map_dos_state.end()) {
        if (it->second.m_map_loose_headers.size() > MAX_LOOSE_HEADERS) {
            return false;
        }
        it->second.m_map_loose_headers.insert(std::make_pair(hash, GetTime()));
        it->second.m_last_used_time = GetTime();
        return true;
    }
    map_dos_state[state->address].m_map_loose_headers.insert(std::make_pair(hash, GetTime()));
    map_dos_state[state->address].m_last_used_time = GetTime();
    return true;
}

void RemoveNodeHeader(const uint256 &hash) EXCLUSIVE_LOCKS_REQUIRED(cs_main)
{
    auto it = map_dos_state.begin();
    for (; it != map_dos_state.end(); ++it) {
        it->second.m_map_loose_headers.erase(hash);
    }
}

void RemoveNonReceivedHeaderFromNodes(BlockMap::iterator mi) EXCLUSIVE_LOCKS_REQUIRED(cs_main)
{
    auto it = mapNodeState.begin();
    for (; it != mapNodeState.end(); ++it) {
        if (it->second.pindexBestKnownBlock == mi->second) {
            it->second.pindexBestKnownBlock = nullptr;
        }
    }
}

void PassOnMisbehaviour(CNodeState *state, NodeId node_id, int howmuch) {
    state->nMisbehavior = howmuch;

    if (state->nMisbehavior >= gArgs.GetArg("-banscore", DEFAULT_BANSCORE_THRESHOLD)) {
        state->fShouldBan = true;
    }
    LogPrint(BCLog::NET, "%s: %s peer=%d Inherited misbehavior (%d)%s\n", __func__, state->name, node_id, state->nMisbehavior, state->fShouldBan ? ", Banned" : "");
}

/** Increase misbehavior scores by address. */
void MisbehavingByAddr(CNetAddr addr, int misbehavior_cfwd, int howmuch, const std::string& message="") EXCLUSIVE_LOCKS_REQUIRED(cs_main)
{
    for (auto it = mapNodeState.begin(); it != mapNodeState.end(); ++it) {
        if (it->first < 0) {
            continue;
        }
        if (addr == (CNetAddr)it->second.address) {
            if (it->second.nMisbehavior < misbehavior_cfwd) {
                PassOnMisbehaviour(&it->second, it->first, misbehavior_cfwd);
            }
            Misbehaving(it->first, howmuch, message);
        }
    }
}

void CheckUnreceivedHeaders(int64_t now) EXCLUSIVE_LOCKS_REQUIRED(cs_main)
{
    auto it = map_dos_state.begin();
    for (; it != map_dos_state.end();) {
        auto &dos_counters = it->second;
        auto it_headers = dos_counters.m_map_loose_headers.begin();
        for (; it_headers != dos_counters.m_map_loose_headers.end();) {
            if (it_headers->second + MAX_LOOSE_HEADER_TIME < now) {
                if (RemoveUnreceivedHeader(it_headers->first)) {
                    MisbehavingByAddr(it->first, dos_counters.m_misbehavior, 5, "Block not received.");
                    dos_counters.m_misbehavior += 5;
                }
                dos_counters.m_map_loose_headers.erase(it_headers++);
                continue;
            }
            ++it_headers;
        }
        // TODO: Options for decrease rate
        if (dos_counters.m_duplicate_count > 0) {
            if (now - dos_counters.m_last_used_time > MIN_DOS_STATE_TTL) {
                // Decay faster after some time passes
                dos_counters.m_duplicate_count -= 20;
                if (dos_counters.m_duplicate_count > 0) {
                    dos_counters.m_duplicate_count = 0;
                }
            } else {
                --dos_counters.m_duplicate_count;
            }
        }
        if (dos_counters.m_misbehavior > 0) {
            --dos_counters.m_misbehavior;
        }
        if (dos_counters.m_duplicate_count < 1
            && dos_counters.m_misbehavior < 1
            && dos_counters.m_map_loose_headers.size() == 0
            && now - dos_counters.m_last_used_time > MIN_DOS_STATE_TTL) {
            map_dos_state.erase(it++);
            continue;
        }
        ++it;
    }
}

bool IncDuplicateHeaders(NodeId node_id) EXCLUSIVE_LOCKS_REQUIRED(cs_main)
{
    CNodeState *state = State(node_id);
    if (state == nullptr) {
        return true; // Node already disconnected
    }
    auto it = map_dos_state.find(state->address);
    if (it != map_dos_state.end()) {
        ++it->second.m_duplicate_count;
        it->second.m_last_used_time = GetTime();
        if (it->second.m_duplicate_count < MAX_DUPLICATE_HEADERS) {
            return true;
        }
        if (state->nMisbehavior < it->second.m_misbehavior) {
            PassOnMisbehaviour(state, node_id, it->second.m_misbehavior);
        }
        it->second.m_misbehavior += 5;
        return false;
    }
    map_dos_state[state->address].m_duplicate_count = 1;
    map_dos_state[state->address].m_last_used_time = GetTime();
    return true;
}

void IncPersistentMisbehaviour(NodeId node_id, int howmuch)
{
    CNodeState *state = State(node_id);
    if (state == nullptr) {
        return;
    }
    auto it = map_dos_state.find(state->address);
    if (it != map_dos_state.end()) {
        if (state->nMisbehavior < it->second.m_misbehavior) {
            PassOnMisbehaviour(state, node_id, it->second.m_misbehavior);
        }
        it->second.m_misbehavior += howmuch;
        return;
    }
    map_dos_state[state->address].m_misbehavior = howmuch;
    return;
}

int GetNumDOSStates()
{
    return map_dos_state.size();
}

void ClearDOSStates()
{
    map_dos_state.clear();
}

//////////////////////////////////////////////////////////////////////////////
//
// blockchain -> download logic notification
//

// To prevent fingerprinting attacks, only send blocks/headers outside of the
// active chain if they are no more than a month older (both in time, and in
// best equivalent proof of work) than the best header chain we know about and
// we fully-validated them at some point.
static bool BlockRequestAllowed(const CBlockIndex* pindex, const Consensus::Params& consensusParams) EXCLUSIVE_LOCKS_REQUIRED(cs_main)
{
    AssertLockHeld(cs_main);
    if (::ChainActive().Contains(pindex)) return true;
    return pindex->IsValid(BLOCK_VALID_SCRIPTS) && (pindexBestHeader != nullptr) &&
        (pindexBestHeader->GetBlockTime() - pindex->GetBlockTime() < STALE_RELAY_AGE_LIMIT) &&
        (GetBlockProofEquivalentTime(*pindexBestHeader, *pindex, *pindexBestHeader, consensusParams) < STALE_RELAY_AGE_LIMIT);
}

PeerLogicValidation::PeerLogicValidation(CConnman* connmanIn, BanMan* banman, CScheduler& scheduler)
    : connman(connmanIn), m_banman(banman), m_stale_tip_check_time(0)
{
    // Initialize global variables that cannot be constructed at startup.
    recentRejects.reset(new CRollingBloomFilter(120000, 0.000001));

    const Consensus::Params& consensusParams = Params().GetConsensus();
    // Stale tip checking and peer eviction are on two different timers, but we
    // don't want them to get out of sync due to drift in the scheduler, so we
    // combine them in one function and schedule at the quicker (peer-eviction)
    // timer.
    static_assert(EXTRA_PEER_CHECK_INTERVAL < STALE_CHECK_INTERVAL, "peer eviction timer should be less than stale tip check timer");
    scheduler.scheduleEvery(std::bind(&PeerLogicValidation::CheckForStaleTipAndEvictPeers, this, consensusParams), EXTRA_PEER_CHECK_INTERVAL * 1000);
}

/**
 * Evict orphan txn pool entries (EraseOrphanTx) based on a newly connected
 * block. Also save the time of the last tip update.
 */
void PeerLogicValidation::BlockConnected(const std::shared_ptr<const CBlock>& pblock, const CBlockIndex* pindex, const std::vector<CTransactionRef>& vtxConflicted) {
    LOCK(g_cs_orphans);

    std::vector<uint256> vOrphanErase;

    for (const CTransactionRef& ptx : pblock->vtx) {
        const CTransaction& tx = *ptx;

        // Which orphan pool entries must we evict?
        for (const auto& txin : tx.vin) {
            if (txin.IsAnonInput())
                continue;
            auto itByPrev = mapOrphanTransactionsByPrev.find(txin.prevout);
            if (itByPrev == mapOrphanTransactionsByPrev.end()) continue;
            for (auto mi = itByPrev->second.begin(); mi != itByPrev->second.end(); ++mi) {
                const CTransaction& orphanTx = *(*mi)->second.tx;
                const uint256& orphanHash = orphanTx.GetHash();
                vOrphanErase.push_back(orphanHash);
            }
        }
    }

    // Erase orphan transactions included or precluded by this block
    if (vOrphanErase.size()) {
        int nErased = 0;
        for (const uint256& orphanHash : vOrphanErase) {
            nErased += EraseOrphanTx(orphanHash);
        }
        LogPrint(BCLog::MEMPOOL, "Erased %d orphan tx included or conflicted by block\n", nErased);
    }

    g_last_tip_update = GetTime();
}

// All of the following cache a recent block, and are protected by cs_most_recent_block
static CCriticalSection cs_most_recent_block;
static std::shared_ptr<const CBlock> most_recent_block GUARDED_BY(cs_most_recent_block);
static std::shared_ptr<const CBlockHeaderAndShortTxIDs> most_recent_compact_block GUARDED_BY(cs_most_recent_block);
static uint256 most_recent_block_hash GUARDED_BY(cs_most_recent_block);
static bool fWitnessesPresentInMostRecentCompactBlock GUARDED_BY(cs_most_recent_block);

/**
 * Maintain state about the best-seen block and fast-announce a compact block
 * to compatible peers.
 */
void PeerLogicValidation::NewPoWValidBlock(const CBlockIndex *pindex, const std::shared_ptr<const CBlock>& pblock) {
    std::shared_ptr<const CBlockHeaderAndShortTxIDs> pcmpctblock = std::make_shared<const CBlockHeaderAndShortTxIDs> (*pblock, true);
    const CNetMsgMaker msgMaker(PROTOCOL_VERSION);

    LOCK(cs_main);

    static int nHighestFastAnnounce = 0;
    if (pindex->nHeight <= nHighestFastAnnounce)
        return;
    nHighestFastAnnounce = pindex->nHeight;

    bool fWitnessEnabled = IsWitnessEnabled(pindex->pprev, Params().GetConsensus());
    uint256 hashBlock(pblock->GetHash());

    {
        LOCK(cs_most_recent_block);
        most_recent_block_hash = hashBlock;
        most_recent_block = pblock;
        most_recent_compact_block = pcmpctblock;
        fWitnessesPresentInMostRecentCompactBlock = fWitnessEnabled;
    }

    connman->ForEachNode([this, &pcmpctblock, pindex, &msgMaker, fWitnessEnabled, &hashBlock](CNode* pnode) {
        AssertLockHeld(cs_main);

        // TODO: Avoid the repeated-serialization here
        if (pnode->nVersion < INVALID_CB_NO_BAN_VERSION || pnode->fDisconnect)
            return;
        ProcessBlockAvailability(pnode->GetId());
        CNodeState &state = *State(pnode->GetId());

        // If the peer has, or we announced to them the previous block already,
        // but we don't think they have this one, go ahead and announce it
        if (state.fPreferHeaderAndIDs && (!fWitnessEnabled || state.fWantsCmpctWitness) &&
                !PeerHasHeader(&state, pindex) && PeerHasHeader(&state, pindex->pprev)) {

            LogPrint(BCLog::NET, "%s sending header-and-ids %s to peer=%d\n", "PeerLogicValidation::NewPoWValidBlock",
                    hashBlock.ToString(), pnode->GetId());
            connman->PushMessage(pnode, msgMaker.Make(NetMsgType::CMPCTBLOCK, *pcmpctblock));
            state.pindexBestHeaderSent = pindex;
        }
    });
}

/**
 * Update our best height and announce any block hashes which weren't previously
 * in ::ChainActive() to our peers.
 */
void PeerLogicValidation::UpdatedBlockTip(const CBlockIndex *pindexNew, const CBlockIndex *pindexFork, bool fInitialDownload) {
    const int nNewHeight = pindexNew->nHeight;
    connman->SetBestHeight(nNewHeight);

    SetServiceFlagsIBDCache(!fInitialDownload);
    if (!fInitialDownload) {
        // Find the hashes of all blocks that weren't previously in the best chain.
        std::vector<uint256> vHashes;
        const CBlockIndex *pindexToAnnounce = pindexNew;
        while (pindexToAnnounce != pindexFork) {
            vHashes.push_back(pindexToAnnounce->GetBlockHash());
            pindexToAnnounce = pindexToAnnounce->pprev;
            if (vHashes.size() == MAX_BLOCKS_TO_ANNOUNCE) {
                // Limit announcements in case of a huge reorganization.
                // Rely on the peer's synchronization mechanism in that case.
                break;
            }
        }
        // Relay inventory, but don't relay old inventory during initial block download.
        connman->ForEachNode([nNewHeight, &vHashes](CNode* pnode) {
            if (nNewHeight > (pnode->nStartingHeight != -1 ? pnode->nStartingHeight - 2000 : 0)) {
                for (const uint256& hash : reverse_iterate(vHashes)) {
                    pnode->PushBlockHash(hash);
                }
            }
        });
        connman->WakeMessageHandler();
    }
}

/**
 * Handle invalid block rejection and consequent peer banning, maintain which
 * peers announce compact blocks.
 */
void PeerLogicValidation::BlockChecked(const CBlock& block, const CValidationState& state) {
    LOCK(cs_main);

    const uint256 hash(block.GetHash());
    std::map<uint256, std::pair<NodeId, bool>>::iterator it = mapBlockSource.find(hash);

    // If the block failed validation, we know where it came from and we're still connected
    // to that peer, maybe punish.
    if (state.IsInvalid() &&
        it != mapBlockSource.end() &&
        State(it->second.first)) {
            MaybePunishNode(/*nodeid=*/ it->second.first, state, /*via_compact_block=*/ !it->second.second);
<<<<<<< HEAD
        }
    } else
    if (state.nFlags & BLOCK_FAILED_DUPLICATE_STAKE)
    {
        if (it != mapBlockSource.end() && State(it->second.first))
            Misbehaving(it->second.first, 10);
=======
>>>>>>> b688b859
    }
    // Check that:
    // 1. The block is valid
    // 2. We're not in initial block download
    // 3. This is currently the best block we're aware of. We haven't updated
    //    the tip yet so we have no way to check this directly here. Instead we
    //    just check that there are currently no other blocks in flight.
    else if (state.IsValid() &&
             !::ChainstateActive().IsInitialBlockDownload() &&
             mapBlocksInFlight.count(hash) == mapBlocksInFlight.size()) {
        if (it != mapBlockSource.end()) {
            MaybeSetPeerAsAnnouncingHeaderAndIDs(it->second.first, connman);
        }
    }
    if (it != mapBlockSource.end())
        mapBlockSource.erase(it);
}

//////////////////////////////////////////////////////////////////////////////
//
// Messages
//


bool static AlreadyHave(const CInv& inv) EXCLUSIVE_LOCKS_REQUIRED(cs_main)
{
    switch (inv.type)
    {
    case MSG_TX:
    case MSG_WITNESS_TX:
        {
            assert(recentRejects);
            if (::ChainActive().Tip()->GetBlockHash() != hashRecentRejectsChainTip)
            {
                // If the chain tip has changed previously rejected transactions
                // might be now valid, e.g. due to a nLockTime'd tx becoming valid,
                // or a double-spend. Reset the rejects filter and give those
                // txs a second chance.
                hashRecentRejectsChainTip = ::ChainActive().Tip()->GetBlockHash();
                recentRejects->reset();
            }

            {
                LOCK(g_cs_orphans);
                if (mapOrphanTransactions.count(inv.hash)) return true;
            }
            const CCoinsViewCache& coins_cache = ::ChainstateActive().CoinsTip();

            return recentRejects->contains(inv.hash) ||
                   mempool.exists(inv.hash) ||
                   coins_cache.HaveCoinInCache(COutPoint(inv.hash, 0)) || // Best effort: only try output 0 and 1
                   coins_cache.HaveCoinInCache(COutPoint(inv.hash, 1));
        }
    case MSG_BLOCK:
    case MSG_WITNESS_BLOCK:
        return LookupBlockIndex(inv.hash) != nullptr;
    }
    // Don't know what it is, just say we already got one
    return true;
}

void RelayTransaction(const uint256& txid, const CConnman& connman)
{
    CInv inv(MSG_TX, txid);
    connman.ForEachNode([&inv](CNode* pnode)
    {
        pnode->PushInventory(inv);
    });
}

static void RelayAddress(const CAddress& addr, bool fReachable, CConnman* connman)
{
    unsigned int nRelayNodes = fReachable ? 2 : 1; // limited relaying of addresses outside our network(s)

    // Relay to a limited number of other nodes
    // Use deterministic randomness to send to the same nodes for 24 hours
    // at a time so the addrKnowns of the chosen nodes prevent repeats
    uint64_t hashAddr = addr.GetHash();
    const CSipHasher hasher = connman->GetDeterministicRandomizer(RANDOMIZER_ID_ADDRESS_RELAY).Write(hashAddr << 32).Write((GetTime() + hashAddr) / (24*60*60));
    FastRandomContext insecure_rand;

    std::array<std::pair<uint64_t, CNode*>,2> best{{{0, nullptr}, {0, nullptr}}};
    assert(nRelayNodes <= best.size());

    auto sortfunc = [&best, &hasher, nRelayNodes](CNode* pnode) {
        if (pnode->nVersion >= CADDR_TIME_VERSION && pnode->IsAddrRelayPeer()) {
            uint64_t hashKey = CSipHasher(hasher).Write(pnode->GetId()).Finalize();
            for (unsigned int i = 0; i < nRelayNodes; i++) {
                 if (hashKey > best[i].first) {
                     std::copy(best.begin() + i, best.begin() + nRelayNodes - 1, best.begin() + i + 1);
                     best[i] = std::make_pair(hashKey, pnode);
                     break;
                 }
            }
        }
    };

    auto pushfunc = [&addr, &best, nRelayNodes, &insecure_rand] {
        for (unsigned int i = 0; i < nRelayNodes && best[i].first != 0; i++) {
            best[i].second->PushAddress(addr, insecure_rand);
        }
    };

    connman->ForEachNodeThen(std::move(sortfunc), std::move(pushfunc));
}

void static ProcessGetBlockData(CNode* pfrom, const CChainParams& chainparams, const CInv& inv, CConnman* connman)
{
    bool send = false;
    std::shared_ptr<const CBlock> a_recent_block;
    std::shared_ptr<const CBlockHeaderAndShortTxIDs> a_recent_compact_block;
    bool fWitnessesPresentInARecentCompactBlock;
    const Consensus::Params& consensusParams = chainparams.GetConsensus();
    {
        LOCK(cs_most_recent_block);
        a_recent_block = most_recent_block;
        a_recent_compact_block = most_recent_compact_block;
        fWitnessesPresentInARecentCompactBlock = fWitnessesPresentInMostRecentCompactBlock;
    }

    bool need_activate_chain = false;
    {
        LOCK(cs_main);
        const CBlockIndex* pindex = LookupBlockIndex(inv.hash);
        if (pindex) {
            if (pindex->HaveTxsDownloaded() && !pindex->IsValid(BLOCK_VALID_SCRIPTS) &&
                    pindex->IsValid(BLOCK_VALID_TREE)) {
                // If we have the block and all of its parents, but have not yet validated it,
                // we might be in the middle of connecting it (ie in the unlock of cs_main
                // before ActivateBestChain but after AcceptBlock).
                // In this case, we need to run ActivateBestChain prior to checking the relay
                // conditions below.
                need_activate_chain = true;
            }
        }
    } // release cs_main before calling ActivateBestChain
    if (need_activate_chain) {
        CValidationState state;
        if (!ActivateBestChain(state, Params(), a_recent_block)) {
            LogPrint(BCLog::NET, "failed to activate chain (%s)\n", FormatStateMessage(state));
        }
    }

    LOCK(cs_main);
    const CBlockIndex* pindex = LookupBlockIndex(inv.hash);
    if (pindex) {
        send = BlockRequestAllowed(pindex, consensusParams);
        if (!send) {
            LogPrint(BCLog::NET, "%s: ignoring request from peer=%i for old block that isn't in the main chain\n", __func__, pfrom->GetId());
        }
    }
    const CNetMsgMaker msgMaker(pfrom->GetSendVersion());
    // disconnect node in case we have reached the outbound limit for serving historical blocks
    // never disconnect whitelisted nodes
    if (send && connman->OutboundTargetReached(true) && ( ((pindexBestHeader != nullptr) && (pindexBestHeader->GetBlockTime() - pindex->GetBlockTime() > HISTORICAL_BLOCK_AGE)) || inv.type == MSG_FILTERED_BLOCK) && !pfrom->HasPermission(PF_NOBAN))
    {
        LogPrint(BCLog::NET, "historical block serving limit reached, disconnect peer=%d\n", pfrom->GetId());

        //disconnect node
        pfrom->fDisconnect = true;
        send = false;
    }
    // Avoid leaking prune-height by never sending blocks below the NODE_NETWORK_LIMITED threshold
    if (send && !pfrom->HasPermission(PF_NOBAN) && (
            (((pfrom->GetLocalServices() & NODE_NETWORK_LIMITED) == NODE_NETWORK_LIMITED) && ((pfrom->GetLocalServices() & NODE_NETWORK) != NODE_NETWORK) && (::ChainActive().Tip()->nHeight - pindex->nHeight > (int)NODE_NETWORK_LIMITED_MIN_BLOCKS + 2 /* add two blocks buffer extension for possible races */) )
       )) {
        LogPrint(BCLog::NET, "Ignore block request below NODE_NETWORK_LIMITED threshold from peer=%d\n", pfrom->GetId());

        //disconnect node and prevent it from stalling (would otherwise wait for the missing block)
        pfrom->fDisconnect = true;
        send = false;
    }
    // Pruned nodes may have deleted the block, so check whether
    // it's available before trying to send.
    if (send && (pindex->nStatus & BLOCK_HAVE_DATA))
    {
        std::shared_ptr<const CBlock> pblock;
        if (a_recent_block && a_recent_block->GetHash() == pindex->GetBlockHash()) {
            pblock = a_recent_block;
        } else if (inv.type == MSG_WITNESS_BLOCK) {
            // Fast-path: in this case it is possible to serve the block directly from disk,
            // as the network format matches the format on disk
            std::vector<uint8_t> block_data;
            if (!ReadRawBlockFromDisk(block_data, pindex, chainparams.MessageStart())) {
                assert(!"cannot load block from disk");
            }
            connman->PushMessage(pfrom, msgMaker.Make(NetMsgType::BLOCK, MakeSpan(block_data)));
            // Don't set pblock as we've sent the block
        } else {
            // Send block from disk
            std::shared_ptr<CBlock> pblockRead = std::make_shared<CBlock>();
            if (!ReadBlockFromDisk(*pblockRead, pindex, consensusParams))
                assert(!"cannot load block from disk");
            pblock = pblockRead;
        }
        if (pblock) {
            if (inv.type == MSG_BLOCK)
                connman->PushMessage(pfrom, msgMaker.Make(SERIALIZE_TRANSACTION_NO_WITNESS, NetMsgType::BLOCK, *pblock));
            else if (inv.type == MSG_WITNESS_BLOCK)
                connman->PushMessage(pfrom, msgMaker.Make(NetMsgType::BLOCK, *pblock));
            else if (inv.type == MSG_FILTERED_BLOCK)
            {
                bool sendMerkleBlock = false;
                CMerkleBlock merkleBlock;
                if (pfrom->m_tx_relay != nullptr) {
                    LOCK(pfrom->m_tx_relay->cs_filter);
                    if (pfrom->m_tx_relay->pfilter) {
                        sendMerkleBlock = true;
                        merkleBlock = CMerkleBlock(*pblock, *pfrom->m_tx_relay->pfilter);
                    }
                }
                if (sendMerkleBlock) {
                    connman->PushMessage(pfrom, msgMaker.Make(NetMsgType::MERKLEBLOCK, merkleBlock));
                    // CMerkleBlock just contains hashes, so also push any transactions in the block the client did not see
                    // This avoids hurting performance by pointlessly requiring a round-trip
                    // Note that there is currently no way for a node to request any single transactions we didn't send here -
                    // they must either disconnect and retry or request the full block.
                    // Thus, the protocol spec specified allows for us to provide duplicate txn here,
                    // however we MUST always provide at least what the remote peer needs
                    typedef std::pair<unsigned int, uint256> PairType;
                    for (PairType& pair : merkleBlock.vMatchedTxn)
                        connman->PushMessage(pfrom, msgMaker.Make(SERIALIZE_TRANSACTION_NO_WITNESS, NetMsgType::TX, *pblock->vtx[pair.first]));
                }
                // else
                    // no response
            }
            else if (inv.type == MSG_CMPCT_BLOCK)
            {
                // If a peer is asking for old blocks, we're almost guaranteed
                // they won't have a useful mempool to match against a compact block,
                // and we don't feel like constructing the object for them, so
                // instead we respond with the full, non-compact block.
                bool fPeerWantsWitness = State(pfrom->GetId())->fWantsCmpctWitness;
                int nSendFlags = fPeerWantsWitness ? 0 : SERIALIZE_TRANSACTION_NO_WITNESS;
                if (CanDirectFetch(consensusParams) && pindex->nHeight >= ::ChainActive().Height() - MAX_CMPCTBLOCK_DEPTH) {
                    if ((fPeerWantsWitness || !fWitnessesPresentInARecentCompactBlock) && a_recent_compact_block && a_recent_compact_block->header.GetHash() == pindex->GetBlockHash()) {
                        connman->PushMessage(pfrom, msgMaker.Make(nSendFlags, NetMsgType::CMPCTBLOCK, *a_recent_compact_block));
                    } else {
                        CBlockHeaderAndShortTxIDs cmpctblock(*pblock, fPeerWantsWitness);
                        connman->PushMessage(pfrom, msgMaker.Make(nSendFlags, NetMsgType::CMPCTBLOCK, cmpctblock));
                    }
                } else {
                    connman->PushMessage(pfrom, msgMaker.Make(nSendFlags, NetMsgType::BLOCK, *pblock));
                }
            }
        }

        // Trigger the peer node to send a getblocks request for the next batch of inventory
        if (inv.hash == pfrom->hashContinue)
        {
            // Bypass PushInventory, this must send even if redundant,
            // and we want it right after the last block so they don't
            // wait for other stuff first.
            std::vector<CInv> vInv;
            vInv.push_back(CInv(MSG_BLOCK, ::ChainActive().Tip()->GetBlockHash()));
            connman->PushMessage(pfrom, msgMaker.Make(NetMsgType::INV, vInv));
            pfrom->hashContinue.SetNull();
        }
    }
}

void static ProcessGetData(CNode* pfrom, const CChainParams& chainparams, CConnman* connman, const std::atomic<bool>& interruptMsgProc) LOCKS_EXCLUDED(cs_main)
{
    AssertLockNotHeld(cs_main);

    std::deque<CInv>::iterator it = pfrom->vRecvGetData.begin();
    std::vector<CInv> vNotFound;
    const CNetMsgMaker msgMaker(pfrom->GetSendVersion());

    // Note that if we receive a getdata for a MSG_TX or MSG_WITNESS_TX from a
    // block-relay-only outbound peer, we will stop processing further getdata
    // messages from this peer (likely resulting in our peer eventually
    // disconnecting us).
    if (pfrom->m_tx_relay != nullptr) {
        LOCK(cs_main);

        while (it != pfrom->vRecvGetData.end() && (it->type == MSG_TX || it->type == MSG_WITNESS_TX)) {
            if (interruptMsgProc)
                return;
            // Don't bother if send buffer is too full to respond anyway
            if (pfrom->fPauseSend)
                break;

            const CInv &inv = *it;
            it++;

            // Send stream from relay memory
            bool push = false;
            auto mi = mapRelay.find(inv.hash);
            int nSendFlags = (inv.type == MSG_TX ? SERIALIZE_TRANSACTION_NO_WITNESS : 0);
            if (mi != mapRelay.end()) {
                connman->PushMessage(pfrom, msgMaker.Make(nSendFlags, NetMsgType::TX, *mi->second));
                push = true;
            } else if (pfrom->m_tx_relay->m_last_mempool_req.load().count()) {
                auto txinfo = mempool.info(inv.hash);
                // To protect privacy, do not answer getdata using the mempool when
                // that TX couldn't have been INVed in reply to a MEMPOOL request.
                if (txinfo.tx && txinfo.m_time <= pfrom->m_tx_relay->m_last_mempool_req.load()) {
                    connman->PushMessage(pfrom, msgMaker.Make(nSendFlags, NetMsgType::TX, *txinfo.tx));
                    push = true;
                }
            }
            if (!push) {
                vNotFound.push_back(inv);
            }
        }
    } // release cs_main

    if (it != pfrom->vRecvGetData.end() && !pfrom->fPauseSend) {
        const CInv &inv = *it;
        if (inv.type == MSG_BLOCK || inv.type == MSG_FILTERED_BLOCK || inv.type == MSG_CMPCT_BLOCK || inv.type == MSG_WITNESS_BLOCK) {
            it++;
            ProcessGetBlockData(pfrom, chainparams, inv, connman);
        }
    }

    // Unknown types in the GetData stay in vRecvGetData and block any future
    // message from this peer, see vRecvGetData check in ProcessMessages().
    // Depending on future p2p changes, we might either drop unknown getdata on
    // the floor or disconnect the peer.

    pfrom->vRecvGetData.erase(pfrom->vRecvGetData.begin(), it);

    if (!vNotFound.empty()) {
        // Let the peer know that we didn't find what it asked for, so it doesn't
        // have to wait around forever.
        // SPV clients care about this message: it's needed when they are
        // recursively walking the dependencies of relevant unconfirmed
        // transactions. SPV clients want to do that because they want to know
        // about (and store and rebroadcast and risk analyze) the dependencies
        // of transactions relevant to them, without having to download the
        // entire memory pool.
        // Also, other nodes can use these messages to automatically request a
        // transaction from some other peer that annnounced it, and stop
        // waiting for us to respond.
        // In normal operation, we often send NOTFOUND messages for parents of
        // transactions that we relay; if a peer is missing a parent, they may
        // assume we have them and request the parents from us.
        connman->PushMessage(pfrom, msgMaker.Make(NetMsgType::NOTFOUND, vNotFound));
    }
}

static uint32_t GetFetchFlags(CNode* pfrom) EXCLUSIVE_LOCKS_REQUIRED(cs_main) {
    uint32_t nFetchFlags = 0;
    if ((pfrom->GetLocalServices() & NODE_WITNESS) && State(pfrom->GetId())->fHaveWitness) {
        nFetchFlags |= MSG_WITNESS_FLAG;
    }
    return nFetchFlags;
}

inline void static SendBlockTransactions(const CBlock& block, const BlockTransactionsRequest& req, CNode* pfrom, CConnman* connman) {
    BlockTransactions resp(req);
    for (size_t i = 0; i < req.indexes.size(); i++) {
        if (req.indexes[i] >= block.vtx.size()) {
            LOCK(cs_main);
            Misbehaving(pfrom->GetId(), 100, strprintf("Peer %d sent us a getblocktxn with out-of-bounds tx indices", pfrom->GetId()));
            return;
        }
        resp.txn[i] = block.vtx[req.indexes[i]];
    }
    LOCK(cs_main);
    const CNetMsgMaker msgMaker(pfrom->GetSendVersion());
    int nSendFlags = State(pfrom->GetId())->fWantsCmpctWitness ? 0 : SERIALIZE_TRANSACTION_NO_WITNESS;
    connman->PushMessage(pfrom, msgMaker.Make(nSendFlags, NetMsgType::BLOCKTXN, resp));
}

bool static ProcessHeadersMessage(CNode *pfrom, CConnman *connman, const std::vector<CBlockHeader>& headers, const CChainParams& chainparams, bool via_compact_block)
{
    const CNetMsgMaker msgMaker(pfrom->GetSendVersion());
    size_t nCount = headers.size();

    if (nCount == 0) {
        // Nothing interesting. Stop asking this peers for more headers.
        return true;
    }

    bool received_new_header = false;
    const CBlockIndex *pindexLast = nullptr;
    {
        LOCK(cs_main);
        CNodeState *nodestate = State(pfrom->GetId());

        // If this looks like it could be a block announcement (nCount <
        // MAX_BLOCKS_TO_ANNOUNCE), use special logic for handling headers that
        // don't connect:
        // - Send a getheaders message in response to try to connect the chain.
        // - The peer can send up to MAX_UNCONNECTING_HEADERS in a row that
        //   don't connect before giving DoS points
        // - Once a headers message is received that is valid and does connect,
        //   nUnconnectingHeaders gets reset back to 0.
        if (!LookupBlockIndex(headers[0].hashPrevBlock) && nCount < MAX_BLOCKS_TO_ANNOUNCE) {
            nodestate->nUnconnectingHeaders++;
            connman->PushMessage(pfrom, msgMaker.Make(NetMsgType::GETHEADERS, ::ChainActive().GetLocator(pindexBestHeader), uint256()));
            LogPrint(BCLog::NET, "received header %s: missing prev block %s, sending getheaders (%d) to end (peer=%d, nUnconnectingHeaders=%d)\n",
                    headers[0].GetHash().ToString(),
                    headers[0].hashPrevBlock.ToString(),
                    pindexBestHeader->nHeight,
                    pfrom->GetId(), nodestate->nUnconnectingHeaders);
            // Set hashLastUnknownBlock for this peer, so that if we
            // eventually get the headers - even from a different peer -
            // we can use this peer to download.
            UpdateBlockAvailability(pfrom->GetId(), headers.back().GetHash());

            if (nodestate->nUnconnectingHeaders % MAX_UNCONNECTING_HEADERS == 0) {
                Misbehaving(pfrom->GetId(), 20);
            }
            return true;
        }

        uint256 hashLastBlock;
        for (const CBlockHeader& header : headers) {
            if (!hashLastBlock.IsNull() && header.hashPrevBlock != hashLastBlock) {
                Misbehaving(pfrom->GetId(), 20, "non-continuous headers sequence");
                return false;
            }
            hashLastBlock = header.GetHash();
        }

        // If we don't have the last header, then they'll have given us
        // something new (if these headers are valid).
        if (!LookupBlockIndex(hashLastBlock)) {
            received_new_header = true;
        }
    }

    CValidationState state;
    CBlockHeader first_invalid_header;
    state.nodeId = pfrom->GetId();
    if (!ProcessNewBlockHeaders(headers, state, chainparams, &pindexLast, &first_invalid_header)) {
        if (state.IsInvalid()) {
            MaybePunishNode(pfrom->GetId(), state, via_compact_block, "invalid header received");
            return false;
        }
    }

    {
        LOCK(cs_main);
        CNodeState *nodestate = State(pfrom->GetId());
        if (nodestate->nUnconnectingHeaders > 0) {
            LogPrint(BCLog::NET, "peer=%d: resetting nUnconnectingHeaders (%d -> 0)\n", pfrom->GetId(), nodestate->nUnconnectingHeaders);
        }
        nodestate->nUnconnectingHeaders = 0;

        assert(pindexLast);
        UpdateBlockAvailability(pfrom->GetId(), pindexLast->GetBlockHash());

        // From here, pindexBestKnownBlock should be guaranteed to be non-null,
        // because it is set in UpdateBlockAvailability. Some nullptr checks
        // are still present, however, as belt-and-suspenders.

        if (received_new_header && pindexLast->nChainWork > ::ChainActive().Tip()->nChainWork) {
            nodestate->m_last_block_announcement = GetTime();
        }

        if (nCount == MAX_HEADERS_RESULTS) {
            // Headers message had its maximum size; the peer may have more headers.
            // TODO: optimize: if pindexLast is an ancestor of ::ChainActive().Tip or pindexBestHeader, continue
            // from there instead.
            LogPrint(BCLog::NET, "more getheaders (%d) to end to peer=%d (startheight:%d)\n", pindexLast->nHeight, pfrom->GetId(), pfrom->nStartingHeight);
            connman->PushMessage(pfrom, msgMaker.Make(NetMsgType::GETHEADERS, ::ChainActive().GetLocator(pindexLast), uint256()));
        }

        bool fCanDirectFetch = CanDirectFetch(chainparams.GetConsensus());
        // If this set of headers is valid and ends in a block with at least as
        // much work as our tip, download as much as possible.
        if (fCanDirectFetch && pindexLast->IsValid(BLOCK_VALID_TREE) && ::ChainActive().Tip()->nChainWork <= pindexLast->nChainWork) {
            std::vector<const CBlockIndex*> vToFetch;
            const CBlockIndex *pindexWalk = pindexLast;
            // Calculate all the blocks we'd need to switch to pindexLast, up to a limit.
            while (pindexWalk && !::ChainActive().Contains(pindexWalk) && vToFetch.size() <= MAX_BLOCKS_IN_TRANSIT_PER_PEER) {
                if (!(pindexWalk->nStatus & BLOCK_HAVE_DATA) &&
                        !mapBlocksInFlight.count(pindexWalk->GetBlockHash()) &&
                        (!IsWitnessEnabled(pindexWalk->pprev, chainparams.GetConsensus()) || State(pfrom->GetId())->fHaveWitness) &&
                        !(pindexWalk->nFlags & BLOCK_DELAYED)) {
                    // We don't have this block, and it's not yet in flight.
                    vToFetch.push_back(pindexWalk);
                }
                pindexWalk = pindexWalk->pprev;
            }
            // If pindexWalk still isn't on our main chain, we're looking at a
            // very large reorg at a time we think we're close to caught up to
            // the main chain -- this shouldn't really happen.  Bail out on the
            // direct fetch and rely on parallel download instead.
            if (!::ChainActive().Contains(pindexWalk)) {
                LogPrint(BCLog::NET, "Large reorg, won't direct fetch to %s (%d)\n",
                        pindexLast->GetBlockHash().ToString(),
                        pindexLast->nHeight);
            } else {
                std::vector<CInv> vGetData;
                // Download as much as possible, from earliest to latest.
                for (const CBlockIndex *pindex : reverse_iterate(vToFetch)) {
                    if (nodestate->nBlocksInFlight >= MAX_BLOCKS_IN_TRANSIT_PER_PEER) {
                        // Can't download any more from this peer
                        break;
                    }
                    uint32_t nFetchFlags = GetFetchFlags(pfrom);
                    vGetData.push_back(CInv(MSG_BLOCK | nFetchFlags, pindex->GetBlockHash()));
                    MarkBlockAsInFlight(pfrom->GetId(), pindex->GetBlockHash(), pindex);
                    LogPrint(BCLog::NET, "Requesting block %s from  peer=%d\n",
                            pindex->GetBlockHash().ToString(), pfrom->GetId());
                }
                if (vGetData.size() > 1) {
                    LogPrint(BCLog::NET, "Downloading blocks toward %s (%d) via headers direct fetch\n",
                            pindexLast->GetBlockHash().ToString(), pindexLast->nHeight);
                }
                if (vGetData.size() > 0) {
                    if (nodestate->fSupportsDesiredCmpctVersion && vGetData.size() == 1 && mapBlocksInFlight.size() == 1 && pindexLast->pprev->IsValid(BLOCK_VALID_CHAIN)) {
                        // In any case, we want to download using a compact block, not a regular one
                        vGetData[0] = CInv(MSG_CMPCT_BLOCK, vGetData[0].hash);
                    }
                    connman->PushMessage(pfrom, msgMaker.Make(NetMsgType::GETDATA, vGetData));
                }
            }
        }
        // If we're in IBD, we want outbound peers that will serve us a useful
        // chain. Disconnect peers that are on chains with insufficient work.
        if (::ChainstateActive().IsInitialBlockDownload() && nCount != MAX_HEADERS_RESULTS) {
            // When nCount < MAX_HEADERS_RESULTS, we know we have no more
            // headers to fetch from this peer.
            if (nodestate->pindexBestKnownBlock && nodestate->pindexBestKnownBlock->nChainWork < nMinimumChainWork) {
                // This peer has too little work on their headers chain to help
                // us sync -- disconnect if using an outbound slot (unless
                // whitelisted or addnode).
                // Note: We compare their tip to nMinimumChainWork (rather than
                // ::ChainActive().Tip()) because we won't start block download
                // until we have a headers chain that has at least
                // nMinimumChainWork, even if a peer has a chain past our tip,
                // as an anti-DoS measure.
                if (IsOutboundDisconnectionCandidate(pfrom)) {
                    LogPrintf("Disconnecting outbound peer %d -- headers chain has insufficient work\n", pfrom->GetId());
                    pfrom->fDisconnect = true;
                }
            }
        }

        if (!pfrom->fDisconnect && IsOutboundDisconnectionCandidate(pfrom) && nodestate->pindexBestKnownBlock != nullptr && pfrom->m_tx_relay != nullptr) {
            // If this is an outbound full-relay peer, check to see if we should protect
            // it from the bad/lagging chain logic.
            // Note that block-relay-only peers are already implicitly protected, so we
            // only consider setting m_protect for the full-relay peers.
            if (g_outbound_peers_with_protect_from_disconnect < MAX_OUTBOUND_PEERS_TO_PROTECT_FROM_DISCONNECT && nodestate->pindexBestKnownBlock->nChainWork >= ::ChainActive().Tip()->nChainWork && !nodestate->m_chain_sync.m_protect) {
                LogPrint(BCLog::NET, "Protecting outbound peer=%d from eviction\n", pfrom->GetId());
                nodestate->m_chain_sync.m_protect = true;
                ++g_outbound_peers_with_protect_from_disconnect;
            }
        }
    }

    return true;
}

void static ProcessOrphanTx(CConnman* connman, std::set<uint256>& orphan_work_set, std::list<CTransactionRef>& removed_txn) EXCLUSIVE_LOCKS_REQUIRED(cs_main, g_cs_orphans)
{
    AssertLockHeld(cs_main);
    AssertLockHeld(g_cs_orphans);
    std::set<NodeId> setMisbehaving;
    bool done = false;
    while (!done && !orphan_work_set.empty()) {
        const uint256 orphanHash = *orphan_work_set.begin();
        orphan_work_set.erase(orphan_work_set.begin());

        auto orphan_it = mapOrphanTransactions.find(orphanHash);
        if (orphan_it == mapOrphanTransactions.end()) continue;

        const CTransactionRef porphanTx = orphan_it->second.tx;
        const CTransaction& orphanTx = *porphanTx;
        NodeId fromPeer = orphan_it->second.fromPeer;
        bool fMissingInputs2 = false;
        // Use a new CValidationState because orphans come from different peers (and we call
        // MaybePunishNode based on the source peer from the orphan map, not based on the peer
        // that relayed the previous transaction).
        CValidationState orphan_state;

        if (setMisbehaving.count(fromPeer)) continue;
        if (AcceptToMemoryPool(mempool, orphan_state, porphanTx, &fMissingInputs2, &removed_txn, false /* bypass_limits */, 0 /* nAbsurdFee */)) {
            LogPrint(BCLog::MEMPOOL, "   accepted orphan tx %s\n", orphanHash.ToString());
            RelayTransaction(orphanHash, *connman);
            for (unsigned int i = 0; i < orphanTx.GetNumVOuts(); i++) {
                auto it_by_prev = mapOrphanTransactionsByPrev.find(COutPoint(orphanHash, i));
                if (it_by_prev != mapOrphanTransactionsByPrev.end()) {
                    for (const auto& elem : it_by_prev->second) {
                        orphan_work_set.insert(elem->first);
                    }
                }
            }
            EraseOrphanTx(orphanHash);
            done = true;
        } else if (!fMissingInputs2) {
            if (orphan_state.IsInvalid()) {
                // Punish peer that gave us an invalid orphan tx
                if (MaybePunishNode(fromPeer, orphan_state, /*via_compact_block*/ false)) {
                    setMisbehaving.insert(fromPeer);
                }
                LogPrint(BCLog::MEMPOOL, "   invalid orphan tx %s\n", orphanHash.ToString());
            }
            // Has inputs but not accepted to mempool
            // Probably non-standard or insufficient fee
            LogPrint(BCLog::MEMPOOL, "   removed orphan tx %s\n", orphanHash.ToString());
            assert(IsTransactionReason(orphan_state.GetReason()));
            if (!orphanTx.HasWitness() && orphan_state.GetReason() != ValidationInvalidReason::TX_WITNESS_MUTATED) {
                // Do not use rejection cache for witness transactions or
                // witness-stripped transactions, as they can have been malleated.
                // See https://github.com/bitcoin/bitcoin/issues/8279 for details.
                assert(recentRejects);
                recentRejects->insert(orphanHash);
            }
            EraseOrphanTx(orphanHash);
            done = true;
        }
        mempool.check(&::ChainstateActive().CoinsTip());
    }
}

bool static ProcessMessage(CNode* pfrom, const std::string& strCommand, CDataStream& vRecv, int64_t nTimeReceived, const CChainParams& chainparams, CConnman* connman, const std::atomic<bool>& interruptMsgProc)
{
    LogPrint(BCLog::NET, "received: %s (%u bytes) peer=%d\n", SanitizeString(strCommand), vRecv.size(), pfrom->GetId());
    if (gArgs.IsArgSet("-dropmessagestest") && GetRand(gArgs.GetArg("-dropmessagestest", 0)) == 0)
    {
        LogPrintf("dropmessagestest DROPPING RECV MESSAGE\n");
        return true;
    }


    if (!(pfrom->GetLocalServices() & NODE_BLOOM) &&
              (strCommand == NetMsgType::FILTERLOAD ||
               strCommand == NetMsgType::FILTERADD))
    {
        if (pfrom->nVersion >= NO_BLOOM_VERSION) {
            LOCK(cs_main);
            Misbehaving(pfrom->GetId(), 100);
            return false;
        } else {
            pfrom->fDisconnect = true;
            return false;
        }
    }

    if (strCommand == NetMsgType::VERSION) {
        // Each connection can only send one version message
        if (pfrom->nVersion != 0)
        {
            LOCK(cs_main);
            Misbehaving(pfrom->GetId(), 1);
            return false;
        }

        int64_t nTime;
        CAddress addrMe;
        CAddress addrFrom;
        uint64_t nNonce = 1;
        uint64_t nServiceInt;
        ServiceFlags nServices;
        int nVersion;
        int nSendVersion;
        std::string cleanSubVer;
        int nStartingHeight = -1;
        bool fRelay = true;

        vRecv >> nVersion >> nServiceInt >> nTime >> addrMe;
        nSendVersion = std::min(nVersion, PROTOCOL_VERSION);

        // Clear NODE_SMSG service flag if old peer version
        if (nVersion < smsg::MIN_SMSG_PROTO_VERSION) {
            nServiceInt &= ~NODE_SMSG;
        }
        nServices = ServiceFlags(nServiceInt);

        if (!pfrom->fInbound)
        {
            connman->SetServices(pfrom->addr, nServices);
        }
        if (!pfrom->fInbound && !pfrom->fFeeler && !pfrom->m_manual_connection && !HasAllDesirableServiceFlags(nServices))
        {
            LogPrint(BCLog::NET, "peer=%d does not offer the expected services (%08x offered, %08x expected); disconnecting\n", pfrom->GetId(), nServices, GetDesirableServiceFlags(nServices));
            pfrom->fDisconnect = true;
            return false;
        }

        if (nVersion < MIN_PEER_PROTO_VERSION) {
            // disconnect from peers older than this proto version
            LogPrint(BCLog::NET, "peer=%d using obsolete version %i; disconnecting\n", pfrom->GetId(), nVersion);
            pfrom->fDisconnect = true;
            return false;
        }

        if (!vRecv.empty())
            vRecv >> addrFrom >> nNonce;
        if (!vRecv.empty()) {
            std::string strSubVer;
            vRecv >> LIMITED_STRING(strSubVer, MAX_SUBVERSION_LENGTH);
            cleanSubVer = SanitizeString(strSubVer);
        }
        if (!vRecv.empty()) {
            vRecv >> nStartingHeight;
        }
        if (!vRecv.empty())
            vRecv >> fRelay;
        // Disconnect if we connected to ourself
        if (pfrom->fInbound && !connman->CheckIncomingNonce(nNonce))
        {
            LogPrintf("connected to self at %s, disconnecting\n", pfrom->addr.ToString());
            pfrom->fDisconnect = true;
            return true;
        }

        if (pfrom->fInbound && addrMe.IsRoutable())
        {
            SeenLocal(addrMe);
        }

        // Be shy and don't send version until we hear
        if (pfrom->fInbound)
            PushNodeVersion(pfrom, connman, GetAdjustedTime());

        connman->PushMessage(pfrom, CNetMsgMaker(INIT_PROTO_VERSION).Make(NetMsgType::VERACK));

        pfrom->nStartingHeight = nStartingHeight;
        pfrom->nChainHeight = nStartingHeight;
        {
            LOCK(cs_main);
            UpdateNumBlocksOfPeers(pfrom->GetId(), nStartingHeight);
        }
        pfrom->nServices = nServices;
        pfrom->SetAddrLocal(addrMe);
        {
            LOCK(pfrom->cs_SubVer);
            pfrom->cleanSubVer = cleanSubVer;
        }

        pfrom->nStartingHeight = nStartingHeight;

        // set nodes not relaying blocks and tx and not serving (parts) of the historical blockchain as "clients"
        pfrom->fClient = (!(nServices & NODE_NETWORK) && !(nServices & NODE_NETWORK_LIMITED));

        // set nodes not capable of serving the complete blockchain history as "limited nodes"
        pfrom->m_limited_node = (!(nServices & NODE_NETWORK) && (nServices & NODE_NETWORK_LIMITED));

        if (pfrom->m_tx_relay != nullptr) {
            LOCK(pfrom->m_tx_relay->cs_filter);
            pfrom->m_tx_relay->fRelayTxes = fRelay; // set to true after we get the first filter* message
        }

        // Change version
        pfrom->SetSendVersion(nSendVersion);
        pfrom->nVersion = nVersion;

        if((nServices & NODE_WITNESS))
        {
            LOCK(cs_main);
            State(pfrom->GetId())->fHaveWitness = true;
        }

        // Potentially mark this peer as a preferred download peer.
        {
        LOCK(cs_main);
        UpdatePreferredDownload(pfrom, State(pfrom->GetId()));
        }

        if (!pfrom->fInbound && pfrom->IsAddrRelayPeer())
        {
            // Advertise our address
            if (fListen && !::ChainstateActive().IsInitialBlockDownload())
            {
                CAddress addr = GetLocalAddress(&pfrom->addr, pfrom->GetLocalServices());
                FastRandomContext insecure_rand;
                if (addr.IsRoutable())
                {
                    LogPrint(BCLog::NET, "ProcessMessages: advertising address %s\n", addr.ToString());
                    pfrom->PushAddress(addr, insecure_rand);
                } else if (IsPeerAddrLocalGood(pfrom)) {
                    addr.SetIP(addrMe);
                    LogPrint(BCLog::NET, "ProcessMessages: advertising address %s\n", addr.ToString());
                    pfrom->PushAddress(addr, insecure_rand);
                }
            }

            // Get recent addresses
            if (pfrom->fOneShot || pfrom->nVersion >= CADDR_TIME_VERSION || connman->GetAddressCount() < 1000)
            {
                connman->PushMessage(pfrom, CNetMsgMaker(nSendVersion).Make(NetMsgType::GETADDR));
                pfrom->fGetAddr = true;
            }
            connman->MarkAddressGood(pfrom->addr);
        }

        std::string remoteAddr;
        if (fLogIPs)
            remoteAddr = ", peeraddr=" + pfrom->addr.ToString();

        LogPrint(BCLog::NET, "receive version message: %s: version %d, blocks=%d, us=%s, peer=%d%s\n",
                  cleanSubVer, pfrom->nVersion,
                  pfrom->nStartingHeight, addrMe.ToString(), pfrom->GetId(),
                  remoteAddr);

        int64_t nTimeOffset = nTime - GetTime();
        pfrom->nTimeOffset = nTimeOffset;
        AddTimeData(pfrom->addr, nTimeOffset);

        // If the peer is old enough to have the old alert system, send it the final alert.
        if (pfrom->nVersion <= 70012) {
            CDataStream finalAlert(ParseHex("60010000000000000000000000ffffff7f00000000ffffff7ffeffff7f01ffffff7f00000000ffffff7f00ffffff7f002f555247454e543a20416c657274206b657920636f6d70726f6d697365642c2075706772616465207265717569726564004630440220653febd6410f470f6bae11cad19c48413becb1ac2c17f908fd0fd53bdc3abd5202206d0e9c96fe88d4a0f01ed9dedae2b6f9e00da94cad0fecaae66ecf689bf71b50"), SER_NETWORK, PROTOCOL_VERSION);
            connman->PushMessage(pfrom, CNetMsgMaker(nSendVersion).Make("alert", finalAlert));
        }

        // Feeler connections exist only to verify if address is online.
        if (pfrom->fFeeler) {
            assert(pfrom->fInbound == false);
            pfrom->fDisconnect = true;
        }
        return true;
    }

    if (pfrom->nVersion == 0) {
        // Must have a version message before anything else
        LOCK(cs_main);
        Misbehaving(pfrom->GetId(), 1);
        return false;
    }

    // At this point, the outgoing message serialization version can't change.
    const CNetMsgMaker msgMaker(pfrom->GetSendVersion());

    if (strCommand == NetMsgType::VERACK)
    {
        pfrom->SetRecvVersion(std::min(pfrom->nVersion.load(), PROTOCOL_VERSION));

        if (!pfrom->fInbound) {
            // Mark this node as currently connected, so we update its timestamp later.
            LOCK(cs_main);
            State(pfrom->GetId())->fCurrentlyConnected = true;
            LogPrintf("New outbound peer connected: version: %d, blocks=%d, peer=%d%s (%s)\n",
                      pfrom->nVersion.load(), pfrom->nStartingHeight,
                      pfrom->GetId(), (fLogIPs ? strprintf(", peeraddr=%s", pfrom->addr.ToString()) : ""),
                      pfrom->m_tx_relay == nullptr ? "block-relay" : "full-relay");
        }

        if (pfrom->nVersion >= SENDHEADERS_VERSION) {
            // Tell our peer we prefer to receive headers rather than inv's
            // We send this to non-NODE NETWORK peers as well, because even
            // non-NODE NETWORK peers can announce blocks (such as pruning
            // nodes)
            connman->PushMessage(pfrom, msgMaker.Make(NetMsgType::SENDHEADERS));
        }
        if (pfrom->nVersion >= SHORT_IDS_BLOCKS_VERSION) {
            // Tell our peer we are willing to provide version 1 or 2 cmpctblocks
            // However, we do not request new block announcements using
            // cmpctblock messages.
            // We send this to non-NODE NETWORK peers as well, because
            // they may wish to request compact blocks from us
            bool fAnnounceUsingCMPCTBLOCK = false;
            uint64_t nCMPCTBLOCKVersion = 2;
            if (pfrom->GetLocalServices() & NODE_WITNESS)
                connman->PushMessage(pfrom, msgMaker.Make(NetMsgType::SENDCMPCT, fAnnounceUsingCMPCTBLOCK, nCMPCTBLOCKVersion));
            nCMPCTBLOCKVersion = 1;
            connman->PushMessage(pfrom, msgMaker.Make(NetMsgType::SENDCMPCT, fAnnounceUsingCMPCTBLOCK, nCMPCTBLOCKVersion));
        }
        pfrom->fSuccessfullyConnected = true;
        return true;
    }

    if (!pfrom->fSuccessfullyConnected) {
        // Must have a verack message before anything else
        LOCK(cs_main);
        Misbehaving(pfrom->GetId(), 1);
        return false;
    }

    if (strCommand == NetMsgType::ADDR) {
        std::vector<CAddress> vAddr;
        vRecv >> vAddr;

        // Don't want addr from older versions unless seeding
        if (pfrom->nVersion < CADDR_TIME_VERSION && connman->GetAddressCount() > 1000)
            return true;
        if (!pfrom->IsAddrRelayPeer()) {
            return true;
        }
        if (vAddr.size() > 1000)
        {
            LOCK(cs_main);
            Misbehaving(pfrom->GetId(), 20, strprintf("message addr size() = %u", vAddr.size()));
            return false;
        }

        // Store the new addresses
        std::vector<CAddress> vAddrOk;
        int64_t nNow = GetAdjustedTime();
        int64_t nSince = nNow - 10 * 60;
        for (CAddress& addr : vAddr)
        {
            if (interruptMsgProc)
                return true;

            // We only bother storing full nodes, though this may include
            // things which we would not make an outbound connection to, in
            // part because we may make feeler connections to them.
            if (!MayHaveUsefulAddressDB(addr.nServices) && !HasAllDesirableServiceFlags(addr.nServices))
                continue;

            if (addr.nTime <= 100000000 || addr.nTime > nNow + 10 * 60)
                addr.nTime = nNow - 5 * 24 * 60 * 60;
            pfrom->AddAddressKnown(addr);
            if (g_banman->IsBanned(addr)) continue; // Do not process banned addresses beyond remembering we received them
            bool fReachable = IsReachable(addr);
            if (addr.nTime > nSince && !pfrom->fGetAddr && vAddr.size() <= 10 && addr.IsRoutable())
            {
                // Relay to a limited number of other nodes
                RelayAddress(addr, fReachable, connman);
            }
            // Do not store addresses outside our network
            if (fReachable)
                vAddrOk.push_back(addr);
        }
        connman->AddNewAddresses(vAddrOk, pfrom->addr, 2 * 60 * 60);
        if (vAddr.size() < 1000)
            pfrom->fGetAddr = false;
        if (pfrom->fOneShot)
            pfrom->fDisconnect = true;
        return true;
    }

    if (strCommand == NetMsgType::SENDHEADERS) {
        LOCK(cs_main);
        State(pfrom->GetId())->fPreferHeaders = true;
        return true;
    }

    if (strCommand == NetMsgType::SENDCMPCT) {
        bool fAnnounceUsingCMPCTBLOCK = false;
        uint64_t nCMPCTBLOCKVersion = 0;
        vRecv >> fAnnounceUsingCMPCTBLOCK >> nCMPCTBLOCKVersion;

        if (nCMPCTBLOCKVersion == 1 || ((pfrom->GetLocalServices() & NODE_WITNESS) && nCMPCTBLOCKVersion == 2)) {
            LOCK(cs_main);
            // fProvidesHeaderAndIDs is used to "lock in" version of compact blocks we send (fWantsCmpctWitness)
            if (!State(pfrom->GetId())->fProvidesHeaderAndIDs) {
                State(pfrom->GetId())->fProvidesHeaderAndIDs = true;
                State(pfrom->GetId())->fWantsCmpctWitness = nCMPCTBLOCKVersion == 2;
            }
            if (State(pfrom->GetId())->fWantsCmpctWitness == (nCMPCTBLOCKVersion == 2)) // ignore later version announces
                State(pfrom->GetId())->fPreferHeaderAndIDs = fAnnounceUsingCMPCTBLOCK;
            if (!State(pfrom->GetId())->fSupportsDesiredCmpctVersion) {
                if (pfrom->GetLocalServices() & NODE_WITNESS)
                    State(pfrom->GetId())->fSupportsDesiredCmpctVersion = (nCMPCTBLOCKVersion == 2);
                else
                    State(pfrom->GetId())->fSupportsDesiredCmpctVersion = (nCMPCTBLOCKVersion == 1);
            }
        }
        return true;
    }

    if (strCommand == NetMsgType::INV) {
        std::vector<CInv> vInv;
        vRecv >> vInv;
        if (vInv.size() > MAX_INV_SZ)
        {
            LOCK(cs_main);
            Misbehaving(pfrom->GetId(), 20, strprintf("message inv size() = %u", vInv.size()));
            return false;
        }

        // We won't accept tx inv's if we're in blocks-only mode, or this is a
        // block-relay-only peer
        bool fBlocksOnly = !g_relay_txes || (pfrom->m_tx_relay == nullptr);

        // Allow whitelisted peers to send data other than blocks in blocks only mode if whitelistrelay is true
        if (pfrom->HasPermission(PF_RELAY))
            fBlocksOnly = false;

        LOCK(cs_main);

        uint32_t nFetchFlags = GetFetchFlags(pfrom);
        const auto current_time = GetTime<std::chrono::microseconds>();

        for (CInv &inv : vInv)
        {
            if (interruptMsgProc)
                return true;

            bool fAlreadyHave = AlreadyHave(inv);
            LogPrint(BCLog::NET, "got inv: %s  %s peer=%d\n", inv.ToString(), fAlreadyHave ? "have" : "new", pfrom->GetId());

            if (inv.type == MSG_TX) {
                inv.type |= nFetchFlags;
            }

            if (inv.type == MSG_BLOCK) {
                UpdateBlockAvailability(pfrom->GetId(), inv.hash);
                if (!fAlreadyHave && !fImporting && !fReindex && !mapBlocksInFlight.count(inv.hash)) {
                    // We used to request the full block here, but since headers-announcements are now the
                    // primary method of announcement on the network, and since, in the case that a node
                    // fell back to inv we probably have a reorg which we should get the headers for first,
                    // we now only provide a getheaders response here. When we receive the headers, we will
                    // then ask for the blocks we need.
                    connman->PushMessage(pfrom, msgMaker.Make(NetMsgType::GETHEADERS, ::ChainActive().GetLocator(pindexBestHeader), inv.hash));
                    LogPrint(BCLog::NET, "getheaders (%d) %s to peer=%d\n", pindexBestHeader->nHeight, inv.hash.ToString(), pfrom->GetId());
                }
            }
            else
            {
                pfrom->AddInventoryKnown(inv);
                if (fBlocksOnly) {
                    LogPrint(BCLog::NET, "transaction (%s) inv sent in violation of protocol, disconnecting peer=%d\n", inv.hash.ToString(), pfrom->GetId());
                    pfrom->fDisconnect = true;
                    return true;
                } else if (!fAlreadyHave && !fImporting && !fReindex && !::ChainstateActive().IsInitialBlockDownload()) {
                    RequestTx(State(pfrom->GetId()), inv.hash, current_time);
                }
            }
        }
        return true;
    }

    if (strCommand == NetMsgType::GETDATA) {
        std::vector<CInv> vInv;
        vRecv >> vInv;
        if (vInv.size() > MAX_INV_SZ)
        {
            LOCK(cs_main);
            Misbehaving(pfrom->GetId(), 20, strprintf("message getdata size() = %u", vInv.size()));
            return false;
        }

        LogPrint(BCLog::NET, "received getdata (%u invsz) peer=%d\n", vInv.size(), pfrom->GetId());

        if (vInv.size() > 0) {
            LogPrint(BCLog::NET, "received getdata for: %s peer=%d\n", vInv[0].ToString(), pfrom->GetId());
        }

        pfrom->vRecvGetData.insert(pfrom->vRecvGetData.end(), vInv.begin(), vInv.end());
        ProcessGetData(pfrom, chainparams, connman, interruptMsgProc);
        return true;
    }

    if (strCommand == NetMsgType::GETBLOCKS) {
        CBlockLocator locator;
        uint256 hashStop;
        vRecv >> locator >> hashStop;

        if (locator.vHave.size() > MAX_LOCATOR_SZ) {
            LogPrint(BCLog::NET, "getblocks locator size %lld > %d, disconnect peer=%d\n", locator.vHave.size(), MAX_LOCATOR_SZ, pfrom->GetId());
            pfrom->fDisconnect = true;
            return true;
        }

        // We might have announced the currently-being-connected tip using a
        // compact block, which resulted in the peer sending a getblocks
        // request, which we would otherwise respond to without the new block.
        // To avoid this situation we simply verify that we are on our best
        // known chain now. This is super overkill, but we handle it better
        // for getheaders requests, and there are no known nodes which support
        // compact blocks but still use getblocks to request blocks.
        {
            std::shared_ptr<const CBlock> a_recent_block;
            {
                LOCK(cs_most_recent_block);
                a_recent_block = most_recent_block;
            }
            CValidationState state;
            if (!ActivateBestChain(state, Params(), a_recent_block)) {
                LogPrint(BCLog::NET, "failed to activate chain (%s)\n", FormatStateMessage(state));
            }
        }

        LOCK(cs_main);

        // Find the last block the caller has in the main chain
        const CBlockIndex* pindex = FindForkInGlobalIndex(::ChainActive(), locator);

        // Send the rest of the chain
        if (pindex)
            pindex = ::ChainActive().Next(pindex);
        int nLimit = 500;
        LogPrint(BCLog::NET, "getblocks %d to %s limit %d from peer=%d\n", (pindex ? pindex->nHeight : -1), hashStop.IsNull() ? "end" : hashStop.ToString(), nLimit, pfrom->GetId());
        for (; pindex; pindex = ::ChainActive().Next(pindex))
        {
            if (pindex->GetBlockHash() == hashStop)
            {
                LogPrint(BCLog::NET, "  getblocks stopping at %d %s\n", pindex->nHeight, pindex->GetBlockHash().ToString());
                break;
            }
            // If pruning, don't inv blocks unless we have on disk and are likely to still have
            // for some reasonable time window (1 hour) that block relay might require.
            const int nPrunedBlocksLikelyToHave = MIN_BLOCKS_TO_KEEP - 3600 / chainparams.GetConsensus().nPowTargetSpacing;
            if (fPruneMode && (!(pindex->nStatus & BLOCK_HAVE_DATA) || pindex->nHeight <= ::ChainActive().Tip()->nHeight - nPrunedBlocksLikelyToHave))
            {
                LogPrint(BCLog::NET, " getblocks stopping, pruned or too old block at %d %s\n", pindex->nHeight, pindex->GetBlockHash().ToString());
                break;
            }
            pfrom->PushInventory(CInv(MSG_BLOCK, pindex->GetBlockHash()));
            if (--nLimit <= 0)
            {
                // When this block is requested, we'll send an inv that'll
                // trigger the peer to getblocks the next batch of inventory.
                LogPrint(BCLog::NET, "  getblocks stopping at limit %d %s\n", pindex->nHeight, pindex->GetBlockHash().ToString());
                pfrom->hashContinue = pindex->GetBlockHash();
                break;
            }
        }
        return true;
    }

    if (strCommand == NetMsgType::GETBLOCKTXN) {
        BlockTransactionsRequest req;
        vRecv >> req;

        std::shared_ptr<const CBlock> recent_block;
        {
            LOCK(cs_most_recent_block);
            if (most_recent_block_hash == req.blockhash)
                recent_block = most_recent_block;
            // Unlock cs_most_recent_block to avoid cs_main lock inversion
        }
        if (recent_block) {
            SendBlockTransactions(*recent_block, req, pfrom, connman);
            return true;
        }

        LOCK(cs_main);

        const CBlockIndex* pindex = LookupBlockIndex(req.blockhash);
        if (!pindex || !(pindex->nStatus & BLOCK_HAVE_DATA)) {
            LogPrint(BCLog::NET, "Peer %d sent us a getblocktxn for a block we don't have\n", pfrom->GetId());
            return true;
        }

        if (pindex->nHeight < ::ChainActive().Height() - MAX_BLOCKTXN_DEPTH) {
            // If an older block is requested (should never happen in practice,
            // but can happen in tests) send a block response instead of a
            // blocktxn response. Sending a full block response instead of a
            // small blocktxn response is preferable in the case where a peer
            // might maliciously send lots of getblocktxn requests to trigger
            // expensive disk reads, because it will require the peer to
            // actually receive all the data read from disk over the network.
            LogPrint(BCLog::NET, "Peer %d sent us a getblocktxn for a block > %i deep\n", pfrom->GetId(), MAX_BLOCKTXN_DEPTH);
            CInv inv;
            inv.type = State(pfrom->GetId())->fWantsCmpctWitness ? MSG_WITNESS_BLOCK : MSG_BLOCK;
            inv.hash = req.blockhash;
            pfrom->vRecvGetData.push_back(inv);
            // The message processing loop will go around again (without pausing) and we'll respond then (without cs_main)
            return true;
        }

        CBlock block;
        bool ret = ReadBlockFromDisk(block, pindex, chainparams.GetConsensus());
        assert(ret);

        SendBlockTransactions(block, req, pfrom, connman);
        return true;
    }

    if (strCommand == NetMsgType::GETHEADERS) {
        CBlockLocator locator;
        uint256 hashStop;
        vRecv >> locator >> hashStop;

        if (locator.vHave.size() > MAX_LOCATOR_SZ) {
            LogPrint(BCLog::NET, "getheaders locator size %lld > %d, disconnect peer=%d\n", locator.vHave.size(), MAX_LOCATOR_SZ, pfrom->GetId());
            pfrom->fDisconnect = true;
            return true;
        }

        LOCK(cs_main);
        if (::ChainstateActive().IsInitialBlockDownload() && !pfrom->HasPermission(PF_NOBAN)) {
            LogPrint(BCLog::NET, "Ignoring getheaders from peer=%d because node is in initial block download\n", pfrom->GetId());
            return true;
        }

        CNodeState *nodestate = State(pfrom->GetId());
        const CBlockIndex* pindex = nullptr;
        if (locator.IsNull())
        {
            // If locator is null, return the hashStop block
            pindex = LookupBlockIndex(hashStop);
            if (!pindex) {
                return true;
            }

            if (!BlockRequestAllowed(pindex, chainparams.GetConsensus())) {
                LogPrint(BCLog::NET, "%s: ignoring request from peer=%i for old block header that isn't in the main chain\n", __func__, pfrom->GetId());
                return true;
            }
        }
        else
        {
            // Find the last block the caller has in the main chain
            pindex = FindForkInGlobalIndex(::ChainActive(), locator);
            if (pindex)
                pindex = ::ChainActive().Next(pindex);
        }

        // we must use CBlockGetHeader, as CBlockHeaders won't include the 0x00 nTx count at the end
        std::vector<CBlockGetHeader> vHeaders;
        int nLimit = MAX_HEADERS_RESULTS;
        LogPrint(BCLog::NET, "getheaders %d to %s from peer=%d\n", (pindex ? pindex->nHeight : -1), hashStop.IsNull() ? "end" : hashStop.ToString(), pfrom->GetId());
        for (; pindex; pindex = ::ChainActive().Next(pindex))
        {
            if (pindex == ::ChainActive().Tip()
                && pindex->nFlags & BLOCK_FAILED_DUPLICATE_STAKE)
            {
                break;
            };
            vHeaders.push_back(pindex->GetBlockHeader());
            if (--nLimit <= 0 || pindex->GetBlockHash() == hashStop)
                break;
        }
        // pindex can be nullptr either if we sent ::ChainActive().Tip() OR
        // if our peer has ::ChainActive().Tip() (and thus we are sending an empty
        // headers message). In both cases it's safe to update
        // pindexBestHeaderSent to be our tip.
        //
        // It is important that we simply reset the BestHeaderSent value here,
        // and not max(BestHeaderSent, newHeaderSent). We might have announced
        // the currently-being-connected tip using a compact block, which
        // resulted in the peer sending a headers request, which we respond to
        // without the new block. By resetting the BestHeaderSent, we ensure we
        // will re-announce the new block via headers (or compact blocks again)
        // in the SendMessages logic.
        nodestate->pindexBestHeaderSent = pindex ? pindex : ::ChainActive().Tip();
        connman->PushMessage(pfrom, msgMaker.Make(NetMsgType::HEADERS, vHeaders));
        return true;
    }

    if (strCommand == NetMsgType::TX) {
        // Stop processing the transaction early if
        // We are in blocks only mode and peer is either not whitelisted or whitelistrelay is off
        // or if this peer is supposed to be a block-relay-only peer
        if ((!g_relay_txes && !pfrom->HasPermission(PF_RELAY)) || (pfrom->m_tx_relay == nullptr))
        {
            LogPrint(BCLog::NET, "transaction sent in violation of protocol peer=%d\n", pfrom->GetId());
            pfrom->fDisconnect = true;
            return true;
        }

        CTransactionRef ptx;
        vRecv >> ptx;
        const CTransaction& tx = *ptx;

        CInv inv(MSG_TX, tx.GetHash());
        pfrom->AddInventoryKnown(inv);

        LOCK2(cs_main, g_cs_orphans);

        bool fMissingInputs = false;
        CValidationState state;

        CNodeState* nodestate = State(pfrom->GetId());
        nodestate->m_tx_download.m_tx_announced.erase(inv.hash);
        nodestate->m_tx_download.m_tx_in_flight.erase(inv.hash);
        EraseTxRequest(inv.hash);

        std::list<CTransactionRef> lRemovedTxn;

        if (!AlreadyHave(inv) &&
            AcceptToMemoryPool(mempool, state, ptx, &fMissingInputs, &lRemovedTxn, false /* bypass_limits */, 0 /* nAbsurdFee */)) {
            mempool.check(&::ChainstateActive().CoinsTip());
            RelayTransaction(tx.GetHash(), *connman);
            for (unsigned int i = 0; i < tx.GetNumVOuts(); i++) {
                auto it_by_prev = mapOrphanTransactionsByPrev.find(COutPoint(inv.hash, i));
                if (it_by_prev != mapOrphanTransactionsByPrev.end()) {
                    for (const auto& elem : it_by_prev->second) {
                        pfrom->orphan_work_set.insert(elem->first);
                    }
                }
            }

            pfrom->nLastTXTime = GetTime();

            LogPrint(BCLog::MEMPOOL, "AcceptToMemoryPool: peer=%d: accepted %s (poolsz %u txn, %u kB)\n",
                pfrom->GetId(),
                tx.GetHash().ToString(),
                mempool.size(), mempool.DynamicMemoryUsage() / 1000);

            // Recursively process any orphan transactions that depended on this one
            ProcessOrphanTx(connman, pfrom->orphan_work_set, lRemovedTxn);
        }
        else if (fMissingInputs)
        {
            bool fRejectedParents = false; // It may be the case that the orphans parents have all been rejected
            for (const CTxIn& txin : tx.vin) {
                if (txin.IsAnonInput())
                    continue;
                if (recentRejects->contains(txin.prevout.hash)) {
                    fRejectedParents = true;
                    break;
                }
            }
            if (!fRejectedParents) {
                uint32_t nFetchFlags = GetFetchFlags(pfrom);
                const auto current_time = GetTime<std::chrono::microseconds>();

                for (const CTxIn& txin : tx.vin) {
                    if (txin.IsAnonInput())
                        continue;
                    CInv _inv(MSG_TX | nFetchFlags, txin.prevout.hash);
                    pfrom->AddInventoryKnown(_inv);
                    if (!AlreadyHave(_inv)) RequestTx(State(pfrom->GetId()), _inv.hash, current_time);
                }
                AddOrphanTx(ptx, pfrom->GetId());

                // DoS prevention: do not allow mapOrphanTransactions to grow unbounded (see CVE-2012-3789)
                unsigned int nMaxOrphanTx = (unsigned int)std::max((int64_t)0, gArgs.GetArg("-maxorphantx", DEFAULT_MAX_ORPHAN_TRANSACTIONS));
                unsigned int nEvicted = LimitOrphanTxSize(nMaxOrphanTx);
                if (nEvicted > 0) {
                    LogPrint(BCLog::MEMPOOL, "mapOrphan overflow, removed %u tx\n", nEvicted);
                }
            } else {
                LogPrint(BCLog::MEMPOOL, "not keeping orphan with rejected parents %s\n",tx.GetHash().ToString());
                // We will continue to reject this tx since it has rejected
                // parents so avoid re-requesting it from other peers.
                recentRejects->insert(tx.GetHash());
            }
        } else {
            assert(IsTransactionReason(state.GetReason()));
            if (!tx.HasWitness() && state.GetReason() != ValidationInvalidReason::TX_WITNESS_MUTATED) {
                // Do not use rejection cache for witness transactions or
                // witness-stripped transactions, as they can have been malleated.
                // See https://github.com/bitcoin/bitcoin/issues/8279 for details.
                assert(recentRejects);
                recentRejects->insert(tx.GetHash());
                if (RecursiveDynamicUsage(*ptx) < 100000) {
                    AddToCompactExtraTransactions(ptx);
                }
            } else if (tx.HasWitness() && RecursiveDynamicUsage(*ptx) < 100000) {
                AddToCompactExtraTransactions(ptx);
            }

            if (pfrom->HasPermission(PF_FORCERELAY)) {
                // Always relay transactions received from whitelisted peers, even
                // if they were already in the mempool or rejected from it due
                // to policy, allowing the node to function as a gateway for
                // nodes hidden behind it.
                //
                // Never relay transactions that might result in being
                // disconnected (or banned).
                if (state.IsInvalid() && TxRelayMayResultInDisconnect(state)) {
                    LogPrintf("Not relaying invalid transaction %s from whitelisted peer=%d (%s)\n", tx.GetHash().ToString(), pfrom->GetId(), FormatStateMessage(state));
                } else {
                    LogPrintf("Force relaying tx %s from whitelisted peer=%d\n", tx.GetHash().ToString(), pfrom->GetId());
                    RelayTransaction(tx.GetHash(), *connman);
                }
            }
        }

        for (const CTransactionRef& removedTx : lRemovedTxn)
            AddToCompactExtraTransactions(removedTx);

        // If a tx has been detected by recentRejects, we will have reached
        // this point and the tx will have been ignored. Because we haven't run
        // the tx through AcceptToMemoryPool, we won't have computed a DoS
        // score for it or determined exactly why we consider it invalid.
        //
        // This means we won't penalize any peer subsequently relaying a DoSy
        // tx (even if we penalized the first peer who gave it to us) because
        // we have to account for recentRejects showing false positives. In
        // other words, we shouldn't penalize a peer if we aren't *sure* they
        // submitted a DoSy tx.
        //
        // Note that recentRejects doesn't just record DoSy or invalid
        // transactions, but any tx not accepted by the mempool, which may be
        // due to node policy (vs. consensus). So we can't blanket penalize a
        // peer simply for relaying a tx that our recentRejects has caught,
        // regardless of false positives.

        if (state.IsInvalid())
        {
            LogPrint(BCLog::MEMPOOLREJ, "%s from peer=%d was not accepted: %s\n", tx.GetHash().ToString(),
                pfrom->GetId(),
                FormatStateMessage(state));
            MaybePunishNode(pfrom->GetId(), state, /*via_compact_block*/ false);
        }
        return true;
    }

    if (strCommand == NetMsgType::CMPCTBLOCK)
    {
        // Ignore cmpctblock received while importing
        if (fImporting || fReindex) {
            LogPrint(BCLog::NET, "Unexpected cmpctblock message received from peer %d\n", pfrom->GetId());
            return true;
        }

        CBlockHeaderAndShortTxIDs cmpctblock;
        vRecv >> cmpctblock;

        bool received_new_header = false;

        {
        LOCK(cs_main);

        if (!LookupBlockIndex(cmpctblock.header.hashPrevBlock)) {
            // Doesn't connect (or is genesis), instead of DoSing in AcceptBlockHeader, request deeper headers
            if (!::ChainstateActive().IsInitialBlockDownload())
                connman->PushMessage(pfrom, msgMaker.Make(NetMsgType::GETHEADERS, ::ChainActive().GetLocator(pindexBestHeader), uint256()));
            return true;
        }

        if (!LookupBlockIndex(cmpctblock.header.GetHash())) {
            received_new_header = true;
        }
        }

        const CBlockIndex *pindex = nullptr;
        CValidationState state;
        state.nodeId = pfrom->GetId();
        if (!ProcessNewBlockHeaders({cmpctblock.header}, state, chainparams, &pindex)) {
            if (state.IsInvalid()) {
                MaybePunishNode(pfrom->GetId(), state, /*via_compact_block*/ true, "invalid header via cmpctblock");
                return true;
            }
        }

        // When we succeed in decoding a block's txids from a cmpctblock
        // message we typically jump to the BLOCKTXN handling code, with a
        // dummy (empty) BLOCKTXN message, to re-use the logic there in
        // completing processing of the putative block (without cs_main).
        bool fProcessBLOCKTXN = false;
        CDataStream blockTxnMsg(SER_NETWORK, PROTOCOL_VERSION);

        // If we end up treating this as a plain headers message, call that as well
        // without cs_main.
        bool fRevertToHeaderProcessing = false;

        // Keep a CBlock for "optimistic" compactblock reconstructions (see
        // below)
        std::shared_ptr<CBlock> pblock = std::make_shared<CBlock>();
        bool fBlockReconstructed = false;

        {
        LOCK2(cs_main, g_cs_orphans);
        // If AcceptBlockHeader returned true, it set pindex
        assert(pindex);
        UpdateBlockAvailability(pfrom->GetId(), pindex->GetBlockHash());

        CNodeState *nodestate = State(pfrom->GetId());

        // If this was a new header with more work than our tip, update the
        // peer's last block announcement time
        if (received_new_header && pindex->nChainWork > ::ChainActive().Tip()->nChainWork) {
            nodestate->m_last_block_announcement = GetTime();
        }

        std::map<uint256, std::pair<NodeId, std::list<QueuedBlock>::iterator> >::iterator blockInFlightIt = mapBlocksInFlight.find(pindex->GetBlockHash());
        bool fAlreadyInFlight = blockInFlightIt != mapBlocksInFlight.end();

        if (pindex->nStatus & BLOCK_HAVE_DATA) // Nothing to do here
            return true;

        if (pindex->nChainWork <= ::ChainActive().Tip()->nChainWork || // We know something better
                pindex->nTx != 0) { // We had this block at some point, but pruned it
            if (fAlreadyInFlight) {
                // We requested this block for some reason, but our mempool will probably be useless
                // so we just grab the block via normal getdata
                std::vector<CInv> vInv(1);
                vInv[0] = CInv(MSG_BLOCK | GetFetchFlags(pfrom), cmpctblock.header.GetHash());
                connman->PushMessage(pfrom, msgMaker.Make(NetMsgType::GETDATA, vInv));
            }
            return true;
        }

        // If we're not close to tip yet, give up and let parallel block fetch work its magic
        if (!fAlreadyInFlight && !CanDirectFetch(chainparams.GetConsensus()))
            return true;

        if (IsWitnessEnabled(pindex->pprev, chainparams.GetConsensus()) && !nodestate->fSupportsDesiredCmpctVersion) {
            // Don't bother trying to process compact blocks from v1 peers
            // after segwit activates.
            return true;
        }

        // We want to be a bit conservative just to be extra careful about DoS
        // possibilities in compact block processing...
        if (pindex->nHeight <= ::ChainActive().Height() + 2) {
            if ((!fAlreadyInFlight && nodestate->nBlocksInFlight < MAX_BLOCKS_IN_TRANSIT_PER_PEER) ||
                 (fAlreadyInFlight && blockInFlightIt->second.first == pfrom->GetId())) {
                std::list<QueuedBlock>::iterator* queuedBlockIt = nullptr;
                if (!MarkBlockAsInFlight(pfrom->GetId(), pindex->GetBlockHash(), pindex, &queuedBlockIt)) {
                    if (!(*queuedBlockIt)->partialBlock)
                        (*queuedBlockIt)->partialBlock.reset(new PartiallyDownloadedBlock(&mempool));
                    else {
                        // The block was already in flight using compact blocks from the same peer
                        LogPrint(BCLog::NET, "Peer sent us compact block we were already syncing!\n");
                        return true;
                    }
                }

                PartiallyDownloadedBlock& partialBlock = *(*queuedBlockIt)->partialBlock;
                ReadStatus status = partialBlock.InitData(cmpctblock, vExtraTxnForCompact);
                if (status == READ_STATUS_INVALID) {
                    MarkBlockAsReceived(pindex->GetBlockHash()); // Reset in-flight state in case of whitelist
                    Misbehaving(pfrom->GetId(), 100, strprintf("Peer %d sent us invalid compact block\n", pfrom->GetId()));
                    return true;
                } else if (status == READ_STATUS_FAILED) {
                    // Duplicate txindexes, the block is now in-flight, so just request it
                    std::vector<CInv> vInv(1);
                    vInv[0] = CInv(MSG_BLOCK | GetFetchFlags(pfrom), cmpctblock.header.GetHash());
                    connman->PushMessage(pfrom, msgMaker.Make(NetMsgType::GETDATA, vInv));
                    return true;
                }

                BlockTransactionsRequest req;
                for (size_t i = 0; i < cmpctblock.BlockTxCount(); i++) {
                    if (!partialBlock.IsTxAvailable(i))
                        req.indexes.push_back(i);
                }
                if (req.indexes.empty()) {
                    // Dirty hack to jump to BLOCKTXN code (TODO: move message handling into their own functions)
                    BlockTransactions txn;
                    txn.blockhash = cmpctblock.header.GetHash();
                    blockTxnMsg << txn;
                    fProcessBLOCKTXN = true;
                } else {
                    req.blockhash = pindex->GetBlockHash();
                    connman->PushMessage(pfrom, msgMaker.Make(NetMsgType::GETBLOCKTXN, req));
                }
            } else {
                // This block is either already in flight from a different
                // peer, or this peer has too many blocks outstanding to
                // download from.
                // Optimistically try to reconstruct anyway since we might be
                // able to without any round trips.
                PartiallyDownloadedBlock tempBlock(&mempool);
                ReadStatus status = tempBlock.InitData(cmpctblock, vExtraTxnForCompact);
                if (status != READ_STATUS_OK) {
                    // TODO: don't ignore failures
                    return true;
                }
                std::vector<CTransactionRef> dummy;
                status = tempBlock.FillBlock(*pblock, dummy);
                if (status == READ_STATUS_OK) {
                    fBlockReconstructed = true;
                }
            }
        } else {
            if (fAlreadyInFlight) {
                // We requested this block, but its far into the future, so our
                // mempool will probably be useless - request the block normally
                std::vector<CInv> vInv(1);
                vInv[0] = CInv(MSG_BLOCK | GetFetchFlags(pfrom), cmpctblock.header.GetHash());
                connman->PushMessage(pfrom, msgMaker.Make(NetMsgType::GETDATA, vInv));
                return true;
            } else {
                // If this was an announce-cmpctblock, we want the same treatment as a header message
                fRevertToHeaderProcessing = true;
            }
        }
        } // cs_main

        if (fProcessBLOCKTXN)
            return ProcessMessage(pfrom, NetMsgType::BLOCKTXN, blockTxnMsg, nTimeReceived, chainparams, connman, interruptMsgProc);

        if (fRevertToHeaderProcessing) {
            // Headers received from HB compact block peers are permitted to be
            // relayed before full validation (see BIP 152), so we don't want to disconnect
            // the peer if the header turns out to be for an invalid block.
            // Note that if a peer tries to build on an invalid chain, that
            // will be detected and the peer will be banned.
            return ProcessHeadersMessage(pfrom, connman, {cmpctblock.header}, chainparams, /*via_compact_block=*/true);
        }

        if (fBlockReconstructed) {
            // If we got here, we were able to optimistically reconstruct a
            // block that is in flight from some other peer.
            {
                LOCK(cs_main);
                mapBlockSource.emplace(pblock->GetHash(), std::make_pair(pfrom->GetId(), false));
            }
            bool fNewBlock = false;
            // Setting fForceProcessing to true means that we bypass some of
            // our anti-DoS protections in AcceptBlock, which filters
            // unrequested blocks that might be trying to waste our resources
            // (eg disk space). Because we only try to reconstruct blocks when
            // we're close to caught up (via the CanDirectFetch() requirement
            // above, combined with the behavior of not requesting blocks until
            // we have a chain with at least nMinimumChainWork), and we ignore
            // compact blocks with less work than our tip, it is safe to treat
            // reconstructed compact blocks as having been requested.
            ProcessNewBlock(chainparams, pblock, /*fForceProcessing=*/true, &fNewBlock, pfrom->GetId());
            if (fNewBlock) {
                pfrom->nLastBlockTime = GetTime();
            } else {
                LOCK(cs_main);
                mapBlockSource.erase(pblock->GetHash());
            }
            LOCK(cs_main); // hold cs_main for CBlockIndex::IsValid()
            if (pindex->IsValid(BLOCK_VALID_TRANSACTIONS)) {
                // Clear download state for this block, which is in
                // process from some other peer.  We do this after calling
                // ProcessNewBlock so that a malleated cmpctblock announcement
                // can't be used to interfere with block relay.
                MarkBlockAsReceived(pblock->GetHash());
            }
        }

        return true;
    }

    if (strCommand == NetMsgType::BLOCKTXN)
    {
        // Ignore blocktxn received while importing
        if (fImporting || fReindex) {
            LogPrint(BCLog::NET, "Unexpected blocktxn message received from peer %d\n", pfrom->GetId());
            return true;
        }

        BlockTransactions resp;
        vRecv >> resp;

        std::shared_ptr<CBlock> pblock = std::make_shared<CBlock>();
        bool fBlockRead = false;
        {
            LOCK(cs_main);

            std::map<uint256, std::pair<NodeId, std::list<QueuedBlock>::iterator> >::iterator it = mapBlocksInFlight.find(resp.blockhash);
            if (it == mapBlocksInFlight.end() || !it->second.second->partialBlock ||
                    it->second.first != pfrom->GetId()) {
                LogPrint(BCLog::NET, "Peer %d sent us block transactions for block we weren't expecting\n", pfrom->GetId());
                return true;
            }

            PartiallyDownloadedBlock& partialBlock = *it->second.second->partialBlock;
            ReadStatus status = partialBlock.FillBlock(*pblock, resp.txn);
            if (status == READ_STATUS_INVALID) {
                MarkBlockAsReceived(resp.blockhash); // Reset in-flight state in case of whitelist
                Misbehaving(pfrom->GetId(), 100, strprintf("Peer %d sent us invalid compact block/non-matching block transactions\n", pfrom->GetId()));
                return true;
            } else if (status == READ_STATUS_FAILED) {
                // Might have collided, fall back to getdata now :(
                std::vector<CInv> invs;
                invs.push_back(CInv(MSG_BLOCK | GetFetchFlags(pfrom), resp.blockhash));
                connman->PushMessage(pfrom, msgMaker.Make(NetMsgType::GETDATA, invs));
            } else {
                // Block is either okay, or possibly we received
                // READ_STATUS_CHECKBLOCK_FAILED.
                // Note that CheckBlock can only fail for one of a few reasons:
                // 1. bad-proof-of-work (impossible here, because we've already
                //    accepted the header)
                // 2. merkleroot doesn't match the transactions given (already
                //    caught in FillBlock with READ_STATUS_FAILED, so
                //    impossible here)
                // 3. the block is otherwise invalid (eg invalid coinbase,
                //    block is too big, too many legacy sigops, etc).
                // So if CheckBlock failed, #3 is the only possibility.
                // Under BIP 152, we don't DoS-ban unless proof of work is
                // invalid (we don't require all the stateless checks to have
                // been run).  This is handled below, so just treat this as
                // though the block was successfully read, and rely on the
                // handling in ProcessNewBlock to ensure the block index is
                // updated, etc.
                MarkBlockAsReceived(resp.blockhash); // it is now an empty pointer
                fBlockRead = true;
                // mapBlockSource is used for potentially punishing peers and
                // updating which peers send us compact blocks, so the race
                // between here and cs_main in ProcessNewBlock is fine.
                // BIP 152 permits peers to relay compact blocks after validating
                // the header only; we should not punish peers if the block turns
                // out to be invalid.
                mapBlockSource.emplace(resp.blockhash, std::make_pair(pfrom->GetId(), false));
            }
        } // Don't hold cs_main when we call into ProcessNewBlock
        if (fBlockRead) {
            bool fNewBlock = false;
            // Since we requested this block (it was in mapBlocksInFlight), force it to be processed,
            // even if it would not be a candidate for new tip (missing previous block, chain not long enough, etc)
            // This bypasses some anti-DoS logic in AcceptBlock (eg to prevent
            // disk-space attacks), but this should be safe due to the
            // protections in the compact block handler -- see related comment
            // in compact block optimistic reconstruction handling.
            ProcessNewBlock(chainparams, pblock, /*fForceProcessing=*/true, &fNewBlock, pfrom->GetId());
            if (fNewBlock) {
                pfrom->nLastBlockTime = GetTime();
            } else {
                LOCK(cs_main);
                mapBlockSource.erase(pblock->GetHash());
            }
        }
        return true;
    }

    if (strCommand == NetMsgType::HEADERS)
    {
        // Ignore headers received while importing
        if (fImporting || fReindex) {
            LogPrint(BCLog::NET, "Unexpected headers message received from peer %d\n", pfrom->GetId());
            return true;
        }

        std::vector<CBlockHeader> headers;

        // Bypass the normal CBlock deserialization, as we don't want to risk deserializing 2000 full blocks.
        unsigned int nCount = ReadCompactSize(vRecv);
        if (nCount > MAX_HEADERS_RESULTS) {
            LOCK(cs_main);
            Misbehaving(pfrom->GetId(), 20, strprintf("headers message size = %u", nCount));
            return false;
        }
        headers.resize(nCount);
        for (unsigned int n = 0; n < nCount; n++) {
            vRecv >> headers[n];
            ReadCompactSize(vRecv); // ignore tx count; assume it is 0.
        }

        return ProcessHeadersMessage(pfrom, connman, headers, chainparams, /*via_compact_block=*/false);
    }

    if (strCommand == NetMsgType::BLOCK)
    {
        // Ignore block received while importing
        if (fImporting || fReindex) {
            LogPrint(BCLog::NET, "Unexpected block message received from peer %d\n", pfrom->GetId());
            return true;
        }

        std::shared_ptr<CBlock> pblock = std::make_shared<CBlock>();
        vRecv >> *pblock;

        LogPrint(BCLog::NET, "received block %s peer=%d\n", pblock->GetHash().ToString(), pfrom->GetId());

        bool forceProcessing = false;
        const uint256 hash(pblock->GetHash());
        {
            LOCK(cs_main);
            // Also always process if we requested the block explicitly, as we may
            // need it even though it is not a candidate for a new best tip.
            forceProcessing |= MarkBlockAsReceived(hash);
            // mapBlockSource is only used for punishing peers and setting
            // which peers send us compact blocks, so the race between here and
            // cs_main in ProcessNewBlock is fine.
            mapBlockSource.emplace(hash, std::make_pair(pfrom->GetId(), true));
        }
        bool fNewBlock = false;
        ProcessNewBlock(chainparams, pblock, forceProcessing, &fNewBlock, pfrom->GetId());
        if (fNewBlock) {
            pfrom->nLastBlockTime = GetTime();
        } else {
            LOCK(cs_main);
            mapBlockSource.erase(pblock->GetHash());
        }
        return true;
    }

    if (strCommand == NetMsgType::GETADDR) {
        // This asymmetric behavior for inbound and outbound connections was introduced
        // to prevent a fingerprinting attack: an attacker can send specific fake addresses
        // to users' AddrMan and later request them by sending getaddr messages.
        // Making nodes which are behind NAT and can only make outgoing connections ignore
        // the getaddr message mitigates the attack.
        if (!pfrom->fInbound) {
            LogPrint(BCLog::NET, "Ignoring \"getaddr\" from outbound connection. peer=%d\n", pfrom->GetId());
            return true;
        }
        if (!pfrom->IsAddrRelayPeer()) {
            LogPrint(BCLog::NET, "Ignoring \"getaddr\" from block-relay-only connection. peer=%d\n", pfrom->GetId());
            return true;
        }

        // Only send one GetAddr response per connection to reduce resource waste
        //  and discourage addr stamping of INV announcements.
        if (pfrom->fSentAddr) {
            LogPrint(BCLog::NET, "Ignoring repeated \"getaddr\". peer=%d\n", pfrom->GetId());
            return true;
        }
        pfrom->fSentAddr = true;

        pfrom->vAddrToSend.clear();
        std::vector<CAddress> vAddr = connman->GetAddresses();
        FastRandomContext insecure_rand;
        for (const CAddress &addr : vAddr) {
            if (!g_banman->IsBanned(addr)) {
                pfrom->PushAddress(addr, insecure_rand);
            }
        }
        return true;
    }

    if (strCommand == NetMsgType::MEMPOOL) {
        if (!(pfrom->GetLocalServices() & NODE_BLOOM) && !pfrom->HasPermission(PF_MEMPOOL))
        {
            if (!pfrom->HasPermission(PF_NOBAN))
            {
                LogPrint(BCLog::NET, "mempool request with bloom filters disabled, disconnect peer=%d\n", pfrom->GetId());
                pfrom->fDisconnect = true;
            }
            return true;
        }

        if (connman->OutboundTargetReached(false) && !pfrom->HasPermission(PF_MEMPOOL))
        {
            if (!pfrom->HasPermission(PF_NOBAN))
            {
                LogPrint(BCLog::NET, "mempool request with bandwidth limit reached, disconnect peer=%d\n", pfrom->GetId());
                pfrom->fDisconnect = true;
            }
            return true;
        }

        if (pfrom->m_tx_relay != nullptr) {
            LOCK(pfrom->m_tx_relay->cs_tx_inventory);
            pfrom->m_tx_relay->fSendMempool = true;
        }
        return true;
    }

    if (strCommand == NetMsgType::PING) {
        if (pfrom->nVersion > BIP0031_VERSION)
        {
            uint64_t nonce = 0;
            vRecv >> nonce;


            int nChainHeight;
            vRecv >> nChainHeight;
            pfrom->nChainHeight = nChainHeight;
            {
                LOCK(cs_main);
                UpdateNumBlocksOfPeers(pfrom->GetId(), nChainHeight);
            }

            // Echo the message back with the nonce. This allows for two useful features:
            //
            // 1) A remote node can quickly check if the connection is operational
            // 2) Remote nodes can measure the latency of the network thread. If this node
            //    is overloaded it won't respond to pings quickly and the remote node can
            //    avoid sending us more work, like chain download requests.
            //
            // The nonce stops the remote getting confused between different pings: without
            // it, if the remote node sends a ping once per second and this node takes 5
            // seconds to respond to each, the 5th ping the remote sends would appear to
            // return very quickly.
            connman->PushMessage(pfrom, msgMaker.Make(NetMsgType::PONG, nonce));
        }
        return true;
    }

    if (strCommand == NetMsgType::PONG) {
        int64_t pingUsecEnd = nTimeReceived;
        uint64_t nonce = 0;
        size_t nAvail = vRecv.in_avail();
        bool bPingFinished = false;
        std::string sProblem;

        if (nAvail >= sizeof(nonce)) {
            vRecv >> nonce;

            // Only process pong message if there is an outstanding ping (old ping without nonce should never pong)
            if (pfrom->nPingNonceSent != 0) {
                if (nonce == pfrom->nPingNonceSent) {
                    // Matching pong received, this ping is no longer outstanding
                    bPingFinished = true;
                    int64_t pingUsecTime = pingUsecEnd - pfrom->nPingUsecStart;
                    if (pingUsecTime > 0) {
                        // Successful ping time measurement, replace previous
                        pfrom->nPingUsecTime = pingUsecTime;
                        pfrom->nMinPingUsecTime = std::min(pfrom->nMinPingUsecTime.load(), pingUsecTime);
                    } else {
                        // This should never happen
                        sProblem = "Timing mishap";
                    }
                } else {
                    // Nonce mismatches are normal when pings are overlapping
                    sProblem = "Nonce mismatch";
                    if (nonce == 0) {
                        // This is most likely a bug in another implementation somewhere; cancel this ping
                        bPingFinished = true;
                        sProblem = "Nonce zero";
                    }
                }
            } else {
                sProblem = "Unsolicited pong without ping";
            }
        } else {
            // This is most likely a bug in another implementation somewhere; cancel this ping
            bPingFinished = true;
            sProblem = "Short payload";
        }

        if (!(sProblem.empty())) {
            LogPrint(BCLog::NET, "pong peer=%d: %s, %x expected, %x received, %u bytes\n",
                pfrom->GetId(),
                sProblem,
                pfrom->nPingNonceSent,
                nonce,
                nAvail);
        }
        if (bPingFinished) {
            pfrom->nPingNonceSent = 0;
        }
        return true;
    }

    if (strCommand == NetMsgType::FILTERLOAD) {
        CBloomFilter filter;
        vRecv >> filter;

        if (!filter.IsWithinSizeConstraints())
        {
            // There is no excuse for sending a too-large filter
            LOCK(cs_main);
            Misbehaving(pfrom->GetId(), 100);
        }
        else if (pfrom->m_tx_relay != nullptr)
        {
            LOCK(pfrom->m_tx_relay->cs_filter);
            pfrom->m_tx_relay->pfilter.reset(new CBloomFilter(filter));
            pfrom->m_tx_relay->pfilter->UpdateEmptyFull();
            pfrom->m_tx_relay->fRelayTxes = true;
        }
        return true;
    }

    if (strCommand == NetMsgType::FILTERADD) {
        std::vector<unsigned char> vData;
        vRecv >> vData;

        // Nodes must NEVER send a data item > 520 bytes (the max size for a script data object,
        // and thus, the maximum size any matched object can have) in a filteradd message
        bool bad = false;
        if (vData.size() > MAX_SCRIPT_ELEMENT_SIZE) {
            bad = true;
        } else if (pfrom->m_tx_relay != nullptr) {
            LOCK(pfrom->m_tx_relay->cs_filter);
            if (pfrom->m_tx_relay->pfilter) {
                pfrom->m_tx_relay->pfilter->insert(vData);
            } else {
                bad = true;
            }
        }
        if (bad) {
            LOCK(cs_main);
            Misbehaving(pfrom->GetId(), 100);
        }
        return true;
    }

    if (strCommand == NetMsgType::FILTERCLEAR) {
        if (pfrom->m_tx_relay == nullptr) {
            return true;
        }
        LOCK(pfrom->m_tx_relay->cs_filter);
        if (pfrom->GetLocalServices() & NODE_BLOOM) {
            pfrom->m_tx_relay->pfilter.reset(new CBloomFilter());
        }
        pfrom->m_tx_relay->fRelayTxes = true;
        return true;
    }

    if (strCommand == NetMsgType::FEEFILTER) {
        CAmount newFeeFilter = 0;
        vRecv >> newFeeFilter;
        if (MoneyRange(newFeeFilter)) {
            if (pfrom->m_tx_relay != nullptr) {
                LOCK(pfrom->m_tx_relay->cs_feeFilter);
                pfrom->m_tx_relay->minFeeFilter = newFeeFilter;
            }
            LogPrint(BCLog::NET, "received: feefilter of %s from peer=%d\n", CFeeRate(newFeeFilter).ToString(), pfrom->GetId());
        }
        return true;
    }

    if (strCommand == NetMsgType::NOTFOUND) {
        // Remove the NOTFOUND transactions from the peer
        LOCK(cs_main);
        CNodeState *state = State(pfrom->GetId());
        std::vector<CInv> vInv;
        vRecv >> vInv;
        if (vInv.size() <= MAX_PEER_TX_IN_FLIGHT + MAX_BLOCKS_IN_TRANSIT_PER_PEER) {
            for (CInv &inv : vInv) {
                if (inv.type == MSG_TX || inv.type == MSG_WITNESS_TX) {
                    // If we receive a NOTFOUND message for a txid we requested, erase
                    // it from our data structures for this peer.
                    auto in_flight_it = state->m_tx_download.m_tx_in_flight.find(inv.hash);
                    if (in_flight_it == state->m_tx_download.m_tx_in_flight.end()) {
                        // Skip any further work if this is a spurious NOTFOUND
                        // message.
                        continue;
                    }
                    state->m_tx_download.m_tx_in_flight.erase(in_flight_it);
                    state->m_tx_download.m_tx_announced.erase(inv.hash);
                }
            }
        }
        return true;
    }

    if (smsg::SMSG_UNKNOWN_MESSAGE != smsgModule.ReceiveData(pfrom, strCommand, vRecv)) {
        return true;
    }

    // Ignore unknown commands for extensibility
    LogPrint(BCLog::NET, "Unknown command \"%s\" from peer=%d\n", SanitizeString(strCommand), pfrom->GetId());

    return true;
}

bool PeerLogicValidation::CheckIfBanned(CNode* pnode)
{
    AssertLockHeld(cs_main);
    CNodeState &state = *State(pnode->GetId());

    if (state.fShouldBan) {
        state.fShouldBan = false;
        if (pnode->HasPermission(PF_NOBAN))
            LogPrintf("Warning: not punishing whitelisted peer %s!\n", pnode->addr.ToString());
        else if (pnode->m_manual_connection)
            LogPrintf("Warning: not punishing manually-connected peer %s!\n", pnode->addr.ToString());
        else if (pnode->addr.IsLocal()) {
            // Disconnect but don't ban _this_ local node
            LogPrintf("Warning: disconnecting but not banning local peer %s!\n", pnode->addr.ToString());
            pnode->fDisconnect = true;
        } else {
            // Disconnect and ban all nodes sharing the address
            if (m_banman) {
                m_banman->Ban(pnode->addr, BanReasonNodeMisbehaving);
            }
            connman->DisconnectNode(pnode->addr);
        }
        return true;
    }
    return false;
}

bool PeerLogicValidation::ProcessMessages(CNode* pfrom, std::atomic<bool>& interruptMsgProc)
{
    const CChainParams& chainparams = Params();
    //
    // Message format
    //  (4) message start
    //  (12) command
    //  (4) size
    //  (4) checksum
    //  (x) data
    //
    bool fMoreWork = false;

    if (!pfrom->vRecvGetData.empty())
        ProcessGetData(pfrom, chainparams, connman, interruptMsgProc);

    if (!pfrom->orphan_work_set.empty()) {
        std::list<CTransactionRef> removed_txn;
        LOCK2(cs_main, g_cs_orphans);
        ProcessOrphanTx(connman, pfrom->orphan_work_set, removed_txn);
        for (const CTransactionRef& removedTx : removed_txn) {
            AddToCompactExtraTransactions(removedTx);
        }
    }

    if (pfrom->fDisconnect)
        return false;

    // this maintains the order of responses
    // and prevents vRecvGetData to grow unbounded
    if (!pfrom->vRecvGetData.empty()) return true;
    if (!pfrom->orphan_work_set.empty()) return true;

    // Don't bother if send buffer is too full to respond anyway
    if (pfrom->fPauseSend)
        return false;

    std::list<CNetMessage> msgs;
    {
        LOCK(pfrom->cs_vProcessMsg);
        if (pfrom->vProcessMsg.empty())
            return false;
        // Just take one message
        msgs.splice(msgs.begin(), pfrom->vProcessMsg, pfrom->vProcessMsg.begin());
        pfrom->nProcessQueueSize -= msgs.front().vRecv.size() + CMessageHeader::HEADER_SIZE;
        pfrom->fPauseRecv = pfrom->nProcessQueueSize > connman->GetReceiveFloodSize();
        fMoreWork = !pfrom->vProcessMsg.empty();
    }
    CNetMessage& msg(msgs.front());

    msg.SetVersion(pfrom->GetRecvVersion());
    // Scan for message start
    if (memcmp(msg.hdr.pchMessageStart, chainparams.MessageStart(), CMessageHeader::MESSAGE_START_SIZE) != 0) {
        LogPrint(BCLog::NET, "PROCESSMESSAGE: INVALID MESSAGESTART %s peer=%d\n", SanitizeString(msg.hdr.GetCommand()), pfrom->GetId());
        pfrom->fDisconnect = true;
        return false;
    }

    // Read header
    CMessageHeader& hdr = msg.hdr;
    if (!hdr.IsValid(chainparams.MessageStart()))
    {
        LogPrint(BCLog::NET, "PROCESSMESSAGE: ERRORS IN HEADER %s peer=%d\n", SanitizeString(hdr.GetCommand()), pfrom->GetId());
        return fMoreWork;
    }
    std::string strCommand = hdr.GetCommand();

    // Message size
    unsigned int nMessageSize = hdr.nMessageSize;

    // Checksum
    CDataStream& vRecv = msg.vRecv;
    const uint256& hash = msg.GetMessageHash();
    if (memcmp(hash.begin(), hdr.pchChecksum, CMessageHeader::CHECKSUM_SIZE) != 0)
    {
        LogPrint(BCLog::NET, "%s(%s, %u bytes): CHECKSUM ERROR expected %s was %s\n", __func__,
           SanitizeString(strCommand), nMessageSize,
           HexStr(hash.begin(), hash.begin()+CMessageHeader::CHECKSUM_SIZE),
           HexStr(hdr.pchChecksum, hdr.pchChecksum+CMessageHeader::CHECKSUM_SIZE));
        return fMoreWork;
    }

    // Process message
    bool fRet = false;
    try
    {
        fRet = ProcessMessage(pfrom, strCommand, vRecv, msg.nTime, chainparams, connman, interruptMsgProc);
        if (interruptMsgProc)
            return false;
        if (!pfrom->vRecvGetData.empty())
            fMoreWork = true;
    }
    catch (const std::ios_base::failure& e)
    {
        if (strstr(e.what(), "end of data")) {
            // Allow exceptions from under-length message on vRecv
            LogPrint(BCLog::NET, "%s(%s, %u bytes): Exception '%s' caught, normally caused by a message being shorter than its stated length\n", __func__, SanitizeString(strCommand), nMessageSize, e.what());
        } else if (strstr(e.what(), "size too large")) {
            // Allow exceptions from over-long size
            LogPrint(BCLog::NET, "%s(%s, %u bytes): Exception '%s' caught\n", __func__, SanitizeString(strCommand), nMessageSize, e.what());
        } else if (strstr(e.what(), "non-canonical ReadCompactSize()")) {
            // Allow exceptions from non-canonical encoding
            LogPrint(BCLog::NET, "%s(%s, %u bytes): Exception '%s' caught\n", __func__, SanitizeString(strCommand), nMessageSize, e.what());
        } else if (strstr(e.what(), "Superfluous witness record")) {
            // Allow exceptions from illegal witness encoding
            LogPrint(BCLog::NET, "%s(%s, %u bytes): Exception '%s' caught\n", __func__, SanitizeString(strCommand), nMessageSize, e.what());
        } else if (strstr(e.what(), "Unknown transaction optional data")) {
            // Allow exceptions from unknown witness encoding
            LogPrint(BCLog::NET, "%s(%s, %u bytes): Exception '%s' caught\n", __func__, SanitizeString(strCommand), nMessageSize, e.what());
        } else {
            PrintExceptionContinue(&e, "ProcessMessages()");
        }
    }
    catch (const std::exception& e) {
        PrintExceptionContinue(&e, "ProcessMessages()");
    } catch (...) {
        PrintExceptionContinue(nullptr, "ProcessMessages()");
    }

    if (!fRet) {
        LogPrint(BCLog::NET, "%s(%s, %u bytes) FAILED peer=%d\n", __func__, SanitizeString(strCommand), nMessageSize, pfrom->GetId());
    }

    LOCK(cs_main);
    CheckIfBanned(pfrom);

    return fMoreWork;
}

void PeerLogicValidation::ConsiderEviction(CNode *pto, int64_t time_in_seconds)
{
    AssertLockHeld(cs_main);

    CNodeState &state = *State(pto->GetId());
    const CNetMsgMaker msgMaker(pto->GetSendVersion());

    if (!state.m_chain_sync.m_protect && IsOutboundDisconnectionCandidate(pto) && state.fSyncStarted) {
        // This is an outbound peer subject to disconnection if they don't
        // announce a block with as much work as the current tip within
        // CHAIN_SYNC_TIMEOUT + HEADERS_RESPONSE_TIME seconds (note: if
        // their chain has more work than ours, we should sync to it,
        // unless it's invalid, in which case we should find that out and
        // disconnect from them elsewhere).
        if (state.pindexBestKnownBlock != nullptr && state.pindexBestKnownBlock->nChainWork >= ::ChainActive().Tip()->nChainWork) {
            if (state.m_chain_sync.m_timeout != 0) {
                state.m_chain_sync.m_timeout = 0;
                state.m_chain_sync.m_work_header = nullptr;
                state.m_chain_sync.m_sent_getheaders = false;
            }
        } else if (state.m_chain_sync.m_timeout == 0 || (state.m_chain_sync.m_work_header != nullptr && state.pindexBestKnownBlock != nullptr && state.pindexBestKnownBlock->nChainWork >= state.m_chain_sync.m_work_header->nChainWork)) {
            // Our best block known by this peer is behind our tip, and we're either noticing
            // that for the first time, OR this peer was able to catch up to some earlier point
            // where we checked against our tip.
            // Either way, set a new timeout based on current tip.
            state.m_chain_sync.m_timeout = time_in_seconds + CHAIN_SYNC_TIMEOUT;
            state.m_chain_sync.m_work_header = ::ChainActive().Tip();
            state.m_chain_sync.m_sent_getheaders = false;
        } else if (state.m_chain_sync.m_timeout > 0 && time_in_seconds > state.m_chain_sync.m_timeout) {
            // No evidence yet that our peer has synced to a chain with work equal to that
            // of our tip, when we first detected it was behind. Send a single getheaders
            // message to give the peer a chance to update us.
            if (state.m_chain_sync.m_sent_getheaders) {
                // They've run out of time to catch up!
                LogPrintf("Disconnecting outbound peer %d for old chain, best known block = %s\n", pto->GetId(), state.pindexBestKnownBlock != nullptr ? state.pindexBestKnownBlock->GetBlockHash().ToString() : "<none>");
                pto->fDisconnect = true;
            } else {
                assert(state.m_chain_sync.m_work_header);
                LogPrint(BCLog::NET, "sending getheaders to outbound peer=%d to verify chain work (current best known block:%s, benchmark blockhash: %s)\n", pto->GetId(), state.pindexBestKnownBlock != nullptr ? state.pindexBestKnownBlock->GetBlockHash().ToString() : "<none>", state.m_chain_sync.m_work_header->GetBlockHash().ToString());
                connman->PushMessage(pto, msgMaker.Make(NetMsgType::GETHEADERS, ::ChainActive().GetLocator(state.m_chain_sync.m_work_header->pprev), uint256()));
                state.m_chain_sync.m_sent_getheaders = true;
                constexpr int64_t HEADERS_RESPONSE_TIME = 120; // 2 minutes
                // Bump the timeout to allow a response, which could clear the timeout
                // (if the response shows the peer has synced), reset the timeout (if
                // the peer syncs to the required work but not to our tip), or result
                // in disconnect (if we advance to the timeout and pindexBestKnownBlock
                // has not sufficiently progressed)
                state.m_chain_sync.m_timeout = time_in_seconds + HEADERS_RESPONSE_TIME;
            }
        }
    }
}

void PeerLogicValidation::EvictExtraOutboundPeers(int64_t time_in_seconds)
{
    // Check whether we have too many outbound peers
    int extra_peers = connman->GetExtraOutboundCount();
    if (extra_peers > 0) {
        // If we have more outbound peers than we target, disconnect one.
        // Pick the outbound peer that least recently announced
        // us a new block, with ties broken by choosing the more recent
        // connection (higher node id)
        NodeId worst_peer = -1;
        int64_t oldest_block_announcement = std::numeric_limits<int64_t>::max();

        connman->ForEachNode([&](CNode* pnode) {
            AssertLockHeld(cs_main);

            // Ignore non-outbound peers, or nodes marked for disconnect already
            if (!IsOutboundDisconnectionCandidate(pnode) || pnode->fDisconnect) return;
            CNodeState *state = State(pnode->GetId());
            if (state == nullptr) return; // shouldn't be possible, but just in case
            // Don't evict our protected peers
            if (state->m_chain_sync.m_protect) return;
            // Don't evict our block-relay-only peers.
            if (pnode->m_tx_relay == nullptr) return;
            if (state->m_last_block_announcement < oldest_block_announcement || (state->m_last_block_announcement == oldest_block_announcement && pnode->GetId() > worst_peer)) {
                worst_peer = pnode->GetId();
                oldest_block_announcement = state->m_last_block_announcement;
            }
        });
        if (worst_peer != -1) {
            bool disconnected = connman->ForNode(worst_peer, [&](CNode *pnode) {
                AssertLockHeld(cs_main);

                // Only disconnect a peer that has been connected to us for
                // some reasonable fraction of our check-frequency, to give
                // it time for new information to have arrived.
                // Also don't disconnect any peer we're trying to download a
                // block from.
                CNodeState &state = *State(pnode->GetId());
                if (time_in_seconds - pnode->nTimeConnected > MINIMUM_CONNECT_TIME && state.nBlocksInFlight == 0) {
                    LogPrint(BCLog::NET, "disconnecting extra outbound peer=%d (last block announcement received at time %d)\n", pnode->GetId(), oldest_block_announcement);
                    pnode->fDisconnect = true;
                    return true;
                } else {
                    LogPrint(BCLog::NET, "keeping outbound peer=%d chosen for eviction (connect time: %d, blocks_in_flight: %d)\n", pnode->GetId(), pnode->nTimeConnected, state.nBlocksInFlight);
                    return false;
                }
            });
            if (disconnected) {
                // If we disconnected an extra peer, that means we successfully
                // connected to at least one peer after the last time we
                // detected a stale tip. Don't try any more extra peers until
                // we next detect a stale tip, to limit the load we put on the
                // network from these extra connections.
                connman->SetTryNewOutboundPeer(false);
            }
        }
    }
}

void PeerLogicValidation::CheckForStaleTipAndEvictPeers(const Consensus::Params &consensusParams)
{
    LOCK(cs_main);

    if (connman == nullptr) return;

    int64_t time_in_seconds = GetTime();

    EvictExtraOutboundPeers(time_in_seconds);

    if (time_in_seconds > m_stale_tip_check_time) {
        // Check whether our tip is stale, and if so, allow using an extra
        // outbound peer
        if (!fImporting && !fReindex && connman->GetNetworkActive() && connman->GetUseAddrmanOutgoing() && TipMayBeStale(consensusParams)) {
            LogPrintf("Potential stale tip detected, will try using extra outbound peer (last tip update: %d seconds ago)\n", time_in_seconds - g_last_tip_update);
            connman->SetTryNewOutboundPeer(true);
        } else if (connman->GetTryNewOutboundPeer()) {
            connman->SetTryNewOutboundPeer(false);
        }
        m_stale_tip_check_time = time_in_seconds + STALE_CHECK_INTERVAL;
    }
}

namespace {
class CompareInvMempoolOrder
{
    CTxMemPool *mp;
public:
    explicit CompareInvMempoolOrder(CTxMemPool *_mempool)
    {
        mp = _mempool;
    }

    bool operator()(std::set<uint256>::iterator a, std::set<uint256>::iterator b)
    {
        /* As std::make_heap produces a max-heap, we want the entries with the
         * fewest ancestors/highest fee to sort later. */
        return mp->CompareDepthAndScore(*b, *a);
    }
};
}

bool PeerLogicValidation::SendMessages(CNode* pto)
{
    const Consensus::Params& consensusParams = Params().GetConsensus();
    {
        // Don't send anything until the version handshake is complete
        if (!pto->fSuccessfullyConnected || pto->fDisconnect)
            return true;

        // If we get here, the outgoing message serialization version is set and can't change.
        const CNetMsgMaker msgMaker(pto->GetSendVersion());

        //
        // Message: ping
        //
        bool pingSend = false;
        if (pto->fPingQueued) {
            // RPC ping request by user
            pingSend = true;
        }
        if (pto->nPingNonceSent == 0 && pto->nPingUsecStart + PING_INTERVAL * 1000000 < GetTimeMicros()) {
            // Ping automatically sent as a latency probe & keepalive.
            pingSend = true;
        }
        if (pingSend) {
            uint64_t nonce = 0;
            while (nonce == 0) {
                GetRandBytes((unsigned char*)&nonce, sizeof(nonce));
            }
            pto->fPingQueued = false;
            pto->nPingUsecStart = GetTimeMicros();
            int nChainHeight;
            {
                LOCK(cs_main);
                nChainHeight = (int)::ChainActive().Height();
            }
            // BIP0031_VERSION
            pto->nPingNonceSent = nonce;
            connman->PushMessage(pto, msgMaker.Make(NetMsgType::PING, nonce, nChainHeight));
        }

        TRY_LOCK(cs_main, lockMain);
        if (!lockMain)
            return true;

        if (CheckIfBanned(pto)) return true;

        CNodeState &state = *State(pto->GetId());

        // Address refresh broadcast
        int64_t nNow = GetTimeMicros();
        if (pto->IsAddrRelayPeer() && !::ChainstateActive().IsInitialBlockDownload() && pto->nNextLocalAddrSend < nNow) {
            AdvertiseLocal(pto);
            pto->nNextLocalAddrSend = PoissonNextSend(nNow, AVG_LOCAL_ADDRESS_BROADCAST_INTERVAL);
        }

        //
        // Message: addr
        //
        if (pto->IsAddrRelayPeer() && pto->nNextAddrSend < nNow) {
            pto->nNextAddrSend = PoissonNextSend(nNow, AVG_ADDRESS_BROADCAST_INTERVAL);
            std::vector<CAddress> vAddr;
            vAddr.reserve(pto->vAddrToSend.size());
            for (const CAddress& addr : pto->vAddrToSend)
            {
                if (!pto->addrKnown.contains(addr.GetKey()))
                {
                    pto->addrKnown.insert(addr.GetKey());
                    vAddr.push_back(addr);
                    // receiver rejects addr messages larger than 1000
                    if (vAddr.size() >= 1000)
                    {
                        connman->PushMessage(pto, msgMaker.Make(NetMsgType::ADDR, vAddr));
                        vAddr.clear();
                    }
                }
            }
            pto->vAddrToSend.clear();
            if (!vAddr.empty())
                connman->PushMessage(pto, msgMaker.Make(NetMsgType::ADDR, vAddr));
            // we only send the big addr message once
            if (pto->vAddrToSend.capacity() > 40)
                pto->vAddrToSend.shrink_to_fit();
        }

        // Start block sync
        if (pindexBestHeader == nullptr)
            pindexBestHeader = ::ChainActive().Tip();
        bool fFetch = state.fPreferredDownload || (nPreferredDownload == 0 && !pto->fClient && !pto->fOneShot); // Download if this is a nice peer, or we have no nice peers and this one might do.
        if (!state.fSyncStarted && !pto->fClient && !fImporting && !fReindex) {
            // Only actively request headers from a single peer, unless we're close to today.
            if ((nSyncStarted == 0 && fFetch) || pindexBestHeader->GetBlockTime() > GetAdjustedTime() - 24 * 60 * 60) {
                state.fSyncStarted = true;
                state.nHeadersSyncTimeout = GetTimeMicros() + HEADERS_DOWNLOAD_TIMEOUT_BASE + HEADERS_DOWNLOAD_TIMEOUT_PER_HEADER * (GetAdjustedTime() - pindexBestHeader->GetBlockTime())/(consensusParams.nPowTargetSpacing);
                nSyncStarted++;
                const CBlockIndex *pindexStart = pindexBestHeader;
                /* If possible, start at the block preceding the currently
                   best known header.  This ensures that we always get a
                   non-empty list of headers back as long as the peer
                   is up-to-date.  With a non-empty response, we can initialise
                   the peer's known best block.  This wouldn't be possible
                   if we requested starting at pindexBestHeader and
                   got back an empty response.  */
                if (pindexStart->pprev)
                    pindexStart = pindexStart->pprev;
                LogPrint(BCLog::NET, "initial getheaders (%d) to peer=%d (startheight:%d)\n", pindexStart->nHeight, pto->GetId(), pto->nStartingHeight);
                connman->PushMessage(pto, msgMaker.Make(NetMsgType::GETHEADERS, ::ChainActive().GetLocator(pindexStart), uint256()));
            }
        }

        //
        // Try sending block announcements via headers
        //
        {
            // If we have less than MAX_BLOCKS_TO_ANNOUNCE in our
            // list of block hashes we're relaying, and our peer wants
            // headers announcements, then find the first header
            // not yet known to our peer but would connect, and send.
            // If no header would connect, or if we have too many
            // blocks, or if the peer doesn't want headers, just
            // add all to the inv queue.
            LOCK(pto->cs_inventory);
            std::vector<CBlockGetHeader> vHeaders;
            bool fRevertToInv = ((!state.fPreferHeaders &&
                                 (!state.fPreferHeaderAndIDs || pto->vBlockHashesToAnnounce.size() > 1)) ||
                                pto->vBlockHashesToAnnounce.size() > MAX_BLOCKS_TO_ANNOUNCE);
            const CBlockIndex *pBestIndex = nullptr; // last header queued for delivery
            ProcessBlockAvailability(pto->GetId()); // ensure pindexBestKnownBlock is up-to-date

            if (!fRevertToInv) {
                bool fFoundStartingHeader = false;
                // Try to find first header that our peer doesn't have, and
                // then send all headers past that one.  If we come across any
                // headers that aren't on ::ChainActive(), give up.
                for (const uint256 &hash : pto->vBlockHashesToAnnounce) {
                    const CBlockIndex* pindex = LookupBlockIndex(hash);
                    assert(pindex);
                    if (::ChainActive()[pindex->nHeight] != pindex) {
                        // Bail out if we reorged away from this block
                        fRevertToInv = true;
                        break;
                    }
                    if (pBestIndex != nullptr && pindex->pprev != pBestIndex) {
                        // This means that the list of blocks to announce don't
                        // connect to each other.
                        // This shouldn't really be possible to hit during
                        // regular operation (because reorgs should take us to
                        // a chain that has some block not on the prior chain,
                        // which should be caught by the prior check), but one
                        // way this could happen is by using invalidateblock /
                        // reconsiderblock repeatedly on the tip, causing it to
                        // be added multiple times to vBlockHashesToAnnounce.
                        // Robustly deal with this rare situation by reverting
                        // to an inv.
                        fRevertToInv = true;
                        break;
                    }
                    pBestIndex = pindex;
                    if (fFoundStartingHeader) {
                        // add this to the headers message
                        vHeaders.push_back(pindex->GetBlockHeader());
                    } else if (PeerHasHeader(&state, pindex)) {
                        continue; // keep looking for the first new block
                    } else if (pindex->pprev == nullptr || PeerHasHeader(&state, pindex->pprev)) {
                        // Peer doesn't have this header but they do have the prior one.
                        // Start sending headers.
                        fFoundStartingHeader = true;
                        vHeaders.push_back(pindex->GetBlockHeader());
                    } else {
                        // Peer doesn't have this header or the prior one -- nothing will
                        // connect, so bail out.
                        fRevertToInv = true;
                        break;
                    }
                }
            }
            if (!fRevertToInv && !vHeaders.empty()) {
                if (vHeaders.size() == 1 && state.fPreferHeaderAndIDs) {
                    // We only send up to 1 block as header-and-ids, as otherwise
                    // probably means we're doing an initial-ish-sync or they're slow
                    LogPrint(BCLog::NET, "%s sending header-and-ids %s to peer=%d\n", __func__,
                            vHeaders.front().GetHash().ToString(), pto->GetId());

                    int nSendFlags = state.fWantsCmpctWitness ? 0 : SERIALIZE_TRANSACTION_NO_WITNESS;

                    bool fGotBlockFromCache = false;
                    {
                        LOCK(cs_most_recent_block);
                        if (most_recent_block_hash == pBestIndex->GetBlockHash()) {
                            if (state.fWantsCmpctWitness || !fWitnessesPresentInMostRecentCompactBlock)
                                connman->PushMessage(pto, msgMaker.Make(nSendFlags, NetMsgType::CMPCTBLOCK, *most_recent_compact_block));
                            else {
                                CBlockHeaderAndShortTxIDs cmpctblock(*most_recent_block, state.fWantsCmpctWitness);
                                connman->PushMessage(pto, msgMaker.Make(nSendFlags, NetMsgType::CMPCTBLOCK, cmpctblock));
                            }
                            fGotBlockFromCache = true;
                        }
                    }
                    if (!fGotBlockFromCache) {
                        CBlock block;
                        bool ret = ReadBlockFromDisk(block, pBestIndex, consensusParams);
                        assert(ret);
                        CBlockHeaderAndShortTxIDs cmpctblock(block, state.fWantsCmpctWitness);
                        connman->PushMessage(pto, msgMaker.Make(nSendFlags, NetMsgType::CMPCTBLOCK, cmpctblock));
                    }
                    state.pindexBestHeaderSent = pBestIndex;
                } else if (state.fPreferHeaders) {
                    if (vHeaders.size() > 1) {
                        LogPrint(BCLog::NET, "%s: %u headers, range (%s, %s), to peer=%d\n", __func__,
                                vHeaders.size(),
                                vHeaders.front().GetHash().ToString(),
                                vHeaders.back().GetHash().ToString(), pto->GetId());
                    } else {
                        LogPrint(BCLog::NET, "%s: sending header %s to peer=%d\n", __func__,
                                vHeaders.front().GetHash().ToString(), pto->GetId());
                    }
                    connman->PushMessage(pto, msgMaker.Make(NetMsgType::HEADERS, vHeaders));
                    state.pindexBestHeaderSent = pBestIndex;
                } else
                    fRevertToInv = true;
            }
            if (fRevertToInv) {
                // If falling back to using an inv, just try to inv the tip.
                // The last entry in vBlockHashesToAnnounce was our tip at some point
                // in the past.
                if (!pto->vBlockHashesToAnnounce.empty()) {
                    const uint256 &hashToAnnounce = pto->vBlockHashesToAnnounce.back();
                    const CBlockIndex* pindex = LookupBlockIndex(hashToAnnounce);
                    assert(pindex);

                    // Warn if we're announcing a block that is not on the main chain.
                    // This should be very rare and could be optimized out.
                    // Just log for now.
                    if (::ChainActive()[pindex->nHeight] != pindex) {
                        LogPrint(BCLog::NET, "Announcing block %s not on main chain (tip=%s)\n",
                            hashToAnnounce.ToString(), ::ChainActive().Tip()->GetBlockHash().ToString());
                    }

                    // If the peer's chain has this block, don't inv it back.
                    if (!PeerHasHeader(&state, pindex)) {
                        pto->PushInventory(CInv(MSG_BLOCK, hashToAnnounce));
                        LogPrint(BCLog::NET, "%s: sending inv peer=%d hash=%s\n", __func__,
                            pto->GetId(), hashToAnnounce.ToString());
                    }
                }
            }
            pto->vBlockHashesToAnnounce.clear();
        }

        //
        // Message: inventory
        //
        std::vector<CInv> vInv;
        {
            LOCK(pto->cs_inventory);
            vInv.reserve(std::max<size_t>(pto->vInventoryBlockToSend.size(), INVENTORY_BROADCAST_MAX));

            // Add blocks
            for (const uint256& hash : pto->vInventoryBlockToSend) {
                vInv.push_back(CInv(MSG_BLOCK, hash));
                if (vInv.size() == MAX_INV_SZ) {
                    connman->PushMessage(pto, msgMaker.Make(NetMsgType::INV, vInv));
                    vInv.clear();
                }
            }
            pto->vInventoryBlockToSend.clear();

            if (pto->m_tx_relay != nullptr) {
                LOCK(pto->m_tx_relay->cs_tx_inventory);
                // Check whether periodic sends should happen
                bool fSendTrickle = pto->HasPermission(PF_NOBAN);
                if (pto->m_tx_relay->nNextInvSend < nNow) {
                    fSendTrickle = true;
                    if (pto->fInbound) {
                        pto->m_tx_relay->nNextInvSend = connman->PoissonNextSendInbound(nNow, INVENTORY_BROADCAST_INTERVAL);
                    } else {
                        // Use half the delay for outbound peers, as there is less privacy concern for them.
                        pto->m_tx_relay->nNextInvSend = PoissonNextSend(nNow, INVENTORY_BROADCAST_INTERVAL >> 1);
                    }
                }

                // Time to send but the peer has requested we not relay transactions.
                if (fSendTrickle) {
                    LOCK(pto->m_tx_relay->cs_filter);
                    if (!pto->m_tx_relay->fRelayTxes) pto->m_tx_relay->setInventoryTxToSend.clear();
                }

                // Respond to BIP35 mempool requests
                if (fSendTrickle && pto->m_tx_relay->fSendMempool) {
                    auto vtxinfo = mempool.infoAll();
                    pto->m_tx_relay->fSendMempool = false;
                    CFeeRate filterrate;
                    {
                        LOCK(pto->m_tx_relay->cs_feeFilter);
                        filterrate = CFeeRate(pto->m_tx_relay->minFeeFilter);
                    }

                    LOCK(pto->m_tx_relay->cs_filter);

                    for (const auto& txinfo : vtxinfo) {
                        const uint256& hash = txinfo.tx->GetHash();
                        CInv inv(MSG_TX, hash);
                        pto->m_tx_relay->setInventoryTxToSend.erase(hash);
                        // Don't send transactions that peers will not put into their mempool
                        if (txinfo.fee < filterrate.GetFee(txinfo.vsize)) {
                            continue;
                        }
                        if (pto->m_tx_relay->pfilter) {
                            if (!pto->m_tx_relay->pfilter->IsRelevantAndUpdate(*txinfo.tx)) continue;
                        }
                        pto->m_tx_relay->filterInventoryKnown.insert(hash);
                        vInv.push_back(inv);
                        if (vInv.size() == MAX_INV_SZ) {
                            connman->PushMessage(pto, msgMaker.Make(NetMsgType::INV, vInv));
                            vInv.clear();
                        }
                    }
                    pto->m_tx_relay->m_last_mempool_req = GetTime<std::chrono::seconds>();
                }

                // Determine transactions to relay
                if (fSendTrickle) {
                    // Produce a vector with all candidates for sending
                    std::vector<std::set<uint256>::iterator> vInvTx;
                    vInvTx.reserve(pto->m_tx_relay->setInventoryTxToSend.size());
                    for (std::set<uint256>::iterator it = pto->m_tx_relay->setInventoryTxToSend.begin(); it != pto->m_tx_relay->setInventoryTxToSend.end(); it++) {
                        vInvTx.push_back(it);
                    }
                    CFeeRate filterrate;
                    {
                        LOCK(pto->m_tx_relay->cs_feeFilter);
                        filterrate = CFeeRate(pto->m_tx_relay->minFeeFilter);
                    }
                    // Topologically and fee-rate sort the inventory we send for privacy and priority reasons.
                    // A heap is used so that not all items need sorting if only a few are being sent.
                    CompareInvMempoolOrder compareInvMempoolOrder(&mempool);
                    std::make_heap(vInvTx.begin(), vInvTx.end(), compareInvMempoolOrder);
                    // No reason to drain out at many times the network's capacity,
                    // especially since we have many peers and some will draw much shorter delays.
                    unsigned int nRelayedTransactions = 0;
                    LOCK(pto->m_tx_relay->cs_filter);
                    while (!vInvTx.empty() && nRelayedTransactions < INVENTORY_BROADCAST_MAX) {
                        // Fetch the top element from the heap
                        std::pop_heap(vInvTx.begin(), vInvTx.end(), compareInvMempoolOrder);
                        std::set<uint256>::iterator it = vInvTx.back();
                        vInvTx.pop_back();
                        uint256 hash = *it;
                        // Remove it from the to-be-sent set
                        pto->m_tx_relay->setInventoryTxToSend.erase(it);
                        // Check if not in the filter already
                        if (pto->m_tx_relay->filterInventoryKnown.contains(hash)) {
                            continue;
                        }
                        // Not in the mempool anymore? don't bother sending it.
                        auto txinfo = mempool.info(hash);
                        if (!txinfo.tx) {
                            continue;
                        }
                        // Peer told you to not send transactions at that feerate? Don't bother sending it.
                        if (txinfo.fee < filterrate.GetFee(txinfo.vsize)) {
                            continue;
                        }
                        if (pto->m_tx_relay->pfilter && !pto->m_tx_relay->pfilter->IsRelevantAndUpdate(*txinfo.tx)) continue;
                        // Send
                        vInv.push_back(CInv(MSG_TX, hash));
                        nRelayedTransactions++;
                        {
                            // Expire old relay messages
                            while (!vRelayExpiration.empty() && vRelayExpiration.front().first < nNow)
                            {
                                mapRelay.erase(vRelayExpiration.front().second);
                                vRelayExpiration.pop_front();
                            }

                            auto ret = mapRelay.insert(std::make_pair(hash, std::move(txinfo.tx)));
                            if (ret.second) {
                                vRelayExpiration.push_back(std::make_pair(nNow + 15 * 60 * 1000000, ret.first));
                            }
                        }
                        if (vInv.size() == MAX_INV_SZ) {
                            connman->PushMessage(pto, msgMaker.Make(NetMsgType::INV, vInv));
                            vInv.clear();
                        }
                        pto->m_tx_relay->filterInventoryKnown.insert(hash);
                    }
                }
            }
        }
        if (!vInv.empty())
            connman->PushMessage(pto, msgMaker.Make(NetMsgType::INV, vInv));

        // Detect whether we're stalling
        const auto current_time = GetTime<std::chrono::microseconds>();
        // nNow is the current system time (GetTimeMicros is not mockable) and
        // should be replaced by the mockable current_time eventually
        nNow = GetTimeMicros();
        if (state.nStallingSince && state.nStallingSince < nNow - 1000000 * BLOCK_STALLING_TIMEOUT) {
            // Stalling only triggers when the block download window cannot move. During normal steady state,
            // the download window should be much larger than the to-be-downloaded set of blocks, so disconnection
            // should only happen during initial block download.
            LogPrintf("Peer=%d is stalling block download, disconnecting\n", pto->GetId());
            pto->fDisconnect = true;
            return true;
        }
        // In case there is a block that has been in flight from this peer for 2 + 0.5 * N times the block interval
        // (with N the number of peers from which we're downloading validated blocks), disconnect due to timeout.
        // We compensate for other peers to prevent killing off peers due to our own downstream link
        // being saturated. We only count validated in-flight blocks so peers can't advertise non-existing block hashes
        // to unreasonably increase our timeout.
        if (state.vBlocksInFlight.size() > 0) {
            QueuedBlock &queuedBlock = state.vBlocksInFlight.front();
            int nOtherPeersWithValidatedDownloads = nPeersWithValidatedDownloads - (state.nBlocksInFlightValidHeaders > 0);
            if (nNow > state.nDownloadingSince + consensusParams.nPowTargetSpacing * (BLOCK_DOWNLOAD_TIMEOUT_BASE + BLOCK_DOWNLOAD_TIMEOUT_PER_PEER * nOtherPeersWithValidatedDownloads)) {
                LogPrintf("Timeout downloading block %s from peer=%d, disconnecting\n", queuedBlock.hash.ToString(), pto->GetId());
                pto->fDisconnect = true;
                return true;
            }
        }
        // Check for headers sync timeouts
        if (state.fSyncStarted && state.nHeadersSyncTimeout < std::numeric_limits<int64_t>::max()) {
            // Detect whether this is a stalling initial-headers-sync peer
            if (pindexBestHeader->GetBlockTime() <= GetAdjustedTime() - 24*60*60) {
                if (nNow > state.nHeadersSyncTimeout && nSyncStarted == 1 && (nPreferredDownload - state.fPreferredDownload >= 1)) {
                    // Disconnect a (non-whitelisted) peer if it is our only sync peer,
                    // and we have others we could be using instead.
                    // Note: If all our peers are inbound, then we won't
                    // disconnect our sync peer for stalling; we have bigger
                    // problems if we can't get any outbound peers.
                    if (!pto->HasPermission(PF_NOBAN)) {
                        LogPrintf("Timeout downloading headers from peer=%d, disconnecting\n", pto->GetId());
                        pto->fDisconnect = true;
                        return true;
                    } else {
                        LogPrintf("Timeout downloading headers from whitelisted peer=%d, not disconnecting\n", pto->GetId());
                        // Reset the headers sync state so that we have a
                        // chance to try downloading from a different peer.
                        // Note: this will also result in at least one more
                        // getheaders message to be sent to
                        // this peer (eventually).
                        state.fSyncStarted = false;
                        nSyncStarted--;
                        state.nHeadersSyncTimeout = 0;
                    }
                }
            } else {
                // After we've caught up once, reset the timeout so we can't trigger
                // disconnect later.
                state.nHeadersSyncTimeout = std::numeric_limits<int64_t>::max();
            }
        }

        // Check that outbound peers have reasonable chains
        // GetTime() is used by this anti-DoS logic so we can test this using mocktime
        ConsiderEviction(pto, GetTime());

        //
        // Message: getdata (blocks)
        //
        std::vector<CInv> vGetData;
        if (!pto->fClient && ((fFetch && !pto->m_limited_node) || !::ChainstateActive().IsInitialBlockDownload()) && state.nBlocksInFlight < MAX_BLOCKS_IN_TRANSIT_PER_PEER) {
            std::vector<const CBlockIndex*> vToDownload;
            NodeId staller = -1;
            FindNextBlocksToDownload(pto->GetId(), MAX_BLOCKS_IN_TRANSIT_PER_PEER - state.nBlocksInFlight, vToDownload, staller, consensusParams);
            for (const CBlockIndex *pindex : vToDownload) {
                uint32_t nFetchFlags = GetFetchFlags(pto);
                vGetData.push_back(CInv(MSG_BLOCK | nFetchFlags, pindex->GetBlockHash()));
                MarkBlockAsInFlight(pto->GetId(), pindex->GetBlockHash(), pindex);
                LogPrint(BCLog::NET, "Requesting block %s (%d) peer=%d\n", pindex->GetBlockHash().ToString(),
                    pindex->nHeight, pto->GetId());
            }
            if (state.nBlocksInFlight == 0 && staller != -1) {
                if (State(staller)->nStallingSince == 0) {
                    State(staller)->nStallingSince = nNow;
                    LogPrint(BCLog::NET, "Stall started peer=%d\n", staller);
                }
            }
        }

        //
        // Message: getdata (non-blocks)
        //

        // For robustness, expire old requests after a long timeout, so that
        // we can resume downloading transactions from a peer even if they
        // were unresponsive in the past.
        // Eventually we should consider disconnecting peers, but this is
        // conservative.
        if (state.m_tx_download.m_check_expiry_timer <= current_time) {
            for (auto it=state.m_tx_download.m_tx_in_flight.begin(); it != state.m_tx_download.m_tx_in_flight.end();) {
                if (it->second <= current_time - TX_EXPIRY_INTERVAL) {
                    LogPrint(BCLog::NET, "timeout of inflight tx %s from peer=%d\n", it->first.ToString(), pto->GetId());
                    state.m_tx_download.m_tx_announced.erase(it->first);
                    state.m_tx_download.m_tx_in_flight.erase(it++);
                } else {
                    ++it;
                }
            }
            // On average, we do this check every TX_EXPIRY_INTERVAL. Randomize
            // so that we're not doing this for all peers at the same time.
            state.m_tx_download.m_check_expiry_timer = current_time + TX_EXPIRY_INTERVAL / 2 + GetRandMicros(TX_EXPIRY_INTERVAL);
        }

        auto& tx_process_time = state.m_tx_download.m_tx_process_time;
        while (!tx_process_time.empty() && tx_process_time.begin()->first <= current_time && state.m_tx_download.m_tx_in_flight.size() < MAX_PEER_TX_IN_FLIGHT) {
            const uint256 txid = tx_process_time.begin()->second;
            // Erase this entry from tx_process_time (it may be added back for
            // processing at a later time, see below)
            tx_process_time.erase(tx_process_time.begin());
            CInv inv(MSG_TX | GetFetchFlags(pto), txid);
            if (!AlreadyHave(inv)) {
                // If this transaction was last requested more than 1 minute ago,
                // then request.
                const auto last_request_time = GetTxRequestTime(inv.hash);
                if (last_request_time <= current_time - GETDATA_TX_INTERVAL) {
                    LogPrint(BCLog::NET, "Requesting %s peer=%d\n", inv.ToString(), pto->GetId());
                    vGetData.push_back(inv);
                    if (vGetData.size() >= MAX_GETDATA_SZ) {
                        connman->PushMessage(pto, msgMaker.Make(NetMsgType::GETDATA, vGetData));
                        vGetData.clear();
                    }
                    UpdateTxRequestTime(inv.hash, current_time);
                    state.m_tx_download.m_tx_in_flight.emplace(inv.hash, current_time);
                } else {
                    // This transaction is in flight from someone else; queue
                    // up processing to happen after the download times out
                    // (with a slight delay for inbound peers, to prefer
                    // requests to outbound peers).
                    const auto next_process_time = CalculateTxGetDataTime(txid, current_time, !state.fPreferredDownload);
                    tx_process_time.emplace(next_process_time, txid);
                }
            } else {
                // We have already seen this transaction, no need to download.
                state.m_tx_download.m_tx_announced.erase(inv.hash);
                state.m_tx_download.m_tx_in_flight.erase(inv.hash);
            }
        }


        if (!vGetData.empty())
            connman->PushMessage(pto, msgMaker.Make(NetMsgType::GETDATA, vGetData));

        //
        // Message: feefilter
        //
        // We don't want white listed peers to filter txs to us if we have -whitelistforcerelay
        if (pto->m_tx_relay != nullptr && pto->nVersion >= FEEFILTER_VERSION && gArgs.GetBoolArg("-feefilter", DEFAULT_FEEFILTER) &&
            !pto->HasPermission(PF_FORCERELAY)) {
            CAmount currentFilter = mempool.GetMinFee(gArgs.GetArg("-maxmempool", DEFAULT_MAX_MEMPOOL_SIZE) * 1000000).GetFeePerK();
            int64_t timeNow = GetTimeMicros();
            if (timeNow > pto->m_tx_relay->nextSendTimeFeeFilter) {
                static CFeeRate default_feerate(DEFAULT_MIN_RELAY_TX_FEE);
                static FeeFilterRounder filterRounder(default_feerate);
                CAmount filterToSend = filterRounder.round(currentFilter);
                // We always have a fee filter of at least minRelayTxFee
                filterToSend = std::max(filterToSend, ::minRelayTxFee.GetFeePerK());
                if (filterToSend != pto->m_tx_relay->lastSentFeeFilter) {
                    connman->PushMessage(pto, msgMaker.Make(NetMsgType::FEEFILTER, filterToSend));
                    pto->m_tx_relay->lastSentFeeFilter = filterToSend;
                }
                pto->m_tx_relay->nextSendTimeFeeFilter = PoissonNextSend(timeNow, AVG_FEEFILTER_BROADCAST_INTERVAL);
            }
            // If the fee filter has changed substantially and it's still more than MAX_FEEFILTER_CHANGE_DELAY
            // until scheduled broadcast, then move the broadcast to within MAX_FEEFILTER_CHANGE_DELAY.
            else if (timeNow + MAX_FEEFILTER_CHANGE_DELAY * 1000000 < pto->m_tx_relay->nextSendTimeFeeFilter &&
                     (currentFilter < 3 * pto->m_tx_relay->lastSentFeeFilter / 4 || currentFilter > 4 * pto->m_tx_relay->lastSentFeeFilter / 3)) {
                pto->m_tx_relay->nextSendTimeFeeFilter = timeNow + GetRandInt(MAX_FEEFILTER_CHANGE_DELAY) * 1000000;
            }
        }
    }

    if (smsg::fSecMsgEnabled) {
        bool fSendTrickle = pto->HasPermission(PF_NOBAN);
        smsgModule.SendData(pto, fSendTrickle);
    }
    return true;
}

class CNetProcessingCleanup
{
public:
    CNetProcessingCleanup() {}
    ~CNetProcessingCleanup() {
        // orphan transactions
        mapOrphanTransactions.clear();
        mapOrphanTransactionsByPrev.clear();
    }
};
static CNetProcessingCleanup instance_of_cnetprocessingcleanup;<|MERGE_RESOLUTION|>--- conflicted
+++ resolved
@@ -1495,15 +1495,11 @@
         it != mapBlockSource.end() &&
         State(it->second.first)) {
             MaybePunishNode(/*nodeid=*/ it->second.first, state, /*via_compact_block=*/ !it->second.second);
-<<<<<<< HEAD
-        }
     } else
-    if (state.nFlags & BLOCK_FAILED_DUPLICATE_STAKE)
-    {
-        if (it != mapBlockSource.end() && State(it->second.first))
+    if (state.nFlags & BLOCK_FAILED_DUPLICATE_STAKE) {
+        if (it != mapBlockSource.end() && State(it->second.first)) {
             Misbehaving(it->second.first, 10);
-=======
->>>>>>> b688b859
+        }
     }
     // Check that:
     // 1. The block is valid
