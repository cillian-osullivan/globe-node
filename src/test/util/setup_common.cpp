// Copyright (c) 2011-2019 The Bitcoin Core developers
// Distributed under the MIT software license, see the accompanying
// file COPYING or http://www.opensource.org/licenses/mit-license.php.

#include <test/util/setup_common.h>

#include <banman.h>
#include <chainparams.h>
#include <consensus/consensus.h>
#include <consensus/params.h>
#include <consensus/validation.h>
#include <crypto/sha256.h>
#include <init.h>
#include <miner.h>
#include <net.h>
#include <net_processing.h>
#include <noui.h>
#include <pow.h>
#include <rpc/blockchain.h>
#include <rpc/register.h>
#include <rpc/server.h>
#include <script/sigcache.h>
#include <streams.h>
#include <txdb.h>
#include <util/memory.h>
#include <util/strencodings.h>
#include <util/string.h>
#include <util/time.h>
#include <util/translation.h>
#include <util/url.h>
#include <util/vector.h>
#include <validation.h>
#include <validationinterface.h>

#include <functional>

const std::function<std::string(const char*)> G_TRANSLATION_FUN = nullptr;
//UrlDecodeFn* const URL_DECODE = nullptr;
UrlDecodeFn* const URL_DECODE = urlDecode;

FastRandomContext g_insecure_rand_ctx;
/** Random context to get unique temp data dirs. Separate from g_insecure_rand_ctx, which can be seeded from a const env var */
static FastRandomContext g_insecure_rand_ctx_temp_path;

/** Return the unsigned from the environment var if available, otherwise 0 */
static uint256 GetUintFromEnv(const std::string& env_name)
{
    const char* num = std::getenv(env_name.c_str());
    if (!num) return {};
    return uint256S(num);
}

void Seed(FastRandomContext& ctx)
{
    // Should be enough to get the seed once for the process
    static uint256 seed{};
    static const std::string RANDOM_CTX_SEED{"RANDOM_CTX_SEED"};
    if (seed.IsNull()) seed = GetUintFromEnv(RANDOM_CTX_SEED);
    if (seed.IsNull()) seed = GetRandHash();
    LogPrintf("%s: Setting random seed for current tests to %s=%s\n", __func__, RANDOM_CTX_SEED, seed.GetHex());
    ctx = FastRandomContext(seed);
}

extern bool fParticlMode;

std::ostream& operator<<(std::ostream& os, const uint256& num)
{
    os << num.ToString();
    return os;
}

<<<<<<< HEAD
BasicTestingSetup::BasicTestingSetup(const std::string& chainName, bool fParticlModeIn)
    : m_path_root{fs::temp_directory_path() / "test_common_" PACKAGE_NAME / g_insecure_rand_ctx_temp_path.rand256().ToString()}
{
    fParticlMode = fParticlModeIn;

=======
BasicTestingSetup::BasicTestingSetup(const std::string& chainName, const std::vector<const char*>& extra_args)
    : m_path_root{fs::temp_directory_path() / "test_common_" PACKAGE_NAME / g_insecure_rand_ctx_temp_path.rand256().ToString()}
{
    const std::vector<const char*> arguments = Cat(
        {
            "dummy",
            "-printtoconsole=0",
            "-logtimemicros",
            "-debug",
            "-debugexclude=libevent",
            "-debugexclude=leveldb",
        },
        extra_args);
>>>>>>> 54470976
    fs::create_directories(m_path_root);
    gArgs.ForceSetArg("-datadir", m_path_root.string());
    ClearDatadirCache();
    {
        SetupServerArgs(m_node);
        std::string error;
        const bool success{m_node.args->ParseParameters(arguments.size(), arguments.data(), error)};
        assert(success);
        assert(error.empty());
    }
    SelectParams(chainName);
    ResetParams(chainName, fParticlMode);
    SeedInsecureRand();
    if (G_TEST_LOG_FUN) LogInstance().PushBackCallback(G_TEST_LOG_FUN);
    InitLogging();
    AppInitParameterInteraction();
    LogInstance().StartLogging();
    SHA256AutoDetect();
    ECC_Start();
    SetupEnvironment();
    SetupNetworking();
    InitSignatureCache();
    InitScriptExecutionCache();
    fCheckBlockIndex = true;

    static bool noui_connected = false;
    if (!noui_connected) {
        noui_connect();
        noui_connected = true;
    }
}

BasicTestingSetup::~BasicTestingSetup()
{
    LogInstance().DisconnectTestLogger();
    fs::remove_all(m_path_root);
    gArgs.ClearArgs();
    ECC_Stop();
}

<<<<<<< HEAD
TestingSetup::TestingSetup(const std::string& chainName, bool fParticlModeIn) : BasicTestingSetup(chainName, fParticlModeIn)
=======
TestingSetup::TestingSetup(const std::string& chainName, const std::vector<const char*>& extra_args)
    : BasicTestingSetup(chainName, extra_args)
>>>>>>> 54470976
{
    const CChainParams& chainparams = Params();
    // Ideally we'd move all the RPC tests to the functional testing framework
    // instead of unit tests, but for now we need these here.
    g_rpc_node = &m_node;
    RegisterAllCoreRPCCommands(tableRPC);

    m_node.scheduler = MakeUnique<CScheduler>();

    // We have to run a scheduler thread to prevent ActivateBestChain
    // from blocking due to queue overrun.
    threadGroup.create_thread([&]{ m_node.scheduler->serviceQueue(); });
    GetMainSignals().RegisterBackgroundSignalScheduler(*g_rpc_node->scheduler);

    pblocktree.reset(new CBlockTreeDB(1 << 20, true));

    g_chainman.InitializeChainstate();
    ::ChainstateActive().InitCoinsDB(
        /* cache_size_bytes */ 1 << 23, /* in_memory */ true, /* should_wipe */ false);
    assert(!::ChainstateActive().CanFlushToDisk());
    ::ChainstateActive().InitCoinsCache();
    assert(::ChainstateActive().CanFlushToDisk());
    if (!LoadGenesisBlock(chainparams)) {
        throw std::runtime_error("LoadGenesisBlock failed.");
    }

    BlockValidationState state;
    if (!ActivateBestChain(state, chainparams)) {
        throw std::runtime_error(strprintf("ActivateBestChain failed. (%s)", state.ToString()));
    }

    // Start script-checking threads. Set g_parallel_script_checks to true so they are used.
    constexpr int script_check_threads = 2;
    for (int i = 0; i < script_check_threads; ++i) {
        threadGroup.create_thread([i]() { return ThreadScriptCheck(i); });
    }
    g_parallel_script_checks = true;

    m_node.mempool = &::mempool;
    m_node.mempool->setSanityCheck(1.0);
    m_node.banman = MakeUnique<BanMan>(GetDataDir() / "banlist.dat", nullptr, DEFAULT_MISBEHAVING_BANTIME);
    m_node.connman = MakeUnique<CConnman>(0x1337, 0x1337); // Deterministic randomness for tests.
    m_node.peer_logic = MakeUnique<PeerLogicValidation>(m_node.connman.get(), m_node.banman.get(), *m_node.scheduler, *m_node.mempool);
    {
        CConnman::Options options;
        options.m_msgproc = m_node.peer_logic.get();
        m_node.connman->Init(options);
    }
}

TestingSetup::~TestingSetup()
{
    if (m_node.scheduler) m_node.scheduler->stop();
    threadGroup.interrupt_all();
    threadGroup.join_all();
    GetMainSignals().FlushBackgroundCallbacks();
    GetMainSignals().UnregisterBackgroundSignalScheduler();
    g_rpc_node = nullptr;
    m_node.connman.reset();
    m_node.banman.reset();
    m_node.args = nullptr;
    m_node.mempool = nullptr;
    m_node.scheduler.reset();
    UnloadBlockIndex();
    g_chainman.Reset();
    pblocktree.reset();
}

TestChain100Setup::TestChain100Setup()
{
    // CreateAndProcessBlock() does not support building SegWit blocks, so don't activate in these tests.
    // TODO: fix the code to support SegWit blocks.
    gArgs.ForceSetArg("-segwitheight", "432");
    // Need to recreate chainparams
    SelectParams(CBaseChainParams::REGTEST);
    ResetParams(CBaseChainParams::REGTEST, fParticlMode);

    // Generate a 100-block chain:
    coinbaseKey.MakeNewKey(true);
    CScript scriptPubKey = CScript() <<  ToByteVector(coinbaseKey.GetPubKey()) << OP_CHECKSIG;
    for (int i = 0; i < COINBASE_MATURITY; i++)
    {
        std::vector<CMutableTransaction> noTxns;
        CBlock b = CreateAndProcessBlock(noTxns, scriptPubKey);
        m_coinbase_txns.push_back(b.vtx[0]);
    }
}

// Create a new block with just given transactions, coinbase paying to
// scriptPubKey, and try to add it to the current chain.
CBlock TestChain100Setup::CreateAndProcessBlock(const std::vector<CMutableTransaction>& txns, const CScript& scriptPubKey)
{
    const CChainParams& chainparams = Params();
    std::unique_ptr<CBlockTemplate> pblocktemplate = BlockAssembler(*m_node.mempool, chainparams).CreateNewBlock(scriptPubKey);
    CBlock& block = pblocktemplate->block;

    // Replace mempool-selected txns with just coinbase plus passed-in txns:
    block.vtx.resize(1);
    for (const CMutableTransaction& tx : txns)
        block.vtx.push_back(MakeTransactionRef(tx));
    // IncrementExtraNonce creates a valid coinbase and merkleRoot
    {
        LOCK(cs_main);
        unsigned int extraNonce = 0;
        IncrementExtraNonce(&block, ::ChainActive().Tip(), extraNonce);
    }

    while (!CheckProofOfWork(block.GetHash(), block.nBits, chainparams.GetConsensus())) ++block.nNonce;

    std::shared_ptr<const CBlock> shared_pblock = std::make_shared<const CBlock>(block);
    ProcessNewBlock(chainparams, shared_pblock, true, nullptr);

    CBlock result = block;
    return result;
}

TestChain100Setup::~TestChain100Setup()
{
    gArgs.ForceSetArg("-segwitheight", "0");
}


CTxMemPoolEntry TestMemPoolEntryHelper::FromTx(const CMutableTransaction &tx) {
    return FromTx(MakeTransactionRef(tx));
}

CTxMemPoolEntry TestMemPoolEntryHelper::FromTx(const CTransactionRef& tx)
{
    return CTxMemPoolEntry(tx, nFee, nTime, nHeight,
                           spendsCoinbase, sigOpCost, lp);
}

/**
 * @returns a real block (0000000000013b8ab2cd513b0261a14096412195a72a0c4827d229dcc7e0f7af)
 *      with 9 txs.
 */
CBlock getBlock13b8a()
{
    CBlock block;
    CDataStream stream(ParseHex("0100000090f0a9f110702f808219ebea1173056042a714bad51b916cb6800000000000005275289558f51c9966699404ae2294730c3c9f9bda53523ce50e9b95e558da2fdb261b4d4c86041b1ab1bf930901000000010000000000000000000000000000000000000000000000000000000000000000ffffffff07044c86041b0146ffffffff0100f2052a01000000434104e18f7afbe4721580e81e8414fc8c24d7cfacf254bb5c7b949450c3e997c2dc1242487a8169507b631eb3771f2b425483fb13102c4eb5d858eef260fe70fbfae0ac00000000010000000196608ccbafa16abada902780da4dc35dafd7af05fa0da08cf833575f8cf9e836000000004a493046022100dab24889213caf43ae6adc41cf1c9396c08240c199f5225acf45416330fd7dbd022100fe37900e0644bf574493a07fc5edba06dbc07c311b947520c2d514bc5725dcb401ffffffff0100f2052a010000001976a914f15d1921f52e4007b146dfa60f369ed2fc393ce288ac000000000100000001fb766c1288458c2bafcfec81e48b24d98ec706de6b8af7c4e3c29419bfacb56d000000008c493046022100f268ba165ce0ad2e6d93f089cfcd3785de5c963bb5ea6b8c1b23f1ce3e517b9f022100da7c0f21adc6c401887f2bfd1922f11d76159cbc597fbd756a23dcbb00f4d7290141042b4e8625a96127826915a5b109852636ad0da753c9e1d5606a50480cd0c40f1f8b8d898235e571fe9357d9ec842bc4bba1827daaf4de06d71844d0057707966affffffff0280969800000000001976a9146963907531db72d0ed1a0cfb471ccb63923446f388ac80d6e34c000000001976a914f0688ba1c0d1ce182c7af6741e02658c7d4dfcd388ac000000000100000002c40297f730dd7b5a99567eb8d27b78758f607507c52292d02d4031895b52f2ff010000008b483045022100f7edfd4b0aac404e5bab4fd3889e0c6c41aa8d0e6fa122316f68eddd0a65013902205b09cc8b2d56e1cd1f7f2fafd60a129ed94504c4ac7bdc67b56fe67512658b3e014104732012cb962afa90d31b25d8fb0e32c94e513ab7a17805c14ca4c3423e18b4fb5d0e676841733cb83abaf975845c9f6f2a8097b7d04f4908b18368d6fc2d68ecffffffffca5065ff9617cbcba45eb23726df6498a9b9cafed4f54cbab9d227b0035ddefb000000008a473044022068010362a13c7f9919fa832b2dee4e788f61f6f5d344a7c2a0da6ae740605658022006d1af525b9a14a35c003b78b72bd59738cd676f845d1ff3fc25049e01003614014104732012cb962afa90d31b25d8fb0e32c94e513ab7a17805c14ca4c3423e18b4fb5d0e676841733cb83abaf975845c9f6f2a8097b7d04f4908b18368d6fc2d68ecffffffff01001ec4110200000043410469ab4181eceb28985b9b4e895c13fa5e68d85761b7eee311db5addef76fa8621865134a221bd01f28ec9999ee3e021e60766e9d1f3458c115fb28650605f11c9ac000000000100000001cdaf2f758e91c514655e2dc50633d1e4c84989f8aa90a0dbc883f0d23ed5c2fa010000008b48304502207ab51be6f12a1962ba0aaaf24a20e0b69b27a94fac5adf45aa7d2d18ffd9236102210086ae728b370e5329eead9accd880d0cb070aea0c96255fae6c4f1ddcce1fd56e014104462e76fd4067b3a0aa42070082dcb0bf2f388b6495cf33d789904f07d0f55c40fbd4b82963c69b3dc31895d0c772c812b1d5fbcade15312ef1c0e8ebbb12dcd4ffffffff02404b4c00000000001976a9142b6ba7c9d796b75eef7942fc9288edd37c32f5c388ac002d3101000000001976a9141befba0cdc1ad56529371864d9f6cb042faa06b588ac000000000100000001b4a47603e71b61bc3326efd90111bf02d2f549b067f4c4a8fa183b57a0f800cb010000008a4730440220177c37f9a505c3f1a1f0ce2da777c339bd8339ffa02c7cb41f0a5804f473c9230220585b25a2ee80eb59292e52b987dad92acb0c64eced92ed9ee105ad153cdb12d001410443bd44f683467e549dae7d20d1d79cbdb6df985c6e9c029c8d0c6cb46cc1a4d3cf7923c5021b27f7a0b562ada113bc85d5fda5a1b41e87fe6e8802817cf69996ffffffff0280651406000000001976a9145505614859643ab7b547cd7f1f5e7e2a12322d3788ac00aa0271000000001976a914ea4720a7a52fc166c55ff2298e07baf70ae67e1b88ac00000000010000000586c62cd602d219bb60edb14a3e204de0705176f9022fe49a538054fb14abb49e010000008c493046022100f2bc2aba2534becbdf062eb993853a42bbbc282083d0daf9b4b585bd401aa8c9022100b1d7fd7ee0b95600db8535bbf331b19eed8d961f7a8e54159c53675d5f69df8c014104462e76fd4067b3a0aa42070082dcb0bf2f388b6495cf33d789904f07d0f55c40fbd4b82963c69b3dc31895d0c772c812b1d5fbcade15312ef1c0e8ebbb12dcd4ffffffff03ad0e58ccdac3df9dc28a218bcf6f1997b0a93306faaa4b3a28ae83447b2179010000008b483045022100be12b2937179da88599e27bb31c3525097a07cdb52422d165b3ca2f2020ffcf702200971b51f853a53d644ebae9ec8f3512e442b1bcb6c315a5b491d119d10624c83014104462e76fd4067b3a0aa42070082dcb0bf2f388b6495cf33d789904f07d0f55c40fbd4b82963c69b3dc31895d0c772c812b1d5fbcade15312ef1c0e8ebbb12dcd4ffffffff2acfcab629bbc8685792603762c921580030ba144af553d271716a95089e107b010000008b483045022100fa579a840ac258871365dd48cd7552f96c8eea69bd00d84f05b283a0dab311e102207e3c0ee9234814cfbb1b659b83671618f45abc1326b9edcc77d552a4f2a805c0014104462e76fd4067b3a0aa42070082dcb0bf2f388b6495cf33d789904f07d0f55c40fbd4b82963c69b3dc31895d0c772c812b1d5fbcade15312ef1c0e8ebbb12dcd4ffffffffdcdc6023bbc9944a658ddc588e61eacb737ddf0a3cd24f113b5a8634c517fcd2000000008b4830450221008d6df731df5d32267954bd7d2dda2302b74c6c2a6aa5c0ca64ecbabc1af03c75022010e55c571d65da7701ae2da1956c442df81bbf076cdbac25133f99d98a9ed34c014104462e76fd4067b3a0aa42070082dcb0bf2f388b6495cf33d789904f07d0f55c40fbd4b82963c69b3dc31895d0c772c812b1d5fbcade15312ef1c0e8ebbb12dcd4ffffffffe15557cd5ce258f479dfd6dc6514edf6d7ed5b21fcfa4a038fd69f06b83ac76e010000008b483045022023b3e0ab071eb11de2eb1cc3a67261b866f86bf6867d4558165f7c8c8aca2d86022100dc6e1f53a91de3efe8f63512850811f26284b62f850c70ca73ed5de8771fb451014104462e76fd4067b3a0aa42070082dcb0bf2f388b6495cf33d789904f07d0f55c40fbd4b82963c69b3dc31895d0c772c812b1d5fbcade15312ef1c0e8ebbb12dcd4ffffffff01404b4c00000000001976a9142b6ba7c9d796b75eef7942fc9288edd37c32f5c388ac00000000010000000166d7577163c932b4f9690ca6a80b6e4eb001f0a2fa9023df5595602aae96ed8d000000008a4730440220262b42546302dfb654a229cefc86432b89628ff259dc87edd1154535b16a67e102207b4634c020a97c3e7bbd0d4d19da6aa2269ad9dded4026e896b213d73ca4b63f014104979b82d02226b3a4597523845754d44f13639e3bf2df5e82c6aab2bdc79687368b01b1ab8b19875ae3c90d661a3d0a33161dab29934edeb36aa01976be3baf8affffffff02404b4c00000000001976a9144854e695a02af0aeacb823ccbc272134561e0a1688ac40420f00000000001976a914abee93376d6b37b5c2940655a6fcaf1c8e74237988ac0000000001000000014e3f8ef2e91349a9059cb4f01e54ab2597c1387161d3da89919f7ea6acdbb371010000008c49304602210081f3183471a5ca22307c0800226f3ef9c353069e0773ac76bb580654d56aa523022100d4c56465bdc069060846f4fbf2f6b20520b2a80b08b168b31e66ddb9c694e240014104976c79848e18251612f8940875b2b08d06e6dc73b9840e8860c066b7e87432c477e9a59a453e71e6d76d5fe34058b800a098fc1740ce3012e8fc8a00c96af966ffffffff02c0e1e400000000001976a9144134e75a6fcb6042034aab5e18570cf1f844f54788ac404b4c00000000001976a9142b6ba7c9d796b75eef7942fc9288edd37c32f5c388ac00000000"), SER_NETWORK, PROTOCOL_VERSION);
    stream >> block;
    return block;
}<|MERGE_RESOLUTION|>--- conflicted
+++ resolved
@@ -69,16 +69,10 @@
     return os;
 }
 
-<<<<<<< HEAD
-BasicTestingSetup::BasicTestingSetup(const std::string& chainName, bool fParticlModeIn)
+BasicTestingSetup::BasicTestingSetup(const std::string& chainName, const std::vector<const char*>& extra_args, bool fParticlModeIn)
     : m_path_root{fs::temp_directory_path() / "test_common_" PACKAGE_NAME / g_insecure_rand_ctx_temp_path.rand256().ToString()}
 {
     fParticlMode = fParticlModeIn;
-
-=======
-BasicTestingSetup::BasicTestingSetup(const std::string& chainName, const std::vector<const char*>& extra_args)
-    : m_path_root{fs::temp_directory_path() / "test_common_" PACKAGE_NAME / g_insecure_rand_ctx_temp_path.rand256().ToString()}
-{
     const std::vector<const char*> arguments = Cat(
         {
             "dummy",
@@ -87,9 +81,10 @@
             "-debug",
             "-debugexclude=libevent",
             "-debugexclude=leveldb",
+            fParticlMode ? "" : "-btcmode",
+            fParticlMode ? "-debugexclude=hdwallet" : "",
         },
         extra_args);
->>>>>>> 54470976
     fs::create_directories(m_path_root);
     gArgs.ForceSetArg("-datadir", m_path_root.string());
     ClearDatadirCache();
@@ -130,12 +125,8 @@
     ECC_Stop();
 }
 
-<<<<<<< HEAD
-TestingSetup::TestingSetup(const std::string& chainName, bool fParticlModeIn) : BasicTestingSetup(chainName, fParticlModeIn)
-=======
-TestingSetup::TestingSetup(const std::string& chainName, const std::vector<const char*>& extra_args)
-    : BasicTestingSetup(chainName, extra_args)
->>>>>>> 54470976
+TestingSetup::TestingSetup(const std::string& chainName, const std::vector<const char*>& extra_args, bool fParticlModeIn)
+    : BasicTestingSetup(chainName, extra_args, fParticlModeIn)
 {
     const CChainParams& chainparams = Params();
     // Ideally we'd move all the RPC tests to the functional testing framework
