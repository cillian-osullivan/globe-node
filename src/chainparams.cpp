// Copyright (c) 2010 Satoshi Nakamoto
// Copyright (c) 2009-2018 The Bitcoin Core developers
// Distributed under the MIT software license, see the accompanying
// file COPYING or http://www.opensource.org/licenses/mit-license.php.

#include <chainparams.h>

#include <chainparamsseeds.h>
#include <consensus/merkle.h>
#include <tinyformat.h>
#include <util/system.h>
#include <util/strencodings.h>
#include <util/moneystr.h>
#include <versionbitsinfo.h>

#include <chainparamsimport.h>

#include <assert.h>

#include <boost/algorithm/string/classification.hpp>
#include <boost/algorithm/string/split.hpp>

int64_t CChainParams::GetCoinYearReward(int64_t nTime) const
{
    static const int64_t nSecondsInYear = 365 * 24 * 60 * 60;

    if (strNetworkID != "regtest") {
        // Y1 5%, Y2 4%, Y3 3%, Y4 2%, ... YN 2%
        int64_t nYearsSinceGenesis = (nTime - genesis.nTime) / nSecondsInYear;

        if (nYearsSinceGenesis >= 0 && nYearsSinceGenesis < 3) {
            return (5 - nYearsSinceGenesis) * CENT;
        }
    }

    return nCoinYearReward;
};

int64_t CChainParams::GetProofOfStakeReward(const CBlockIndex *pindexPrev, int64_t nFees) const
{
    int64_t nSubsidy;

    nSubsidy = (pindexPrev->nMoneySupply / COIN) * GetCoinYearReward(pindexPrev->nTime) / (365 * 24 * (60 * 60 / nTargetSpacing));

    return nSubsidy + nFees;
};

int64_t CChainParams::GetMaxSmsgFeeRateDelta(int64_t smsg_fee_prev) const
{
     return (smsg_fee_prev * consensus.smsg_fee_max_delta_percent) / 1000000;
};

bool CChainParams::CheckImportCoinbase(int nHeight, uint256 &hash) const
{
    for (auto &cth : Params().vImportedCoinbaseTxns) {
        if (cth.nHeight != (uint32_t)nHeight) {
            continue;
        }
        if (hash == cth.hash) {
            return true;
        }
        return error("%s - Hash mismatch at height %d: %s, expect %s.", __func__, nHeight, hash.ToString(), cth.hash.ToString());
    }

    return error("%s - Unknown height.", __func__);
};


const DevFundSettings *CChainParams::GetDevFundSettings(int64_t nTime) const
{
    for (size_t i = vDevFundSettings.size(); i-- > 0; ) {
        if (nTime > vDevFundSettings[i].first) {
            return &vDevFundSettings[i].second;
        }
    }

    return nullptr;
};

bool CChainParams::IsBech32Prefix(const std::vector<unsigned char> &vchPrefixIn) const
{
    for (auto &hrp : bech32Prefixes)  {
        if (vchPrefixIn == hrp) {
            return true;
        }
    }

    return false;
};

bool CChainParams::IsBech32Prefix(const std::vector<unsigned char> &vchPrefixIn, CChainParams::Base58Type &rtype) const
{
    for (size_t k = 0; k < MAX_BASE58_TYPES; ++k) {
        auto &hrp = bech32Prefixes[k];
        if (vchPrefixIn == hrp) {
            rtype = static_cast<CChainParams::Base58Type>(k);
            return true;
        }
    }

    return false;
};

bool CChainParams::IsBech32Prefix(const char *ps, size_t slen, CChainParams::Base58Type &rtype) const
{
    for (size_t k = 0; k < MAX_BASE58_TYPES; ++k) {
        const auto &hrp = bech32Prefixes[k];
        size_t hrplen = hrp.size();
        if (hrplen > 0
            && slen > hrplen
            && strncmp(ps, (const char*)&hrp[0], hrplen) == 0) {
            rtype = static_cast<CChainParams::Base58Type>(k);
            return true;
        }
    }

    return false;
};

static CBlock CreateGenesisBlock(const char* pszTimestamp, const CScript& genesisOutputScript, uint32_t nTime, uint32_t nNonce, uint32_t nBits, int32_t nVersion, const CAmount& genesisReward)
{
    CMutableTransaction txNew;
    txNew.nVersion = 1;
    txNew.vin.resize(1);
    txNew.vout.resize(1);
    txNew.vin[0].scriptSig = CScript() << 486604799 << CScriptNum(4) << std::vector<unsigned char>((const unsigned char*)pszTimestamp, (const unsigned char*)pszTimestamp + strlen(pszTimestamp));
    txNew.vout[0].nValue = genesisReward;
    txNew.vout[0].scriptPubKey = genesisOutputScript;

    CBlock genesis;
    genesis.nTime    = nTime;
    genesis.nBits    = nBits;
    genesis.nNonce   = nNonce;
    genesis.nVersion = nVersion;
    genesis.vtx.push_back(MakeTransactionRef(std::move(txNew)));
    genesis.hashPrevBlock.SetNull();
    genesis.hashMerkleRoot = BlockMerkleRoot(genesis);
    return genesis;
}

/**
 * Build the genesis block. Note that the output of its generation
 * transaction cannot be spent since it did not originally exist in the
 * database.
 *
 * CBlock(hash=000000000019d6, ver=1, hashPrevBlock=00000000000000, hashMerkleRoot=4a5e1e, nTime=1231006505, nBits=1d00ffff, nNonce=2083236893, vtx=1)
 *   CTransaction(hash=4a5e1e, ver=1, vin.size=1, vout.size=1, nLockTime=0)
 *     CTxIn(COutPoint(000000, -1), coinbase 04ffff001d0104455468652054696d65732030332f4a616e2f32303039204368616e63656c6c6f72206f6e206272696e6b206f66207365636f6e64206261696c6f757420666f722062616e6b73)
 *     CTxOut(nValue=50.00000000, scriptPubKey=0x5F1DF16B2B704C8A578D0B)
 *   vMerkleTree: 4a5e1e
 */
static CBlock CreateGenesisBlock(uint32_t nTime, uint32_t nNonce, uint32_t nBits, int32_t nVersion, const CAmount& genesisReward)
{
    const char* pszTimestamp = "The Times 03/Jan/2009 Chancellor on brink of second bailout for banks";
    const CScript genesisOutputScript = CScript() << ParseHex("04678afdb0fe5548271967f1a67130b7105cd6a828e03909a67962e0ea1f61deb649f6bc3f4cef38c4f35504e51ec112de5c384df7ba0b8d578a4c702b6bf11d5f") << OP_CHECKSIG;
    return CreateGenesisBlock(pszTimestamp, genesisOutputScript, nTime, nNonce, nBits, nVersion, genesisReward);
}

const std::pair<const char*, CAmount> regTestOutputs[] = {
    std::make_pair("585c2b3914d9ee51f8e710304e386531c3abcc82", 10000 * COIN),
    std::make_pair("c33f3603ce7c46b423536f0434155dad8ee2aa1f", 10000 * COIN),
    std::make_pair("72d83540ed1dcf28bfaca3fa2ed77100c2808825", 10000 * COIN),
    std::make_pair("69e4cc4c219d8971a253cd5db69a0c99c4a5659d", 10000 * COIN),
    std::make_pair("eab5ed88d97e50c87615a015771e220ab0a0991a", 10000 * COIN),
    std::make_pair("119668a93761a34a4ba1c065794b26733975904f", 10000 * COIN),
    std::make_pair("6da49762a4402d199d41d5778fcb69de19abbe9f", 10000 * COIN),
    std::make_pair("27974d10ff5ba65052be7461d89ef2185acbe411", 10000 * COIN),
    std::make_pair("89ea3129b8dbf1238b20a50211d50d462a988f61", 10000 * COIN),
    std::make_pair("3baab5b42a409b7c6848a95dfd06ff792511d561", 10000 * COIN),

    std::make_pair("649b801848cc0c32993fb39927654969a5af27b0", 5000 * COIN),
    std::make_pair("d669de30fa30c3e64a0303cb13df12391a2f7256", 5000 * COIN),
    std::make_pair("f0c0e3ebe4a1334ed6a5e9c1e069ef425c529934", 5000 * COIN),
    std::make_pair("27189afe71ca423856de5f17538a069f22385422", 5000 * COIN),
    std::make_pair("0e7f6fe0c4a5a6a9bfd18f7effdd5898b1f40b80", 5000 * COIN),
};
const size_t nGenesisOutputsRegtest = sizeof(regTestOutputs) / sizeof(regTestOutputs[0]);

const std::pair<const char*, CAmount> genesisOutputs[] = {
    std::make_pair("62a62c80e0b41f2857ba83eb438d5caa46e36bcb",7017084118),
    std::make_pair("c515c636ae215ebba2a98af433a3fa6c74f84415",221897417980),
    std::make_pair("711b5e1fd0b0f4cdf92cb53b00061ef742dda4fb",120499999),
    std::make_pair("20c17c53337d80408e0b488b5af7781320a0a311",18074999),
    std::make_pair("aba8c6f8dbcf4ecfb598e3c08e12321d884bfe0b",92637054909),
    std::make_pair("1f3277a84a18f822171d720f0132f698bcc370ca",3100771006662),
    std::make_pair("8fff14bea695ffa6c8754a3e7d518f8c53c3979a",465115650998),
    std::make_pair("e54967b4067d91a777587c9f54ee36dd9f1947c4",669097504996),
    std::make_pair("7744d2ac08f2e1d108b215935215a4e66d0262d2",802917005996),
    std::make_pair("a55a17e86246ea21cb883c12c709476a09b4885c",267639001997),
    std::make_pair("4e00dce8ab44fd4cafa34839edf8f68ba7839881",267639001997),
    std::make_pair("702cae5d2537bfdd5673ac986f910d6adb23510a",254257051898),
    std::make_pair("b19e494b0033c5608a7d153e57d7fdf3dfb51bb7",1204260290404),
    std::make_pair("6909b0f1c94ea1979ed76e10a5a49ec795a8f498",1204270995964),
    std::make_pair("05a06af3b29dade9f304244d934381ac495646c1",236896901156),
    std::make_pair("557e2b3205719931e22853b27920d2ebd6147531",155127107700),
    std::make_pair("ad16fb301bd21c60c5cb580b322aa2c61b6c5df2",115374999),
    std::make_pair("182c5cfb9d17aa8d8ff78940135ca8d822022f32",17306249),
    std::make_pair("b8a374a75f6d44a0bd1bf052da014efe564ae412",133819500998),
    std::make_pair("fadee7e2878172dad55068c8696621b1788dccb3",133713917412),
    std::make_pair("eacc4b108c28ed73b111ff149909aacffd2cdf78",173382671567),
    std::make_pair("dd87cc0b8e0fc119061f33f161104ce691d23657",245040727620),
    std::make_pair("1c8b0435eda1d489e9f0a16d3b9d65182f885377",200226012806),
    std::make_pair("15a724f2bc643041cb35c9475cd67b897d62ca52",436119839355),
    std::make_pair("626f86e9033026be7afbb2b9dbe4972ef4b3e085",156118097804),
    std::make_pair("a4a73d99269639541cb7e845a4c6ef3e3911fcd6",108968353176),
    std::make_pair("27929b31f11471aa4b77ca74bb66409ff76d24a2",126271503135),
    std::make_pair("2d6248888c7f72cc88e4883e4afd1025c43a7f0e",35102718156),
    std::make_pair("25d8debc253f5c3f70010f41c53348ed156e7baa",80306152234),
};
const size_t nGenesisOutputs = sizeof(genesisOutputs) / sizeof(genesisOutputs[0]);

const std::pair<const char*, CAmount> genesisOutputsTestnet[] = {
    std::make_pair("46a064688dc7beb5f70ef83569a0f15c7abf4f28",7017084118),
    std::make_pair("9c97b561ac186bd3758bf690036296d36b1fd019",221897417980),
    std::make_pair("118a92e28242a73244fb03c96b7e1429c06f979f",120499999),
    std::make_pair("cae4bf990ce39624e2f77c140c543d4b15428ce7",18074999),
    std::make_pair("9d6b7b5874afc100eb82a4883441a73b99d9c306",92637054909),
    std::make_pair("f989e2deedb1f09ed10310fc0d7da7ebfb573326",3100771006662),
    std::make_pair("4688d6701fb4ae2893d3ec806e6af966faf67545",465115650998),
    std::make_pair("40e07b038941fb2616a54a498f763abae6d4f280",669097504996),
    std::make_pair("c43f7c57448805a068a440cc51f67379ca946264",802917005996),
    std::make_pair("98b7269dbf0c2e3344fb41cd60e75db16d6743a6",267639001997),
    std::make_pair("85dceec8cdbb9e24fe07af783e4d273d1ae39f75",267639001997),
    std::make_pair("ddc05d332b7d1a18a55509f34c786ccb65bbffbc",245040727620),
    std::make_pair("8b04d0b2b582c986975414a01cb6295f1c33d0e9",1204260290404),
    std::make_pair("1e9ff4c3ac6d0372963e92a13f1e47409eb62d37",1204270995964),
    std::make_pair("687e7cf063cd106c6098f002fa1ea91d8aee302a",236896901156),
    std::make_pair("dc0be0edcadd4cc97872db40bb8c2db2cebafd1c",155127107700),
    std::make_pair("21efcbfe37045648180ac68b406794bde77f9983",115374999),
    std::make_pair("deaf53dbfbc799eed1171269e84c733dec22f517",17306249),
    std::make_pair("200a0f9dba25e00ea84a4a3a43a7ea6983719d71",133819500998),
    std::make_pair("2d072fb1a9d1f7dd8df0443e37e9f942eab58680",133713917412),
    std::make_pair("0850f3b7caf3b822bb41b9619f8edf9b277402d0",173382671567),
    std::make_pair("ec62fbd782bf6f48e52eea75a3c68a4c3ab824c0",254257051898),
    std::make_pair("c6dcb0065e98f5edda771c594265d61e38cf63a0",200226012806),
    std::make_pair("e5f9a711ccd7cb0d2a70f9710229d0d0d7ef3bda",436119839355),
    std::make_pair("cae1527d24a91470aeb796f9d024630f301752ef",156118097804),
    std::make_pair("604f36860d79a9d72b827c99409118bfe16711bd",108968353176),
    std::make_pair("f02e5891cef35c9c5d9a770756b240aba5ba3639",126271503135),
    std::make_pair("8251b4983be1027a17dc3b977502086f08ba8910",35102718156),
    std::make_pair("b991d98acde28455ecb0193fefab06841187c4e7",80306152234),
};
const size_t nGenesisOutputsTestnet = sizeof(genesisOutputsTestnet) / sizeof(genesisOutputsTestnet[0]);


static CBlock CreateGenesisBlockRegTest(uint32_t nTime, uint32_t nNonce, uint32_t nBits)
{
    const char *pszTimestamp = "The Times 03/Jan/2009 Chancellor on brink of second bailout for banks";

    CMutableTransaction txNew;
    txNew.nVersion = PARTICL_TXN_VERSION;
    txNew.SetType(TXN_COINBASE);
    txNew.vin.resize(1);
    uint32_t nHeight = 0;  // bip34
    txNew.vin[0].scriptSig = CScript() << 486604799 << CScriptNum(4) << std::vector<unsigned char>((const unsigned char*)pszTimestamp, (const unsigned char*)pszTimestamp + strlen(pszTimestamp)) << OP_RETURN << nHeight;

    txNew.vpout.resize(nGenesisOutputsRegtest);
    for (size_t k = 0; k < nGenesisOutputsRegtest; ++k) {
        OUTPUT_PTR<CTxOutStandard> out = MAKE_OUTPUT<CTxOutStandard>();
        out->nValue = regTestOutputs[k].second;
        out->scriptPubKey = CScript() << OP_DUP << OP_HASH160 << ParseHex(regTestOutputs[k].first) << OP_EQUALVERIFY << OP_CHECKSIG;
        txNew.vpout[k] = out;
    }

    CBlock genesis;
    genesis.nTime    = nTime;
    genesis.nBits    = nBits;
    genesis.nNonce   = nNonce;
    genesis.nVersion = PARTICL_BLOCK_VERSION;
    genesis.vtx.push_back(MakeTransactionRef(std::move(txNew)));

    genesis.hashPrevBlock.SetNull();
    genesis.hashMerkleRoot = BlockMerkleRoot(genesis);
    genesis.hashWitnessMerkleRoot = BlockWitnessMerkleRoot(genesis);

    return genesis;
}

static CBlock CreateGenesisBlockTestNet(uint32_t nTime, uint32_t nNonce, uint32_t nBits)
{
    const char *pszTimestamp = "The Times 03/Jan/2009 Chancellor on brink of second bailout for banks";

    CMutableTransaction txNew;
    txNew.nVersion = PARTICL_TXN_VERSION;
    txNew.SetType(TXN_COINBASE);
    txNew.vin.resize(1);
    uint32_t nHeight = 0;  // bip34
    txNew.vin[0].scriptSig = CScript() << 486604799 << CScriptNum(4) << std::vector<unsigned char>((const unsigned char*)pszTimestamp, (const unsigned char*)pszTimestamp + strlen(pszTimestamp)) << OP_RETURN << nHeight;

    txNew.vpout.resize(nGenesisOutputsTestnet);
    for (size_t k = 0; k < nGenesisOutputsTestnet; ++k) {
        OUTPUT_PTR<CTxOutStandard> out = MAKE_OUTPUT<CTxOutStandard>();
        out->nValue = genesisOutputsTestnet[k].second;
        out->scriptPubKey = CScript() << OP_DUP << OP_HASH160 << ParseHex(genesisOutputsTestnet[k].first) << OP_EQUALVERIFY << OP_CHECKSIG;
        txNew.vpout[k] = out;
    }

    // Foundation Fund Raiser Funds
    // rVDQRVBKnQEfNmykMSY9DHgqv8s7XZSf5R fc118af69f63d426f61c6a4bf38b56bcdaf8d069
    OUTPUT_PTR<CTxOutStandard> out = MAKE_OUTPUT<CTxOutStandard>();
    out->nValue = 397364 * COIN;
    out->scriptPubKey = CScript() << OP_HASH160 << ParseHex("fc118af69f63d426f61c6a4bf38b56bcdaf8d069") << OP_EQUAL;
    txNew.vpout.push_back(out);

    // rVDQRVBKnQEfNmykMSY9DHgqv8s7XZSf5R fc118af69f63d426f61c6a4bf38b56bcdaf8d069
    out = MAKE_OUTPUT<CTxOutStandard>();
    out->nValue = 296138 * COIN;
    out->scriptPubKey = CScript() << OP_HASH160 << ParseHex("89ca93e03119d53fd9ad1e65ce22b6f8791f8a49") << OP_EQUAL;
    txNew.vpout.push_back(out);

    // Community Initative
    // rAybJ7dx4t6heHy99WqGcXkoT4Bh3V9qZ8 340288104577fcc3a6a84b98f7eac1a54e5287ee
    out = MAKE_OUTPUT<CTxOutStandard>();
    out->nValue = 156675 * COIN;
    out->scriptPubKey = CScript() << OP_HASH160 << ParseHex("89ca93e03119d53fd9ad1e65ce22b6f8791f8a49") << OP_EQUAL;
    txNew.vpout.push_back(out);

    // Contributors Left Over Funds
    // rAvmLShYFZ78aAHhFfUFsrHMoBuPPyckm5 3379aa2a4379ae6c51c7777d72e8e0ffff71881b
    out = MAKE_OUTPUT<CTxOutStandard>();
    out->nValue = 216346 * COIN;
    out->scriptPubKey = CScript() << OP_HASH160 << ParseHex("89ca93e03119d53fd9ad1e65ce22b6f8791f8a49") << OP_EQUAL;
    txNew.vpout.push_back(out);

    // Reserved Particl for primary round
    // rLWLm1Hp7im3mq44Y1DgyirYgwvrmRASib 9c8c6c8c698f074180ecfdb38e8265c11f2a62cf
    out = MAKE_OUTPUT<CTxOutStandard>();
    out->nValue = 996000 * COIN;
    out->scriptPubKey = CScript() << 1512000000 << OP_CHECKLOCKTIMEVERIFY << OP_DROP << OP_HASH160<< ParseHex("9c8c6c8c698f074180ecfdb38e8265c11f2a62cf") << OP_EQUAL; // 2017-11-30
    txNew.vpout.push_back(out);


    CBlock genesis;
    genesis.nTime    = nTime;
    genesis.nBits    = nBits;
    genesis.nNonce   = nNonce;
    genesis.nVersion = PARTICL_BLOCK_VERSION;
    genesis.vtx.push_back(MakeTransactionRef(std::move(txNew)));

    genesis.hashPrevBlock.SetNull();
    genesis.hashMerkleRoot = BlockMerkleRoot(genesis);
    genesis.hashWitnessMerkleRoot = BlockWitnessMerkleRoot(genesis);

    return genesis;
}

static CBlock CreateGenesisBlockMainNet(uint32_t nTime, uint32_t nNonce, uint32_t nBits)
{
    const char *pszTimestamp = "BTC 000000000000000000c679bc2209676d05129834627c7b1c02d1018b224c6f37";

    CMutableTransaction txNew;
    txNew.nVersion = PARTICL_TXN_VERSION;
    txNew.SetType(TXN_COINBASE);

    txNew.vin.resize(1);
    uint32_t nHeight = 0;  // bip34
    txNew.vin[0].scriptSig = CScript() << 486604799 << CScriptNum(4) << std::vector<unsigned char>((const unsigned char*)pszTimestamp, (const unsigned char*)pszTimestamp + strlen(pszTimestamp)) << OP_RETURN << nHeight;

    txNew.vpout.resize(nGenesisOutputs);
    for (size_t k = 0; k < nGenesisOutputs; ++k) {
        OUTPUT_PTR<CTxOutStandard> out = MAKE_OUTPUT<CTxOutStandard>();
        out->nValue = genesisOutputs[k].second;
        out->scriptPubKey = CScript() << OP_DUP << OP_HASH160 << ParseHex(genesisOutputs[k].first) << OP_EQUALVERIFY << OP_CHECKSIG;
        txNew.vpout[k] = out;
    }

    // Foundation Fund Raiser Funds
    // RHFKJkrB4H38APUDVckr7TDwrK11N7V7mx
    OUTPUT_PTR<CTxOutStandard> out = MAKE_OUTPUT<CTxOutStandard>();
    out->nValue = 397364 * COIN;
    out->scriptPubKey = CScript() << OP_HASH160 << ParseHex("5766354dcb13caff682ed9451b9fe5bbb786996c") << OP_EQUAL;
    txNew.vpout.push_back(out);

    out = MAKE_OUTPUT<CTxOutStandard>();
    out->nValue = 296138 * COIN;
    out->scriptPubKey = CScript() << OP_HASH160 << ParseHex("5766354dcb13caff682ed9451b9fe5bbb786996c") << OP_EQUAL;
    txNew.vpout.push_back(out);

    // Community Initative
    // RKKgSiQcMjbC8TABRoyyny1gTU4fAEiQz9
    out = MAKE_OUTPUT<CTxOutStandard>();
    out->nValue = 156675 * COIN;
    out->scriptPubKey = CScript() << OP_HASH160 << ParseHex("6e29c4a11fd54916d024af16ca913cdf8f89cb31") << OP_EQUAL;
    txNew.vpout.push_back(out);

    // Contributors Left Over Funds
    // RKiaVeyLUp7EmwHtCP92j8Vc1AodhpWi2U
    out = MAKE_OUTPUT<CTxOutStandard>();
    out->nValue = 216346 * COIN;
    out->scriptPubKey = CScript() << OP_HASH160 << ParseHex("727e5e75929bbf26912dd7833971d77e7450a33e") << OP_EQUAL;
    txNew.vpout.push_back(out);

    // Reserved Particl for primary round
    // RNnoeeqBTkpPQH8d29Gf45dszVj9RtbmCu
    out = MAKE_OUTPUT<CTxOutStandard>();
    out->nValue = 996000 * COIN;
    out->scriptPubKey = CScript() << 1512000000 << OP_CHECKLOCKTIMEVERIFY << OP_DROP << OP_HASH160<< ParseHex("9433643b4fd5de3ebd7fdd68675f978f34585af1") << OP_EQUAL; // 2017-11-30
    txNew.vpout.push_back(out);


    CBlock genesis;
    genesis.nTime    = nTime;
    genesis.nBits    = nBits;
    genesis.nNonce   = nNonce;
    genesis.nVersion = PARTICL_BLOCK_VERSION;
    genesis.vtx.push_back(MakeTransactionRef(std::move(txNew)));

    genesis.hashPrevBlock.SetNull();
    genesis.hashMerkleRoot = BlockMerkleRoot(genesis);
    genesis.hashWitnessMerkleRoot = BlockWitnessMerkleRoot(genesis);

    return genesis;
}


/**
 * Main network
 */
class CMainParams : public CChainParams {
public:
    CMainParams() {
        strNetworkID = "main";

        consensus.nSubsidyHalvingInterval = 210000;
        consensus.BIP34Height = 0;
        consensus.BIP65Height = 0;
        consensus.BIP66Height = 0;
        consensus.OpIsCoinstakeTime = 1510272000; // 2017-11-10 00:00:00 UTC
        consensus.fAllowOpIsCoinstakeWithP2PKH = false;
        consensus.nPaidSmsgTime = 0xFFFFFFFF; // 2106 TODO: lower
        consensus.csp2shTime = 0xFFFFFFFF; // 2106 TODO: lower
        consensus.bulletproof_time = 0xFFFFFFFF; // 2106 TODO: lower
        consensus.smsg_fee_time = 0xFFFFFFFF; // 2106 TODO: lower

        consensus.smsg_fee_period = 5040;
        consensus.smsg_fee_funding_tx_per_k = 200000;
        consensus.smsg_fee_msg_per_day_per_k = 50000;
        consensus.smsg_fee_max_delta_percent = 43;

        consensus.powLimit = uint256S("000000000000bfffffffffffffffffffffffffffffffffffffffffffffffffff");

        consensus.nPowTargetTimespan = 14 * 24 * 60 * 60; // two weeks
        consensus.nPowTargetSpacing = 10 * 60;
        consensus.fPowAllowMinDifficultyBlocks = false;
        consensus.fPowNoRetargeting = false;
        consensus.nRuleChangeActivationThreshold = 1916; // 95% of 2016
        consensus.nMinerConfirmationWindow = 2016; // nPowTargetTimespan / nPowTargetSpacing
        consensus.vDeployments[Consensus::DEPLOYMENT_TESTDUMMY].bit = 28;
        consensus.vDeployments[Consensus::DEPLOYMENT_TESTDUMMY].nStartTime = 1199145601; // January 1, 2008
        consensus.vDeployments[Consensus::DEPLOYMENT_TESTDUMMY].nTimeout = 1230767999; // December 31, 2008

        // Deployment of BIP68, BIP112, and BIP113.
        consensus.vDeployments[Consensus::DEPLOYMENT_CSV].bit = 0;
        consensus.vDeployments[Consensus::DEPLOYMENT_CSV].nStartTime = 1462060800; // May 1st, 2016
        consensus.vDeployments[Consensus::DEPLOYMENT_CSV].nTimeout = 1493596800; // May 1st, 2017

        // Deployment of SegWit (BIP141, BIP143, and BIP147)
        consensus.vDeployments[Consensus::DEPLOYMENT_SEGWIT].bit = 1;
        consensus.vDeployments[Consensus::DEPLOYMENT_SEGWIT].nStartTime = 1479168000; // November 15th, 2016.
        consensus.vDeployments[Consensus::DEPLOYMENT_SEGWIT].nTimeout = 1510704000; // November 15th, 2017.

        // The best chain should have at least this much work.
        consensus.nMinimumChainWork = uint256S("0x000000000000000000000000000000000000000000000042e3102adfb016d6b2");

        // By default assume that the signatures in ancestors of this block are valid.
        consensus.defaultAssumeValid = uint256S("0x5dacfb4e040ed98031f8586ce1516b6813990b53d677fb45a49099e8ceecb6fa"); //250000

        consensus.nMinRCTOutputDepth = 12;

        /**
         * The message start string is designed to be unlikely to occur in normal data.
         * The characters are rarely used upper ASCII, not valid as UTF-8, and produce
         * a large 32-bit integer with any alignment.
         */
        pchMessageStart[0] = 0xfb;
        pchMessageStart[1] = 0xf2;
        pchMessageStart[2] = 0xef;
        pchMessageStart[3] = 0xb4;
        nDefaultPort = 51738;
        nBIP44ID = 0x8000002C;

        nModifierInterval = 10 * 60;    // 10 minutes
        nStakeMinConfirmations = 225;   // 225 * 2 minutes
        nTargetSpacing = 120;           // 2 minutes
        nTargetTimespan = 24 * 60;      // 24 mins

        AddImportHashesMain(vImportedCoinbaseTxns);
        SetLastImportHeight();

        nPruneAfterHeight = 100000;

        genesis = CreateGenesisBlockMainNet(1500296400, 31429, 0x1f00ffff); // 2017-07-17 13:00:00
        consensus.hashGenesisBlock = genesis.GetHash();

        assert(consensus.hashGenesisBlock == uint256S("0x0000ee0784c195317ac95623e22fddb8c7b8825dc3998e0bb924d66866eccf4c"));
        assert(genesis.hashMerkleRoot == uint256S("0xc95fb023cf4bc02ddfed1a59e2b2f53edd1a726683209e2780332edf554f1e3e"));
        assert(genesis.hashWitnessMerkleRoot == uint256S("0x619e94a7f9f04c8a1d018eb8bcd9c42d3c23171ebed8f351872256e36959d66c"));

        // Note that of those which support the service bits prefix, most only support a subset of
        // possible options.
        // This is fine at runtime as we'll fall back to using them as a oneshot if they don't support the
        // service bits we want, but we should get them updated to support all service bits wanted by any
        // release ASAP to avoid it where possible.
        vSeeds.emplace_back("mainnet-seed.particl.io");
        vSeeds.emplace_back("dnsseed-mainnet.particl.io");
        vSeeds.emplace_back("mainnet.particl.io");


        vDevFundSettings.emplace_back(0,
            DevFundSettings("RJAPhgckEgRGVPZa9WoGSWW24spskSfLTQ", 10, 60));
        vDevFundSettings.emplace_back(consensus.OpIsCoinstakeTime,
            DevFundSettings("RBiiQBnQsVPPQkUaJVQTjsZM9K2xMKozST", 10, 60));


        base58Prefixes[PUBKEY_ADDRESS]     = {0x38}; // P
        base58Prefixes[SCRIPT_ADDRESS]     = {0x3c};
        base58Prefixes[PUBKEY_ADDRESS_256] = {0x39};
        base58Prefixes[SCRIPT_ADDRESS_256] = {0x3d};
        base58Prefixes[SECRET_KEY]         = {0x6c};
        base58Prefixes[EXT_PUBLIC_KEY]     = {0x69, 0x6e, 0x82, 0xd1}; // PPAR
        base58Prefixes[EXT_SECRET_KEY]     = {0x8f, 0x1d, 0xae, 0xb8}; // XPAR
        base58Prefixes[STEALTH_ADDRESS]    = {0x14};
        base58Prefixes[EXT_KEY_HASH]       = {0x4b}; // X
        base58Prefixes[EXT_ACC_HASH]       = {0x17}; // A
        base58Prefixes[EXT_PUBLIC_KEY_BTC] = {0x04, 0x88, 0xB2, 0x1E}; // xpub
        base58Prefixes[EXT_SECRET_KEY_BTC] = {0x04, 0x88, 0xAD, 0xE4}; // xprv

        bech32Prefixes[PUBKEY_ADDRESS].assign       ("ph","ph"+2);
        bech32Prefixes[SCRIPT_ADDRESS].assign       ("pr","pr"+2);
        bech32Prefixes[PUBKEY_ADDRESS_256].assign   ("pl","pl"+2);
        bech32Prefixes[SCRIPT_ADDRESS_256].assign   ("pj","pj"+2);
        bech32Prefixes[SECRET_KEY].assign           ("px","px"+2);
        bech32Prefixes[EXT_PUBLIC_KEY].assign       ("pep","pep"+3);
        bech32Prefixes[EXT_SECRET_KEY].assign       ("pex","pex"+3);
        bech32Prefixes[STEALTH_ADDRESS].assign      ("ps","ps"+2);
        bech32Prefixes[EXT_KEY_HASH].assign         ("pek","pek"+3);
        bech32Prefixes[EXT_ACC_HASH].assign         ("pea","pea"+3);
        bech32Prefixes[STAKE_ONLY_PKADDR].assign    ("pcs","pcs"+3);

        bech32_hrp = "bc";

        vFixedSeeds = std::vector<SeedSpec6>(pnSeed6_main, pnSeed6_main + ARRAYLEN(pnSeed6_main));

        fDefaultConsistencyChecks = false;
        fRequireStandard = true;
        fMineBlocksOnDemand = false;

        checkpointData = {
            {
                { 5000,     uint256S("0xe786020ab94bc5461a07d744f3631a811b4ebf424fceda12274f2321883713f4")},
                { 15000,    uint256S("0xafc73ac299f2e6dd309077d230fccef547b9fc24379c1bf324dd3683b13c61c3")},
                { 30000,    uint256S("0x35d95c12799323d7b418fd64df9d88ef67ef27f057d54033b5b2f38a5ecaacbf")},
                { 91000,    uint256S("0x4d1ffaa5b51431918a0c74345e2672035c743511359ac8b1be67467b02ff884c")},
                { 112250,   uint256S("0x89e4b23471aea7a875df835d6f89613fd87ba649e7a1d8cb892917d0080ef337")},
                { 128650,   uint256S("0x43597f7dd16719ab2ea63e9c34266120c85cf592a4ec61f82822003da6874408")},
                { 159010,   uint256S("0xb724d359a10aaa51755a65da830f4aaf4e44aad0246ebf5f73171122bc4b3997")},
                { 170880,   uint256S("0x03d23bd24386ebeb41c81f84145c46cc3f64e4d114b2b8d2bb14e5855f254f2a")},
                { 213800,   uint256S("0xfd6c0e5f7444a9e09a5fa1652db73d5b8628aeabe162529a5356be700509aa80")},
                { 254275,   uint256S("0x7f454ac5629ef667f40f900357d30bd63b7983363255880fd155fadbc9add957")},
                { 282130,   uint256S("0xf720421256795081c1d985e997bb81d040d557f24b9e2d16a1c13d21734fb2b1")},
                { 303640,   uint256S("0x7cc035d7888ee6d824cec8ff01a6287a71873d874f72a5fd3706d227b88f8e99")},
                { 357320,   uint256S("0x20b01f2bef93197bb014d27125939cd8d4f6a34257fdb498ae64c8644b8f2289")},
            }
        };

        chainTxData = ChainTxData {
            // Data from rpc: getchaintxstats 4096 20b01f2bef93197bb014d27125939cd8d4f6a34257fdb498ae64c8644b8f2289
            /* nTime    */ 1546329776,
            /* nTxCount */ 399027,
            /* dTxRate  */ 0.008
        };

        /* disable fallback fee on mainnet */
        m_fallback_fee_enabled = false;
    }

    void SetOld()
    {
        consensus.BIP16Exception = uint256S("0x00000000000002dc756eebf4f49723ed8d30cc28a5f108eb94b1ba88ac4f9c22");
        consensus.BIP34Height = 227931;
        consensus.BIP34Hash = uint256S("0x000000000000024b89b42a942fe0d9fea3bb44ab7bd1b19115dd6a759c0808b8");
        consensus.BIP65Height = 388381; // 000000000000000004c2b624ed5d7756c508d90fd0da2c7c679febfa6c4735f0
        consensus.BIP66Height = 363725; // 00000000000000000379eaa19dce8c9b722d46ae6a57c2f1a988119488b50931
        consensus.powLimit = uint256S("00000000ffffffffffffffffffffffffffffffffffffffffffffffffffffffff");

        genesis = CreateGenesisBlock(1231006505, 2083236893, 0x1d00ffff, 1, 50 * COIN);
        consensus.hashGenesisBlock = genesis.GetHash();

        base58Prefixes[PUBKEY_ADDRESS] = std::vector<unsigned char>(1,0);
        base58Prefixes[SCRIPT_ADDRESS] = std::vector<unsigned char>(1,5);
        base58Prefixes[SECRET_KEY] =     std::vector<unsigned char>(1,128);
        base58Prefixes[EXT_PUBLIC_KEY] = {0x04, 0x88, 0xB2, 0x1E};
        base58Prefixes[EXT_SECRET_KEY] = {0x04, 0x88, 0xAD, 0xE4};
    }
};

/**
 * Testnet (v3)
 */
class CTestNetParams : public CChainParams {
public:
    CTestNetParams() {
        strNetworkID = "test";
        consensus.nSubsidyHalvingInterval = 210000;
        consensus.BIP34Height = 0;
        consensus.BIP65Height = 0;
        consensus.BIP66Height = 0;
        consensus.OpIsCoinstakeTime = 0;
        consensus.fAllowOpIsCoinstakeWithP2PKH = true; // TODO: clear for next testnet
        consensus.nPaidSmsgTime = 0;
        consensus.csp2shTime = 0xFFFFFFFF; // 2106 TODO: lower
        consensus.bulletproof_time = 0xFFFFFFFF; // 2106 TODO: lower
        consensus.smsg_fee_time = 0xFFFFFFFF; // 2106 TODO: lower

        consensus.smsg_fee_period = 5040;
        consensus.smsg_fee_funding_tx_per_k = 200000;
        consensus.smsg_fee_msg_per_day_per_k = 50000;
        consensus.smsg_fee_max_delta_percent = 43;

        consensus.powLimit = uint256S("000000000005ffffffffffffffffffffffffffffffffffffffffffffffffffff");
        consensus.nPowTargetTimespan = 14 * 24 * 60 * 60; // two weeks
        consensus.nPowTargetSpacing = 10 * 60;
        consensus.fPowAllowMinDifficultyBlocks = true;
        consensus.fPowNoRetargeting = false;
        consensus.nRuleChangeActivationThreshold = 1512; // 75% for testchains
        consensus.nMinerConfirmationWindow = 2016; // nPowTargetTimespan / nPowTargetSpacing
        consensus.vDeployments[Consensus::DEPLOYMENT_TESTDUMMY].bit = 28;
        consensus.vDeployments[Consensus::DEPLOYMENT_TESTDUMMY].nStartTime = 1199145601; // January 1, 2008
        consensus.vDeployments[Consensus::DEPLOYMENT_TESTDUMMY].nTimeout = 1230767999; // December 31, 2008

        // Deployment of BIP68, BIP112, and BIP113.
        consensus.vDeployments[Consensus::DEPLOYMENT_CSV].bit = 0;
        consensus.vDeployments[Consensus::DEPLOYMENT_CSV].nStartTime = 1456790400; // March 1st, 2016
        consensus.vDeployments[Consensus::DEPLOYMENT_CSV].nTimeout = 1493596800; // May 1st, 2017

        // Deployment of SegWit (BIP141, BIP143, and BIP147)
        consensus.vDeployments[Consensus::DEPLOYMENT_SEGWIT].bit = 1;
        consensus.vDeployments[Consensus::DEPLOYMENT_SEGWIT].nStartTime = 1462060800; // May 1st 2016
        consensus.vDeployments[Consensus::DEPLOYMENT_SEGWIT].nTimeout = 1493596800; // May 1st 2017

        // The best chain should have at least this much work.
        consensus.nMinimumChainWork = uint256S("0x0000000000000000000000000000000000000000000000038ea7f4a3c6ee92c3");

        // By default assume that the signatures in ancestors of this block are valid.
        //consensus.defaultAssumeValid = uint256S("0x000000000871ee6842d3648317ccc8a435eb8cc3c2429aee94faff9ba26b05a0"); //1043841

        consensus.nMinRCTOutputDepth = 12;

        pchMessageStart[0] = 0x08;
        pchMessageStart[1] = 0x11;
        pchMessageStart[2] = 0x05;
        pchMessageStart[3] = 0x0b;
        nDefaultPort = 51938;
        nBIP44ID = 0x80000001;

        nModifierInterval = 10 * 60;    // 10 minutes
        nStakeMinConfirmations = 225;   // 225 * 2 minutes
        nTargetSpacing = 120;           // 2 minutes
        nTargetTimespan = 24 * 60;      // 24 mins


        AddImportHashesTest(vImportedCoinbaseTxns);
        SetLastImportHeight();

        nPruneAfterHeight = 1000;


        genesis = CreateGenesisBlockTestNet(1502309248, 5924, 0x1f00ffff);
        consensus.hashGenesisBlock = genesis.GetHash();

        assert(consensus.hashGenesisBlock == uint256S("0x0000594ada5310b367443ee0afd4fa3d0bbd5850ea4e33cdc7d6a904a7ec7c90"));
        assert(genesis.hashMerkleRoot == uint256S("0x2c7f4d88345994e3849502061f6303d9666172e4dff3641d3472a72908eec002"));
        assert(genesis.hashWitnessMerkleRoot == uint256S("0xf9e2235c9531d5a19263ece36e82c4d5b71910d73cd0b677b81c5e50d17b6cda"));

        vFixedSeeds.clear();
        vSeeds.clear();
        // nodes with support for servicebits filtering should be at the top
        vSeeds.emplace_back("testnet-seed.particl.io");
        vSeeds.emplace_back("dnsseed-testnet.particl.io");

        vDevFundSettings.push_back(std::make_pair(0, DevFundSettings("rTvv9vsbu269mjYYEecPYinDG8Bt7D86qD", 10, 60)));

        base58Prefixes[PUBKEY_ADDRESS]     = {0x76}; // p
        base58Prefixes[SCRIPT_ADDRESS]     = {0x7a};
        base58Prefixes[PUBKEY_ADDRESS_256] = {0x77};
        base58Prefixes[SCRIPT_ADDRESS_256] = {0x7b};
        base58Prefixes[SECRET_KEY]         = {0x2e};
        base58Prefixes[EXT_PUBLIC_KEY]     = {0xe1, 0x42, 0x78, 0x00}; // ppar
        base58Prefixes[EXT_SECRET_KEY]     = {0x04, 0x88, 0x94, 0x78}; // xpar
        base58Prefixes[STEALTH_ADDRESS]    = {0x15}; // T
        base58Prefixes[EXT_KEY_HASH]       = {0x89}; // x
        base58Prefixes[EXT_ACC_HASH]       = {0x53}; // a
        base58Prefixes[EXT_PUBLIC_KEY_BTC] = {0x04, 0x35, 0x87, 0xCF}; // tpub
        base58Prefixes[EXT_SECRET_KEY_BTC] = {0x04, 0x35, 0x83, 0x94}; // tprv

        bech32Prefixes[PUBKEY_ADDRESS].assign       ("tph","tph"+3);
        bech32Prefixes[SCRIPT_ADDRESS].assign       ("tpr","tpr"+3);
        bech32Prefixes[PUBKEY_ADDRESS_256].assign   ("tpl","tpl"+3);
        bech32Prefixes[SCRIPT_ADDRESS_256].assign   ("tpj","tpj"+3);
        bech32Prefixes[SECRET_KEY].assign           ("tpx","tpx"+3);
        bech32Prefixes[EXT_PUBLIC_KEY].assign       ("tpep","tpep"+4);
        bech32Prefixes[EXT_SECRET_KEY].assign       ("tpex","tpex"+4);
        bech32Prefixes[STEALTH_ADDRESS].assign      ("tps","tps"+3);
        bech32Prefixes[EXT_KEY_HASH].assign         ("tpek","tpek"+4);
        bech32Prefixes[EXT_ACC_HASH].assign         ("tpea","tpea"+4);
        bech32Prefixes[STAKE_ONLY_PKADDR].assign    ("tpcs","tpcs"+4);

        bech32_hrp = "tb";

        vFixedSeeds = std::vector<SeedSpec6>(pnSeed6_test, pnSeed6_test + ARRAYLEN(pnSeed6_test));

        fDefaultConsistencyChecks = false;
        fRequireStandard = false;
        fMineBlocksOnDemand = false;

        checkpointData = {
            {
                {127620, uint256S("0xe5ab909fc029b253bad300ccf859eb509e03897e7853e8bfdde2710dbf248dd1")},
                {210920, uint256S("0x5534f546c3b5a264ca034703b9694fabf36d749d66e0659eef5f0734479b9802")},
                {259290, uint256S("0x58267bdf935a2e0716cb910d055b8cdaa019089a5f71c3db90765dc7101dc5dc")},
                {312860, uint256S("0xaba2e3b2dcf1970b53b67c869325c5eefd3a107e62518fa4640ddcfadf88760d")},
            }
        };

        chainTxData = ChainTxData{
            // Data from rpc: getchaintxstats 4096 aba2e3b2dcf1970b53b67c869325c5eefd3a107e62518fa4640ddcfadf88760d
            /* nTime    */ 1546331088,
            /* nTxCount */ 335956,
            /* dTxRate  */ 0.006
        };

        /* enable fallback fee on testnet */
        m_fallback_fee_enabled = true;
    }
};

/**
 * Regression test
 */
class CRegTestParams : public CChainParams {
public:
    explicit CRegTestParams(const ArgsManager& args) {
        strNetworkID = "regtest";
        consensus.nSubsidyHalvingInterval = 150;
        consensus.BIP16Exception = uint256();
        consensus.BIP34Height = 500; // BIP34 activated on regtest (Used in functional tests)
        consensus.BIP34Hash = uint256();
<<<<<<< HEAD
        consensus.BIP65Height = 1351; // BIP65 activated on regtest (Used in rpc activation tests)
        consensus.BIP66Height = 1251; // BIP66 activated on regtest (Used in rpc activation tests)
        consensus.OpIsCoinstakeTime = 0;
        consensus.fAllowOpIsCoinstakeWithP2PKH = false;
        consensus.nPaidSmsgTime = 0;
        consensus.csp2shTime = 0;
        consensus.bulletproof_time = 0;
        consensus.smsg_fee_time = 0;

        consensus.smsg_fee_period = 50;
        consensus.smsg_fee_funding_tx_per_k = 200000;
        consensus.smsg_fee_msg_per_day_per_k = 50000;
        consensus.smsg_fee_max_delta_percent = 4300;

=======
        consensus.BIP65Height = 1351; // BIP65 activated on regtest (Used in functional tests)
        consensus.BIP66Height = 1251; // BIP66 activated on regtest (Used in functional tests)
>>>>>>> c6806ee8
        consensus.powLimit = uint256S("7fffffffffffffffffffffffffffffffffffffffffffffffffffffffffffffff");
        consensus.nPowTargetTimespan = 14 * 24 * 60 * 60; // two weeks
        consensus.nPowTargetSpacing = 10 * 60;
        consensus.fPowAllowMinDifficultyBlocks = true;
        consensus.fPowNoRetargeting = true;
        consensus.nRuleChangeActivationThreshold = 108; // 75% for testchains
        consensus.nMinerConfirmationWindow = 144; // Faster than normal for regtest (144 instead of 2016)
        consensus.vDeployments[Consensus::DEPLOYMENT_TESTDUMMY].bit = 28;
        consensus.vDeployments[Consensus::DEPLOYMENT_TESTDUMMY].nStartTime = 0;
        consensus.vDeployments[Consensus::DEPLOYMENT_TESTDUMMY].nTimeout = Consensus::BIP9Deployment::NO_TIMEOUT;
        consensus.vDeployments[Consensus::DEPLOYMENT_CSV].bit = 0;
        consensus.vDeployments[Consensus::DEPLOYMENT_CSV].nStartTime = 0;
        consensus.vDeployments[Consensus::DEPLOYMENT_CSV].nTimeout = Consensus::BIP9Deployment::NO_TIMEOUT;
        consensus.vDeployments[Consensus::DEPLOYMENT_SEGWIT].bit = 1;
        consensus.vDeployments[Consensus::DEPLOYMENT_SEGWIT].nStartTime = Consensus::BIP9Deployment::ALWAYS_ACTIVE;
        consensus.vDeployments[Consensus::DEPLOYMENT_SEGWIT].nTimeout = Consensus::BIP9Deployment::NO_TIMEOUT;

        // The best chain should have at least this much work.
        consensus.nMinimumChainWork = uint256S("0x00");

        // By default assume that the signatures in ancestors of this block are valid.
        consensus.defaultAssumeValid = uint256S("0x00");

        consensus.nMinRCTOutputDepth = 1;

        pchMessageStart[0] = 0x09;
        pchMessageStart[1] = 0x12;
        pchMessageStart[2] = 0x06;
        pchMessageStart[3] = 0x0c;
        nDefaultPort = 11938;
        nBIP44ID = 0x80000001;


        nModifierInterval = 2 * 60;     // 2 minutes
        nStakeMinConfirmations = 12;
        nTargetSpacing = 5;             // 5 seconds
        nTargetTimespan = 16 * 60;      // 16 mins
        nStakeTimestampMask = 0;

        SetLastImportHeight();

        nPruneAfterHeight = 1000;

        UpdateVersionBitsParametersFromArgs(args);

        genesis = CreateGenesisBlockRegTest(1487714923, 0, 0x207fffff);

        consensus.hashGenesisBlock = genesis.GetHash();
        assert(consensus.hashGenesisBlock == uint256S("0x6cd174536c0ada5bfa3b8fde16b98ae508fff6586f2ee24cf866867098f25907"));
        assert(genesis.hashMerkleRoot == uint256S("0xf89653c7208af2c76a3070d436229fb782acbd065bd5810307995b9982423ce7"));
        assert(genesis.hashWitnessMerkleRoot == uint256S("0x36b66a1aff91f34ab794da710d007777ef5e612a320e1979ac96e5f292399639"));


        vFixedSeeds.clear(); //!< Regtest mode doesn't have any fixed seeds.
        vSeeds.clear();      //!< Regtest mode doesn't have any DNS seeds.

        fDefaultConsistencyChecks = true;
        fRequireStandard = false;
        fMineBlocksOnDemand = true;

        checkpointData = {
            {
                {0, uint256S("0f9188f13cb7b2c71f2a335e3a4fc328bf5beb436012afca590b1a11466e2206")},
            }
        };

        base58Prefixes[PUBKEY_ADDRESS]     = {0x76}; // p
        base58Prefixes[SCRIPT_ADDRESS]     = {0x7a};
        base58Prefixes[PUBKEY_ADDRESS_256] = {0x77};
        base58Prefixes[SCRIPT_ADDRESS_256] = {0x7b};
        base58Prefixes[SECRET_KEY]         = {0x2e};
        base58Prefixes[EXT_PUBLIC_KEY]     = {0xe1, 0x42, 0x78, 0x00}; // ppar
        base58Prefixes[EXT_SECRET_KEY]     = {0x04, 0x88, 0x94, 0x78}; // xpar
        base58Prefixes[STEALTH_ADDRESS]    = {0x15}; // T
        base58Prefixes[EXT_KEY_HASH]       = {0x89}; // x
        base58Prefixes[EXT_ACC_HASH]       = {0x53}; // a
        base58Prefixes[EXT_PUBLIC_KEY_BTC] = {0x04, 0x35, 0x87, 0xCF}; // tpub
        base58Prefixes[EXT_SECRET_KEY_BTC] = {0x04, 0x35, 0x83, 0x94}; // tprv

        bech32Prefixes[PUBKEY_ADDRESS].assign       ("tph","tph"+3);
        bech32Prefixes[SCRIPT_ADDRESS].assign       ("tpr","tpr"+3);
        bech32Prefixes[PUBKEY_ADDRESS_256].assign   ("tpl","tpl"+3);
        bech32Prefixes[SCRIPT_ADDRESS_256].assign   ("tpj","tpj"+3);
        bech32Prefixes[SECRET_KEY].assign           ("tpx","tpx"+3);
        bech32Prefixes[EXT_PUBLIC_KEY].assign       ("tpep","tpep"+4);
        bech32Prefixes[EXT_SECRET_KEY].assign       ("tpex","tpex"+4);
        bech32Prefixes[STEALTH_ADDRESS].assign      ("tps","tps"+3);
        bech32Prefixes[EXT_KEY_HASH].assign         ("tpek","tpek"+4);
        bech32Prefixes[EXT_ACC_HASH].assign         ("tpea","tpea"+4);
        bech32Prefixes[STAKE_ONLY_PKADDR].assign    ("tpcs","tpcs"+4);

        bech32_hrp = "bcrt";

        chainTxData = ChainTxData{
            0,
            0,
            0
        };

        /* enable fallback fee on regtest */
        m_fallback_fee_enabled = true;
    }

    void SetOld()
    {
        genesis = CreateGenesisBlock(1296688602, 2, 0x207fffff, 1, 50 * COIN);
        consensus.hashGenesisBlock = genesis.GetHash();
        /*
        pchMessageStart[0] = 0xfa;
        pchMessageStart[1] = 0xbf;
        pchMessageStart[2] = 0xb5;
        pchMessageStart[3] = 0xda;
        */

        base58Prefixes[PUBKEY_ADDRESS] = std::vector<unsigned char>(1,111);
        base58Prefixes[SCRIPT_ADDRESS] = std::vector<unsigned char>(1,196);
        base58Prefixes[SECRET_KEY] =     std::vector<unsigned char>(1,239);
        base58Prefixes[EXT_PUBLIC_KEY] = {0x04, 0x35, 0x87, 0xCF};
        base58Prefixes[EXT_SECRET_KEY] = {0x04, 0x35, 0x83, 0x94};
    }

    /**
     * Allows modifying the Version Bits regtest parameters.
     */
    void UpdateVersionBitsParameters(Consensus::DeploymentPos d, int64_t nStartTime, int64_t nTimeout)
    {
        consensus.vDeployments[d].nStartTime = nStartTime;
        consensus.vDeployments[d].nTimeout = nTimeout;
    }
    void UpdateVersionBitsParametersFromArgs(const ArgsManager& args);
};

void CRegTestParams::UpdateVersionBitsParametersFromArgs(const ArgsManager& args)
{
    if (!args.IsArgSet("-vbparams")) return;

    for (const std::string& strDeployment : args.GetArgs("-vbparams")) {
        std::vector<std::string> vDeploymentParams;
        boost::split(vDeploymentParams, strDeployment, boost::is_any_of(":"));
        if (vDeploymentParams.size() != 3) {
            throw std::runtime_error("Version bits parameters malformed, expecting deployment:start:end");
        }
        int64_t nStartTime, nTimeout;
        if (!ParseInt64(vDeploymentParams[1], &nStartTime)) {
            throw std::runtime_error(strprintf("Invalid nStartTime (%s)", vDeploymentParams[1]));
        }
        if (!ParseInt64(vDeploymentParams[2], &nTimeout)) {
            throw std::runtime_error(strprintf("Invalid nTimeout (%s)", vDeploymentParams[2]));
        }
        bool found = false;
        for (int j=0; j < (int)Consensus::MAX_VERSION_BITS_DEPLOYMENTS; ++j) {
            if (vDeploymentParams[0] == VersionBitsDeploymentInfo[j].name) {
                UpdateVersionBitsParameters(Consensus::DeploymentPos(j), nStartTime, nTimeout);
                found = true;
                LogPrintf("Setting version bits activation parameters for %s to start=%ld, timeout=%ld\n", vDeploymentParams[0], nStartTime, nTimeout);
                break;
            }
        }
        if (!found) {
            throw std::runtime_error(strprintf("Invalid deployment (%s)", vDeploymentParams[0]));
        }
    }
}

static std::unique_ptr<CChainParams> globalChainParams;

const CChainParams &Params() {
    assert(globalChainParams);
    return *globalChainParams;
}

const CChainParams *pParams() {
    return globalChainParams.get();
};

std::unique_ptr<CChainParams> CreateChainParams(const std::string& chain)
{
    if (chain == CBaseChainParams::MAIN)
        return std::unique_ptr<CChainParams>(new CMainParams());
    else if (chain == CBaseChainParams::TESTNET)
        return std::unique_ptr<CChainParams>(new CTestNetParams());
    else if (chain == CBaseChainParams::REGTEST)
        return std::unique_ptr<CChainParams>(new CRegTestParams(gArgs));
    throw std::runtime_error(strprintf("%s: Unknown chain %s.", __func__, chain));
}

void SelectParams(const std::string& network)
{
    SelectBaseParams(network);
    globalChainParams = CreateChainParams(network);
}


void SetOldParams(std::unique_ptr<CChainParams> &params)
{
    if (params->NetworkID() == CBaseChainParams::MAIN) {
        return ((CMainParams*)params.get())->SetOld();
    }
    if (params->NetworkID() == CBaseChainParams::REGTEST) {
        return ((CRegTestParams*)params.get())->SetOld();
    }
};

void ResetParams(std::string sNetworkId, bool fParticlModeIn)
{
    // Hack to pass old unit tests
    globalChainParams = CreateChainParams(sNetworkId);
    if (!fParticlModeIn) {
        SetOldParams(globalChainParams);
    }
};

/**
 * Mutable handle to regtest params
 */
CChainParams &RegtestParams()
{
    return *globalChainParams.get();
};<|MERGE_RESOLUTION|>--- conflicted
+++ resolved
@@ -745,9 +745,8 @@
         consensus.BIP16Exception = uint256();
         consensus.BIP34Height = 500; // BIP34 activated on regtest (Used in functional tests)
         consensus.BIP34Hash = uint256();
-<<<<<<< HEAD
-        consensus.BIP65Height = 1351; // BIP65 activated on regtest (Used in rpc activation tests)
-        consensus.BIP66Height = 1251; // BIP66 activated on regtest (Used in rpc activation tests)
+        consensus.BIP65Height = 1351; // BIP65 activated on regtest (Used in functional tests)
+        consensus.BIP66Height = 1251; // BIP66 activated on regtest (Used in functional tests)
         consensus.OpIsCoinstakeTime = 0;
         consensus.fAllowOpIsCoinstakeWithP2PKH = false;
         consensus.nPaidSmsgTime = 0;
@@ -760,10 +759,6 @@
         consensus.smsg_fee_msg_per_day_per_k = 50000;
         consensus.smsg_fee_max_delta_percent = 4300;
 
-=======
-        consensus.BIP65Height = 1351; // BIP65 activated on regtest (Used in functional tests)
-        consensus.BIP66Height = 1251; // BIP66 activated on regtest (Used in functional tests)
->>>>>>> c6806ee8
         consensus.powLimit = uint256S("7fffffffffffffffffffffffffffffffffffffffffffffffffffffffffffffff");
         consensus.nPowTargetTimespan = 14 * 24 * 60 * 60; // two weeks
         consensus.nPowTargetSpacing = 10 * 60;
