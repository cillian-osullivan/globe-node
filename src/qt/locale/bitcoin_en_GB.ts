--- conflicted
+++ resolved
@@ -188,13 +188,8 @@
         <translation>Enter the old passphrase and new passphrase for the wallet.</translation>
     </message>
     <message>
-<<<<<<< HEAD
         <source>Remember that encrypting your wallet cannot fully protect your particl from being stolen by malware infecting your computer.</source>
-        <translation>Remember that encrypting your wallet cannot fully protect your Particl from being stolen by malware infecting your computer.</translation>
-=======
-        <source>Remember that encrypting your wallet cannot fully protect your bitcoins from being stolen by malware infecting your computer.</source>
-        <translation>Remember that encrypting your wallet cannot fully protect your bitcoins from being stolen by malware infecting your computer.</translation>
->>>>>>> 4f807348
+        <translation>Remember that encrypting your wallet cannot fully protect your particl from being stolen by malware infecting your computer.</translation>
     </message>
     <message>
         <source>Wallet to be encrypted</source>
@@ -503,13 +498,8 @@
         <translation>&amp;Receiving addresses</translation>
     </message>
     <message>
-<<<<<<< HEAD
         <source>Open a particl: URI</source>
-        <translation>Open a Particl: URI</translation>
-=======
-        <source>Open a bitcoin: URI</source>
-        <translation>Open a bitcoin: URI</translation>
->>>>>>> 4f807348
+        <translation>Open a particl: URI</translation>
     </message>
     <message>
         <source>Open Wallet</source>
@@ -1032,21 +1022,12 @@
         <translation>Form</translation>
     </message>
     <message>
-<<<<<<< HEAD
         <source>Recent transactions may not yet be visible, and therefore your wallet's balance might be incorrect. This information will be correct once your wallet has finished synchronizing with the particl network, as detailed below.</source>
-        <translation>Recent transactions may not yet be visible, and therefore your wallet's balance might be incorrect. This information will be correct once your wallet has finished synchronising with the Particl network, as detailed below.</translation>
+        <translation>Recent transactions may not yet be visible, and therefore your wallet's balance might be incorrect. This information will be correct once your wallet has finished synchronizing with the particl network, as detailed below.</translation>
     </message>
     <message>
         <source>Attempting to spend particl that are affected by not-yet-displayed transactions will not be accepted by the network.</source>
-        <translation>Attempting to spend Particl that are affected by not-yet-displayed transactions will not be accepted by the network.</translation>
-=======
-        <source>Recent transactions may not yet be visible, and therefore your wallet's balance might be incorrect. This information will be correct once your wallet has finished synchronizing with the bitcoin network, as detailed below.</source>
-        <translation>Recent transactions may not yet be visible, and therefore your wallet's balance might be incorrect. This information will be correct once your wallet has finished synchronizing with the bitcoin network, as detailed below.</translation>
-    </message>
-    <message>
-        <source>Attempting to spend bitcoins that are affected by not-yet-displayed transactions will not be accepted by the network.</source>
-        <translation>Attempting to spend bitcoins that are affected by not-yet-displayed transactions will not be accepted by the network.</translation>
->>>>>>> 4f807348
+        <translation>Attempting to spend particl that are affected by not-yet-displayed transactions will not be accepted by the network.</translation>
     </message>
     <message>
         <source>Number of blocks left</source>
@@ -1096,13 +1077,8 @@
 <context>
     <name>OpenURIDialog</name>
     <message>
-<<<<<<< HEAD
         <source>Open particl URI</source>
-        <translation>Open Particl URI</translation>
-=======
-        <source>Open bitcoin URI</source>
-        <translation>Open bitcoin URI</translation>
->>>>>>> 4f807348
+        <translation>Open particl URI</translation>
     </message>
     <message>
         <source>URI:</source>
@@ -1410,13 +1386,8 @@
         <translation>Form</translation>
     </message>
     <message>
-<<<<<<< HEAD
         <source>The displayed information may be out of date. Your wallet automatically synchronizes with the Particl network after a connection is established, but this process has not completed yet.</source>
-        <translation>The displayed information may be out of date. Your Wallet automatically synchronises with the Particl Network after a connection is established, but this process has not been completed yet.</translation>
-=======
-        <source>The displayed information may be out of date. Your wallet automatically synchronizes with the Bitcoin network after a connection is established, but this process has not completed yet.</source>
-        <translation>The displayed information may be out of date. Your wallet automatically synchronizes with the Bitcoin network after a connection is established, but this process has not completed yet.</translation>
->>>>>>> 4f807348
+        <translation>The displayed information may be out of date. Your wallet automatically synchronizes with the Particl network after a connection is established, but this process has not completed yet.</translation>
     </message>
     <message>
         <source>Watch-only:</source>
@@ -1490,13 +1461,8 @@
         <translation>Payment request error</translation>
     </message>
     <message>
-<<<<<<< HEAD
         <source>Cannot start particl: click-to-pay handler</source>
-        <translation>Cannot start Particl: click-to-pay handler</translation>
-=======
-        <source>Cannot start bitcoin: click-to-pay handler</source>
-        <translation>Cannot start bitcoin: click-to-pay handler</translation>
->>>>>>> 4f807348
+        <translation>Cannot start particl: click-to-pay handler</translation>
     </message>
     <message>
         <source>URI handling</source>
