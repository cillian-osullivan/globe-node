// Copyright (c) 2016 The Bitcoin Core developers
// Distributed under the MIT software license, see the accompanying
// file COPYING or http://www.opensource.org/licenses/mit-license.php.

#include "rpcnestedtests.h"

#include "chainparams.h"
#include "consensus/validation.h"
#include "fs.h"
#include "validation.h"
#include "rpc/register.h"
#include "rpc/server.h"
#include "rpcconsole.h"
#include "test/testutil.h"
#include "test/test_bitcoin.h"
#include "univalue.h"
#include "util.h"

#include <QDir>
#include <QtGlobal>

static UniValue rpcNestedTest_rpc(const JSONRPCRequest& request)
{
    if (request.fHelp) {
        return "help message";
    }
    return request.params.write(0, 0);
}

static const CRPCCommand vRPCCommands[] =
{
    { "test", "rpcNestedTest", &rpcNestedTest_rpc, true, {} },
};

void RPCNestedTests::rpcNestedTests()
{
    // do some test setup
    // could be moved to a more generic place when we add more tests on QT level
    tableRPC.appendCommand("rpcNestedTest", &vRPCCommands[0]);
    ClearDatadirCache();
    std::string path = QDir::tempPath().toStdString() + "/" + strprintf("test_bitcoin_qt_%lu_%i", (unsigned long)GetTime(), (int)(GetRand(100000)));
    QDir dir(QString::fromStdString(path));
    dir.mkpath(".");
    gArgs.ForceSetArg("-datadir", path);
    //mempool.setSanityCheck(1.0);
<<<<<<< HEAD
    pblocktree = new CBlockTreeDB(1 << 20, true);
    pcoinsdbview = new CCoinsViewDB(1 << 23, true);
    pcoinsTip = new CCoinsViewCache(pcoinsdbview, false);
    InitBlockIndex(chainparams);
    {
        CValidationState state;
        bool ok = ActivateBestChain(state, chainparams);
        QVERIFY(ok);
    }
=======

    TestingSetup test;
>>>>>>> 0d3e8183

    SetRPCWarmupFinished();

    std::string result;
    std::string result2;
    std::string filtered;
    RPCConsole::RPCExecuteCommandLine(result, "getblockchaininfo()[chain]", &filtered); //simple result filtering with path
    QVERIFY(result=="main");
    QVERIFY(filtered == "getblockchaininfo()[chain]");

    RPCConsole::RPCExecuteCommandLine(result, "getblock(getbestblockhash())"); //simple 2 level nesting
    RPCConsole::RPCExecuteCommandLine(result, "getblock(getblock(getbestblockhash())[hash], true)");

    RPCConsole::RPCExecuteCommandLine(result, "getblock( getblock( getblock(getbestblockhash())[hash] )[hash], true)"); //4 level nesting with whitespace, filtering path and boolean parameter

    RPCConsole::RPCExecuteCommandLine(result, "getblockchaininfo");
    QVERIFY(result.substr(0,1) == "{");

    RPCConsole::RPCExecuteCommandLine(result, "getblockchaininfo()");
    QVERIFY(result.substr(0,1) == "{");

    RPCConsole::RPCExecuteCommandLine(result, "getblockchaininfo "); //whitespace at the end will be tolerated
    QVERIFY(result.substr(0,1) == "{");

    (RPCConsole::RPCExecuteCommandLine(result, "getblockchaininfo()[\"chain\"]")); //Quote path identifier are allowed, but look after a child contaning the quotes in the key
    QVERIFY(result == "null");

    (RPCConsole::RPCExecuteCommandLine(result, "createrawtransaction [] {} 0")); //parameter not in brackets are allowed
    (RPCConsole::RPCExecuteCommandLine(result2, "createrawtransaction([],{},0)")); //parameter in brackets are allowed
    QVERIFY(result == result2);
    (RPCConsole::RPCExecuteCommandLine(result2, "createrawtransaction( [],  {} , 0   )")); //whitespace between parametres is allowed
    QVERIFY(result == result2);

    RPCConsole::RPCExecuteCommandLine(result, "getblock(getbestblockhash())[tx][0]", &filtered);
    //QVERIFY(result == "4a5e1e4baab89f3a32518a88c31bc87f618f76673e2cc77ab2127b7afdeda33b");
    QVERIFY(filtered == "getblock(getbestblockhash())[tx][0]");

    RPCConsole::RPCParseCommandLine(result, "importprivkey", false, &filtered);
    QVERIFY(filtered == "importprivkey(…)");
    RPCConsole::RPCParseCommandLine(result, "signmessagewithprivkey abc", false, &filtered);
    QVERIFY(filtered == "signmessagewithprivkey(…)");
    RPCConsole::RPCParseCommandLine(result, "signmessagewithprivkey abc,def", false, &filtered);
    QVERIFY(filtered == "signmessagewithprivkey(…)");
    RPCConsole::RPCParseCommandLine(result, "signrawtransaction(abc)", false, &filtered);
    QVERIFY(filtered == "signrawtransaction(…)");
    RPCConsole::RPCParseCommandLine(result, "walletpassphrase(help())", false, &filtered);
    QVERIFY(filtered == "walletpassphrase(…)");
    RPCConsole::RPCParseCommandLine(result, "walletpassphrasechange(help(walletpassphrasechange(abc)))", false, &filtered);
    QVERIFY(filtered == "walletpassphrasechange(…)");
    RPCConsole::RPCParseCommandLine(result, "help(encryptwallet(abc, def))", false, &filtered);
    QVERIFY(filtered == "help(encryptwallet(…))");
    RPCConsole::RPCParseCommandLine(result, "help(importprivkey())", false, &filtered);
    QVERIFY(filtered == "help(importprivkey(…))");
    RPCConsole::RPCParseCommandLine(result, "help(importprivkey(help()))", false, &filtered);
    QVERIFY(filtered == "help(importprivkey(…))");
    RPCConsole::RPCParseCommandLine(result, "help(importprivkey(abc), walletpassphrase(def))", false, &filtered);
    QVERIFY(filtered == "help(importprivkey(…), walletpassphrase(…))");

    RPCConsole::RPCExecuteCommandLine(result, "rpcNestedTest");
    QVERIFY(result == "[]");
    RPCConsole::RPCExecuteCommandLine(result, "rpcNestedTest ''");
    QVERIFY(result == "[\"\"]");
    RPCConsole::RPCExecuteCommandLine(result, "rpcNestedTest \"\"");
    QVERIFY(result == "[\"\"]");
    RPCConsole::RPCExecuteCommandLine(result, "rpcNestedTest '' abc");
    QVERIFY(result == "[\"\",\"abc\"]");
    RPCConsole::RPCExecuteCommandLine(result, "rpcNestedTest abc '' abc");
    QVERIFY(result == "[\"abc\",\"\",\"abc\"]");
    RPCConsole::RPCExecuteCommandLine(result, "rpcNestedTest abc  abc");
    QVERIFY(result == "[\"abc\",\"abc\"]");
    RPCConsole::RPCExecuteCommandLine(result, "rpcNestedTest abc\t\tabc");
    QVERIFY(result == "[\"abc\",\"abc\"]");
    RPCConsole::RPCExecuteCommandLine(result, "rpcNestedTest(abc )");
    QVERIFY(result == "[\"abc\"]");
    RPCConsole::RPCExecuteCommandLine(result, "rpcNestedTest( abc )");
    QVERIFY(result == "[\"abc\"]");
    RPCConsole::RPCExecuteCommandLine(result, "rpcNestedTest(   abc   ,   cba )");
    QVERIFY(result == "[\"abc\",\"cba\"]");

#if QT_VERSION >= 0x050300
    // do the QVERIFY_EXCEPTION_THROWN checks only with Qt5.3 and higher (QVERIFY_EXCEPTION_THROWN was introduced in Qt5.3)
    QVERIFY_EXCEPTION_THROWN(RPCConsole::RPCExecuteCommandLine(result, "getblockchaininfo() .\n"), std::runtime_error); //invalid syntax
    QVERIFY_EXCEPTION_THROWN(RPCConsole::RPCExecuteCommandLine(result, "getblockchaininfo() getblockchaininfo()"), std::runtime_error); //invalid syntax
    (RPCConsole::RPCExecuteCommandLine(result, "getblockchaininfo(")); //tolerate non closing brackets if we have no arguments
    (RPCConsole::RPCExecuteCommandLine(result, "getblockchaininfo()()()")); //tolerate non command brackts
    QVERIFY_EXCEPTION_THROWN(RPCConsole::RPCExecuteCommandLine(result, "getblockchaininfo(True)"), UniValue); //invalid argument
    QVERIFY_EXCEPTION_THROWN(RPCConsole::RPCExecuteCommandLine(result, "a(getblockchaininfo(True))"), UniValue); //method not found
    QVERIFY_EXCEPTION_THROWN(RPCConsole::RPCExecuteCommandLine(result, "rpcNestedTest abc,,abc"), std::runtime_error); //don't tollerate empty arguments when using ,
    QVERIFY_EXCEPTION_THROWN(RPCConsole::RPCExecuteCommandLine(result, "rpcNestedTest(abc,,abc)"), std::runtime_error); //don't tollerate empty arguments when using ,
    QVERIFY_EXCEPTION_THROWN(RPCConsole::RPCExecuteCommandLine(result, "rpcNestedTest(abc,,)"), std::runtime_error); //don't tollerate empty arguments when using ,
#endif

    fs::remove_all(fs::path(path));
}<|MERGE_RESOLUTION|>--- conflicted
+++ resolved
@@ -12,7 +12,7 @@
 #include "rpc/server.h"
 #include "rpcconsole.h"
 #include "test/testutil.h"
-#include "test/test_bitcoin.h"
+#include "test/test_particl.h"
 #include "univalue.h"
 #include "util.h"
 
@@ -43,20 +43,9 @@
     dir.mkpath(".");
     gArgs.ForceSetArg("-datadir", path);
     //mempool.setSanityCheck(1.0);
-<<<<<<< HEAD
-    pblocktree = new CBlockTreeDB(1 << 20, true);
-    pcoinsdbview = new CCoinsViewDB(1 << 23, true);
-    pcoinsTip = new CCoinsViewCache(pcoinsdbview, false);
-    InitBlockIndex(chainparams);
-    {
-        CValidationState state;
-        bool ok = ActivateBestChain(state, chainparams);
-        QVERIFY(ok);
-    }
-=======
+
 
     TestingSetup test;
->>>>>>> 0d3e8183
 
     SetRPCWarmupFinished();
 
