--- conflicted
+++ resolved
@@ -1,16 +1,8 @@
-<<<<<<< HEAD
-/**********************************************************************
- * Copyright (c) 2013-2015 Pieter Wuille, Gregory Maxwell             *
- * Distributed under the MIT software license, see the accompanying   *
- * file COPYING or http://www.opensource.org/licenses/mit-license.php.*
- **********************************************************************/
-=======
 /***********************************************************************
  * Copyright (c) 2013-2015 Pieter Wuille                               *
  * Distributed under the MIT software license, see the accompanying    *
  * file COPYING or https://www.opensource.org/licenses/mit-license.php.*
  ***********************************************************************/
->>>>>>> 46424e94
 
 #ifndef SECP256K1_TESTRAND_IMPL_H
 #define SECP256K1_TESTRAND_IMPL_H
