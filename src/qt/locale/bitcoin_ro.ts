<TS language="ro" version="2.1">
<context>
    <name>AddressBookPage</name>
    <message>
        <source>Right-click to edit address or label</source>
        <translation>Click-dreapta pentru a edita adresa sau eticheta</translation>
    </message>
    <message>
        <source>Create a new address</source>
        <translation>Creează o adresă nouă</translation>
    </message>
    <message>
        <source>&amp;New</source>
        <translation>&amp;Nou</translation>
    </message>
    <message>
        <source>Copy the currently selected address to the system clipboard</source>
        <translation>Copiază adresa selectată curent în clipboard</translation>
    </message>
    <message>
        <source>&amp;Copy</source>
        <translation>&amp;Copiază</translation>
    </message>
    <message>
        <source>C&amp;lose</source>
        <translation>Î&amp;nchide</translation>
    </message>
    <message>
        <source>Delete the currently selected address from the list</source>
        <translation>Şterge adresa selectată curent din listă</translation>
    </message>
    <message>
        <source>Enter address or label to search</source>
        <translation>Introduceţi adresa sau eticheta pentru căutare</translation>
    </message>
    <message>
        <source>Export the data in the current tab to a file</source>
        <translation>Exportă datele din tab-ul curent într-un fişier</translation>
    </message>
    <message>
        <source>&amp;Export</source>
        <translation>&amp;Exportă</translation>
    </message>
    <message>
        <source>&amp;Delete</source>
        <translation>&amp;Şterge</translation>
    </message>
    <message>
        <source>Choose the address to send coins to</source>
        <translation>Alege $adresa unde să trimiteţi monede</translation>
    </message>
    <message>
        <source>Choose the address to receive coins with</source>
        <translation>Alege adresa la care sa primesti monedele cu</translation>
    </message>
    <message>
        <source>C&amp;hoose</source>
        <translation>A&amp;lege</translation>
    </message>
    <message>
        <source>Sending addresses</source>
        <translation>Adresa de trimitere</translation>
    </message>
    <message>
        <source>Receiving addresses</source>
        <translation>Adresa de primire</translation>
    </message>
    <message>
        <source>These are your Particl addresses for sending payments. Always check the amount and the receiving address before sending coins.</source>
        <translation>Acestea sunt adresele tale Particl pentru efectuarea platilor. Intotdeauna verifica atent suma de plata si adresa beneficiarului inainte de a trimite monede.</translation>
    </message>
    <message>
        <source>&amp;Copy Address</source>
        <translation>&amp;Copiază Adresa</translation>
    </message>
    <message>
        <source>Copy &amp;Label</source>
        <translation>Copiaza si eticheteaza</translation>
    </message>
    <message>
        <source>&amp;Edit</source>
        <translation>&amp;Editare</translation>
    </message>
    <message>
        <source>Export Address List</source>
        <translation>Exportă listă de adrese</translation>
    </message>
    <message>
        <source>Comma separated file (*.csv)</source>
        <translation>Fisier cu separator virgulă (*.csv)</translation>
    </message>
    <message>
        <source>Exporting Failed</source>
        <translation>Export nereusit</translation>
    </message>
    <message>
        <source>There was an error trying to save the address list to %1. Please try again.</source>
        <translation>A apărut o eroare la salvarea listei de adrese la %1. Vă rugăm să încercaţi din nou.</translation>
    </message>
</context>
<context>
    <name>AddressTableModel</name>
    <message>
        <source>Label</source>
        <translation>Etichetă</translation>
    </message>
    <message>
        <source>Address</source>
        <translation>Adresă</translation>
    </message>
    <message>
        <source>(no label)</source>
        <translation>(fără etichetă)</translation>
    </message>
</context>
<context>
    <name>AskPassphraseDialog</name>
    <message>
        <source>Passphrase Dialog</source>
        <translation>Dialogul pentru fraza de acces</translation>
    </message>
    <message>
        <source>Enter passphrase</source>
        <translation>Introduceţi fraza de acces</translation>
    </message>
    <message>
        <source>New passphrase</source>
        <translation>Frază de acces nouă</translation>
    </message>
    <message>
        <source>Repeat new passphrase</source>
        <translation>Repetaţi noua frază de acces</translation>
    </message>
    <message>
        <source>Show passphrase</source>
        <translation>Arată fraza de acces</translation>
    </message>
    <message>
        <source>Encrypt wallet</source>
        <translation>Criptare portofel</translation>
    </message>
    <message>
        <source>This operation needs your wallet passphrase to unlock the wallet.</source>
        <translation>Această acţiune necesită introducerea parolei de acces pentru deblocarea portofelului.</translation>
    </message>
    <message>
        <source>Unlock wallet</source>
        <translation>Deblocare portofel</translation>
    </message>
    <message>
        <source>This operation needs your wallet passphrase to decrypt the wallet.</source>
        <translation>Această acţiune necesită introducerea parolei de acces pentru decriptarea portofelului.</translation>
    </message>
    <message>
        <source>Decrypt wallet</source>
        <translation>Decriptare portofel</translation>
    </message>
    <message>
        <source>Change passphrase</source>
        <translation>Schimbă parola</translation>
    </message>
    <message>
        <source>Confirm wallet encryption</source>
        <translation>Confirmaţi criptarea portofelului</translation>
    </message>
    <message>
        <source>Warning: If you encrypt your wallet and lose your passphrase, you will &lt;b&gt;LOSE ALL OF YOUR PARTICL&lt;/b&gt;!</source>
        <translation>Atenţie: Dacă va criptati portofelul si ulterior pierdeti parola, &lt;b&gt;VEŢI PIERDE TOTI PARTICLII&lt;/b&gt;!</translation>
    </message>
    <message>
        <source>Are you sure you wish to encrypt your wallet?</source>
        <translation>Sigur doriţi să criptaţi portofelul dvs.?</translation>
    </message>
    <message>
        <source>Wallet encrypted</source>
        <translation>Portofel criptat</translation>
    </message>
    <message>
        <source>Wallet to be encrypted</source>
        <translation>Portofel de criptat</translation>
    </message>
    <message>
        <source>Your wallet is about to be encrypted. </source>
        <translation>Portofelul tău urmează să fie criptat.</translation>
    </message>
    <message>
        <source>Your wallet is now encrypted. </source>
        <translation>Protofelul tău este criptat.</translation>
    </message>
    <message>
        <source>IMPORTANT: Any previous backups you have made of your wallet file should be replaced with the newly generated, encrypted wallet file. For security reasons, previous backups of the unencrypted wallet file will become useless as soon as you start using the new, encrypted wallet.</source>
        <translation>IMPORTANT: Orice copie de siguranţă făcută anterior portofelului dumneavoastră ar trebui înlocuită cu cea generată cel mai recent, fişier criptat al portofelului. Pentru siguranţă, copiile de siguranţă vechi ale portofelului ne-criptat vor deveni inutile imediat ce veţi începe folosirea noului fişier criptat al portofelului.</translation>
    </message>
    <message>
        <source>Wallet encryption failed</source>
        <translation>Criptarea portofelului a eşuat.</translation>
    </message>
    <message>
        <source>Wallet encryption failed due to an internal error. Your wallet was not encrypted.</source>
        <translation>Criptarea portofelului nu a reuşit din cauza unei erori interne. Portofelul dvs. nu a fost criptat.</translation>
    </message>
    <message>
        <source>The supplied passphrases do not match.</source>
        <translation>Parolele furnizate nu se potrivesc.</translation>
    </message>
    <message>
        <source>Wallet unlock failed</source>
        <translation>Deblocarea portofelului a esuat.</translation>
    </message>
    <message>
        <source>The passphrase entered for the wallet decryption was incorrect.</source>
        <translation>Parola introdusă pentru decriptarea portofelului a fost incorectă.</translation>
    </message>
    <message>
        <source>Wallet decryption failed</source>
        <translation>Decriptarea portofelului a esuat.</translation>
    </message>
    <message>
        <source>Wallet passphrase was successfully changed.</source>
        <translation>Parola portofelului a fost schimbata.</translation>
    </message>
    <message>
        <source>Warning: The Caps Lock key is on!</source>
        <translation>Atenţie! Caps Lock este pornit!</translation>
    </message>
</context>
<context>
    <name>BanTableModel</name>
    <message>
        <source>IP/Netmask</source>
        <translation>IP/Netmask</translation>
    </message>
    <message>
        <source>Banned Until</source>
        <translation>Banat până la</translation>
    </message>
</context>
<context>
    <name>BitcoinGUI</name>
    <message>
        <source>Sign &amp;message...</source>
        <translation>Semnează &amp;mesaj...</translation>
    </message>
    <message>
        <source>Synchronizing with network...</source>
        <translation>Se sincronizează cu reţeaua...</translation>
    </message>
    <message>
        <source>&amp;Overview</source>
        <translation>&amp;Imagine de ansamblu</translation>
    </message>
    <message>
        <source>Show general overview of wallet</source>
        <translation>Arată o stare generală de ansamblu a portofelului</translation>
    </message>
    <message>
        <source>&amp;Transactions</source>
        <translation>&amp;Tranzacţii</translation>
    </message>
    <message>
        <source>Browse transaction history</source>
        <translation>Răsfoire istoric tranzacţii</translation>
    </message>
    <message>
        <source>E&amp;xit</source>
        <translation>Ieşire</translation>
    </message>
    <message>
        <source>Quit application</source>
        <translation>Închide aplicaţia</translation>
    </message>
    <message>
        <source>&amp;About %1</source>
        <translation>&amp;Despre %1</translation>
    </message>
    <message>
        <source>Show information about %1</source>
        <translation>Arată informaţii despre %1</translation>
    </message>
    <message>
        <source>About &amp;Qt</source>
        <translation>Despre &amp;Qt</translation>
    </message>
    <message>
        <source>Show information about Qt</source>
        <translation>Arată informaţii despre Qt</translation>
    </message>
    <message>
        <source>&amp;Options...</source>
        <translation>&amp;Opţiuni...</translation>
    </message>
    <message>
        <source>Modify configuration options for %1</source>
        <translation>Modifică opţiunile de configurare pentru %1</translation>
    </message>
    <message>
        <source>&amp;Encrypt Wallet...</source>
        <translation>Cript&amp;ează portofelul...</translation>
    </message>
    <message>
        <source>&amp;Backup Wallet...</source>
        <translation>Face o copie de siguranţă a portofelului...</translation>
    </message>
    <message>
        <source>&amp;Change Passphrase...</source>
        <translation>S&amp;chimbă parola...</translation>
    </message>
    <message>
        <source>Open &amp;URI...</source>
        <translation>Deschide &amp;URI...</translation>
    </message>
    <message>
        <source>Create Wallet...</source>
        <translation>Crează portofel...</translation>
    </message>
    <message>
        <source>Create a new wallet</source>
        <translation>Crează un portofel nou</translation>
    </message>
    <message>
        <source>Wallet:</source>
        <translation>Portofel:</translation>
    </message>
    <message>
        <source>Click to disable network activity.</source>
        <translation>Click pentru a opri activitatea retelei.</translation>
    </message>
    <message>
        <source>Network activity disabled.</source>
        <translation>Activitatea retelei a fost oprita.</translation>
    </message>
    <message>
        <source>Click to enable network activity again.</source>
        <translation>Click pentu a porni activitatea retelei.</translation>
    </message>
    <message>
        <source>Syncing Headers (%1%)...</source>
        <translation>Se sincronizeaza Header-ele (%1%)...</translation>
    </message>
    <message>
        <source>Reindexing blocks on disk...</source>
        <translation>Se reindexează blocurile pe disc...</translation>
    </message>
    <message>
        <source>Proxy is &lt;b&gt;enabled&lt;/b&gt;: %1</source>
        <translation>Proxy este&lt;b&gt;activat&lt;/b&gt;:%1</translation>
    </message>
    <message>
        <source>Send coins to a Particl address</source>
        <translation>Trimite monede către o adresă Particl</translation>
    </message>
    <message>
        <source>Backup wallet to another location</source>
        <translation>Creează o copie de rezervă a portofelului într-o locaţie diferită</translation>
    </message>
    <message>
        <source>Change the passphrase used for wallet encryption</source>
        <translation>Schimbă fraza de acces folosită pentru criptarea portofelului</translation>
    </message>
    <message>
        <source>&amp;Verify message...</source>
        <translation>&amp;Verifică mesaj...</translation>
    </message>
    <message>
        <source>&amp;Send</source>
        <translation>Trimite</translation>
    </message>
    <message>
        <source>&amp;Receive</source>
        <translation>P&amp;rimeşte</translation>
    </message>
    <message>
        <source>&amp;Show / Hide</source>
        <translation>Arată/Ascunde</translation>
    </message>
    <message>
        <source>Show or hide the main Window</source>
        <translation>Arată sau ascunde fereastra principală</translation>
    </message>
    <message>
        <source>Encrypt the private keys that belong to your wallet</source>
        <translation>Criptează cheile private ale portofelului dvs.</translation>
    </message>
    <message>
        <source>Sign messages with your Particl addresses to prove you own them</source>
        <translation>Semnaţi mesaje cu adresa dvs. Particl pentru a dovedi că vă aparţin</translation>
    </message>
    <message>
        <source>Verify messages to ensure they were signed with specified Particl addresses</source>
        <translation>Verificaţi mesaje pentru a vă asigura că au fost semnate cu adresa Particl specificată</translation>
    </message>
    <message>
        <source>&amp;File</source>
        <translation>&amp;Fişier</translation>
    </message>
    <message>
        <source>&amp;Settings</source>
        <translation>&amp;Setări</translation>
    </message>
    <message>
        <source>&amp;Help</source>
        <translation>A&amp;jutor</translation>
    </message>
    <message>
        <source>Tabs toolbar</source>
        <translation>Bara de unelte</translation>
    </message>
    <message>
        <source>Request payments (generates QR codes and particl: URIs)</source>
        <translation>Cereţi plăţi (generează coduri QR şi particl-uri: URls)</translation>
    </message>
    <message>
        <source>Show the list of used sending addresses and labels</source>
        <translation>Arată lista de adrese trimise şi etichetele folosite.</translation>
    </message>
    <message>
        <source>Show the list of used receiving addresses and labels</source>
        <translation>Arată lista de adrese pentru primire şi etichetele</translation>
    </message>
    <message>
        <source>&amp;Command-line options</source>
        <translation>Opţiuni linie de &amp;comandă</translation>
    </message>
    <message numerus="yes">
        <source>%n active connection(s) to Particl network</source>
        <translation><numerusform>%n conexiune activă către reţeaua Particl</numerusform><numerusform>%n conexiuni active către reţeaua Particl</numerusform><numerusform>%n de conexiuni active către reţeaua Particl</numerusform></translation>
    </message>
    <message>
        <source>Indexing blocks on disk...</source>
        <translation>Se indexează blocurile pe disc...</translation>
    </message>
    <message>
        <source>Processing blocks on disk...</source>
        <translation>Se proceseaza blocurile pe disc...</translation>
    </message>
    <message numerus="yes">
        <source>Processed %n block(s) of transaction history.</source>
        <translation><numerusform>S-a procesat %n bloc din istoricul tranzacţiilor.</numerusform><numerusform>S-au procesat %n blocuri din istoricul tranzacţiilor.</numerusform><numerusform>S-au procesat %n de blocuri din istoricul tranzacţiilor.</numerusform></translation>
    </message>
    <message>
        <source>%1 behind</source>
        <translation>%1 în urmă</translation>
    </message>
    <message>
        <source>Last received block was generated %1 ago.</source>
        <translation>Ultimul bloc recepţionat a fost generat acum %1.</translation>
    </message>
    <message>
        <source>Transactions after this will not yet be visible.</source>
        <translation>Tranzacţiile după aceasta nu vor fi vizibile încă.</translation>
    </message>
    <message>
        <source>Error</source>
        <translation>Eroare</translation>
    </message>
    <message>
        <source>Warning</source>
        <translation>Avertisment</translation>
    </message>
    <message>
        <source>Information</source>
        <translation>Informaţie</translation>
    </message>
    <message>
        <source>Up to date</source>
        <translation>Actualizat</translation>
    </message>
    <message>
<<<<<<< HEAD
        <source>Show the %1 help message to get a list with possible Particl command-line options</source>
        <translation>Arată mesajul de ajutor %1 pentru a obţine o listă cu opţiunile posibile de linii de comandă Particl</translation>
=======
        <source>Node window</source>
        <translation>Fereastra nodului</translation>
    </message>
    <message>
        <source>Open node debugging and diagnostic console</source>
        <translation>Deschide consola pentru depanare şi diagnosticare a nodului</translation>
    </message>
    <message>
        <source>&amp;Sending addresses</source>
        <translation>&amp;Adresele de destinatie</translation>
    </message>
    <message>
        <source>&amp;Receiving addresses</source>
        <translation>&amp;Adresele de primire</translation>
    </message>
    <message>
        <source>Open Wallet</source>
        <translation>Deschide portofel</translation>
    </message>
    <message>
        <source>Open a wallet</source>
        <translation>Deschide un portofel</translation>
    </message>
    <message>
        <source>Close Wallet...</source>
        <translation>Inchide portofel...</translation>
    </message>
    <message>
        <source>Close wallet</source>
        <translation>Inchide portofel</translation>
    </message>
    <message>
        <source>Show the %1 help message to get a list with possible Bitcoin command-line options</source>
        <translation>Arată mesajul de ajutor %1 pentru a obţine o listă cu opţiunile posibile de linii de comandă Bitcoin</translation>
>>>>>>> 4f807348
    </message>
    <message>
        <source>default wallet</source>
        <translation>portofel implicit</translation>
    </message>
    <message>
        <source>No wallets available</source>
        <translation>Niciun portofel disponibil</translation>
    </message>
    <message>
        <source>&amp;Window</source>
        <translation>&amp;Fereastră</translation>
    </message>
    <message>
        <source>Minimize</source>
        <translation>Minimizare</translation>
    </message>
    <message>
        <source>Zoom</source>
        <translation>Zoom</translation>
    </message>
    <message>
        <source>Main Window</source>
        <translation>Fereastra principală</translation>
    </message>
    <message>
        <source>%1 client</source>
        <translation>Client %1</translation>
    </message>
    <message>
        <source>Connecting to peers...</source>
        <translation>Se conecteaza cu alte noduri...</translation>
    </message>
    <message>
        <source>Catching up...</source>
        <translation>Se actualizează...</translation>
    </message>
    <message>
        <source>Error: %1</source>
        <translation>Eroare: %1</translation>
    </message>
    <message>
        <source>Warning: %1</source>
        <translation> Atenționare: %1</translation>
    </message>
    <message>
        <source>Date: %1
</source>
        <translation>Data: %1
</translation>
    </message>
    <message>
        <source>Amount: %1
</source>
        <translation>Sumă: %1
</translation>
    </message>
    <message>
        <source>Wallet: %1
</source>
        <translation>Portofel: %1
</translation>
    </message>
    <message>
        <source>Type: %1
</source>
        <translation>Tip: %1
</translation>
    </message>
    <message>
        <source>Label: %1
</source>
        <translation>Etichetă: %1
</translation>
    </message>
    <message>
        <source>Address: %1
</source>
        <translation>Adresă: %1
</translation>
    </message>
    <message>
        <source>Sent transaction</source>
        <translation>Tranzacţie expediată</translation>
    </message>
    <message>
        <source>Incoming transaction</source>
        <translation>Tranzacţie recepţionată</translation>
    </message>
    <message>
        <source>HD key generation is &lt;b&gt;enabled&lt;/b&gt;</source>
        <translation>Generarea de chei HD este &lt;b&gt;activata&lt;/b&gt;</translation>
    </message>
    <message>
        <source>HD key generation is &lt;b&gt;disabled&lt;/b&gt;</source>
        <translation>Generarea de chei HD este &lt;b&gt;dezactivata&lt;/b&gt;</translation>
    </message>
    <message>
        <source>Private key &lt;b&gt;disabled&lt;/b&gt;</source>
        <translation>Cheia privată &lt;b&gt;dezactivată&lt;/b&gt;</translation>
    </message>
    <message>
        <source>Wallet is &lt;b&gt;encrypted&lt;/b&gt; and currently &lt;b&gt;unlocked&lt;/b&gt;</source>
        <translation>Portofelul este &lt;b&gt;criptat&lt;/b&gt; iar în momentul de faţă este &lt;b&gt;deblocat&lt;/b&gt;</translation>
    </message>
    <message>
        <source>Wallet is &lt;b&gt;encrypted&lt;/b&gt; and currently &lt;b&gt;locked&lt;/b&gt;</source>
        <translation>Portofelul este &lt;b&gt;criptat&lt;/b&gt; iar în momentul de faţă este &lt;b&gt;blocat&lt;/b&gt;</translation>
    </message>
    <message>
        <source>A fatal error occurred. Particl can no longer continue safely and will quit.</source>
        <translation>A survenit o eroare fatală. Particl nu mai poate continua în siguranţă şi se va opri.</translation>
    </message>
</context>
<context>
    <name>CoinControlDialog</name>
    <message>
        <source>Coin Selection</source>
        <translation>Selectarea monedei</translation>
    </message>
    <message>
        <source>Quantity:</source>
        <translation>Cantitate:</translation>
    </message>
    <message>
        <source>Bytes:</source>
        <translation>Octeţi:</translation>
    </message>
    <message>
        <source>Amount:</source>
        <translation>Sumă:</translation>
    </message>
    <message>
        <source>Fee:</source>
        <translation>Taxă:</translation>
    </message>
    <message>
        <source>Dust:</source>
        <translation>Praf:</translation>
    </message>
    <message>
        <source>After Fee:</source>
        <translation>După taxă:</translation>
    </message>
    <message>
        <source>Change:</source>
        <translation>Schimb:</translation>
    </message>
    <message>
        <source>(un)select all</source>
        <translation>(de)selectare tot</translation>
    </message>
    <message>
        <source>Tree mode</source>
        <translation>Mod arbore</translation>
    </message>
    <message>
        <source>List mode</source>
        <translation>Mod listă</translation>
    </message>
    <message>
        <source>Amount</source>
        <translation>Sumă</translation>
    </message>
    <message>
        <source>Received with label</source>
        <translation>Primite cu eticheta</translation>
    </message>
    <message>
        <source>Received with address</source>
        <translation>Primite cu adresa</translation>
    </message>
    <message>
        <source>Date</source>
        <translation>Data</translation>
    </message>
    <message>
        <source>Confirmations</source>
        <translation>Confirmări</translation>
    </message>
    <message>
        <source>Confirmed</source>
        <translation>Confirmat</translation>
    </message>
    <message>
        <source>Copy address</source>
        <translation>Copiază adresa</translation>
    </message>
    <message>
        <source>Copy label</source>
        <translation>Copiază eticheta</translation>
    </message>
    <message>
        <source>Copy amount</source>
        <translation>Copiază suma</translation>
    </message>
    <message>
        <source>Copy transaction ID</source>
        <translation>Copiază ID tranzacţie</translation>
    </message>
    <message>
        <source>Lock unspent</source>
        <translation>Blocare necheltuiţi</translation>
    </message>
    <message>
        <source>Unlock unspent</source>
        <translation>Deblocare necheltuiţi</translation>
    </message>
    <message>
        <source>Copy quantity</source>
        <translation>Copiază cantitea</translation>
    </message>
    <message>
        <source>Copy fee</source>
        <translation>Copiază taxa</translation>
    </message>
    <message>
        <source>Copy after fee</source>
        <translation>Copiază după taxă</translation>
    </message>
    <message>
        <source>Copy bytes</source>
        <translation>Copiază octeţi</translation>
    </message>
    <message>
        <source>Copy dust</source>
        <translation>Copiază praf</translation>
    </message>
    <message>
        <source>Copy change</source>
        <translation>Copiază rest</translation>
    </message>
    <message>
        <source>(%1 locked)</source>
        <translation>(%1 blocat)</translation>
    </message>
    <message>
        <source>yes</source>
        <translation>da</translation>
    </message>
    <message>
        <source>no</source>
        <translation>nu</translation>
    </message>
    <message>
        <source>This label turns red if any recipient receives an amount smaller than the current dust threshold.</source>
        <translation>Această etichetă devine roşie, dacă orice beneficiar primeşte o sumă mai mică decât pragul curent pentru praf.</translation>
    </message>
    <message>
        <source>Can vary +/- %1 satoshi(s) per input.</source>
        <translation>Poate varia +/- %1 satoshi pentru fiecare intrare.</translation>
    </message>
    <message>
        <source>(no label)</source>
        <translation>(fără etichetă)</translation>
    </message>
    <message>
        <source>change from %1 (%2)</source>
        <translation>restul de la %1 (%2)</translation>
    </message>
    <message>
        <source>(change)</source>
        <translation>(rest)</translation>
    </message>
</context>
<context>
    <name>CreateWalletActivity</name>
    <message>
        <source>Create wallet failed</source>
        <translation>Crearea portofelului a eşuat</translation>
    </message>
    <message>
        <source>Create wallet warning</source>
        <translation>Atentionare la crearea portofelului</translation>
    </message>
</context>
<context>
    <name>CreateWalletDialog</name>
    <message>
        <source>Create Wallet</source>
        <translation>Crează portofel</translation>
    </message>
    <message>
        <source>Wallet Name</source>
        <translation>Numele portofelului</translation>
    </message>
    <message>
        <source>Encrypt the wallet. The wallet will be encrypted with a passphrase of your choice.</source>
        <translation>Criptează portofelul. Portofelul va fi criptat cu fraza de acces aleasă.</translation>
    </message>
    <message>
        <source>Encrypt Wallet</source>
        <translation>Criptează portofelul.</translation>
    </message>
    <message>
        <source>Disable private keys for this wallet. Wallets with private keys disabled will have no private keys and cannot have an HD seed or imported private keys. This is ideal for watch-only wallets.</source>
        <translation>Dezactivează cheile private pentru acest portofel. Portofelele cu cheile private dezactivate nu vor avea chei private şi nu vor putea avea samanţă HD sau chei private importate. Ideal pentru portofele marcate doar pentru citire.</translation>
    </message>
    <message>
        <source>Disable Private Keys</source>
        <translation>Dezactivează cheile private</translation>
    </message>
    <message>
        <source>Create</source>
        <translation>Creează</translation>
    </message>
</context>
<context>
    <name>EditAddressDialog</name>
    <message>
        <source>Edit Address</source>
        <translation>Editează adresa</translation>
    </message>
    <message>
        <source>&amp;Label</source>
        <translation>&amp;Etichetă</translation>
    </message>
    <message>
        <source>The label associated with this address list entry</source>
        <translation>Eticheta asociată cu această intrare din listă.</translation>
    </message>
    <message>
        <source>The address associated with this address list entry. This can only be modified for sending addresses.</source>
        <translation>Adresa asociată cu această adresă din listă. Aceasta poate fi modificată doar pentru adresele de trimitere.</translation>
    </message>
    <message>
        <source>&amp;Address</source>
        <translation>&amp;Adresă</translation>
    </message>
    <message>
        <source>New sending address</source>
        <translation>Noua adresă de trimitere</translation>
    </message>
    <message>
        <source>Edit receiving address</source>
        <translation>Editează adresa de primire</translation>
    </message>
    <message>
        <source>Edit sending address</source>
        <translation>Editează adresa de trimitere</translation>
    </message>
    <message>
        <source>The entered address "%1" is not a valid Particl address.</source>
        <translation>Adresa introdusă "%1" nu este o adresă Particl validă.</translation>
    </message>
    <message>
        <source>Address "%1" already exists as a receiving address with label "%2" and so cannot be added as a sending address.</source>
        <translation>Adresa "%1" exista deja ca si adresa de primire cu eticheta "%2" si deci nu poate fi folosita ca si adresa de trimitere.</translation>
    </message>
    <message>
        <source>The entered address "%1" is already in the address book with label "%2".</source>
        <translation>Adresa introdusa "%1" este deja in lista de adrese cu eticheta "%2"</translation>
    </message>
    <message>
        <source>Could not unlock wallet.</source>
        <translation>Portofelul nu a putut fi deblocat.</translation>
    </message>
    <message>
        <source>New key generation failed.</source>
        <translation>Generarea noii chei nu a reuşit.</translation>
    </message>
</context>
<context>
    <name>FreespaceChecker</name>
    <message>
        <source>A new data directory will be created.</source>
        <translation>Va fi creat un nou dosar de date.</translation>
    </message>
    <message>
        <source>name</source>
        <translation>nume</translation>
    </message>
    <message>
        <source>Directory already exists. Add %1 if you intend to create a new directory here.</source>
        <translation>Dosarul deja există. Adaugă %1 dacă intenţionaţi să creaţi un nou dosar aici.</translation>
    </message>
    <message>
        <source>Path already exists, and is not a directory.</source>
        <translation>Calea deja există şi nu este un dosar.</translation>
    </message>
    <message>
        <source>Cannot create data directory here.</source>
        <translation>Nu se poate crea un dosar de date aici.</translation>
    </message>
</context>
<context>
    <name>HelpMessageDialog</name>
    <message>
        <source>version</source>
        <translation>versiunea</translation>
    </message>
    <message>
        <source>About %1</source>
        <translation>Despre %1</translation>
    </message>
    <message>
        <source>Command-line options</source>
        <translation>Opţiuni linie de comandă</translation>
    </message>
</context>
<context>
    <name>Intro</name>
    <message>
        <source>Welcome</source>
        <translation>Bun venit</translation>
    </message>
    <message>
        <source>Welcome to %1.</source>
        <translation>Bun venit la %1!</translation>
    </message>
    <message>
        <source>As this is the first time the program is launched, you can choose where %1 will store its data.</source>
        <translation>Deoarece este prima lansare a programului poți alege unde %1 va stoca datele sale.</translation>
    </message>
    <message>
        <source>When you click OK, %1 will begin to download and process the full %4 block chain (%2GB) starting with the earliest transactions in %3 when %4 initially launched.</source>
        <translation>Cand apasati OK, %1 va incepe descarcarea si procesarea intregului %4 blockchain (%2GB) incepand cu cele mai vechi tranzactii din %3 de la lansarea initiala a %4.</translation>
    </message>
    <message>
        <source>This initial synchronisation is very demanding, and may expose hardware problems with your computer that had previously gone unnoticed. Each time you run %1, it will continue downloading where it left off.</source>
        <translation>Sincronizarea initiala necesita foarte multe resurse, si poate releva probleme de hardware ale computerului care anterior au trecut neobservate. De fiecare data cand rulati %1, descarcarea va continua de unde a fost intrerupta.</translation>
    </message>
    <message>
        <source>If you have chosen to limit block chain storage (pruning), the historical data must still be downloaded and processed, but will be deleted afterward to keep your disk usage low.</source>
        <translation>Daca ati ales o limita pentru capacitatea de stocare a blockchainului (pruning), datele mai vechi tot trebuie sa fie descarcate si procesate, insa vor fi sterse ulterior pentru a reduce utilizarea harddiskului.</translation>
    </message>
    <message>
        <source>Use the default data directory</source>
        <translation>Foloseşte dosarul de date implicit</translation>
    </message>
    <message>
        <source>Use a custom data directory:</source>
        <translation>Foloseşte un dosar de date personalizat:</translation>
    </message>
    <message>
        <source>Particl</source>
        <translation>Particl</translation>
    </message>
    <message>
        <source>At least %1 GB of data will be stored in this directory, and it will grow over time.</source>
        <translation>Cel putin %1GB de date vor fi stocate in acest director, si aceasta valoare va creste in timp.</translation>
    </message>
    <message>
        <source>Approximately %1 GB of data will be stored in this directory.</source>
        <translation>Aproximativ %1 GB de date vor fi stocate in acest director.</translation>
    </message>
    <message>
        <source>%1 will download and store a copy of the Particl block chain.</source>
        <translation>%1 va descarca si stoca o copie a blockchainului Particl</translation>
    </message>
    <message>
        <source>The wallet will also be stored in this directory.</source>
        <translation>Portofelul va fi de asemeni stocat in acest director.</translation>
    </message>
    <message>
        <source>Error: Specified data directory "%1" cannot be created.</source>
        <translation>Eroare: Directorul datelor specificate "%1" nu poate fi creat.</translation>
    </message>
    <message>
        <source>Error</source>
        <translation>Eroare</translation>
    </message>
    <message numerus="yes">
        <source>%n GB of free space available</source>
        <translation><numerusform>%n GB de spaţiu liber disponibil</numerusform><numerusform>%n GB de spaţiu liber disponibil</numerusform><numerusform>%n GB de spaţiu liber disponibil</numerusform></translation>
    </message>
    <message numerus="yes">
        <source>(of %n GB needed)</source>
        <translation><numerusform>(din %n GB necesar)</numerusform><numerusform>(din %n GB necesari)</numerusform><numerusform>(din %n GB necesari)</numerusform></translation>
    </message>
    </context>
<context>
    <name>ModalOverlay</name>
    <message>
        <source>Form</source>
        <translation>Form</translation>
    </message>
    <message>
        <source>Recent transactions may not yet be visible, and therefore your wallet's balance might be incorrect. This information will be correct once your wallet has finished synchronizing with the particl network, as detailed below.</source>
        <translation>Tranzactiile recente pot sa nu fie inca vizibile, de aceea balanta portofelului poate fi incorecta. Aceasta informatie va fi corecta de indata ce portofelul va fi complet sincronizat cu reteaua Particl, asa cum este detaliat mai jos.</translation>
    </message>
    <message>
        <source>Attempting to spend particl that are affected by not-yet-displayed transactions will not be accepted by the network.</source>
        <translation>Incercarea de a cheltui particli care sunt afectati de tranzactii ce inca nu sunt afisate nu va fi acceptata de retea.</translation>
    </message>
    <message>
        <source>Number of blocks left</source>
        <translation>Numarul de blocuri ramase</translation>
    </message>
    <message>
        <source>Unknown...</source>
        <translation>Necunoscut...</translation>
    </message>
    <message>
        <source>Last block time</source>
        <translation>Data ultimului bloc</translation>
    </message>
    <message>
        <source>Progress</source>
        <translation>Progres</translation>
    </message>
    <message>
        <source>Progress increase per hour</source>
        <translation>Cresterea progresului per ora</translation>
    </message>
    <message>
        <source>calculating...</source>
        <translation>calculeaza...</translation>
    </message>
    <message>
        <source>Estimated time left until synced</source>
        <translation>Timp estimat pana la sincronizare</translation>
    </message>
    <message>
        <source>Hide</source>
        <translation>Ascunde</translation>
    </message>
    </context>
<context>
    <name>OpenURIDialog</name>
    <message>
        <source>URI:</source>
        <translation>URI:</translation>
    </message>
</context>
<context>
    <name>OpenWalletActivity</name>
    <message>
        <source>default wallet</source>
        <translation>portofel implicit</translation>
    </message>
    </context>
<context>
    <name>OptionsDialog</name>
    <message>
        <source>Options</source>
        <translation>Opţiuni</translation>
    </message>
    <message>
        <source>&amp;Main</source>
        <translation>Principal</translation>
    </message>
    <message>
        <source>Automatically start %1 after logging in to the system.</source>
        <translation>Porneşte automat %1 după logarea in sistem.</translation>
    </message>
    <message>
        <source>&amp;Start %1 on system login</source>
        <translation>&amp;Porneste %1 la logarea in sistem.</translation>
    </message>
    <message>
        <source>Size of &amp;database cache</source>
        <translation>Mărimea bazei de &amp;date cache</translation>
    </message>
    <message>
        <source>Number of script &amp;verification threads</source>
        <translation>Numărul de thread-uri de &amp;verificare</translation>
    </message>
    <message>
        <source>IP address of the proxy (e.g. IPv4: 127.0.0.1 / IPv6: ::1)</source>
        <translation>Adresa IP a serverului proxy (de exemplu: IPv4: 127.0.0.1 / IPv6: ::1)</translation>
    </message>
    <message>
        <source>Shows if the supplied default SOCKS5 proxy is used to reach peers via this network type.</source>
        <translation>Arata daca proxy-ul SOCKS5 furnizat implicit este folosit pentru a gasi parteneri via acest tip de retea.</translation>
    </message>
    <message>
        <source>Use separate SOCKS&amp;5 proxy to reach peers via Tor hidden services:</source>
        <translation>Foloseste un proxy SOCKS&amp;5 separat pentru a gasi parteneri via servicii TOR ascunse</translation>
    </message>
    <message>
        <source>Hide the icon from the system tray.</source>
        <translation>Ascunde icon-ul din system tray.</translation>
    </message>
    <message>
        <source>&amp;Hide tray icon</source>
        <translation>&amp;Ascunde icon-ul din system tray.</translation>
    </message>
    <message>
        <source>Minimize instead of exit the application when the window is closed. When this option is enabled, the application will be closed only after selecting Exit in the menu.</source>
        <translation>Minimizează fereastra în locul părăsirii programului în momentul închiderii ferestrei. Cînd acestă opţiune e activă, aplicaţia se va opri doar în momentul selectării comenzii 'Închide aplicaţia' din menu.</translation>
    </message>
    <message>
        <source>Third party URLs (e.g. a block explorer) that appear in the transactions tab as context menu items. %s in the URL is replaced by transaction hash. Multiple URLs are separated by vertical bar |.</source>
        <translation>URL-uri terţe părţi (de exemplu, un explorator de bloc), care apar în tab-ul tranzacţiilor ca elemente de meniu contextual. %s în URL este înlocuit cu hash de tranzacţie. URL-urile multiple sînt separate prin bară verticală |.</translation>
    </message>
    <message>
        <source>Open the %1 configuration file from the working directory.</source>
        <translation>Deschide fisierul de configurare %1 din directorul curent.</translation>
    </message>
    <message>
        <source>Open Configuration File</source>
        <translation>Deschide fisierul de configurare.</translation>
    </message>
    <message>
        <source>Reset all client options to default.</source>
        <translation>Resetează toate setările clientului la valorile implicite.</translation>
    </message>
    <message>
        <source>&amp;Reset Options</source>
        <translation>&amp;Resetează opţiunile</translation>
    </message>
    <message>
        <source>&amp;Network</source>
        <translation>Reţea</translation>
    </message>
    <message>
        <source>Disables some advanced features but all blocks will still be fully validated. Reverting this setting requires re-downloading the entire blockchain. Actual disk usage may be somewhat higher.</source>
        <translation>Dezactiveaza unele caracteristici avansate insa toate blocurile vor fi validate pe deplin. Inversarea acestei setari necesita re-descarcarea intregului blockchain. Utilizarea reala a discului poate fi ceva mai mare.</translation>
    </message>
    <message>
        <source>Prune &amp;block storage to</source>
        <translation>Reductie &amp;block storage la</translation>
    </message>
    <message>
        <source>GB</source>
        <translation>GB</translation>
    </message>
    <message>
        <source>Reverting this setting requires re-downloading the entire blockchain.</source>
        <translation>Inversarea acestei setari necesita re-descarcarea intregului blockchain.</translation>
    </message>
    <message>
        <source>(0 = auto, &lt;0 = leave that many cores free)</source>
        <translation>(0 = automat, &lt;0 = lasă atîtea nuclee libere)</translation>
    </message>
    <message>
        <source>W&amp;allet</source>
        <translation>Portofel</translation>
    </message>
    <message>
        <source>Expert</source>
        <translation>Expert</translation>
    </message>
    <message>
        <source>Enable coin &amp;control features</source>
        <translation>Activare caracteristici de control ale monedei</translation>
    </message>
    <message>
        <source>If you disable the spending of unconfirmed change, the change from a transaction cannot be used until that transaction has at least one confirmation. This also affects how your balance is computed.</source>
        <translation>Dacă dezactivaţi cheltuirea restului neconfirmat, restul dintr-o tranzacţie nu poate fi folosit pînă cînd tranzacţia are cel puţin o confirmare. Aceasta afectează de asemenea calcularea soldului.</translation>
    </message>
    <message>
        <source>&amp;Spend unconfirmed change</source>
        <translation>Cheltuire rest neconfirmat</translation>
    </message>
    <message>
        <source>Automatically open the Particl client port on the router. This only works when your router supports UPnP and it is enabled.</source>
        <translation>Deschide automat în router portul aferent clientului Particl. Funcţionează doar dacă routerul duportă UPnP şi e activat.</translation>
    </message>
    <message>
        <source>Map port using &amp;UPnP</source>
        <translation>Mapare port folosind &amp;UPnP</translation>
    </message>
    <message>
        <source>Accept connections from outside.</source>
        <translation>Acceptă conexiuni din exterior</translation>
    </message>
    <message>
        <source>Allow incomin&amp;g connections</source>
        <translation>Permite conexiuni de intrar&amp;e</translation>
    </message>
    <message>
        <source>Connect to the Particl network through a SOCKS5 proxy.</source>
        <translation>Conectare la reţeaua Particl printr-un proxy SOCKS.</translation>
    </message>
    <message>
        <source>&amp;Connect through SOCKS5 proxy (default proxy):</source>
        <translation>&amp;Conectare printr-un proxy SOCKS (implicit proxy):</translation>
    </message>
    <message>
        <source>Proxy &amp;IP:</source>
        <translation>Proxy &amp;IP:</translation>
    </message>
    <message>
        <source>&amp;Port:</source>
        <translation>&amp;Port:</translation>
    </message>
    <message>
        <source>Port of the proxy (e.g. 9050)</source>
        <translation>Portul proxy (de exemplu: 9050)</translation>
    </message>
    <message>
        <source>Used for reaching peers via:</source>
        <translation>Folosit pentru a gasi parteneri via:</translation>
    </message>
    <message>
        <source>IPv4</source>
        <translation>IPv4</translation>
    </message>
    <message>
        <source>IPv6</source>
        <translation>IPv6</translation>
    </message>
    <message>
        <source>Tor</source>
        <translation>Tor</translation>
    </message>
    <message>
        <source>Connect to the Particl network through a separate SOCKS5 proxy for Tor hidden services.</source>
        <translation>Conectare la reteaua Particl printr-un proxy SOCKS5 separat pentru serviciile TOR ascunse.</translation>
    </message>
    <message>
        <source>&amp;Window</source>
        <translation>&amp;Fereastră</translation>
    </message>
    <message>
        <source>Show only a tray icon after minimizing the window.</source>
        <translation>Arată doar un icon în tray la ascunderea ferestrei</translation>
    </message>
    <message>
        <source>&amp;Minimize to the tray instead of the taskbar</source>
        <translation>&amp;Minimizare în tray în loc de taskbar</translation>
    </message>
    <message>
        <source>M&amp;inimize on close</source>
        <translation>M&amp;inimizare fereastră în locul închiderii programului</translation>
    </message>
    <message>
        <source>&amp;Display</source>
        <translation>&amp;Afişare</translation>
    </message>
    <message>
        <source>User Interface &amp;language:</source>
        <translation>&amp;Limbă interfaţă utilizator</translation>
    </message>
    <message>
        <source>The user interface language can be set here. This setting will take effect after restarting %1.</source>
        <translation>Limba interfeţei utilizatorului poate fi setată aici. Această setare va avea efect după repornirea %1.</translation>
    </message>
    <message>
        <source>&amp;Unit to show amounts in:</source>
        <translation>&amp;Unitatea de măsură pentru afişarea sumelor:</translation>
    </message>
    <message>
        <source>Choose the default subdivision unit to show in the interface and when sending coins.</source>
        <translation>Alegeţi subdiviziunea folosită la afişarea interfeţei şi la trimiterea de particl.</translation>
    </message>
    <message>
        <source>Whether to show coin control features or not.</source>
        <translation>Arată controlul caracteristicilor monedei sau nu.</translation>
    </message>
    <message>
        <source>&amp;Third party transaction URLs</source>
        <translation>URL-uri tranzacţii &amp;terţe părţi</translation>
    </message>
    <message>
        <source>&amp;OK</source>
        <translation>&amp;OK</translation>
    </message>
    <message>
        <source>&amp;Cancel</source>
        <translation>Renunţă</translation>
    </message>
    <message>
        <source>default</source>
        <translation>iniţial</translation>
    </message>
    <message>
        <source>none</source>
        <translation>nimic</translation>
    </message>
    <message>
        <source>Confirm options reset</source>
        <translation>Confirmă resetarea opţiunilor</translation>
    </message>
    <message>
        <source>Client restart required to activate changes.</source>
        <translation>Este necesară repornirea clientului pentru a activa schimbările.</translation>
    </message>
    <message>
        <source>Client will be shut down. Do you want to proceed?</source>
        <translation>Clientul va fi închis. Doriţi să continuaţi?</translation>
    </message>
    <message>
        <source>Configuration options</source>
        <translation>Optiuni de configurare</translation>
    </message>
    <message>
        <source>The configuration file is used to specify advanced user options which override GUI settings. Additionally, any command-line options will override this configuration file.</source>
        <translation>Fisierul de configurare e folosit pentru a specifica optiuni utilizator avansate care modifica setarile din GUI. In plus orice optiune din linia de comanda va modifica acest fisier de configurare.</translation>
    </message>
    <message>
        <source>Error</source>
        <translation>Eroare</translation>
    </message>
    <message>
        <source>The configuration file could not be opened.</source>
        <translation>Fisierul de configurare nu a putut fi deschis.</translation>
    </message>
    <message>
        <source>This change would require a client restart.</source>
        <translation>Această schimbare necesită o repornire a clientului.</translation>
    </message>
    <message>
        <source>The supplied proxy address is invalid.</source>
        <translation>Adresa particl pe care aţi specificat-o nu este validă.</translation>
    </message>
</context>
<context>
    <name>OverviewPage</name>
    <message>
        <source>Form</source>
        <translation>Form</translation>
    </message>
    <message>
        <source>The displayed information may be out of date. Your wallet automatically synchronizes with the Particl network after a connection is established, but this process has not completed yet.</source>
        <translation>Informaţiile afişate pot fi neactualizate. Portofelul dvs. se sincronizează automat cu reţeaua Particl după ce o conexiune este stabilită, dar acest proces nu a fost finalizat încă.</translation>
    </message>
    <message>
        <source>Watch-only:</source>
        <translation>Doar-supraveghere:</translation>
    </message>
    <message>
        <source>Available:</source>
        <translation>Disponibil:</translation>
    </message>
    <message>
        <source>Your current spendable balance</source>
        <translation>Balanţa dvs. curentă de cheltuieli</translation>
    </message>
    <message>
        <source>Pending:</source>
        <translation>În aşteptare:</translation>
    </message>
    <message>
        <source>Total of transactions that have yet to be confirmed, and do not yet count toward the spendable balance</source>
        <translation>Totalul tranzacţiilor care nu sunt confirmate încă şi care nu sunt încă adunate la balanţa de cheltuieli</translation>
    </message>
    <message>
        <source>Immature:</source>
        <translation>Nematurizat:</translation>
    </message>
    <message>
        <source>Mined balance that has not yet matured</source>
        <translation>Balanţa minata ce nu s-a maturizat încă</translation>
    </message>
    <message>
        <source>Balances</source>
        <translation>Balanţă</translation>
    </message>
    <message>
        <source>Total:</source>
        <translation>Total:</translation>
    </message>
    <message>
        <source>Your current total balance</source>
        <translation>Balanţa totală curentă</translation>
    </message>
    <message>
        <source>Your current balance in watch-only addresses</source>
        <translation>Soldul dvs. curent în adresele doar-supraveghere</translation>
    </message>
    <message>
        <source>Spendable:</source>
        <translation>Cheltuibil:</translation>
    </message>
    <message>
        <source>Recent transactions</source>
        <translation>Tranzacţii recente</translation>
    </message>
    <message>
        <source>Unconfirmed transactions to watch-only addresses</source>
        <translation>Tranzacţii neconfirmate la adresele doar-supraveghere</translation>
    </message>
    <message>
        <source>Mined balance in watch-only addresses that has not yet matured</source>
        <translation>Balanţă minată în adresele doar-supraveghere care nu s-a maturizat încă</translation>
    </message>
    <message>
        <source>Current total balance in watch-only addresses</source>
        <translation>Soldul dvs. total în adresele doar-supraveghere</translation>
    </message>
</context>
<context>
    <name>PaymentServer</name>
    <message>
        <source>Payment request error</source>
        <translation>Eroare la cererea de plată</translation>
    </message>
    <message>
        <source>Cannot start particl: click-to-pay handler</source>
        <translation>Particl nu poate porni: click-to-pay handler</translation>
    </message>
    <message>
        <source>URI handling</source>
        <translation>Gestionare URI</translation>
    </message>
    <message>
        <source>'particl://' is not a valid URI. Use 'particl:' instead.</source>
        <translation>'particl://' nu este un URI valid. Folositi 'particl:' in loc.</translation>
    </message>
    <message>
        <source>Invalid payment address %1</source>
        <translation>Adresă pentru plată invalidă %1</translation>
    </message>
    <message>
        <source>URI cannot be parsed! This can be caused by an invalid Particl address or malformed URI parameters.</source>
        <translation>URI nu poate fi analizat! Acest lucru poate fi cauzat de o adresă Particl invalidă sau parametri URI deformaţi.</translation>
    </message>
    <message>
        <source>Payment request file handling</source>
        <translation>Manipulare fişier cerere de plată</translation>
    </message>
</context>
<context>
    <name>PeerTableModel</name>
    <message>
        <source>User Agent</source>
        <translation>Agent utilizator</translation>
    </message>
    <message>
        <source>Node/Service</source>
        <translation>Nod/Serviciu</translation>
    </message>
    <message>
        <source>NodeId</source>
        <translation>NodeID</translation>
    </message>
    <message>
        <source>Ping</source>
        <translation>Ping</translation>
    </message>
    <message>
        <source>Sent</source>
        <translation>Expediat</translation>
    </message>
    <message>
        <source>Received</source>
        <translation>Recepţionat</translation>
    </message>
</context>
<context>
    <name>QObject</name>
    <message>
        <source>Amount</source>
        <translation>Cantitate</translation>
    </message>
    <message>
        <source>Enter a Particl address (e.g. %1)</source>
        <translation>Introduceţi o adresă Particl (de exemplu %1)</translation>
    </message>
    <message>
        <source>%1 d</source>
        <translation>%1 z</translation>
    </message>
    <message>
        <source>%1 h</source>
        <translation>%1 h</translation>
    </message>
    <message>
        <source>%1 m</source>
        <translation>%1 m</translation>
    </message>
    <message>
        <source>%1 s</source>
        <translation>%1 s</translation>
    </message>
    <message>
        <source>None</source>
        <translation>Niciuna</translation>
    </message>
    <message>
        <source>N/A</source>
        <translation>N/A</translation>
    </message>
    <message>
        <source>%1 ms</source>
        <translation>%1 ms</translation>
    </message>
    <message numerus="yes">
        <source>%n second(s)</source>
        <translation><numerusform>%n secunda</numerusform><numerusform>%n secunde</numerusform><numerusform>%n secunde</numerusform></translation>
    </message>
    <message numerus="yes">
        <source>%n minute(s)</source>
        <translation><numerusform>%n minut</numerusform><numerusform>%n minute</numerusform><numerusform>%n minute</numerusform></translation>
    </message>
    <message numerus="yes">
        <source>%n hour(s)</source>
        <translation><numerusform>%n ora</numerusform><numerusform>%n ore</numerusform><numerusform>%n ore</numerusform></translation>
    </message>
    <message numerus="yes">
        <source>%n day(s)</source>
        <translation><numerusform>%n zi</numerusform><numerusform>%n zile</numerusform><numerusform>%n zile</numerusform></translation>
    </message>
    <message numerus="yes">
        <source>%n week(s)</source>
        <translation><numerusform>%n saptamana</numerusform><numerusform>%n saptamani</numerusform><numerusform>%n saptamani</numerusform></translation>
    </message>
    <message>
        <source>%1 and %2</source>
        <translation>%1 şi %2</translation>
    </message>
    <message numerus="yes">
        <source>%n year(s)</source>
        <translation><numerusform>%n an</numerusform><numerusform>%n ani</numerusform><numerusform>%n ani</numerusform></translation>
    </message>
    <message>
        <source>%1 B</source>
        <translation>%1 B</translation>
    </message>
    <message>
        <source>%1 KB</source>
        <translation>%1 KB</translation>
    </message>
    <message>
        <source>%1 MB</source>
        <translation>%1 MB</translation>
    </message>
    <message>
        <source>%1 GB</source>
        <translation>%1 GB</translation>
    </message>
    <message>
        <source>Error: Specified data directory "%1" does not exist.</source>
        <translation>Eroare: Directorul de date specificat "%1" nu există.</translation>
    </message>
    <message>
        <source>Error: Cannot parse configuration file: %1.</source>
        <translation>Eroare: Nu se poate analiza fişierul de configuraţie: %1.</translation>
    </message>
    <message>
        <source>Error: %1</source>
        <translation>Eroare: %1</translation>
    </message>
    <message>
        <source>%1 didn't yet exit safely...</source>
        <translation>%1 nu a fost inchis in siguranta...</translation>
    </message>
    <message>
        <source>unknown</source>
        <translation>necunoscut</translation>
    </message>
</context>
<context>
    <name>QRImageWidget</name>
    <message>
        <source>&amp;Save Image...</source>
        <translation>&amp;Salvează Imaginea...</translation>
    </message>
    <message>
        <source>&amp;Copy Image</source>
        <translation>&amp;Copiaza Imaginea</translation>
    </message>
    <message>
        <source>Resulting URI too long, try to reduce the text for label / message.</source>
        <translation>URI rezultat este prea lung, încearcă să reduci textul pentru etichetă / mesaj.</translation>
    </message>
    <message>
        <source>Error encoding URI into QR Code.</source>
        <translation>Eroare la codarea URl-ului în cod QR.</translation>
    </message>
    <message>
        <source>Save QR Code</source>
        <translation>Salvează codul QR</translation>
    </message>
    <message>
        <source>PNG Image (*.png)</source>
        <translation>Imagine de tip PNG (*.png)</translation>
    </message>
</context>
<context>
    <name>RPCConsole</name>
    <message>
        <source>N/A</source>
        <translation>Nespecificat</translation>
    </message>
    <message>
        <source>Client version</source>
        <translation>Versiune client</translation>
    </message>
    <message>
        <source>&amp;Information</source>
        <translation>&amp;Informaţii</translation>
    </message>
    <message>
        <source>General</source>
        <translation>General</translation>
    </message>
    <message>
        <source>Using BerkeleyDB version</source>
        <translation>Foloseşte BerkeleyDB versiunea</translation>
    </message>
    <message>
        <source>Datadir</source>
        <translation>Dirdate</translation>
    </message>
    <message>
        <source>Startup time</source>
        <translation>Ora de pornire</translation>
    </message>
    <message>
        <source>Network</source>
        <translation>Reţea</translation>
    </message>
    <message>
        <source>Name</source>
        <translation>Nume</translation>
    </message>
    <message>
        <source>Number of connections</source>
        <translation>Numărul de conexiuni</translation>
    </message>
    <message>
        <source>Block chain</source>
        <translation>Lanţ de blocuri</translation>
    </message>
    <message>
        <source>Current number of blocks</source>
        <translation>Numărul curent de blocuri</translation>
    </message>
    <message>
        <source>Memory Pool</source>
        <translation>Pool Memorie</translation>
    </message>
    <message>
        <source>Current number of transactions</source>
        <translation>Numărul curent de tranzacţii</translation>
    </message>
    <message>
        <source>Memory usage</source>
        <translation>Memorie folosită</translation>
    </message>
    <message>
        <source>Wallet: </source>
        <translation>Portofel:</translation>
    </message>
    <message>
        <source>(none)</source>
        <translation>(nimic)</translation>
    </message>
    <message>
        <source>&amp;Reset</source>
        <translation>&amp;Resetare</translation>
    </message>
    <message>
        <source>Received</source>
        <translation>Recepţionat</translation>
    </message>
    <message>
        <source>Sent</source>
        <translation>Expediat</translation>
    </message>
    <message>
        <source>&amp;Peers</source>
        <translation>&amp;Parteneri</translation>
    </message>
    <message>
        <source>Banned peers</source>
        <translation>Terti banati</translation>
    </message>
    <message>
        <source>Select a peer to view detailed information.</source>
        <translation>Selectaţi un partener pentru a vedea informaţiile detaliate.</translation>
    </message>
    <message>
        <source>Whitelisted</source>
        <translation>Whitelisted</translation>
    </message>
    <message>
        <source>Direction</source>
        <translation>Direcţie</translation>
    </message>
    <message>
        <source>Version</source>
        <translation>Versiune</translation>
    </message>
    <message>
        <source>Starting Block</source>
        <translation>Bloc de început</translation>
    </message>
    <message>
        <source>Synced Headers</source>
        <translation>Headere Sincronizate</translation>
    </message>
    <message>
        <source>Synced Blocks</source>
        <translation>Blocuri Sincronizate</translation>
    </message>
    <message>
        <source>User Agent</source>
        <translation>Agent utilizator</translation>
    </message>
    <message>
        <source>Node window</source>
        <translation>Fereastra nodului</translation>
    </message>
    <message>
        <source>Open the %1 debug log file from the current data directory. This can take a few seconds for large log files.</source>
        <translation>Deschide fişierul jurnal depanare %1 din directorul curent. Aceasta poate dura cateva secunde pentru fişierele mai mari.</translation>
    </message>
    <message>
        <source>Decrease font size</source>
        <translation>Micsoreaza fontul</translation>
    </message>
    <message>
        <source>Increase font size</source>
        <translation>Mareste fontul</translation>
    </message>
    <message>
        <source>Services</source>
        <translation>Servicii</translation>
    </message>
    <message>
        <source>Ban Score</source>
        <translation>Scor Ban</translation>
    </message>
    <message>
        <source>Connection Time</source>
        <translation>Timp conexiune</translation>
    </message>
    <message>
        <source>Last Send</source>
        <translation>Ultima trimitere</translation>
    </message>
    <message>
        <source>Last Receive</source>
        <translation>Ultima primire</translation>
    </message>
    <message>
        <source>Ping Time</source>
        <translation>Timp ping</translation>
    </message>
    <message>
        <source>The duration of a currently outstanding ping.</source>
        <translation>Durata ping-ului intarziat.</translation>
    </message>
    <message>
        <source>Ping Wait</source>
        <translation>Asteptare ping</translation>
    </message>
    <message>
        <source>Min Ping</source>
        <translation>Min Ping</translation>
    </message>
    <message>
        <source>Time Offset</source>
        <translation>Diferenta timp</translation>
    </message>
    <message>
        <source>Last block time</source>
        <translation>Data ultimului bloc</translation>
    </message>
    <message>
        <source>&amp;Open</source>
        <translation>&amp;Deschide</translation>
    </message>
    <message>
        <source>&amp;Console</source>
        <translation>&amp;Consolă</translation>
    </message>
    <message>
        <source>&amp;Network Traffic</source>
        <translation>Trafic reţea</translation>
    </message>
    <message>
        <source>Totals</source>
        <translation>Totaluri</translation>
    </message>
    <message>
        <source>In:</source>
        <translation>Intrare:</translation>
    </message>
    <message>
        <source>Out:</source>
        <translation>Ieşire:</translation>
    </message>
    <message>
        <source>Debug log file</source>
        <translation>Fişier jurnal depanare</translation>
    </message>
    <message>
        <source>Clear console</source>
        <translation>Curăţă consola</translation>
    </message>
    <message>
        <source>1 &amp;hour</source>
        <translation>1 &amp;oră</translation>
    </message>
    <message>
        <source>1 &amp;day</source>
        <translation>1 &amp;zi</translation>
    </message>
    <message>
        <source>1 &amp;week</source>
        <translation>1 &amp;săptămână</translation>
    </message>
    <message>
        <source>1 &amp;year</source>
        <translation>1 &amp;an</translation>
    </message>
    <message>
        <source>&amp;Disconnect</source>
        <translation>&amp;Deconectare</translation>
    </message>
    <message>
        <source>Ban for</source>
        <translation>Interzicere pentru</translation>
    </message>
    <message>
        <source>&amp;Unban</source>
        <translation>&amp;Unban</translation>
    </message>
    <message>
        <source>Welcome to the %1 RPC console.</source>
        <translation>Bun venit la consola %1 RPC.</translation>
    </message>
    <message>
        <source>Use up and down arrows to navigate history, and %1 to clear screen.</source>
        <translation>Folosiţi săgetile sus şi jos pentru a naviga în istoric şi %1 pentru a curăţa ecranul.</translation>
    </message>
    <message>
        <source>Type %1 for an overview of available commands.</source>
        <translation>Tastati %1 pentru o recapitulare a comenzilor disponibile.</translation>
    </message>
    <message>
        <source>For more information on using this console type %1.</source>
        <translation>Pentru mai multe informatii despre folosirea acestei console tastati %1.</translation>
    </message>
    <message>
        <source>WARNING: Scammers have been active, telling users to type commands here, stealing their wallet contents. Do not use this console without fully understanding the ramifications of a command.</source>
        <translation>ATENTIONARE: Sunt excroci care instruiesc userii sa introduca aici comenzi, pentru a le fura continutul portofelelor. Nu folositi aceasta consolă fara a intelege pe deplin ramificatiile unei comenzi.</translation>
    </message>
    <message>
        <source>Network activity disabled</source>
        <translation>Activitatea retelei a fost oprita.</translation>
    </message>
    <message>
        <source>Executing command without any wallet</source>
        <translation>Executarea comenzii fara nici un portofel.</translation>
    </message>
    <message>
        <source>Executing command using "%1" wallet</source>
        <translation>Executarea comenzii folosind portofelul "%1"</translation>
    </message>
    <message>
        <source>(node id: %1)</source>
        <translation>(node id: %1)</translation>
    </message>
    <message>
        <source>via %1</source>
        <translation>via %1</translation>
    </message>
    <message>
        <source>never</source>
        <translation>niciodată</translation>
    </message>
    <message>
        <source>Inbound</source>
        <translation>Intrare</translation>
    </message>
    <message>
        <source>Outbound</source>
        <translation>Ieşire</translation>
    </message>
    <message>
        <source>Yes</source>
        <translation>Da</translation>
    </message>
    <message>
        <source>No</source>
        <translation>Nu</translation>
    </message>
    <message>
        <source>Unknown</source>
        <translation>Necunoscut</translation>
    </message>
</context>
<context>
    <name>ReceiveCoinsDialog</name>
    <message>
        <source>&amp;Amount:</source>
        <translation>Sum&amp;a:</translation>
    </message>
    <message>
        <source>&amp;Label:</source>
        <translation>&amp;Etichetă:</translation>
    </message>
    <message>
        <source>&amp;Message:</source>
        <translation>&amp;Mesaj:</translation>
    </message>
    <message>
        <source>An optional message to attach to the payment request, which will be displayed when the request is opened. Note: The message will not be sent with the payment over the Particl network.</source>
        <translation>Un mesaj opţional de ataşat la cererea de plată, care va fi afişat cînd cererea este deschisă. Notă: Acest mesaj nu va fi trimis cu plata către reţeaua Particl.</translation>
    </message>
    <message>
        <source>An optional label to associate with the new receiving address.</source>
        <translation>O etichetă opţională de asociat cu adresa de primire.</translation>
    </message>
    <message>
        <source>Use this form to request payments. All fields are &lt;b&gt;optional&lt;/b&gt;.</source>
        <translation>Foloseşte acest formular pentru a solicita plăţi. Toate cîmpurile sînt &lt;b&gt;opţionale&lt;/b&gt;.</translation>
    </message>
    <message>
        <source>An optional amount to request. Leave this empty or zero to not request a specific amount.</source>
        <translation>O sumă opţională de cerut. Lăsaţi gol sau zero pentru a nu cere o sumă anume.</translation>
    </message>
    <message>
        <source>Clear all fields of the form.</source>
        <translation>Curăţă toate cîmpurile formularului.</translation>
    </message>
    <message>
        <source>Clear</source>
        <translation>Curăţă</translation>
    </message>
    <message>
        <source>Native segwit addresses (aka Bech32 or BIP-173) reduce your transaction fees later on and offer better protection against typos, but old wallets don't support them. When unchecked, an address compatible with older wallets will be created instead.</source>
        <translation>Adresele native segwit (aka Bech32 sau BIP-173) vor reduce mai tarziu comisioanele de tranzactionare si vor oferi o mai buna protectie impotriva introducerii gresite, dar portofelele vechi nu sunt compatibile. Daca optiunea nu e bifata, se va crea o adresa compatibila cu portofelele vechi.</translation>
    </message>
    <message>
        <source>Generate native segwit (Bech32) address</source>
        <translation>Genereaza adresa nativa segwit (Bech32)</translation>
    </message>
    <message>
        <source>Requested payments history</source>
        <translation>Istoricul plăţilor cerute</translation>
    </message>
    <message>
        <source>Show the selected request (does the same as double clicking an entry)</source>
        <translation>Arată cererea selectată (acelaşi lucru ca şi dublu-clic pe o înregistrare)</translation>
    </message>
    <message>
        <source>Show</source>
        <translation>Arată</translation>
    </message>
    <message>
        <source>Remove the selected entries from the list</source>
        <translation>Înlătură intrările selectate din listă</translation>
    </message>
    <message>
        <source>Remove</source>
        <translation>Înlătură</translation>
    </message>
    <message>
        <source>Copy URI</source>
        <translation>Copiază URl</translation>
    </message>
    <message>
        <source>Copy label</source>
        <translation>Copiază eticheta</translation>
    </message>
    <message>
        <source>Copy message</source>
        <translation>Copiază mesajul</translation>
    </message>
    <message>
        <source>Copy amount</source>
        <translation>Copiază suma</translation>
    </message>
</context>
<context>
    <name>ReceiveRequestDialog</name>
    <message>
        <source>QR Code</source>
        <translation>Cod QR</translation>
    </message>
    <message>
        <source>Copy &amp;URI</source>
        <translation>Copiază &amp;URl</translation>
    </message>
    <message>
        <source>Copy &amp;Address</source>
        <translation>Copiază &amp;adresa</translation>
    </message>
    <message>
        <source>&amp;Save Image...</source>
        <translation>&amp;Salvează imaginea...</translation>
    </message>
    <message>
        <source>Request payment to %1</source>
        <translation>Cere plata pentru %1</translation>
    </message>
    <message>
        <source>Payment information</source>
        <translation>Informaţiile plată</translation>
    </message>
    <message>
        <source>URI</source>
        <translation>URI</translation>
    </message>
    <message>
        <source>Address</source>
        <translation>Adresă</translation>
    </message>
    <message>
        <source>Amount</source>
        <translation>Cantitate</translation>
    </message>
    <message>
        <source>Label</source>
        <translation>Etichetă</translation>
    </message>
    <message>
        <source>Message</source>
        <translation>Mesaj</translation>
    </message>
    <message>
        <source>Wallet</source>
        <translation>Portofel</translation>
    </message>
</context>
<context>
    <name>RecentRequestsTableModel</name>
    <message>
        <source>Date</source>
        <translation>Data</translation>
    </message>
    <message>
        <source>Label</source>
        <translation>Etichetă</translation>
    </message>
    <message>
        <source>Message</source>
        <translation>Mesaj</translation>
    </message>
    <message>
        <source>(no label)</source>
        <translation>(fără etichetă)</translation>
    </message>
    <message>
        <source>(no message)</source>
        <translation>(nici un mesaj)</translation>
    </message>
    <message>
        <source>(no amount requested)</source>
        <translation>(nici o sumă solicitată)</translation>
    </message>
    <message>
        <source>Requested</source>
        <translation>Ceruta</translation>
    </message>
</context>
<context>
    <name>SendCoinsDialog</name>
    <message>
        <source>Send Coins</source>
        <translation>Trimite monede</translation>
    </message>
    <message>
        <source>Coin Control Features</source>
        <translation>Caracteristici de control ale monedei</translation>
    </message>
    <message>
        <source>Inputs...</source>
        <translation>Intrări...</translation>
    </message>
    <message>
        <source>automatically selected</source>
        <translation>selecţie automată</translation>
    </message>
    <message>
        <source>Insufficient funds!</source>
        <translation>Fonduri insuficiente!</translation>
    </message>
    <message>
        <source>Quantity:</source>
        <translation>Cantitate:</translation>
    </message>
    <message>
        <source>Bytes:</source>
        <translation>Octeţi:</translation>
    </message>
    <message>
        <source>Amount:</source>
        <translation>Sumă:</translation>
    </message>
    <message>
        <source>Fee:</source>
        <translation>Comision:</translation>
    </message>
    <message>
        <source>After Fee:</source>
        <translation>După taxă:</translation>
    </message>
    <message>
        <source>Change:</source>
        <translation>Rest:</translation>
    </message>
    <message>
        <source>If this is activated, but the change address is empty or invalid, change will be sent to a newly generated address.</source>
        <translation>Dacă este activat, dar adresa de rest este goală sau nevalidă, restul va fi trimis la o adresă nou generată.</translation>
    </message>
    <message>
        <source>Custom change address</source>
        <translation>Adresă personalizată de rest</translation>
    </message>
    <message>
        <source>Transaction Fee:</source>
        <translation>Taxă tranzacţie:</translation>
    </message>
    <message>
        <source>Choose...</source>
        <translation>Alegeţi...</translation>
    </message>
    <message>
        <source>Using the fallbackfee can result in sending a transaction that will take several hours or days (or never) to confirm. Consider choosing your fee manually or wait until you have validated the complete chain.</source>
        <translation>Folosirea taxei implicite poate rezulta in trimiterea unei tranzactii care va dura cateva ore sau zile (sau niciodata) pentru a fi confirmata. Luati in considerare sa setati manual taxa sau asteptati pana ati validat complet lantul.</translation>
    </message>
    <message>
        <source>Warning: Fee estimation is currently not possible.</source>
        <translation>Avertisment: Estimarea comisionului nu s-a putut efectua.</translation>
    </message>
    <message>
        <source>Specify a custom fee per kB (1,000 bytes) of the transaction's virtual size.

Note:  Since the fee is calculated on a per-byte basis, a fee of "100 satoshis per kB" for a transaction size of 500 bytes (half of 1 kB) would ultimately yield a fee of only 50 satoshis.</source>
        <translation>Specificati o taxa anume pe kB (1000 byte) din marimea virtuala a tranzactiei. 

Nota: Cum taxa este calculata per byte, o taxa de "100 satoshi per kB" pentru o tranzactie de 500 byte (jumatate de kB) va produce o taxa de doar 50 satoshi.</translation>
    </message>
    <message>
        <source>per kilobyte</source>
        <translation>per kilooctet</translation>
    </message>
    <message>
        <source>Hide</source>
        <translation>Ascunde</translation>
    </message>
    <message>
        <source>Recommended:</source>
        <translation>Recomandat:</translation>
    </message>
    <message>
        <source>Custom:</source>
        <translation>Personalizat:</translation>
    </message>
    <message>
        <source>(Smart fee not initialized yet. This usually takes a few blocks...)</source>
        <translation>(Taxa smart nu este inca initializata. Aceasta poate dura cateva blocuri...)</translation>
    </message>
    <message>
        <source>Send to multiple recipients at once</source>
        <translation>Trimite simultan către mai mulţi destinatari</translation>
    </message>
    <message>
        <source>Add &amp;Recipient</source>
        <translation>Adaugă destinata&amp;r</translation>
    </message>
    <message>
        <source>Clear all fields of the form.</source>
        <translation>Şterge toate câmpurile formularului.</translation>
    </message>
    <message>
        <source>Dust:</source>
        <translation>Praf:</translation>
    </message>
    <message>
        <source>Confirmation time target:</source>
        <translation>Timp confirmare tinta:</translation>
    </message>
    <message>
        <source>Enable Replace-By-Fee</source>
        <translation>Autorizeaza Replace-By-Fee</translation>
    </message>
    <message>
        <source>With Replace-By-Fee (BIP-125) you can increase a transaction's fee after it is sent. Without this, a higher fee may be recommended to compensate for increased transaction delay risk.</source>
        <translation>Cu Replace-By-Fee (BIP-125) se poate creste taxa unei tranzactii dupa ce a fost trimisa. Fara aceasta optiune, o taxa mai mare e posibil sa fie recomandata pentru a compensa riscul crescut de intarziere a tranzactiei.</translation>
    </message>
    <message>
        <source>Clear &amp;All</source>
        <translation>Curăţă to&amp;ate</translation>
    </message>
    <message>
        <source>Balance:</source>
        <translation>Balanţă:</translation>
    </message>
    <message>
        <source>Confirm the send action</source>
        <translation>Confirmă operaţiunea de trimitere</translation>
    </message>
    <message>
        <source>S&amp;end</source>
        <translation>Trimit&amp;e</translation>
    </message>
    <message>
        <source>Copy quantity</source>
        <translation>Copiază cantitea</translation>
    </message>
    <message>
        <source>Copy amount</source>
        <translation>Copiază suma</translation>
    </message>
    <message>
        <source>Copy fee</source>
        <translation>Copiază taxa</translation>
    </message>
    <message>
        <source>Copy after fee</source>
        <translation>Copiază după taxă</translation>
    </message>
    <message>
        <source>Copy bytes</source>
        <translation>Copiază octeţi</translation>
    </message>
    <message>
        <source>Copy dust</source>
        <translation>Copiază praf</translation>
    </message>
    <message>
        <source>Copy change</source>
        <translation>Copiază rest</translation>
    </message>
    <message>
        <source>%1 (%2 blocks)</source>
        <translation>%1(%2 blocuri)</translation>
    </message>
    <message>
        <source> from wallet '%1'</source>
        <translation>din portofelul '%1'</translation>
    </message>
    <message>
        <source>%1 to %2</source>
        <translation>%1 la %2</translation>
    </message>
    <message>
        <source>Are you sure you want to send?</source>
        <translation>Sigur doriţi să trimiteţi?</translation>
    </message>
    <message>
        <source>or</source>
        <translation>sau</translation>
    </message>
    <message>
        <source>You can increase the fee later (signals Replace-By-Fee, BIP-125).</source>
        <translation>Puteti creste taxa mai tarziu (semnaleaza Replace-By-Fee, BIP-125).</translation>
    </message>
    <message>
        <source>Please, review your transaction.</source>
        <translation>Va rugam sa revizuiti tranzactia.</translation>
    </message>
    <message>
        <source>Transaction fee</source>
        <translation>Taxă tranzacţie</translation>
    </message>
    <message>
        <source>Not signalling Replace-By-Fee, BIP-125.</source>
        <translation>Nu se semnalizeaza Replace-By-Fee, BIP-125</translation>
    </message>
    <message>
        <source>Total Amount</source>
        <translation>Suma totală</translation>
    </message>
    <message>
        <source>Confirm send coins</source>
        <translation>Confirmă trimiterea monedelor</translation>
    </message>
    <message>
        <source>The recipient address is not valid. Please recheck.</source>
        <translation>Adresa destinatarului nu este validă. Rugăm să reverificaţi.</translation>
    </message>
    <message>
        <source>The amount to pay must be larger than 0.</source>
        <translation>Suma de plată trebuie să fie mai mare decît 0.</translation>
    </message>
    <message>
        <source>The amount exceeds your balance.</source>
        <translation>Suma depăşeşte soldul contului.</translation>
    </message>
    <message>
        <source>The total exceeds your balance when the %1 transaction fee is included.</source>
        <translation>Totalul depăşeşte soldul contului dacă se include şi plata taxei de %1.</translation>
    </message>
    <message>
        <source>Duplicate address found: addresses should only be used once each.</source>
        <translation>Adresă duplicat găsită: fiecare adresă ar trebui folosită o singură dată.</translation>
    </message>
    <message>
        <source>Transaction creation failed!</source>
        <translation>Creare tranzacţie nereuşită!</translation>
    </message>
    <message>
        <source>A fee higher than %1 is considered an absurdly high fee.</source>
        <translation>O taxă mai mare de %1 este considerată o taxă absurd de mare</translation>
    </message>
    <message>
        <source>Payment request expired.</source>
        <translation>Cerere de plată expirata</translation>
    </message>
    <message numerus="yes">
        <source>Estimated to begin confirmation within %n block(s).</source>
        <translation><numerusform>Se estimeaza inceperea confirmarii in %n bloc.</numerusform><numerusform>Se estimeaza inceperea confirmarii in %n blocuri.</numerusform><numerusform>Se estimeaza inceperea confirmarii in %n blocuri.</numerusform></translation>
    </message>
    <message>
        <source>Warning: Invalid Particl address</source>
        <translation>Atenţie: Adresa particl nevalidă!</translation>
    </message>
    <message>
        <source>Warning: Unknown change address</source>
        <translation>Atenţie: Adresă de rest necunoscută</translation>
    </message>
    <message>
        <source>Confirm custom change address</source>
        <translation>Confirmati adresa personalizata de rest</translation>
    </message>
    <message>
        <source>The address you selected for change is not part of this wallet. Any or all funds in your wallet may be sent to this address. Are you sure?</source>
        <translation>Adresa selectata pentru rest nu face parte din acest portofel. Orice suma, sau intreaga suma din portofel poate fi trimisa la aceasta adresa. Sunteti sigur?</translation>
    </message>
    <message>
        <source>(no label)</source>
        <translation>(fără etichetă)</translation>
    </message>
</context>
<context>
    <name>SendCoinsEntry</name>
    <message>
        <source>A&amp;mount:</source>
        <translation>Su&amp;mă:</translation>
    </message>
    <message>
        <source>Pay &amp;To:</source>
        <translation>Plăteşte că&amp;tre:</translation>
    </message>
    <message>
        <source>&amp;Label:</source>
        <translation>&amp;Etichetă:</translation>
    </message>
    <message>
        <source>Choose previously used address</source>
        <translation>Alegeţi adrese folosite anterior</translation>
    </message>
    <message>
        <source>The Particl address to send the payment to</source>
        <translation>Adresa particl către care se face plata</translation>
    </message>
    <message>
        <source>Alt+A</source>
        <translation>Alt+A</translation>
    </message>
    <message>
        <source>Paste address from clipboard</source>
        <translation>Lipeşte adresa din clipboard</translation>
    </message>
    <message>
        <source>Alt+P</source>
        <translation>Alt+P</translation>
    </message>
    <message>
        <source>Remove this entry</source>
        <translation>Înlătură această intrare</translation>
    </message>
    <message>
        <source>The fee will be deducted from the amount being sent. The recipient will receive less particl than you enter in the amount field. If multiple recipients are selected, the fee is split equally.</source>
        <translation>Taxa va fi scazuta in suma trimisa. Destinatarul va primi mai putini particl decat ati specificat in campul sumei trimise. Daca au fost selectati mai multi destinatari, taxa se va imparti in mod egal.</translation>
    </message>
    <message>
        <source>S&amp;ubtract fee from amount</source>
        <translation>S&amp;cade taxa din suma</translation>
    </message>
    <message>
        <source>Use available balance</source>
        <translation>Folosește balanța disponibilă</translation>
    </message>
    <message>
        <source>Message:</source>
        <translation>Mesaj:</translation>
    </message>
    <message>
        <source>This is an unauthenticated payment request.</source>
        <translation>Aceasta este o cerere de plata neautentificata.</translation>
    </message>
    <message>
        <source>This is an authenticated payment request.</source>
        <translation>Aceasta este o cerere de plata autentificata.</translation>
    </message>
    <message>
        <source>Enter a label for this address to add it to the list of used addresses</source>
        <translation>Introduceţi eticheta pentru ca această adresa să fie introdusă în lista de adrese folosite</translation>
    </message>
    <message>
        <source>A message that was attached to the particl: URI which will be stored with the transaction for your reference. Note: This message will not be sent over the Particl network.</source>
        <translation>un mesaj a fost ataşat la particl: URI care va fi stocat cu tranzacţia pentru referinţa dvs. Notă: Acest mesaj nu va fi trimis către reţeaua particl.</translation>
    </message>
    <message>
        <source>Pay To:</source>
        <translation>Plăteşte către:</translation>
    </message>
    <message>
        <source>Memo:</source>
        <translation>Memo:</translation>
    </message>
</context>
<context>
    <name>ShutdownWindow</name>
    <message>
        <source>%1 is shutting down...</source>
        <translation>%1 se închide</translation>
    </message>
    <message>
        <source>Do not shut down the computer until this window disappears.</source>
        <translation>Nu închide calculatorul pînă ce această fereastră nu dispare.</translation>
    </message>
</context>
<context>
    <name>SignVerifyMessageDialog</name>
    <message>
        <source>Signatures - Sign / Verify a Message</source>
        <translation>Semnaturi - Semnează/verifică un mesaj</translation>
    </message>
    <message>
        <source>&amp;Sign Message</source>
        <translation>&amp;Semnează mesaj</translation>
    </message>
    <message>
        <source>You can sign messages/agreements with your addresses to prove you can receive particl sent to them. Be careful not to sign anything vague or random, as phishing attacks may try to trick you into signing your identity over to them. Only sign fully-detailed statements you agree to.</source>
        <translation>Puteţi semna mesaje/contracte cu adresele dvs. pentru a demostra ca puteti primi particli trimisi la ele. Aveţi grijă să nu semnaţi nimic vag sau aleator, deoarece atacurile de tip phishing vă pot păcăli să le transferaţi identitatea. Semnaţi numai declaraţiile detaliate cu care sînteti de acord.</translation>
    </message>
    <message>
        <source>The Particl address to sign the message with</source>
        <translation>Adresa cu care semnaţi mesajul</translation>
    </message>
    <message>
        <source>Choose previously used address</source>
        <translation>Alegeţi adrese folosite anterior</translation>
    </message>
    <message>
        <source>Alt+A</source>
        <translation>Alt+A</translation>
    </message>
    <message>
        <source>Paste address from clipboard</source>
        <translation>Lipeşte adresa copiată din clipboard</translation>
    </message>
    <message>
        <source>Alt+P</source>
        <translation>Alt+P</translation>
    </message>
    <message>
        <source>Enter the message you want to sign here</source>
        <translation>Introduceţi mesajul pe care vreţi să-l semnaţi, aici</translation>
    </message>
    <message>
        <source>Signature</source>
        <translation>Semnătură</translation>
    </message>
    <message>
        <source>Copy the current signature to the system clipboard</source>
        <translation>Copiază semnatura curentă în clipboard-ul sistemului</translation>
    </message>
    <message>
        <source>Sign the message to prove you own this Particl address</source>
        <translation>Semnează mesajul pentru a dovedi ca deţineţi acestă adresă Particl</translation>
    </message>
    <message>
        <source>Sign &amp;Message</source>
        <translation>Semnează &amp;mesaj</translation>
    </message>
    <message>
        <source>Reset all sign message fields</source>
        <translation>Resetează toate cîmpurile mesajelor semnate</translation>
    </message>
    <message>
        <source>Clear &amp;All</source>
        <translation>Curăţă to&amp;ate</translation>
    </message>
    <message>
        <source>&amp;Verify Message</source>
        <translation>&amp;Verifică mesaj</translation>
    </message>
    <message>
        <source>Enter the receiver's address, message (ensure you copy line breaks, spaces, tabs, etc. exactly) and signature below to verify the message. Be careful not to read more into the signature than what is in the signed message itself, to avoid being tricked by a man-in-the-middle attack. Note that this only proves the signing party receives with the address, it cannot prove sendership of any transaction!</source>
        <translation>Introduceţi adresa de semnatură, mesajul (asiguraţi-vă că aţi copiat spaţiile, taburile etc. exact) şi semnatura dedesubt pentru a verifica mesajul. Aveţi grijă să nu citiţi mai mult în semnatură decît mesajul în sine, pentru a evita să fiţi păcăliţi de un atac de tip man-in-the-middle. De notat ca aceasta dovedeste doar ca semnatarul primeste odata cu adresa, nu dovedesta insa trimiterea vreunei tranzactii.</translation>
    </message>
    <message>
        <source>The Particl address the message was signed with</source>
        <translation>Introduceţi o adresă Particl</translation>
    </message>
    <message>
        <source>Verify the message to ensure it was signed with the specified Particl address</source>
        <translation>Verificaţi mesajul pentru a vă asigura că a fost semnat cu adresa Particl specificată</translation>
    </message>
    <message>
        <source>Verify &amp;Message</source>
        <translation>Verifică &amp;mesaj</translation>
    </message>
    <message>
        <source>Reset all verify message fields</source>
        <translation>Resetează toate cîmpurile mesajelor semnate</translation>
    </message>
    <message>
        <source>Click "Sign Message" to generate signature</source>
        <translation>Faceţi clic pe "Semneaza msaj" pentru a genera semnătura</translation>
    </message>
    <message>
        <source>The entered address is invalid.</source>
        <translation>Adresa introdusă este invalidă.</translation>
    </message>
    <message>
        <source>Please check the address and try again.</source>
        <translation>Vă rugăm verificaţi adresa şi încercaţi din nou.</translation>
    </message>
    <message>
        <source>The entered address does not refer to a key.</source>
        <translation>Adresa introdusă nu se referă la o cheie.</translation>
    </message>
    <message>
        <source>Wallet unlock was cancelled.</source>
        <translation>Deblocarea portofelului a fost anulata.</translation>
    </message>
    <message>
        <source>Private key for the entered address is not available.</source>
        <translation>Cheia privată pentru adresa introdusă nu este disponibila.</translation>
    </message>
    <message>
        <source>Message signing failed.</source>
        <translation>Semnarea mesajului nu a reuşit.</translation>
    </message>
    <message>
        <source>Message signed.</source>
        <translation>Mesaj semnat.</translation>
    </message>
    <message>
        <source>The signature could not be decoded.</source>
        <translation>Semnatura nu a putut fi decodată.</translation>
    </message>
    <message>
        <source>Please check the signature and try again.</source>
        <translation>Vă rugăm verificaţi semnătura şi încercaţi din nou.</translation>
    </message>
    <message>
        <source>The signature did not match the message digest.</source>
        <translation>Semnatura nu se potriveşte cu mesajul.</translation>
    </message>
    <message>
        <source>Message verification failed.</source>
        <translation>Verificarea mesajului nu a reuşit.</translation>
    </message>
    <message>
        <source>Message verified.</source>
        <translation>Mesaj verificat.</translation>
    </message>
</context>
<context>
    <name>TrafficGraphWidget</name>
    <message>
        <source>KB/s</source>
        <translation>KB/s</translation>
    </message>
</context>
<context>
    <name>TransactionDesc</name>
    <message numerus="yes">
        <source>Open for %n more block(s)</source>
        <translation><numerusform>Deschis pentru inca un bloc</numerusform><numerusform>Deschis pentru inca %n blocuri</numerusform><numerusform>Deschis pentru inca %n blocuri</numerusform></translation>
    </message>
    <message>
        <source>Open until %1</source>
        <translation>Deschis pînă la %1</translation>
    </message>
    <message>
        <source>conflicted with a transaction with %1 confirmations</source>
        <translation>in conflict cu o tranzactie cu %1 confirmari</translation>
    </message>
    <message>
        <source>0/unconfirmed, %1</source>
        <translation>0/neconfirmat, %1</translation>
    </message>
    <message>
        <source>in memory pool</source>
        <translation>in memory pool</translation>
    </message>
    <message>
        <source>not in memory pool</source>
        <translation>nu e in memory pool</translation>
    </message>
    <message>
        <source>abandoned</source>
        <translation>abandonat</translation>
    </message>
    <message>
        <source>%1/unconfirmed</source>
        <translation>%1/neconfirmat</translation>
    </message>
    <message>
        <source>%1 confirmations</source>
        <translation>%1 confirmări</translation>
    </message>
    <message>
        <source>Status</source>
        <translation>Stare</translation>
    </message>
    <message>
        <source>Date</source>
        <translation>Data</translation>
    </message>
    <message>
        <source>Source</source>
        <translation>Sursa</translation>
    </message>
    <message>
        <source>Generated</source>
        <translation>Generat</translation>
    </message>
    <message>
        <source>From</source>
        <translation>De la</translation>
    </message>
    <message>
        <source>unknown</source>
        <translation>necunoscut</translation>
    </message>
    <message>
        <source>To</source>
        <translation>Către</translation>
    </message>
    <message>
        <source>own address</source>
        <translation>adresa proprie</translation>
    </message>
    <message>
        <source>watch-only</source>
        <translation>doar-supraveghere</translation>
    </message>
    <message>
        <source>label</source>
        <translation>etichetă</translation>
    </message>
    <message>
        <source>Credit</source>
        <translation>Credit</translation>
    </message>
    <message numerus="yes">
        <source>matures in %n more block(s)</source>
        <translation><numerusform>se matureaza intr-un bloc</numerusform><numerusform>se matureaza in %n blocuri</numerusform><numerusform>se matureaza in %n blocuri</numerusform></translation>
    </message>
    <message>
        <source>not accepted</source>
        <translation>neacceptat</translation>
    </message>
    <message>
        <source>Debit</source>
        <translation>Debit</translation>
    </message>
    <message>
        <source>Total debit</source>
        <translation>Total debit</translation>
    </message>
    <message>
        <source>Total credit</source>
        <translation>Total credit</translation>
    </message>
    <message>
        <source>Transaction fee</source>
        <translation>Taxă tranzacţie</translation>
    </message>
    <message>
        <source>Net amount</source>
        <translation>Suma netă</translation>
    </message>
    <message>
        <source>Message</source>
        <translation>Mesaj</translation>
    </message>
    <message>
        <source>Comment</source>
        <translation>Comentariu</translation>
    </message>
    <message>
        <source>Transaction ID</source>
        <translation>ID tranzacţie</translation>
    </message>
    <message>
        <source>Transaction total size</source>
        <translation>Dimensiune totala tranzacţie</translation>
    </message>
    <message>
        <source>Transaction virtual size</source>
        <translation>Dimensiune virtuala a tranzactiei</translation>
    </message>
    <message>
        <source>Output index</source>
        <translation>Index debit</translation>
    </message>
    <message>
        <source> (Certificate was not verified)</source>
        <translation>(Certificatul nu a fost verificat)</translation>
    </message>
    <message>
        <source>Merchant</source>
        <translation>Comerciant</translation>
    </message>
    <message>
        <source>Generated coins must mature %1 blocks before they can be spent. When you generated this block, it was broadcast to the network to be added to the block chain. If it fails to get into the chain, its state will change to "not accepted" and it won't be spendable. This may occasionally happen if another node generates a block within a few seconds of yours.</source>
        <translation>Monedele generate se pot cheltui doar dupa inca %1 blocuri.  După ce a fost generat, s-a propagat în reţea, urmând să fie adăugat in blockchain.  Dacă nu poate fi inclus in lanţ, starea sa va deveni "neacceptat" si nu va putea fi folosit la tranzacţii.  Acest fenomen se întâmplă atunci cand un alt nod a generat un bloc la o diferenţa de câteva secunde.</translation>
    </message>
    <message>
        <source>Debug information</source>
        <translation>Informaţii pentru depanare</translation>
    </message>
    <message>
        <source>Transaction</source>
        <translation>Tranzacţie</translation>
    </message>
    <message>
        <source>Inputs</source>
        <translation>Intrări</translation>
    </message>
    <message>
        <source>Amount</source>
        <translation>Cantitate</translation>
    </message>
    <message>
        <source>true</source>
        <translation>adevărat</translation>
    </message>
    <message>
        <source>false</source>
        <translation>fals</translation>
    </message>
</context>
<context>
    <name>TransactionDescDialog</name>
    <message>
        <source>This pane shows a detailed description of the transaction</source>
        <translation>Acest panou arată o descriere detaliată a tranzacţiei</translation>
    </message>
    <message>
        <source>Details for %1</source>
        <translation>Detalii pentru %1</translation>
    </message>
</context>
<context>
    <name>TransactionTableModel</name>
    <message>
        <source>Date</source>
        <translation>Data</translation>
    </message>
    <message>
        <source>Type</source>
        <translation>Tip</translation>
    </message>
    <message>
        <source>Label</source>
        <translation>Etichetă</translation>
    </message>
    <message numerus="yes">
        <source>Open for %n more block(s)</source>
        <translation><numerusform>Deschis pentru încă %n bloc</numerusform><numerusform>Deschis pentru încă %n blocuri</numerusform><numerusform>Deschis pentru încă %n bloc(uri)</numerusform></translation>
    </message>
    <message>
        <source>Open until %1</source>
        <translation>Deschis pînă la %1</translation>
    </message>
    <message>
        <source>Unconfirmed</source>
        <translation>Neconfirmat</translation>
    </message>
    <message>
        <source>Abandoned</source>
        <translation>Abandonat</translation>
    </message>
    <message>
        <source>Confirming (%1 of %2 recommended confirmations)</source>
        <translation>Confirmare (%1 din %2 confirmari recomandate)</translation>
    </message>
    <message>
        <source>Confirmed (%1 confirmations)</source>
        <translation>Confirmat (%1 confirmari)</translation>
    </message>
    <message>
        <source>Conflicted</source>
        <translation>În conflict</translation>
    </message>
    <message>
        <source>Immature (%1 confirmations, will be available after %2)</source>
        <translation>Imatur (%1 confirmari, va fi disponibil după %2)</translation>
    </message>
    <message>
        <source>Generated but not accepted</source>
        <translation>Generat dar neacceptat</translation>
    </message>
    <message>
        <source>Received with</source>
        <translation>Recepţionat cu</translation>
    </message>
    <message>
        <source>Received from</source>
        <translation>Primit de la</translation>
    </message>
    <message>
        <source>Sent to</source>
        <translation>Trimis către</translation>
    </message>
    <message>
        <source>Payment to yourself</source>
        <translation>Plată către dvs.</translation>
    </message>
    <message>
        <source>Mined</source>
        <translation>Minat</translation>
    </message>
    <message>
        <source>watch-only</source>
        <translation>doar-supraveghere</translation>
    </message>
    <message>
        <source>(n/a)</source>
        <translation>(indisponibil)</translation>
    </message>
    <message>
        <source>(no label)</source>
        <translation>(fără etichetă)</translation>
    </message>
    <message>
        <source>Transaction status. Hover over this field to show number of confirmations.</source>
        <translation>Starea tranzacţiei. Treceţi cu mouse-ul peste acest cîmp pentru afişarea numărului de confirmari.</translation>
    </message>
    <message>
        <source>Date and time that the transaction was received.</source>
        <translation>Data şi ora la care a fost recepţionată tranzacţia.</translation>
    </message>
    <message>
        <source>Type of transaction.</source>
        <translation>Tipul tranzacţiei.</translation>
    </message>
    <message>
        <source>Whether or not a watch-only address is involved in this transaction.</source>
        <translation>Indiferent dacă sau nu o adresa doar-suăpraveghere este implicată în această tranzacţie.</translation>
    </message>
    <message>
        <source>User-defined intent/purpose of the transaction.</source>
        <translation>Intentie/scop al tranzactie definit de user.</translation>
    </message>
    <message>
        <source>Amount removed from or added to balance.</source>
        <translation>Suma extrasă sau adăugată la sold.</translation>
    </message>
</context>
<context>
    <name>TransactionView</name>
    <message>
        <source>All</source>
        <translation>Toate</translation>
    </message>
    <message>
        <source>Today</source>
        <translation>Astăzi</translation>
    </message>
    <message>
        <source>This week</source>
        <translation>Saptamana aceasta</translation>
    </message>
    <message>
        <source>This month</source>
        <translation>Luna aceasta</translation>
    </message>
    <message>
        <source>Last month</source>
        <translation>Luna trecuta</translation>
    </message>
    <message>
        <source>This year</source>
        <translation>Anul acesta</translation>
    </message>
    <message>
        <source>Range...</source>
        <translation>Interval...</translation>
    </message>
    <message>
        <source>Received with</source>
        <translation>Recepţionat cu</translation>
    </message>
    <message>
        <source>Sent to</source>
        <translation>Trimis către</translation>
    </message>
    <message>
        <source>To yourself</source>
        <translation>Către dvs.</translation>
    </message>
    <message>
        <source>Mined</source>
        <translation>Minat</translation>
    </message>
    <message>
        <source>Other</source>
        <translation>Altele</translation>
    </message>
    <message>
        <source>Enter address, transaction id, or label to search</source>
        <translation>Introduceți adresa, ID-ul tranzacției, sau eticheta pentru a căuta</translation>
    </message>
    <message>
        <source>Min amount</source>
        <translation>Suma minimă</translation>
    </message>
    <message>
        <source>Abandon transaction</source>
        <translation>Abandoneaza tranzacţia</translation>
    </message>
    <message>
        <source>Increase transaction fee</source>
        <translation>Cresteti comisionul pentru tranzacţie</translation>
    </message>
    <message>
        <source>Copy address</source>
        <translation>Copiază adresa</translation>
    </message>
    <message>
        <source>Copy label</source>
        <translation>Copiază eticheta</translation>
    </message>
    <message>
        <source>Copy amount</source>
        <translation>Copiază suma</translation>
    </message>
    <message>
        <source>Copy transaction ID</source>
        <translation>Copiază ID tranzacţie</translation>
    </message>
    <message>
        <source>Copy raw transaction</source>
        <translation>Copiază tranzacţia bruta</translation>
    </message>
    <message>
        <source>Copy full transaction details</source>
        <translation>Copiaza toate detaliile tranzacţiei</translation>
    </message>
    <message>
        <source>Edit label</source>
        <translation>Editează eticheta</translation>
    </message>
    <message>
        <source>Show transaction details</source>
        <translation>Arată detaliile tranzacţiei</translation>
    </message>
    <message>
        <source>Export Transaction History</source>
        <translation>Export istoric tranzacţii</translation>
    </message>
    <message>
        <source>Comma separated file (*.csv)</source>
        <translation>Fisier .csv cu separator - virgula</translation>
    </message>
    <message>
        <source>Confirmed</source>
        <translation>Confirmat</translation>
    </message>
    <message>
        <source>Watch-only</source>
        <translation>Doar-supraveghere</translation>
    </message>
    <message>
        <source>Date</source>
        <translation>Data</translation>
    </message>
    <message>
        <source>Type</source>
        <translation>Tip</translation>
    </message>
    <message>
        <source>Label</source>
        <translation>Etichetă</translation>
    </message>
    <message>
        <source>Address</source>
        <translation>Adresă</translation>
    </message>
    <message>
        <source>ID</source>
        <translation>ID</translation>
    </message>
    <message>
        <source>Exporting Failed</source>
        <translation>Exportarea a eșuat</translation>
    </message>
    <message>
        <source>There was an error trying to save the transaction history to %1.</source>
        <translation>S-a produs o eroare la salvarea istoricului tranzacţiilor la %1.</translation>
    </message>
    <message>
        <source>Exporting Successful</source>
        <translation>Export reuşit</translation>
    </message>
    <message>
        <source>The transaction history was successfully saved to %1.</source>
        <translation>Istoricul tranzacţiilor a fost salvat cu succes la %1.</translation>
    </message>
    <message>
        <source>Range:</source>
        <translation>Interval:</translation>
    </message>
    <message>
        <source>to</source>
        <translation>către</translation>
    </message>
</context>
<context>
    <name>UnitDisplayStatusBarControl</name>
    <message>
        <source>Unit to show amounts in. Click to select another unit.</source>
        <translation>Unitatea în care sînt arătate sumele. Faceţi clic pentru a selecta o altă unitate.</translation>
    </message>
</context>
<context>
    <name>WalletController</name>
    <message>
        <source>Close wallet</source>
        <translation>Inchide portofel</translation>
    </message>
    </context>
<context>
    <name>WalletFrame</name>
    <message>
        <source>No wallet has been loaded.</source>
        <translation>Nu a fost încărcat nici un portofel.</translation>
    </message>
</context>
<context>
    <name>WalletModel</name>
    <message>
        <source>Send Coins</source>
        <translation>Trimite monede</translation>
    </message>
    <message>
        <source>Fee bump error</source>
        <translation>Eroare in cresterea taxei</translation>
    </message>
    <message>
        <source>Increasing transaction fee failed</source>
        <translation>Cresterea comisionului pentru tranzactie a esuat.</translation>
    </message>
    <message>
        <source>Do you want to increase the fee?</source>
        <translation>Doriti sa cresteti taxa de tranzactie?</translation>
    </message>
    <message>
        <source>Current fee:</source>
        <translation>Comision curent:</translation>
    </message>
    <message>
        <source>Increase:</source>
        <translation>Crestere:</translation>
    </message>
    <message>
        <source>New fee:</source>
        <translation>Noul comision:</translation>
    </message>
    <message>
        <source>Confirm fee bump</source>
        <translation>Confirma cresterea comisionului</translation>
    </message>
    <message>
        <source>Can't sign transaction.</source>
        <translation>Nu s-a reuşit semnarea tranzacţiei</translation>
    </message>
    <message>
        <source>Could not commit transaction</source>
        <translation>Tranzactia nu a putut fi consemnata.</translation>
    </message>
    <message>
        <source>default wallet</source>
        <translation>portofel implicit</translation>
    </message>
</context>
<context>
    <name>WalletView</name>
    <message>
        <source>&amp;Export</source>
        <translation>&amp;Export</translation>
    </message>
    <message>
        <source>Export the data in the current tab to a file</source>
        <translation>Exportă datele din tab-ul curent într-un fişier</translation>
    </message>
    <message>
        <source>Backup Wallet</source>
        <translation>Backup portofelul electronic</translation>
    </message>
    <message>
        <source>Wallet Data (*.dat)</source>
        <translation>Date portofel (*.dat)</translation>
    </message>
    <message>
        <source>Backup Failed</source>
        <translation>Backup esuat</translation>
    </message>
    <message>
        <source>There was an error trying to save the wallet data to %1.</source>
        <translation>S-a produs o eroare la salvarea datelor portofelului la %1.</translation>
    </message>
    <message>
        <source>Backup Successful</source>
        <translation>Backup efectuat cu succes</translation>
    </message>
    <message>
        <source>The wallet data was successfully saved to %1.</source>
        <translation>Datele portofelului s-au salvat cu succes la %1.</translation>
    </message>
    <message>
        <source>Cancel</source>
        <translation>Anulare</translation>
    </message>
</context>
<context>
    <name>bitcoin-core</name>
    <message>
        <source>Distributed under the MIT software license, see the accompanying file %s or %s</source>
        <translation>Distribuit sub licenţa de programe MIT, vezi fişierul însoţitor %s sau %s</translation>
    </message>
    <message>
        <source>Prune configured below the minimum of %d MiB.  Please use a higher number.</source>
        <translation>Reductia e configurata sub minimul de %d MiB. Rugam folositi un numar mai mare.</translation>
    </message>
    <message>
        <source>Prune: last wallet synchronisation goes beyond pruned data. You need to -reindex (download the whole blockchain again in case of pruned node)</source>
        <translation>Reductie: ultima sincronizare merge dincolo de datele reductiei. Trebuie sa faceti -reindex (sa descarcati din nou intregul blockchain in cazul unui nod redus)</translation>
    </message>
    <message>
        <source>Error: A fatal internal error occurred, see debug.log for details</source>
        <translation>Eroare: S-a produs o eroare interna fatala, vedeti debug.log pentru detalii</translation>
    </message>
    <message>
        <source>Pruning blockstore...</source>
        <translation>Reductie blockstore...</translation>
    </message>
    <message>
        <source>Unable to start HTTP server. See debug log for details.</source>
        <translation>Imposibil de pornit serverul HTTP. Pentru detalii vezi logul de depanare.</translation>
    </message>
    <message>
        <source>The %s developers</source>
        <translation>Dezvoltatorii %s</translation>
    </message>
    <message>
        <source>Cannot obtain a lock on data directory %s. %s is probably already running.</source>
        <translation>Nu se poate obține o blocare a directorului de date %s. %s probabil rulează deja.</translation>
    </message>
    <message>
        <source>Cannot provide specific connections and have addrman find outgoing connections at the same.</source>
        <translation>Nu se pot furniza conexiuni specifice in acelasi timp in care addrman este folosit pentru a gasi conexiuni de iesire.</translation>
    </message>
    <message>
        <source>Error reading %s! All keys read correctly, but transaction data or address book entries might be missing or incorrect.</source>
        <translation>Eroare la citirea %s! Toate cheile sînt citite corect, dar datele tranzactiei sau anumite intrări din agenda sînt incorecte sau lipsesc.</translation>
    </message>
    <message>
        <source>Please check that your computer's date and time are correct! If your clock is wrong, %s will not work properly.</source>
        <translation>Vă rugăm verificaţi dacă data/timpul calculatorului dvs. sînt corecte! Dacă ceasul calcultorului este gresit, %s nu va funcţiona corect.</translation>
    </message>
    <message>
        <source>Please contribute if you find %s useful. Visit %s for further information about the software.</source>
        <translation>Va rugam sa contribuiti daca apreciati ca %s va este util. Vizitati %s pentru mai multe informatii despre software.</translation>
    </message>
    <message>
        <source>The block database contains a block which appears to be from the future. This may be due to your computer's date and time being set incorrectly. Only rebuild the block database if you are sure that your computer's date and time are correct</source>
        <translation>Baza de date a blocurilor contine un bloc ce pare a fi din viitor. Acest lucru poate fi cauzat de setarea incorecta a datei si orei in computerul dvs. Reconstruiti baza de date a blocurilor doar daca sunteti sigur ca data si ora calculatorului dvs sunt corecte.</translation>
    </message>
    <message>
        <source>This is a pre-release test build - use at your own risk - do not use for mining or merchant applications</source>
        <translation>Aceasta este o versiune de test preliminară - vă asumaţi riscul folosind-o - nu folosiţi pentru minerit sau aplicaţiile comercianţilor</translation>
    </message>
    <message>
        <source>This is the transaction fee you may discard if change is smaller than dust at this level</source>
        <translation>Aceasta este taxa de tranzactie la care puteti renunta daca restul este mai mic decat praful la acest nivel.</translation>
    </message>
    <message>
        <source>Unable to replay blocks. You will need to rebuild the database using -reindex-chainstate.</source>
        <translation>Imposibil de refacut blocurile. Va trebui sa reconstruiti baza de date folosind -reindex-chainstate.</translation>
    </message>
    <message>
        <source>Unable to rewind the database to a pre-fork state. You will need to redownload the blockchain</source>
        <translation>Imposibil de a readuce baza de date la statusul pre-fork. Va trebui redescarcat blockchainul.</translation>
    </message>
    <message>
        <source>Warning: The network does not appear to fully agree! Some miners appear to be experiencing issues.</source>
        <translation>Atenţie: Reţeaua nu pare să fie de acord în totalitate! Aparent nişte mineri au probleme.</translation>
    </message>
    <message>
        <source>Warning: We do not appear to fully agree with our peers! You may need to upgrade, or other nodes may need to upgrade.</source>
        <translation>Atenţie: Aparent, nu sîntem de acord cu toţi partenerii noştri! Va trebui să faceţi o actualizare, sau alte noduri necesită actualizare.</translation>
    </message>
    <message>
        <source>%d of last 100 blocks have unexpected version</source>
        <translation>%d din ultimele 100 blocuri a o versiune neasteptata</translation>
    </message>
    <message>
        <source>%s corrupt, salvage failed</source>
        <translation>%s corupt, salvare nereuşită</translation>
    </message>
    <message>
        <source>-maxmempool must be at least %d MB</source>
        <translation>-maxmempool trebuie sa fie macar %d MB</translation>
    </message>
    <message>
        <source>Cannot resolve -%s address: '%s'</source>
        <translation>Nu se poate rezolva adresa -%s: '%s'</translation>
    </message>
    <message>
        <source>Change index out of range</source>
        <translation>Indexul de schimbare este iesit din parametrii</translation>
    </message>
    <message>
        <source>Copyright (C) %i-%i</source>
        <translation>Copyright (C) %i-%i</translation>
    </message>
    <message>
        <source>Corrupted block database detected</source>
        <translation>Bloc defect din baza de date detectat</translation>
    </message>
    <message>
        <source>Do you want to rebuild the block database now?</source>
        <translation>Doriţi să reconstruiţi baza de date blocuri acum?</translation>
    </message>
    <message>
        <source>Error initializing block database</source>
        <translation>Eroare la iniţializarea bazei de date de blocuri</translation>
    </message>
    <message>
        <source>Error initializing wallet database environment %s!</source>
        <translation>Eroare la iniţializarea mediului de bază de date a portofelului %s!</translation>
    </message>
    <message>
        <source>Error loading %s</source>
        <translation>Eroare la încărcarea %s</translation>
    </message>
    <message>
        <source>Error loading %s: Private keys can only be disabled during creation</source>
        <translation>Eroare la incarcarea %s: Cheile private pot fi dezactivate doar in momentul crearii</translation>
    </message>
    <message>
        <source>Error loading %s: Wallet corrupted</source>
        <translation>Eroare la încărcarea %s: Portofel corupt</translation>
    </message>
    <message>
        <source>Error loading %s: Wallet requires newer version of %s</source>
        <translation>Eroare la încărcarea %s: Portofelul are nevoie de o versiune %s mai nouă</translation>
    </message>
    <message>
        <source>Error loading block database</source>
        <translation>Eroare la încărcarea bazei de date de blocuri</translation>
    </message>
    <message>
        <source>Error opening block database</source>
        <translation>Eroare la deschiderea bazei de date de blocuri</translation>
    </message>
    <message>
        <source>Failed to listen on any port. Use -listen=0 if you want this.</source>
        <translation>Nu s-a reuşit ascultarea pe orice port. Folosiţi -listen=0 dacă vreţi asta.</translation>
    </message>
    <message>
        <source>Failed to rescan the wallet during initialization</source>
        <translation>Rescanarea portofelului in timpul initializarii a esuat.</translation>
    </message>
    <message>
        <source>Importing...</source>
        <translation>Import...</translation>
    </message>
    <message>
        <source>Incorrect or no genesis block found. Wrong datadir for network?</source>
        <translation>Incorect sau nici un bloc de geneza găsit. Directorul de retea greşit?</translation>
    </message>
    <message>
        <source>Initialization sanity check failed. %s is shutting down.</source>
        <translation>Nu s-a reuşit iniţierea verificării sănătăţii. %s se inchide.</translation>
    </message>
    <message>
        <source>Invalid amount for -%s=&lt;amount&gt;: '%s'</source>
        <translation>Sumă nevalidă pentru -%s=&lt;amount&gt;: '%s'</translation>
    </message>
    <message>
        <source>Invalid amount for -discardfee=&lt;amount&gt;: '%s'</source>
        <translation>Sumă nevalidă pentru -discardfee=&lt;amount&gt;: '%s'</translation>
    </message>
    <message>
        <source>Invalid amount for -fallbackfee=&lt;amount&gt;: '%s'</source>
        <translation>Suma nevalidă pentru -fallbackfee=&lt;amount&gt;: '%s'</translation>
    </message>
    <message>
        <source>Specified blocks directory "%s" does not exist.</source>
        <translation>Directorul de blocuri "%s" specificat nu exista.</translation>
    </message>
    <message>
        <source>Upgrading txindex database</source>
        <translation>Actualizarea bazei de date txindex</translation>
    </message>
    <message>
        <source>Loading P2P addresses...</source>
        <translation>Încărcare adrese P2P...</translation>
    </message>
    <message>
        <source>Loading banlist...</source>
        <translation>Încărcare banlist...</translation>
    </message>
    <message>
        <source>Not enough file descriptors available.</source>
        <translation>Nu sînt destule descriptoare disponibile.</translation>
    </message>
    <message>
        <source>Prune cannot be configured with a negative value.</source>
        <translation>Reductia nu poate fi configurata cu o valoare negativa.</translation>
    </message>
    <message>
        <source>Prune mode is incompatible with -txindex.</source>
        <translation>Modul redus este incompatibil cu -txindex.</translation>
    </message>
    <message>
        <source>Replaying blocks...</source>
        <translation>Se reiau blocurile...</translation>
    </message>
    <message>
        <source>Rewinding blocks...</source>
        <translation>Se deruleaza blocurile...</translation>
    </message>
    <message>
        <source>The source code is available from %s.</source>
        <translation>Codul sursa este disponibil la %s.</translation>
    </message>
    <message>
        <source>Transaction fee and change calculation failed</source>
        <translation>Calcului taxei de tranzactie si a restului a esuat.</translation>
    </message>
    <message>
        <source>Unable to bind to %s on this computer. %s is probably already running.</source>
        <translation>Nu se poate efectua legatura la %s pe acest computer. %s probabil ruleaza deja.</translation>
    </message>
    <message>
        <source>Unable to generate keys</source>
        <translation>Nu s-au putut genera cheile</translation>
    </message>
    <message>
        <source>Unsupported logging category %s=%s.</source>
        <translation>Categoria de logging %s=%s nu este suportata.</translation>
    </message>
    <message>
        <source>Upgrading UTXO database</source>
        <translation>Actualizarea bazei de date UTXO</translation>
    </message>
    <message>
        <source>User Agent comment (%s) contains unsafe characters.</source>
        <translation>Comentariul (%s) al Agentului Utilizator contine caractere nesigure.</translation>
    </message>
    <message>
        <source>Verifying blocks...</source>
        <translation>Se verifică blocurile...</translation>
    </message>
    <message>
        <source>Wallet needed to be rewritten: restart %s to complete</source>
        <translation>Portofelul trebuie rescris: reporneşte %s pentru finalizare</translation>
    </message>
    <message>
        <source>Error: Listening for incoming connections failed (listen returned error %s)</source>
        <translation>Eroare: Ascultarea conexiunilor de intrare nu a reuşit (ascultarea a reurnat eroarea %s)</translation>
    </message>
    <message>
        <source>Invalid amount for -maxtxfee=&lt;amount&gt;: '%s' (must be at least the minrelay fee of %s to prevent stuck transactions)</source>
        <translation>Sumă nevalidă pentru -maxtxfee=&lt;amount&gt;: '%s' (trebuie să fie cel puţin taxa minrelay de %s pentru a preveni blocarea tranzactiilor)</translation>
    </message>
    <message>
        <source>The transaction amount is too small to send after the fee has been deducted</source>
        <translation>Suma tranzactiei este prea mica pentru a fi trimisa dupa ce se scade taxa.</translation>
    </message>
    <message>
        <source>You need to rebuild the database using -reindex to go back to unpruned mode.  This will redownload the entire blockchain</source>
        <translation>Trebuie reconstruita intreaga baza de date folosind -reindex pentru a va intoarce la modul non-redus. Aceasta va determina descarcarea din nou a intregului blockchain</translation>
    </message>
    <message>
        <source>Error reading from database, shutting down.</source>
        <translation>Eroare la citirea bazei de date. Oprire.</translation>
    </message>
    <message>
        <source>Error upgrading chainstate database</source>
        <translation>Eroare la actualizarea bazei de date chainstate</translation>
    </message>
    <message>
        <source>Invalid -onion address or hostname: '%s'</source>
        <translation>Adresa sau hostname -onion invalide: '%s'</translation>
    </message>
    <message>
        <source>Invalid -proxy address or hostname: '%s'</source>
        <translation>Adresa sau hostname -proxy invalide: '%s'</translation>
    </message>
    <message>
        <source>Invalid amount for -paytxfee=&lt;amount&gt;: '%s' (must be at least %s)</source>
        <translation>Sumă nevalidă pentru -paytxfee=&lt;suma&gt;: '%s' (trebuie să fie cel puţin %s)</translation>
    </message>
    <message>
        <source>Invalid netmask specified in -whitelist: '%s'</source>
        <translation>Mască reţea nevalidă specificată în -whitelist: '%s'</translation>
    </message>
    <message>
        <source>Need to specify a port with -whitebind: '%s'</source>
        <translation>Trebuie să specificaţi un port cu -whitebind: '%s'</translation>
    </message>
    <message>
        <source>Reducing -maxconnections from %d to %d, because of system limitations.</source>
        <translation>Se micsoreaza -maxconnections de la %d la %d, datorita limitarilor de sistem.</translation>
    </message>
    <message>
        <source>Signing transaction failed</source>
        <translation>Nu s-a reuşit semnarea tranzacţiei</translation>
    </message>
    <message>
        <source>Specified -walletdir "%s" does not exist</source>
        <translation>Nu exista -walletdir "%s" specificat</translation>
    </message>
    <message>
        <source>Specified -walletdir "%s" is a relative path</source>
        <translation>-walletdir "%s" specificat este o cale relativa</translation>
    </message>
    <message>
        <source>Specified -walletdir "%s" is not a directory</source>
        <translation>-walletdir "%s" specificat nu este un director</translation>
    </message>
    <message>
        <source>The transaction amount is too small to pay the fee</source>
        <translation>Suma tranzactiei este prea mica pentru plata taxei</translation>
    </message>
    <message>
        <source>This is experimental software.</source>
        <translation>Acesta este un program experimental.</translation>
    </message>
    <message>
        <source>Transaction amount too small</source>
        <translation>Suma tranzacţionată este prea mică</translation>
    </message>
    <message>
        <source>Transaction too large</source>
        <translation>Tranzacţie prea mare</translation>
    </message>
    <message>
        <source>Unable to bind to %s on this computer (bind returned error %s)</source>
        <translation>Nu se poate lega la %s pe acest calculator. (Legarea a întors eroarea %s)</translation>
    </message>
    <message>
        <source>Unable to generate initial keys</source>
        <translation>Nu s-au putut genera cheile initiale</translation>
    </message>
    <message>
        <source>Verifying wallet(s)...</source>
        <translation>Se verifică portofelul(ele)...</translation>
    </message>
    <message>
        <source>Warning: unknown new rules activated (versionbit %i)</source>
        <translation>Atentie: se activeaza reguli noi necunoscute (versionbit %i)</translation>
    </message>
    <message>
        <source>Zapping all transactions from wallet...</source>
        <translation>Şterge toate tranzacţiile din portofel...</translation>
    </message>
    <message>
        <source>-maxtxfee is set very high! Fees this large could be paid on a single transaction.</source>
        <translation>-maxtxfee este setata foarte sus! Se pot plati taxe de aceasta marime pe o singura tranzactie.</translation>
    </message>
    <message>
        <source>This is the transaction fee you may pay when fee estimates are not available.</source>
        <translation>Aceasta este taxa de tranzactie pe care este posibil sa o platiti daca estimarile de taxe nu sunt disponibile.</translation>
    </message>
    <message>
        <source>Total length of network version string (%i) exceeds maximum length (%i). Reduce the number or size of uacomments.</source>
        <translation>Lungimea totala a sirului versiunii retelei (%i) depaseste lungimea maxima (%i). Reduceti numarul sa dimensiunea uacomments.</translation>
    </message>
    <message>
        <source>Warning: Wallet file corrupt, data salvaged! Original %s saved as %s in %s; if your balance or transactions are incorrect you should restore from a backup.</source>
        <translation>Atenţie: fişierul portofelului este corupt, date salvate! Fişierul %s a fost salvat ca %s in %s; dacă balanta sau tranzactiile sunt incorecte ar trebui să restauraţi dintr-o copie de siguranţă.</translation>
    </message>
    <message>
        <source>%s is set very high!</source>
        <translation>%s este setata foarte sus!</translation>
    </message>
    <message>
        <source>Error loading wallet %s. Duplicate -wallet filename specified.</source>
        <translation>Eroare la incarcarea portofelului %s. Este specificat un fisier -wallet duplicat.</translation>
    </message>
    <message>
        <source>Starting network threads...</source>
        <translation>Se pornesc threadurile retelei...</translation>
    </message>
    <message>
        <source>The wallet will avoid paying less than the minimum relay fee.</source>
        <translation>Portofelul va evita sa plateasca mai putin decat minimul taxei de retransmisie.</translation>
    </message>
    <message>
        <source>This is the minimum transaction fee you pay on every transaction.</source>
        <translation>Acesta este minimum de taxa de tranzactie care va fi platit la fiecare tranzactie.</translation>
    </message>
    <message>
        <source>This is the transaction fee you will pay if you send a transaction.</source>
        <translation>Aceasta este taxa de tranzactie pe care o platiti cand trimiteti o tranzactie.</translation>
    </message>
    <message>
        <source>Transaction amounts must not be negative</source>
        <translation>Sumele tranzactionate nu pot fi negative</translation>
    </message>
    <message>
        <source>Transaction has too long of a mempool chain</source>
        <translation>Tranzacţia are o  lungime prea mare in lantul mempool</translation>
    </message>
    <message>
        <source>Transaction must have at least one recipient</source>
        <translation>Tranzactia trebuie sa aiba cel putin un destinatar</translation>
    </message>
    <message>
        <source>Unknown network specified in -onlynet: '%s'</source>
        <translation>Reţeaua specificată în -onlynet este necunoscută: '%s'</translation>
    </message>
    <message>
        <source>Insufficient funds</source>
        <translation>Fonduri insuficiente</translation>
    </message>
    <message>
        <source>Cannot upgrade a non HD split wallet without upgrading to support pre split keypool. Please use -upgradewallet=169900 or -upgradewallet with no version specified.</source>
        <translation>Nu se poate actualiza un portofel split HD fără a fi actualizat pentru a sprijini keypool-ul pre divizat. Vă rugăm să folosiți -upgradewallet=169900 sau -upgradewallet fără nicio versiune specificată.</translation>
    </message>
    <message>
        <source>Fee estimation failed. Fallbackfee is disabled. Wait a few blocks or enable -fallbackfee.</source>
        <translation>Estimarea taxei a esuat. Taxa implicita este dezactivata. Asteptati cateva blocuri, sau activati -fallbackfee.</translation>
    </message>
    <message>
        <source>Warning: Private keys detected in wallet {%s} with disabled private keys</source>
        <translation>Atentie: S-au detectat chei private in portofelul {%s} cu cheile private dezactivate</translation>
    </message>
    <message>
        <source>Cannot write to data directory '%s'; check permissions.</source>
        <translation>Nu se poate scrie in directorul de date '%s"; verificati permisiunile.</translation>
    </message>
    <message>
        <source>Loading block index...</source>
        <translation>Încărcare index bloc...</translation>
    </message>
    <message>
        <source>Loading wallet...</source>
        <translation>Încărcare portofel...</translation>
    </message>
    <message>
        <source>Cannot downgrade wallet</source>
        <translation>Nu se poate retrograda portofelul</translation>
    </message>
    <message>
        <source>Rescanning...</source>
        <translation>Rescanare...</translation>
    </message>
    <message>
        <source>Done loading</source>
        <translation>Încărcare terminată</translation>
    </message>
</context>
</TS><|MERGE_RESOLUTION|>--- conflicted
+++ resolved
@@ -466,45 +466,40 @@
         <translation>Actualizat</translation>
     </message>
     <message>
-<<<<<<< HEAD
+        <source>Node window</source>
+        <translation>Fereastra nodului</translation>
+    </message>
+    <message>
+        <source>Open node debugging and diagnostic console</source>
+        <translation>Deschide consola pentru depanare şi diagnosticare a nodului</translation>
+    </message>
+    <message>
+        <source>&amp;Sending addresses</source>
+        <translation>&amp;Adresele de destinatie</translation>
+    </message>
+    <message>
+        <source>&amp;Receiving addresses</source>
+        <translation>&amp;Adresele de primire</translation>
+    </message>
+    <message>
+        <source>Open Wallet</source>
+        <translation>Deschide portofel</translation>
+    </message>
+    <message>
+        <source>Open a wallet</source>
+        <translation>Deschide un portofel</translation>
+    </message>
+    <message>
+        <source>Close Wallet...</source>
+        <translation>Inchide portofel...</translation>
+    </message>
+    <message>
+        <source>Close wallet</source>
+        <translation>Inchide portofel</translation>
+    </message>
+    <message>
         <source>Show the %1 help message to get a list with possible Particl command-line options</source>
         <translation>Arată mesajul de ajutor %1 pentru a obţine o listă cu opţiunile posibile de linii de comandă Particl</translation>
-=======
-        <source>Node window</source>
-        <translation>Fereastra nodului</translation>
-    </message>
-    <message>
-        <source>Open node debugging and diagnostic console</source>
-        <translation>Deschide consola pentru depanare şi diagnosticare a nodului</translation>
-    </message>
-    <message>
-        <source>&amp;Sending addresses</source>
-        <translation>&amp;Adresele de destinatie</translation>
-    </message>
-    <message>
-        <source>&amp;Receiving addresses</source>
-        <translation>&amp;Adresele de primire</translation>
-    </message>
-    <message>
-        <source>Open Wallet</source>
-        <translation>Deschide portofel</translation>
-    </message>
-    <message>
-        <source>Open a wallet</source>
-        <translation>Deschide un portofel</translation>
-    </message>
-    <message>
-        <source>Close Wallet...</source>
-        <translation>Inchide portofel...</translation>
-    </message>
-    <message>
-        <source>Close wallet</source>
-        <translation>Inchide portofel</translation>
-    </message>
-    <message>
-        <source>Show the %1 help message to get a list with possible Bitcoin command-line options</source>
-        <translation>Arată mesajul de ajutor %1 pentru a obţine o listă cu opţiunile posibile de linii de comandă Bitcoin</translation>
->>>>>>> 4f807348
     </message>
     <message>
         <source>default wallet</source>
