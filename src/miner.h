// Copyright (c) 2009-2010 Satoshi Nakamoto
// Copyright (c) 2009-2017 The Bitcoin Core developers
// Distributed under the MIT software license, see the accompanying
// file COPYING or http://www.opensource.org/licenses/mit-license.php.

#ifndef BITCOIN_MINER_H
#define BITCOIN_MINER_H

#include <primitives/block.h>
#include <txmempool.h>

#include <stdint.h>
#include <memory>
#include <boost/multi_index_container.hpp>
#include <boost/multi_index/ordered_index.hpp>

class CBlockIndex;
class CChainParams;
class CScript;

namespace Consensus { struct Params; };

static const bool DEFAULT_PRINTPRIORITY = false;

struct CBlockTemplate
{
    CBlock block;
    std::vector<CAmount> vTxFees;
    std::vector<int64_t> vTxSigOpsCost;
    std::vector<unsigned char> vchCoinbaseCommitment;
};

// Container for tracking updates to ancestor feerate as we include (parent)
// transactions in a block
struct CTxMemPoolModifiedEntry {
    explicit CTxMemPoolModifiedEntry(CTxMemPool::txiter entry)
    {
        iter = entry;
        nSizeWithAncestors = entry->GetSizeWithAncestors();
        nModFeesWithAncestors = entry->GetModFeesWithAncestors();
        nSigOpCostWithAncestors = entry->GetSigOpCostWithAncestors();
    }

    int64_t GetModifiedFee() const { return iter->GetModifiedFee(); }
    uint64_t GetSizeWithAncestors() const { return nSizeWithAncestors; }
    CAmount GetModFeesWithAncestors() const { return nModFeesWithAncestors; }
    size_t GetTxSize() const { return iter->GetTxSize(); }
    const CTransaction& GetTx() const { return iter->GetTx(); }

    CTxMemPool::txiter iter;
    uint64_t nSizeWithAncestors;
    CAmount nModFeesWithAncestors;
    int64_t nSigOpCostWithAncestors;
};

/** Comparator for CTxMemPool::txiter objects.
 *  It simply compares the internal memory address of the CTxMemPoolEntry object
 *  pointed to. This means it has no meaning, and is only useful for using them
 *  as key in other indexes.
 */
struct CompareCTxMemPoolIter {
    bool operator()(const CTxMemPool::txiter& a, const CTxMemPool::txiter& b) const
    {
        return &(*a) < &(*b);
    }
};

struct modifiedentry_iter {
    typedef CTxMemPool::txiter result_type;
    result_type operator() (const CTxMemPoolModifiedEntry &entry) const
    {
        return entry.iter;
    }
};

<<<<<<< HEAD
// This matches the calculation in CompareTxMemPoolEntryByAncestorFee,
// except operating on CTxMemPoolModifiedEntry.
// TODO: refactor to avoid duplication of this logic.
struct CompareModifiedEntry {
    bool operator()(const CTxMemPoolModifiedEntry &a, const CTxMemPoolModifiedEntry &b) const
    {
        double f1 = (double)a.nModFeesWithAncestors * b.nSizeWithAncestors;
        double f2 = (double)b.nModFeesWithAncestors * a.nSizeWithAncestors;
        if (f1 == f2) {
            return CTxMemPool::CompareIteratorByHash()(a.iter, b.iter);
        }
        return f1 > f2;
    }
};

=======
>>>>>>> f17942a3
// A comparator that sorts transactions based on number of ancestors.
// This is sufficient to sort an ancestor package in an order that is valid
// to appear in a block.
struct CompareTxIterByAncestorCount {
    bool operator()(const CTxMemPool::txiter &a, const CTxMemPool::txiter &b) const
    {
        if (a->GetCountWithAncestors() != b->GetCountWithAncestors())
            return a->GetCountWithAncestors() < b->GetCountWithAncestors();
        return CTxMemPool::CompareIteratorByHash()(a, b);
    }
};

typedef boost::multi_index_container<
    CTxMemPoolModifiedEntry,
    boost::multi_index::indexed_by<
        boost::multi_index::ordered_unique<
            modifiedentry_iter,
            CompareCTxMemPoolIter
        >,
        // sorted by modified ancestor fee rate
        boost::multi_index::ordered_non_unique<
            // Reuse same tag from CTxMemPool's similar index
            boost::multi_index::tag<ancestor_score>,
            boost::multi_index::identity<CTxMemPoolModifiedEntry>,
            CompareTxMemPoolEntryByAncestorFee
        >
    >
> indexed_modified_transaction_set;

typedef indexed_modified_transaction_set::nth_index<0>::type::iterator modtxiter;
typedef indexed_modified_transaction_set::index<ancestor_score>::type::iterator modtxscoreiter;

struct update_for_parent_inclusion
{
    explicit update_for_parent_inclusion(CTxMemPool::txiter it) : iter(it) {}

    void operator() (CTxMemPoolModifiedEntry &e)
    {
        e.nModFeesWithAncestors -= iter->GetFee();
        e.nSizeWithAncestors -= iter->GetTxSize();
        e.nSigOpCostWithAncestors -= iter->GetSigOpCost();
    }

    CTxMemPool::txiter iter;
};

/** Generate a new block, without valid proof-of-work */
class BlockAssembler
{
private:
    // The constructed block template
    std::unique_ptr<CBlockTemplate> pblocktemplate;
    // A convenience pointer that always refers to the CBlock in pblocktemplate
    CBlock* pblock;

    // Configuration parameters for the block size
    bool fIncludeWitness;
    unsigned int nBlockMaxWeight;
    CFeeRate blockMinFeeRate;

    // Information on the current status of the block
    uint64_t nBlockWeight;
    uint64_t nBlockTx;
    uint64_t nBlockSigOpsCost;
    CAmount nFees;
    CTxMemPool::setEntries inBlock;

    // Chain context for the block
    int nHeight;
    int64_t nLockTimeCutoff;
    const CChainParams& chainparams;

public:
    struct Options {
        Options();
        size_t nBlockMaxWeight;
        CFeeRate blockMinFeeRate;
    };

    explicit BlockAssembler(const CChainParams& params);
    BlockAssembler(const CChainParams& params, const Options& options);

    /** Construct a new block template with coinbase to scriptPubKeyIn */
    std::unique_ptr<CBlockTemplate> CreateNewBlock(const CScript& scriptPubKeyIn, bool fMineWitnessTx=true);

private:
    // utility functions
    /** Clear the block's state and prepare for assembling a new block */
    void resetBlock();
    /** Add a tx to the block */
    void AddToBlock(CTxMemPool::txiter iter);

    // Methods for how to add transactions to a block.
    /** Add transactions based on feerate including unconfirmed ancestors
      * Increments nPackagesSelected / nDescendantsUpdated with corresponding
      * statistics from the package selection (for logging statistics). */
    void addPackageTxs(int &nPackagesSelected, int &nDescendantsUpdated);

    // helper functions for addPackageTxs()
    /** Remove confirmed (inBlock) entries from given set */
    void onlyUnconfirmed(CTxMemPool::setEntries& testSet);
    /** Test if a new package would "fit" in the block */
    bool TestPackage(uint64_t packageSize, int64_t packageSigOpsCost) const;
    /** Perform checks on each transaction in a package:
      * locktime, premature-witness, serialized size (if necessary)
      * These checks should always succeed, and they're here
      * only as an extra check in case of suboptimal node configuration */
    bool TestPackageTransactions(const CTxMemPool::setEntries& package);
    /** Return true if given transaction from mapTx has already been evaluated,
      * or if the transaction's cached data in mapTx is incorrect. */
    bool SkipMapTxEntry(CTxMemPool::txiter it, indexed_modified_transaction_set &mapModifiedTx, CTxMemPool::setEntries &failedTx);
    /** Sort the package in an order that is valid to appear in a block */
    void SortForBlock(const CTxMemPool::setEntries& package, CTxMemPool::txiter entry, std::vector<CTxMemPool::txiter>& sortedEntries);
    /** Add descendants of given transactions to mapModifiedTx with ancestor
      * state updated assuming given transactions are inBlock. Returns number
      * of updated descendants. */
    int UpdatePackagesForAdded(const CTxMemPool::setEntries& alreadyAdded, indexed_modified_transaction_set &mapModifiedTx);
};

/** Modify the extranonce in a block */
void IncrementExtraNonce(CBlock* pblock, const CBlockIndex* pindexPrev, unsigned int& nExtraNonce);
int64_t UpdateTime(CBlockHeader* pblock, const Consensus::Params& consensusParams, const CBlockIndex* pindexPrev);

#endif // BITCOIN_MINER_H<|MERGE_RESOLUTION|>--- conflicted
+++ resolved
@@ -73,24 +73,6 @@
     }
 };
 
-<<<<<<< HEAD
-// This matches the calculation in CompareTxMemPoolEntryByAncestorFee,
-// except operating on CTxMemPoolModifiedEntry.
-// TODO: refactor to avoid duplication of this logic.
-struct CompareModifiedEntry {
-    bool operator()(const CTxMemPoolModifiedEntry &a, const CTxMemPoolModifiedEntry &b) const
-    {
-        double f1 = (double)a.nModFeesWithAncestors * b.nSizeWithAncestors;
-        double f2 = (double)b.nModFeesWithAncestors * a.nSizeWithAncestors;
-        if (f1 == f2) {
-            return CTxMemPool::CompareIteratorByHash()(a.iter, b.iter);
-        }
-        return f1 > f2;
-    }
-};
-
-=======
->>>>>>> f17942a3
 // A comparator that sorts transactions based on number of ancestors.
 // This is sufficient to sort an ancestor package in an order that is valid
 // to appear in a block.
@@ -153,6 +135,7 @@
 
     // Information on the current status of the block
     uint64_t nBlockWeight;
+    uint64_t nBlockSize;
     uint64_t nBlockTx;
     uint64_t nBlockSigOpsCost;
     CAmount nFees;
@@ -174,7 +157,7 @@
     BlockAssembler(const CChainParams& params, const Options& options);
 
     /** Construct a new block template with coinbase to scriptPubKeyIn */
-    std::unique_ptr<CBlockTemplate> CreateNewBlock(const CScript& scriptPubKeyIn, bool fMineWitnessTx=true);
+    std::unique_ptr<CBlockTemplate> CreateNewBlock(const CScript& scriptPubKeyIn, bool fMineWitnessTx=true, bool fTestBlockValidity=true);
 
 private:
     // utility functions
