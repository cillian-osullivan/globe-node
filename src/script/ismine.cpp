// Copyright (c) 2009-2010 Satoshi Nakamoto
// Copyright (c) 2009-2016 The Bitcoin Core developers
// Distributed under the MIT software license, see the accompanying
// file COPYING or http://www.opensource.org/licenses/mit-license.php.

#include "ismine.h"

#include "key.h"
#include "key/extkey.h"
#include "key/stealth.h"
#include "keystore.h"
#include "script/script.h"
#include "script/standard.h"
#include "script/sign.h"

//typedef std::vector<unsigned char> valtype;

unsigned int HaveKeys(const std::vector<valtype>& pubkeys, const CKeyStore& keystore)
{
    unsigned int nResult = 0;
    for (const valtype& pubkey : pubkeys)
    {
        CKeyID keyID = CPubKey(pubkey).GetID();
        if (keystore.HaveKey(keyID))
            ++nResult;
    }
    return nResult;
}

isminetype IsMine(const CKeyStore& keystore, const CScript& scriptPubKey, SigVersion sigversion)
{
    bool isInvalid = false;
    return IsMine(keystore, scriptPubKey, isInvalid, sigversion);
}

isminetype IsMine(const CKeyStore& keystore, const CTxDestination& dest, SigVersion sigversion)
{
    bool isInvalid = false;
    return IsMine(keystore, dest, isInvalid, sigversion);
}

isminetype IsMine(const CKeyStore &keystore, const CTxDestination& dest, bool& isInvalid, SigVersion sigversion)
{
    if (dest.type() == typeid(CStealthAddress))
    {
        const CStealthAddress &sxAddr = boost::get<CStealthAddress>(dest);
        return sxAddr.scan_secret.size() == EC_SECRET_SIZE ? ISMINE_SPENDABLE : ISMINE_NO; // TODO: watch only?
    };

    CScript script = GetScriptForDestination(dest);
    return IsMine(keystore, script, isInvalid, sigversion);
}

isminetype IsMine(const CKeyStore &keystore, const CScript& scriptPubKey, bool& isInvalid, SigVersion sigversion)
{
<<<<<<< HEAD
    if (HasIsCoinstakeOp(scriptPubKey))
    {
        CScript scriptA, scriptB;
        if (!SplitConditionalCoinstakeScript(scriptPubKey, scriptA, scriptB))
            return ISMINE_NO;

        isminetype typeB = IsMine(keystore, scriptB, isInvalid, sigversion);
        if (typeB & ISMINE_SPENDABLE)
            return typeB;

        isminetype typeA = IsMine(keystore, scriptA, isInvalid, sigversion);
        if (typeA & ISMINE_SPENDABLE)
        {
            int ia = (int)typeA;
            ia &= ~ISMINE_SPENDABLE;
            ia |= ISMINE_WATCH_COLDSTAKE;
            typeA = (isminetype)ia;
        };

        return (isminetype)((int)typeA | (int)typeB);
    };
=======
    isInvalid = false;
>>>>>>> 7b57bc99

    std::vector<valtype> vSolutions;
    txnouttype whichType;
    if (!Solver(scriptPubKey, whichType, vSolutions)) {
        if (keystore.HaveWatchOnly(scriptPubKey))
            return ISMINE_WATCH_UNSOLVABLE;
        return ISMINE_NO;
    }

    CKeyID keyID;
    switch (whichType)
    {
    case TX_NONSTANDARD:
    case TX_NULL_DATA:
        break;
    case TX_PUBKEY:
        keyID = CPubKey(vSolutions[0]).GetID();
        if (sigversion != SIGVERSION_BASE && vSolutions[0].size() != 33) {
            isInvalid = true;
            return ISMINE_NO;
        }
        if (keystore.HaveKey(keyID))
            return ISMINE_SPENDABLE;
        break;
    case TX_WITNESS_V0_KEYHASH:
    {
        if (!keystore.HaveCScript(CScriptID(CScript() << OP_0 << vSolutions[0]))) {
            // We do not support bare witness outputs unless the P2SH version of it would be
            // acceptable as well. This protects against matching before segwit activates.
            // This also applies to the P2WSH case.
            break;
        }
        isminetype ret = ::IsMine(keystore, GetScriptForDestination(CKeyID(uint160(vSolutions[0]))), isInvalid, SIGVERSION_WITNESS_V0);
        if (ret == ISMINE_SPENDABLE || ret == ISMINE_WATCH_SOLVABLE || (ret == ISMINE_NO && isInvalid))
            return ret;
        break;
    }
    case TX_PUBKEYHASH:
    case TX_TIMELOCKED_PUBKEYHASH:
    case TX_PUBKEYHASH256:
        if (vSolutions[0].size() == 20)
            keyID = CKeyID(uint160(vSolutions[0]));
        else
        if (vSolutions[0].size() == 32)
            keyID = CKeyID(uint256(vSolutions[0]));
        else
            return ISMINE_NO;
        if (sigversion != SIGVERSION_BASE) {
            CPubKey pubkey;
            if (keystore.GetPubKey(keyID, pubkey) && !pubkey.IsCompressed()) {
                isInvalid = true;
                return ISMINE_NO;
            }
        }
        if (keystore.HaveKey(keyID))
            return ISMINE_SPENDABLE;
        break;
    case TX_SCRIPTHASH:
    case TX_TIMELOCKED_SCRIPTHASH:
    case TX_SCRIPTHASH256:
    {
        CScriptID scriptID;
        if (vSolutions[0].size() == 20)
            scriptID = CScriptID(uint160(vSolutions[0]));
        else
        if (vSolutions[0].size() == 32)
            scriptID.Set(uint256(vSolutions[0]));
        else
            return ISMINE_NO;
        CScript subscript;
        if (keystore.GetCScript(scriptID, subscript)) {
            isminetype ret = IsMine(keystore, subscript, isInvalid);
            if (ret == ISMINE_SPENDABLE || ret == ISMINE_WATCH_SOLVABLE || (ret == ISMINE_NO && isInvalid))
                return ret;
        }
        break;
    }
    case TX_WITNESS_V0_SCRIPTHASH:
    {
        if (!keystore.HaveCScript(CScriptID(CScript() << OP_0 << vSolutions[0]))) {
            break;
        }
        uint160 hash;
        CRIPEMD160().Write(&vSolutions[0][0], vSolutions[0].size()).Finalize(hash.begin());
        CScriptID scriptID = CScriptID(hash);
        CScript subscript;
        if (keystore.GetCScript(scriptID, subscript)) {
            isminetype ret = IsMine(keystore, subscript, isInvalid, SIGVERSION_WITNESS_V0);
            if (ret == ISMINE_SPENDABLE || ret == ISMINE_WATCH_SOLVABLE || (ret == ISMINE_NO && isInvalid))
                return ret;
        }
        break;
    }

    case TX_MULTISIG:
    case TX_TIMELOCKED_MULTISIG:
    {
        // Only consider transactions "mine" if we own ALL the
        // keys involved. Multi-signature transactions that are
        // partially owned (somebody else has a key that can spend
        // them) enable spend-out-from-under-you attacks, especially
        // in shared-wallet situations.
        std::vector<valtype> keys(vSolutions.begin()+1, vSolutions.begin()+vSolutions.size()-1);
        if (sigversion != SIGVERSION_BASE) {
            for (size_t i = 0; i < keys.size(); i++) {
                if (keys[i].size() != 33) {
                    isInvalid = true;
                    return ISMINE_NO;
                }
            }
        }
        if (HaveKeys(keys, keystore) == keys.size())
            return ISMINE_SPENDABLE;
        break;
    }
    default:
        break;
    }

    if (keystore.HaveWatchOnly(scriptPubKey)) {
        // TODO: This could be optimized some by doing some work after the above solver
        SignatureData sigs;
        return ProduceSignature(DummySignatureCreator(&keystore), scriptPubKey, sigs) ? ISMINE_WATCH_SOLVABLE : ISMINE_WATCH_UNSOLVABLE;
    }
    return ISMINE_NO;
}<|MERGE_RESOLUTION|>--- conflicted
+++ resolved
@@ -53,7 +53,6 @@
 
 isminetype IsMine(const CKeyStore &keystore, const CScript& scriptPubKey, bool& isInvalid, SigVersion sigversion)
 {
-<<<<<<< HEAD
     if (HasIsCoinstakeOp(scriptPubKey))
     {
         CScript scriptA, scriptB;
@@ -75,9 +74,8 @@
 
         return (isminetype)((int)typeA | (int)typeB);
     };
-=======
+
     isInvalid = false;
->>>>>>> 7b57bc99
 
     std::vector<valtype> vSolutions;
     txnouttype whichType;
