--- conflicted
+++ resolved
@@ -535,14 +535,6 @@
      */
     Network ConnectedThroughNetwork() const;
 
-<<<<<<< HEAD
-//protected:
-    mapMsgCmdSize mapSendBytesPerMsgCmd GUARDED_BY(cs_vSend);
-    mapMsgCmdSize mapRecvBytesPerMsgCmd GUARDED_BY(cs_vRecv);
-
-public:
-=======
->>>>>>> 7b975639
     // We selected peer as (compact blocks) high-bandwidth peer (BIP152)
     std::atomic<bool> m_bip152_highbandwidth_to{false};
     // Peer selected us as (compact blocks) high-bandwidth peer (BIP152)
@@ -614,7 +606,122 @@
     CNode(const CNode&) = delete;
     CNode& operator=(const CNode&) = delete;
 
-<<<<<<< HEAD
+    NodeId GetId() const {
+        return id;
+    }
+
+    uint64_t GetLocalNonce() const {
+        return nLocalHostNonce;
+    }
+
+    int GetRefCount() const
+    {
+        assert(nRefCount >= 0);
+        return nRefCount;
+    }
+
+    /**
+     * Receive bytes from the buffer and deserialize them into messages.
+     *
+     * @param[in]   msg_bytes   The raw data
+     * @param[out]  complete    Set True if at least one message has been
+     *                          deserialized and is ready to be processed
+     * @return  True if the peer should stay connected,
+     *          False if the peer should be disconnected from.
+     */
+    bool ReceiveMsgBytes(Span<const uint8_t> msg_bytes, bool& complete);
+
+    void SetCommonVersion(int greatest_common_version)
+    {
+        Assume(m_greatest_common_version == INIT_PROTO_VERSION);
+        m_greatest_common_version = greatest_common_version;
+    }
+    int GetCommonVersion() const
+    {
+        return m_greatest_common_version;
+    }
+
+    CService GetAddrLocal() const;
+    //! May not be called more than once
+    void SetAddrLocal(const CService& addrLocalIn);
+
+    CNode* AddRef()
+    {
+        nRefCount++;
+        return this;
+    }
+
+    void Release()
+    {
+        nRefCount--;
+    }
+
+    void AddAddressKnown(const CAddress& _addr)
+    {
+        assert(m_addr_known);
+        m_addr_known->insert(_addr.GetKey());
+    }
+
+    /**
+     * Whether the peer supports the address. For example, a peer that does not
+     * implement BIP155 cannot receive Tor v3 addresses because it requires
+     * ADDRv2 (BIP155) encoding.
+     */
+    bool IsAddrCompatible(const CAddress& addr) const
+    {
+        return m_wants_addrv2 || addr.IsAddrV1Compatible();
+    }
+
+    void PushAddress(const CAddress& _addr, FastRandomContext &insecure_rand)
+    {
+        // Known checking here is only to save space from duplicates.
+        // SendMessages will filter it again for knowns that were added
+        // after addresses were pushed.
+        assert(m_addr_known);
+        if (_addr.IsValid() && !m_addr_known->contains(_addr.GetKey()) && IsAddrCompatible(_addr)) {
+            if (vAddrToSend.size() >= MAX_ADDR_TO_SEND) {
+                vAddrToSend[insecure_rand.randrange(vAddrToSend.size())] = _addr;
+            } else {
+                vAddrToSend.push_back(_addr);
+            }
+        }
+    }
+
+    void AddKnownTx(const uint256& hash)
+    {
+        if (m_tx_relay != nullptr) {
+            LOCK(m_tx_relay->cs_tx_inventory);
+            m_tx_relay->filterInventoryKnown.insert(hash);
+        }
+    }
+
+    void PushTxInventory(const uint256& hash)
+    {
+        if (m_tx_relay == nullptr) return;
+        LOCK(m_tx_relay->cs_tx_inventory);
+        if (!m_tx_relay->filterInventoryKnown.contains(hash)) {
+            m_tx_relay->setInventoryTxToSend.insert(hash);
+        }
+    }
+
+    void CloseSocketDisconnect();
+
+    void copyStats(CNodeStats &stats, const std::vector<bool> &m_asmap);
+
+    ServiceFlags GetLocalServices() const
+    {
+        return nLocalServices;
+    }
+
+    std::string GetAddrName() const;
+    //! Sets the addrName only if it was not previously set
+    void MaybeSetAddrName(const std::string& addrNameIn);
+
+    std::string ConnectionTypeAsString() const { return ::ConnectionTypeAsString(m_conn_type); }
+
+    /** Whether this peer is an inbound onion, e.g. connected via our Tor onion service. */
+    bool IsInboundOnion() const { return m_inbound_onion; }
+
 //private:
     const NodeId id;
     const uint64_t nLocalHostNonce;
@@ -638,7 +745,6 @@
     //! service advertisements.
     const ServiceFlags nLocalServices;
 
-    NetPermissionFlags m_permissionFlags{ PF_NONE };
     std::list<CNetMessage> vRecvMsg;  // Used only by SocketHandler thread
 
     mutable RecursiveMutex cs_addrName;
@@ -651,168 +757,13 @@
     //! Whether this peer is an inbound onion, e.g. connected via our Tor onion service.
     const bool m_inbound_onion{false};
 
-    /**
-     * Particl
-     */
-    SecMsgNode smsgData;
-
-public:
-
-=======
->>>>>>> 7b975639
-    NodeId GetId() const {
-        return id;
-    }
-
-    uint64_t GetLocalNonce() const {
-        return nLocalHostNonce;
-    }
-
-    int GetRefCount() const
-    {
-        assert(nRefCount >= 0);
-        return nRefCount;
-    }
-
-    /**
-     * Receive bytes from the buffer and deserialize them into messages.
-     *
-     * @param[in]   msg_bytes   The raw data
-     * @param[out]  complete    Set True if at least one message has been
-     *                          deserialized and is ready to be processed
-     * @return  True if the peer should stay connected,
-     *          False if the peer should be disconnected from.
-     */
-    bool ReceiveMsgBytes(Span<const uint8_t> msg_bytes, bool& complete);
-
-    void SetCommonVersion(int greatest_common_version)
-    {
-        Assume(m_greatest_common_version == INIT_PROTO_VERSION);
-        m_greatest_common_version = greatest_common_version;
-    }
-    int GetCommonVersion() const
-    {
-        return m_greatest_common_version;
-    }
-
-    CService GetAddrLocal() const;
-    //! May not be called more than once
-    void SetAddrLocal(const CService& addrLocalIn);
-
-    CNode* AddRef()
-    {
-        nRefCount++;
-        return this;
-    }
-
-    void Release()
-    {
-        nRefCount--;
-    }
-
-    void AddAddressKnown(const CAddress& _addr)
-    {
-        assert(m_addr_known);
-        m_addr_known->insert(_addr.GetKey());
-    }
-
-    /**
-     * Whether the peer supports the address. For example, a peer that does not
-     * implement BIP155 cannot receive Tor v3 addresses because it requires
-     * ADDRv2 (BIP155) encoding.
-     */
-    bool IsAddrCompatible(const CAddress& addr) const
-    {
-        return m_wants_addrv2 || addr.IsAddrV1Compatible();
-    }
-
-    void PushAddress(const CAddress& _addr, FastRandomContext &insecure_rand)
-    {
-        // Known checking here is only to save space from duplicates.
-        // SendMessages will filter it again for knowns that were added
-        // after addresses were pushed.
-        assert(m_addr_known);
-        if (_addr.IsValid() && !m_addr_known->contains(_addr.GetKey()) && IsAddrCompatible(_addr)) {
-            if (vAddrToSend.size() >= MAX_ADDR_TO_SEND) {
-                vAddrToSend[insecure_rand.randrange(vAddrToSend.size())] = _addr;
-            } else {
-                vAddrToSend.push_back(_addr);
-            }
-        }
-    }
-
-    void AddKnownTx(const uint256& hash)
-    {
-        if (m_tx_relay != nullptr) {
-            LOCK(m_tx_relay->cs_tx_inventory);
-            m_tx_relay->filterInventoryKnown.insert(hash);
-        }
-    }
-
-    void PushTxInventory(const uint256& hash)
-    {
-        if (m_tx_relay == nullptr) return;
-        LOCK(m_tx_relay->cs_tx_inventory);
-        if (!m_tx_relay->filterInventoryKnown.contains(hash)) {
-            m_tx_relay->setInventoryTxToSend.insert(hash);
-        }
-    }
-
-    void CloseSocketDisconnect();
-
-    void copyStats(CNodeStats &stats, const std::vector<bool> &m_asmap);
-
-    ServiceFlags GetLocalServices() const
-    {
-        return nLocalServices;
-    }
-
-    std::string GetAddrName() const;
-    //! Sets the addrName only if it was not previously set
-    void MaybeSetAddrName(const std::string& addrNameIn);
-
-    std::string ConnectionTypeAsString() const { return ::ConnectionTypeAsString(m_conn_type); }
-
-    /** Whether this peer is an inbound onion, e.g. connected via our Tor onion service. */
-    bool IsInboundOnion() const { return m_inbound_onion; }
-
-private:
-    const NodeId id;
-    const uint64_t nLocalHostNonce;
-    const ConnectionType m_conn_type;
-    std::atomic<int> m_greatest_common_version{INIT_PROTO_VERSION};
-
-    //! Services offered to this peer.
-    //!
-    //! This is supplied by the parent CConnman during peer connection
-    //! (CConnman::ConnectNode()) from its attribute of the same name.
-    //!
-    //! This is const because there is no protocol defined for renegotiating
-    //! services initially offered to a peer. The set of local services we
-    //! offer should not change after initialization.
-    //!
-    //! An interesting example of this is NODE_NETWORK and initial block
-    //! download: a node which starts up from scratch doesn't have any blocks
-    //! to serve, but still advertises NODE_NETWORK because it will eventually
-    //! fulfill this role after IBD completes. P2P code is written in such a
-    //! way that it can gracefully handle peers who don't make good on their
-    //! service advertisements.
-    const ServiceFlags nLocalServices;
-
-    std::list<CNetMessage> vRecvMsg;  // Used only by SocketHandler thread
-
-    mutable RecursiveMutex cs_addrName;
-    std::string addrName GUARDED_BY(cs_addrName);
-
-    // Our address, as reported by the peer
-    CService addrLocal GUARDED_BY(cs_addrLocal);
-    mutable RecursiveMutex cs_addrLocal;
-
-    //! Whether this peer is an inbound onion, e.g. connected via our Tor onion service.
-    const bool m_inbound_onion{false};
-
     mapMsgCmdSize mapSendBytesPerMsgCmd GUARDED_BY(cs_vSend);
     mapMsgCmdSize mapRecvBytesPerMsgCmd GUARDED_BY(cs_vRecv);
+
+    /**
+     * Particl
+     */
+    SecMsgNode smsgData;
 };
 
 /**
