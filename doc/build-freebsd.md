--- conflicted
+++ resolved
@@ -1,10 +1,6 @@
 # FreeBSD Build Guide
 
-<<<<<<< HEAD
-This guide describes how to build particld and command-line utilities on FreeBSD.
-=======
 **Updated for FreeBSD [12.2](https://www.freebsd.org/releases/12.2R/announce.html)**
->>>>>>> 9c3765ad
 
 This guide describes how to build bitcoind, command-line utilities, and GUI on FreeBSD.
 
@@ -44,17 +40,12 @@
 
 ```bash
 pkg install autoconf automake boost-libs git gmake libevent libtool pkgconf
-
-<<<<<<< HEAD
-git clone https://github.com/particl/particl-core.git
-=======
 ```
 
-### 2. Clone Bitcoin Repo
-Now that `git` and all the required dependencies are installed, let's clone the Bitcoin Core repository to a directory. All build scripts and commands will run from this directory.
+### 2. Clone Particl Repo
+Now that `git` and all the required dependencies are installed, let's clone the Particl Core repository to a directory. All build scripts and commands will run from this directory.
 ``` bash
-git clone https://github.com/bitcoin/bitcoin.git
->>>>>>> 9c3765ad
+git clone https://github.com/particl/particl-core.git
 ```
 
 ### 3. Install Optional Dependencies
