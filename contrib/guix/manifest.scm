(use-modules (gnu)
             (gnu packages)
             (gnu packages autotools)
             (gnu packages base)
             (gnu packages bash)
             (gnu packages bison)
             (gnu packages certs)
             (gnu packages cdrom)
             (gnu packages check)
             (gnu packages cmake)
             (gnu packages commencement)
             (gnu packages compression)
             (gnu packages cross-base)
             (gnu packages curl)
             (gnu packages file)
             (gnu packages gawk)
             (gnu packages gcc)
             (gnu packages gnome)
             (gnu packages installers)
             (gnu packages linux)
             (gnu packages llvm)
             (gnu packages mingw)
             (gnu packages moreutils)
             (gnu packages perl)
             (gnu packages pkg-config)
             (gnu packages python)
             (gnu packages python-crypto)
             (gnu packages python-web)
             (gnu packages shells)
             (gnu packages tls)
             (gnu packages version-control)
             (gnu packages gperf)
             (guix build-system gnu)
             (guix build-system python)
             (guix build-system trivial)
             (guix download)
             (guix gexp)
             (guix git-download)
             ((guix licenses) #:prefix license:)
             (guix packages)
             (guix profiles)
             (guix utils))

(define-syntax-rule (search-our-patches file-name ...)
  "Return the list of absolute file names corresponding to each
FILE-NAME found in ./patches relative to the current file."
  (parameterize
      ((%patch-path (list (string-append (dirname (current-filename)) "/patches"))))
    (list (search-patch file-name) ...)))

(define (make-ssp-fixed-gcc xgcc)
  "Given a XGCC package, return a modified package that uses the SSP function
from glibc instead of from libssp.so. Our `symbol-check' script will complain if
we link against libssp.so, and thus will ensure that this works properly.

Taken from:
http://www.linuxfromscratch.org/hlfs/view/development/chapter05/gcc-pass1.html"
  (package
    (inherit xgcc)
    (arguments
     (substitute-keyword-arguments (package-arguments xgcc)
       ((#:make-flags flags)
        `(cons "gcc_cv_libc_provides_ssp=yes" ,flags))))))

(define (make-gcc-rpath-link xgcc)
  "Given a XGCC package, return a modified package that replace each instance of
-rpath in the default system spec that's inserted by Guix with -rpath-link"
  (package
    (inherit xgcc)
    (arguments
     (substitute-keyword-arguments (package-arguments xgcc)
       ((#:phases phases)
        `(modify-phases ,phases
           (add-after 'pre-configure 'replace-rpath-with-rpath-link
             (lambda _
               (substitute* (cons "gcc/config/rs6000/sysv4.h"
                                  (find-files "gcc/config"
                                              "^gnu-user.*\\.h$"))
                 (("-rpath=") "-rpath-link="))
               #t))))))))

(define (make-cross-toolchain target
                              base-gcc-for-libc
                              base-kernel-headers
                              base-libc
                              base-gcc)
  "Create a cross-compilation toolchain package for TARGET"
  (let* ((xbinutils (cross-binutils target))
         ;; 1. Build a cross-compiling gcc without targeting any libc, derived
         ;; from BASE-GCC-FOR-LIBC
         (xgcc-sans-libc (cross-gcc target
                                    #:xgcc base-gcc-for-libc
                                    #:xbinutils xbinutils))
         ;; 2. Build cross-compiled kernel headers with XGCC-SANS-LIBC, derived
         ;; from BASE-KERNEL-HEADERS
         (xkernel (cross-kernel-headers target
                                        base-kernel-headers
                                        xgcc-sans-libc
                                        xbinutils))
         ;; 3. Build a cross-compiled libc with XGCC-SANS-LIBC and XKERNEL,
         ;; derived from BASE-LIBC
         (xlibc (cross-libc target
                            base-libc
                            xgcc-sans-libc
                            xbinutils
                            xkernel))
         ;; 4. Build a cross-compiling gcc targeting XLIBC, derived from
         ;; BASE-GCC
         (xgcc (cross-gcc target
                          #:xgcc base-gcc
                          #:xbinutils xbinutils
                          #:libc xlibc)))
    ;; Define a meta-package that propagates the resulting XBINUTILS, XLIBC, and
    ;; XGCC
    (package
      (name (string-append target "-toolchain"))
      (version (package-version xgcc))
      (source #f)
      (build-system trivial-build-system)
      (arguments '(#:builder (begin (mkdir %output) #t)))
      (propagated-inputs
       `(("binutils" ,xbinutils)
         ("libc" ,xlibc)
         ("libc:static" ,xlibc "static")
         ("gcc" ,xgcc)
         ("gcc-lib" ,xgcc "lib")))
      (synopsis (string-append "Complete GCC tool chain for " target))
      (description (string-append "This package provides a complete GCC tool
chain for " target " development."))
      (home-page (package-home-page xgcc))
      (license (package-license xgcc)))))

(define base-gcc gcc-10)

;; Building glibc with stack smashing protector first landed in glibc 2.25, use
;; this function to disable for older glibcs
;;
;; From glibc 2.25 changelog:
;;
;;   * Most of glibc can now be built with the stack smashing protector enabled.
;;     It is recommended to build glibc with --enable-stack-protector=strong.
;;     Implemented by Nick Alcock (Oracle).
(define (make-glibc-without-ssp xglibc)
  (package-with-extra-configure-variable
   (package-with-extra-configure-variable
    xglibc "libc_cv_ssp" "no")
   "libc_cv_ssp_strong" "no"))

(define* (make-bitcoin-cross-toolchain target
                                       #:key
                                       (base-gcc-for-libc gcc-7)
                                       (base-kernel-headers linux-libre-headers-4.9)
                                       (base-libc (make-glibc-without-ssp glibc-2.24))
                                       (base-gcc (make-gcc-rpath-link base-gcc)))
  "Convenience wrapper around MAKE-CROSS-TOOLCHAIN with default values
desirable for building Bitcoin Core release binaries."
  (make-cross-toolchain target
                        base-gcc-for-libc
                        base-kernel-headers
                        base-libc
                        base-gcc))

(define (make-gcc-with-pthreads gcc)
  (package-with-extra-configure-variable gcc "--enable-threads" "posix"))

(define (make-mingw-w64-cross-gcc cross-gcc)
  (package-with-extra-patches cross-gcc
    (search-our-patches "vmov-alignment.patch"
                        "gcc-broken-longjmp.patch")))

(define (make-mingw-pthreads-cross-toolchain target)
  "Create a cross-compilation toolchain package for TARGET"
  (let* ((xbinutils  (cross-binutils target))
         (pthreads-xlibc (cond ((string-contains target "x86_64") mingw-w64-x86_64-winpthreads) (else mingw-w64-i686-winpthreads)))
         (pthreads-xgcc (make-gcc-with-pthreads
                         (cross-gcc target
                                    #:xgcc (make-ssp-fixed-gcc (make-mingw-w64-cross-gcc base-gcc))
                                    #:xbinutils xbinutils
                                    #:libc pthreads-xlibc))))
    ;; Define a meta-package that propagates the resulting XBINUTILS, XLIBC, and
    ;; XGCC
    (package
      (name (string-append target "-posix-toolchain"))
      (version (package-version pthreads-xgcc))
      (source #f)
      (build-system trivial-build-system)
      (arguments '(#:builder (begin (mkdir %output) #t)))
      (propagated-inputs
       `(("binutils" ,xbinutils)
         ("libc" ,pthreads-xlibc)
         ("gcc" ,pthreads-xgcc)
         ("gcc-lib" ,pthreads-xgcc "lib")))
      (synopsis (string-append "Complete GCC tool chain for " target))
      (description (string-append "This package provides a complete GCC tool
chain for " target " development."))
      (home-page (package-home-page pthreads-xgcc))
      (license (package-license pthreads-xgcc)))))

(define (make-nsis-for-gcc-10 base-nsis)
  (package-with-extra-patches base-nsis
    (search-our-patches "nsis-gcc-10-memmove.patch")))

(define-public lief
  (package
   (name "python-lief")
   (version "0.12.0")
   (source
    (origin
     (method git-fetch)
     (uri (git-reference
           (url "https://github.com/lief-project/LIEF.git")
           (commit version)))
     (file-name (git-file-name name version))
     (sha256
      (base32
       "026jchj56q25v6gc0754dj9cj5hz5zaza8ij93y5ga94w20kzm9q"))))
   (build-system python-build-system)
   (native-inputs
    `(("cmake" ,cmake)))
   (home-page "https://github.com/lief-project/LIEF")
   (synopsis "Library to Instrument Executable Formats")
   (description "Python library to to provide a cross platform library which can
parse, modify and abstract ELF, PE and MachO formats.")
   (license license:asl2.0)))

(define osslsigncode
  (package
    (name "osslsigncode")
    (version "2.0")
    (source (origin
              (method url-fetch)
              (uri (string-append "https://github.com/mtrojnar/"
                                  name "/archive/" version ".tar.gz"))
              (sha256
               (base32
                "0byri6xny770wwb2nciq44j5071122l14bvv65axdd70nfjf0q2s"))))
    (build-system gnu-build-system)
    (native-inputs
     `(("pkg-config" ,pkg-config)
       ("autoconf" ,autoconf)
       ("automake" ,automake)
       ("libtool" ,libtool)))
    (inputs
     `(("openssl" ,openssl)))
    (arguments
     `(#:configure-flags
       `("--without-gsf"
         "--without-curl"
         "--disable-dependency-tracking")))
    (home-page "https://github.com/mtrojnar/osslsigncode")
    (synopsis "Authenticode signing and timestamping tool")
    (description "osslsigncode is a small tool that implements part of the
functionality of the Microsoft tool signtool.exe - more exactly the Authenticode
signing and timestamping. But osslsigncode is based on OpenSSL and cURL, and
thus should be able to compile on most platforms where these exist.")
    (license license:gpl3+))) ; license is with openssl exception

(define-public python-elfesteem
  (let ((commit "87bbd79ab7e361004c98cc8601d4e5f029fd8bd5"))
    (package
      (name "python-elfesteem")
      (version (git-version "0.1" "1" commit))
      (source
       (origin
         (method git-fetch)
         (uri (git-reference
               (url "https://github.com/LRGH/elfesteem")
               (commit commit)))
         (file-name (git-file-name name commit))
         (sha256
          (base32
           "1nyvjisvyxyxnd0023xjf5846xd03lwawp5pfzr8vrky7wwm5maz"))
      (patches (search-our-patches "elfsteem-value-error-python-39.patch"))))
      (build-system python-build-system)
      ;; There are no tests, but attempting to run python setup.py test leads to
      ;; PYTHONPATH problems, just disable the test
      (arguments '(#:tests? #f))
      (home-page "https://github.com/LRGH/elfesteem")
      (synopsis "ELF/PE/Mach-O parsing library")
      (description "elfesteem parses ELF, PE and Mach-O files.")
      (license license:lgpl2.1))))

(define-public python-oscrypto
  (package
    (name "python-oscrypto")
    (version "1.2.1")
    (source
     (origin
       (method git-fetch)
       (uri (git-reference
             (url "https://github.com/wbond/oscrypto")
             (commit version)))
       (file-name (git-file-name name version))
       (sha256
        (base32
         "1d4d8s4z340qhvb3g5m5v3436y3a71yc26wk4749q64m09kxqc3l"))
       (patches (search-our-patches "oscrypto-hard-code-openssl.patch"))))
    (build-system python-build-system)
    (native-search-paths
     (list (search-path-specification
            (variable "SSL_CERT_FILE")
            (file-type 'regular)
            (separator #f)                ;single entry
            (files '("etc/ssl/certs/ca-certificates.crt")))))

    (propagated-inputs
     `(("python-asn1crypto" ,python-asn1crypto)
       ("openssl" ,openssl)))
    (arguments
     `(#:phases
       (modify-phases %standard-phases
         (add-after 'unpack 'hard-code-path-to-libscrypt
           (lambda* (#:key inputs #:allow-other-keys)
             (let ((openssl (assoc-ref inputs "openssl")))
               (substitute* "oscrypto/__init__.py"
                 (("@GUIX_OSCRYPTO_USE_OPENSSL@")
                  (string-append openssl "/lib/libcrypto.so" "," openssl "/lib/libssl.so")))
               #t)))
         (add-after 'unpack 'disable-broken-tests
           (lambda _
             ;; This test is broken as there is no keyboard interrupt.
             (substitute* "tests/test_trust_list.py"
               (("^(.*)class TrustListTests" line indent)
                (string-append indent
                               "@unittest.skip(\"Disabled by Guix\")\n"
                               line)))
             (substitute* "tests/test_tls.py"
               (("^(.*)class TLSTests" line indent)
                (string-append indent
                               "@unittest.skip(\"Disabled by Guix\")\n"
                               line)))
             #t))
         (replace 'check
           (lambda _
             (invoke "python" "run.py" "tests")
             #t)))))
    (home-page "https://github.com/wbond/oscrypto")
    (synopsis "Compiler-free Python crypto library backed by the OS")
    (description "oscrypto is a compilation-free, always up-to-date encryption library for Python.")
    (license license:expat)))

(define-public python-oscryptotests
  (package (inherit python-oscrypto)
    (name "python-oscryptotests")
    (propagated-inputs
      `(("python-oscrypto" ,python-oscrypto)))
    (arguments
     `(#:tests? #f
       #:phases
       (modify-phases %standard-phases
         (add-after 'unpack 'hard-code-path-to-libscrypt
           (lambda* (#:key inputs #:allow-other-keys)
             (chdir "tests")
             #t)))))))

(define-public python-certvalidator
  (let ((commit "a145bf25eb75a9f014b3e7678826132efbba6213"))
    (package
      (name "python-certvalidator")
      (version (git-version "0.1" "1" commit))
      (source
       (origin
         (method git-fetch)
         (uri (git-reference
               (url "https://github.com/achow101/certvalidator")
               (commit commit)))
         (file-name (git-file-name name commit))
         (sha256
          (base32
           "1qw2k7xis53179lpqdqyylbcmp76lj7sagp883wmxg5i7chhc96k"))))
      (build-system python-build-system)
      (propagated-inputs
       `(("python-asn1crypto" ,python-asn1crypto)
         ("python-oscrypto" ,python-oscrypto)
         ("python-oscryptotests", python-oscryptotests))) ;; certvalidator tests import oscryptotests
      (arguments
       `(#:phases
         (modify-phases %standard-phases
           (add-after 'unpack 'disable-broken-tests
             (lambda _
               (substitute* "tests/test_certificate_validator.py"
                 (("^(.*)class CertificateValidatorTests" line indent)
                  (string-append indent
                                 "@unittest.skip(\"Disabled by Guix\")\n"
                                 line)))
               (substitute* "tests/test_crl_client.py"
                 (("^(.*)def test_fetch_crl" line indent)
                  (string-append indent
                                 "@unittest.skip(\"Disabled by Guix\")\n"
                                 line)))
               (substitute* "tests/test_ocsp_client.py"
                 (("^(.*)def test_fetch_ocsp" line indent)
                  (string-append indent
                                 "@unittest.skip(\"Disabled by Guix\")\n"
                                 line)))
               (substitute* "tests/test_registry.py"
                 (("^(.*)def test_build_paths" line indent)
                  (string-append indent
                                 "@unittest.skip(\"Disabled by Guix\")\n"
                                 line)))
               (substitute* "tests/test_validate.py"
                 (("^(.*)def test_revocation_mode_hard" line indent)
                  (string-append indent
                                 "@unittest.skip(\"Disabled by Guix\")\n"
                                 line)))
               #t))
           (replace 'check
             (lambda _
               (invoke "python" "run.py" "tests")
               #t)))))
      (home-page "https://github.com/wbond/certvalidator")
      (synopsis "Python library for validating X.509 certificates and paths")
      (description "certvalidator is a Python library for validating X.509
certificates or paths. Supports various options, including: validation at a
specific moment in time, whitelisting and revocation checks.")
      (license license:expat))))

(define-public python-altgraph
  (package
    (name "python-altgraph")
    (version "0.17")
    (source
     (origin
       (method git-fetch)
       (uri (git-reference
             (url "https://github.com/ronaldoussoren/altgraph")
             (commit (string-append "v" version))))
       (file-name (git-file-name name version))
       (sha256
        (base32
         "09sm4srvvkw458pn48ga9q7ykr4xlz7q8gh1h9w7nxpf001qgpwb"))))
    (build-system python-build-system)
    (home-page "https://github.com/ronaldoussoren/altgraph")
    (synopsis "Python graph (network) package")
    (description "altgraph is a fork of graphlib: a graph (network) package for
constructing graphs, BFS and DFS traversals, topological sort, shortest paths,
etc. with graphviz output.")
    (license license:expat)))


(define-public python-macholib
  (package
    (name "python-macholib")
    (version "1.14")
    (source
     (origin
       (method git-fetch)
       (uri (git-reference
             (url "https://github.com/ronaldoussoren/macholib")
             (commit (string-append "v" version))))
       (file-name (git-file-name name version))
       (sha256
        (base32
         "0aislnnfsza9wl4f0vp45ivzlc0pzhp9d4r08700slrypn5flg42"))))
    (build-system python-build-system)
    (propagated-inputs
     `(("python-altgraph" ,python-altgraph)))
    (arguments
     '(#:phases
       (modify-phases %standard-phases
         (add-after 'unpack 'disable-broken-tests
           (lambda _
             ;; This test is broken as there is no keyboard interrupt.
             (substitute* "macholib_tests/test_command_line.py"
               (("^(.*)class TestCmdLine" line indent)
                (string-append indent
                               "@unittest.skip(\"Disabled by Guix\")\n"
                               line)))
             (substitute* "macholib_tests/test_dyld.py"
               (("^(.*)def test_\\S+_find" line indent)
                (string-append indent
                               "@unittest.skip(\"Disabled by Guix\")\n"
                               line))
               (("^(.*)def testBasic" line indent)
                (string-append indent
                               "@unittest.skip(\"Disabled by Guix\")\n"
                               line))
               )
             #t)))))
    (home-page "https://github.com/ronaldoussoren/macholib")
    (synopsis "Python library for analyzing and editing Mach-O headers")
    (description "macholib is a Macho-O header analyzer and editor. It's
typically used as a dependency analysis tool, and also to rewrite dylib
references in Mach-O headers to be @executable_path relative. Though this tool
targets a platform specific file format, it is pure python code that is platform
and endian independent.")
    (license license:expat)))

(define-public python-signapple
  (let ((commit "8a945a2e7583be2665cf3a6a89d665b70ecd1ab6"))
    (package
      (name "python-signapple")
      (version (git-version "0.1" "1" commit))
      (source
       (origin
         (method git-fetch)
         (uri (git-reference
               (url "https://github.com/achow101/signapple")
               (commit commit)))
         (file-name (git-file-name name commit))
         (sha256
          (base32
           "0fr1hangvfyiwflca6jg5g8zvg3jc9qr7vd2c12ff89pznf38dlg"))))
      (build-system python-build-system)
      (propagated-inputs
       `(("python-asn1crypto" ,python-asn1crypto)
         ("python-oscrypto" ,python-oscrypto)
         ("python-certvalidator" ,python-certvalidator)
         ("python-elfesteem" ,python-elfesteem)
         ("python-requests" ,python-requests)
         ("python-macholib" ,python-macholib)))
      ;; There are no tests, but attempting to run python setup.py test leads to
      ;; problems, just disable the test
      (arguments '(#:tests? #f))
      (home-page "https://github.com/achow101/signapple")
      (synopsis "Mach-O binary signature tool")
      (description "signapple is a Python tool for creating, verifying, and
inspecting signatures in Mach-O binaries.")
      (license license:expat))))

(define-public glibc-2.24
  (package
    (inherit glibc-2.31)
    (version "2.24")
    (source (origin
              (method git-fetch)
              (uri (git-reference
                    (url "https://sourceware.org/git/glibc.git")
                    (commit "0d7f1ed30969886c8dde62fbf7d2c79967d4bace")))
              (file-name (git-file-name "glibc" "0d7f1ed30969886c8dde62fbf7d2c79967d4bace"))
              (sha256
               (base32
                "0g5hryia5v1k0qx97qffgwzrz4lr4jw3s5kj04yllhswsxyjbic3"))
              (patches (search-our-patches "glibc-ldd-x86_64.patch"
                                           "glibc-versioned-locpath.patch"
                                           "glibc-2.24-elfm-loadaddr-dynamic-rewrite.patch"
                                           "glibc-2.24-no-build-time-cxx-header-run.patch"))))))

(define-public glibc-2.27/bitcoin-patched
  (package
    (inherit glibc-2.31)
    (version "2.27")
    (source (origin
              (method git-fetch)
              (uri (git-reference
                    (url "https://sourceware.org/git/glibc.git")
                    (commit "23158b08a0908f381459f273a984c6fd328363cb")))
              (file-name (git-file-name "glibc" "23158b08a0908f381459f273a984c6fd328363cb"))
              (sha256
               (base32
                "1b2n1gxv9f4fd5yy68qjbnarhf8mf4vmlxk10i3328c1w5pmp0ca"))
              (patches (search-our-patches "glibc-ldd-x86_64.patch"
                                           "glibc-2.27-riscv64-Use-__has_include__-to-include-asm-syscalls.h.patch"))))))

(packages->manifest
 (append
  (list ;; The Basics
        bash
        which
        coreutils
        util-linux
        ;; File(system) inspection
        file
        grep
        diffutils
        findutils
        ;; File transformation
        patch
        gawk
        sed
        moreutils
        ;; Compression and archiving
        tar
        bzip2
        gzip
        xz
<<<<<<< HEAD
        gperf
        zlib
        (list zlib "static")
=======
>>>>>>> be7a5f2f
        ;; Build tools
        gnu-make
        libtool
        autoconf-2.71
        automake
        pkg-config
        bison
        ;; Scripting
        perl
        python-3
        ;; Git
        git
        ;; Tests
        lief)
  (let ((target (getenv "HOST")))
    (cond ((string-suffix? "x86_64-w64-mingw32" target)
           ;; Windows
           (list ;; Native GCC 10 toolchain
                 gcc-toolchain-10
                 (list gcc-toolchain-10 "static")
                 zip
                 (make-mingw-pthreads-cross-toolchain "x86_64-w64-mingw32")
                 (make-nsis-for-gcc-10 nsis-x86_64)
                 osslsigncode))
          ((string-suffix? "i686-w64-mingw32" target)
           ;; Windows
           (list zip
                 (make-mingw-pthreads-cross-toolchain "i686-w64-mingw32")
                 (make-nsis-for-gcc-10 nsis-i686)
                 osslsigncode))
          ((string-contains target "-linux-")
           (list ;; Native GCC 7 toolchain
                 gcc-toolchain-7
                 (list gcc-toolchain-7 "static")
                 (cond ((string-contains target "riscv64-")
                        (make-bitcoin-cross-toolchain target
                                                      #:base-libc glibc-2.27/bitcoin-patched
                                                      #:base-kernel-headers linux-libre-headers-4.19))
                       (else
                        (make-bitcoin-cross-toolchain target)))))
          ((string-contains target "darwin")
           (list ;; Native GCC 10 toolchain
                 gcc-toolchain-10
                 (list gcc-toolchain-10 "static")
                 clang-toolchain-10 binutils cmake xorriso python-signapple))
          (else '())))))<|MERGE_RESOLUTION|>--- conflicted
+++ resolved
@@ -574,12 +574,7 @@
         bzip2
         gzip
         xz
-<<<<<<< HEAD
         gperf
-        zlib
-        (list zlib "static")
-=======
->>>>>>> be7a5f2f
         ;; Build tools
         gnu-make
         libtool
