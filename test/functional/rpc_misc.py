--- conflicted
+++ resolved
@@ -57,11 +57,7 @@
         self.log.info("test logging rpc and help")
 
         # Test logging RPC returns the expected number of logging categories.
-<<<<<<< HEAD
-        assert_equal(len(node.logging()), 29)
-=======
-        assert_equal(len(node.logging()), 26)
->>>>>>> 113b863f
+        assert_equal(len(node.logging()), 30)
 
         # Test toggling a logging category on/off/on with the logging RPC.
         assert_equal(node.logging()['qt'], True)
