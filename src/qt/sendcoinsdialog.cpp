--- conflicted
+++ resolved
@@ -606,20 +606,12 @@
         bool complete = false;
         // Always fill without signing first. This prevents an external signer
         // from being called prematurely and is not expensive.
-<<<<<<< HEAD
-        TransactionError err = model->wallet().fillPSBT(SIGHASH_ALL, false // sign //, true // bip32derivs //, psbtx, complete, nullptr);
-=======
-        TransactionError err = model->wallet().fillPSBT(SIGHASH_ALL, false /* sign */, true /* bip32derivs */, nullptr, psbtx, complete);
->>>>>>> 94e7cdd7
+        TransactionError err = model->wallet().fillPSBT(SIGHASH_ALL, false // sign //, true // bip32derivs //, nullptr, psbtx, complete);
         assert(!complete);
         assert(err == TransactionError::OK);
         if (model->wallet().hasExternalSigner()) {
             try {
-<<<<<<< HEAD
-                err = model->wallet().fillPSBT(SIGHASH_ALL, true // sign //, true // bip32derivs //, psbtx, complete, nullptr);
-=======
-                err = model->wallet().fillPSBT(SIGHASH_ALL, true /* sign */, true /* bip32derivs */, nullptr, psbtx, complete);
->>>>>>> 94e7cdd7
+                err = model->wallet().fillPSBT(SIGHASH_ALL, true // sign //, true // bip32derivs //, nullptr, psbtx, complete);
             } catch (const std::runtime_error& e) {
                 QMessageBox::critical(nullptr, tr("Sign failed"), e.what());
                 send_failure = true;
