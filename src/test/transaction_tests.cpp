// Copyright (c) 2011-2019 The Bitcoin Core developers
// Distributed under the MIT software license, see the accompanying
// file COPYING or http://www.opensource.org/licenses/mit-license.php.

#include <test/data/tx_invalid.json.h>
#include <test/data/tx_valid.json.h>
#include <test/setup_common.h>

#include <clientversion.h>
#include <checkqueue.h>
#include <consensus/tx_check.h>
#include <consensus/validation.h>
#include <core_io.h>
#include <key.h>
<<<<<<< HEAD
#include <key/extkey.h>
#include <key/stealth.h>
#include <keystore.h>
=======
>>>>>>> 735d6b57
#include <validation.h>
#include <policy/policy.h>
#include <policy/settings.h>
#include <script/script.h>
#include <script/sign.h>
#include <script/signingprovider.h>
#include <script/script_error.h>
#include <script/standard.h>
#include <streams.h>
#include <util/strencodings.h>

#include <map>
#include <string>

#include <boost/algorithm/string/classification.hpp>
#include <boost/algorithm/string/split.hpp>
#include <boost/test/unit_test.hpp>

#include <univalue.h>

typedef std::vector<unsigned char> valtype;

// In script_tests.cpp
extern UniValue read_json(const std::string& jsondata);

static std::map<std::string, unsigned int> mapFlagNames = {
    {std::string("NONE"), (unsigned int)SCRIPT_VERIFY_NONE},
    {std::string("P2SH"), (unsigned int)SCRIPT_VERIFY_P2SH},
    {std::string("STRICTENC"), (unsigned int)SCRIPT_VERIFY_STRICTENC},
    {std::string("DERSIG"), (unsigned int)SCRIPT_VERIFY_DERSIG},
    {std::string("LOW_S"), (unsigned int)SCRIPT_VERIFY_LOW_S},
    {std::string("SIGPUSHONLY"), (unsigned int)SCRIPT_VERIFY_SIGPUSHONLY},
    {std::string("MINIMALDATA"), (unsigned int)SCRIPT_VERIFY_MINIMALDATA},
    {std::string("NULLDUMMY"), (unsigned int)SCRIPT_VERIFY_NULLDUMMY},
    {std::string("DISCOURAGE_UPGRADABLE_NOPS"), (unsigned int)SCRIPT_VERIFY_DISCOURAGE_UPGRADABLE_NOPS},
    {std::string("CLEANSTACK"), (unsigned int)SCRIPT_VERIFY_CLEANSTACK},
    {std::string("MINIMALIF"), (unsigned int)SCRIPT_VERIFY_MINIMALIF},
    {std::string("NULLFAIL"), (unsigned int)SCRIPT_VERIFY_NULLFAIL},
    {std::string("CHECKLOCKTIMEVERIFY"), (unsigned int)SCRIPT_VERIFY_CHECKLOCKTIMEVERIFY},
    {std::string("CHECKSEQUENCEVERIFY"), (unsigned int)SCRIPT_VERIFY_CHECKSEQUENCEVERIFY},
    {std::string("WITNESS"), (unsigned int)SCRIPT_VERIFY_WITNESS},
    {std::string("DISCOURAGE_UPGRADABLE_WITNESS_PROGRAM"), (unsigned int)SCRIPT_VERIFY_DISCOURAGE_UPGRADABLE_WITNESS_PROGRAM},
    {std::string("WITNESS_PUBKEYTYPE"), (unsigned int)SCRIPT_VERIFY_WITNESS_PUBKEYTYPE},
    {std::string("CONST_SCRIPTCODE"), (unsigned int)SCRIPT_VERIFY_CONST_SCRIPTCODE},
};

unsigned int ParseScriptFlags(std::string strFlags)
{
    if (strFlags.empty()) {
        return 0;
    }
    unsigned int flags = 0;
    std::vector<std::string> words;
    boost::algorithm::split(words, strFlags, boost::algorithm::is_any_of(","));

    for (const std::string& word : words)
    {
        if (!mapFlagNames.count(word))
            BOOST_ERROR("Bad test: unknown verification flag '" << word << "'");
        flags |= mapFlagNames[word];
    }

    return flags;
}

std::string FormatScriptFlags(unsigned int flags)
{
    if (flags == 0) {
        return "";
    }
    std::string ret;
    std::map<std::string, unsigned int>::const_iterator it = mapFlagNames.begin();
    while (it != mapFlagNames.end()) {
        if (flags & it->second) {
            ret += it->first + ",";
        }
        it++;
    }
    return ret.substr(0, ret.size() - 1);
}

BOOST_FIXTURE_TEST_SUITE(transaction_tests, BasicTestingSetup)

BOOST_AUTO_TEST_CASE(tx_valid)
{
    // Read tests from test/data/tx_valid.json
    // Format is an array of arrays
    // Inner arrays are either [ "comment" ]
    // or [[[prevout hash, prevout index, prevout scriptPubKey], [input 2], ...],"], serializedTransaction, verifyFlags
    // ... where all scripts are stringified scripts.
    //
    // verifyFlags is a comma separated list of script verification flags to apply, or "NONE"
    UniValue tests = read_json(std::string(json_tests::tx_valid, json_tests::tx_valid + sizeof(json_tests::tx_valid)));

    ScriptError err;
    for (unsigned int idx = 0; idx < tests.size(); idx++) {
        UniValue test = tests[idx];
        std::string strTest = test.write();
        if (test[0].isArray())
        {
            if (test.size() != 3 || !test[1].isStr() || !test[2].isStr())
            {
                BOOST_ERROR("Bad test: " << strTest);
                continue;
            }

            std::map<COutPoint, CScript> mapprevOutScriptPubKeys;
            std::map<COutPoint, int64_t> mapprevOutValues;
            UniValue inputs = test[0].get_array();
            bool fValid = true;
            for (unsigned int inpIdx = 0; inpIdx < inputs.size(); inpIdx++) {
                const UniValue& input = inputs[inpIdx];
                if (!input.isArray())
                {
                    fValid = false;
                    break;
                }
                UniValue vinput = input.get_array();
                if (vinput.size() < 3 || vinput.size() > 4)
                {
                    fValid = false;
                    break;
                }
                COutPoint outpoint(uint256S(vinput[0].get_str()), vinput[1].get_int());
                mapprevOutScriptPubKeys[outpoint] = ParseScript(vinput[2].get_str());
                if (vinput.size() >= 4)
                {
                    mapprevOutValues[outpoint] = vinput[3].get_int64();
                }
            }
            if (!fValid)
            {
                BOOST_ERROR("Bad test: " << strTest);
                continue;
            }

            std::string transaction = test[1].get_str();
            CDataStream stream(ParseHex(transaction), SER_NETWORK, PROTOCOL_VERSION);
            CTransaction tx(deserialize, stream);

            CValidationState state;
            BOOST_CHECK_MESSAGE(CheckTransaction(tx, state), strTest);
            BOOST_CHECK(state.IsValid());

            PrecomputedTransactionData txdata(tx);
            for (unsigned int i = 0; i < tx.vin.size(); i++)
            {
                if (!mapprevOutScriptPubKeys.count(tx.vin[i].prevout))
                {
                    BOOST_ERROR("Bad test: " << strTest);
                    break;
                }

                CAmount amount = 0;
                if (mapprevOutValues.count(tx.vin[i].prevout)) {
                    amount = mapprevOutValues[tx.vin[i].prevout];
                }
                std::vector<uint8_t> vchAmount(8);
                memcpy(&vchAmount[0], &amount, 8);
                unsigned int verify_flags = ParseScriptFlags(test[2].get_str());
                const CScriptWitness *witness = &tx.vin[i].scriptWitness;
                BOOST_CHECK_MESSAGE(VerifyScript(tx.vin[i].scriptSig, mapprevOutScriptPubKeys[tx.vin[i].prevout],
                                                 witness, verify_flags, TransactionSignatureChecker(&tx, i, vchAmount, txdata), &err),
                                    strTest);
                BOOST_CHECK_MESSAGE(err == SCRIPT_ERR_OK, ScriptErrorString(err));
            }
        }
    }
}

BOOST_AUTO_TEST_CASE(tx_invalid)
{
    // Read tests from test/data/tx_invalid.json
    // Format is an array of arrays
    // Inner arrays are either [ "comment" ]
    // or [[[prevout hash, prevout index, prevout scriptPubKey], [input 2], ...],"], serializedTransaction, verifyFlags
    // ... where all scripts are stringified scripts.
    //
    // verifyFlags is a comma separated list of script verification flags to apply, or "NONE"
    UniValue tests = read_json(std::string(json_tests::tx_invalid, json_tests::tx_invalid + sizeof(json_tests::tx_invalid)));

    // Initialize to SCRIPT_ERR_OK. The tests expect err to be changed to a
    // value other than SCRIPT_ERR_OK.
    ScriptError err = SCRIPT_ERR_OK;
    for (unsigned int idx = 0; idx < tests.size(); idx++) {
        UniValue test = tests[idx];
        std::string strTest = test.write();
        if (test[0].isArray())
        {
            if (test.size() != 3 || !test[1].isStr() || !test[2].isStr())
            {
                BOOST_ERROR("Bad test: " << strTest);
                continue;
            }

            std::map<COutPoint, CScript> mapprevOutScriptPubKeys;
            std::map<COutPoint, int64_t> mapprevOutValues;
            UniValue inputs = test[0].get_array();
            bool fValid = true;
        for (unsigned int inpIdx = 0; inpIdx < inputs.size(); inpIdx++) {
            const UniValue& input = inputs[inpIdx];
                if (!input.isArray())
                {
                    fValid = false;
                    break;
                }
                UniValue vinput = input.get_array();
                if (vinput.size() < 3 || vinput.size() > 4)
                {
                    fValid = false;
                    break;
                }
                COutPoint outpoint(uint256S(vinput[0].get_str()), vinput[1].get_int());
                mapprevOutScriptPubKeys[outpoint] = ParseScript(vinput[2].get_str());
                if (vinput.size() >= 4)
                {
                    mapprevOutValues[outpoint] = vinput[3].get_int64();
                }
            }
            if (!fValid)
            {
                BOOST_ERROR("Bad test: " << strTest);
                continue;
            }

            std::string transaction = test[1].get_str();
            CDataStream stream(ParseHex(transaction), SER_NETWORK, PROTOCOL_VERSION );
            CTransaction tx(deserialize, stream);

            CValidationState state;
            fValid = CheckTransaction(tx, state) && state.IsValid();

            PrecomputedTransactionData txdata(tx);
            for (unsigned int i = 0; i < tx.vin.size() && fValid; i++)
            {
                if (!mapprevOutScriptPubKeys.count(tx.vin[i].prevout))
                {
                    BOOST_ERROR("Bad test: " << strTest);
                    break;
                }

                unsigned int verify_flags = ParseScriptFlags(test[2].get_str());
                CAmount amount = 0;
                std::vector<uint8_t> vchAmount(8);
                memcpy(&vchAmount[0], &amount, 8);
                if (mapprevOutValues.count(tx.vin[i].prevout)) {
                    amount = mapprevOutValues[tx.vin[i].prevout];
                }
                const CScriptWitness *witness = &tx.vin[i].scriptWitness;
                fValid = VerifyScript(tx.vin[i].scriptSig, mapprevOutScriptPubKeys[tx.vin[i].prevout],
                                      witness, verify_flags, TransactionSignatureChecker(&tx, i, vchAmount, txdata), &err);
            }
            BOOST_CHECK_MESSAGE(!fValid, strTest);
            BOOST_CHECK_MESSAGE(err != SCRIPT_ERR_OK, ScriptErrorString(err));
        }
    }
}

BOOST_AUTO_TEST_CASE(basic_transaction_tests)
{
    // Random real transaction (e2769b09e784f32f62ef849763d4f45b98e07ba658647343b915ff832b110436)
    unsigned char ch[] = {0x01, 0x00, 0x00, 0x00, 0x01, 0x6b, 0xff, 0x7f, 0xcd, 0x4f, 0x85, 0x65, 0xef, 0x40, 0x6d, 0xd5, 0xd6, 0x3d, 0x4f, 0xf9, 0x4f, 0x31, 0x8f, 0xe8, 0x20, 0x27, 0xfd, 0x4d, 0xc4, 0x51, 0xb0, 0x44, 0x74, 0x01, 0x9f, 0x74, 0xb4, 0x00, 0x00, 0x00, 0x00, 0x8c, 0x49, 0x30, 0x46, 0x02, 0x21, 0x00, 0xda, 0x0d, 0xc6, 0xae, 0xce, 0xfe, 0x1e, 0x06, 0xef, 0xdf, 0x05, 0x77, 0x37, 0x57, 0xde, 0xb1, 0x68, 0x82, 0x09, 0x30, 0xe3, 0xb0, 0xd0, 0x3f, 0x46, 0xf5, 0xfc, 0xf1, 0x50, 0xbf, 0x99, 0x0c, 0x02, 0x21, 0x00, 0xd2, 0x5b, 0x5c, 0x87, 0x04, 0x00, 0x76, 0xe4, 0xf2, 0x53, 0xf8, 0x26, 0x2e, 0x76, 0x3e, 0x2d, 0xd5, 0x1e, 0x7f, 0xf0, 0xbe, 0x15, 0x77, 0x27, 0xc4, 0xbc, 0x42, 0x80, 0x7f, 0x17, 0xbd, 0x39, 0x01, 0x41, 0x04, 0xe6, 0xc2, 0x6e, 0xf6, 0x7d, 0xc6, 0x10, 0xd2, 0xcd, 0x19, 0x24, 0x84, 0x78, 0x9a, 0x6c, 0xf9, 0xae, 0xa9, 0x93, 0x0b, 0x94, 0x4b, 0x7e, 0x2d, 0xb5, 0x34, 0x2b, 0x9d, 0x9e, 0x5b, 0x9f, 0xf7, 0x9a, 0xff, 0x9a, 0x2e, 0xe1, 0x97, 0x8d, 0xd7, 0xfd, 0x01, 0xdf, 0xc5, 0x22, 0xee, 0x02, 0x28, 0x3d, 0x3b, 0x06, 0xa9, 0xd0, 0x3a, 0xcf, 0x80, 0x96, 0x96, 0x8d, 0x7d, 0xbb, 0x0f, 0x91, 0x78, 0xff, 0xff, 0xff, 0xff, 0x02, 0x8b, 0xa7, 0x94, 0x0e, 0x00, 0x00, 0x00, 0x00, 0x19, 0x76, 0xa9, 0x14, 0xba, 0xde, 0xec, 0xfd, 0xef, 0x05, 0x07, 0x24, 0x7f, 0xc8, 0xf7, 0x42, 0x41, 0xd7, 0x3b, 0xc0, 0x39, 0x97, 0x2d, 0x7b, 0x88, 0xac, 0x40, 0x94, 0xa8, 0x02, 0x00, 0x00, 0x00, 0x00, 0x19, 0x76, 0xa9, 0x14, 0xc1, 0x09, 0x32, 0x48, 0x3f, 0xec, 0x93, 0xed, 0x51, 0xf5, 0xfe, 0x95, 0xe7, 0x25, 0x59, 0xf2, 0xcc, 0x70, 0x43, 0xf9, 0x88, 0xac, 0x00, 0x00, 0x00, 0x00, 0x00};
    std::vector<unsigned char> vch(ch, ch + sizeof(ch) -1);
    CDataStream stream(vch, SER_DISK, CLIENT_VERSION);
    CMutableTransaction tx;
    stream >> tx;
    CValidationState state;
    BOOST_CHECK_MESSAGE(CheckTransaction(CTransaction(tx), state) && state.IsValid(), "Simple deserialized transaction should be valid.");

    // Check that duplicate txins fail
    tx.vin.push_back(tx.vin[0]);
    BOOST_CHECK_MESSAGE(!CheckTransaction(CTransaction(tx), state) || !state.IsValid(), "Transaction with duplicate txins should be invalid.");
}

//
// Helper: create two dummy transactions, each with
// two outputs.  The first has 11 and 50 CENT outputs
// paid to a TX_PUBKEY, the second 21 and 22 CENT outputs
// paid to a TX_PUBKEYHASH.
//
static std::vector<CMutableTransaction>
SetupDummyInputs(FillableSigningProvider& keystoreRet, CCoinsViewCache& coinsRet)
{
    std::vector<CMutableTransaction> dummyTransactions;
    dummyTransactions.resize(2);

    // Add some keys to the keystore:
    CKey key[4];
    for (int i = 0; i < 4; i++)
    {
        key[i].MakeNewKey(i % 2);
        keystoreRet.AddKey(key[i]);
    }

    // Create some dummy input transactions
    dummyTransactions[0].vout.resize(2);
    dummyTransactions[0].vout[0].nValue = 11*CENT;
    dummyTransactions[0].vout[0].scriptPubKey << ToByteVector(key[0].GetPubKey()) << OP_CHECKSIG;
    dummyTransactions[0].vout[1].nValue = 50*CENT;
    dummyTransactions[0].vout[1].scriptPubKey << ToByteVector(key[1].GetPubKey()) << OP_CHECKSIG;
    AddCoins(coinsRet, CTransaction(dummyTransactions[0]), 0);

    dummyTransactions[1].vout.resize(2);
    dummyTransactions[1].vout[0].nValue = 21*CENT;
    dummyTransactions[1].vout[0].scriptPubKey = GetScriptForDestination(PKHash(key[2].GetPubKey()));
    dummyTransactions[1].vout[1].nValue = 22*CENT;
    dummyTransactions[1].vout[1].scriptPubKey = GetScriptForDestination(PKHash(key[3].GetPubKey()));
    AddCoins(coinsRet, CTransaction(dummyTransactions[1]), 0);

    return dummyTransactions;
}

BOOST_AUTO_TEST_CASE(test_Get)
{
    FillableSigningProvider keystore;
    CCoinsView coinsDummy;
    CCoinsViewCache coins(&coinsDummy);
    std::vector<CMutableTransaction> dummyTransactions = SetupDummyInputs(keystore, coins);

    CMutableTransaction t1;
    t1.vin.resize(3);
    t1.vin[0].prevout.hash = dummyTransactions[0].GetHash();
    t1.vin[0].prevout.n = 1;
    t1.vin[0].scriptSig << std::vector<unsigned char>(65, 0);
    t1.vin[1].prevout.hash = dummyTransactions[1].GetHash();
    t1.vin[1].prevout.n = 0;
    t1.vin[1].scriptSig << std::vector<unsigned char>(65, 0) << std::vector<unsigned char>(33, 4);
    t1.vin[2].prevout.hash = dummyTransactions[1].GetHash();
    t1.vin[2].prevout.n = 1;
    t1.vin[2].scriptSig << std::vector<unsigned char>(65, 0) << std::vector<unsigned char>(33, 4);
    t1.vout.resize(2);
    t1.vout[0].nValue = 90*CENT;
    t1.vout[0].scriptPubKey << OP_1;

    BOOST_CHECK(AreInputsStandard(CTransaction(t1), coins));
    BOOST_CHECK_EQUAL(coins.GetValueIn(CTransaction(t1)), (50+21+22)*CENT);
}

static void CreateCreditAndSpend(const FillableSigningProvider& keystore, const CScript& outscript, CTransactionRef& output, CMutableTransaction& input, bool success = true)
{
    CMutableTransaction outputm;
    outputm.nVersion = 1;
    outputm.vin.resize(1);
    outputm.vin[0].prevout.SetNull();
    outputm.vin[0].scriptSig = CScript();
    outputm.vout.resize(1);
    outputm.vout[0].nValue = 1;
    outputm.vout[0].scriptPubKey = outscript;
    CDataStream ssout(SER_NETWORK, PROTOCOL_VERSION);
    ssout << outputm;
    ssout >> output;
    assert(output->vin.size() == 1);
    assert(output->vin[0] == outputm.vin[0]);
    assert(output->vout.size() == 1);
    assert(output->vout[0] == outputm.vout[0]);

    CMutableTransaction inputm;
    inputm.nVersion = 1;
    inputm.vin.resize(1);
    inputm.vin[0].prevout.hash = output->GetHash();
    inputm.vin[0].prevout.n = 0;
    inputm.vout.resize(1);
    inputm.vout[0].nValue = 1;
    inputm.vout[0].scriptPubKey = CScript();
    bool ret = SignSignature(keystore, *output, inputm, 0, SIGHASH_ALL);
    assert(ret == success);
    CDataStream ssin(SER_NETWORK, PROTOCOL_VERSION);
    ssin << inputm;
    ssin >> input;
    assert(input.vin.size() == 1);
    assert(input.vin[0] == inputm.vin[0]);
    assert(input.vout.size() == 1);
    assert(input.vout[0] == inputm.vout[0]);
    assert(input.vin[0].scriptWitness.stack == inputm.vin[0].scriptWitness.stack);
}

static void CheckWithFlag(const CTransactionRef& output, const CMutableTransaction& input, int flags, bool success)
{
    ScriptError error;
    CTransaction inputi(input);
    std::vector<uint8_t> vchAmount(8);
    memcpy(&vchAmount[0], &output->vout[0].nValue, 8);
    bool ret = VerifyScript(inputi.vin[0].scriptSig, output->vout[0].scriptPubKey, &inputi.vin[0].scriptWitness, flags, TransactionSignatureChecker(&inputi, 0, vchAmount), &error);
    assert(ret == success);
}

static CScript PushAll(const std::vector<valtype>& values)
{
    CScript result;
    for (const valtype& v : values) {
        if (v.size() == 0) {
            result << OP_0;
        } else if (v.size() == 1 && v[0] >= 1 && v[0] <= 16) {
            result << CScript::EncodeOP_N(v[0]);
        } else {
            result << v;
        }
    }
    return result;
}

static void ReplaceRedeemScript(CScript& script, const CScript& redeemScript)
{
    std::vector<valtype> stack;
    EvalScript(stack, script, SCRIPT_VERIFY_STRICTENC, BaseSignatureChecker(), SigVersion::BASE);
    assert(stack.size() > 0);
    stack.back() = std::vector<unsigned char>(redeemScript.begin(), redeemScript.end());
    script = PushAll(stack);
}

BOOST_AUTO_TEST_CASE(test_big_witness_transaction)
{
    CMutableTransaction mtx;
    mtx.nVersion = 1;

    CKey key;
    key.MakeNewKey(true); // Need to use compressed keys in segwit or the signing will fail
    FillableSigningProvider keystore;
    BOOST_CHECK(keystore.AddKeyPubKey(key, key.GetPubKey()));
    CKeyID hash = key.GetPubKey().GetID();
    CScript scriptPubKey = CScript() << OP_0 << std::vector<unsigned char>(hash.begin(), hash.end());

    std::vector<int> sigHashes;
    sigHashes.push_back(SIGHASH_NONE | SIGHASH_ANYONECANPAY);
    sigHashes.push_back(SIGHASH_SINGLE | SIGHASH_ANYONECANPAY);
    sigHashes.push_back(SIGHASH_ALL | SIGHASH_ANYONECANPAY);
    sigHashes.push_back(SIGHASH_NONE);
    sigHashes.push_back(SIGHASH_SINGLE);
    sigHashes.push_back(SIGHASH_ALL);

    // create a big transaction of 4500 inputs signed by the same key
    for(uint32_t ij = 0; ij < 4500; ij++) {
        uint32_t i = mtx.vin.size();
        uint256 prevId;
        prevId.SetHex("0000000000000000000000000000000000000000000000000000000000000100");
        COutPoint outpoint(prevId, i);

        mtx.vin.resize(mtx.vin.size() + 1);
        mtx.vin[i].prevout = outpoint;
        mtx.vin[i].scriptSig = CScript();

        mtx.vout.resize(mtx.vout.size() + 1);
        mtx.vout[i].nValue = 1000;
        mtx.vout[i].scriptPubKey = CScript() << OP_1;
    }

    CAmount amount = 1000;
    std::vector<uint8_t> vchAmount(8);
    memcpy(&vchAmount[0], &amount, 8);
    // sign all inputs
    for(uint32_t i = 0; i < mtx.vin.size(); i++) {
        bool hashSigned = SignSignature(keystore, scriptPubKey, mtx, i, vchAmount, sigHashes.at(i % sigHashes.size()));
        assert(hashSigned);
    }

    CDataStream ssout(SER_NETWORK, PROTOCOL_VERSION);
    ssout << mtx;
    CTransaction tx(deserialize, ssout);

    // check all inputs concurrently, with the cache
    PrecomputedTransactionData txdata(tx);
    boost::thread_group threadGroup;
    CCheckQueue<CScriptCheck> scriptcheckqueue(128);
    CCheckQueueControl<CScriptCheck> control(&scriptcheckqueue);

    for (int i=0; i<20; i++)
        threadGroup.create_thread(std::bind(&CCheckQueue<CScriptCheck>::Thread, std::ref(scriptcheckqueue)));

    std::vector<Coin> coins;
    for(uint32_t i = 0; i < mtx.vin.size(); i++) {
        Coin coin;
        coin.nHeight = 1;
        coin.fCoinBase = false;
        coin.out.nValue = 1000;
        coin.out.scriptPubKey = scriptPubKey;
        coins.emplace_back(std::move(coin));
    }

    for(uint32_t i = 0; i < mtx.vin.size(); i++) {
        std::vector<CScriptCheck> vChecks;

        CScriptCheck check(coins[tx.vin[i].prevout.n].out, tx, i, SCRIPT_VERIFY_P2SH | SCRIPT_VERIFY_WITNESS, false, &txdata);
        vChecks.push_back(CScriptCheck());
        check.swap(vChecks.back());
        control.Add(vChecks);
    }

    bool controlCheck = control.Wait();
    assert(controlCheck);

    threadGroup.interrupt_all();
    threadGroup.join_all();
}

SignatureData CombineSignatures(const CMutableTransaction& input1, const CMutableTransaction& input2, const CTransactionRef tx)
{
    SignatureData sigdata;
    sigdata = DataFromTransaction(input1, 0, tx->vout[0]);
    sigdata.MergeSignatureData(DataFromTransaction(input2, 0, tx->vout[0]));
    std::vector<uint8_t> vamount(8);
    memcpy(vamount.data(), &tx->vout[0].nValue, 8);
    ProduceSignature(DUMMY_SIGNING_PROVIDER, MutableTransactionSignatureCreator(&input1, 0, vamount), tx->vout[0].scriptPubKey, sigdata);
    return sigdata;
}

BOOST_AUTO_TEST_CASE(test_witness)
{
<<<<<<< HEAD
    std::vector<uint8_t> vchAmount(8);

    CBasicKeyStore keystore, keystore2;
=======
    FillableSigningProvider keystore, keystore2;
>>>>>>> 735d6b57
    CKey key1, key2, key3, key1L, key2L;
    CPubKey pubkey1, pubkey2, pubkey3, pubkey1L, pubkey2L;
    key1.MakeNewKey(true);
    key2.MakeNewKey(true);
    key3.MakeNewKey(true);
    key1L.MakeNewKey(false);
    key2L.MakeNewKey(false);
    pubkey1 = key1.GetPubKey();
    pubkey2 = key2.GetPubKey();
    pubkey3 = key3.GetPubKey();
    pubkey1L = key1L.GetPubKey();
    pubkey2L = key2L.GetPubKey();
    BOOST_CHECK(keystore.AddKeyPubKey(key1, pubkey1));
    BOOST_CHECK(keystore.AddKeyPubKey(key2, pubkey2));
    BOOST_CHECK(keystore.AddKeyPubKey(key1L, pubkey1L));
    BOOST_CHECK(keystore.AddKeyPubKey(key2L, pubkey2L));
    CScript scriptPubkey1, scriptPubkey2, scriptPubkey1L, scriptPubkey2L, scriptMulti;
    scriptPubkey1 << ToByteVector(pubkey1) << OP_CHECKSIG;
    scriptPubkey2 << ToByteVector(pubkey2) << OP_CHECKSIG;
    scriptPubkey1L << ToByteVector(pubkey1L) << OP_CHECKSIG;
    scriptPubkey2L << ToByteVector(pubkey2L) << OP_CHECKSIG;
    std::vector<CPubKey> oneandthree;
    oneandthree.push_back(pubkey1);
    oneandthree.push_back(pubkey3);
    scriptMulti = GetScriptForMultisig(2, oneandthree);
    BOOST_CHECK(keystore.AddCScript(scriptPubkey1));
    BOOST_CHECK(keystore.AddCScript(scriptPubkey2));
    BOOST_CHECK(keystore.AddCScript(scriptPubkey1L));
    BOOST_CHECK(keystore.AddCScript(scriptPubkey2L));
    BOOST_CHECK(keystore.AddCScript(scriptMulti));
    BOOST_CHECK(keystore.AddCScript(GetScriptForWitness(scriptPubkey1)));
    BOOST_CHECK(keystore.AddCScript(GetScriptForWitness(scriptPubkey2)));
    BOOST_CHECK(keystore.AddCScript(GetScriptForWitness(scriptPubkey1L)));
    BOOST_CHECK(keystore.AddCScript(GetScriptForWitness(scriptPubkey2L)));
    BOOST_CHECK(keystore.AddCScript(GetScriptForWitness(scriptMulti)));
    BOOST_CHECK(keystore2.AddCScript(scriptMulti));
    BOOST_CHECK(keystore2.AddCScript(GetScriptForWitness(scriptMulti)));
    BOOST_CHECK(keystore2.AddKeyPubKey(key3, pubkey3));

    CTransactionRef output1, output2;
    CMutableTransaction input1, input2;

    // Normal pay-to-compressed-pubkey.
    CreateCreditAndSpend(keystore, scriptPubkey1, output1, input1);
    CreateCreditAndSpend(keystore, scriptPubkey2, output2, input2);
    CheckWithFlag(output1, input1, 0, true);
    CheckWithFlag(output1, input1, SCRIPT_VERIFY_P2SH, true);
    CheckWithFlag(output1, input1, SCRIPT_VERIFY_WITNESS | SCRIPT_VERIFY_P2SH, true);
    CheckWithFlag(output1, input1, STANDARD_SCRIPT_VERIFY_FLAGS, true);
    CheckWithFlag(output1, input2, 0, false);
    CheckWithFlag(output1, input2, SCRIPT_VERIFY_P2SH, false);
    CheckWithFlag(output1, input2, SCRIPT_VERIFY_WITNESS | SCRIPT_VERIFY_P2SH, false);
    CheckWithFlag(output1, input2, STANDARD_SCRIPT_VERIFY_FLAGS, false);

    // P2SH pay-to-compressed-pubkey.
    CreateCreditAndSpend(keystore, GetScriptForDestination(ScriptHash(scriptPubkey1)), output1, input1);
    CreateCreditAndSpend(keystore, GetScriptForDestination(ScriptHash(scriptPubkey2)), output2, input2);
    ReplaceRedeemScript(input2.vin[0].scriptSig, scriptPubkey1);
    CheckWithFlag(output1, input1, 0, true);
    CheckWithFlag(output1, input1, SCRIPT_VERIFY_P2SH, true);
    CheckWithFlag(output1, input1, SCRIPT_VERIFY_WITNESS | SCRIPT_VERIFY_P2SH, true);
    CheckWithFlag(output1, input1, STANDARD_SCRIPT_VERIFY_FLAGS, true);
    CheckWithFlag(output1, input2, 0, true);
    CheckWithFlag(output1, input2, SCRIPT_VERIFY_P2SH, false);
    CheckWithFlag(output1, input2, SCRIPT_VERIFY_WITNESS | SCRIPT_VERIFY_P2SH, false);
    CheckWithFlag(output1, input2, STANDARD_SCRIPT_VERIFY_FLAGS, false);

    // Witness pay-to-compressed-pubkey (v0).
    CreateCreditAndSpend(keystore, GetScriptForWitness(scriptPubkey1), output1, input1);
    CreateCreditAndSpend(keystore, GetScriptForWitness(scriptPubkey2), output2, input2);
    CheckWithFlag(output1, input1, 0, true);
    CheckWithFlag(output1, input1, SCRIPT_VERIFY_P2SH, true);
    CheckWithFlag(output1, input1, SCRIPT_VERIFY_WITNESS | SCRIPT_VERIFY_P2SH, true);
    CheckWithFlag(output1, input1, STANDARD_SCRIPT_VERIFY_FLAGS, true);
    CheckWithFlag(output1, input2, 0, true);
    CheckWithFlag(output1, input2, SCRIPT_VERIFY_P2SH, true);
    CheckWithFlag(output1, input2, SCRIPT_VERIFY_WITNESS | SCRIPT_VERIFY_P2SH, false);
    CheckWithFlag(output1, input2, STANDARD_SCRIPT_VERIFY_FLAGS, false);

    // P2SH witness pay-to-compressed-pubkey (v0).
    CreateCreditAndSpend(keystore, GetScriptForDestination(ScriptHash(GetScriptForWitness(scriptPubkey1))), output1, input1);
    CreateCreditAndSpend(keystore, GetScriptForDestination(ScriptHash(GetScriptForWitness(scriptPubkey2))), output2, input2);
    ReplaceRedeemScript(input2.vin[0].scriptSig, GetScriptForWitness(scriptPubkey1));
    CheckWithFlag(output1, input1, 0, true);
    CheckWithFlag(output1, input1, SCRIPT_VERIFY_P2SH, true);
    CheckWithFlag(output1, input1, SCRIPT_VERIFY_WITNESS | SCRIPT_VERIFY_P2SH, true);
    CheckWithFlag(output1, input1, STANDARD_SCRIPT_VERIFY_FLAGS, true);
    CheckWithFlag(output1, input2, 0, true);
    CheckWithFlag(output1, input2, SCRIPT_VERIFY_P2SH, true);
    CheckWithFlag(output1, input2, SCRIPT_VERIFY_WITNESS | SCRIPT_VERIFY_P2SH, false);
    CheckWithFlag(output1, input2, STANDARD_SCRIPT_VERIFY_FLAGS, false);

    // Normal pay-to-uncompressed-pubkey.
    CreateCreditAndSpend(keystore, scriptPubkey1L, output1, input1);
    CreateCreditAndSpend(keystore, scriptPubkey2L, output2, input2);
    CheckWithFlag(output1, input1, 0, true);
    CheckWithFlag(output1, input1, SCRIPT_VERIFY_P2SH, true);
    CheckWithFlag(output1, input1, SCRIPT_VERIFY_WITNESS | SCRIPT_VERIFY_P2SH, true);
    CheckWithFlag(output1, input1, STANDARD_SCRIPT_VERIFY_FLAGS, true);
    CheckWithFlag(output1, input2, 0, false);
    CheckWithFlag(output1, input2, SCRIPT_VERIFY_P2SH, false);
    CheckWithFlag(output1, input2, SCRIPT_VERIFY_WITNESS | SCRIPT_VERIFY_P2SH, false);
    CheckWithFlag(output1, input2, STANDARD_SCRIPT_VERIFY_FLAGS, false);

    // P2SH pay-to-uncompressed-pubkey.
    CreateCreditAndSpend(keystore, GetScriptForDestination(ScriptHash(scriptPubkey1L)), output1, input1);
    CreateCreditAndSpend(keystore, GetScriptForDestination(ScriptHash(scriptPubkey2L)), output2, input2);
    ReplaceRedeemScript(input2.vin[0].scriptSig, scriptPubkey1L);
    CheckWithFlag(output1, input1, 0, true);
    CheckWithFlag(output1, input1, SCRIPT_VERIFY_P2SH, true);
    CheckWithFlag(output1, input1, SCRIPT_VERIFY_WITNESS | SCRIPT_VERIFY_P2SH, true);
    CheckWithFlag(output1, input1, STANDARD_SCRIPT_VERIFY_FLAGS, true);
    CheckWithFlag(output1, input2, 0, true);
    CheckWithFlag(output1, input2, SCRIPT_VERIFY_P2SH, false);
    CheckWithFlag(output1, input2, SCRIPT_VERIFY_WITNESS | SCRIPT_VERIFY_P2SH, false);
    CheckWithFlag(output1, input2, STANDARD_SCRIPT_VERIFY_FLAGS, false);

    // Signing disabled for witness pay-to-uncompressed-pubkey (v1).
    CreateCreditAndSpend(keystore, GetScriptForWitness(scriptPubkey1L), output1, input1, false);
    CreateCreditAndSpend(keystore, GetScriptForWitness(scriptPubkey2L), output2, input2, false);

    // Signing disabled for P2SH witness pay-to-uncompressed-pubkey (v1).
    CreateCreditAndSpend(keystore, GetScriptForDestination(ScriptHash(GetScriptForWitness(scriptPubkey1L))), output1, input1, false);
    CreateCreditAndSpend(keystore, GetScriptForDestination(ScriptHash(GetScriptForWitness(scriptPubkey2L))), output2, input2, false);

    // Normal 2-of-2 multisig
    CreateCreditAndSpend(keystore, scriptMulti, output1, input1, false);
    CheckWithFlag(output1, input1, 0, false);
    CreateCreditAndSpend(keystore2, scriptMulti, output2, input2, false);
    CheckWithFlag(output2, input2, 0, false);
    BOOST_CHECK(*output1 == *output2);
    UpdateInput(input1.vin[0], CombineSignatures(input1, input2, output1));
    CheckWithFlag(output1, input1, STANDARD_SCRIPT_VERIFY_FLAGS, true);

    // P2SH 2-of-2 multisig
    CreateCreditAndSpend(keystore, GetScriptForDestination(ScriptHash(scriptMulti)), output1, input1, false);
    CheckWithFlag(output1, input1, 0, true);
    CheckWithFlag(output1, input1, SCRIPT_VERIFY_P2SH, false);
    CreateCreditAndSpend(keystore2, GetScriptForDestination(ScriptHash(scriptMulti)), output2, input2, false);
    CheckWithFlag(output2, input2, 0, true);
    CheckWithFlag(output2, input2, SCRIPT_VERIFY_P2SH, false);
    BOOST_CHECK(*output1 == *output2);
    UpdateInput(input1.vin[0], CombineSignatures(input1, input2, output1));
    CheckWithFlag(output1, input1, SCRIPT_VERIFY_P2SH, true);
    CheckWithFlag(output1, input1, STANDARD_SCRIPT_VERIFY_FLAGS, true);

    // Witness 2-of-2 multisig
    CreateCreditAndSpend(keystore, GetScriptForWitness(scriptMulti), output1, input1, false);
    CheckWithFlag(output1, input1, 0, true);
    CheckWithFlag(output1, input1, SCRIPT_VERIFY_P2SH | SCRIPT_VERIFY_WITNESS, false);
    CreateCreditAndSpend(keystore2, GetScriptForWitness(scriptMulti), output2, input2, false);
    CheckWithFlag(output2, input2, 0, true);
    CheckWithFlag(output2, input2, SCRIPT_VERIFY_P2SH | SCRIPT_VERIFY_WITNESS, false);
    BOOST_CHECK(*output1 == *output2);
    UpdateInput(input1.vin[0], CombineSignatures(input1, input2, output1));
    CheckWithFlag(output1, input1, SCRIPT_VERIFY_P2SH | SCRIPT_VERIFY_WITNESS, true);
    CheckWithFlag(output1, input1, STANDARD_SCRIPT_VERIFY_FLAGS, true);

    // P2SH witness 2-of-2 multisig
    CreateCreditAndSpend(keystore, GetScriptForDestination(ScriptHash(GetScriptForWitness(scriptMulti))), output1, input1, false);
    CheckWithFlag(output1, input1, SCRIPT_VERIFY_P2SH, true);
    CheckWithFlag(output1, input1, SCRIPT_VERIFY_P2SH | SCRIPT_VERIFY_WITNESS, false);
    CreateCreditAndSpend(keystore2, GetScriptForDestination(ScriptHash(GetScriptForWitness(scriptMulti))), output2, input2, false);
    CheckWithFlag(output2, input2, SCRIPT_VERIFY_P2SH, true);
    CheckWithFlag(output2, input2, SCRIPT_VERIFY_P2SH | SCRIPT_VERIFY_WITNESS, false);
    BOOST_CHECK(*output1 == *output2);
    UpdateInput(input1.vin[0], CombineSignatures(input1, input2, output1));
    CheckWithFlag(output1, input1, SCRIPT_VERIFY_P2SH | SCRIPT_VERIFY_WITNESS, true);
    CheckWithFlag(output1, input1, STANDARD_SCRIPT_VERIFY_FLAGS, true);
}

BOOST_AUTO_TEST_CASE(test_IsStandard)
{
    LOCK(cs_main);
    FillableSigningProvider keystore;
    CCoinsView coinsDummy;
    CCoinsViewCache coins(&coinsDummy);
    std::vector<CMutableTransaction> dummyTransactions = SetupDummyInputs(keystore, coins);

    CMutableTransaction t;
    t.vin.resize(1);
    t.vin[0].prevout.hash = dummyTransactions[0].GetHash();
    t.vin[0].prevout.n = 1;
    t.vin[0].scriptSig << std::vector<unsigned char>(65, 0);
    t.vout.resize(1);
    t.vout[0].nValue = 90*CENT;
    CKey key;
    key.MakeNewKey(true);
    t.vout[0].scriptPubKey = GetScriptForDestination(PKHash(key.GetPubKey()));

    std::string reason;
    BOOST_CHECK(IsStandardTx(CTransaction(t), reason));

    // Check dust with default relay fee:
    CAmount nDustThreshold = 182 * dustRelayFee.GetFeePerK()/1000;
    BOOST_CHECK_EQUAL(nDustThreshold, 546);
    // dust:
    t.vout[0].nValue = nDustThreshold - 1;
    BOOST_CHECK(!IsStandardTx(CTransaction(t), reason));
    // not dust:
    t.vout[0].nValue = nDustThreshold;
    BOOST_CHECK(IsStandardTx(CTransaction(t), reason));

    // Check dust with odd relay fee to verify rounding:
    // nDustThreshold = 182 * 3702 / 1000
    dustRelayFee = CFeeRate(3702);
    // dust:
    t.vout[0].nValue = 673 - 1;
    BOOST_CHECK(!IsStandardTx(CTransaction(t), reason));
    // not dust:
    t.vout[0].nValue = 673;
    BOOST_CHECK(IsStandardTx(CTransaction(t), reason));
    dustRelayFee = CFeeRate(DUST_RELAY_TX_FEE);

    t.vout[0].scriptPubKey = CScript() << OP_1;
    BOOST_CHECK(!IsStandardTx(CTransaction(t), reason));

    // MAX_OP_RETURN_RELAY-byte TX_NULL_DATA (standard)
    t.vout[0].scriptPubKey = CScript() << OP_RETURN << ParseHex("04678afdb0fe5548271967f1a67130b7105cd6a828e03909a67962e0ea1f61deb649f6bc3f4cef3804678afdb0fe5548271967f1a67130b7105cd6a828e03909a67962e0ea1f61deb649f6bc3f4cef38");
    BOOST_CHECK_EQUAL(MAX_OP_RETURN_RELAY, t.vout[0].scriptPubKey.size());
    BOOST_CHECK(IsStandardTx(CTransaction(t), reason));

    // MAX_OP_RETURN_RELAY+1-byte TX_NULL_DATA (non-standard)
    t.vout[0].scriptPubKey = CScript() << OP_RETURN << ParseHex("04678afdb0fe5548271967f1a67130b7105cd6a828e03909a67962e0ea1f61deb649f6bc3f4cef3804678afdb0fe5548271967f1a67130b7105cd6a828e03909a67962e0ea1f61deb649f6bc3f4cef3800");
    BOOST_CHECK_EQUAL(MAX_OP_RETURN_RELAY + 1, t.vout[0].scriptPubKey.size());
    BOOST_CHECK(!IsStandardTx(CTransaction(t), reason));

    // Data payload can be encoded in any way...
    t.vout[0].scriptPubKey = CScript() << OP_RETURN << ParseHex("");
    BOOST_CHECK(IsStandardTx(CTransaction(t), reason));
    t.vout[0].scriptPubKey = CScript() << OP_RETURN << ParseHex("00") << ParseHex("01");
    BOOST_CHECK(IsStandardTx(CTransaction(t), reason));
    // OP_RESERVED *is* considered to be a PUSHDATA type opcode by IsPushOnly()!
    t.vout[0].scriptPubKey = CScript() << OP_RETURN << OP_RESERVED << -1 << 0 << ParseHex("01") << 2 << 3 << 4 << 5 << 6 << 7 << 8 << 9 << 10 << 11 << 12 << 13 << 14 << 15 << 16;
    BOOST_CHECK(IsStandardTx(CTransaction(t), reason));
    t.vout[0].scriptPubKey = CScript() << OP_RETURN << 0 << ParseHex("01") << 2 << ParseHex("ffffffffffffffffffffffffffffffffffffffffffffffffffffffffffffffffffffffff");
    BOOST_CHECK(IsStandardTx(CTransaction(t), reason));

    // ...so long as it only contains PUSHDATA's
    t.vout[0].scriptPubKey = CScript() << OP_RETURN << OP_RETURN;
    BOOST_CHECK(!IsStandardTx(CTransaction(t), reason));

    // TX_NULL_DATA w/o PUSHDATA
    t.vout.resize(1);
    t.vout[0].scriptPubKey = CScript() << OP_RETURN;
    BOOST_CHECK(IsStandardTx(CTransaction(t), reason));

    // Only one TX_NULL_DATA permitted in all cases
    t.vout.resize(2);
    t.vout[0].scriptPubKey = CScript() << OP_RETURN << ParseHex("04678afdb0fe5548271967f1a67130b7105cd6a828e03909a67962e0ea1f61deb649f6bc3f4cef38");
    t.vout[1].scriptPubKey = CScript() << OP_RETURN << ParseHex("04678afdb0fe5548271967f1a67130b7105cd6a828e03909a67962e0ea1f61deb649f6bc3f4cef38");
    BOOST_CHECK(!IsStandardTx(CTransaction(t), reason));

    t.vout[0].scriptPubKey = CScript() << OP_RETURN << ParseHex("04678afdb0fe5548271967f1a67130b7105cd6a828e03909a67962e0ea1f61deb649f6bc3f4cef38");
    t.vout[1].scriptPubKey = CScript() << OP_RETURN;
    BOOST_CHECK(!IsStandardTx(CTransaction(t), reason));

    t.vout[0].scriptPubKey = CScript() << OP_RETURN;
    t.vout[1].scriptPubKey = CScript() << OP_RETURN;
    BOOST_CHECK(!IsStandardTx(CTransaction(t), reason));
}

BOOST_AUTO_TEST_SUITE_END()<|MERGE_RESOLUTION|>--- conflicted
+++ resolved
@@ -12,12 +12,6 @@
 #include <consensus/validation.h>
 #include <core_io.h>
 #include <key.h>
-<<<<<<< HEAD
-#include <key/extkey.h>
-#include <key/stealth.h>
-#include <keystore.h>
-=======
->>>>>>> 735d6b57
 #include <validation.h>
 #include <policy/policy.h>
 #include <policy/settings.h>
@@ -28,6 +22,9 @@
 #include <script/standard.h>
 #include <streams.h>
 #include <util/strencodings.h>
+
+#include <key/extkey.h>
+#include <key/stealth.h>
 
 #include <map>
 #include <string>
@@ -525,13 +522,9 @@
 
 BOOST_AUTO_TEST_CASE(test_witness)
 {
-<<<<<<< HEAD
     std::vector<uint8_t> vchAmount(8);
 
-    CBasicKeyStore keystore, keystore2;
-=======
     FillableSigningProvider keystore, keystore2;
->>>>>>> 735d6b57
     CKey key1, key2, key3, key1L, key2L;
     CPubKey pubkey1, pubkey2, pubkey3, pubkey1L, pubkey2L;
     key1.MakeNewKey(true);
