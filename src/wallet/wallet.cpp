--- conflicted
+++ resolved
@@ -3847,11 +3847,7 @@
 #endif
 }
 
-<<<<<<< HEAD
 void CWallet::LockCoin(const COutPoint& output, bool fPermanent)
-=======
-void CWallet::LockCoin(const COutPoint& output)
->>>>>>> e0bc27a1
 {
     AssertLockHeld(cs_wallet);
     setLockedCoins.insert(output);
@@ -4543,7 +4539,6 @@
         if (groups.size() == 0) {
             // No OutputGroups for this scriptPubKey yet, add one
             groups.emplace_back(effective_feerate, long_term_feerate);
-<<<<<<< HEAD
         }
 
         // Get the last OutputGroup in the vector so that we can add the CInputCoin to it
@@ -4558,22 +4553,6 @@
             group = &groups.back();
         }
 
-=======
-        }
-
-        // Get the last OutputGroup in the vector so that we can add the CInputCoin to it
-        // A pointer is used here so that group can be reassigned later if it is full.
-        OutputGroup* group = &groups.back();
-
-        // Check if this OutputGroup is full. We limit to OUTPUT_GROUP_MAX_ENTRIES when using -avoidpartialspends
-        // to avoid surprising users with very high fees.
-        if (group->m_outputs.size() >= OUTPUT_GROUP_MAX_ENTRIES) {
-            // The last output group is full, add a new group to the vector and use that group for the insertion
-            groups.emplace_back(effective_feerate, long_term_feerate);
-            group = &groups.back();
-        }
-
->>>>>>> e0bc27a1
         // Add the input_coin to group
         group->Insert(input_coin, output.nDepth, output.tx->IsFromMe(ISMINE_ALL), ancestors, descendants, positive_only);
     }
