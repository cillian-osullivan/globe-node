--- conflicted
+++ resolved
@@ -302,8 +302,7 @@
     virtual void requestMempoolTransactions(Notifications& notifications) = 0;
 
     //! Check if Taproot has activated
-<<<<<<< HEAD
-    virtual bool isTaprootActive() const = 0;
+    virtual bool isTaprootActive() = 0;
 
     //! Particl Specific
     virtual int getHeightInt() = 0;
@@ -318,9 +317,6 @@
     virtual bool readRCTOutput(int64_t i, CAnonOutput &ao) = 0;
     virtual bool readRCTOutputLink(const CCmpPubKey &pk, int64_t &i) = 0;
     virtual bool readRCTKeyImage(const CCmpPubKey &ki, CAnonKeyImageInfo &ki_data) = 0;
-=======
-    virtual bool isTaprootActive() = 0;
->>>>>>> 1884ce2f
 };
 
 //! Interface to let node manage chain clients (wallets, or maybe tools for
