# Copyright (c) 2013-2016 The Bitcoin Core developers
# Distributed under the MIT software license, see the accompanying
# file COPYING or http://www.opensource.org/licenses/mit-license.php.

FUZZ_TARGETS = \
  test/fuzz/addr_info_deserialize \
  test/fuzz/address_deserialize \
  test/fuzz/addrman_deserialize \
  test/fuzz/banentry_deserialize \
  test/fuzz/base_encode_decode \
  test/fuzz/bech32 \
  test/fuzz/block \
  test/fuzz/block_deserialize \
  test/fuzz/block_file_info_deserialize \
  test/fuzz/block_filter_deserialize \
  test/fuzz/block_header_and_short_txids_deserialize \
  test/fuzz/blockheader_deserialize \
  test/fuzz/blocklocator_deserialize \
  test/fuzz/blockmerkleroot \
  test/fuzz/blocktransactions_deserialize \
  test/fuzz/blocktransactionsrequest_deserialize \
  test/fuzz/blockundo_deserialize \
  test/fuzz/bloomfilter_deserialize \
  test/fuzz/coins_deserialize \
  test/fuzz/descriptor_parse \
  test/fuzz/diskblockindex_deserialize \
  test/fuzz/eval_script \
  test/fuzz/fee_rate_deserialize \
  test/fuzz/flat_file_pos_deserialize \
  test/fuzz/hex \
  test/fuzz/integer \
  test/fuzz/inv_deserialize \
  test/fuzz/key_origin_info_deserialize \
  test/fuzz/merkle_block_deserialize \
  test/fuzz/messageheader_deserialize \
  test/fuzz/netaddr_deserialize \
  test/fuzz/out_point_deserialize \
  test/fuzz/parse_hd_keypath \
  test/fuzz/parse_iso8601 \
  test/fuzz/partial_merkle_tree_deserialize \
  test/fuzz/partially_signed_transaction_deserialize \
  test/fuzz/prefilled_transaction_deserialize \
  test/fuzz/parse_numbers \
  test/fuzz/parse_script \
  test/fuzz/parse_univalue \
  test/fuzz/psbt \
  test/fuzz/psbt_input_deserialize \
  test/fuzz/psbt_output_deserialize \
  test/fuzz/pub_key_deserialize \
  test/fuzz/script \
  test/fuzz/script_deserialize \
  test/fuzz/script_flags \
  test/fuzz/service_deserialize \
  test/fuzz/spanparsing \
  test/fuzz/sub_net_deserialize \
  test/fuzz/transaction \
  test/fuzz/tx_in \
  test/fuzz/tx_in_deserialize \
  test/fuzz/tx_out \
  test/fuzz/txoutcompressor_deserialize \
  test/fuzz/txundo_deserialize

if ENABLE_FUZZ
noinst_PROGRAMS += $(FUZZ_TARGETS:=)
else
bin_PROGRAMS += test/test_particl
endif

TEST_SRCDIR = test
TEST_BINARY = test/test_particl$(EXEEXT)

JSON_TEST_FILES = \
  test/data/script_tests.json \
  test/data/base58_encode_decode.json \
  test/data/bip39_vectors_english.json \
  test/data/bip39_vectors_japanese.json \
  test/data/blockfilters.json \
  test/data/key_io_valid.json \
  test/data/key_io_invalid.json \
  test/data/script_tests.json \
  test/data/sighash.json \
  test/data/tx_invalid.json \
  test/data/tx_valid.json

RAW_TEST_FILES =

GENERATED_TEST_FILES = $(JSON_TEST_FILES:.json=.json.h) $(RAW_TEST_FILES:.raw=.raw.h)

BITCOIN_TEST_SUITE = \
  test/main.cpp \
  $(TEST_UTIL_H)

FUZZ_SUITE = \
  test/fuzz/fuzz.cpp \
  test/fuzz/fuzz.h \
  test/fuzz/FuzzedDataProvider.h

FUZZ_SUITE_LD_COMMON = \
 $(LIBPARTICL_SERVER) \
 $(LIBPARTICL_COMMON) \
 $(LIBPARTICL_UTIL) \
 $(LIBTEST_UTIL) \
 $(LIBPARTICL_CONSENSUS) \
 $(LIBPARTICL_CRYPTO) \
 $(LIBPARTICL_CLI) \
 $(LIBUNIVALUE) \
 $(LIBLEVELDB) \
 $(LIBLEVELDB_SSE42) \
 $(BOOST_LIBS) \
 $(LIBMEMENV) \
 $(LIBSECP256K1) \
 $(EVENT_LIBS) \
 $(EVENT_PTHREADS_LIBS)

# test_bitcoin binary #
BITCOIN_TESTS =\
  test/arith_uint256_tests.cpp \
  test/scriptnum10.h \
  test/addrman_tests.cpp \
  test/amount_tests.cpp \
  test/allocator_tests.cpp \
  test/base58_tests.cpp \
  test/base64_tests.cpp \
  test/bech32_tests.cpp \
  test/bip32_tests.cpp \
  test/blockchain_tests.cpp \
  test/blockencodings_tests.cpp \
  test/blockfilter_tests.cpp \
  test/blockfilter_index_tests.cpp \
  test/bloom_tests.cpp \
  test/bswap_tests.cpp \
  test/checkqueue_tests.cpp \
  test/coins_tests.cpp \
  test/compilerbug_tests.cpp \
  test/compress_tests.cpp \
  test/crypto_tests.cpp \
  test/cuckoocache_tests.cpp \
  test/denialofservice_tests.cpp \
  test/descriptor_tests.cpp \
  test/flatfile_tests.cpp \
  test/fs_tests.cpp \
  test/getarg_tests.cpp \
  test/hash_tests.cpp \
  test/key_io_tests.cpp \
  test/key_tests.cpp \
  test/stealth_tests.cpp \
  test/limitedmap_tests.cpp \
  test/logging_tests.cpp \
  test/dbwrapper_tests.cpp \
  test/validation_tests.cpp \
  test/mempool_tests.cpp \
  test/merkle_tests.cpp \
  test/merkleblock_tests.cpp \
  test/miner_tests.cpp \
  test/multisig_tests.cpp \
  test/net_tests.cpp \
  test/netbase_tests.cpp \
  test/pmt_tests.cpp \
  test/policyestimator_tests.cpp \
  test/pow_tests.cpp \
  test/prevector_tests.cpp \
  test/raii_event_tests.cpp \
  test/random_tests.cpp \
  test/reverselock_tests.cpp \
  test/rpc_tests.cpp \
  test/sanity_tests.cpp \
  test/scheduler_tests.cpp \
  test/script_p2pkh_tests.cpp \
  test/script_p2sh_tests.cpp \
  test/script_tests.cpp \
  test/script_standard_tests.cpp \
  test/scriptnum_tests.cpp \
  test/serialize_tests.cpp \
  test/settings_tests.cpp \
  test/sighash_tests.cpp \
  test/sigopcount_tests.cpp \
  test/skiplist_tests.cpp \
  test/streams_tests.cpp \
  test/sync_tests.cpp \
  test/util_threadnames_tests.cpp \
  test/timedata_tests.cpp \
  test/torcontrol_tests.cpp \
  test/transaction_tests.cpp \
  test/txindex_tests.cpp \
  test/txvalidation_tests.cpp \
  test/txvalidationcache_tests.cpp \
  test/uint256_tests.cpp \
  test/util_tests.cpp \
  test/validation_block_tests.cpp \
<<<<<<< HEAD
  test/versionbits_tests.cpp \
  test/smsg_tests.cpp \
  test/mnemonic_tests.cpp \
  test/extkey_tests.cpp \
  test/ct_tests.cpp \
  test/ringct_tests.cpp \
  test/particlchain_tests.cpp
=======
  test/validation_flush_tests.cpp \
  test/versionbits_tests.cpp
>>>>>>> ceb789cf

if ENABLE_PROPERTY_TESTS
BITCOIN_TESTS += \
  test/key_properties.cpp

BITCOIN_TEST_SUITE += \
  test/gen/crypto_gen.cpp \
  test/gen/crypto_gen.h
endif

if ENABLE_WALLET
BITCOIN_TESTS += \
  wallet/test/db_tests.cpp \
  wallet/test/psbt_wallet_tests.cpp \
  wallet/test/wallet_tests.cpp \
  wallet/test/wallet_crypto_tests.cpp \
  wallet/test/coinselector_tests.cpp \
  wallet/test/init_tests.cpp \
  wallet/test/ismine_tests.cpp \
  wallet/test/rpc_wallet_tests.cpp \
  wallet/test/hdwallet_tests.cpp \
  wallet/test/rpc_hdwallet_tests.cpp \
  wallet/test/stake_tests.cpp

BITCOIN_TEST_SUITE += \
  wallet/test/hdwallet_test_fixture.cpp \
  wallet/test/hdwallet_test_fixture.h \
  wallet/test/wallet_test_fixture.cpp \
  wallet/test/wallet_test_fixture.h \
  wallet/test/init_test_fixture.cpp \
  wallet/test/init_test_fixture.h
endif

test_test_particl_SOURCES = $(BITCOIN_TEST_SUITE) $(BITCOIN_TESTS) $(JSON_TEST_FILES) $(RAW_TEST_FILES)
test_test_particl_CPPFLAGS = $(AM_CPPFLAGS) $(BITCOIN_INCLUDES) $(TESTDEFS) $(EVENT_CFLAGS)
test_test_particl_LDADD = $(LIBTEST_UTIL)
if ENABLE_WALLET
test_test_particl_LDADD += $(LIBPARTICL_WALLET)
endif
if ENABLE_USBDEVICE
test_test_particl_LDADD += $(LIBPARTICL_USBDEVICE) $(USB_LIBS) $(HIDAPI_LIBS) $(PROTOBUF_LIBS)
endif
test_test_particl_LDADD += $(LIBPARTICL_SERVER) $(LIBPARTICL_CLI) $(LIBPARTICL_COMMON) $(LIBPARTICL_UTIL) $(LIBPARTICL_CONSENSUS) $(LIBPARTICL_CRYPTO) $(LIBPARTICL_SMSG) $(LIBUNIVALUE) \
  $(LIBLEVELDB) $(LIBLEVELDB_SSE42) $(LIBMEMENV) $(BOOST_LIBS) $(BOOST_UNIT_TEST_FRAMEWORK_LIB) $(LIBSECP256K1) $(EVENT_LIBS) $(EVENT_PTHREADS_LIBS)
test_test_particl_CXXFLAGS = $(AM_CXXFLAGS) $(PIE_FLAGS)

test_test_particl_LDADD += $(BDB_LIBS) $(MINIUPNPC_LIBS) $(RAPIDCHECK_LIBS)
test_test_particl_LDFLAGS = $(RELDFLAGS) $(AM_LDFLAGS) $(LIBTOOL_APP_LDFLAGS) -static

if ENABLE_ZMQ
test_test_particl_LDADD += $(LIBPARTICL_ZMQ) $(ZMQ_LIBS)
endif

if ENABLE_USBDEVICE
test_test_particl_LDADD += $(LIBPARTICL_USBDEVICE) $(USB_LIBS) $(HIDAPI_LIBS) $(PROTOBUF_LIBS)
endif

if ENABLE_FUZZ
test_fuzz_block_SOURCES = $(FUZZ_SUITE) test/fuzz/block.cpp
test_fuzz_block_CPPFLAGS = $(AM_CPPFLAGS) $(BITCOIN_INCLUDES)
test_fuzz_block_CXXFLAGS = $(AM_CXXFLAGS) $(PIE_FLAGS)
test_fuzz_block_LDFLAGS = $(RELDFLAGS) $(AM_LDFLAGS) $(LIBTOOL_APP_LDFLAGS)
test_fuzz_block_LDADD = $(FUZZ_SUITE_LD_COMMON)

test_fuzz_block_deserialize_SOURCES = $(FUZZ_SUITE) test/fuzz/deserialize.cpp
test_fuzz_block_deserialize_CPPFLAGS = $(AM_CPPFLAGS) $(BITCOIN_INCLUDES) -DBLOCK_DESERIALIZE=1
test_fuzz_block_deserialize_CXXFLAGS = $(AM_CXXFLAGS) $(PIE_FLAGS)
test_fuzz_block_deserialize_LDFLAGS = $(RELDFLAGS) $(AM_LDFLAGS) $(LIBTOOL_APP_LDFLAGS)
test_fuzz_block_deserialize_LDADD = $(FUZZ_SUITE_LD_COMMON)

test_fuzz_blocklocator_deserialize_SOURCES = $(FUZZ_SUITE) test/fuzz/deserialize.cpp
test_fuzz_blocklocator_deserialize_CPPFLAGS = $(AM_CPPFLAGS) $(BITCOIN_INCLUDES) -DBLOCKLOCATOR_DESERIALIZE=1
test_fuzz_blocklocator_deserialize_CXXFLAGS = $(AM_CXXFLAGS) $(PIE_FLAGS)
test_fuzz_blocklocator_deserialize_LDFLAGS = $(RELDFLAGS) $(AM_LDFLAGS) $(LIBTOOL_APP_LDFLAGS)
test_fuzz_blocklocator_deserialize_LDADD = $(FUZZ_SUITE_LD_COMMON)

test_fuzz_blockmerkleroot_SOURCES = $(FUZZ_SUITE) test/fuzz/deserialize.cpp
test_fuzz_blockmerkleroot_CPPFLAGS = $(AM_CPPFLAGS) $(BITCOIN_INCLUDES) -DBLOCKMERKLEROOT=1
test_fuzz_blockmerkleroot_CXXFLAGS = $(AM_CXXFLAGS) $(PIE_FLAGS)
test_fuzz_blockmerkleroot_LDFLAGS = $(RELDFLAGS) $(AM_LDFLAGS) $(LIBTOOL_APP_LDFLAGS)
test_fuzz_blockmerkleroot_LDADD = $(FUZZ_SUITE_LD_COMMON)

test_fuzz_addrman_deserialize_SOURCES = $(FUZZ_SUITE) test/fuzz/deserialize.cpp
test_fuzz_addrman_deserialize_CPPFLAGS = $(AM_CPPFLAGS) $(BITCOIN_INCLUDES) -DADDRMAN_DESERIALIZE=1
test_fuzz_addrman_deserialize_CXXFLAGS = $(AM_CXXFLAGS) $(PIE_FLAGS)
test_fuzz_addrman_deserialize_LDFLAGS = $(RELDFLAGS) $(AM_LDFLAGS) $(LIBTOOL_APP_LDFLAGS)
test_fuzz_addrman_deserialize_LDADD = $(FUZZ_SUITE_LD_COMMON)

test_fuzz_blockheader_deserialize_SOURCES = $(FUZZ_SUITE) test/fuzz/deserialize.cpp
test_fuzz_blockheader_deserialize_CPPFLAGS = $(AM_CPPFLAGS) $(BITCOIN_INCLUDES) -DBLOCKHEADER_DESERIALIZE=1
test_fuzz_blockheader_deserialize_CXXFLAGS = $(AM_CXXFLAGS) $(PIE_FLAGS)
test_fuzz_blockheader_deserialize_LDFLAGS = $(RELDFLAGS) $(AM_LDFLAGS) $(LIBTOOL_APP_LDFLAGS)
test_fuzz_blockheader_deserialize_LDADD = $(FUZZ_SUITE_LD_COMMON)

test_fuzz_banentry_deserialize_SOURCES = $(FUZZ_SUITE) test/fuzz/deserialize.cpp
test_fuzz_banentry_deserialize_CPPFLAGS = $(AM_CPPFLAGS) $(BITCOIN_INCLUDES) -DBANENTRY_DESERIALIZE=1
test_fuzz_banentry_deserialize_CXXFLAGS = $(AM_CXXFLAGS) $(PIE_FLAGS)
test_fuzz_banentry_deserialize_LDFLAGS = $(RELDFLAGS) $(AM_LDFLAGS) $(LIBTOOL_APP_LDFLAGS)
test_fuzz_banentry_deserialize_LDADD = $(FUZZ_SUITE_LD_COMMON)

test_fuzz_bech32_SOURCES = $(FUZZ_SUITE) test/fuzz/bech32.cpp
test_fuzz_bech32_CPPFLAGS = $(AM_CPPFLAGS) $(BITCOIN_INCLUDES)
test_fuzz_bech32_CXXFLAGS = $(AM_CXXFLAGS) $(PIE_FLAGS)
test_fuzz_bech32_LDFLAGS = $(RELDFLAGS) $(AM_LDFLAGS) $(LIBTOOL_APP_LDFLAGS)
test_fuzz_bech32_LDADD = $(FUZZ_SUITE_LD_COMMON)

test_fuzz_base_encode_decode_SOURCES = $(FUZZ_SUITE) test/fuzz/base_encode_decode.cpp
test_fuzz_base_encode_decode_CPPFLAGS = $(AM_CPPFLAGS) $(BITCOIN_INCLUDES)
test_fuzz_base_encode_decode_CXXFLAGS = $(AM_CXXFLAGS) $(PIE_FLAGS)
test_fuzz_base_encode_decode_LDFLAGS = $(RELDFLAGS) $(AM_LDFLAGS) $(LIBTOOL_APP_LDFLAGS)
test_fuzz_base_encode_decode_LDADD = $(FUZZ_SUITE_LD_COMMON)

test_fuzz_txundo_deserialize_SOURCES = $(FUZZ_SUITE) test/fuzz/deserialize.cpp
test_fuzz_txundo_deserialize_CPPFLAGS = $(AM_CPPFLAGS) $(BITCOIN_INCLUDES) -DTXUNDO_DESERIALIZE=1
test_fuzz_txundo_deserialize_CXXFLAGS = $(AM_CXXFLAGS) $(PIE_FLAGS)
test_fuzz_txundo_deserialize_LDFLAGS = $(RELDFLAGS) $(AM_LDFLAGS) $(LIBTOOL_APP_LDFLAGS)
test_fuzz_txundo_deserialize_LDADD = $(FUZZ_SUITE_LD_COMMON)

test_fuzz_blockundo_deserialize_SOURCES = $(FUZZ_SUITE) test/fuzz/deserialize.cpp
test_fuzz_blockundo_deserialize_CPPFLAGS = $(AM_CPPFLAGS) $(BITCOIN_INCLUDES) -DBLOCKUNDO_DESERIALIZE=1
test_fuzz_blockundo_deserialize_CXXFLAGS = $(AM_CXXFLAGS) $(PIE_FLAGS)
test_fuzz_blockundo_deserialize_LDFLAGS = $(RELDFLAGS) $(AM_LDFLAGS) $(LIBTOOL_APP_LDFLAGS)
test_fuzz_blockundo_deserialize_LDADD = $(FUZZ_SUITE_LD_COMMON)

test_fuzz_coins_deserialize_SOURCES = $(FUZZ_SUITE) test/fuzz/deserialize.cpp
test_fuzz_coins_deserialize_CPPFLAGS = $(AM_CPPFLAGS) $(BITCOIN_INCLUDES) -DCOINS_DESERIALIZE=1
test_fuzz_coins_deserialize_CXXFLAGS = $(AM_CXXFLAGS) $(PIE_FLAGS)
test_fuzz_coins_deserialize_LDFLAGS = $(RELDFLAGS) $(AM_LDFLAGS) $(LIBTOOL_APP_LDFLAGS)
test_fuzz_coins_deserialize_LDADD = $(FUZZ_SUITE_LD_COMMON)

test_fuzz_descriptor_parse_SOURCES = $(FUZZ_SUITE) test/fuzz/descriptor_parse.cpp
test_fuzz_descriptor_parse_CPPFLAGS = $(AM_CPPFLAGS) $(BITCOIN_INCLUDES)
test_fuzz_descriptor_parse_CXXFLAGS = $(AM_CXXFLAGS) $(PIE_FLAGS)
test_fuzz_descriptor_parse_LDFLAGS = $(RELDFLAGS) $(AM_LDFLAGS) $(LIBTOOL_APP_LDFLAGS)
test_fuzz_descriptor_parse_LDADD = $(FUZZ_SUITE_LD_COMMON)

test_fuzz_netaddr_deserialize_SOURCES = $(FUZZ_SUITE) test/fuzz/deserialize.cpp
test_fuzz_netaddr_deserialize_CPPFLAGS = $(AM_CPPFLAGS) $(BITCOIN_INCLUDES) -DNETADDR_DESERIALIZE=1
test_fuzz_netaddr_deserialize_CXXFLAGS = $(AM_CXXFLAGS) $(PIE_FLAGS)
test_fuzz_netaddr_deserialize_LDFLAGS = $(RELDFLAGS) $(AM_LDFLAGS) $(LIBTOOL_APP_LDFLAGS)
test_fuzz_netaddr_deserialize_LDADD = $(FUZZ_SUITE_LD_COMMON)

test_fuzz_parse_iso8601_SOURCES = $(FUZZ_SUITE) test/fuzz/parse_iso8601.cpp
test_fuzz_parse_iso8601_CPPFLAGS = $(AM_CPPFLAGS) $(BITCOIN_INCLUDES)
test_fuzz_parse_iso8601_CXXFLAGS = $(AM_CXXFLAGS) $(PIE_FLAGS)
test_fuzz_parse_iso8601_LDFLAGS = $(RELDFLAGS) $(AM_LDFLAGS) $(LIBTOOL_APP_LDFLAGS)
test_fuzz_parse_iso8601_LDADD = $(FUZZ_SUITE_LD_COMMON)

test_fuzz_psbt_SOURCES = $(FUZZ_SUITE) test/fuzz/psbt.cpp
test_fuzz_psbt_CPPFLAGS = $(AM_CPPFLAGS) $(BITCOIN_INCLUDES)
test_fuzz_psbt_CXXFLAGS = $(AM_CXXFLAGS) $(PIE_FLAGS)
test_fuzz_psbt_LDFLAGS = $(RELDFLAGS) $(AM_LDFLAGS) $(LIBTOOL_APP_LDFLAGS)
test_fuzz_psbt_LDADD = $(FUZZ_SUITE_LD_COMMON)

test_fuzz_script_SOURCES = $(FUZZ_SUITE) test/fuzz/script.cpp
test_fuzz_script_CPPFLAGS = $(AM_CPPFLAGS) $(BITCOIN_INCLUDES)
test_fuzz_script_CXXFLAGS = $(AM_CXXFLAGS) $(PIE_FLAGS)
test_fuzz_script_LDFLAGS = $(RELDFLAGS) $(AM_LDFLAGS) $(LIBTOOL_APP_LDFLAGS)
test_fuzz_script_LDADD = $(FUZZ_SUITE_LD_COMMON)

test_fuzz_script_flags_SOURCES = $(FUZZ_SUITE) test/fuzz/script_flags.cpp
test_fuzz_script_flags_CPPFLAGS = $(AM_CPPFLAGS) $(BITCOIN_INCLUDES)
test_fuzz_script_flags_CXXFLAGS = $(AM_CXXFLAGS) $(PIE_FLAGS)
test_fuzz_script_flags_LDFLAGS = $(RELDFLAGS) $(AM_LDFLAGS) $(LIBTOOL_APP_LDFLAGS)
test_fuzz_script_flags_LDADD = $(FUZZ_SUITE_LD_COMMON)

test_fuzz_service_deserialize_SOURCES = $(FUZZ_SUITE) test/fuzz/deserialize.cpp
test_fuzz_service_deserialize_CPPFLAGS = $(AM_CPPFLAGS) $(BITCOIN_INCLUDES) -DSERVICE_DESERIALIZE=1
test_fuzz_service_deserialize_CXXFLAGS = $(AM_CXXFLAGS) $(PIE_FLAGS)
test_fuzz_service_deserialize_LDFLAGS = $(RELDFLAGS) $(AM_LDFLAGS) $(LIBTOOL_APP_LDFLAGS)
test_fuzz_service_deserialize_LDADD = $(FUZZ_SUITE_LD_COMMON)

test_fuzz_spanparsing_SOURCES = $(FUZZ_SUITE) test/fuzz/spanparsing.cpp
test_fuzz_spanparsing_CPPFLAGS = $(AM_CPPFLAGS) $(BITCOIN_INCLUDES)
test_fuzz_spanparsing_CXXFLAGS = $(AM_CXXFLAGS) $(PIE_FLAGS)
test_fuzz_spanparsing_LDFLAGS = $(RELDFLAGS) $(AM_LDFLAGS) $(LIBTOOL_APP_LDFLAGS)
test_fuzz_spanparsing_LDADD = $(FUZZ_SUITE_LD_COMMON)

test_fuzz_messageheader_deserialize_SOURCES = $(FUZZ_SUITE) test/fuzz/deserialize.cpp
test_fuzz_messageheader_deserialize_CPPFLAGS = $(AM_CPPFLAGS) $(BITCOIN_INCLUDES) -DMESSAGEHEADER_DESERIALIZE=1
test_fuzz_messageheader_deserialize_CXXFLAGS = $(AM_CXXFLAGS) $(PIE_FLAGS)
test_fuzz_messageheader_deserialize_LDFLAGS = $(RELDFLAGS) $(AM_LDFLAGS) $(LIBTOOL_APP_LDFLAGS)
test_fuzz_messageheader_deserialize_LDADD = $(FUZZ_SUITE_LD_COMMON)

test_fuzz_address_deserialize_SOURCES = $(FUZZ_SUITE) test/fuzz/deserialize.cpp
test_fuzz_address_deserialize_CPPFLAGS = $(AM_CPPFLAGS) $(BITCOIN_INCLUDES) -DADDRESS_DESERIALIZE=1
test_fuzz_address_deserialize_CXXFLAGS = $(AM_CXXFLAGS) $(PIE_FLAGS)
test_fuzz_address_deserialize_LDFLAGS = $(RELDFLAGS) $(AM_LDFLAGS) $(LIBTOOL_APP_LDFLAGS)
test_fuzz_address_deserialize_LDADD = $(FUZZ_SUITE_LD_COMMON)

test_fuzz_hex_SOURCES = $(FUZZ_SUITE) test/fuzz/hex.cpp
test_fuzz_hex_CPPFLAGS = $(AM_CPPFLAGS) $(BITCOIN_INCLUDES)
test_fuzz_hex_CXXFLAGS = $(AM_CXXFLAGS) $(PIE_FLAGS)
test_fuzz_hex_LDFLAGS = $(RELDFLAGS) $(AM_LDFLAGS) $(LIBTOOL_APP_LDFLAGS)
test_fuzz_hex_LDADD = $(FUZZ_SUITE_LD_COMMON)

test_fuzz_inv_deserialize_SOURCES = $(FUZZ_SUITE) test/fuzz/deserialize.cpp
test_fuzz_inv_deserialize_CPPFLAGS = $(AM_CPPFLAGS) $(BITCOIN_INCLUDES) -DINV_DESERIALIZE=1
test_fuzz_inv_deserialize_CXXFLAGS = $(AM_CXXFLAGS) $(PIE_FLAGS)
test_fuzz_inv_deserialize_LDFLAGS = $(RELDFLAGS) $(AM_LDFLAGS) $(LIBTOOL_APP_LDFLAGS)
test_fuzz_inv_deserialize_LDADD = $(FUZZ_SUITE_LD_COMMON)

test_fuzz_bloomfilter_deserialize_SOURCES = $(FUZZ_SUITE) test/fuzz/deserialize.cpp
test_fuzz_bloomfilter_deserialize_CPPFLAGS = $(AM_CPPFLAGS) $(BITCOIN_INCLUDES) -DBLOOMFILTER_DESERIALIZE=1
test_fuzz_bloomfilter_deserialize_CXXFLAGS = $(AM_CXXFLAGS) $(PIE_FLAGS)
test_fuzz_bloomfilter_deserialize_LDFLAGS = $(RELDFLAGS) $(AM_LDFLAGS) $(LIBTOOL_APP_LDFLAGS)
test_fuzz_bloomfilter_deserialize_LDADD = $(FUZZ_SUITE_LD_COMMON)

test_fuzz_diskblockindex_deserialize_SOURCES = $(FUZZ_SUITE) test/fuzz/deserialize.cpp
test_fuzz_diskblockindex_deserialize_CPPFLAGS = $(AM_CPPFLAGS) $(BITCOIN_INCLUDES) -DDISKBLOCKINDEX_DESERIALIZE=1
test_fuzz_diskblockindex_deserialize_CXXFLAGS = $(AM_CXXFLAGS) $(PIE_FLAGS)
test_fuzz_diskblockindex_deserialize_LDFLAGS = $(RELDFLAGS) $(AM_LDFLAGS) $(LIBTOOL_APP_LDFLAGS)
test_fuzz_diskblockindex_deserialize_LDADD = $(FUZZ_SUITE_LD_COMMON)

test_fuzz_eval_script_SOURCES = $(FUZZ_SUITE) test/fuzz/eval_script.cpp
test_fuzz_eval_script_CPPFLAGS = $(AM_CPPFLAGS) $(BITCOIN_INCLUDES)
test_fuzz_eval_script_CXXFLAGS = $(AM_CXXFLAGS) $(PIE_FLAGS)
test_fuzz_eval_script_LDFLAGS = $(RELDFLAGS) $(AM_LDFLAGS) $(LIBTOOL_APP_LDFLAGS)
test_fuzz_eval_script_LDADD = $(FUZZ_SUITE_LD_COMMON)

test_fuzz_integer_SOURCES = $(FUZZ_SUITE) test/fuzz/integer.cpp
test_fuzz_integer_CPPFLAGS = $(AM_CPPFLAGS) $(BITCOIN_INCLUDES)
test_fuzz_integer_CXXFLAGS = $(AM_CXXFLAGS) $(PIE_FLAGS)
test_fuzz_integer_LDFLAGS = $(RELDFLAGS) $(AM_LDFLAGS) $(LIBTOOL_APP_LDFLAGS)
test_fuzz_integer_LDADD = $(FUZZ_SUITE_LD_COMMON)

test_fuzz_txoutcompressor_deserialize_SOURCES = $(FUZZ_SUITE) test/fuzz/deserialize.cpp
test_fuzz_txoutcompressor_deserialize_CPPFLAGS = $(AM_CPPFLAGS) $(BITCOIN_INCLUDES) -DTXOUTCOMPRESSOR_DESERIALIZE=1
test_fuzz_txoutcompressor_deserialize_CXXFLAGS = $(AM_CXXFLAGS) $(PIE_FLAGS)
test_fuzz_txoutcompressor_deserialize_LDFLAGS = $(RELDFLAGS) $(AM_LDFLAGS) $(LIBTOOL_APP_LDFLAGS)
test_fuzz_txoutcompressor_deserialize_LDADD = $(FUZZ_SUITE_LD_COMMON)

test_fuzz_blocktransactions_deserialize_SOURCES = $(FUZZ_SUITE) test/fuzz/deserialize.cpp
test_fuzz_blocktransactions_deserialize_CPPFLAGS = $(AM_CPPFLAGS) $(BITCOIN_INCLUDES) -DBLOCKTRANSACTIONS_DESERIALIZE=1
test_fuzz_blocktransactions_deserialize_CXXFLAGS = $(AM_CXXFLAGS) $(PIE_FLAGS)
test_fuzz_blocktransactions_deserialize_LDFLAGS = $(RELDFLAGS) $(AM_LDFLAGS) $(LIBTOOL_APP_LDFLAGS)
test_fuzz_blocktransactions_deserialize_LDADD = $(FUZZ_SUITE_LD_COMMON)

test_fuzz_blocktransactionsrequest_deserialize_SOURCES = $(FUZZ_SUITE) test/fuzz/deserialize.cpp
test_fuzz_blocktransactionsrequest_deserialize_CPPFLAGS = $(AM_CPPFLAGS) $(BITCOIN_INCLUDES) -DBLOCKTRANSACTIONSREQUEST_DESERIALIZE=1
test_fuzz_blocktransactionsrequest_deserialize_CXXFLAGS = $(AM_CXXFLAGS) $(PIE_FLAGS)
test_fuzz_blocktransactionsrequest_deserialize_LDFLAGS = $(RELDFLAGS) $(AM_LDFLAGS) $(LIBTOOL_APP_LDFLAGS)
test_fuzz_blocktransactionsrequest_deserialize_LDADD = $(FUZZ_SUITE_LD_COMMON)

test_fuzz_transaction_SOURCES = $(FUZZ_SUITE) test/fuzz/transaction.cpp
test_fuzz_transaction_CPPFLAGS = $(AM_CPPFLAGS) $(BITCOIN_INCLUDES)
test_fuzz_transaction_CXXFLAGS = $(AM_CXXFLAGS) $(PIE_FLAGS)
test_fuzz_transaction_LDFLAGS = $(RELDFLAGS) $(AM_LDFLAGS) $(LIBTOOL_APP_LDFLAGS)
test_fuzz_transaction_LDADD = $(FUZZ_SUITE_LD_COMMON)

test_fuzz_addr_info_deserialize_SOURCES = $(FUZZ_SUITE) test/fuzz/deserialize.cpp
test_fuzz_addr_info_deserialize_CPPFLAGS = $(AM_CPPFLAGS) $(BITCOIN_INCLUDES) -DADDR_INFO_DESERIALIZE=1
test_fuzz_addr_info_deserialize_CXXFLAGS = $(AM_CXXFLAGS) $(PIE_FLAGS)
test_fuzz_addr_info_deserialize_LDFLAGS = $(RELDFLAGS) $(AM_LDFLAGS) $(LIBTOOL_APP_LDFLAGS)
test_fuzz_addr_info_deserialize_LDADD = $(FUZZ_SUITE_LD_COMMON)

test_fuzz_block_file_info_deserialize_SOURCES = $(FUZZ_SUITE) test/fuzz/deserialize.cpp
test_fuzz_block_file_info_deserialize_CPPFLAGS = $(AM_CPPFLAGS) $(BITCOIN_INCLUDES) -DBLOCK_FILE_INFO_DESERIALIZE=1
test_fuzz_block_file_info_deserialize_CXXFLAGS = $(AM_CXXFLAGS) $(PIE_FLAGS)
test_fuzz_block_file_info_deserialize_LDFLAGS = $(RELDFLAGS) $(AM_LDFLAGS) $(LIBTOOL_APP_LDFLAGS)
test_fuzz_block_file_info_deserialize_LDADD = $(FUZZ_SUITE_LD_COMMON)

test_fuzz_block_filter_deserialize_SOURCES = $(FUZZ_SUITE) test/fuzz/deserialize.cpp
test_fuzz_block_filter_deserialize_CPPFLAGS = $(AM_CPPFLAGS) $(BITCOIN_INCLUDES) -DBLOCK_FILTER_DESERIALIZE=1
test_fuzz_block_filter_deserialize_CXXFLAGS = $(AM_CXXFLAGS) $(PIE_FLAGS)
test_fuzz_block_filter_deserialize_LDFLAGS = $(RELDFLAGS) $(AM_LDFLAGS) $(LIBTOOL_APP_LDFLAGS)
test_fuzz_block_filter_deserialize_LDADD = $(FUZZ_SUITE_LD_COMMON)

test_fuzz_block_header_and_short_txids_deserialize_SOURCES = $(FUZZ_SUITE) test/fuzz/deserialize.cpp
test_fuzz_block_header_and_short_txids_deserialize_CPPFLAGS = $(AM_CPPFLAGS) $(BITCOIN_INCLUDES) -DBLOCK_HEADER_AND_SHORT_TXIDS_DESERIALIZE=1
test_fuzz_block_header_and_short_txids_deserialize_CXXFLAGS = $(AM_CXXFLAGS) $(PIE_FLAGS)
test_fuzz_block_header_and_short_txids_deserialize_LDFLAGS = $(RELDFLAGS) $(AM_LDFLAGS) $(LIBTOOL_APP_LDFLAGS)
test_fuzz_block_header_and_short_txids_deserialize_LDADD = $(FUZZ_SUITE_LD_COMMON)

test_fuzz_fee_rate_deserialize_SOURCES = $(FUZZ_SUITE) test/fuzz/deserialize.cpp
test_fuzz_fee_rate_deserialize_CPPFLAGS = $(AM_CPPFLAGS) $(BITCOIN_INCLUDES) -DFEE_RATE_DESERIALIZE=1
test_fuzz_fee_rate_deserialize_CXXFLAGS = $(AM_CXXFLAGS) $(PIE_FLAGS)
test_fuzz_fee_rate_deserialize_LDFLAGS = $(RELDFLAGS) $(AM_LDFLAGS) $(LIBTOOL_APP_LDFLAGS)
test_fuzz_fee_rate_deserialize_LDADD = $(FUZZ_SUITE_LD_COMMON)

test_fuzz_flat_file_pos_deserialize_SOURCES = $(FUZZ_SUITE) test/fuzz/deserialize.cpp
test_fuzz_flat_file_pos_deserialize_CPPFLAGS = $(AM_CPPFLAGS) $(BITCOIN_INCLUDES) -DFLAT_FILE_POS_DESERIALIZE=1
test_fuzz_flat_file_pos_deserialize_CXXFLAGS = $(AM_CXXFLAGS) $(PIE_FLAGS)
test_fuzz_flat_file_pos_deserialize_LDFLAGS = $(RELDFLAGS) $(AM_LDFLAGS) $(LIBTOOL_APP_LDFLAGS)
test_fuzz_flat_file_pos_deserialize_LDADD = $(FUZZ_SUITE_LD_COMMON)

test_fuzz_key_origin_info_deserialize_SOURCES = $(FUZZ_SUITE) test/fuzz/deserialize.cpp
test_fuzz_key_origin_info_deserialize_CPPFLAGS = $(AM_CPPFLAGS) $(BITCOIN_INCLUDES) -DKEY_ORIGIN_INFO_DESERIALIZE=1
test_fuzz_key_origin_info_deserialize_CXXFLAGS = $(AM_CXXFLAGS) $(PIE_FLAGS)
test_fuzz_key_origin_info_deserialize_LDFLAGS = $(RELDFLAGS) $(AM_LDFLAGS) $(LIBTOOL_APP_LDFLAGS)
test_fuzz_key_origin_info_deserialize_LDADD = $(FUZZ_SUITE_LD_COMMON)

test_fuzz_merkle_block_deserialize_SOURCES = $(FUZZ_SUITE) test/fuzz/deserialize.cpp
test_fuzz_merkle_block_deserialize_CPPFLAGS = $(AM_CPPFLAGS) $(BITCOIN_INCLUDES) -DMERKLE_BLOCK_DESERIALIZE=1
test_fuzz_merkle_block_deserialize_CXXFLAGS = $(AM_CXXFLAGS) $(PIE_FLAGS)
test_fuzz_merkle_block_deserialize_LDFLAGS = $(RELDFLAGS) $(AM_LDFLAGS) $(LIBTOOL_APP_LDFLAGS)
test_fuzz_merkle_block_deserialize_LDADD = $(FUZZ_SUITE_LD_COMMON)

test_fuzz_out_point_deserialize_SOURCES = $(FUZZ_SUITE) test/fuzz/deserialize.cpp
test_fuzz_out_point_deserialize_CPPFLAGS = $(AM_CPPFLAGS) $(BITCOIN_INCLUDES) -DOUT_POINT_DESERIALIZE=1
test_fuzz_out_point_deserialize_CXXFLAGS = $(AM_CXXFLAGS) $(PIE_FLAGS)
test_fuzz_out_point_deserialize_LDFLAGS = $(RELDFLAGS) $(AM_LDFLAGS) $(LIBTOOL_APP_LDFLAGS)
test_fuzz_out_point_deserialize_LDADD = $(FUZZ_SUITE_LD_COMMON)

test_fuzz_partially_signed_transaction_deserialize_SOURCES = $(FUZZ_SUITE) test/fuzz/deserialize.cpp
test_fuzz_partially_signed_transaction_deserialize_CPPFLAGS = $(AM_CPPFLAGS) $(BITCOIN_INCLUDES) -DPARTIALLY_SIGNED_TRANSACTION_DESERIALIZE=1
test_fuzz_partially_signed_transaction_deserialize_CXXFLAGS = $(AM_CXXFLAGS) $(PIE_FLAGS)
test_fuzz_partially_signed_transaction_deserialize_LDFLAGS = $(RELDFLAGS) $(AM_LDFLAGS) $(LIBTOOL_APP_LDFLAGS)
test_fuzz_partially_signed_transaction_deserialize_LDADD = $(FUZZ_SUITE_LD_COMMON)

test_fuzz_partial_merkle_tree_deserialize_SOURCES = $(FUZZ_SUITE) test/fuzz/deserialize.cpp
test_fuzz_partial_merkle_tree_deserialize_CPPFLAGS = $(AM_CPPFLAGS) $(BITCOIN_INCLUDES) -DPARTIAL_MERKLE_TREE_DESERIALIZE=1
test_fuzz_partial_merkle_tree_deserialize_CXXFLAGS = $(AM_CXXFLAGS) $(PIE_FLAGS)
test_fuzz_partial_merkle_tree_deserialize_LDFLAGS = $(RELDFLAGS) $(AM_LDFLAGS) $(LIBTOOL_APP_LDFLAGS)
test_fuzz_partial_merkle_tree_deserialize_LDADD = $(FUZZ_SUITE_LD_COMMON)

test_fuzz_prefilled_transaction_deserialize_SOURCES = $(FUZZ_SUITE) test/fuzz/deserialize.cpp
test_fuzz_prefilled_transaction_deserialize_CPPFLAGS = $(AM_CPPFLAGS) $(BITCOIN_INCLUDES) -DPREFILLED_TRANSACTION_DESERIALIZE=1
test_fuzz_prefilled_transaction_deserialize_CXXFLAGS = $(AM_CXXFLAGS) $(PIE_FLAGS)
test_fuzz_prefilled_transaction_deserialize_LDFLAGS = $(RELDFLAGS) $(AM_LDFLAGS) $(LIBTOOL_APP_LDFLAGS)
test_fuzz_prefilled_transaction_deserialize_LDADD = $(FUZZ_SUITE_LD_COMMON)

test_fuzz_psbt_input_deserialize_SOURCES = $(FUZZ_SUITE) test/fuzz/deserialize.cpp
test_fuzz_psbt_input_deserialize_CPPFLAGS = $(AM_CPPFLAGS) $(BITCOIN_INCLUDES) -DPSBT_INPUT_DESERIALIZE=1
test_fuzz_psbt_input_deserialize_CXXFLAGS = $(AM_CXXFLAGS) $(PIE_FLAGS)
test_fuzz_psbt_input_deserialize_LDFLAGS = $(RELDFLAGS) $(AM_LDFLAGS) $(LIBTOOL_APP_LDFLAGS)
test_fuzz_psbt_input_deserialize_LDADD = $(FUZZ_SUITE_LD_COMMON)

test_fuzz_psbt_output_deserialize_SOURCES = $(FUZZ_SUITE) test/fuzz/deserialize.cpp
test_fuzz_psbt_output_deserialize_CPPFLAGS = $(AM_CPPFLAGS) $(BITCOIN_INCLUDES) -DPSBT_OUTPUT_DESERIALIZE=1
test_fuzz_psbt_output_deserialize_CXXFLAGS = $(AM_CXXFLAGS) $(PIE_FLAGS)
test_fuzz_psbt_output_deserialize_LDFLAGS = $(RELDFLAGS) $(AM_LDFLAGS) $(LIBTOOL_APP_LDFLAGS)
test_fuzz_psbt_output_deserialize_LDADD = $(FUZZ_SUITE_LD_COMMON)

test_fuzz_pub_key_deserialize_SOURCES = $(FUZZ_SUITE) test/fuzz/deserialize.cpp
test_fuzz_pub_key_deserialize_CPPFLAGS = $(AM_CPPFLAGS) $(BITCOIN_INCLUDES) -DPUB_KEY_DESERIALIZE=1
test_fuzz_pub_key_deserialize_CXXFLAGS = $(AM_CXXFLAGS) $(PIE_FLAGS)
test_fuzz_pub_key_deserialize_LDFLAGS = $(RELDFLAGS) $(AM_LDFLAGS) $(LIBTOOL_APP_LDFLAGS)
test_fuzz_pub_key_deserialize_LDADD = $(FUZZ_SUITE_LD_COMMON)

test_fuzz_script_deserialize_SOURCES = $(FUZZ_SUITE) test/fuzz/deserialize.cpp
test_fuzz_script_deserialize_CPPFLAGS = $(AM_CPPFLAGS) $(BITCOIN_INCLUDES) -DSCRIPT_DESERIALIZE=1
test_fuzz_script_deserialize_CXXFLAGS = $(AM_CXXFLAGS) $(PIE_FLAGS)
test_fuzz_script_deserialize_LDFLAGS = $(RELDFLAGS) $(AM_LDFLAGS) $(LIBTOOL_APP_LDFLAGS)
test_fuzz_script_deserialize_LDADD = $(FUZZ_SUITE_LD_COMMON)

test_fuzz_sub_net_deserialize_SOURCES = $(FUZZ_SUITE) test/fuzz/deserialize.cpp
test_fuzz_sub_net_deserialize_CPPFLAGS = $(AM_CPPFLAGS) $(BITCOIN_INCLUDES) -DSUB_NET_DESERIALIZE=1
test_fuzz_sub_net_deserialize_CXXFLAGS = $(AM_CXXFLAGS) $(PIE_FLAGS)
test_fuzz_sub_net_deserialize_LDFLAGS = $(RELDFLAGS) $(AM_LDFLAGS) $(LIBTOOL_APP_LDFLAGS)
test_fuzz_sub_net_deserialize_LDADD = $(FUZZ_SUITE_LD_COMMON)

test_fuzz_tx_in_deserialize_SOURCES = $(FUZZ_SUITE) test/fuzz/deserialize.cpp
test_fuzz_tx_in_deserialize_CPPFLAGS = $(AM_CPPFLAGS) $(BITCOIN_INCLUDES) -DTX_IN_DESERIALIZE=1
test_fuzz_tx_in_deserialize_CXXFLAGS = $(AM_CXXFLAGS) $(PIE_FLAGS)
test_fuzz_tx_in_deserialize_LDFLAGS = $(RELDFLAGS) $(AM_LDFLAGS) $(LIBTOOL_APP_LDFLAGS)
test_fuzz_tx_in_deserialize_LDADD = $(FUZZ_SUITE_LD_COMMON)

test_fuzz_tx_in_SOURCES = $(FUZZ_SUITE) test/fuzz/tx_in.cpp
test_fuzz_tx_in_CPPFLAGS = $(AM_CPPFLAGS) $(BITCOIN_INCLUDES)
test_fuzz_tx_in_CXXFLAGS = $(AM_CXXFLAGS) $(PIE_FLAGS)
test_fuzz_tx_in_LDFLAGS = $(RELDFLAGS) $(AM_LDFLAGS) $(LIBTOOL_APP_LDFLAGS)
test_fuzz_tx_in_LDADD = $(FUZZ_SUITE_LD_COMMON)

test_fuzz_tx_out_SOURCES = $(FUZZ_SUITE) test/fuzz/tx_out.cpp
test_fuzz_tx_out_CPPFLAGS = $(AM_CPPFLAGS) $(BITCOIN_INCLUDES)
test_fuzz_tx_out_CXXFLAGS = $(AM_CXXFLAGS) $(PIE_FLAGS)
test_fuzz_tx_out_LDFLAGS = $(RELDFLAGS) $(AM_LDFLAGS) $(LIBTOOL_APP_LDFLAGS)
test_fuzz_tx_out_LDADD = $(FUZZ_SUITE_LD_COMMON)

test_fuzz_parse_hd_keypath_SOURCES = $(FUZZ_SUITE) test/fuzz/parse_hd_keypath.cpp
test_fuzz_parse_hd_keypath_CPPFLAGS = $(AM_CPPFLAGS) $(BITCOIN_INCLUDES)
test_fuzz_parse_hd_keypath_CXXFLAGS = $(AM_CXXFLAGS) $(PIE_FLAGS)
test_fuzz_parse_hd_keypath_LDFLAGS = $(RELDFLAGS) $(AM_LDFLAGS) $(LIBTOOL_APP_LDFLAGS)
test_fuzz_parse_hd_keypath_LDADD = $(FUZZ_SUITE_LD_COMMON)

test_fuzz_parse_script_SOURCES = $(FUZZ_SUITE) test/fuzz/parse_script.cpp
test_fuzz_parse_script_CPPFLAGS = $(AM_CPPFLAGS) $(BITCOIN_INCLUDES)
test_fuzz_parse_script_CXXFLAGS = $(AM_CXXFLAGS) $(PIE_FLAGS)
test_fuzz_parse_script_LDFLAGS = $(RELDFLAGS) $(AM_LDFLAGS) $(LIBTOOL_APP_LDFLAGS)
test_fuzz_parse_script_LDADD = $(FUZZ_SUITE_LD_COMMON)

test_fuzz_parse_numbers_SOURCES = $(FUZZ_SUITE) test/fuzz/parse_numbers.cpp
test_fuzz_parse_numbers_CPPFLAGS = $(AM_CPPFLAGS) $(BITCOIN_INCLUDES)
test_fuzz_parse_numbers_CXXFLAGS = $(AM_CXXFLAGS) $(PIE_FLAGS)
test_fuzz_parse_numbers_LDFLAGS = $(RELDFLAGS) $(AM_LDFLAGS) $(LIBTOOL_APP_LDFLAGS)
test_fuzz_parse_numbers_LDADD = $(FUZZ_SUITE_LD_COMMON)

test_fuzz_parse_univalue_SOURCES = $(FUZZ_SUITE) test/fuzz/parse_univalue.cpp
test_fuzz_parse_univalue_CPPFLAGS = $(AM_CPPFLAGS) $(BITCOIN_INCLUDES)
test_fuzz_parse_univalue_CXXFLAGS = $(AM_CXXFLAGS) $(PIE_FLAGS)
test_fuzz_parse_univalue_LDFLAGS = $(RELDFLAGS) $(AM_LDFLAGS) $(LIBTOOL_APP_LDFLAGS)
test_fuzz_parse_univalue_LDADD = $(FUZZ_SUITE_LD_COMMON)

endif # ENABLE_FUZZ

nodist_test_test_particl_SOURCES = $(GENERATED_TEST_FILES)

$(BITCOIN_TESTS): $(GENERATED_TEST_FILES)

CLEAN_BITCOIN_TEST = test/*.gcda test/*.gcno $(GENERATED_TEST_FILES) $(BITCOIN_TESTS:=.log)

CLEANFILES += $(CLEAN_BITCOIN_TEST)

if TARGET_WINDOWS
bitcoin_test: $(TEST_BINARY)
else
if ENABLE_BENCH
bitcoin_test: $(TEST_BINARY) $(BENCH_BINARY)
else
bitcoin_test: $(TEST_BINARY)
endif
endif

bitcoin_test_check: $(TEST_BINARY) FORCE
	$(MAKE) check-TESTS TESTS=$^

bitcoin_test_clean : FORCE
	rm -f $(CLEAN_BITCOIN_TEST) $(test_test_particl_OBJECTS) $(TEST_BINARY)

check-local: $(BITCOIN_TESTS:.cpp=.cpp.test)
if BUILD_BITCOIN_TX
	@echo "Running test/util/bitcoin-util-test.py..."
	$(PYTHON) $(top_builddir)/test/util/bitcoin-util-test.py
endif
	@echo "Running test/util/rpcauth-test.py..."
	$(PYTHON) $(top_builddir)/test/util/rpcauth-test.py
if TARGET_WINDOWS
else
if ENABLE_BENCH
	@echo "Running bench/bench_particl -evals=1 -scaling=0..."
	$(BENCH_BINARY) -evals=1 -scaling=0 > /dev/null
endif
endif
	$(AM_V_at)$(MAKE) $(AM_MAKEFLAGS) -C secp256k1 check
if EMBEDDED_UNIVALUE
	$(AM_V_at)$(MAKE) $(AM_MAKEFLAGS) -C univalue check
endif

%.cpp.test: %.cpp
	@echo Running tests: `cat $< | grep -E "(BOOST_FIXTURE_TEST_SUITE\\(|BOOST_AUTO_TEST_SUITE\\()" | cut -d '(' -f 2 | cut -d ',' -f 1 | cut -d ')' -f 1` from $<
	$(AM_V_at)$(TEST_BINARY) -l test_suite -t "`cat $< | grep -E "(BOOST_FIXTURE_TEST_SUITE\\(|BOOST_AUTO_TEST_SUITE\\()" | cut -d '(' -f 2 | cut -d ',' -f 1 | cut -d ')' -f 1`" > $<.log 2>&1 || (cat $<.log && false)

%.json.h: %.json
	@$(MKDIR_P) $(@D)
	@{ \
	 echo "namespace json_tests{" && \
	 echo "static unsigned const char $(*F)[] = {" && \
	 $(HEXDUMP) -v -e '8/1 "0x%02x, "' -e '"\n"' $< | $(SED) -e 's/0x  ,//g' && \
	 echo "};};"; \
	} > "$@.new" && mv -f "$@.new" "$@"
	@echo "Generated $@"<|MERGE_RESOLUTION|>--- conflicted
+++ resolved
@@ -187,7 +187,7 @@
   test/uint256_tests.cpp \
   test/util_tests.cpp \
   test/validation_block_tests.cpp \
-<<<<<<< HEAD
+  test/validation_flush_tests.cpp \
   test/versionbits_tests.cpp \
   test/smsg_tests.cpp \
   test/mnemonic_tests.cpp \
@@ -195,10 +195,6 @@
   test/ct_tests.cpp \
   test/ringct_tests.cpp \
   test/particlchain_tests.cpp
-=======
-  test/validation_flush_tests.cpp \
-  test/versionbits_tests.cpp
->>>>>>> ceb789cf
 
 if ENABLE_PROPERTY_TESTS
 BITCOIN_TESTS += \
