--- conflicted
+++ resolved
@@ -2,14 +2,6 @@
 // Distributed under the MIT software license, see the accompanying
 // file COPYING or http://www.opensource.org/licenses/mit-license.php.
 
-<<<<<<< HEAD
-#include <rpc/client.h>
-#include <rpc/server.h>
-#include <rpc/util.h>
-#include <rpc/rpcutil.h>
-
-=======
->>>>>>> 5d53cf38
 #include <core_io.h>
 #include <interfaces/chain.h>
 #include <node/context.h>
@@ -17,6 +9,7 @@
 #include <rpc/client.h>
 #include <rpc/server.h>
 #include <rpc/util.h>
+#include <rpc/rpcutil.h>
 #include <test/util/setup_common.h>
 #include <univalue.h>
 #include <util/time.h>
@@ -25,14 +18,6 @@
 
 #include <boost/test/unit_test.hpp>
 
-<<<<<<< HEAD
-#include <univalue.h>
-
-#include <rpc/blockchain.h>
-
-
-=======
->>>>>>> 5d53cf38
 class RPCTestingSetup : public TestingSetup
 {
 public:
