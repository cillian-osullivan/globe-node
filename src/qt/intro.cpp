// Copyright (c) 2011-2017 The Bitcoin Core developers
// Distributed under the MIT software license, see the accompanying
// file COPYING or http://www.opensource.org/licenses/mit-license.php.

#if defined(HAVE_CONFIG_H)
#include <config/bitcoin-config.h>
#endif

#include <fs.h>
#include <qt/intro.h>
#include <qt/forms/ui_intro.h>

#include <qt/guiutil.h>

#include <util.h>

#include <QFileDialog>
#include <QSettings>
#include <QMessageBox>

#include <cmath>

static const uint64_t GB_BYTES = 1000000000LL;
/* Minimum free space (in GB) needed for data directory */
<<<<<<< HEAD
static const uint64_t BLOCK_CHAIN_SIZE = 1;
=======
static const uint64_t BLOCK_CHAIN_SIZE = 200;
>>>>>>> f17942a3
/* Minimum free space (in GB) needed for data directory when pruned; Does not include prune target */
static const uint64_t CHAIN_STATE_SIZE = 1;
/* Total required space (in GB) depending on user choice (prune, not prune) */
static uint64_t requiredSpace;

/* Check free space asynchronously to prevent hanging the UI thread.

   Up to one request to check a path is in flight to this thread; when the check()
   function runs, the current path is requested from the associated Intro object.
   The reply is sent back through a signal.

   This ensures that no queue of checking requests is built up while the user is
   still entering the path, and that always the most recently entered path is checked as
   soon as the thread becomes available.
*/
class FreespaceChecker : public QObject
{
    Q_OBJECT

public:
    explicit FreespaceChecker(Intro *intro);

    enum Status {
        ST_OK,
        ST_ERROR
    };

public Q_SLOTS:
    void check();

Q_SIGNALS:
    void reply(int status, const QString &message, quint64 available);

private:
    Intro *intro;
};

#include <qt/intro.moc>

FreespaceChecker::FreespaceChecker(Intro *_intro)
{
    this->intro = _intro;
}

void FreespaceChecker::check()
{
    QString dataDirStr = intro->getPathToCheck();
    fs::path dataDir = GUIUtil::qstringToBoostPath(dataDirStr);
    uint64_t freeBytesAvailable = 0;
    int replyStatus = ST_OK;
    QString replyMessage = tr("A new data directory will be created.");

    /* Find first parent that exists, so that fs::space does not fail */
    fs::path parentDir = dataDir;
    fs::path parentDirOld = fs::path();
    while(parentDir.has_parent_path() && !fs::exists(parentDir))
    {
        parentDir = parentDir.parent_path();

        /* Check if we make any progress, break if not to prevent an infinite loop here */
        if (parentDirOld == parentDir)
            break;

        parentDirOld = parentDir;
    }

    try {
        freeBytesAvailable = fs::space(parentDir).available;
        if(fs::exists(dataDir))
        {
            if(fs::is_directory(dataDir))
            {
                QString separator = "<code>" + QDir::toNativeSeparators("/") + tr("name") + "</code>";
                replyStatus = ST_OK;
                replyMessage = tr("Directory already exists. Add %1 if you intend to create a new directory here.").arg(separator);
            } else {
                replyStatus = ST_ERROR;
                replyMessage = tr("Path already exists, and is not a directory.");
            }
        }
    } catch (const fs::filesystem_error&)
    {
        /* Parent directory does not exist or is not accessible */
        replyStatus = ST_ERROR;
        replyMessage = tr("Cannot create data directory here.");
    }
    Q_EMIT reply(replyStatus, replyMessage, freeBytesAvailable);
}


Intro::Intro(QWidget *parent) :
    QDialog(parent),
    ui(new Ui::Intro),
    thread(0),
    signalled(false)
{
    ui->setupUi(this);
    ui->welcomeLabel->setText(ui->welcomeLabel->text().arg(tr(PACKAGE_NAME)));
    ui->storageLabel->setText(ui->storageLabel->text().arg(tr(PACKAGE_NAME)));

    ui->lblExplanation1->setText(ui->lblExplanation1->text()
        .arg(tr(PACKAGE_NAME))
        .arg(BLOCK_CHAIN_SIZE)
        .arg(2009)
        .arg(tr("Particl"))
    );
    ui->lblExplanation2->setText(ui->lblExplanation2->text().arg(tr(PACKAGE_NAME)));

    uint64_t pruneTarget = std::max<int64_t>(0, gArgs.GetArg("-prune", 0));
    requiredSpace = BLOCK_CHAIN_SIZE;
    QString storageRequiresMsg = tr("At least %1 GB of data will be stored in this directory, and it will grow over time.");
    if (pruneTarget) {
        uint64_t prunedGBs = std::ceil(pruneTarget * 1024 * 1024.0 / GB_BYTES);
        if (prunedGBs <= requiredSpace) {
            requiredSpace = prunedGBs;
            storageRequiresMsg = tr("Approximately %1 GB of data will be stored in this directory.");
        }
        ui->lblExplanation3->setVisible(true);
    } else {
        ui->lblExplanation3->setVisible(false);
    }
    requiredSpace += CHAIN_STATE_SIZE;
    ui->sizeWarningLabel->setText(
        tr("%1 will download and store a copy of the Particl block chain.").arg(tr(PACKAGE_NAME)) + " " +
        storageRequiresMsg.arg(requiredSpace) + " " +
        tr("The wallet will also be stored in this directory.")
    );
    startThread();
}

Intro::~Intro()
{
    delete ui;
    /* Ensure thread is finished before it is deleted */
    Q_EMIT stopThread();
    thread->wait();
}

QString Intro::getDataDirectory()
{
    return ui->dataDirectory->text();
}

void Intro::setDataDirectory(const QString &dataDir)
{
    ui->dataDirectory->setText(dataDir);
    if(dataDir == getDefaultDataDirectory())
    {
        ui->dataDirDefault->setChecked(true);
        ui->dataDirectory->setEnabled(false);
        ui->ellipsisButton->setEnabled(false);
    } else {
        ui->dataDirCustom->setChecked(true);
        ui->dataDirectory->setEnabled(true);
        ui->ellipsisButton->setEnabled(true);
    }
}

QString Intro::getDefaultDataDirectory()
{
    return GUIUtil::boostPathToQString(GetDefaultDataDir());
}

bool Intro::pickDataDirectory()
{
    QSettings settings;
    /* If data directory provided on command line, no need to look at settings
       or show a picking dialog */
    if(!gArgs.GetArg("-datadir", "").empty())
        return true;
    /* 1) Default data directory for operating system */
    QString dataDir = getDefaultDataDirectory();
    /* 2) Allow QSettings to override default dir */
    dataDir = settings.value("strDataDir", dataDir).toString();

    if(!fs::exists(GUIUtil::qstringToBoostPath(dataDir)) || gArgs.GetBoolArg("-choosedatadir", DEFAULT_CHOOSE_DATADIR) || settings.value("fReset", false).toBool() || gArgs.GetBoolArg("-resetguisettings", false))
    {
        /* If current default data directory does not exist, let the user choose one */
        Intro intro;
        intro.setDataDirectory(dataDir);
        intro.setWindowIcon(QIcon(":icons/bitcoin"));

        while(true)
        {
            if(!intro.exec())
            {
                /* Cancel clicked */
                return false;
            }
            dataDir = intro.getDataDirectory();
            try {
                if (TryCreateDirectories(GUIUtil::qstringToBoostPath(dataDir))) {
                    // If a new data directory has been created, make wallets subdirectory too
                    TryCreateDirectories(GUIUtil::qstringToBoostPath(dataDir) / "wallets");
                }
                break;
            } catch (const fs::filesystem_error&) {
                QMessageBox::critical(0, tr(PACKAGE_NAME),
                    tr("Error: Specified data directory \"%1\" cannot be created.").arg(dataDir));
                /* fall through, back to choosing screen */
            }
        }

        settings.setValue("strDataDir", dataDir);
        settings.setValue("fReset", false);
    }
    /* Only override -datadir if different from the default, to make it possible to
     * override -datadir in the bitcoin.conf file in the default data directory
     * (to be consistent with bitcoind behavior)
     */
    if(dataDir != getDefaultDataDirectory())
        gArgs.SoftSetArg("-datadir", GUIUtil::qstringToBoostPath(dataDir).string()); // use OS locale for path setting
    return true;
}

void Intro::setStatus(int status, const QString &message, quint64 bytesAvailable)
{
    switch(status)
    {
    case FreespaceChecker::ST_OK:
        ui->errorMessage->setText(message);
        ui->errorMessage->setStyleSheet("");
        break;
    case FreespaceChecker::ST_ERROR:
        ui->errorMessage->setText(tr("Error") + ": " + message);
        ui->errorMessage->setStyleSheet("QLabel { color: #800000 }");
        break;
    }
    /* Indicate number of bytes available */
    if(status == FreespaceChecker::ST_ERROR)
    {
        ui->freeSpace->setText("");
    } else {
        QString freeString = tr("%n GB of free space available", "", bytesAvailable/GB_BYTES);
        if(bytesAvailable < requiredSpace * GB_BYTES)
        {
            freeString += " " + tr("(of %n GB needed)", "", requiredSpace);
            ui->freeSpace->setStyleSheet("QLabel { color: #800000 }");
        } else {
            ui->freeSpace->setStyleSheet("");
        }
        ui->freeSpace->setText(freeString + ".");
    }
    /* Don't allow confirm in ERROR state */
    ui->buttonBox->button(QDialogButtonBox::Ok)->setEnabled(status != FreespaceChecker::ST_ERROR);
}

void Intro::on_dataDirectory_textChanged(const QString &dataDirStr)
{
    /* Disable OK button until check result comes in */
    ui->buttonBox->button(QDialogButtonBox::Ok)->setEnabled(false);
    checkPath(dataDirStr);
}

void Intro::on_ellipsisButton_clicked()
{
    QString dir = QDir::toNativeSeparators(QFileDialog::getExistingDirectory(0, "Choose data directory", ui->dataDirectory->text()));
    if(!dir.isEmpty())
        ui->dataDirectory->setText(dir);
}

void Intro::on_dataDirDefault_clicked()
{
    setDataDirectory(getDefaultDataDirectory());
}

void Intro::on_dataDirCustom_clicked()
{
    ui->dataDirectory->setEnabled(true);
    ui->ellipsisButton->setEnabled(true);
}

void Intro::startThread()
{
    thread = new QThread(this);
    FreespaceChecker *executor = new FreespaceChecker(this);
    executor->moveToThread(thread);

    connect(executor, SIGNAL(reply(int,QString,quint64)), this, SLOT(setStatus(int,QString,quint64)));
    connect(this, SIGNAL(requestCheck()), executor, SLOT(check()));
    /*  make sure executor object is deleted in its own thread */
    connect(this, SIGNAL(stopThread()), executor, SLOT(deleteLater()));
    connect(this, SIGNAL(stopThread()), thread, SLOT(quit()));

    thread->start();
}

void Intro::checkPath(const QString &dataDir)
{
    mutex.lock();
    pathToCheck = dataDir;
    if(!signalled)
    {
        signalled = true;
        Q_EMIT requestCheck();
    }
    mutex.unlock();
}

QString Intro::getPathToCheck()
{
    QString retval;
    mutex.lock();
    retval = pathToCheck;
    signalled = false; /* new request can be queued now */
    mutex.unlock();
    return retval;
}<|MERGE_RESOLUTION|>--- conflicted
+++ resolved
@@ -22,11 +22,8 @@
 
 static const uint64_t GB_BYTES = 1000000000LL;
 /* Minimum free space (in GB) needed for data directory */
-<<<<<<< HEAD
-static const uint64_t BLOCK_CHAIN_SIZE = 1;
-=======
-static const uint64_t BLOCK_CHAIN_SIZE = 200;
->>>>>>> f17942a3
+static const uint64_t BLOCK_CHAIN_SIZE = 2;
+//static const uint64_t BLOCK_CHAIN_SIZE = 200;
 /* Minimum free space (in GB) needed for data directory when pruned; Does not include prune target */
 static const uint64_t CHAIN_STATE_SIZE = 1;
 /* Total required space (in GB) depending on user choice (prune, not prune) */
