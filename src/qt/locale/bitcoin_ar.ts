<TS language="ar" version="2.1">
<context>
    <name>AddressBookPage</name>
    <message>
        <source>Right-click to edit address or label</source>
        <translation>أنقر بزر الماوس الأيمن لتحرير العنوان أو التصنيف</translation>
    </message>
    <message>
        <source>Create a new address</source>
        <translation>إنشاء عنوان جديد</translation>
    </message>
    <message>
        <source>&amp;New</source>
        <translation>جديد</translation>
    </message>
    <message>
        <source>Copy the currently selected address to the system clipboard</source>
        <translation>نسخ العنوان المحدد حاليًا إلى حافظة النظام</translation>
    </message>
    <message>
        <source>&amp;Copy</source>
        <translation>نسخ</translation>
    </message>
    <message>
        <source>C&amp;lose</source>
        <translation>غلق</translation>
    </message>
    <message>
        <source>Delete the currently selected address from the list</source>
        <translation>احذف العنوان المحدد حاليًا من القائمة</translation>
    </message>
    <message>
        <source>Enter address or label to search</source>
        <translation>أدخل العنوان أو التصنيف للبحث</translation>
    </message>
    <message>
        <source>Export the data in the current tab to a file</source>
        <translation>استخراج البيانات في علامة التبويب الحالية إلى ملف</translation>
    </message>
    <message>
        <source>&amp;Export</source>
        <translation>استخراج</translation>
    </message>
    <message>
        <source>&amp;Delete</source>
        <translation>حذف</translation>
    </message>
    <message>
        <source>Choose the address to send coins to</source>
        <translation>إختر العنوان الرقمي اللذي تريد الإرسال له</translation>
    </message>
    <message>
        <source>Choose the address to receive coins with</source>
        <translation>إختر العنوان الرقمي اللذي سيحصل على العملات</translation>
    </message>
    <message>
        <source>C&amp;hoose</source>
        <translation>اختر</translation>
    </message>
    <message>
        <source>Sending addresses</source>
        <translation>العنوان الرقمي المُرسِل</translation>
    </message>
    <message>
        <source>Receiving addresses</source>
        <translation>العنوان الرقمي المُرسَل إليه</translation>
    </message>
    <message>
        <source>These are your Particl addresses for sending payments. Always check the amount and the receiving address before sending coins.</source>
        <translation>هذه هي عناوين البيتكوين لإرسال المدفوعات. دائما تحقق من المبلغ وعنوان المستلم قبل الإرسال.</translation>
    </message>
    <message>
<<<<<<< HEAD
        <source>These are your Particl addresses for receiving payments. Use the 'Create new receiving address' button in the receive tab to create new addresses.</source>
        <translation>هذه هي عناوين البيتكوين الخاصة بك لإستلام المدفوعات. استخدم زر "إنشاء عنوان استلام جديد" في علامة التبويب "إستلام" لإنشاء عناوين جديدة.</translation>
=======
        <source>These are your Bitcoin addresses for receiving payments. Use the 'Create new receiving address' button in the receive tab to create new addresses.
Signing is only possible with addresses of the type 'legacy'.</source>
        <translation>هذه هي عناوين بتكوين الخاصة بك لتلقي المدفوعات. استخدم الزر "إنشاء عنوان استلام جديد" في علامة تبويب الاستلام لإنشاء عناوين جديدة.
التوقيع ممكن فقط مع عناوين من النوع "قديم".</translation>
>>>>>>> 5174b534
    </message>
    <message>
        <source>&amp;Copy Address</source>
        <translation>نسخ العنوان</translation>
    </message>
    <message>
        <source>Copy &amp;Label</source>
        <translation>نسخ&amp;تسمية</translation>
    </message>
    <message>
        <source>&amp;Edit</source>
        <translation>تحرير</translation>
    </message>
    <message>
        <source>Export Address List</source>
        <translation>تصدير قائمة العناوين</translation>
    </message>
    <message>
        <source>Comma separated file (*.csv)</source>
        <translation>ملف مفصول بفاصلة (*.csv)</translation>
    </message>
    <message>
        <source>Exporting Failed</source>
        <translation>لقد فشل التصدير</translation>
    </message>
    </context>
<context>
    <name>AddressTableModel</name>
    <message>
        <source>Label</source>
        <translation>وسم</translation>
    </message>
    <message>
        <source>Address</source>
        <translation>عنوان</translation>
    </message>
    <message>
        <source>(no label)</source>
        <translation>(بدون وسم)</translation>
    </message>
</context>
<context>
    <name>AskPassphraseDialog</name>
    <message>
        <source>Passphrase Dialog</source>
        <translation>مربع كلمة المرور</translation>
    </message>
    <message>
        <source>Enter passphrase</source>
        <translation>ادخل كلمة المرور</translation>
    </message>
    <message>
        <source>New passphrase</source>
        <translation>كلمة مرور جديد</translation>
    </message>
    <message>
        <source>Repeat new passphrase</source>
        <translation>إعادة إدخال كلمة المرور</translation>
    </message>
    <message>
        <source>Show passphrase</source>
        <translation>إظهار كلمة المرور</translation>
    </message>
    <message>
        <source>Encrypt wallet</source>
        <translation>تشفير المحفظة</translation>
    </message>
    <message>
        <source>This operation needs your wallet passphrase to unlock the wallet.</source>
        <translation>العملية تحتاج كملة المرور المحفظة لتستطيع فتحها.</translation>
    </message>
    <message>
        <source>Unlock wallet</source>
        <translation>فتح المحفظة</translation>
    </message>
    <message>
        <source>This operation needs your wallet passphrase to decrypt the wallet.</source>
        <translation>العملية تحتاج كملة المرور المحفظة لتستطيع فتحها.</translation>
    </message>
    <message>
        <source>Decrypt wallet</source>
        <translation>فك تشفير المحفظة</translation>
    </message>
    <message>
        <source>Change passphrase</source>
        <translation>تغيير كلمة المرور</translation>
    </message>
    <message>
        <source>Confirm wallet encryption</source>
        <translation>تأكيد تشفير المحفظة</translation>
    </message>
    <message>
        <source>Warning: If you encrypt your wallet and lose your passphrase, you will &lt;b&gt;LOSE ALL OF YOUR PARTICL&lt;/b&gt;!</source>
        <translation>إذا شفرت محفظتك وفقدت كلمة المرور، ستفقد كل ما تملك من البيتكوين.</translation>
    </message>
    <message>
        <source>Are you sure you wish to encrypt your wallet?</source>
        <translation>هل انت متأكد بأنك تريد تشفير محفظتك؟</translation>
    </message>
    <message>
        <source>Wallet encrypted</source>
        <translation>تم تشفير المحفظة</translation>
    </message>
    <message>
        <source>Enter the new passphrase for the wallet.&lt;br/&gt;Please use a passphrase of &lt;b&gt;ten or more random characters&lt;/b&gt;, or &lt;b&gt;eight or more words&lt;/b&gt;.</source>
        <translation>أدخل كلمة المرور الجديدة للمحفظة. &lt;br/&gt; الرجاء استخدام  كلمة مرور تتكون من &lt;b&gt; عشرة أحرف عشوائية أو أكثر &lt;/b&gt; ، أو &lt;b&gt; ثماني كلمات أو أكثر&lt;/b&gt; .</translation>
    </message>
    <message>
        <source>Enter the old passphrase and new passphrase for the wallet.</source>
        <translation>ادخل كملة المرور القديمة وكلمة المرور الجديدة للمحفظة.</translation>
    </message>
    <message>
        <source>Remember that encrypting your wallet cannot fully protect your particl from being stolen by malware infecting your computer.</source>
        <translation>تذكر أن تشفير محفظتك لا يحمي البيتكوين الخاصة بك بشكل كامل من السرقة من قبل البرامج الخبيثةالتي تصيب حاسوبك</translation>
    </message>
    <message>
        <source>Wallet to be encrypted</source>
        <translation>سوف يتم تشفير محفظتك</translation>
    </message>
    <message>
        <source>Your wallet is about to be encrypted. </source>
        <translation>سوف يتم تشفير محفظتك.</translation>
    </message>
    <message>
        <source>Your wallet is now encrypted. </source>
        <translation>محفظتك ألان مشفرة</translation>
    </message>
    <message>
        <source>IMPORTANT: Any previous backups you have made of your wallet file should be replaced with the newly generated, encrypted wallet file. For security reasons, previous backups of the unencrypted wallet file will become useless as soon as you start using the new, encrypted wallet.</source>
        <translation>هام: أي نسخة إحتياطية سابقة  قمت بها لمحفظتك يجب استبدالها  بأخرى حديثة، مشفرة. لأسباب أمنية، النسخ الاحتياطية السابقة لملفات المحفظة الغير مشفرة تصبح عديمة الفائدة مع بداية استخدام المحفظة المشفرة الجديدة.</translation>
    </message>
    <message>
        <source>Wallet encryption failed</source>
        <translation>خطأ في تشفير المحفظة</translation>
    </message>
    <message>
        <source>Wallet encryption failed due to an internal error. Your wallet was not encrypted.</source>
        <translation>فشل تشفير المحفظة بسبب خطأ داخلي. لم يتم تشفير محفظتك.</translation>
    </message>
    <message>
        <source>The supplied passphrases do not match.</source>
        <translation>كلمتي المرور ليستا متطابقتان</translation>
    </message>
    <message>
        <source>Wallet unlock failed</source>
        <translation>فشل فتح المحفظة</translation>
    </message>
    <message>
        <source>The passphrase entered for the wallet decryption was incorrect.</source>
        <translation>كلمة المرور التي تم إدخالها لفك تشفير المحفظة غير صحيحة.</translation>
    </message>
    <message>
        <source>Wallet decryption failed</source>
        <translation>فشل   فك التشفير المحفظة</translation>
    </message>
    <message>
        <source>Wallet passphrase was successfully changed.</source>
        <translation>لقد تم تغير عبارة مرور المحفظة بنجاح</translation>
    </message>
    <message>
        <source>Warning: The Caps Lock key is on!</source>
        <translation>تحذير: مفتاح الحروف الكبيرة مفعل</translation>
    </message>
</context>
<context>
    <name>BanTableModel</name>
    <message>
        <source>IP/Netmask</source>
        <translation>عنوان البروتوكول/قناع</translation>
    </message>
    <message>
        <source>Banned Until</source>
        <translation>محظور حتى</translation>
    </message>
</context>
<context>
    <name>BitcoinGUI</name>
    <message>
        <source>Sign &amp;message...</source>
        <translation>التوقيع و الرسائل</translation>
    </message>
    <message>
        <source>Synchronizing with network...</source>
        <translation>مزامنة مع الشبكة ...</translation>
    </message>
    <message>
        <source>&amp;Overview</source>
        <translation>&amp;نظرة عامة</translation>
    </message>
    <message>
        <source>Show general overview of wallet</source>
        <translation>إظهار نظرة عامة على المحفظة</translation>
    </message>
    <message>
        <source>&amp;Transactions</source>
        <translation>&amp;المعاملات</translation>
    </message>
    <message>
        <source>Browse transaction history</source>
        <translation>تصفح تاريخ العمليات</translation>
    </message>
    <message>
        <source>E&amp;xit</source>
        <translation>خروج</translation>
    </message>
    <message>
        <source>Quit application</source>
        <translation>إغلاق التطبيق</translation>
    </message>
    <message>
        <source>&amp;About %1</source>
        <translation>حوالي %1</translation>
    </message>
    <message>
        <source>Show information about %1</source>
        <translation>أظهر المعلومات حولة %1</translation>
    </message>
    <message>
        <source>About &amp;Qt</source>
        <translation>عن &amp;Qt</translation>
    </message>
    <message>
        <source>Show information about Qt</source>
        <translation>اظهر المعلومات</translation>
    </message>
    <message>
        <source>&amp;Options...</source>
        <translation>&amp;خيارات ...</translation>
    </message>
    <message>
        <source>Modify configuration options for %1</source>
        <translation>تغيير خيارات الإعداد لأساس ل%1</translation>
    </message>
    <message>
        <source>&amp;Encrypt Wallet...</source>
        <translation>&amp;تشفير المحفظة</translation>
    </message>
    <message>
        <source>&amp;Backup Wallet...</source>
        <translation>&amp;نسخ احتياط للمحفظة</translation>
    </message>
    <message>
        <source>&amp;Change Passphrase...</source>
        <translation>&amp;تغيير كلمة المرور</translation>
    </message>
    <message>
        <source>Open &amp;URI...</source>
        <translation>افتح &amp;URI...</translation>
    </message>
    <message>
        <source>Create Wallet...</source>
        <translation>إنشاء محفظة...</translation>
    </message>
    <message>
        <source>Create a new wallet</source>
        <translation>إنشاء محفظة جديدة</translation>
    </message>
    <message>
        <source>Wallet:</source>
        <translation>المحفظة:</translation>
    </message>
    <message>
        <source>Click to disable network activity.</source>
        <translation>اضغط لإلغاء تفعيل الشبكه</translation>
    </message>
    <message>
        <source>Network activity disabled.</source>
        <translation>تم إلغاء تفعيل الشبكه</translation>
    </message>
    <message>
        <source>Click to enable network activity again.</source>
        <translation>اضغط لتفعيل الشبكه مره أخرى</translation>
    </message>
    <message>
        <source>Syncing Headers (%1%)...</source>
        <translation>مزامنة الرؤوس (%1%)...</translation>
    </message>
    <message>
        <source>Reindexing blocks on disk...</source>
        <translation>إعادة فهرسة الكتل على القرص ...</translation>
    </message>
    <message>
        <source>Proxy is &lt;b&gt;enabled&lt;/b&gt;: %1</source>
        <translation>%1 اتصال نشط بشبكة البيتكوين</translation>
    </message>
    <message>
        <source>Send coins to a Particl address</source>
        <translation>ارسل عملات الى عنوان بيتكوين</translation>
    </message>
    <message>
        <source>Backup wallet to another location</source>
        <translation>احفظ نسخة احتياطية للمحفظة في مكان آخر</translation>
    </message>
    <message>
        <source>Change the passphrase used for wallet encryption</source>
        <translation>تغيير كلمة المرور المستخدمة لتشفير المحفظة</translation>
    </message>
    <message>
        <source>&amp;Verify message...</source>
        <translation>&amp;التحقق من الرسالة...</translation>
    </message>
    <message>
        <source>&amp;Send</source>
        <translation>&amp;ارسل</translation>
    </message>
    <message>
        <source>&amp;Receive</source>
        <translation>&amp;استقبل</translation>
    </message>
    <message>
        <source>&amp;Show / Hide</source>
        <translation>&amp;عرض / اخفاء</translation>
    </message>
    <message>
        <source>Show or hide the main Window</source>
        <translation>عرض او اخفاء النافذة الرئيسية</translation>
    </message>
    <message>
        <source>Encrypt the private keys that belong to your wallet</source>
        <translation>تشفير المفتاح الخاص بمحفظتك</translation>
    </message>
    <message>
        <source>Sign messages with your Particl addresses to prove you own them</source>
        <translation>وقَع الرسائل بواسطة ال: Particl الخاص بك لإثبات امتلاكك لهم</translation>
    </message>
    <message>
        <source>Verify messages to ensure they were signed with specified Particl addresses</source>
        <translation>تحقق من الرسائل للتأكد من أنَها وُقعت برسائل Particl محدَدة</translation>
    </message>
    <message>
        <source>&amp;File</source>
        <translation>&amp;ملف</translation>
    </message>
    <message>
        <source>&amp;Settings</source>
        <translation>&amp;الاعدادات</translation>
    </message>
    <message>
        <source>&amp;Help</source>
        <translation>&amp;مساعدة</translation>
    </message>
    <message>
        <source>Tabs toolbar</source>
        <translation>شريط أدوات علامات التبويب</translation>
    </message>
    <message>
        <source>Request payments (generates QR codes and particl: URIs)</source>
        <translation>أطلب دفعات (يولد كودات الرمز المربع وبيت كوين: العناوين المعطاة)</translation>
    </message>
    <message>
        <source>Show the list of used sending addresses and labels</source>
        <translation>عرض قائمة عناوين الإرسال المستخدمة والملصقات</translation>
    </message>
    <message>
        <source>Show the list of used receiving addresses and labels</source>
        <translation>عرض قائمة عناوين الإستقبال المستخدمة والملصقات</translation>
    </message>
    <message>
        <source>&amp;Command-line options</source>
        <translation>&amp;خيارات سطر الأوامر</translation>
    </message>
    <message>
        <source>Indexing blocks on disk...</source>
        <translation>ترتيب فهرسة الكتل على القرص...</translation>
    </message>
    <message>
        <source>Processing blocks on disk...</source>
        <translation>معالجة الكتل على القرص...</translation>
    </message>
    <message numerus="yes">
        <source>Processed %n block(s) of transaction history.</source>
        <translation><numerusform>Processed %n blocks of transaction history.</numerusform><numerusform>Processed %n block of transaction history.</numerusform><numerusform>Processed %n blocks of transaction history.</numerusform><numerusform>Processed %n blocks of transaction history.</numerusform><numerusform>Processed %n blocks of transaction history.</numerusform><numerusform>تمت معالجة٪ n من كتل سجل المعاملات.</numerusform></translation>
    </message>
    <message>
        <source>%1 behind</source>
        <translation>خلف %1</translation>
    </message>
    <message>
        <source>Last received block was generated %1 ago.</source>
        <translation>تم توليد الكتلة المستقبلة الأخيرة منذ %1.</translation>
    </message>
    <message>
        <source>Transactions after this will not yet be visible.</source>
        <translation>المعاملات بعد ذلك لن تكون مريئة بعد.</translation>
    </message>
    <message>
        <source>Error</source>
        <translation>خطأ</translation>
    </message>
    <message>
        <source>Warning</source>
        <translation>تحذير</translation>
    </message>
    <message>
        <source>Information</source>
        <translation>المعلومات</translation>
    </message>
    <message>
        <source>Up to date</source>
        <translation>محدث</translation>
    </message>
    <message>
        <source>&amp;Load PSBT from file...</source>
        <translation>&amp; تحميل PSBT من ملف ...</translation>
    </message>
    <message>
        <source>Load Partially Signed Bitcoin Transaction</source>
        <translation>تحميل معاملة بتكوين الموقعة جزئيًا</translation>
    </message>
    <message>
        <source>Load PSBT from clipboard...</source>
        <translation>تحميل PSBT من الحافظة ...</translation>
    </message>
    <message>
        <source>Load Partially Signed Bitcoin Transaction from clipboard</source>
        <translation>تحميل معاملة بتكوين الموقعة جزئيًا من الحافظة</translation>
    </message>
    <message>
        <source>Node window</source>
        <translation>نافذة Node </translation>
    </message>
    <message>
        <source>Open node debugging and diagnostic console</source>
        <translation>افتح وحدة التحكم في تصحيح أخطاء node والتشخيص</translation>
    </message>
    <message>
        <source>&amp;Sending addresses</source>
        <translation>&amp;عناوين الإرسال</translation>
    </message>
    <message>
        <source>&amp;Receiving addresses</source>
        <translation>&amp;عناوين الإستقبال</translation>
    </message>
    <message>
        <source>Open a bitcoin: URI</source>
        <translation>افتح عملة بيتكوين: URI</translation>
    </message>
    <message>
        <source>Open Wallet</source>
        <translation>افتح المحفظة</translation>
    </message>
    <message>
        <source>Open a wallet</source>
        <translation>افتح المحفظة</translation>
    </message>
    <message>
        <source>Close Wallet...</source>
        <translation>اغلق المحفظة...</translation>
    </message>
    <message>
        <source>Close wallet</source>
        <translation>اغلق المحفظة</translation>
    </message>
    <message>
<<<<<<< HEAD
        <source>Show the %1 help message to get a list with possible Particl command-line options</source>
=======
        <source>Close All Wallets...</source>
        <translation>إغلاق جميع المحافظ ...</translation>
    </message>
    <message>
        <source>Close all wallets</source>
        <translation>إغلاق جميع المحافظ ...</translation>
    </message>
    <message>
        <source>Show the %1 help message to get a list with possible Bitcoin command-line options</source>
>>>>>>> 5174b534
        <translation>بين اشارة المساعدة %1 للحصول على قائمة من خيارات اوامر البت كوين المحتملة </translation>
    </message>
    <message>
        <source>&amp;Mask values</source>
        <translation>&amp; إخفاء القيم</translation>
    </message>
    <message>
        <source>Mask the values in the Overview tab</source>
        <translation>إخفاء القيم في علامة التبويب نظرة عامة</translation>
    </message>
    <message>
        <source>default wallet</source>
        <translation>المحفظة الإفتراضية</translation>
    </message>
    <message>
        <source>No wallets available</source>
        <translation>المحفظة الرقمية غير متوفرة</translation>
    </message>
    <message>
        <source>&amp;Window</source>
        <translation>نافذه</translation>
    </message>
    <message>
        <source>Minimize</source>
        <translation>تصغير</translation>
    </message>
    <message>
        <source>Zoom</source>
        <translation>تكبير</translation>
    </message>
    <message>
        <source>Main Window</source>
        <translation>النافذة الرئيسية</translation>
    </message>
    <message>
        <source>%1 client</source>
        <translation>الزبون %1</translation>
    </message>
    <message>
        <source>Connecting to peers...</source>
        <translation>اتصال إلي القرناء...</translation>
    </message>
    <message>
        <source>Catching up...</source>
        <translation>اللحاق بالركب ...</translation>
    </message>
    <message>
        <source>Error: %1</source>
        <translation>خطأ: %1</translation>
    </message>
    <message>
        <source>Warning: %1</source>
        <translation>تحذير:  %1</translation>
    </message>
    <message>
        <source>Date: %1
</source>
        <translation>التاريخ %1


</translation>
    </message>
    <message>
        <source>Amount: %1
</source>
        <translation>الكمية %1
</translation>
    </message>
    <message>
        <source>Wallet: %1
</source>
        <translation>المحفظة:  %1</translation>
    </message>
    <message>
        <source>Type: %1
</source>
        <translation>نوع %1
</translation>
    </message>
    <message>
        <source>Label: %1
</source>
        <translation>علامه: %1
</translation>
    </message>
    <message>
        <source>Address: %1
</source>
        <translation>عنوان %1
</translation>
    </message>
    <message>
        <source>Sent transaction</source>
        <translation>إرسال المعاملة</translation>
    </message>
    <message>
        <source>Incoming transaction</source>
        <translation>المعاملات الواردة</translation>
    </message>
    <message>
        <source>HD key generation is &lt;b&gt;enabled&lt;/b&gt;</source>
        <translation>توليد المفاتيح الهرمية الحتمية HD &lt;b&gt;مفعل&lt;/b&gt;</translation>
    </message>
    <message>
        <source>HD key generation is &lt;b&gt;disabled&lt;/b&gt;</source>
        <translation>توليد المفاتيح الهرمية الحتمية HD &lt;b&gt;معطل&lt;/b&gt;</translation>
    </message>
    <message>
        <source>Private key &lt;b&gt;disabled&lt;/b&gt;</source>
        <translation>المفتاح السري &lt;b&gt;معطل&lt;/b&gt;</translation>
    </message>
    <message>
        <source>Wallet is &lt;b&gt;encrypted&lt;/b&gt; and currently &lt;b&gt;unlocked&lt;/b&gt;</source>
        <translation>المحفظة &lt;b&gt;مشفرة&lt;/b&gt; و &lt;b&gt;مفتوحة&lt;/b&gt; حاليا</translation>
    </message>
    <message>
        <source>Wallet is &lt;b&gt;encrypted&lt;/b&gt; and currently &lt;b&gt;locked&lt;/b&gt;</source>
        <translation>المحفظة &lt;b&gt;مشفرة&lt;/b&gt; و &lt;b&gt;مقفلة&lt;/b&gt; حاليا</translation>
    </message>
    <message>
<<<<<<< HEAD
        <source>A fatal error occurred. Particl can no longer continue safely and will quit.</source>
        <translation>خطأ فادح حدث . لا يمكن اتمام بيتكوين بامان سيتم الخروج</translation>
=======
        <source>Original message:</source>
        <translation>الرسالة الأصلية:</translation>
    </message>
    <message>
        <source>A fatal error occurred. %1 can no longer continue safely and will quit.</source>
        <translation>حدث خطأ فادح. لم يعد بإمكان %1 المتابعة بأمان وسيتم الإنهاء.</translation>
>>>>>>> 5174b534
    </message>
</context>
<context>
    <name>CoinControlDialog</name>
    <message>
        <source>Coin Selection</source>
        <translation>اختيار العمله</translation>
    </message>
    <message>
        <source>Quantity:</source>
        <translation>الكمية:</translation>
    </message>
    <message>
        <source>Bytes:</source>
        <translation>بايت</translation>
    </message>
    <message>
        <source>Amount:</source>
        <translation>القيمة :</translation>
    </message>
    <message>
        <source>Fee:</source>
        <translation>الرسوم:</translation>
    </message>
    <message>
        <source>Dust:</source>
        <translation>غبار:</translation>
    </message>
    <message>
        <source>After Fee:</source>
        <translation>بعد الرسوم :</translation>
    </message>
    <message>
        <source>Change:</source>
        <translation>تعديل :</translation>
    </message>
    <message>
        <source>(un)select all</source>
        <translation>عدم اختيار الجميع</translation>
    </message>
    <message>
        <source>Tree mode</source>
        <translation>صيغة الشجرة</translation>
    </message>
    <message>
        <source>List mode</source>
        <translation>صيغة القائمة</translation>
    </message>
    <message>
        <source>Amount</source>
        <translation>مبلغ</translation>
    </message>
    <message>
        <source>Received with label</source>
        <translation>مستقبل مع ملصق</translation>
    </message>
    <message>
        <source>Received with address</source>
        <translation>مستقبل مع عنوان</translation>
    </message>
    <message>
        <source>Date</source>
        <translation>التاريخ</translation>
    </message>
    <message>
        <source>Confirmations</source>
        <translation>التأكيدات</translation>
    </message>
    <message>
        <source>Confirmed</source>
        <translation>تأكيد</translation>
    </message>
    <message>
        <source>Copy address</source>
        <translation>نسخ العنوان</translation>
    </message>
    <message>
        <source>Copy label</source>
        <translation> انسخ التسمية</translation>
    </message>
    <message>
        <source>Copy amount</source>
        <translation>نسخ الكمية</translation>
    </message>
    <message>
        <source>Copy transaction ID</source>
        <translation>نسخ رقم العملية</translation>
    </message>
    <message>
        <source>Lock unspent</source>
        <translation>قفل غير المنفق</translation>
    </message>
    <message>
        <source>Unlock unspent</source>
        <translation>فتح غير المنفق</translation>
    </message>
    <message>
        <source>Copy quantity</source>
        <translation>نسخ الكمية </translation>
    </message>
    <message>
        <source>Copy fee</source>
        <translation>نسخ الرسوم</translation>
    </message>
    <message>
        <source>Copy after fee</source>
        <translation>نسخ بعد الرسوم</translation>
    </message>
    <message>
        <source>Copy bytes</source>
        <translation>نسخ البايتات </translation>
    </message>
    <message>
        <source>Copy dust</source>
        <translation>نسخ الغبار</translation>
    </message>
    <message>
        <source>Copy change</source>
        <translation>نسخ التعديل</translation>
    </message>
    <message>
        <source>(%1 locked)</source>
        <translation>(%1 تم قفله)</translation>
    </message>
    <message>
        <source>yes</source>
        <translation>نعم</translation>
    </message>
    <message>
        <source>no</source>
        <translation>لا</translation>
    </message>
    <message>
        <source>This label turns red if any recipient receives an amount smaller than the current dust threshold.</source>
        <translation>يتحول هذا الملصق إلى اللون الأحمر إذا تلقى أي مستلم كمية أصغر من عتبة الغبار الحالية.</translation>
    </message>
    <message>
        <source>Can vary +/- %1 satoshi(s) per input.</source>
        <translation>يمكن أن يختلف +/- %1 من ساتوشي(s) لكل إدخال.</translation>
    </message>
    <message>
        <source>(no label)</source>
        <translation>(بدون وسم)</translation>
    </message>
    <message>
        <source>change from %1 (%2)</source>
        <translation>تغير من %1 (%2)</translation>
    </message>
    <message>
        <source>(change)</source>
        <translation>(تغير)</translation>
    </message>
</context>
<context>
    <name>CreateWalletActivity</name>
    <message>
        <source>Creating Wallet &lt;b&gt;%1&lt;/b&gt;...</source>
        <translation>جاري إنشاء المحفظة&lt;b&gt;%1&lt;/b&gt;.......</translation>
    </message>
    <message>
        <source>Create wallet failed</source>
        <translation>فشل إنشاء المحفظة</translation>
    </message>
    <message>
        <source>Create wallet warning</source>
        <translation>تحذير إنشاء محفظة</translation>
    </message>
</context>
<context>
    <name>CreateWalletDialog</name>
    <message>
        <source>Create Wallet</source>
        <translation>إنشاء محفظة</translation>
    </message>
    <message>
        <source>Wallet Name</source>
        <translation>إسم المحفظة</translation>
    </message>
    <message>
        <source>Encrypt the wallet. The wallet will be encrypted with a passphrase of your choice.</source>
        <translation>شفر المحفظة. المحفظة سيتم تشفيرها بإستخدام كلمة مرور من إختيارك.</translation>
    </message>
    <message>
        <source>Encrypt Wallet</source>
        <translation>تشفير محفظة</translation>
    </message>
    <message>
        <source>Disable private keys for this wallet. Wallets with private keys disabled will have no private keys and cannot have an HD seed or imported private keys. This is ideal for watch-only wallets.</source>
        <translation>تعطيل المفاتيح الخاصة لهذه المحفظة. لن تحتوي المحافظ ذات المفاتيح الخاصة المعطلة على مفاتيح خاصة ولا يمكن أن تحتوي على مفتاح HD أو مفاتيح خاصة مستوردة. هذا مثالي لمحافظ مشاهدة فقط فقط.</translation>
    </message>
    <message>
        <source>Disable Private Keys</source>
        <translation>إيقاف المفاتيح الخاصة</translation>
    </message>
    <message>
        <source>Make a blank wallet. Blank wallets do not initially have private keys or scripts. Private keys and addresses can be imported, or an HD seed can be set, at a later time.</source>
        <translation>اصنع محفظة فارغة. لا تحتوي المحافظ الفارغة في البداية على مفاتيح خاصة أو نصوص. يمكن استيراد المفاتيح والعناوين الخاصة، أو يمكن تعيين مصدر HD في وقت لاحق.</translation>
    </message>
    <message>
        <source>Make Blank Wallet</source>
        <translation>أنشئ محفظة فارغة</translation>
    </message>
    <message>
        <source>Use descriptors for scriptPubKey management</source>
        <translation>استخدم الواصفات لإدارة scriptPubKey</translation>
    </message>
    <message>
        <source>Descriptor Wallet</source>
        <translation>المحفظة الوصفية</translation>
    </message>
    <message>
        <source>Create</source>
        <translation>إنشاء</translation>
    </message>
</context>
<context>
    <name>EditAddressDialog</name>
    <message>
        <source>Edit Address</source>
        <translation>تعديل العنوان</translation>
    </message>
    <message>
        <source>&amp;Label</source>
        <translation>&amp;وصف</translation>
    </message>
    <message>
        <source>The label associated with this address list entry</source>
        <translation>الملصق المرتبط بقائمة العناوين المدخلة</translation>
    </message>
    <message>
        <source>The address associated with this address list entry. This can only be modified for sending addresses.</source>
        <translation>العنوان المرتبط بقائمة العناوين المدخلة. و التي يمكن تعديلها فقط بواسطة ارسال العناوين</translation>
    </message>
    <message>
        <source>&amp;Address</source>
        <translation>&amp;العنوان</translation>
    </message>
    <message>
        <source>New sending address</source>
        <translation>عنوان إرسال جديد</translation>
    </message>
    <message>
        <source>Edit receiving address</source>
        <translation>تعديل عنوان الأستلام</translation>
    </message>
    <message>
        <source>Edit sending address</source>
        <translation>تعديل عنوان الارسال</translation>
    </message>
    <message>
        <source>The entered address "%1" is not a valid Particl address.</source>
        <translation>العنوان المدخل "%1" ليس عنوان بيت كوين صحيح.</translation>
    </message>
    <message>
        <source>Address "%1" already exists as a receiving address with label "%2" and so cannot be added as a sending address.</source>
        <translation>العنوان "%1" موجود بالفعل كعنوان إستقبال تحت مسمى "%2" ولذلك لا يمكن إضافته كعنوان إرسال.</translation>
    </message>
    <message>
        <source>The entered address "%1" is already in the address book with label "%2".</source>
        <translation>العنوان المدخل  "%1" موجود بالفعل في سجل العناوين تحت مسمى " "%2".</translation>
    </message>
    <message>
        <source>Could not unlock wallet.</source>
        <translation> يمكن فتح المحفظة.</translation>
    </message>
    <message>
        <source>New key generation failed.</source>
        <translation>فشل توليد مفتاح جديد.</translation>
    </message>
</context>
<context>
    <name>FreespaceChecker</name>
    <message>
        <source>A new data directory will be created.</source>
        <translation>سيتم انشاء دليل بيانات جديد.</translation>
    </message>
    <message>
        <source>name</source>
        <translation>الإسم</translation>
    </message>
    <message>
        <source>Directory already exists. Add %1 if you intend to create a new directory here.</source>
        <translation>الدليل موجوج بالفعل. أضف %1 اذا نويت إنشاء دليل جديد هنا.</translation>
    </message>
    <message>
        <source>Path already exists, and is not a directory.</source>
        <translation>المسار موجود بالفعل، وهو ليس دليلاً.</translation>
    </message>
    <message>
        <source>Cannot create data directory here.</source>
        <translation>لا يمكن انشاء دليل بيانات هنا .</translation>
    </message>
</context>
<context>
    <name>HelpMessageDialog</name>
    <message>
        <source>version</source>
        <translation>النسخة</translation>
    </message>
    <message>
        <source>About %1</source>
        <translation>حوالي %1</translation>
    </message>
    <message>
        <source>Command-line options</source>
        <translation>خيارات سطر الأوامر</translation>
    </message>
</context>
<context>
    <name>Intro</name>
    <message>
        <source>Welcome</source>
        <translation>أهلا</translation>
    </message>
    <message>
        <source>Welcome to %1.</source>
        <translation> اهلا بكم في %1</translation>
    </message>
    <message>
        <source>As this is the first time the program is launched, you can choose where %1 will store its data.</source>
        <translation>بما انه هذه اول مرة لانطلاق هذا البرنامج, فيمكنك ان تختار اين سيخزن %1 بياناته</translation>
    </message>
    <message>
        <source>When you click OK, %1 will begin to download and process the full %4 block chain (%2GB) starting with the earliest transactions in %3 when %4 initially launched.</source>
        <translation>عند النقر على "موافق" ، سيبدأ %1 في تنزيل ومعالجة سلسلة الكتل %4 الكاملة (%2 جيجابايت) بدءًا من المعاملات الأقدم في %3 عند تشغيل %4 في البداية.</translation>
    </message>
    <message>
        <source>Reverting this setting requires re-downloading the entire blockchain. It is faster to download the full chain first and prune it later. Disables some advanced features.</source>
        <translation>تتطلب العودة إلى هذا الإعداد إعادة تنزيل سلسلة الكتل بالكامل. من الأسرع تنزيل السلسلة الكاملة أولاً وتقليمها لاحقًا. تعطيل بعض الميزات المتقدمة.</translation>
    </message>
    <message>
        <source>This initial synchronisation is very demanding, and may expose hardware problems with your computer that had previously gone unnoticed. Each time you run %1, it will continue downloading where it left off.</source>
        <translation>تُعد هذه المزامنة الأولية أمرًا شاقًا للغاية، وقد تعرض جهاز الكمبيوتر الخاص بك للمشاكل الذي لم يلاحظها أحد سابقًا. في كل مرة تقوم فيها بتشغيل %1، سيتابع التحميل من حيث تم التوقف.</translation>
    </message>
    <message>
        <source>If you have chosen to limit block chain storage (pruning), the historical data must still be downloaded and processed, but will be deleted afterward to keep your disk usage low.</source>
        <translation>إذا كنت قد اخترت تقييد تخزين سلسلة الكتل (التجريد)، فيجب تحميل البيانات القديمة ومعالجتها، ولكن سيتم حذفها بعد ذلك للحفاظ على انخفاض استخدام القرص.</translation>
    </message>
    <message>
        <source>Use the default data directory</source>
        <translation>استخدام دليل البانات الافتراضي</translation>
    </message>
    <message>
        <source>Use a custom data directory:</source>
        <translation>استخدام دليل بيانات مخصص:</translation>
    </message>
    <message>
        <source>Particl</source>
        <translation>بتكوين</translation>
    </message>
    <message>
        <source>Discard blocks after verification, except most recent %1 GB (prune)</source>
        <translation>تجاهل الكتل بعد التحقق ، باستثناء أحدث %1  جيجابايت (تقليم)</translation>
    </message>
    <message>
        <source>At least %1 GB of data will be stored in this directory, and it will grow over time.</source>
        <translation>سيتم تخزين %1 جيجابايت على الأقل من البيانات في هذا الدليل، وستنمو مع الوقت.</translation>
    </message>
    <message>
        <source>Approximately %1 GB of data will be stored in this directory.</source>
        <translation>سيتم تخزين %1 جيجابايت تقريباً من البيانات في هذا الدليل.</translation>
    </message>
    <message>
        <source>%1 will download and store a copy of the Particl block chain.</source>
        <translation>سيقوم %1 بتنزيل نسخة من سلسلة كتل بتكوين وتخزينها.</translation>
    </message>
    <message>
        <source>The wallet will also be stored in this directory.</source>
        <translation>سوف يتم تخزين المحفظة في هذا الدليل.</translation>
    </message>
    <message>
        <source>Error: Specified data directory "%1" cannot be created.</source>
        <translation>خطأ: لا يمكن تكوين دليل بيانات مخصص ل %1</translation>
    </message>
    <message>
        <source>Error</source>
        <translation>خطأ</translation>
    </message>
    </context>
<context>
    <name>ModalOverlay</name>
    <message>
        <source>Form</source>
        <translation>نمودج</translation>
    </message>
    <message>
        <source>Recent transactions may not yet be visible, and therefore your wallet's balance might be incorrect. This information will be correct once your wallet has finished synchronizing with the particl network, as detailed below.</source>
        <translation>قد لا تكون المعاملات الأخيرة مرئية بعد، وبالتالي قد يكون رصيد محفظتك غير صحيح. ستكون هذه المعلومات صحيحة بمجرد الانتهاء من محفظتك مع شبكة البيتكوين، كما هو مفصل أدناه.</translation>
    </message>
    <message>
        <source>Attempting to spend particl that are affected by not-yet-displayed transactions will not be accepted by the network.</source>
        <translation>لن تقبل الشبكة محاولة إنفاق البتكوين المتأثرة بالمعاملات التي لم يتم عرضها بعد.</translation>
    </message>
    <message>
        <source>Number of blocks left</source>
        <translation>عدد الكتل الفاضلة</translation>
    </message>
    <message>
        <source>Unknown...</source>
        <translation>غير معرف</translation>
    </message>
    <message>
        <source>Last block time</source>
        <translation>اخر وقت الكتلة</translation>
    </message>
    <message>
        <source>Progress</source>
        <translation>تقدم</translation>
    </message>
    <message>
        <source>Progress increase per hour</source>
        <translation>تقدم يزيد بلساعة</translation>
    </message>
    <message>
        <source>calculating...</source>
        <translation>تحسب الان...</translation>
    </message>
    <message>
        <source>Estimated time left until synced</source>
        <translation>الوقت المتبقي للمزامنة</translation>
    </message>
    <message>
        <source>Hide</source>
        <translation>إخفاء</translation>
    </message>
    <message>
        <source>Unknown. Syncing Headers (%1, %2%)...</source>
        <translation>مجهول. مزامنة الرؤوس (%1, %2%)...</translation>
    </message>
</context>
<context>
    <name>OpenURIDialog</name>
    <message>
        <source>Open bitcoin URI</source>
        <translation>افتح بتكوين URI</translation>
    </message>
    <message>
        <source>URI:</source>
        <translation>العنوان:</translation>
    </message>
</context>
<context>
    <name>OpenWalletActivity</name>
    <message>
        <source>Open wallet failed</source>
        <translation>فشل فتح محفظة</translation>
    </message>
    <message>
        <source>Open wallet warning</source>
        <translation>تحذير محفظة مفتوحة</translation>
    </message>
    <message>
        <source>default wallet</source>
        <translation>محفظة إفتراضية</translation>
    </message>
    <message>
        <source>Opening Wallet &lt;b&gt;%1&lt;/b&gt;...</source>
        <translation>يتم فتح المحفظة&lt;b&gt;%1&lt;/b&gt;</translation>
    </message>
</context>
<context>
    <name>OptionsDialog</name>
    <message>
        <source>Options</source>
        <translation>خيارات ...</translation>
    </message>
    <message>
        <source>&amp;Main</source>
        <translation>&amp;الرئيسي</translation>
    </message>
    <message>
        <source>Automatically start %1 after logging in to the system.</source>
        <translation>ابدأ تلقائيًا %1 بعد تسجيل الدخول إلى النظام.</translation>
    </message>
    <message>
        <source>&amp;Start %1 on system login</source>
        <translation>تشغيل %1 عند الدخول إلى النظام</translation>
    </message>
    <message>
        <source>Size of &amp;database cache</source>
        <translation>حجم ذاكرة التخزين المؤقت لقاعدة البيانات</translation>
    </message>
    <message>
        <source>Number of script &amp;verification threads</source>
        <translation>عدد مؤشرات التحقق من البرنامج النصي</translation>
    </message>
    <message>
        <source>IP address of the proxy (e.g. IPv4: 127.0.0.1 / IPv6: ::1)</source>
        <translation>عنوان IP للوكيل (مثل IPv4: 127.0.0.1 / IPv6: ::1)</translation>
    </message>
    <message>
        <source>Shows if the supplied default SOCKS5 proxy is used to reach peers via this network type.</source>
        <translation>إظهار ما إذا كان وكيل SOCKS5 الافتراضي الموفر تم استخدامه للوصول إلى النظراء عبر نوع الشبكة هذا.</translation>
    </message>
    <message>
        <source>Hide the icon from the system tray.</source>
        <translation>إخفاء الآيقونة من صينية النظام.</translation>
    </message>
    <message>
        <source>&amp;Hide tray icon</source>
        <translation>اخفاء آيقونة الصينية</translation>
    </message>
    <message>
        <source>Minimize instead of exit the application when the window is closed. When this option is enabled, the application will be closed only after selecting Exit in the menu.</source>
        <translation>التصغير بدلاً من الخروج من التطبيق عند إغلاق النافذة. عند تفعيل هذا الخيار، سيتم إغلاق التطبيق فقط بعد اختيار الخروج من القائمة.</translation>
    </message>
    <message>
        <source>Open the %1 configuration file from the working directory.</source>
        <translation>فتح ملف الإعدادات %1 من الدليل العامل.</translation>
    </message>
    <message>
        <source>Open Configuration File</source>
        <translation>فتح ملف الإعدادات</translation>
    </message>
    <message>
        <source>Reset all client options to default.</source>
        <translation>إعادة تعيين كل إعدادات العميل للحالة الإفتراضية.</translation>
    </message>
    <message>
        <source>&amp;Reset Options</source>
        <translation>&amp;استعادة الخيارات</translation>
    </message>
    <message>
        <source>&amp;Network</source>
        <translation>&amp;الشبكة</translation>
    </message>
    <message>
        <source>Disables some advanced features but all blocks will still be fully validated. Reverting this setting requires re-downloading the entire blockchain. Actual disk usage may be somewhat higher.</source>
        <translation>يعطل بعض الميزات المتقدمة ولكن سيظل التحقق من صحة جميع الكتل بالكامل. تتطلب العودة إلى هذا الإعداد إعادة تنزيل سلسلة الكتل بالكامل. قد يكون الاستخدام الفعلي للقرص أعلى إلى حد ما.</translation>
    </message>
    <message>
        <source>Prune &amp;block storage to</source>
        <translation>تقليم وحظر التخزين لـ</translation>
    </message>
    <message>
        <source>GB</source>
        <translation>جب</translation>
    </message>
    <message>
        <source>Reverting this setting requires re-downloading the entire blockchain.</source>
        <translation>تتطلب العودة إلى هذا الإعداد إعادة تنزيل سلسلة الكتل بالكامل.</translation>
    </message>
    <message>
        <source>MiB</source>
        <translation>ميجا بايت</translation>
    </message>
    <message>
        <source>W&amp;allet</source>
        <translation>&amp;محفظة</translation>
    </message>
    <message>
        <source>Expert</source>
        <translation>تصدير</translation>
    </message>
    <message>
        <source>Enable coin &amp;control features</source>
        <translation>تفعيل ميزات التحكم في العملة</translation>
    </message>
    <message>
        <source>&amp;Spend unconfirmed change</source>
        <translation>دفع الفكة غير المؤكدة</translation>
    </message>
    <message>
        <source>Map port using &amp;UPnP</source>
        <translation>ربط المنفذ باستخدام UPnP</translation>
    </message>
    <message>
        <source>Accept connections from outside.</source>
        <translation>قبول الاتصالات من الخارج.</translation>
    </message>
    <message>
        <source>Allow incomin&amp;g connections</source>
        <translation>السماح بالاتصالات الواردة.</translation>
    </message>
    <message>
        <source>Connect to the Particl network through a SOCKS5 proxy.</source>
        <translation>الاتصال بشبكة البتكوين عبر وكيل SOCKS5.</translation>
    </message>
    <message>
        <source>&amp;Connect through SOCKS5 proxy (default proxy):</source>
        <translation>الاتصال من خلال وكيل SOCKS5 (الوكيل الافتراضي):</translation>
    </message>
    <message>
        <source>Proxy &amp;IP:</source>
        <translation>بروكسي &amp;اي بي:</translation>
    </message>
    <message>
        <source>&amp;Port:</source>
        <translation>&amp;المنفذ:</translation>
    </message>
    <message>
        <source>Port of the proxy (e.g. 9050)</source>
        <translation>منفذ البروكسي (مثلا 9050)</translation>
    </message>
    <message>
        <source>Used for reaching peers via:</source>
        <translation>مستخدم للاتصال بالاصدقاء من خلال:</translation>
    </message>
    <message>
        <source>IPv4</source>
        <translation>IPv4</translation>
    </message>
    <message>
        <source>IPv6</source>
        <translation>IPv6</translation>
    </message>
    <message>
        <source>Tor</source>
        <translation>تور</translation>
    </message>
    <message>
<<<<<<< HEAD
        <source>Connect to the Particl network through a separate SOCKS5 proxy for Tor hidden services.</source>
        <translation>قم بالاتصال بشبكة بتكوين عبر وكيل SOCKS5 منفصل لخدمات تور المخفية.</translation>
    </message>
    <message>
=======
>>>>>>> 5174b534
        <source>&amp;Window</source>
        <translation>نافذه</translation>
    </message>
    <message>
        <source>Show only a tray icon after minimizing the window.</source>
        <translation>إظهار آيقونة الصينية فقط بعد تصغير النافذة.</translation>
    </message>
    <message>
        <source>&amp;Minimize to the tray instead of the taskbar</source>
        <translation>التصغير إلى صينية النظام بدلاً من شريط المهام</translation>
    </message>
    <message>
        <source>M&amp;inimize on close</source>
        <translation>تصغير عند الإغلاق</translation>
    </message>
    <message>
        <source>&amp;Display</source>
        <translation>&amp;عرض</translation>
    </message>
    <message>
        <source>User Interface &amp;language:</source>
        <translation>واجهة المستخدم &amp;اللغة:</translation>
    </message>
    <message>
        <source>The user interface language can be set here. This setting will take effect after restarting %1.</source>
        <translation>سيسري هذا الإعداد بعد إعادة تشغيل %1.</translation>
    </message>
    <message>
        <source>&amp;Unit to show amounts in:</source>
        <translation>الوحدة لإظهار المبالغ فيها:</translation>
    </message>
    <message>
        <source>Choose the default subdivision unit to show in the interface and when sending coins.</source>
        <translation>اختر وحدة التقسيم الفرعية الافتراضية للعرض في الواجهة وعند إرسال العملات.</translation>
    </message>
    <message>
        <source>Whether to show coin control features or not.</source>
        <translation>ما اذا أردت إظهار ميزات التحكم في العملة أم لا.</translation>
    </message>
    <message>
        <source>Connect to the Bitcoin network through a separate SOCKS5 proxy for Tor onion services.</source>
        <translation>اتصل بشبكة بتكوين من خلال وكيل SOCKS5 منفصل لخدمات Tor onion.</translation>
    </message>
    <message>
        <source>Use separate SOCKS&amp;5 proxy to reach peers via Tor onion services:</source>
        <translation>استخدم بروكسي SOCKS5 منفصل للوصول إلى الأقران عبر خدمات Tor onion:</translation>
    </message>
    <message>
        <source>&amp;Third party transaction URLs</source>
        <translation>العناوين (URL) لجهات خارجية</translation>
    </message>
    <message>
        <source>Options set in this dialog are overridden by the command line or in the configuration file:</source>
        <translation>يتم تجاوز الخيارات المعينة في مربع الحوار هذا بواسطة سطر الأوامر أو في ملف التكوين:</translation>
    </message>
    <message>
        <source>&amp;OK</source>
        <translation>تم</translation>
    </message>
    <message>
        <source>&amp;Cancel</source>
        <translation>الغاء</translation>
    </message>
    <message>
        <source>default</source>
        <translation>الافتراضي</translation>
    </message>
    <message>
        <source>none</source>
        <translation>لا شيء</translation>
    </message>
    <message>
        <source>Confirm options reset</source>
        <translation>تأكيد استعادة الخيارات</translation>
    </message>
    <message>
        <source>Client restart required to activate changes.</source>
        <translation>يتطلب إعادة تشغيل العميل لتفعيل التغييرات.</translation>
    </message>
    <message>
        <source>Client will be shut down. Do you want to proceed?</source>
        <translation>سوف يتم إيقاف العميل تماماً. هل تريد الإستمرار؟</translation>
    </message>
    <message>
        <source>Configuration options</source>
        <translation>إعداد الخيارات</translation>
    </message>
    <message>
        <source>The configuration file is used to specify advanced user options which override GUI settings. Additionally, any command-line options will override this configuration file.</source>
        <translation>يتم استخدام ملف التكوين لتحديد خيارات المستخدم المتقدمة التي تتجاوز إعدادات واجهة المستخدم الرسومية. بالإضافة إلى ذلك ، ستتجاوز أي خيارات سطر أوامر ملف التكوين هذا.</translation>
    </message>
    <message>
        <source>Error</source>
        <translation>خطأ</translation>
    </message>
    <message>
        <source>The configuration file could not be opened.</source>
        <translation>لم تتمكن من فتح ملف الإعدادات.</translation>
    </message>
    <message>
        <source>This change would require a client restart.</source>
        <translation>هذا التغيير يتطلب إعادة تشغيل العميل بشكل كامل.</translation>
    </message>
    <message>
        <source>The supplied proxy address is invalid.</source>
        <translation>عنوان الوكيل توفيره غير صالح.</translation>
    </message>
</context>
<context>
    <name>OverviewPage</name>
    <message>
        <source>Form</source>
        <translation>نمودج</translation>
    </message>
    <message>
        <source>The displayed information may be out of date. Your wallet automatically synchronizes with the Particl network after a connection is established, but this process has not completed yet.</source>
        <translation>قد تكون المعلومات المعروضة قديمة. تتزامن محفظتك تلقائيًا مع شبكة البتكوين بعد إنشاء الاتصال، ولكن هذه العملية لم تكتمل بعد.</translation>
    </message>
    <message>
        <source>Watch-only:</source>
        <translation>مشاهدة فقط:</translation>
    </message>
    <message>
        <source>Available:</source>
        <translation>متوفر</translation>
    </message>
    <message>
        <source>Your current spendable balance</source>
        <translation>رصيدك القابل للصرف</translation>
    </message>
    <message>
        <source>Pending:</source>
        <translation>معلق:</translation>
    </message>
    <message>
        <source>Total of transactions that have yet to be confirmed, and do not yet count toward the spendable balance</source>
        <translation>إجمالي المعاملات التي لم يتم تأكيدها بعد ولا تحتسب ضمن الرصيد القابل للانفاق</translation>
    </message>
    <message>
        <source>Immature:</source>
        <translation>غير ناضجة</translation>
    </message>
    <message>
        <source>Mined balance that has not yet matured</source>
        <translation>الرصيد المعدّن الذي لم ينضج بعد</translation>
    </message>
    <message>
        <source>Balances</source>
        <translation>الأرصدة</translation>
    </message>
    <message>
        <source>Total:</source>
        <translation>المجموع:</translation>
    </message>
    <message>
        <source>Your current total balance</source>
        <translation>رصيدك الكلي الحالي</translation>
    </message>
    <message>
        <source>Your current balance in watch-only addresses</source>
        <translation>رصيدك الحالي في العناوين المشاهدة فقط</translation>
    </message>
    <message>
        <source>Spendable:</source>
        <translation>قابل للصرف:</translation>
    </message>
    <message>
        <source>Recent transactions</source>
        <translation>أحدث المعاملات</translation>
    </message>
    <message>
        <source>Unconfirmed transactions to watch-only addresses</source>
        <translation>معاملات غير مؤكدة للعناوين المشاهدة فقط</translation>
    </message>
    <message>
        <source>Mined balance in watch-only addresses that has not yet matured</source>
        <translation>الرصيد المعدّن في العناوين المشاهدة فقط التي لم تنضج بعد</translation>
    </message>
    <message>
        <source>Current total balance in watch-only addresses</source>
        <translation>الرصيد الإجمالي الحالي في العناوين المشاهدة فقط</translation>
    </message>
    <message>
        <source>Privacy mode activated for the Overview tab. To unmask the values, uncheck Settings-&gt;Mask values.</source>
        <translation>تم تنشيط وضع الخصوصية لعلامة التبويب "نظرة عامة". للكشف عن القيم ، قم بإلغاء تحديد الإعدادات-&gt; إخفاء القيم.</translation>
    </message>
</context>
<context>
    <name>PSBTOperationsDialog</name>
    <message>
        <source>Dialog</source>
        <translation>حوار</translation>
    </message>
    <message>
        <source>Sign Tx</source>
        <translation>تسجيل Tx</translation>
    </message>
    <message>
        <source>Broadcast Tx</source>
        <translation>بث TX</translation>
    </message>
    <message>
        <source>Copy to Clipboard</source>
        <translation>نسخ إلى الحافظة</translation>
    </message>
    <message>
        <source>Save...</source>
        <translation>حفظ...</translation>
    </message>
    <message>
        <source>Close</source>
        <translation>إغلاق</translation>
    </message>
    <message>
        <source>Failed to load transaction: %1</source>
        <translation>فشل تحميل المعاملة: %1</translation>
    </message>
    <message>
        <source>Failed to sign transaction: %1</source>
        <translation>فشل توقيع المعاملة: %1</translation>
    </message>
    <message>
        <source>Could not sign any more inputs.</source>
        <translation>تعذر توقيع المزيد من المدخلات.</translation>
    </message>
    <message>
        <source>Signed %1 inputs, but more signatures are still required.</source>
        <translation>تم توقيع %1 إدخالات، ولكن لا تزال هناك حاجة إلى المزيد من التوقيعات.</translation>
    </message>
    <message>
        <source>Signed transaction successfully. Transaction is ready to broadcast.</source>
        <translation>تم توقيع المعاملة بنجاح. المعاملة جاهزة للبث.</translation>
    </message>
    <message>
        <source>Unknown error processing transaction.</source>
        <translation>خطأ غير معروف في معالجة المعاملة.</translation>
    </message>
    <message>
        <source>Transaction broadcast successfully! Transaction ID: %1</source>
        <translation>تم بث المعاملة بنجاح! معرّف المعاملة: %1</translation>
    </message>
    <message>
        <source>Transaction broadcast failed: %1</source>
        <translation>فشل بث المعاملة: %1</translation>
    </message>
    <message>
        <source>PSBT copied to clipboard.</source>
        <translation>نسخ PSBT إلى الحافظة.</translation>
    </message>
    <message>
        <source>Save Transaction Data</source>
        <translation>حفظ بيانات المعاملات</translation>
    </message>
    <message>
        <source>Partially Signed Transaction (Binary) (*.psbt)</source>
        <translation>معاملة موقعة جزئيًا (ثنائي) (* .psbt)</translation>
    </message>
    <message>
        <source>PSBT saved to disk.</source>
        <translation>تم حفظ PSBT على القرص.</translation>
    </message>
    <message>
        <source> * Sends %1 to %2</source>
        <translation>* يرسل %1 إلى %2</translation>
    </message>
    <message>
        <source>Total Amount</source>
        <translation>القيمة الإجمالية</translation>
    </message>
    <message>
        <source>or</source>
        <translation>أو</translation>
    </message>
    </context>
<context>
    <name>PaymentServer</name>
    <message>
        <source>Payment request error</source>
        <translation>خطأ في طلب الدفع</translation>
    </message>
    <message>
        <source>Cannot start particl: click-to-pay handler</source>
        <translation>لا يمكن تشغيل بتكوين: معالج النقر للدفع</translation>
    </message>
    <message>
        <source>URI handling</source>
        <translation>التعامل مع العنوان</translation>
    </message>
    <message>
        <source>Invalid payment address %1</source>
        <translation>عنوان الدفع غير صالح %1</translation>
    </message>
    <message>
        <source>URI cannot be parsed! This can be caused by an invalid Particl address or malformed URI parameters.</source>
        <translation>لا يمكن تحليل العنوان (URI)! يمكن أن يحدث هذا بسبب عنوان بتكوين غير صالح أو معلمات عنوان (URI) غير صحيحة.</translation>
    </message>
    <message>
        <source>Payment request file handling</source>
        <translation>التعامل مع ملف طلب الدفع</translation>
    </message>
</context>
<context>
    <name>PeerTableModel</name>
    <message>
        <source>User Agent</source>
        <translation>وكيل المستخدم</translation>
    </message>
    <message>
        <source>Node/Service</source>
        <translation>عقدة/خدمة</translation>
    </message>
    <message>
        <source>NodeId</source>
        <translation>رقم العقدة</translation>
    </message>
    <message>
        <source>Ping</source>
        <translation>رنين</translation>
    </message>
    <message>
        <source>Sent</source>
        <translation>تم الإرسال</translation>
    </message>
    <message>
        <source>Received</source>
        <translation>إستقبل</translation>
    </message>
</context>
<context>
    <name>QObject</name>
    <message>
        <source>Amount</source>
        <translation>مبلغ</translation>
    </message>
    <message>
        <source>Enter a Particl address (e.g. %1)</source>
        <translation>ادخل عنوان محفطة البتكوين (مثال %1)</translation>
    </message>
    <message>
        <source>%1 d</source>
        <translation>%1 يوم</translation>
    </message>
    <message>
        <source>%1 h</source>
        <translation>%1 ساعة</translation>
    </message>
    <message>
        <source>%1 m</source>
        <translation>%1 دقيقة</translation>
    </message>
    <message>
        <source>%1 s</source>
        <translation>%1 ثانية</translation>
    </message>
    <message>
        <source>None</source>
        <translation>لا شيء</translation>
    </message>
    <message>
        <source>N/A</source>
        <translation>غير معروف</translation>
    </message>
    <message>
        <source>%1 ms</source>
        <translation>%1 جزء من الثانية</translation>
    </message>
    <message>
        <source>%1 and %2</source>
        <translation>%1 و %2</translation>
    </message>
    <message>
        <source>%1 B</source>
        <translation>%1 بايت</translation>
    </message>
    <message>
        <source>%1 KB</source>
        <translation>%1 كيلو بايت</translation>
    </message>
    <message>
        <source>%1 MB</source>
        <translation>%1 ميقا بايت</translation>
    </message>
    <message>
        <source>%1 GB</source>
        <translation>%1 قيقا بايت</translation>
    </message>
    <message>
        <source>Error: Specified data directory "%1" does not exist.</source>
        <translation>خطأ: دليل البيانات المحدد "%1" غير موجود.</translation>
    </message>
    <message>
        <source>Error: %1</source>
        <translation>خطأ: %1</translation>
    </message>
    <message>
        <source>%1 didn't yet exit safely...</source>
        <translation>%1 لم يخرج بعد بأمان...</translation>
    </message>
    <message>
        <source>unknown</source>
        <translation>غير معروف</translation>
    </message>
</context>
<context>
    <name>QRImageWidget</name>
    <message>
        <source>&amp;Save Image...</source>
        <translation>&amp;حفظ الصورة</translation>
    </message>
    <message>
        <source>&amp;Copy Image</source>
        <translation>&amp;نسخ الصورة</translation>
    </message>
    <message>
        <source>Resulting URI too long, try to reduce the text for label / message.</source>
        <translation>العنوان المستخدم طويل جدًا، حاول أن تقوم بتقليل نص التسمية / الرسالة.</translation>
    </message>
    <message>
        <source>Error encoding URI into QR Code.</source>
        <translation>خطأ في ترميز العنوان إلى الرمز المربع.</translation>
    </message>
    <message>
        <source>Save QR Code</source>
        <translation>حفظ رمز الاستجابة السريعة QR</translation>
    </message>
    <message>
        <source>PNG Image (*.png)</source>
        <translation>صورة PNG (*.png)</translation>
    </message>
</context>
<context>
    <name>RPCConsole</name>
    <message>
        <source>N/A</source>
        <translation>غير معروف</translation>
    </message>
    <message>
        <source>Client version</source>
        <translation>نسخه العميل</translation>
    </message>
    <message>
        <source>&amp;Information</source>
        <translation>المعلومات</translation>
    </message>
    <message>
        <source>General</source>
        <translation>عام</translation>
    </message>
    <message>
        <source>Using BerkeleyDB version</source>
        <translation>باستخدام BerkeleyDB إصدار</translation>
    </message>
    <message>
        <source>Datadir</source>
        <translation>دليل البيانات</translation>
    </message>
    <message>
        <source>Startup time</source>
        <translation>وقت البدء</translation>
    </message>
    <message>
        <source>Network</source>
        <translation>الشبكه</translation>
    </message>
    <message>
        <source>Name</source>
        <translation>الاسم</translation>
    </message>
    <message>
        <source>Number of connections</source>
        <translation>عدد الاتصالات</translation>
    </message>
    <message>
        <source>Block chain</source>
        <translation>سلسلة الكتل</translation>
    </message>
    <message>
        <source>Memory Pool</source>
        <translation>تجمع الذاكرة</translation>
    </message>
    <message>
        <source>Current number of transactions</source>
        <translation>عدد المعاملات الحالي</translation>
    </message>
    <message>
        <source>Memory usage</source>
        <translation>استخدام الذاكرة</translation>
    </message>
    <message>
        <source>Wallet: </source>
        <translation>محفظة:</translation>
    </message>
    <message>
        <source>(none)</source>
        <translation>(لايوجد)</translation>
    </message>
    <message>
        <source>&amp;Reset</source>
        <translation>إعادة تعيين</translation>
    </message>
    <message>
        <source>Received</source>
        <translation>إستقبل</translation>
    </message>
    <message>
        <source>Sent</source>
        <translation>تم الإرسال</translation>
    </message>
    <message>
        <source>&amp;Peers</source>
        <translation>&amp;اصدقاء</translation>
    </message>
    <message>
        <source>Banned peers</source>
        <translation>الأقران الممنوعين</translation>
    </message>
    <message>
        <source>Select a peer to view detailed information.</source>
        <translation>حدد نظير لعرض معلومات مفصلة.</translation>
    </message>
    <message>
        <source>Direction</source>
        <translation>جهة</translation>
    </message>
    <message>
        <source>Version</source>
        <translation>الإصدار</translation>
    </message>
    <message>
        <source>Starting Block</source>
        <translation>كتلة البداية</translation>
    </message>
    <message>
        <source>Synced Headers</source>
        <translation>رؤوس متزامنة</translation>
    </message>
    <message>
        <source>Synced Blocks</source>
        <translation>كتل متزامنة</translation>
    </message>
    <message>
        <source>User Agent</source>
        <translation>وكيل المستخدم</translation>
    </message>
    <message>
        <source>Node window</source>
        <translation>نافذة Node </translation>
    </message>
    <message>
        <source>Decrease font size</source>
        <translation>تصغير حجم الخط</translation>
    </message>
    <message>
        <source>Increase font size</source>
        <translation>تكبير حجم الخط</translation>
    </message>
    <message>
        <source>Permissions</source>
        <translation>اذونات</translation>
    </message>
    <message>
        <source>Services</source>
        <translation>خدمات</translation>
    </message>
    <message>
        <source>Connection Time</source>
        <translation>مدة الاتصال</translation>
    </message>
    <message>
        <source>Last Send</source>
        <translation>آخر استقبال</translation>
    </message>
    <message>
        <source>Last Receive</source>
        <translation>آخر إرسال</translation>
    </message>
    <message>
        <source>Ping Time</source>
        <translation>وقت الرنين</translation>
    </message>
    <message>
        <source>The duration of a currently outstanding ping.</source>
        <translation>مدة الرنين المعلقة حالياً.</translation>
    </message>
    <message>
        <source>Ping Wait</source>
        <translation>انتظار الرنين</translation>
    </message>
    <message>
        <source>Min Ping</source>
        <translation>أقل رنين</translation>
    </message>
    <message>
        <source>Time Offset</source>
        <translation>إزاحة الوقت</translation>
    </message>
    <message>
        <source>Last block time</source>
        <translation>اخر وقت الكتلة</translation>
    </message>
    <message>
        <source>&amp;Open</source>
        <translation>الفتح</translation>
    </message>
    <message>
        <source>&amp;Console</source>
        <translation>وحدة التحكم</translation>
    </message>
    <message>
        <source>&amp;Network Traffic</source>
        <translation>&amp;حركة مرور الشبكة</translation>
    </message>
    <message>
        <source>Totals</source>
        <translation>المجاميع</translation>
    </message>
    <message>
        <source>In:</source>
        <translation>داخل:</translation>
    </message>
    <message>
        <source>Out:</source>
        <translation>خارج:</translation>
    </message>
    <message>
        <source>Debug log file</source>
        <translation>تصحيح ملف السجل</translation>
    </message>
    <message>
        <source>Clear console</source>
        <translation>مسح وحدة التحكم</translation>
    </message>
    <message>
        <source>1 &amp;hour</source>
        <translation>1 &amp;ساعة</translation>
    </message>
    <message>
        <source>1 &amp;day</source>
        <translation>1 &amp; يوم</translation>
    </message>
    <message>
        <source>1 &amp;week</source>
        <translation>1 &amp; اسبوع</translation>
    </message>
    <message>
        <source>1 &amp;year</source>
        <translation>1 &amp; سنة</translation>
    </message>
    <message>
        <source>&amp;Disconnect</source>
        <translation>قطع الاتصال</translation>
    </message>
    <message>
        <source>Ban for</source>
        <translation>حظر ل</translation>
    </message>
    <message>
        <source>&amp;Unban</source>
        <translation>رفع الحظر</translation>
    </message>
    <message>
        <source>Welcome to the %1 RPC console.</source>
        <translation>مرحبًا بك في وحدة التحكم %1 RPC.</translation>
    </message>
    <message>
        <source>Use up and down arrows to navigate history, and %1 to clear screen.</source>
        <translation>استخدم السهمين لأعلى ولأسفل لتصفح السجل، و%1 لمسح الشاشة.</translation>
    </message>
    <message>
        <source>Type %1 for an overview of available commands.</source>
        <translation>اكتب %1 للحصول على نظرة عامة على الأوامر المتوفرة.</translation>
    </message>
    <message>
        <source>For more information on using this console type %1.</source>
        <translation>لمزيد من المعلومات حول استخدام نوع وحدة التحكم هذه اكتب %1.</translation>
    </message>
    <message>
        <source>WARNING: Scammers have been active, telling users to type commands here, stealing their wallet contents. Do not use this console without fully understanding the ramifications of a command.</source>
        <translation>تحذير: المخادعون نشطون، ويطلبون من المستخدمين كتابة الأوامر هنا، من أجل سرقة محتويات محفظتهم. لا تستخدم وحدة التحكم هذه بدون فهم تبعات الأمر بشكل كامل.</translation>
    </message>
    <message>
        <source>Network activity disabled</source>
        <translation>تم تعطيل نشاط الشبكة</translation>
    </message>
    <message>
        <source>Executing command without any wallet</source>
        <translation>تنفيذ الأوامر بدون محفظة </translation>
    </message>
    <message>
        <source>(node id: %1)</source>
        <translation>(معرف العقدة: %1)</translation>
    </message>
    <message>
        <source>via %1</source>
        <translation>خلال %1</translation>
    </message>
    <message>
        <source>never</source>
        <translation>ابدا</translation>
    </message>
    <message>
        <source>Inbound</source>
        <translation>داخل</translation>
    </message>
    <message>
        <source>Outbound</source>
        <translation>خارجي</translation>
    </message>
    <message>
        <source>Unknown</source>
        <translation>غير معرف</translation>
    </message>
</context>
<context>
    <name>ReceiveCoinsDialog</name>
    <message>
        <source>&amp;Amount:</source>
        <translation>&amp;القيمة</translation>
    </message>
    <message>
        <source>&amp;Label:</source>
        <translation>&amp;وصف :</translation>
    </message>
    <message>
        <source>&amp;Message:</source>
        <translation>&amp;رسالة:</translation>
    </message>
    <message>
        <source>An optional message to attach to the payment request, which will be displayed when the request is opened. Note: The message will not be sent with the payment over the Particl network.</source>
        <translation>رسالة اختيارية لإرفاقها بطلب الدفع، والتي سيتم عرضها عند فتح الطلب. ملاحظة: لن يتم إرسال الرسالة مع الدفعة عبر شبكة البتكوين.</translation>
    </message>
    <message>
        <source>An optional label to associate with the new receiving address.</source>
        <translation>تسمية اختيارية لربطها بعنوان المستلم الجديد.</translation>
    </message>
    <message>
        <source>Use this form to request payments. All fields are &lt;b&gt;optional&lt;/b&gt;.</source>
        <translation>استخدم هذا النموذج لطلب الدفعات. جميع الحقول &lt;b&gt;اختيارية&lt;/b&gt;.</translation>
    </message>
    <message>
        <source>An optional amount to request. Leave this empty or zero to not request a specific amount.</source>
        <translation>مبلغ اختياري للطلب. اترك هذا فارغًا أو صفراً لعدم طلب مبلغ محدد.</translation>
    </message>
    <message>
        <source>&amp;Create new receiving address</source>
        <translation>و إنشاء عناوين استقبال جديدة</translation>
    </message>
    <message>
        <source>Clear all fields of the form.</source>
        <translation>مسح كل حقول النموذج المطلوبة</translation>
    </message>
    <message>
        <source>Clear</source>
        <translation>مسح</translation>
    </message>
    <message>
        <source>Requested payments history</source>
        <translation>سجل طلبات الدفع</translation>
    </message>
    <message>
        <source>Show the selected request (does the same as double clicking an entry)</source>
        <translation>إظهار الطلب المحدد (يقوم بنفس نتيجة النقر المزدوج على أي إدخال)</translation>
    </message>
    <message>
        <source>Show</source>
        <translation>عرض</translation>
    </message>
    <message>
        <source>Remove the selected entries from the list</source>
        <translation>قم بإزالة الإدخالات المحددة من القائمة</translation>
    </message>
    <message>
        <source>Remove</source>
        <translation>ازل</translation>
    </message>
    <message>
        <source>Copy URI</source>
        <translation>نسخ العنوان</translation>
    </message>
    <message>
        <source>Copy label</source>
        <translation> انسخ التسمية</translation>
    </message>
    <message>
        <source>Copy message</source>
        <translation>انسخ الرسالة</translation>
    </message>
    <message>
        <source>Copy amount</source>
        <translation>نسخ الكمية</translation>
    </message>
    <message>
        <source>Could not unlock wallet.</source>
        <translation> يمكن فتح المحفظة.</translation>
    </message>
    </context>
<context>
    <name>ReceiveRequestDialog</name>
    <message>
        <source>Request payment to ...</source>
        <translation>طلب دفع ل ...</translation>
    </message>
    <message>
        <source>Address:</source>
        <translation>العناوين:</translation>
    </message>
    <message>
        <source>Amount:</source>
        <translation>القيمة :</translation>
    </message>
    <message>
        <source>Message:</source>
        <translation>الرسائل</translation>
    </message>
    <message>
        <source>Wallet:</source>
        <translation>المحفظة:</translation>
    </message>
    <message>
        <source>Copy &amp;URI</source>
        <translation>نسخ  &amp;URI</translation>
    </message>
    <message>
        <source>Copy &amp;Address</source>
        <translation>نسخ &amp;العنوان</translation>
    </message>
    <message>
        <source>&amp;Save Image...</source>
        <translation>&amp;حفظ الصورة</translation>
    </message>
    <message>
        <source>Request payment to %1</source>
        <translation>طلب الدفعة إلى %1</translation>
    </message>
    <message>
        <source>Payment information</source>
        <translation>معلومات الدفع</translation>
    </message>
</context>
<context>
    <name>RecentRequestsTableModel</name>
    <message>
        <source>Date</source>
        <translation>التاريخ</translation>
    </message>
    <message>
        <source>Label</source>
        <translation>وسم</translation>
    </message>
    <message>
        <source>Message</source>
        <translation>رسالة </translation>
    </message>
    <message>
        <source>(no label)</source>
        <translation>(بدون وسم)</translation>
    </message>
    <message>
        <source>(no message)</source>
        <translation>( لا رسائل )</translation>
    </message>
    <message>
        <source>(no amount requested)</source>
        <translation>(لا يوجد مبلغ مطلوب)</translation>
    </message>
    <message>
        <source>Requested</source>
        <translation>تم الطلب</translation>
    </message>
</context>
<context>
    <name>SendCoinsDialog</name>
    <message>
        <source>Send Coins</source>
        <translation>إرسال العملات</translation>
    </message>
    <message>
        <source>Coin Control Features</source>
        <translation>ميزات التحكم بالعملة</translation>
    </message>
    <message>
        <source>Inputs...</source>
        <translation>المدخلات...</translation>
    </message>
    <message>
        <source>automatically selected</source>
        <translation>اختيار تلقائيا</translation>
    </message>
    <message>
        <source>Insufficient funds!</source>
        <translation>الرصيد غير كافي!</translation>
    </message>
    <message>
        <source>Quantity:</source>
        <translation>الكمية:</translation>
    </message>
    <message>
        <source>Bytes:</source>
        <translation>بايت</translation>
    </message>
    <message>
        <source>Amount:</source>
        <translation>القيمة :</translation>
    </message>
    <message>
        <source>Fee:</source>
        <translation>الرسوم:</translation>
    </message>
    <message>
        <source>After Fee:</source>
        <translation>بعد الرسوم :</translation>
    </message>
    <message>
        <source>Change:</source>
        <translation>تعديل :</translation>
    </message>
    <message>
        <source>If this is activated, but the change address is empty or invalid, change will be sent to a newly generated address.</source>
        <translation>إذا تم تنشيط هذا، ولكن عنوان الفكة فارغ أو غير صالح، فسيتم إرسال الفكة إلى عنوان تم إنشاؤه حديثًا.</translation>
    </message>
    <message>
        <source>Custom change address</source>
        <translation>تغيير عنوان الفكة</translation>
    </message>
    <message>
        <source>Transaction Fee:</source>
        <translation>رسوم المعاملة:</translation>
    </message>
    <message>
        <source>Choose...</source>
        <translation>إختر …</translation>
    </message>
    <message>
        <source>Warning: Fee estimation is currently not possible.</source>
        <translation>تحذير: تقدير الرسوم غير ممكن في الوقت الحالي.</translation>
    </message>
    <message>
        <source>per kilobyte</source>
        <translation>لكل كيلوبايت</translation>
    </message>
    <message>
        <source>Hide</source>
        <translation>إخفاء</translation>
    </message>
    <message>
        <source>Recommended:</source>
        <translation>موصى به:</translation>
    </message>
    <message>
        <source>Custom:</source>
        <translation>تخصيص:</translation>
    </message>
    <message>
        <source>(Smart fee not initialized yet. This usually takes a few blocks...)</source>
        <translation>(الرسوم الذكية لم يتم تهيئتها بعد. عادة ما يستغرق ذلك بضع كتل ...)</translation>
    </message>
    <message>
        <source>Send to multiple recipients at once</source>
        <translation>إرسال إلى عدة مستلمين في وقت واحد</translation>
    </message>
    <message>
        <source>Add &amp;Recipient</source>
        <translation>أضافة &amp;مستلم</translation>
    </message>
    <message>
        <source>Clear all fields of the form.</source>
        <translation>مسح كل حقول النموذج المطلوبة</translation>
    </message>
    <message>
        <source>Dust:</source>
        <translation>غبار:</translation>
    </message>
    <message>
        <source>Confirmation time target:</source>
        <translation>هدف وقت التأكيد:</translation>
    </message>
    <message>
        <source>Enable Replace-By-Fee</source>
        <translation>تفعيل الإستبدال بواسطة الرسوم</translation>
    </message>
    <message>
        <source>With Replace-By-Fee (BIP-125) you can increase a transaction's fee after it is sent. Without this, a higher fee may be recommended to compensate for increased transaction delay risk.</source>
        <translation>مع الإستبدال بواسطة الرسوم (BIP-125) يمكنك زيادة رسوم المعاملة بعد إرسالها. وبدون ذلك، قد نوصي برسوم أعلى للتعويض عن مخاطر تأخير المعاملة المتزايدة.</translation>
    </message>
    <message>
        <source>Clear &amp;All</source>
        <translation>مسح الكل</translation>
    </message>
    <message>
        <source>Balance:</source>
        <translation>الرصيد:</translation>
    </message>
    <message>
        <source>Confirm the send action</source>
        <translation>تأكيد الإرسال</translation>
    </message>
    <message>
        <source>S&amp;end</source>
        <translation>&amp;ارسال</translation>
    </message>
    <message>
        <source>Copy quantity</source>
        <translation>نسخ الكمية </translation>
    </message>
    <message>
        <source>Copy amount</source>
        <translation>نسخ الكمية</translation>
    </message>
    <message>
        <source>Copy fee</source>
        <translation>نسخ الرسوم</translation>
    </message>
    <message>
        <source>Copy after fee</source>
        <translation>نسخ بعد الرسوم</translation>
    </message>
    <message>
        <source>Copy bytes</source>
        <translation>نسخ البايتات </translation>
    </message>
    <message>
        <source>Copy dust</source>
        <translation>نسخ الغبار</translation>
    </message>
    <message>
        <source>Copy change</source>
        <translation>نسخ التعديل</translation>
    </message>
    <message>
        <source>%1 (%2 blocks)</source>
        <translation>%1 (%2 كثلة)</translation>
    </message>
    <message>
        <source>%1 to %2</source>
        <translation>%1 الى %2</translation>
    </message>
    <message>
        <source>Are you sure you want to send?</source>
        <translation>هل أنت متأكد من أنك تريد أن ترسل؟</translation>
    </message>
    <message>
        <source>Create Unsigned</source>
        <translation>إنشاء غير موقع</translation>
    </message>
    <message>
        <source>Save Transaction Data</source>
        <translation>حفظ بيانات المعاملات</translation>
    </message>
    <message>
        <source>Partially Signed Transaction (Binary) (*.psbt)</source>
        <translation>معاملة موقعة جزئيًا (ثنائي) (* .psbt)</translation>
    </message>
    <message>
        <source>or</source>
        <translation>أو</translation>
    </message>
    <message>
        <source>You can increase the fee later (signals Replace-By-Fee, BIP-125).</source>
        <translation>يمكنك زيادة الرسوم لاحقًا (بإشارة الإستبدال بواسطة الرسوم، BIP-125).</translation>
    </message>
    <message>
        <source>Transaction fee</source>
        <translation>رسوم المعاملة</translation>
    </message>
    <message>
        <source>Not signalling Replace-By-Fee, BIP-125.</source>
        <translation>لا يشير إلى الإستبدال بواسطة الرسوم، BIP-125.</translation>
    </message>
    <message>
        <source>Total Amount</source>
        <translation>القيمة الإجمالية</translation>
    </message>
    <message>
        <source>Confirm send coins</source>
        <translation>تأكيد الإرسال Coins</translation>
    </message>
    <message>
        <source>Send</source>
        <translation>إرسال</translation>
    </message>
    <message>
        <source>The recipient address is not valid. Please recheck.</source>
        <translation>عنوان المستلم غير صالح. يرجى إعادة الفحص.</translation>
    </message>
    <message>
        <source>The amount to pay must be larger than 0.</source>
        <translation>المبلغ المدفوع يجب ان يكون اكبر من 0</translation>
    </message>
    <message>
        <source>The amount exceeds your balance.</source>
        <translation>القيمة تتجاوز رصيدك</translation>
    </message>
    <message>
        <source>The total exceeds your balance when the %1 transaction fee is included.</source>
        <translation>المجموع يتجاوز رصيدك عندما يتم اضافة %1 رسوم العملية</translation>
    </message>
    <message>
        <source>Duplicate address found: addresses should only be used once each.</source>
        <translation>تم العثور على عنوان مكرر: يجب استخدام العناوين مرة واحدة فقط.</translation>
    </message>
    <message>
        <source>Transaction creation failed!</source>
        <translation>فشل في إنشاء المعاملة!</translation>
    </message>
    <message>
        <source>A fee higher than %1 is considered an absurdly high fee.</source>
        <translation>تعتبر الرسوم الأعلى من %1 رسوماً باهظة.</translation>
    </message>
    <message>
        <source>Payment request expired.</source>
        <translation>انتهاء صلاحية طلب الدفع.</translation>
    </message>
    <message>
        <source>Warning: Invalid Particl address</source>
        <translation>تحذير: عنوان بتكوين غير صالح</translation>
    </message>
    <message>
        <source>Warning: Unknown change address</source>
        <translation>تحذير: عنوان الفكة غير معروف</translation>
    </message>
    <message>
        <source>Confirm custom change address</source>
        <translation>تأكيد تغيير العنوان الفكة</translation>
    </message>
    <message>
        <source>(no label)</source>
        <translation>(بدون وسم)</translation>
    </message>
</context>
<context>
    <name>SendCoinsEntry</name>
    <message>
        <source>A&amp;mount:</source>
        <translation>&amp;القيمة</translation>
    </message>
    <message>
        <source>Pay &amp;To:</source>
        <translation>ادفع &amp;الى :</translation>
    </message>
    <message>
        <source>&amp;Label:</source>
        <translation>&amp;وصف :</translation>
    </message>
    <message>
        <source>Choose previously used address</source>
        <translation>اختر عنوانا مستخدم سابقا</translation>
    </message>
    <message>
        <source>The Particl address to send the payment to</source>
        <translation>عنوان البت كوين المرسل اليه الدفع</translation>
    </message>
    <message>
        <source>Alt+A</source>
        <translation>Alt+A</translation>
    </message>
    <message>
        <source>Paste address from clipboard</source>
        <translation>انسخ العنوان من لوحة المفاتيح</translation>
    </message>
    <message>
        <source>Alt+P</source>
        <translation>Alt+P</translation>
    </message>
    <message>
        <source>Remove this entry</source>
        <translation>ازل هذه المداخله</translation>
    </message>
    <message>
        <source>The fee will be deducted from the amount being sent. The recipient will receive less particl than you enter in the amount field. If multiple recipients are selected, the fee is split equally.</source>
        <translation>سيتم خصم الرسوم من المبلغ الذي يتم إرساله. لذا سوف يتلقى المستلم مبلغ أقل من البتكوين المدخل في حقل المبلغ. في حالة تحديد عدة مستلمين، يتم تقسيم الرسوم بالتساوي.</translation>
    </message>
    <message>
        <source>S&amp;ubtract fee from amount</source>
        <translation>طرح الرسوم من المبلغ</translation>
    </message>
    <message>
        <source>Use available balance</source>
        <translation>استخدام الرصيد المتاح</translation>
    </message>
    <message>
        <source>Message:</source>
        <translation>الرسائل</translation>
    </message>
    <message>
        <source>This is an unauthenticated payment request.</source>
        <translation>هذا طلب دفع لم يتم مصادقته.</translation>
    </message>
    <message>
        <source>This is an authenticated payment request.</source>
        <translation>هذا طلب دفع تمت مصادقته.</translation>
    </message>
    <message>
        <source>Enter a label for this address to add it to the list of used addresses</source>
        <translation>أدخل تسمية لهذا العنوان لإضافته إلى قائمة العناوين المستخدمة</translation>
    </message>
    <message>
        <source>A message that was attached to the particl: URI which will be stored with the transaction for your reference. Note: This message will not be sent over the Particl network.</source>
        <translation>الرسالة التي تم إرفاقها مع البتكوين: العنوان الذي سيتم تخزينه مع المعاملة للرجوع إليه. ملاحظة: لن يتم إرسال هذه الرسالة عبر شبكة البتكوين.</translation>
    </message>
    <message>
        <source>Pay To:</source>
        <translation>ادفع &amp;الى :</translation>
    </message>
    <message>
        <source>Memo:</source>
        <translation>مذكرة:</translation>
    </message>
</context>
<context>
    <name>ShutdownWindow</name>
    <message>
        <source>%1 is shutting down...</source>
        <translation>اتمام إيقاف %1...</translation>
    </message>
    <message>
        <source>Do not shut down the computer until this window disappears.</source>
        <translation>لا توقف عمل الكمبيوتر حتى تختفي هذه النافذة</translation>
    </message>
</context>
<context>
    <name>SignVerifyMessageDialog</name>
    <message>
        <source>Signatures - Sign / Verify a Message</source>
        <translation>التواقيع - التوقيع / التحقق من الرسالة</translation>
    </message>
    <message>
        <source>&amp;Sign Message</source>
        <translation>&amp;توقيع الرسالة</translation>
    </message>
    <message>
        <source>The Particl address to sign the message with</source>
        <translation>عنوان البتكوين لتوقيع الرسالة به</translation>
    </message>
    <message>
        <source>Choose previously used address</source>
        <translation>اختر عنوانا مستخدم سابقا</translation>
    </message>
    <message>
        <source>Alt+A</source>
        <translation>Alt+A</translation>
    </message>
    <message>
        <source>Paste address from clipboard</source>
        <translation>انسخ العنوان من لوحة المفاتيح</translation>
    </message>
    <message>
        <source>Alt+P</source>
        <translation>Alt+P</translation>
    </message>
    <message>
        <source>Enter the message you want to sign here</source>
        <translation>ادخل الرسالة التي تريد توقيعها هنا</translation>
    </message>
    <message>
        <source>Signature</source>
        <translation>التوقيع</translation>
    </message>
    <message>
        <source>Copy the current signature to the system clipboard</source>
        <translation>نسخ التوقيع الحالي إلى حافظة النظام</translation>
    </message>
    <message>
        <source>Sign the message to prove you own this Particl address</source>
        <translation>وقع الرسالة لتثبت انك تمتلك عنوان البت كوين هذا</translation>
    </message>
    <message>
        <source>Sign &amp;Message</source>
        <translation>توقيع $الرسالة</translation>
    </message>
    <message>
        <source>Reset all sign message fields</source>
        <translation>إعادة تعيين كافة حقول رسالة التوقيع</translation>
    </message>
    <message>
        <source>Clear &amp;All</source>
        <translation>مسح الكل</translation>
    </message>
    <message>
        <source>&amp;Verify Message</source>
        <translation>&amp;تحقق رسالة</translation>
    </message>
    <message>
        <source>The Particl address the message was signed with</source>
        <translation>عنوان البتكوين الذي تم توقيع الرسالة به</translation>
    </message>
    <message>
        <source>Verify the message to ensure it was signed with the specified Particl address</source>
        <translation>تحقق من الرسالة للتأكد من توقيعها مع عنوان البتكوين المحدد</translation>
    </message>
    <message>
        <source>Verify &amp;Message</source>
        <translation>تحقق &amp;الرسالة</translation>
    </message>
    <message>
        <source>Reset all verify message fields</source>
        <translation>إعادة تعيين جميع حقول التحقق من الرسالة</translation>
    </message>
    <message>
        <source>Click "Sign Message" to generate signature</source>
        <translation>اضغط  "توقيع الرسالة" لتوليد التوقيع</translation>
    </message>
    <message>
        <source>The entered address is invalid.</source>
        <translation>العنوان المدخل غير صالح</translation>
    </message>
    <message>
        <source>Please check the address and try again.</source>
        <translation>الرجاء التأكد من العنوان والمحاولة مرة اخرى</translation>
    </message>
    <message>
        <source>The entered address does not refer to a key.</source>
        <translation>العنوان المدخل لا يشير الى مفتاح</translation>
    </message>
    <message>
        <source>Wallet unlock was cancelled.</source>
        <translation>تم الغاء عملية فتح المحفظة</translation>
    </message>
    <message>
        <source>Private key for the entered address is not available.</source>
        <translation>المفتاح الخاص للعنوان المدخل غير موجود.</translation>
    </message>
    <message>
        <source>Message signing failed.</source>
        <translation>فشل توقيع الرسالة.</translation>
    </message>
    <message>
        <source>Message signed.</source>
        <translation>الرسالة موقعة.</translation>
    </message>
    <message>
        <source>The signature could not be decoded.</source>
        <translation>لا يمكن فك تشفير التوقيع.</translation>
    </message>
    <message>
        <source>Please check the signature and try again.</source>
        <translation>فضلا تاكد من التوقيع وحاول مرة اخرى</translation>
    </message>
    <message>
        <source>The signature did not match the message digest.</source>
        <translation>لم يتطابق التوقيع مع ملخص الرسالة.</translation>
    </message>
    <message>
        <source>Message verification failed.</source>
        <translation>فشلت عملية التأكد من الرسالة.</translation>
    </message>
    <message>
        <source>Message verified.</source>
        <translation>تم تأكيد الرسالة.</translation>
    </message>
</context>
<context>
    <name>TrafficGraphWidget</name>
    <message>
        <source>KB/s</source>
        <translation>كيلوبايت/ث</translation>
    </message>
</context>
<context>
    <name>TransactionDesc</name>
    <message>
        <source>Open until %1</source>
        <translation>مفتوح حتى %1</translation>
    </message>
    <message>
        <source>conflicted with a transaction with %1 confirmations</source>
        <translation>تعارضت مع معاملة لديها %1 تأكيدات</translation>
    </message>
    <message>
        <source>in memory pool</source>
        <translation>في تجمع الذاكرة</translation>
    </message>
    <message>
        <source>not in memory pool</source>
        <translation>ليس في تجمع الذاكرة</translation>
    </message>
    <message>
        <source>abandoned</source>
        <translation>مهجور</translation>
    </message>
    <message>
        <source>%1/unconfirmed</source>
        <translation>غير مؤكدة/%1</translation>
    </message>
    <message>
        <source>%1 confirmations</source>
        <translation>تأكيد %1</translation>
    </message>
    <message>
        <source>Status</source>
        <translation>الحالة.</translation>
    </message>
    <message>
        <source>Date</source>
        <translation>التاريخ</translation>
    </message>
    <message>
        <source>Source</source>
        <translation>المصدر</translation>
    </message>
    <message>
        <source>Generated</source>
        <translation>تم اصداره.</translation>
    </message>
    <message>
        <source>From</source>
        <translation>من</translation>
    </message>
    <message>
        <source>unknown</source>
        <translation>غير معروف</translation>
    </message>
    <message>
        <source>To</source>
        <translation>الى</translation>
    </message>
    <message>
        <source>own address</source>
        <translation>عنوانه</translation>
    </message>
    <message>
        <source>watch-only</source>
        <translation>مشاهدة فقط</translation>
    </message>
    <message>
        <source>label</source>
        <translation>علامة</translation>
    </message>
    <message>
        <source>Credit</source>
        <translation>رصيد</translation>
    </message>
    <message>
        <source>not accepted</source>
        <translation>غير مقبولة</translation>
    </message>
    <message>
        <source>Debit</source>
        <translation>دين</translation>
    </message>
    <message>
        <source>Total debit</source>
        <translation>إجمالي الخصم</translation>
    </message>
    <message>
        <source>Total credit</source>
        <translation>إجمالي الرصيد</translation>
    </message>
    <message>
        <source>Transaction fee</source>
        <translation>رسوم المعاملة</translation>
    </message>
    <message>
        <source>Net amount</source>
        <translation>صافي المبلغ</translation>
    </message>
    <message>
        <source>Message</source>
        <translation>رسالة </translation>
    </message>
    <message>
        <source>Comment</source>
        <translation>تعليق</translation>
    </message>
    <message>
        <source>Transaction ID</source>
        <translation>رقم المعاملة</translation>
    </message>
    <message>
        <source>Transaction total size</source>
        <translation>الحجم الكلي للمعاملات</translation>
    </message>
    <message>
        <source>Output index</source>
        <translation>مؤشر المخرجات</translation>
    </message>
    <message>
        <source>Merchant</source>
        <translation>تاجر</translation>
    </message>
    <message>
        <source>Debug information</source>
        <translation>معلومات التصحيح</translation>
    </message>
    <message>
        <source>Transaction</source>
        <translation>معاملة</translation>
    </message>
    <message>
        <source>Inputs</source>
        <translation>المدخلات</translation>
    </message>
    <message>
        <source>Amount</source>
        <translation>مبلغ</translation>
    </message>
    <message>
        <source>true</source>
        <translation>صحيح</translation>
    </message>
    <message>
        <source>false</source>
        <translation>خاطئ</translation>
    </message>
</context>
<context>
    <name>TransactionDescDialog</name>
    <message>
        <source>This pane shows a detailed description of the transaction</source>
        <translation>يبين هذا الجزء وصفا مفصلا لهده المعاملة</translation>
    </message>
    <message>
        <source>Details for %1</source>
        <translation>تفاصيل عن %1</translation>
    </message>
</context>
<context>
    <name>TransactionTableModel</name>
    <message>
        <source>Date</source>
        <translation>التاريخ</translation>
    </message>
    <message>
        <source>Type</source>
        <translation>النوع</translation>
    </message>
    <message>
        <source>Label</source>
        <translation>وسم</translation>
    </message>
    <message>
        <source>Open until %1</source>
        <translation>مفتوح حتى %1</translation>
    </message>
    <message>
        <source>Unconfirmed</source>
        <translation>غير مؤكد</translation>
    </message>
    <message>
        <source>Abandoned</source>
        <translation>مهجور</translation>
    </message>
    <message>
        <source>Confirming (%1 of %2 recommended confirmations)</source>
        <translation>قيد التأكيد (%1 من %2 تأكيد موصى به)</translation>
    </message>
    <message>
        <source>Confirmed (%1 confirmations)</source>
        <translation>مؤكد (%1 تأكيدات)</translation>
    </message>
    <message>
        <source>Conflicted</source>
        <translation>يتعارض</translation>
    </message>
    <message>
        <source>Immature (%1 confirmations, will be available after %2)</source>
        <translation>غير ناضجة (تأكيدات %1 ، ستكون متوفرة بعد %2)</translation>
    </message>
    <message>
        <source>Generated but not accepted</source>
        <translation>ولدت ولكن لم تقبل</translation>
    </message>
    <message>
        <source>Received with</source>
        <translation>استقبل مع</translation>
    </message>
    <message>
        <source>Received from</source>
        <translation>استقبل من</translation>
    </message>
    <message>
        <source>Sent to</source>
        <translation>أرسل إلى</translation>
    </message>
    <message>
        <source>Payment to yourself</source>
        <translation>دفع لنفسك</translation>
    </message>
    <message>
        <source>Mined</source>
        <translation>Mined</translation>
    </message>
    <message>
        <source>watch-only</source>
        <translation>مشاهدة فقط</translation>
    </message>
    <message>
        <source>(n/a)</source>
        <translation>غير متوفر</translation>
    </message>
    <message>
        <source>(no label)</source>
        <translation>(بدون وسم)</translation>
    </message>
    <message>
        <source>Transaction status. Hover over this field to show number of confirmations.</source>
        <translation>حالة التحويل. مرر فوق هذا الحقل لعرض عدد  التأكيدات.</translation>
    </message>
    <message>
        <source>Date and time that the transaction was received.</source>
        <translation>التاريخ والوقت الذي تم فيه تلقي المعاملة.</translation>
    </message>
    <message>
        <source>Type of transaction.</source>
        <translation>نوع المعاملات</translation>
    </message>
    <message>
        <source>Whether or not a watch-only address is involved in this transaction.</source>
        <translation>ما إذا كان العنوان المشاهدة فقط متضمنًا في هذه المعاملة أم لا.</translation>
    </message>
    <message>
        <source>Amount removed from or added to balance.</source>
        <translation>المبلغ الذي أزيل أو أضيف الى الرصيد</translation>
    </message>
</context>
<context>
    <name>TransactionView</name>
    <message>
        <source>All</source>
        <translation>الكل</translation>
    </message>
    <message>
        <source>Today</source>
        <translation>اليوم</translation>
    </message>
    <message>
        <source>This week</source>
        <translation>هدا الاسبوع</translation>
    </message>
    <message>
        <source>This month</source>
        <translation>هدا الشهر</translation>
    </message>
    <message>
        <source>Last month</source>
        <translation>الشهر الماضي</translation>
    </message>
    <message>
        <source>This year</source>
        <translation>هدا العام</translation>
    </message>
    <message>
        <source>Range...</source>
        <translation>المدى...</translation>
    </message>
    <message>
        <source>Received with</source>
        <translation>استقبل مع</translation>
    </message>
    <message>
        <source>Sent to</source>
        <translation>أرسل إلى</translation>
    </message>
    <message>
        <source>To yourself</source>
        <translation>إليك</translation>
    </message>
    <message>
        <source>Mined</source>
        <translation>Mined</translation>
    </message>
    <message>
        <source>Other</source>
        <translation>أخرى</translation>
    </message>
    <message>
        <source>Enter address, transaction id, or label to search</source>
        <translation>أدخل العنوان أو معرف المعاملة أو التصنيف للبحث</translation>
    </message>
    <message>
        <source>Min amount</source>
        <translation>الحد الأدنى</translation>
    </message>
    <message>
        <source>Abandon transaction</source>
        <translation>التخلي عن المعاملة</translation>
    </message>
    <message>
        <source>Increase transaction fee</source>
        <translation>زيادة رسوم المعاملة</translation>
    </message>
    <message>
        <source>Copy address</source>
        <translation>نسخ العنوان</translation>
    </message>
    <message>
        <source>Copy label</source>
        <translation> انسخ التسمية</translation>
    </message>
    <message>
        <source>Copy amount</source>
        <translation>نسخ الكمية</translation>
    </message>
    <message>
        <source>Copy transaction ID</source>
        <translation>نسخ رقم العملية</translation>
    </message>
    <message>
        <source>Copy raw transaction</source>
        <translation>نسخ المعاملة الخام</translation>
    </message>
    <message>
        <source>Copy full transaction details</source>
        <translation>نسخ كامل تفاصيل المعاملة</translation>
    </message>
    <message>
        <source>Edit label</source>
        <translation>عدل الوصف</translation>
    </message>
    <message>
        <source>Show transaction details</source>
        <translation>عرض تفاصيل المعاملة</translation>
    </message>
    <message>
        <source>Export Transaction History</source>
        <translation>تصدير تفاصيل المعاملات</translation>
    </message>
    <message>
        <source>Comma separated file (*.csv)</source>
        <translation>ملف مفصول بفاصلة (*.csv)</translation>
    </message>
    <message>
        <source>Confirmed</source>
        <translation>تأكيد</translation>
    </message>
    <message>
        <source>Watch-only</source>
        <translation>مشاهدة فقط</translation>
    </message>
    <message>
        <source>Date</source>
        <translation>التاريخ</translation>
    </message>
    <message>
        <source>Type</source>
        <translation>النوع</translation>
    </message>
    <message>
        <source>Label</source>
        <translation>وسم</translation>
    </message>
    <message>
        <source>Address</source>
        <translation>عنوان</translation>
    </message>
    <message>
        <source>ID</source>
        <translation>العنوان</translation>
    </message>
    <message>
        <source>Exporting Failed</source>
        <translation>لقد فشل التصدير</translation>
    </message>
    <message>
        <source>There was an error trying to save the transaction history to %1.</source>
        <translation>حدث خطأ أثناء محاولة حفظ محفوظات المعاملة إلى %1.</translation>
    </message>
    <message>
        <source>Exporting Successful</source>
        <translation>نجح التصدير</translation>
    </message>
    <message>
        <source>The transaction history was successfully saved to %1.</source>
        <translation>تم حفظ محفوظات المعاملة بنجاح إلى %1.</translation>
    </message>
    <message>
        <source>Range:</source>
        <translation>المدى:</translation>
    </message>
    <message>
        <source>to</source>
        <translation>إلى</translation>
    </message>
</context>
<context>
    <name>UnitDisplayStatusBarControl</name>
    <message>
        <source>Unit to show amounts in. Click to select another unit.</source>
        <translation>الوحدة لإظهار المبالغ فيها. انقر لتحديد وحدة أخرى.</translation>
    </message>
</context>
<context>
    <name>WalletController</name>
    <message>
        <source>Close wallet</source>
        <translation>اغلق المحفظة</translation>
    </message>
    <message>
        <source>Close all wallets</source>
        <translation>إغلاق جميع المحافظ ...</translation>
    </message>
    </context>
<context>
    <name>WalletFrame</name>
    <message>
        <source>Create a new wallet</source>
        <translation>إنشاء محفظة جديدة</translation>
    </message>
</context>
<context>
    <name>WalletModel</name>
    <message>
        <source>Send Coins</source>
        <translation>إرسال العملات</translation>
    </message>
    <message>
        <source>Fee bump error</source>
        <translation>خطأ في زيادة الرسوم</translation>
    </message>
    <message>
        <source>Increasing transaction fee failed</source>
        <translation>فشل في زيادة رسوم المعاملة</translation>
    </message>
    <message>
        <source>Do you want to increase the fee?</source>
        <translation>هل تريد زيادة الرسوم؟</translation>
    </message>
    <message>
        <source>Current fee:</source>
        <translation>الأجر الحالي:</translation>
    </message>
    <message>
        <source>Increase:</source>
        <translation>زيادة:</translation>
    </message>
    <message>
        <source>New fee:</source>
        <translation>أجر جديد:</translation>
    </message>
    <message>
        <source>Confirm fee bump</source>
        <translation>تأكيد زيادة الرسوم</translation>
    </message>
    <message>
        <source>Can't sign transaction.</source>
        <translation>لا يمكن توقيع المعاملة.</translation>
    </message>
    <message>
        <source>Could not commit transaction</source>
        <translation>لا يمكن تنفيذ المعاملة</translation>
    </message>
    <message>
        <source>default wallet</source>
        <translation>المحفظة إفتراضية</translation>
    </message>
</context>
<context>
    <name>WalletView</name>
    <message>
        <source>&amp;Export</source>
        <translation>استخراج</translation>
    </message>
    <message>
        <source>Export the data in the current tab to a file</source>
        <translation>استخراج البيانات في علامة التبويب الحالية إلى ملف</translation>
    </message>
    <message>
        <source>Error</source>
        <translation>خطأ</translation>
    </message>
    <message>
        <source>Backup Wallet</source>
        <translation>نسخ احتياط للمحفظة</translation>
    </message>
    <message>
        <source>Wallet Data (*.dat)</source>
        <translation>بيانات المحفظة (*.dat)</translation>
    </message>
    <message>
        <source>Backup Failed</source>
        <translation>فشل النسخ الاحتياطي</translation>
    </message>
    <message>
        <source>Backup Successful</source>
        <translation>نجاح  النسخ الاحتياطي</translation>
    </message>
    <message>
        <source>The wallet data was successfully saved to %1.</source>
        <translation>تم حفظ بيانات المحفظة بنجاح إلى %1.</translation>
    </message>
    <message>
        <source>Cancel</source>
        <translation>إلغاء</translation>
    </message>
</context>
<context>
    <name>bitcoin-core</name>
    <message>
        <source>Pruning blockstore...</source>
        <translation>تجريد مخزن الكتل...</translation>
    </message>
    <message>
        <source>Unable to start HTTP server. See debug log for details.</source>
        <translation>غير قادر على بدء خادم ال HTTP. راجع سجل تصحيح الأخطاء للحصول على التفاصيل.</translation>
    </message>
    <message>
        <source>The %s developers</source>
        <translation>%s المبرمجون</translation>
    </message>
    <message>
        <source>Cannot obtain a lock on data directory %s. %s is probably already running.</source>
        <translation>لا يمكن الحصول على قفل على دليل البيانات %s. من المحتمل أن %s يعمل بالفعل.</translation>
    </message>
    <message>
        <source>Cannot provide specific connections and have addrman find outgoing connections at the same.</source>
        <translation>لا يمكن توفير اتصالات محددة ولابد أن يكون لدى addrman اتصالات صادرة في نفس الوقت.</translation>
    </message>
    <message>
        <source>Please contribute if you find %s useful. Visit %s for further information about the software.</source>
        <translation>يرجى المساهمة إذا وجدت %s مفيداً. تفضل بزيارة %s لمزيد من المعلومات حول البرنامج.</translation>
    </message>
    <message>
        <source>-maxmempool must be at least %d MB</source>
        <translation>-الحد الأقصى للذاكرة على الأقل %d ميغابايت</translation>
    </message>
    <message>
        <source>Change index out of range</source>
        <translation>فهرس الفكة خارج النطاق</translation>
    </message>
    <message>
        <source>Copyright (C) %i-%i</source>
        <translation>حقوق الطبع والنشر (C) %i-%i</translation>
    </message>
    <message>
        <source>Corrupted block database detected</source>
        <translation>تم الكشف عن قاعدة بيانات كتل تالفة</translation>
    </message>
    <message>
        <source>Do you want to rebuild the block database now?</source>
        <translation>هل تريد إعادة بناء قاعدة بيانات الكتل الآن؟</translation>
    </message>
    <message>
        <source>Error loading %s</source>
        <translation>خطأ في تحميل %s</translation>
    </message>
    <message>
        <source>Error loading %s: Private keys can only be disabled during creation</source>
        <translation>خطأ في تحميل %s:  لا يمكن تعطيل المفاتيح الخاصة إلا أثناء الإنشاء.</translation>
    </message>
    <message>
        <source>Error loading %s: Wallet corrupted</source>
        <translation>خطأ في التحميل %s: المحفظة تالفة.</translation>
    </message>
    <message>
        <source>Error loading %s: Wallet requires newer version of %s</source>
        <translation>خطا تحميل %s: المحفظة تتطلب النسخة الجديدة من %s.</translation>
    </message>
    <message>
        <source>Error loading block database</source>
        <translation>خطأ في تحميل قاعدة بيانات الكتل</translation>
    </message>
    <message>
        <source>Error opening block database</source>
        <translation>خطأ في فتح قاعدة بيانات الكتل</translation>
    </message>
    <message>
        <source>Failed to listen on any port. Use -listen=0 if you want this.</source>
        <translation>فشل في الاستماع على أي منفذ. استخدام الاستماع = 0 إذا كنت تريد هذا.</translation>
    </message>
    <message>
        <source>Failed to rescan the wallet during initialization</source>
        <translation>فشل في اعادة مسح المحفظة خلال عملية التهيئة.</translation>
    </message>
    <message>
        <source>Importing...</source>
        <translation>إستيراد...</translation>
    </message>
    <message>
        <source>Incorrect or no genesis block found. Wrong datadir for network?</source>
        <translation>لم يتم العثور على كتلة تكوين أو لم تكون صحيحة. datadir خاطئة للشبكة؟</translation>
    </message>
    <message>
        <source>Initialization sanity check failed. %s is shutting down.</source>
        <translation>فشل بالتحقق في اختبار التعقل. تم إيقاف %s.</translation>
    </message>
    <message>
        <source>Loading P2P addresses...</source>
        <translation>تحميل عناوين P2P...</translation>
    </message>
    <message>
        <source>Loading banlist...</source>
        <translation>جاري تحميل قائمة الحظر...</translation>
    </message>
    <message>
        <source>Not enough file descriptors available.</source>
        <translation>لا تتوفر واصفات ملفات كافية.</translation>
    </message>
    <message>
        <source>Prune cannot be configured with a negative value.</source>
        <translation>لا يمكن تهيئة التجريد بقيمة سالبة.</translation>
    </message>
    <message>
        <source>Prune mode is incompatible with -txindex.</source>
        <translation>وضع التجريد غير متوافق مع -txindex.</translation>
    </message>
    <message>
        <source>Replaying blocks...</source>
        <translation>إعادة لعب الكتل...</translation>
    </message>
    <message>
        <source>Rewinding blocks...</source>
        <translation>العودة بالكتل...</translation>
    </message>
    <message>
        <source>The source code is available from %s.</source>
        <translation>شفرة المصدر متاحة من %s.</translation>
    </message>
    <message>
        <source>Unable to generate keys</source>
        <translation> غير قادر على توليد مفاتيح.</translation>
    </message>
    <message>
        <source>Upgrading UTXO database</source>
        <translation>ترقية قاعدة بيانات UTXO</translation>
    </message>
    <message>
        <source>Verifying blocks...</source>
        <translation>التحقق من الكتل...</translation>
    </message>
    <message>
        <source>Wallet needed to be rewritten: restart %s to complete</source>
        <translation>يلزم إعادة كتابة المحفظة: إعادة تشغيل %s لإكمال العملية</translation>
    </message>
    <message>
        <source>The transaction amount is too small to send after the fee has been deducted</source>
        <translation>قيمة المعاملة صغيرة جدًا ولا يمكن إرسالها بعد خصم الرسوم</translation>
    </message>
    <message>
        <source>You need to rebuild the database using -reindex to go back to unpruned mode.  This will redownload the entire blockchain</source>
        <translation>تحتاج إلى إعادة إنشاء قاعدة البيانات باستخدام -reindex للعودة إلى الوضعية الغير مجردة. هذا سوف يعيد تحميل سلسلة الكتل بأكملها</translation>
    </message>
    <message>
        <source>Error reading from database, shutting down.</source>
        <translation>خطأ في القراءة من قاعدة البيانات ، والتوقف.</translation>
    </message>
    <message>
        <source>Error upgrading chainstate database</source>
        <translation>خطأ في ترقية قاعدة بيانات chainstate</translation>
    </message>
    <message>
        <source>Signing transaction failed</source>
        <translation>فشل توقيع المعاملة</translation>
    </message>
    <message>
        <source>The transaction amount is too small to pay the fee</source>
        <translation>قيمة المعاملة صغيرة جدا لدفع الأجر</translation>
    </message>
    <message>
        <source>This is experimental software.</source>
        <translation>هذا برنامج تجريبي.</translation>
    </message>
    <message>
        <source>Transaction amount too small</source>
        <translation>قيمة العملية صغيره جدا</translation>
    </message>
    <message>
        <source>Transaction too large</source>
        <translation>المعاملة كبيرة جدا</translation>
    </message>
    <message>
        <source>Unable to bind to %s on this computer (bind returned error %s)</source>
        <translation>يتعذر الربط مع %s على هذا الكمبيوتر (الربط انتج خطأ %s)</translation>
    </message>
    <message>
        <source>Unable to generate initial keys</source>
        <translation>غير قادر على توليد مفاتيح أولية</translation>
    </message>
    <message>
        <source>Verifying wallet(s)...</source>
        <translation>التحقق من المحفظة (المحافظ)...</translation>
    </message>
    <message>
        <source>%s is set very high!</source>
        <translation>%s عالٍ جداً</translation>
    </message>
    <message>
        <source>Starting network threads...</source>
        <translation>بدء مؤشرات شبكة الاتصال...</translation>
    </message>
    <message>
        <source>The wallet will avoid paying less than the minimum relay fee.</source>
        <translation>سوف تتجنب المحفظة دفع أقل من الحد الأدنى لرسوم التتابع.</translation>
    </message>
    <message>
        <source>This is the minimum transaction fee you pay on every transaction.</source>
        <translation>هذه هي اقل قيمة من العمولة التي تدفعها عند كل عملية تحويل للأموال.</translation>
    </message>
    <message>
        <source>Transaction amounts must not be negative</source>
        <translation>يجب ألا تكون قيمة المعاملة سلبية</translation>
    </message>
    <message>
        <source>Transaction has too long of a mempool chain</source>
        <translation>المعاملات طويلة جداً على حجم سلسلة الذاكرة </translation>
    </message>
    <message>
        <source>Transaction must have at least one recipient</source>
        <translation>يجب أن تحتوي المعاملة على مستلم واحد على الأقل</translation>
    </message>
    <message>
        <source>Insufficient funds</source>
        <translation>الرصيد غير كافي</translation>
    </message>
    <message>
        <source>Cannot write to data directory '%s'; check permissions.</source>
        <translation>لايمكن الكتابة على دليل البيانات '%s'؛ تحقق من السماحيات.</translation>
    </message>
    <message>
        <source>Loading block index...</source>
        <translation>تحميل مؤشر الكتلة</translation>
    </message>
    <message>
        <source>Loading wallet...</source>
        <translation>تحميل المحفظة...</translation>
    </message>
    <message>
        <source>Cannot downgrade wallet</source>
        <translation>لايمكن تنزيل نسخة محفظة أقل</translation>
    </message>
    <message>
        <source>Rescanning...</source>
        <translation>إعادة المسح...</translation>
    </message>
    <message>
        <source>Done loading</source>
        <translation>إنتهاء التحميل</translation>
    </message>
</context>
</TS><|MERGE_RESOLUTION|>--- conflicted
+++ resolved
@@ -70,15 +70,10 @@
         <translation>هذه هي عناوين البيتكوين لإرسال المدفوعات. دائما تحقق من المبلغ وعنوان المستلم قبل الإرسال.</translation>
     </message>
     <message>
-<<<<<<< HEAD
-        <source>These are your Particl addresses for receiving payments. Use the 'Create new receiving address' button in the receive tab to create new addresses.</source>
-        <translation>هذه هي عناوين البيتكوين الخاصة بك لإستلام المدفوعات. استخدم زر "إنشاء عنوان استلام جديد" في علامة التبويب "إستلام" لإنشاء عناوين جديدة.</translation>
-=======
-        <source>These are your Bitcoin addresses for receiving payments. Use the 'Create new receiving address' button in the receive tab to create new addresses.
+        <source>These are your Particl addresses for receiving payments. Use the 'Create new receiving address' button in the receive tab to create new addresses.
 Signing is only possible with addresses of the type 'legacy'.</source>
         <translation>هذه هي عناوين بتكوين الخاصة بك لتلقي المدفوعات. استخدم الزر "إنشاء عنوان استلام جديد" في علامة تبويب الاستلام لإنشاء عناوين جديدة.
 التوقيع ممكن فقط مع عناوين من النوع "قديم".</translation>
->>>>>>> 5174b534
     </message>
     <message>
         <source>&amp;Copy Address</source>
@@ -485,7 +480,7 @@
         <translation>&amp; تحميل PSBT من ملف ...</translation>
     </message>
     <message>
-        <source>Load Partially Signed Bitcoin Transaction</source>
+        <source>Load Partially Signed Particl Transaction</source>
         <translation>تحميل معاملة بتكوين الموقعة جزئيًا</translation>
     </message>
     <message>
@@ -493,7 +488,7 @@
         <translation>تحميل PSBT من الحافظة ...</translation>
     </message>
     <message>
-        <source>Load Partially Signed Bitcoin Transaction from clipboard</source>
+        <source>Load Partially Signed Particl Transaction from clipboard</source>
         <translation>تحميل معاملة بتكوين الموقعة جزئيًا من الحافظة</translation>
     </message>
     <message>
@@ -513,7 +508,7 @@
         <translation>&amp;عناوين الإستقبال</translation>
     </message>
     <message>
-        <source>Open a bitcoin: URI</source>
+        <source>Open a particl: URI</source>
         <translation>افتح عملة بيتكوين: URI</translation>
     </message>
     <message>
@@ -533,9 +528,6 @@
         <translation>اغلق المحفظة</translation>
     </message>
     <message>
-<<<<<<< HEAD
-        <source>Show the %1 help message to get a list with possible Particl command-line options</source>
-=======
         <source>Close All Wallets...</source>
         <translation>إغلاق جميع المحافظ ...</translation>
     </message>
@@ -544,8 +536,7 @@
         <translation>إغلاق جميع المحافظ ...</translation>
     </message>
     <message>
-        <source>Show the %1 help message to get a list with possible Bitcoin command-line options</source>
->>>>>>> 5174b534
+        <source>Show the %1 help message to get a list with possible Particl command-line options</source>
         <translation>بين اشارة المساعدة %1 للحصول على قائمة من خيارات اوامر البت كوين المحتملة </translation>
     </message>
     <message>
@@ -666,17 +657,12 @@
         <translation>المحفظة &lt;b&gt;مشفرة&lt;/b&gt; و &lt;b&gt;مقفلة&lt;/b&gt; حاليا</translation>
     </message>
     <message>
-<<<<<<< HEAD
-        <source>A fatal error occurred. Particl can no longer continue safely and will quit.</source>
-        <translation>خطأ فادح حدث . لا يمكن اتمام بيتكوين بامان سيتم الخروج</translation>
-=======
         <source>Original message:</source>
         <translation>الرسالة الأصلية:</translation>
     </message>
     <message>
         <source>A fatal error occurred. %1 can no longer continue safely and will quit.</source>
         <translation>حدث خطأ فادح. لم يعد بإمكان %1 المتابعة بأمان وسيتم الإنهاء.</translation>
->>>>>>> 5174b534
     </message>
 </context>
 <context>
@@ -1110,7 +1096,7 @@
 <context>
     <name>OpenURIDialog</name>
     <message>
-        <source>Open bitcoin URI</source>
+        <source>Open particl URI</source>
         <translation>افتح بتكوين URI</translation>
     </message>
     <message>
@@ -1288,13 +1274,6 @@
         <translation>تور</translation>
     </message>
     <message>
-<<<<<<< HEAD
-        <source>Connect to the Particl network through a separate SOCKS5 proxy for Tor hidden services.</source>
-        <translation>قم بالاتصال بشبكة بتكوين عبر وكيل SOCKS5 منفصل لخدمات تور المخفية.</translation>
-    </message>
-    <message>
-=======
->>>>>>> 5174b534
         <source>&amp;Window</source>
         <translation>نافذه</translation>
     </message>
@@ -1335,7 +1314,7 @@
         <translation>ما اذا أردت إظهار ميزات التحكم في العملة أم لا.</translation>
     </message>
     <message>
-        <source>Connect to the Bitcoin network through a separate SOCKS5 proxy for Tor onion services.</source>
+        <source>Connect to the Particl network through a separate SOCKS5 proxy for Tor onion services.</source>
         <translation>اتصل بشبكة بتكوين من خلال وكيل SOCKS5 منفصل لخدمات Tor onion.</translation>
     </message>
     <message>
