dnl require autoconf 2.60 (AS_ECHO/AS_ECHO_N)
AC_PREREQ([2.60])
define(_CLIENT_VERSION_MAJOR, 0)
define(_CLIENT_VERSION_MINOR, 17)
define(_CLIENT_VERSION_REVISION, 99)
define(_CLIENT_VERSION_PARTICL, 1)
define(_CLIENT_VERSION_BUILD, 0)
define(_CLIENT_VERSION_IS_RELEASE, true)
define(_COPYRIGHT_YEAR, 2018)
define(_COPYRIGHT_HOLDERS,[The %s developers])
define(_COPYRIGHT_HOLDERS_SUBSTITUTION,[[Particl Core]])
AC_INIT([Particl Core],[_CLIENT_VERSION_MAJOR._CLIENT_VERSION_MINOR._CLIENT_VERSION_REVISION._CLIENT_VERSION_PARTICL],[https://github.com/particl/particl-core/issues],[particl],[https://particl.io/])
AC_CONFIG_SRCDIR([src/validation.cpp])
AC_CONFIG_HEADERS([src/config/bitcoin-config.h])
AC_CONFIG_AUX_DIR([build-aux])
AC_CONFIG_MACRO_DIR([build-aux/m4])

BITCOIN_DAEMON_NAME=particld
BITCOIN_GUI_NAME=particl-qt
BITCOIN_CLI_NAME=particl-cli
BITCOIN_TX_NAME=particl-tx

dnl Unless the user specified ARFLAGS, force it to be cr
AC_ARG_VAR(ARFLAGS, [Flags for the archiver, defaults to <cr> if not set])
if test "x${ARFLAGS+set}" != "xset"; then
  ARFLAGS="cr"
fi

AC_CANONICAL_HOST

AH_TOP([#ifndef BITCOIN_CONFIG_H])
AH_TOP([#define BITCOIN_CONFIG_H])
AH_BOTTOM([#endif //BITCOIN_CONFIG_H])

dnl faketime breaks configure and is only needed for make. Disable it here.
unset FAKETIME

dnl Automake init set-up and checks
AM_INIT_AUTOMAKE([no-define subdir-objects foreign])

dnl faketime messes with timestamps and causes configure to be re-run.
dnl --disable-maintainer-mode can be used to bypass this.
AM_MAINTAINER_MODE([enable])

dnl make the compilation flags quiet unless V=1 is used
m4_ifdef([AM_SILENT_RULES], [AM_SILENT_RULES([yes])])

dnl Compiler checks (here before libtool).
if test "x${CXXFLAGS+set}" = "xset"; then
  CXXFLAGS_overridden=yes
else
  CXXFLAGS_overridden=no
fi
AC_PROG_CXX
AC_PROG_CC

dnl By default, libtool for mingw refuses to link static libs into a dll for
dnl fear of mixing pic/non-pic objects, and import/export complications. Since
dnl we have those under control, re-enable that functionality.
case $host in
  *mingw*)
     lt_cv_deplibs_check_method="pass_all"
  ;;
esac
dnl Require C++11 compiler (no GNU extensions)
AX_CXX_COMPILE_STDCXX([11], [noext], [mandatory], [nodefault])
dnl Check if -latomic is required for <std::atomic>
CHECK_ATOMIC

dnl Unless the user specified OBJCXX, force it to be the same as CXX. This ensures
dnl that we get the same -std flags for both.
m4_ifdef([AC_PROG_OBJCXX],[
if test "x${OBJCXX+set}" = "x"; then
  OBJCXX="${CXX}"
fi
AC_PROG_OBJCXX
])

dnl Libtool init checks.
LT_INIT([pic-only])

dnl Check/return PATH for base programs.
AC_PATH_TOOL(AR, ar)
AC_PATH_TOOL(RANLIB, ranlib)
AC_PATH_TOOL(STRIP, strip)
AC_PATH_TOOL(GCOV, gcov)
AC_PATH_PROG(LCOV, lcov)
dnl Python 3.x is supported from 3.4 on (see https://github.com/bitcoin/bitcoin/issues/7893)
AC_PATH_PROGS([PYTHON], [python3.7 python3.6 python3.5 python3.4 python3 python])
AC_PATH_PROG(GENHTML, genhtml)
AC_PATH_PROG([GIT], [git])
AC_PATH_PROG(CCACHE,ccache)
AC_PATH_PROG(XGETTEXT,xgettext)
AC_PATH_PROG(HEXDUMP,hexdump)
AC_PATH_TOOL(READELF, readelf)
AC_PATH_TOOL(CPPFILT, c++filt)
AC_PATH_TOOL(OBJCOPY, objcopy)
AC_PATH_PROG(DOXYGEN, doxygen)
if test -z "$DOXYGEN"; then
   AC_MSG_WARN([Doxygen not found])
fi
AM_CONDITIONAL([HAVE_DOXYGEN], [test -n "$DOXYGEN"])

AC_ARG_VAR(PYTHONPATH, Augments the default search path for python module files)

# Enable wallet
AC_ARG_ENABLE([wallet],
  [AS_HELP_STRING([--disable-wallet],
  [disable wallet (enabled by default)])],
  [enable_wallet=$enableval],
  [enable_wallet=yes])

AC_ARG_ENABLE([usbdevice],
  [AS_HELP_STRING([--enable-usbdevice],
  [enable usbdevice (disabled by default)])],
  [enable_usbdevice=$enableval],
  [enable_usbdevice=no])

AC_ARG_WITH([miniupnpc],
  [AS_HELP_STRING([--with-miniupnpc],
  [enable UPNP (default is yes if libminiupnpc is found)])],
  [use_upnp=$withval],
  [use_upnp=auto])

AC_ARG_ENABLE([upnp-default],
  [AS_HELP_STRING([--enable-upnp-default],
  [if UPNP is enabled, turn it on at startup (default is no)])],
  [use_upnp_default=$enableval],
  [use_upnp_default=no])

AC_ARG_ENABLE(tests,
    AS_HELP_STRING([--disable-tests],[do not compile tests (default is to compile)]),
    [use_tests=$enableval],
    [use_tests=yes])

AC_ARG_ENABLE(gui-tests,
    AS_HELP_STRING([--disable-gui-tests],[do not compile GUI tests (default is to compile if GUI and tests enabled)]),
    [use_gui_tests=$enableval],
    [use_gui_tests=$use_tests])

AC_ARG_WITH([rapidcheck],
  [AS_HELP_STRING([--with-rapidcheck],
  [enable RapidCheck property based tests (default is yes if librapidcheck is found)])],
  [use_rapidcheck=$withval],
  [use_rapidcheck=auto])

AC_ARG_ENABLE(bench,
    AS_HELP_STRING([--disable-bench],[do not compile benchmarks (default is to compile)]),
    [use_bench=$enableval],
    [use_bench=yes])

AC_ARG_ENABLE([extended-functional-tests],
    AS_HELP_STRING([--enable-extended-functional-tests],[enable expensive functional tests when using lcov (default no)]),
    [use_extended_functional_tests=$enableval],
    [use_extended_functional_tests=no])

AC_ARG_WITH([qrencode],
  [AS_HELP_STRING([--with-qrencode],
  [enable QR code support (default is yes if qt is enabled and libqrencode is found)])],
  [use_qr=$withval],
  [use_qr=auto])

AC_ARG_ENABLE([hardening],
  [AS_HELP_STRING([--disable-hardening],
  [do not attempt to harden the resulting executables (default is to harden when possible)])],
  [use_hardening=$enableval],
  [use_hardening=auto])

AC_ARG_ENABLE([reduce-exports],
  [AS_HELP_STRING([--enable-reduce-exports],
  [attempt to reduce exported symbols in the resulting executables (default is no)])],
  [use_reduce_exports=$enableval],
  [use_reduce_exports=no])

AC_ARG_ENABLE([ccache],
  [AS_HELP_STRING([--disable-ccache],
  [do not use ccache for building (default is to use if found)])],
  [use_ccache=$enableval],
  [use_ccache=auto])

AC_ARG_ENABLE([lcov],
  [AS_HELP_STRING([--enable-lcov],
  [enable lcov testing (default is no)])],
  [use_lcov=$enableval],
  [use_lcov=no])

AC_ARG_ENABLE([lcov-branch-coverage],
  [AS_HELP_STRING([--enable-lcov-branch-coverage],
  [enable lcov testing branch coverage (default is no)])],
  [use_lcov_branch=yes],
  [use_lcov_branch=no])

AC_ARG_ENABLE([glibc-back-compat],
  [AS_HELP_STRING([--enable-glibc-back-compat],
  [enable backwards compatibility with glibc])],
  [use_glibc_compat=$enableval],
  [use_glibc_compat=no])

AC_ARG_ENABLE([asm],
  [AS_HELP_STRING([--enable-asm],
  [Enable assembly routines (default is yes)])],
  [use_asm=$enableval],
  [use_asm=yes])

if test "x$use_asm" = xyes; then
  AC_DEFINE(USE_ASM, 1, [Define this symbol to build in assembly routines])
fi

AC_ARG_WITH([system-univalue],
  [AS_HELP_STRING([--with-system-univalue],
  [Build with system UniValue (default is no)])],
  [system_univalue=$withval],
  [system_univalue=no]
)
AC_ARG_ENABLE([zmq],
  [AS_HELP_STRING([--disable-zmq],
  [disable ZMQ notifications])],
  [use_zmq=$enableval],
  [use_zmq=yes])
AC_ARG_ENABLE([bip70],
  [AS_HELP_STRING([--disable-bip70],
  [disable BIP70 (payment protocol) support in GUI (enabled by default)])],
  [enable_bip70=$enableval],
  [enable_bip70=yes])

AC_ARG_WITH([protoc-bindir],[AS_HELP_STRING([--with-protoc-bindir=BIN_DIR],[specify protoc bin path])], [protoc_bin_path=$withval], [])

AC_ARG_ENABLE(man,
    [AS_HELP_STRING([--disable-man],
                    [do not install man pages (default is to install)])],,
    enable_man=yes)
AM_CONDITIONAL(ENABLE_MAN, test "$enable_man" != no)

# Enable debug
AC_ARG_ENABLE([debug],
    [AS_HELP_STRING([--enable-debug],
                    [use debug compiler flags and macros (default is no)])],
    [enable_debug=$enableval],
    [enable_debug=no])

# Enable different -fsanitize options
AC_ARG_WITH([sanitizers],
    [AS_HELP_STRING([--with-sanitizers],
                    [comma separated list of extra sanitizers to build with (default is none enabled)])],
    [use_sanitizers=$withval])

# Enable gprof profiling
AC_ARG_ENABLE([gprof],
    [AS_HELP_STRING([--enable-gprof],
                    [use gprof profiling compiler flags (default is no)])],
    [enable_gprof=$enableval],
    [enable_gprof=no])

# Turn warnings into errors
AC_ARG_ENABLE([werror],
    [AS_HELP_STRING([--enable-werror],
                    [Treat certain compiler warnings as errors (default is no)])],
    [enable_werror=$enableval],
    [enable_werror=no])

AC_LANG_PUSH([C++])
AX_CHECK_COMPILE_FLAG([-Werror],[CXXFLAG_WERROR="-Werror"],[CXXFLAG_WERROR=""])

if test "x$enable_debug" = xyes; then
  # Clear default -g -O2 flags
  if test "x$CXXFLAGS_overridden" = xno; then
	CXXFLAGS=""
  fi
  # Prefer -Og, fall back to -O0 if that is unavailable.
  AX_CHECK_COMPILE_FLAG(
    [-Og],
    [[DEBUG_CXXFLAGS="$DEBUG_CXXFLAGS -Og"]],
    [AX_CHECK_COMPILE_FLAG([-O0],[[DEBUG_CXXFLAGS="$DEBUG_CXXFLAGS -O0"]],,[[$CXXFLAG_WERROR]])],
    [[$CXXFLAG_WERROR]])

  # Prefer -g3, fall back to -g if that is unavailable.
  AX_CHECK_COMPILE_FLAG(
    [-g3],
    [[DEBUG_CXXFLAGS="$DEBUG_CXXFLAGS -g3"]],
    [AX_CHECK_COMPILE_FLAG([-g],[[DEBUG_CXXFLAGS="$DEBUG_CXXFLAGS -g"]],,[[$CXXFLAG_WERROR]])],
    [[$CXXFLAG_WERROR]])

  AX_CHECK_PREPROC_FLAG([-DDEBUG],[[DEBUG_CPPFLAGS="$DEBUG_CPPFLAGS -DDEBUG"]],,[[$CXXFLAG_WERROR]])
  AX_CHECK_PREPROC_FLAG([-DDEBUG_LOCKORDER],[[DEBUG_CPPFLAGS="$DEBUG_CPPFLAGS -DDEBUG_LOCKORDER"]],,[[$CXXFLAG_WERROR]])
  AX_CHECK_COMPILE_FLAG([-ftrapv],[DEBUG_CXXFLAGS="$DEBUG_CXXFLAGS -ftrapv"],,[[$CXXFLAG_WERROR]])
fi

if test x$use_sanitizers != x; then
  # First check if the compiler accepts flags. If an incompatible pair like
  # -fsanitize=address,thread is used here, this check will fail. This will also
  # fail if a bad argument is passed, e.g. -fsanitize=undfeined
  AX_CHECK_COMPILE_FLAG(
    [[-fsanitize=$use_sanitizers]],
    [[SANITIZER_CXXFLAGS=-fsanitize=$use_sanitizers]],
    [AC_MSG_ERROR([compiler did not accept requested flags])])

  # Some compilers (e.g. GCC) require additional libraries like libasan,
  # libtsan, libubsan, etc. Make sure linking still works with the sanitize
  # flag. This is a separate check so we can give a better error message when
  # the sanitize flags are supported by the compiler but the actual sanitizer
  # libs are missing.
  AX_CHECK_LINK_FLAG(
    [[-fsanitize=$use_sanitizers]],
    [[SANITIZER_LDFLAGS=-fsanitize=$use_sanitizers]],
    [AC_MSG_ERROR([linker did not accept requested flags, you are missing required libraries])])
fi

ERROR_CXXFLAGS=
if test "x$enable_werror" = "xyes"; then
  if test "x$CXXFLAG_WERROR" = "x"; then
    AC_MSG_ERROR("enable-werror set but -Werror is not usable")
  fi
  AX_CHECK_COMPILE_FLAG([-Werror=vla],[ERROR_CXXFLAGS="$ERROR_CXXFLAGS -Werror=vla"],,[[$CXXFLAG_WERROR]])
  AX_CHECK_COMPILE_FLAG([-Werror=thread-safety-analysis],[ERROR_CXXFLAGS="$ERROR_CXXFLAGS -Werror=thread-safety-analysis"],,[[$CXXFLAG_WERROR]])
fi

if test "x$CXXFLAGS_overridden" = "xno"; then
  AX_CHECK_COMPILE_FLAG([-Wall],[WARN_CXXFLAGS="$WARN_CXXFLAGS -Wall"],,[[$CXXFLAG_WERROR]])
  AX_CHECK_COMPILE_FLAG([-Wextra],[WARN_CXXFLAGS="$WARN_CXXFLAGS -Wextra"],,[[$CXXFLAG_WERROR]])
  AX_CHECK_COMPILE_FLAG([-Wformat],[WARN_CXXFLAGS="$WARN_CXXFLAGS -Wformat"],,[[$CXXFLAG_WERROR]])
  AX_CHECK_COMPILE_FLAG([-Wvla],[WARN_CXXFLAGS="$WARN_CXXFLAGS -Wvla"],,[[$CXXFLAG_WERROR]])
  AX_CHECK_COMPILE_FLAG([-Wformat-security],[WARN_CXXFLAGS="$WARN_CXXFLAGS -Wformat-security"],,[[$CXXFLAG_WERROR]])
  AX_CHECK_COMPILE_FLAG([-Wthread-safety-analysis],[WARN_CXXFLAGS="$WARN_CXXFLAGS -Wthread-safety-analysis"],,[[$CXXFLAG_WERROR]])
  AX_CHECK_COMPILE_FLAG([-Wrange-loop-analysis],[WARN_CXXFLAGS="$WARN_CXXFLAGS -Wrange-loop-analysis"],,[[$CXXFLAG_WERROR]])
  AX_CHECK_COMPILE_FLAG([-Wredundant-decls],[WARN_CXXFLAGS="$WARN_CXXFLAGS -Wredundant-decls"],,[[$CXXFLAG_WERROR]])

  ## Some compilers (gcc) ignore unknown -Wno-* options, but warn about all
  ## unknown options if any other warning is produced. Test the -Wfoo case, and
  ## set the -Wno-foo case if it works.
  AX_CHECK_COMPILE_FLAG([-Wunused-parameter],[NOWARN_CXXFLAGS="$NOWARN_CXXFLAGS -Wno-unused-parameter"],,[[$CXXFLAG_WERROR]])
  AX_CHECK_COMPILE_FLAG([-Wself-assign],[NOWARN_CXXFLAGS="$NOWARN_CXXFLAGS -Wno-self-assign"],,[[$CXXFLAG_WERROR]])
  AX_CHECK_COMPILE_FLAG([-Wunused-local-typedef],[NOWARN_CXXFLAGS="$NOWARN_CXXFLAGS -Wno-unused-local-typedef"],,[[$CXXFLAG_WERROR]])
  AX_CHECK_COMPILE_FLAG([-Wdeprecated-register],[NOWARN_CXXFLAGS="$NOWARN_CXXFLAGS -Wno-deprecated-register"],,[[$CXXFLAG_WERROR]])
  AX_CHECK_COMPILE_FLAG([-Wimplicit-fallthrough],[NOWARN_CXXFLAGS="$NOWARN_CXXFLAGS -Wno-implicit-fallthrough"],,[[$CXXFLAG_WERROR]])
fi

# Check for optional instruction set support. Enabling these does _not_ imply that all code will
# be compiled with them, rather that specific objects/libs may use them after checking for runtime
# compatibility.
AX_CHECK_COMPILE_FLAG([-msse4.2],[[SSE42_CXXFLAGS="-msse4.2"]],,[[$CXXFLAG_WERROR]])
AX_CHECK_COMPILE_FLAG([-msse4.1],[[SSE41_CXXFLAGS="-msse4.1"]],,[[$CXXFLAG_WERROR]])
AX_CHECK_COMPILE_FLAG([-mavx -mavx2],[[AVX2_CXXFLAGS="-mavx -mavx2"]],,[[$CXXFLAG_WERROR]])
AX_CHECK_COMPILE_FLAG([-msse4 -msha],[[SHANI_CXXFLAGS="-msse4 -msha"]],,[[$CXXFLAG_WERROR]])

TEMP_CXXFLAGS="$CXXFLAGS"
CXXFLAGS="$CXXFLAGS $SSE42_CXXFLAGS"
AC_MSG_CHECKING(for assembler crc32 support)
AC_COMPILE_IFELSE([AC_LANG_PROGRAM([[
    #include <stdint.h>
    #if defined(_MSC_VER)
    #include <intrin.h>
    #elif defined(__GNUC__) && defined(__SSE4_2__)
    #include <nmmintrin.h>
    #endif
  ]],[[
    uint64_t l = 0;
    l = _mm_crc32_u8(l, 0);
    l = _mm_crc32_u32(l, 0);
    l = _mm_crc32_u64(l, 0);
    return l;
  ]])],
 [ AC_MSG_RESULT(yes); enable_hwcrc32=yes],
 [ AC_MSG_RESULT(no)]
)
CXXFLAGS="$TEMP_CXXFLAGS"

TEMP_CXXFLAGS="$CXXFLAGS"
CXXFLAGS="$CXXFLAGS $SSE41_CXXFLAGS"
AC_MSG_CHECKING(for SSE4.1 intrinsics)
AC_COMPILE_IFELSE([AC_LANG_PROGRAM([[
    #include <stdint.h>
    #include <immintrin.h>
  ]],[[
    __m128i l = _mm_set1_epi32(0);
    return _mm_extract_epi32(l, 3);
  ]])],
 [ AC_MSG_RESULT(yes); enable_sse41=yes; AC_DEFINE(ENABLE_SSE41, 1, [Define this symbol to build code that uses SSE4.1 intrinsics]) ],
 [ AC_MSG_RESULT(no)]
)
CXXFLAGS="$TEMP_CXXFLAGS"

TEMP_CXXFLAGS="$CXXFLAGS"
CXXFLAGS="$CXXFLAGS $AVX2_CXXFLAGS"
AC_MSG_CHECKING(for AVX2 intrinsics)
AC_COMPILE_IFELSE([AC_LANG_PROGRAM([[
    #include <stdint.h>
    #include <immintrin.h>
  ]],[[
    __m256i l = _mm256_set1_epi32(0);
    return _mm256_extract_epi32(l, 7);
  ]])],
 [ AC_MSG_RESULT(yes); enable_avx2=yes; AC_DEFINE(ENABLE_AVX2, 1, [Define this symbol to build code that uses AVX2 intrinsics]) ],
 [ AC_MSG_RESULT(no)]
)
CXXFLAGS="$TEMP_CXXFLAGS"

TEMP_CXXFLAGS="$CXXFLAGS"
CXXFLAGS="$CXXFLAGS $SHANI_CXXFLAGS"
AC_MSG_CHECKING(for SHA-NI intrinsics)
AC_COMPILE_IFELSE([AC_LANG_PROGRAM([[
    #include <stdint.h>
    #include <immintrin.h>
  ]],[[
    __m128i i = _mm_set1_epi32(0);
    __m128i j = _mm_set1_epi32(1);
    __m128i k = _mm_set1_epi32(2);
    return _mm_extract_epi32(_mm_sha256rnds2_epu32(i, i, k), 0);
  ]])],
 [ AC_MSG_RESULT(yes); enable_shani=yes; AC_DEFINE(ENABLE_SHANI, 1, [Define this symbol to build code that uses SHA-NI intrinsics]) ],
 [ AC_MSG_RESULT(no)]
)
CXXFLAGS="$TEMP_CXXFLAGS"

CPPFLAGS="$CPPFLAGS -DHAVE_BUILD_INFO -D__STDC_FORMAT_MACROS"

AC_ARG_WITH([utils],
  [AS_HELP_STRING([--with-utils],
  [build bitcoin-cli bitcoin-tx (default=yes)])],
  [build_bitcoin_utils=$withval],
  [build_bitcoin_utils=yes])

AC_ARG_ENABLE([util-cli],
  [AS_HELP_STRING([--enable-util-cli],
  [build bitcoin-cli])],
  [build_bitcoin_cli=$enableval],
  [build_bitcoin_cli=$build_bitcoin_utils])

AC_ARG_ENABLE([util-tx],
  [AS_HELP_STRING([--enable-util-tx],
  [build bitcoin-tx])],
  [build_bitcoin_tx=$enableval],
  [build_bitcoin_tx=$build_bitcoin_utils])

AC_ARG_WITH([libs],
  [AS_HELP_STRING([--with-libs],
  [build libraries (default=yes)])],
  [build_bitcoin_libs=$withval],
  [build_bitcoin_libs=yes])

AC_ARG_WITH([daemon],
  [AS_HELP_STRING([--with-daemon],
  [build bitcoind daemon (default=yes)])],
  [build_bitcoind=$withval],
  [build_bitcoind=yes])


use_pkgconfig=yes
case $host in
  *mingw*)

     #pkgconfig does more harm than good with MinGW
     use_pkgconfig=no

     TARGET_OS=windows
     AC_CHECK_LIB([mingwthrd],      [main],, AC_MSG_ERROR(libmingwthrd missing))
     AC_CHECK_LIB([kernel32],      [main],, AC_MSG_ERROR(libkernel32 missing))
     AC_CHECK_LIB([user32],      [main],, AC_MSG_ERROR(libuser32 missing))
     AC_CHECK_LIB([gdi32],      [main],, AC_MSG_ERROR(libgdi32 missing))
     AC_CHECK_LIB([comdlg32],      [main],, AC_MSG_ERROR(libcomdlg32 missing))
     AC_CHECK_LIB([winspool],      [main],, AC_MSG_ERROR(libwinspool missing))
     AC_CHECK_LIB([winmm],      [main],, AC_MSG_ERROR(libwinmm missing))
     AC_CHECK_LIB([shell32],      [main],, AC_MSG_ERROR(libshell32 missing))
     AC_CHECK_LIB([comctl32],      [main],, AC_MSG_ERROR(libcomctl32 missing))
     AC_CHECK_LIB([ole32],      [main],, AC_MSG_ERROR(libole32 missing))
     AC_CHECK_LIB([oleaut32],      [main],, AC_MSG_ERROR(liboleaut32 missing))
     AC_CHECK_LIB([uuid],      [main],, AC_MSG_ERROR(libuuid missing))
     AC_CHECK_LIB([rpcrt4],      [main],, AC_MSG_ERROR(librpcrt4 missing))
     AC_CHECK_LIB([advapi32],      [main],, AC_MSG_ERROR(libadvapi32 missing))
     AC_CHECK_LIB([ws2_32],      [main],, AC_MSG_ERROR(libws2_32 missing))
     AC_CHECK_LIB([mswsock],      [main],, AC_MSG_ERROR(libmswsock missing))
     AC_CHECK_LIB([shlwapi],      [main],, AC_MSG_ERROR(libshlwapi missing))
     AC_CHECK_LIB([iphlpapi],      [main],, AC_MSG_ERROR(libiphlpapi missing))
     AC_CHECK_LIB([crypt32],      [main],, AC_MSG_ERROR(libcrypt32 missing))

     # -static is interpreted by libtool, where it has a different meaning.
     # In libtool-speak, it's -all-static.
     AX_CHECK_LINK_FLAG([[-static]],[LIBTOOL_APP_LDFLAGS="$LIBTOOL_APP_LDFLAGS -all-static"])

     AC_PATH_PROG([MAKENSIS], [makensis], none)
     if test x$MAKENSIS = xnone; then
       AC_MSG_WARN("makensis not found. Cannot create installer.")
     fi

     AC_PATH_TOOL(WINDRES, windres, none)
     if test x$WINDRES = xnone; then
       AC_MSG_ERROR("windres not found")
     fi

     CPPFLAGS="$CPPFLAGS -D_MT -DWIN32 -D_WINDOWS -DBOOST_THREAD_USE_LIB"
     LEVELDB_TARGET_FLAGS="-DOS_WINDOWS"
     if test "x$CXXFLAGS_overridden" = "xno"; then
       CXXFLAGS="$CXXFLAGS -w"
     fi
     case $host in
       i?86-*) WINDOWS_BITS=32 ;;
       x86_64-*) WINDOWS_BITS=64 ;;
       *) AC_MSG_ERROR("Could not determine win32/win64 for installer") ;;
     esac
     AC_SUBST(WINDOWS_BITS)

     dnl libtool insists upon adding -nostdlib and a list of objects/libs to link against.
     dnl That breaks our ability to build dll's with static libgcc/libstdc++/libssp. Override
     dnl its command here, with the predeps/postdeps removed, and -static inserted. Postdeps are
     dnl also overridden to prevent their insertion later.
     dnl This should only affect dll's.
     archive_cmds_CXX="\$CC -shared \$libobjs \$deplibs \$compiler_flags -static -o \$output_objdir/\$soname \${wl}--enable-auto-image-base -Xlinker --out-implib -Xlinker \$lib"
     postdeps_CXX=

     ;;
  *darwin*)
     TARGET_OS=darwin
     LEVELDB_TARGET_FLAGS="-DOS_MACOSX"
     if  test x$cross_compiling != xyes; then
       BUILD_OS=darwin
       AC_CHECK_PROG([PORT],port, port)
       if test x$PORT = xport; then
         dnl add default macports paths
         CPPFLAGS="$CPPFLAGS -isystem /opt/local/include"
         LIBS="$LIBS -L/opt/local/lib"
         if test -d /opt/local/include/db48; then
           CPPFLAGS="$CPPFLAGS -I/opt/local/include/db48"
           LIBS="$LIBS -L/opt/local/lib/db48"
         fi
       fi

       AC_PATH_PROGS([RSVG_CONVERT], [rsvg-convert rsvg],rsvg-convert)
       AC_CHECK_PROG([BREW],brew, brew)
       if test x$BREW = xbrew; then
         dnl These Homebrew packages may be keg-only, meaning that they won't be found
         dnl in expected paths because they may conflict with system files. Ask
         dnl Homebrew where each one is located, then adjust paths accordingly.
         dnl It's safe to add these paths even if the functionality is disabled by
         dnl the user (--without-wallet or --without-gui for example).

         openssl_prefix=`$BREW --prefix openssl 2>/dev/null`
         bdb_prefix=`$BREW --prefix berkeley-db4 2>/dev/null`
         qt5_prefix=`$BREW --prefix qt5 2>/dev/null`
         if test x$openssl_prefix != x; then
           PKG_CONFIG_PATH="$openssl_prefix/lib/pkgconfig:$PKG_CONFIG_PATH"
           export PKG_CONFIG_PATH
         fi
         if test x$bdb_prefix != x; then
           CPPFLAGS="$CPPFLAGS -I$bdb_prefix/include"
           LIBS="$LIBS -L$bdb_prefix/lib"
         fi
         if test x$qt5_prefix != x; then
           PKG_CONFIG_PATH="$qt5_prefix/lib/pkgconfig:$PKG_CONFIG_PATH"
           export PKG_CONFIG_PATH
         fi
       fi
     else
       case $build_os in
         *darwin*)
           BUILD_OS=darwin
           ;;
         *)
           AC_PATH_TOOL([INSTALLNAMETOOL], [install_name_tool], install_name_tool)
           AC_PATH_TOOL([OTOOL], [otool], otool)
           AC_PATH_PROGS([GENISOIMAGE], [genisoimage mkisofs],genisoimage)
           AC_PATH_PROGS([RSVG_CONVERT], [rsvg-convert rsvg],rsvg-convert)
           AC_PATH_PROGS([IMAGEMAGICK_CONVERT], [convert],convert)
           AC_PATH_PROGS([TIFFCP], [tiffcp],tiffcp)

           dnl libtool will try to strip the static lib, which is a problem for
           dnl cross-builds because strip attempts to call a hard-coded ld,
           dnl which may not exist in the path. Stripping the .a is not
           dnl necessary, so just disable it.
           old_striplib=
           ;;
       esac
     fi

     AX_CHECK_LINK_FLAG([[-Wl,-headerpad_max_install_names]], [LDFLAGS="$LDFLAGS -Wl,-headerpad_max_install_names"])
     CPPFLAGS="$CPPFLAGS -DMAC_OSX"
     OBJCXXFLAGS="$CXXFLAGS"
     ;;
   *android*)
     dnl make sure android stays above linux for hosts like *linux-android*
     LEVELDB_TARGET_FLAGS="-DOS_ANDROID"
     ;;
   *linux*)
     TARGET_OS=linux
     LEVELDB_TARGET_FLAGS="-DOS_LINUX"
     ;;
   *kfreebsd*)
     LEVELDB_TARGET_FLAGS="-DOS_KFREEBSD"
     ;;
   *freebsd*)
     LEVELDB_TARGET_FLAGS="-DOS_FREEBSD"
     ;;
   *openbsd*)
     LEVELDB_TARGET_FLAGS="-DOS_OPENBSD"
     ;;
   *netbsd*)
     LEVELDB_TARGET_FLAGS="-DOS_NETBSD"
     ;;
   *dragonfly*)
     LEVELDB_TARGET_FLAGS="-DOS_DRAGONFLYBSD"
     ;;
   *solaris*)
     LEVELDB_TARGET_FLAGS="-DOS_SOLARIS"
     ;;
   *hpux*)
     LEVELDB_TARGET_FLAGS="-DOS_HPUX"
     ;;
   *)
     AC_MSG_ERROR(Cannot build leveldb for $host. Please file a bug report.)
     ;;
esac

if test x$use_pkgconfig = xyes; then
  m4_ifndef([PKG_PROG_PKG_CONFIG], [AC_MSG_ERROR(PKG_PROG_PKG_CONFIG macro not found. Please install pkg-config and re-run autogen.sh.)])
  m4_ifdef([PKG_PROG_PKG_CONFIG], [
  PKG_PROG_PKG_CONFIG
  if test x"$PKG_CONFIG" = "x"; then
    AC_MSG_ERROR(pkg-config not found.)
  fi
  ])
fi

if test x$use_extended_functional_tests != xno; then
  AC_SUBST(EXTENDED_FUNCTIONAL_TESTS, --extended)
fi

if test x$use_lcov = xyes; then
  if test x$LCOV = x; then
    AC_MSG_ERROR("lcov testing requested but lcov not found")
  fi
  if test x$GCOV = x; then
    AC_MSG_ERROR("lcov testing requested but gcov not found")
  fi
  if test x$PYTHON = x; then
    AC_MSG_ERROR("lcov testing requested but python not found")
  fi
  if test x$GENHTML = x; then
    AC_MSG_ERROR("lcov testing requested but genhtml not found")
  fi
  LCOV="$LCOV --gcov-tool=$GCOV"
  AX_CHECK_LINK_FLAG([[--coverage]], [LDFLAGS="$LDFLAGS --coverage"],
    [AC_MSG_ERROR("lcov testing requested but --coverage linker flag does not work")])
  AX_CHECK_COMPILE_FLAG([--coverage],[CXXFLAGS="$CXXFLAGS --coverage"],
    [AC_MSG_ERROR("lcov testing requested but --coverage flag does not work")])
  AC_DEFINE(USE_COVERAGE, 1, [Define this symbol if coverage is enabled])
  CXXFLAGS="$CXXFLAGS -Og"
fi

if test x$use_lcov_branch != xno; then
  AC_SUBST(LCOV_OPTS, "$LCOV_OPTS --rc lcov_branch_coverage=1")
fi

dnl Check for endianness
AC_C_BIGENDIAN

dnl Check for pthread compile/link requirements
AX_PTHREAD

# The following macro will add the necessary defines to bitcoin-config.h, but
# they also need to be passed down to any subprojects. Pull the results out of
# the cache and add them to CPPFLAGS.
AC_SYS_LARGEFILE
# detect POSIX or GNU variant of strerror_r
AC_FUNC_STRERROR_R

if test x$ac_cv_sys_file_offset_bits != x &&
   test x$ac_cv_sys_file_offset_bits != xno &&
   test x$ac_cv_sys_file_offset_bits != xunknown; then
  CPPFLAGS="$CPPFLAGS -D_FILE_OFFSET_BITS=$ac_cv_sys_file_offset_bits"
fi

if test x$ac_cv_sys_large_files != x &&
   test x$ac_cv_sys_large_files != xno &&
   test x$ac_cv_sys_large_files != xunknown; then
  CPPFLAGS="$CPPFLAGS -D_LARGE_FILES=$ac_cv_sys_large_files"
fi

AX_CHECK_LINK_FLAG([[-Wl,--large-address-aware]], [LDFLAGS="$LDFLAGS -Wl,--large-address-aware"])

AX_GCC_FUNC_ATTRIBUTE([visibility])
AX_GCC_FUNC_ATTRIBUTE([dllexport])
AX_GCC_FUNC_ATTRIBUTE([dllimport])

if test x$use_glibc_compat != xno; then

  #glibc absorbed clock_gettime in 2.17. librt (its previous location) is safe to link
  #in anyway for back-compat.
  AC_CHECK_LIB([rt],[clock_gettime],, AC_MSG_ERROR(librt missing))

  #__fdelt_chk's params and return type have changed from long unsigned int to long int.
  # See which one is present here.
  AC_MSG_CHECKING(__fdelt_chk type)
  AC_COMPILE_IFELSE([AC_LANG_PROGRAM([[#ifdef _FORTIFY_SOURCE
                    #undef _FORTIFY_SOURCE
                  #endif
                  #define _FORTIFY_SOURCE 2
                  #include <sys/select.h>
     extern "C" long unsigned int __fdelt_warn(long unsigned int);]],[[]])],
    [ fdelt_type="long unsigned int"],
    [ fdelt_type="long int"])
  AC_MSG_RESULT($fdelt_type)
  AC_DEFINE_UNQUOTED(FDELT_TYPE, $fdelt_type,[parameter and return value type for __fdelt_chk])
  AX_CHECK_LINK_FLAG([[-Wl,--wrap=__divmoddi4]], [COMPAT_LDFLAGS="$COMPAT_LDFLAGS -Wl,--wrap=__divmoddi4"])
  AX_CHECK_LINK_FLAG([[-Wl,--wrap=log2f]], [COMPAT_LDFLAGS="$COMPAT_LDFLAGS -Wl,--wrap=log2f"])
else
  AC_SEARCH_LIBS([clock_gettime],[rt])
fi

if test "x$enable_gprof" = xyes; then
    dnl -pg is incompatible with -pie. Since hardening and profiling together doesn't make sense,
    dnl we simply make them mutually exclusive here. Additionally, hardened toolchains may force
    dnl -pie by default, in which case it needs to be turned off with -no-pie.

    if test x$use_hardening = xyes; then
        AC_MSG_ERROR(gprof profiling is not compatible with hardening. Reconfigure with --disable-hardening or --disable-gprof)
    fi
    use_hardening=no
    AX_CHECK_COMPILE_FLAG([-pg],[GPROF_CXXFLAGS="-pg"],
        [AC_MSG_ERROR(gprof profiling requested but not available)], [[$CXXFLAG_WERROR]])

    AX_CHECK_LINK_FLAG([[-no-pie]], [GPROF_LDFLAGS="-no-pie"])
    AX_CHECK_LINK_FLAG([[-pg]],[GPROF_LDFLAGS="$GPROF_LDFLAGS -pg"],
        [AC_MSG_ERROR(gprof profiling requested but not available)], [[$GPROF_LDFLAGS]])
fi

if test x$TARGET_OS != xwindows; then
  # All windows code is PIC, forcing it on just adds useless compile warnings
  AX_CHECK_COMPILE_FLAG([-fPIC],[PIC_FLAGS="-fPIC";CFLAGS="$PIC_FLAGS $CFLAGS"])
fi

if test x$use_hardening != xno; then
  use_hardening=yes
  AX_CHECK_COMPILE_FLAG([-Wstack-protector],[HARDENED_CXXFLAGS="$HARDENED_CXXFLAGS -Wstack-protector"])
  AX_CHECK_COMPILE_FLAG([-fstack-protector-all],[HARDENED_CXXFLAGS="$HARDENED_CXXFLAGS -fstack-protector-all"])

  AX_CHECK_PREPROC_FLAG([-D_FORTIFY_SOURCE=2],[
    AX_CHECK_PREPROC_FLAG([-U_FORTIFY_SOURCE],[
      HARDENED_CPPFLAGS="$HARDENED_CPPFLAGS -U_FORTIFY_SOURCE"
    ])
    HARDENED_CPPFLAGS="$HARDENED_CPPFLAGS -D_FORTIFY_SOURCE=2"
  ])

  AX_CHECK_LINK_FLAG([[-Wl,--dynamicbase]], [HARDENED_LDFLAGS="$HARDENED_LDFLAGS -Wl,--dynamicbase"])
  AX_CHECK_LINK_FLAG([[-Wl,--nxcompat]], [HARDENED_LDFLAGS="$HARDENED_LDFLAGS -Wl,--nxcompat"])
  AX_CHECK_LINK_FLAG([[-Wl,--high-entropy-va]], [HARDENED_LDFLAGS="$HARDENED_LDFLAGS -Wl,--high-entropy-va"])
  AX_CHECK_LINK_FLAG([[-Wl,-z,relro]], [HARDENED_LDFLAGS="$HARDENED_LDFLAGS -Wl,-z,relro"])
  AX_CHECK_LINK_FLAG([[-Wl,-z,now]], [HARDENED_LDFLAGS="$HARDENED_LDFLAGS -Wl,-z,now"])
  AX_CHECK_LINK_FLAG([[-fPIE -pie]], [PIE_FLAGS="-fPIE"; HARDENED_LDFLAGS="$HARDENED_LDFLAGS -pie"],, [[$CXXFLAG_WERROR]])

  case $host in
    *mingw*)
       AC_CHECK_LIB([ssp],      [main],, AC_MSG_ERROR(libssp missing))
    ;;
  esac
fi

dnl this flag screws up non-darwin gcc even when the check fails. special-case it.
if test x$TARGET_OS = xdarwin; then
  AX_CHECK_LINK_FLAG([[-Wl,-dead_strip]], [LDFLAGS="$LDFLAGS -Wl,-dead_strip"])
fi

AC_CHECK_HEADERS([endian.h sys/endian.h byteswap.h stdio.h stdlib.h unistd.h strings.h sys/types.h sys/stat.h sys/select.h sys/prctl.h])

AC_CHECK_DECLS([getifaddrs, freeifaddrs],,,
    [#include <sys/types.h>
    #include <ifaddrs.h>]
)
AC_CHECK_DECLS([strnlen])

# Check for daemon(3), unrelated to --with-daemon (although used by it)
AC_CHECK_DECLS([daemon])

AC_CHECK_DECLS([le16toh, le32toh, le64toh, htole16, htole32, htole64, be16toh, be32toh, be64toh, htobe16, htobe32, htobe64],,,
		[#if HAVE_ENDIAN_H
                 #include <endian.h>
                 #elif HAVE_SYS_ENDIAN_H
                 #include <sys/endian.h>
                 #endif])

AC_CHECK_DECLS([bswap_16, bswap_32, bswap_64],,,
		[#if HAVE_BYTESWAP_H
                 #include <byteswap.h>
                 #endif])

AC_CHECK_DECLS([__builtin_clz, __builtin_clzl, __builtin_clzll])

dnl Check for malloc_info (for memory statistics information in getmemoryinfo)
AC_MSG_CHECKING(for getmemoryinfo)
AC_COMPILE_IFELSE([AC_LANG_PROGRAM([[#include <malloc.h>]],
 [[ int f = malloc_info(0, NULL); ]])],
 [ AC_MSG_RESULT(yes); AC_DEFINE(HAVE_MALLOC_INFO, 1,[Define this symbol if you have malloc_info]) ],
 [ AC_MSG_RESULT(no)]
)

dnl Check for mallopt(M_ARENA_MAX) (to set glibc arenas)
AC_MSG_CHECKING(for mallopt M_ARENA_MAX)
AC_COMPILE_IFELSE([AC_LANG_PROGRAM([[#include <malloc.h>]],
 [[ mallopt(M_ARENA_MAX, 1); ]])],
 [ AC_MSG_RESULT(yes); AC_DEFINE(HAVE_MALLOPT_ARENA_MAX, 1,[Define this symbol if you have mallopt with M_ARENA_MAX]) ],
 [ AC_MSG_RESULT(no)]
)

AC_MSG_CHECKING([for visibility attribute])
AC_LINK_IFELSE([AC_LANG_SOURCE([
  int foo_def( void ) __attribute__((visibility("default")));
  int main(){}
  ])],
  [
    AC_DEFINE(HAVE_VISIBILITY_ATTRIBUTE,1,[Define if the visibility attribute is supported.])
    AC_MSG_RESULT(yes)
  ],
  [
    AC_MSG_RESULT(no)
    if test x$use_reduce_exports = xyes; then
      AC_MSG_ERROR([Cannot find a working visibility attribute. Use --disable-reduce-exports.])
    fi
  ]
)

TEMP_LDFLAGS="$LDFLAGS"
LDFLAGS="$TEMP_LDFLAGS $PTHREAD_CFLAGS"
AC_MSG_CHECKING([for thread_local support])
AC_LINK_IFELSE([AC_LANG_SOURCE([
  #include <thread>
  static thread_local int foo = 0;
  static void run_thread() { foo++;}
  int main(){
  for(int i = 0; i < 10; i++) { std::thread(run_thread).detach();}
  return foo;
  }
  ])],
  [
    AC_DEFINE(HAVE_THREAD_LOCAL,1,[Define if thread_local is supported.])
    AC_MSG_RESULT(yes)
  ],
  [
    AC_MSG_RESULT(no)
  ]
)
LDFLAGS="$TEMP_LDFLAGS"

# Check for different ways of gathering OS randomness
AC_MSG_CHECKING(for Linux getrandom syscall)
AC_COMPILE_IFELSE([AC_LANG_PROGRAM([[#include <unistd.h>
  #include <sys/syscall.h>
  #include <linux/random.h>]],
 [[ syscall(SYS_getrandom, nullptr, 32, 0); ]])],
 [ AC_MSG_RESULT(yes); AC_DEFINE(HAVE_SYS_GETRANDOM, 1,[Define this symbol if the Linux getrandom system call is available]) ],
 [ AC_MSG_RESULT(no)]
)

AC_MSG_CHECKING(for getentropy)
AC_COMPILE_IFELSE([AC_LANG_PROGRAM([[#include <unistd.h>]],
 [[ getentropy(nullptr, 32) ]])],
 [ AC_MSG_RESULT(yes); AC_DEFINE(HAVE_GETENTROPY, 1,[Define this symbol if the BSD getentropy system call is available]) ],
 [ AC_MSG_RESULT(no)]
)

AC_MSG_CHECKING(for getentropy via random.h)
AC_COMPILE_IFELSE([AC_LANG_PROGRAM([[#include <unistd.h>
 #include <sys/random.h>]],
 [[ getentropy(nullptr, 32) ]])],
 [ AC_MSG_RESULT(yes); AC_DEFINE(HAVE_GETENTROPY_RAND, 1,[Define this symbol if the BSD getentropy system call is available with sys/random.h]) ],
 [ AC_MSG_RESULT(no)]
)

AC_MSG_CHECKING(for sysctl KERN_ARND)
AC_COMPILE_IFELSE([AC_LANG_PROGRAM([[#include <sys/types.h>
  #include <sys/sysctl.h>]],
 [[ static const int name[2] = {CTL_KERN, KERN_ARND};
    sysctl(name, 2, nullptr, nullptr, nullptr, 0); ]])],
 [ AC_MSG_RESULT(yes); AC_DEFINE(HAVE_SYSCTL_ARND, 1,[Define this symbol if the BSD sysctl(KERN_ARND) is available]) ],
 [ AC_MSG_RESULT(no)]
)

AC_MSG_CHECKING(for if type char equals int8_t)
AC_COMPILE_IFELSE([AC_LANG_PROGRAM([[#include <stdint.h>
  #include <type_traits>]],
 [[ static_assert(std::is_same<int8_t, char>::value, ""); ]])],
 [ AC_MSG_RESULT(yes); AC_DEFINE(CHAR_EQUALS_INT8, 1,[Define this symbol if type char equals int8_t]) ],
 [ AC_MSG_RESULT(no)]
)

# Check for reduced exports
if test x$use_reduce_exports = xyes; then
  AX_CHECK_COMPILE_FLAG([-fvisibility=hidden],[RE_CXXFLAGS="-fvisibility=hidden"],
  [AC_MSG_ERROR([Cannot set default symbol visibility. Use --disable-reduce-exports.])])
fi

LEVELDB_CPPFLAGS=
LIBLEVELDB=
LIBMEMENV=
AM_CONDITIONAL([EMBEDDED_LEVELDB],[true])
AC_SUBST(LEVELDB_CPPFLAGS)
AC_SUBST(LIBLEVELDB)
AC_SUBST(LIBMEMENV)

if test x$enable_wallet != xno; then
    dnl Check for libdb_cxx only if wallet enabled
    BITCOIN_FIND_BDB48
fi

dnl Check for libminiupnpc (optional)
if test x$use_upnp != xno; then
  AC_CHECK_HEADERS(
    [miniupnpc/miniwget.h miniupnpc/miniupnpc.h miniupnpc/upnpcommands.h miniupnpc/upnperrors.h],
    [AC_CHECK_LIB([miniupnpc], [upnpDiscover], [MINIUPNPC_LIBS=-lminiupnpc], [have_miniupnpc=no])],
    [have_miniupnpc=no]
  )
fi

BITCOIN_QT_INIT

dnl sets $bitcoin_enable_qt, $bitcoin_enable_qt_test, $bitcoin_enable_qt_dbus
BITCOIN_QT_CONFIGURE([$use_pkgconfig])

if test x$build_bitcoin_cli$build_bitcoin_tx$build_bitcoind$bitcoin_enable_qt$use_tests$use_bench = xnononononono; then
    use_boost=no
else
    use_boost=yes
fi

if test x$use_boost = xyes; then

dnl Minimum required Boost version
define(MINIMUM_REQUIRED_BOOST, 1.47.0)

dnl Check for boost libs
AX_BOOST_BASE([MINIMUM_REQUIRED_BOOST])
if test x$want_boost = xno; then
    AC_MSG_ERROR([[only libbitcoinconsensus can be built without boost]])
fi
AX_BOOST_SYSTEM
AX_BOOST_FILESYSTEM
AX_BOOST_THREAD
AX_BOOST_CHRONO

dnl Boost 1.56 through 1.62 allow using std::atomic instead of its own atomic
dnl counter implementations. In 1.63 and later the std::atomic approach is default.
m4_pattern_allow(DBOOST_AC_USE_STD_ATOMIC) dnl otherwise it's treated like a macro
BOOST_CPPFLAGS="-DBOOST_SP_USE_STD_ATOMIC -DBOOST_AC_USE_STD_ATOMIC $BOOST_CPPFLAGS"

if test x$use_reduce_exports = xyes; then
  AC_MSG_CHECKING([for working boost reduced exports])
  TEMP_CPPFLAGS="$CPPFLAGS"
  CPPFLAGS="$BOOST_CPPFLAGS $CPPFLAGS"
  AC_PREPROC_IFELSE([AC_LANG_PROGRAM([[
      @%:@include <boost/version.hpp>
    ]], [[
      #if BOOST_VERSION >= 104900
      // Everything is okay
      #else
      #  error Boost version is too old
      #endif
    ]])],[
      AC_MSG_RESULT(yes)
    ],[
    AC_MSG_ERROR([boost versions < 1.49 are known to be broken with reduced exports. Use --disable-reduce-exports.])
  ])
  CPPFLAGS="$TEMP_CPPFLAGS"
fi
fi

if test x$use_reduce_exports = xyes; then
    CXXFLAGS="$CXXFLAGS $RE_CXXFLAGS"
    AX_CHECK_LINK_FLAG([[-Wl,--exclude-libs,ALL]], [RELDFLAGS="-Wl,--exclude-libs,ALL"])
fi

if test x$use_tests = xyes; then

  if test x$HEXDUMP = x; then
    AC_MSG_ERROR(hexdump is required for tests)
  fi


  if test x$use_boost = xyes; then

  AX_BOOST_UNIT_TEST_FRAMEWORK

  dnl Determine if -DBOOST_TEST_DYN_LINK is needed
  AC_MSG_CHECKING([for dynamic linked boost test])
  TEMP_LIBS="$LIBS"
  LIBS="$LIBS $BOOST_LDFLAGS $BOOST_UNIT_TEST_FRAMEWORK_LIB"
  TEMP_CPPFLAGS="$CPPFLAGS"
  CPPFLAGS="$CPPFLAGS $BOOST_CPPFLAGS"
  AC_LINK_IFELSE([AC_LANG_SOURCE([
       #define BOOST_TEST_DYN_LINK
       #define BOOST_TEST_MAIN
        #include <boost/test/unit_test.hpp>

       ])],
    [AC_MSG_RESULT(yes)]
    [TESTDEFS="$TESTDEFS -DBOOST_TEST_DYN_LINK"],
    [AC_MSG_RESULT(no)])
  LIBS="$TEMP_LIBS"
  CPPFLAGS="$TEMP_CPPFLAGS"

  fi
fi

if test x$use_boost = xyes; then

BOOST_LIBS="$BOOST_LDFLAGS $BOOST_SYSTEM_LIB $BOOST_FILESYSTEM_LIB $BOOST_THREAD_LIB $BOOST_CHRONO_LIB"


dnl If boost (prior to 1.57) was built without c++11, it emulated scoped enums
dnl using c++98 constructs. Unfortunately, this implementation detail leaked into
dnl the abi. This was fixed in 1.57.

dnl When building against that installed version using c++11, the headers pick up
dnl on the native c++11 scoped enum support and enable it, however it will fail to
dnl link. This can be worked around by disabling c++11 scoped enums if linking will
dnl fail.
dnl BOOST_NO_SCOPED_ENUMS was changed to BOOST_NO_CXX11_SCOPED_ENUMS in 1.51.

TEMP_LIBS="$LIBS"
LIBS="$BOOST_LIBS $LIBS"
TEMP_CPPFLAGS="$CPPFLAGS"
CPPFLAGS="$CPPFLAGS $BOOST_CPPFLAGS"
AC_MSG_CHECKING([for mismatched boost c++11 scoped enums])
AC_LINK_IFELSE([AC_LANG_PROGRAM([[
  #include <boost/config.hpp>
  #include <boost/version.hpp>
  #if !defined(BOOST_NO_SCOPED_ENUMS) && !defined(BOOST_NO_CXX11_SCOPED_ENUMS) && BOOST_VERSION < 105700
  #define BOOST_NO_SCOPED_ENUMS
  #define BOOST_NO_CXX11_SCOPED_ENUMS
  #define CHECK
  #endif
  #include <boost/filesystem.hpp>
  ]],[[
  #if defined(CHECK)
    boost::filesystem::copy_file("foo", "bar");
  #else
    choke;
  #endif
  ]])],
  [AC_MSG_RESULT(mismatched); BOOST_CPPFLAGS="$BOOST_CPPFLAGS -DBOOST_NO_SCOPED_ENUMS -DBOOST_NO_CXX11_SCOPED_ENUMS"], [AC_MSG_RESULT(ok)])
LIBS="$TEMP_LIBS"
CPPFLAGS="$TEMP_CPPFLAGS"

dnl Boost >= 1.50 uses sleep_for rather than the now-deprecated sleep, however
dnl it was broken from 1.50 to 1.52 when backed by nanosleep. Use sleep_for if
dnl a working version is available, else fall back to sleep. sleep was removed
dnl after 1.56.
dnl If neither is available, abort.
TEMP_LIBS="$LIBS"
LIBS="$BOOST_LIBS $LIBS"
TEMP_CPPFLAGS="$CPPFLAGS"
CPPFLAGS="$CPPFLAGS $BOOST_CPPFLAGS"
AC_LINK_IFELSE([AC_LANG_PROGRAM([[
  #include <boost/thread/thread.hpp>
  #include <boost/version.hpp>
  ]],[[
  #if BOOST_VERSION >= 105000 && (!defined(BOOST_HAS_NANOSLEEP) || BOOST_VERSION >= 105200)
      boost::this_thread::sleep_for(boost::chrono::milliseconds(0));
  #else
   choke me
  #endif
  ]])],
  [boost_sleep=yes;
     AC_DEFINE(HAVE_WORKING_BOOST_SLEEP_FOR, 1, [Define this symbol if boost sleep_for works])],
  [boost_sleep=no])
LIBS="$TEMP_LIBS"
CPPFLAGS="$TEMP_CPPFLAGS"

if test x$boost_sleep != xyes; then
TEMP_LIBS="$LIBS"
LIBS="$BOOST_LIBS $LIBS"
TEMP_CPPFLAGS="$CPPFLAGS"
CPPFLAGS="$CPPFLAGS $BOOST_CPPFLAGS"
AC_LINK_IFELSE([AC_LANG_PROGRAM([[
  #include <boost/version.hpp>
  #include <boost/thread.hpp>
  #include <boost/date_time/posix_time/posix_time_types.hpp>
  ]],[[
  #if BOOST_VERSION <= 105600
      boost::this_thread::sleep(boost::posix_time::milliseconds(0));
  #else
   choke me
  #endif
  ]])],
  [boost_sleep=yes; AC_DEFINE(HAVE_WORKING_BOOST_SLEEP, 1, [Define this symbol if boost sleep works])],
  [boost_sleep=no])
LIBS="$TEMP_LIBS"
CPPFLAGS="$TEMP_CPPFLAGS"
fi

if test x$boost_sleep != xyes; then
  AC_MSG_ERROR(No working boost sleep implementation found.)
fi

fi

case $host in
  *linux*)
    LIBHIDAPINAME=hidapi-libusb
    HIDAPILIBS=-l$LIBHIDAPINAME
    ;;
  *mingw*)
    LIBHIDAPINAME=hidapi
    HIDAPILIBS="-l$LIBHIDAPINAME -lsetupapi"
    ;;
  *)
    LIBHIDAPINAME=hidapi
    HIDAPILIBS=-l$LIBHIDAPINAME
    ;;
esac

if test "x$enable_usbdevice" = "xyes"; then
  if test "x$enable_wallet" != "xyes"; then
    AC_MSG_ERROR("enable_usbdevice must be used with enable_wallet.")
  fi
fi

if test x$use_pkgconfig = xyes; then
  : dnl
  m4_ifdef(
    [PKG_CHECK_MODULES],
    [
      PKG_CHECK_MODULES([SSL], [libssl],, [AC_MSG_ERROR(openssl not found.)])
      PKG_CHECK_MODULES([CRYPTO], [libcrypto],,[AC_MSG_ERROR(libcrypto not found.)])
      if test x$enable_bip70 != xno; then
        BITCOIN_QT_CHECK([PKG_CHECK_MODULES([PROTOBUF], [protobuf], [have_protobuf=yes], [BITCOIN_QT_FAIL(libprotobuf not found)])])
      fi
      if test x$use_qr != xno; then
        BITCOIN_QT_CHECK([PKG_CHECK_MODULES([QR], [libqrencode], [have_qrencode=yes], [have_qrencode=no])])
      fi
      if test x$build_bitcoin_cli$build_bitcoin_tx$build_bitcoind$bitcoin_enable_qt$use_tests != xnonononono; then
        PKG_CHECK_MODULES([EVENT], [libevent],, [AC_MSG_ERROR(libevent not found.)])
        if test x$TARGET_OS != xwindows; then
          PKG_CHECK_MODULES([EVENT_PTHREADS], [libevent_pthreads],, [AC_MSG_ERROR(libevent_pthreads not found.)])
        fi
      fi

      if test "x$use_zmq" = "xyes"; then
        PKG_CHECK_MODULES([ZMQ],[libzmq >= 4],
          [AC_DEFINE([ENABLE_ZMQ],[1],[Define to 1 to enable ZMQ functions])],
          [AC_DEFINE([ENABLE_ZMQ],[0],[Define to 1 to enable ZMQ functions])
           AC_MSG_WARN([libzmq version 4.x or greater not found, disabling])
           use_zmq=no])
      else
          AC_DEFINE_UNQUOTED([ENABLE_ZMQ],[0],[Define to 1 to enable ZMQ functions])
      fi

      if test "x$enable_usbdevice" = "xyes"; then
        if test "x$bitcoin_enable_qt" != "xyes"; then
            PKG_CHECK_MODULES([PROTOBUF], [protobuf],[have_protobuf=yes],
            [AC_MSG_WARN(protobuf not found.)
             enable_usbdevice=no])
        fi

        PKG_CHECK_MODULES([USB], [libusb-1.0 >= 1.0.9],
          [AC_DEFINE([ENABLE_USBDEVICE],[1],[Define to 1 to enable USBDEVICE functions])],
          [AC_DEFINE([ENABLE_USBDEVICE],[0],[Define to 1 to enable USBDEVICE functions])
           AC_MSG_WARN([libusb-1.0 version 1.0.9 or greater not found, disabling])
           enable_usbdevice=no])

        PKG_CHECK_MODULES([HIDAPI],[$LIBHIDAPINAME >= 0],
          [AC_DEFINE([ENABLE_USBDEVICE],[1],[Define to 1 to enable USBDEVICE functions])],
          [AC_DEFINE([ENABLE_USBDEVICE],[0],[Define to 1 to enable USBDEVICE functions])
           AC_MSG_WARN([$LIBHIDAPINAME version 0 or greater not found, disabling])
           enable_usbdevice=no])
      else
          AC_DEFINE_UNQUOTED([ENABLE_USBDEVICE],[0],[Define to 1 to enable USBDEVICE functions])
      fi
    ]
  )
else
  AC_CHECK_HEADER([openssl/crypto.h],,AC_MSG_ERROR(libcrypto headers missing))
  AC_CHECK_LIB([crypto],      [main],CRYPTO_LIBS=-lcrypto, AC_MSG_ERROR(libcrypto missing))

  AC_CHECK_HEADER([openssl/ssl.h],, AC_MSG_ERROR(libssl headers missing),)
  AC_CHECK_LIB([ssl],         [main],SSL_LIBS=-lssl, AC_MSG_ERROR(libssl missing))

  if test x$build_bitcoin_cli$build_bitcoin_tx$build_bitcoind$bitcoin_enable_qt$use_tests != xnonononono; then
    AC_CHECK_HEADER([event2/event.h],, AC_MSG_ERROR(libevent headers missing),)
    AC_CHECK_LIB([event],[main],EVENT_LIBS=-levent,AC_MSG_ERROR(libevent missing))
    if test x$TARGET_OS != xwindows; then
      AC_CHECK_LIB([event_pthreads],[main],EVENT_PTHREADS_LIBS=-levent_pthreads,AC_MSG_ERROR(libevent_pthreads missing))
    fi
  fi

  if test "x$use_zmq" = "xyes"; then
     AC_CHECK_HEADER([zmq.h],
       [AC_DEFINE([ENABLE_ZMQ],[1],[Define to 1 to enable ZMQ functions])],
       [AC_MSG_WARN([zmq.h not found, disabling zmq support])
        use_zmq=no
        AC_DEFINE([ENABLE_ZMQ],[0],[Define to 1 to enable ZMQ functions])])
     AC_CHECK_LIB([zmq],[zmq_ctx_shutdown],ZMQ_LIBS=-lzmq,
       [AC_MSG_WARN([libzmq >= 4.0 not found, disabling zmq support])
        use_zmq=no
        AC_DEFINE([ENABLE_ZMQ],[0],[Define to 1 to enable ZMQ functions])])
  else
    AC_DEFINE_UNQUOTED([ENABLE_ZMQ],[0],[Define to 1 to enable ZMQ functions])
  fi

  if test "x$use_zmq" = "xyes"; then
    dnl Assume libzmq was built for static linking
    case $host in
      *mingw*)
        ZMQ_CFLAGS="$ZMQ_CFLAGS -DZMQ_STATIC"
      ;;
    esac
  fi

<<<<<<< HEAD
  if test "x$enable_usbdevice" = "xyes"; then
    if test "x$bitcoin_enable_qt" != "xyes"; then
      AC_CHECK_LIB([protobuf] ,[main],[PROTOBUF_LIBS=-lprotobuf],
        [AC_MSG_WARN([protobuf not found, disabling usbdevice support])
         enable_usbdevice=no],)
    fi
    AC_CHECK_HEADER([hidapi/hidapi.h],
       [AC_DEFINE([ENABLE_USBDEVICE],[1],[Define to 1 to enable USBDEVICE functions])],
       [AC_MSG_WARN([hidapi.h not found, disabling usbdevice support])
        enable_usbdevice=no
        AC_DEFINE([ENABLE_USBDEVICE],[0],[Define to 1 to enable USBDEVICE functions])])

    AC_CHECK_LIB([$LIBHIDAPINAME],[hid_open],HIDAPI_LIBS=$HIDAPILIBS,
       [AC_MSG_WARN([$LIBHIDAPINAME not found, disabling usbdevice support])
        enable_usbdevice=no
        AC_DEFINE([ENABLE_USBDEVICE],[0],[Define to 1 to enable USBDEVICE functions])],[-lsetupapi])

    AC_CHECK_HEADER([libusb-1.0/libusb.h],
       [AC_DEFINE([ENABLE_USBDEVICE],[1],[Define to 1 to enable USBDEVICE functions])],
       [AC_MSG_WARN([libusb.h not found, disabling usbdevice support])
        enable_usbdevice=no
        AC_DEFINE([ENABLE_USBDEVICE],[0],[Define to 1 to enable USBDEVICE functions])])

    USB_LIBS=" -lusb-1.0"
  else
    AC_DEFINE_UNQUOTED([ENABLE_USBDEVICE],[0],[Define to 1 to enable USBDEVICE functions])
  fi

  BITCOIN_QT_CHECK(AC_CHECK_LIB([protobuf] ,[main],[PROTOBUF_LIBS=-lprotobuf], BITCOIN_QT_FAIL(libprotobuf not found)))
=======
  if test x$enable_bip70 != xno; then
    BITCOIN_QT_CHECK(AC_CHECK_LIB([protobuf] ,[main],[PROTOBUF_LIBS=-lprotobuf], BITCOIN_QT_FAIL(libprotobuf not found)))
  fi
>>>>>>> 754a00d5
  if test x$use_qr != xno; then
    BITCOIN_QT_CHECK([AC_CHECK_LIB([qrencode], [main],[QR_LIBS=-lqrencode], [have_qrencode=no])])
    BITCOIN_QT_CHECK([AC_CHECK_HEADER([qrencode.h],, have_qrencode=no)])
  fi
fi

save_CXXFLAGS="${CXXFLAGS}"
CXXFLAGS="${CXXFLAGS} ${CRYPTO_CFLAGS} ${SSL_CFLAGS}"
AC_CHECK_DECLS([EVP_MD_CTX_new],,,[AC_INCLUDES_DEFAULT
#include <openssl/x509_vfy.h>
])
CXXFLAGS="${save_CXXFLAGS}"

dnl RapidCheck Property Based Testing

enable_property_tests=no
if test "x$use_rapidcheck" = xauto; then
    AC_CHECK_HEADERS([rapidcheck.h], [enable_property_tests=yes])
elif test "x$use_rapidcheck" != xno; then
    enable_property_tests=yes
fi

RAPIDCHECK_LIBS=
if test "x$enable_property_tests" = xyes; then
   RAPIDCHECK_LIBS=-lrapidcheck
fi
AC_SUBST(RAPIDCHECK_LIBS)
AM_CONDITIONAL([ENABLE_PROPERTY_TESTS], [test x$enable_property_tests = xyes])

dnl univalue check

need_bundled_univalue=yes

if test x$build_bitcoin_cli$build_bitcoin_tx$build_bitcoind$bitcoin_enable_qt$use_tests$use_bench = xnononononono; then
  need_bundled_univalue=no
else

if test x$system_univalue != xno ; then
  found_univalue=no
  if test x$use_pkgconfig = xyes; then
    : #NOP
    m4_ifdef(
      [PKG_CHECK_MODULES],
      [
        PKG_CHECK_MODULES([UNIVALUE],[libunivalue >= 1.0.4],[found_univalue=yes],[true])
      ]
    )
  else
    AC_CHECK_HEADER([univalue.h],[
      AC_CHECK_LIB([univalue],  [main],[
        UNIVALUE_LIBS=-lunivalue
        found_univalue=yes
      ],[true])
    ],[true])
  fi

  if test x$found_univalue = xyes ; then
    system_univalue=yes
    need_bundled_univalue=no
  elif test x$system_univalue = xyes ; then
    AC_MSG_ERROR([univalue not found])
  else
    system_univalue=no
  fi
fi

if test x$need_bundled_univalue = xyes ; then
  UNIVALUE_CFLAGS='-I$(srcdir)/univalue/include'
  UNIVALUE_LIBS='univalue/libunivalue.la'
fi

fi

AM_CONDITIONAL([EMBEDDED_UNIVALUE],[test x$need_bundled_univalue = xyes])
AC_SUBST(UNIVALUE_CFLAGS)
AC_SUBST(UNIVALUE_LIBS)

if test x$enable_bip70 != xno; then
BITCOIN_QT_PATH_PROGS([PROTOC], [protoc],$protoc_bin_path)
fi

if test "x$enable_usbdevice" = "xyes"; then
  if test "x$bitcoin_enable_qt" != "xyes"; then
    if test "x$protoc_bin_path" != x; then
      AC_PATH_PROGS([PROTOC],[protoc],,$protoc_bin_path)
    else
      AC_PATH_PROGS([PROTOC],[protoc])
    fi
  fi
fi



AC_MSG_CHECKING([whether to build bitcoind])
AM_CONDITIONAL([BUILD_BITCOIND], [test x$build_bitcoind = xyes])
AC_MSG_RESULT($build_bitcoind)

AC_MSG_CHECKING([whether to build bitcoin-cli])
AM_CONDITIONAL([BUILD_BITCOIN_CLI], [test x$build_bitcoin_cli = xyes])
AC_MSG_RESULT($build_bitcoin_cli)

AC_MSG_CHECKING([whether to build bitcoin-tx])
AM_CONDITIONAL([BUILD_BITCOIN_TX], [test x$build_bitcoin_tx = xyes])
AC_MSG_RESULT($build_bitcoin_tx)

AC_MSG_CHECKING([whether to build libraries])
AM_CONDITIONAL([BUILD_BITCOIN_LIBS], [test x$build_bitcoin_libs = xyes])
if test x$build_bitcoin_libs = xyes; then
  AC_DEFINE(HAVE_CONSENSUS_LIB, 1, [Define this symbol if the consensus lib has been built])
  AC_CONFIG_FILES([libparticlconsensus.pc:libparticlconsensus.pc.in])
fi
AC_MSG_RESULT($build_bitcoin_libs)

AC_LANG_POP

if test "x$use_ccache" != "xno"; then
  AC_MSG_CHECKING(if ccache should be used)
  if test x$CCACHE = x; then
    if test "x$use_ccache" = "xyes"; then
      AC_MSG_ERROR([ccache not found.]);
    else
      use_ccache=no
    fi
  else
    use_ccache=yes
    CC="$ac_cv_path_CCACHE $CC"
    CXX="$ac_cv_path_CCACHE $CXX"
  fi
  AC_MSG_RESULT($use_ccache)
fi
if test "x$use_ccache" = "xyes"; then
    AX_CHECK_PREPROC_FLAG([-Qunused-arguments],[CPPFLAGS="-Qunused-arguments $CPPFLAGS"])
fi

dnl enable wallet
AC_MSG_CHECKING([if wallet should be enabled])
if test x$enable_wallet != xno; then
  AC_MSG_RESULT(yes)
  AC_DEFINE_UNQUOTED([ENABLE_WALLET],[1],[Define to 1 to enable wallet functions])
else
  AC_MSG_RESULT(no)
fi

dnl enable usbdevice
AC_MSG_CHECKING([if usbdevice should be enabled])
if test x$enable_usbdevice != xno; then
  AC_MSG_RESULT(yes)
  AC_DEFINE_UNQUOTED([ENABLE_USBDEVICE],[1],[Define to 1 to enable usbdevice functions])
else
  AC_MSG_RESULT(no)
fi

dnl enable upnp support
AC_MSG_CHECKING([whether to build with support for UPnP])
if test x$have_miniupnpc = xno; then
  if test x$use_upnp = xyes; then
     AC_MSG_ERROR("UPnP requested but cannot be built. use --without-miniupnpc")
  fi
  AC_MSG_RESULT(no)
else
  if test x$use_upnp != xno; then
    AC_MSG_RESULT(yes)
    AC_MSG_CHECKING([whether to build with UPnP enabled by default])
    use_upnp=yes
    upnp_setting=0
    if test x$use_upnp_default != xno; then
      use_upnp_default=yes
      upnp_setting=1
    fi
    AC_MSG_RESULT($use_upnp_default)
    AC_DEFINE_UNQUOTED([USE_UPNP],[$upnp_setting],[UPnP support not compiled if undefined, otherwise value (0 or 1) determines default state])
    if test x$TARGET_OS = xwindows; then
      MINIUPNPC_CPPFLAGS="-DSTATICLIB -DMINIUPNP_STATICLIB"
    fi
  else
    AC_MSG_RESULT(no)
  fi
fi

dnl these are only used when qt is enabled
BUILD_TEST_QT=""
if test x$bitcoin_enable_qt != xno; then
  dnl enable dbus support
  AC_MSG_CHECKING([whether to build GUI with support for D-Bus])
  if test x$bitcoin_enable_qt_dbus != xno; then
    AC_DEFINE([USE_DBUS],[1],[Define if dbus support should be compiled in])
  fi
  AC_MSG_RESULT($bitcoin_enable_qt_dbus)

  dnl enable qr support
  AC_MSG_CHECKING([whether to build GUI with support for QR codes])
  if test x$have_qrencode = xno; then
    if test x$use_qr = xyes; then
     AC_MSG_ERROR("QR support requested but cannot be built. use --without-qrencode")
    fi
    AC_MSG_RESULT(no)
  else
    if test x$use_qr != xno; then
      AC_MSG_RESULT(yes)
      AC_DEFINE([USE_QRCODE],[1],[Define if QR support should be compiled in])
      use_qr=yes
    else
      AC_MSG_RESULT(no)
    fi
  fi

  if test x$XGETTEXT = x; then
    AC_MSG_WARN("xgettext is required to update qt translations")
  fi

  AC_MSG_CHECKING([whether to build test_bitcoin-qt])
  if test x$use_gui_tests$bitcoin_enable_qt_test = xyesyes; then
    AC_MSG_RESULT([yes])
    BUILD_TEST_QT="yes"
  else
    AC_MSG_RESULT([no])
  fi

  AC_MSG_CHECKING([whether to build BIP70 support])
  if test x$enable_bip70 != xno; then
    AC_DEFINE([ENABLE_BIP70],[1],[Define if BIP70 support should be compiled in])
    enable_bip70=yes
    AC_MSG_RESULT([yes])
  else
    AC_MSG_RESULT([no])
  fi
fi

AM_CONDITIONAL([ENABLE_ZMQ], [test "x$use_zmq" = "xyes"])

AC_MSG_CHECKING([whether to build test_bitcoin])
if test x$use_tests = xyes; then
  AC_MSG_RESULT([yes])
  BUILD_TEST="yes"
else
  AC_MSG_RESULT([no])
  BUILD_TEST=""
fi

AC_MSG_CHECKING([whether to reduce exports])
if test x$use_reduce_exports = xyes; then
  AC_MSG_RESULT([yes])
else
  AC_MSG_RESULT([no])
fi

if test x$build_bitcoin_cli$build_bitcoin_tx$build_bitcoin_libs$build_bitcoind$bitcoin_enable_qt$use_bench$use_tests = xnonononononono; then
  AC_MSG_ERROR([No targets! Please specify at least one of: --with-utils --with-libs --with-daemon --with-gui --enable-bench or --enable-tests])
fi

AM_CONDITIONAL([TARGET_DARWIN], [test x$TARGET_OS = xdarwin])
AM_CONDITIONAL([BUILD_DARWIN], [test x$BUILD_OS = xdarwin])
AM_CONDITIONAL([TARGET_WINDOWS], [test x$TARGET_OS = xwindows])
AM_CONDITIONAL([ENABLE_WALLET],[test x$enable_wallet = xyes])
AM_CONDITIONAL([ENABLE_USBDEVICE],[test x$enable_usbdevice = xyes])
AM_CONDITIONAL([ENABLE_TESTS],[test x$BUILD_TEST = xyes])
AM_CONDITIONAL([ENABLE_QT],[test x$bitcoin_enable_qt = xyes])
AM_CONDITIONAL([ENABLE_QT_TESTS],[test x$BUILD_TEST_QT = xyes])
AM_CONDITIONAL([ENABLE_BIP70],[test x$enable_bip70 = xyes])
AM_CONDITIONAL([ENABLE_BENCH],[test x$use_bench = xyes])
AM_CONDITIONAL([USE_QRCODE], [test x$use_qr = xyes])
AM_CONDITIONAL([USE_LCOV],[test x$use_lcov = xyes])
AM_CONDITIONAL([GLIBC_BACK_COMPAT],[test x$use_glibc_compat = xyes])
AM_CONDITIONAL([HARDEN],[test x$use_hardening = xyes])
AM_CONDITIONAL([ENABLE_HWCRC32],[test x$enable_hwcrc32 = xyes])
AM_CONDITIONAL([ENABLE_SSE41],[test x$enable_sse41 = xyes])
AM_CONDITIONAL([ENABLE_AVX2],[test x$enable_avx2 = xyes])
AM_CONDITIONAL([ENABLE_SHANI],[test x$enable_shani = xyes])
AM_CONDITIONAL([USE_ASM],[test x$use_asm = xyes])

AC_DEFINE(CLIENT_VERSION_MAJOR, _CLIENT_VERSION_MAJOR, [Major version])
AC_DEFINE(CLIENT_VERSION_MINOR, _CLIENT_VERSION_MINOR, [Minor version])
AC_DEFINE(CLIENT_VERSION_PARTICL, _CLIENT_VERSION_PARTICL, [Particl version])
AC_DEFINE(CLIENT_VERSION_REVISION, _CLIENT_VERSION_REVISION, [Build revision])
AC_DEFINE(CLIENT_VERSION_BUILD, _CLIENT_VERSION_BUILD, [Version Build])
AC_DEFINE(CLIENT_VERSION_IS_RELEASE, _CLIENT_VERSION_IS_RELEASE, [Version is release])
AC_DEFINE(COPYRIGHT_YEAR, _COPYRIGHT_YEAR, [Copyright year])
AC_DEFINE(COPYRIGHT_HOLDERS, "_COPYRIGHT_HOLDERS", [Copyright holder(s) before %s replacement])
AC_DEFINE(COPYRIGHT_HOLDERS_SUBSTITUTION, "_COPYRIGHT_HOLDERS_SUBSTITUTION", [Replacement for %s in copyright holders string])
define(_COPYRIGHT_HOLDERS_FINAL, [patsubst(_COPYRIGHT_HOLDERS, [%s], [_COPYRIGHT_HOLDERS_SUBSTITUTION])])
AC_DEFINE(COPYRIGHT_HOLDERS_FINAL, "_COPYRIGHT_HOLDERS_FINAL", [Copyright holder(s)])
AC_SUBST(CLIENT_VERSION_MAJOR, _CLIENT_VERSION_MAJOR)
AC_SUBST(CLIENT_VERSION_MINOR, _CLIENT_VERSION_MINOR)
AC_SUBST(CLIENT_VERSION_PARTICL, _CLIENT_VERSION_PARTICL)
AC_SUBST(CLIENT_VERSION_REVISION, _CLIENT_VERSION_REVISION)
AC_SUBST(CLIENT_VERSION_BUILD, _CLIENT_VERSION_BUILD)
AC_SUBST(CLIENT_VERSION_IS_RELEASE, _CLIENT_VERSION_IS_RELEASE)
AC_SUBST(COPYRIGHT_YEAR, _COPYRIGHT_YEAR)
AC_SUBST(COPYRIGHT_HOLDERS, "_COPYRIGHT_HOLDERS")
AC_SUBST(COPYRIGHT_HOLDERS_SUBSTITUTION, "_COPYRIGHT_HOLDERS_SUBSTITUTION")
AC_SUBST(COPYRIGHT_HOLDERS_FINAL, "_COPYRIGHT_HOLDERS_FINAL")
AC_SUBST(BITCOIN_DAEMON_NAME)
AC_SUBST(BITCOIN_GUI_NAME)
AC_SUBST(BITCOIN_CLI_NAME)
AC_SUBST(BITCOIN_TX_NAME)

AC_SUBST(RELDFLAGS)
AC_SUBST(DEBUG_CPPFLAGS)
AC_SUBST(WARN_CXXFLAGS)
AC_SUBST(NOWARN_CXXFLAGS)
AC_SUBST(DEBUG_CXXFLAGS)
AC_SUBST(COMPAT_LDFLAGS)
AC_SUBST(ERROR_CXXFLAGS)
AC_SUBST(GPROF_CXXFLAGS)
AC_SUBST(GPROF_LDFLAGS)
AC_SUBST(HARDENED_CXXFLAGS)
AC_SUBST(HARDENED_CPPFLAGS)
AC_SUBST(HARDENED_LDFLAGS)
AC_SUBST(PIC_FLAGS)
AC_SUBST(PIE_FLAGS)
AC_SUBST(SANITIZER_CXXFLAGS)
AC_SUBST(SANITIZER_LDFLAGS)
AC_SUBST(SSE42_CXXFLAGS)
AC_SUBST(SSE41_CXXFLAGS)
AC_SUBST(AVX2_CXXFLAGS)
AC_SUBST(SHANI_CXXFLAGS)
AC_SUBST(LIBTOOL_APP_LDFLAGS)
AC_SUBST(USE_UPNP)
AC_SUBST(USE_QRCODE)
AC_SUBST(BOOST_LIBS)
AC_SUBST(TESTDEFS)
AC_SUBST(LEVELDB_TARGET_FLAGS)
AC_SUBST(MINIUPNPC_CPPFLAGS)
AC_SUBST(MINIUPNPC_LIBS)
AC_SUBST(CRYPTO_LIBS)
AC_SUBST(SSL_LIBS)
AC_SUBST(EVENT_LIBS)
AC_SUBST(EVENT_PTHREADS_LIBS)
AC_SUBST(ZMQ_LIBS)
AC_SUBST(USB_LIBS)
AC_SUBST(HIDAPI_LIBS)
AC_SUBST(PROTOBUF_LIBS)
AC_SUBST(QR_LIBS)
AC_CONFIG_FILES([Makefile src/Makefile doc/man/Makefile share/setup.nsi share/qt/Info.plist test/config.ini])
AC_CONFIG_FILES([contrib/devtools/split-debug.sh],[chmod +x contrib/devtools/split-debug.sh])
AM_COND_IF([HAVE_DOXYGEN], [AC_CONFIG_FILES([doc/Doxyfile])])
AC_CONFIG_LINKS([contrib/filter-lcov.py:contrib/filter-lcov.py])
AC_CONFIG_LINKS([test/functional/test_runner.py:test/functional/test_runner.py])
AC_CONFIG_LINKS([test/util/bitcoin-util-test.py:test/util/bitcoin-util-test.py])
AC_CONFIG_LINKS([test/util/rpcauth-test.py:test/util/rpcauth-test.py])

dnl boost's m4 checks do something really nasty: they export these vars. As a
dnl result, they leak into secp256k1's configure and crazy things happen.
dnl Until this is fixed upstream and we've synced, we'll just un-export them.
CPPFLAGS_TEMP="$CPPFLAGS"
unset CPPFLAGS
CPPFLAGS="$CPPFLAGS_TEMP"

LDFLAGS_TEMP="$LDFLAGS"
unset LDFLAGS
LDFLAGS="$LDFLAGS_TEMP"

LIBS_TEMP="$LIBS"
unset LIBS
LIBS="$LIBS_TEMP"

PKGCONFIG_PATH_TEMP="$PKG_CONFIG_PATH"
unset PKG_CONFIG_PATH
PKG_CONFIG_PATH="$PKGCONFIG_PATH_TEMP"

PKGCONFIG_LIBDIR_TEMP="$PKG_CONFIG_LIBDIR"
unset PKG_CONFIG_LIBDIR
PKG_CONFIG_LIBDIR="$PKGCONFIG_LIBDIR_TEMP"

if test x$need_bundled_univalue = xyes; then
  AC_CONFIG_SUBDIRS([src/univalue])
fi

#ac_configure_args="${ac_configure_args} --disable-shared --with-pic --with-bignum=no --enable-module-recovery --disable-jni --enable-module-ecdh --enable-module-rangeproof --enable-module-generator --enable-module-mlsag --enable-experimental"
ac_configure_args="${ac_configure_args} --disable-shared --with-pic --with-bignum=no --enable-module-recovery --disable-jni --enable-module-ecdh --enable-module-commitment --enable-module-rangeproof --enable-module-bulletproof --enable-module-generator --enable-module-mlsag --enable-experimental --enable-endomorphism"

AC_CONFIG_SUBDIRS([src/secp256k1])

AC_OUTPUT

dnl Taken from https://wiki.debian.org/RpathIssue
case $host in
   *-*-linux-gnu)
     AC_MSG_RESULT([Fixing libtool for -rpath problems.])
     sed < libtool > libtool-2 \
     's/^hardcode_libdir_flag_spec.*$'/'hardcode_libdir_flag_spec=" -D__LIBTOOL_IS_A_FOOL__ "/'
     mv libtool-2 libtool
     chmod 755 libtool
   ;;
esac

dnl Replace the BUILDDIR path with the correct Windows path if compiling on Native Windows
case ${OS} in
   *Windows*)
     sed  's/BUILDDIR="\/\([[a-z]]\)/BUILDDIR="\1:/'  test/config.ini > test/config-2.ini
     mv test/config-2.ini test/config.ini
   ;;
esac

echo
echo "Options used to compile and link:"
echo "  with wallet   = $enable_wallet"
echo "  with usbdevice= $enable_usbdevice"
echo "  with gui / qt = $bitcoin_enable_qt"
if test x$bitcoin_enable_qt != xno; then
    echo "    with bip70  = $enable_bip70"
    echo "    with qr     = $use_qr"
fi
echo "  with zmq      = $use_zmq"
echo "  with test     = $use_tests"
echo "  with bench    = $use_bench"
echo "  with upnp     = $use_upnp"
echo "  use asm       = $use_asm"
echo "  sanitizers    = $use_sanitizers"
echo "  debug enabled = $enable_debug"
echo "  gprof enabled = $enable_gprof"
echo "  werror        = $enable_werror"
echo
echo "  target os     = $TARGET_OS"
echo "  build os      = $BUILD_OS"
echo
echo "  CC            = $CC"
echo "  CFLAGS        = $CFLAGS"
echo "  CPPFLAGS      = $DEBUG_CPPFLAGS $HARDENED_CPPFLAGS $CPPFLAGS"
echo "  CXX           = $CXX"
echo "  CXXFLAGS      = $DEBUG_CXXFLAGS $HARDENED_CXXFLAGS $WARN_CXXFLAGS $NOWARN_CXXFLAGS $ERROR_CXXFLAGS $GPROF_CXXFLAGS $CXXFLAGS"
echo "  LDFLAGS       = $PTHREAD_CFLAGS $HARDENED_LDFLAGS $GPROF_LDFLAGS $LDFLAGS"
echo "  ARFLAGS       = $ARFLAGS"
echo<|MERGE_RESOLUTION|>--- conflicted
+++ resolved
@@ -1201,7 +1201,6 @@
     esac
   fi
 
-<<<<<<< HEAD
   if test "x$enable_usbdevice" = "xyes"; then
     if test "x$bitcoin_enable_qt" != "xyes"; then
       AC_CHECK_LIB([protobuf] ,[main],[PROTOBUF_LIBS=-lprotobuf],
@@ -1230,12 +1229,9 @@
     AC_DEFINE_UNQUOTED([ENABLE_USBDEVICE],[0],[Define to 1 to enable USBDEVICE functions])
   fi
 
-  BITCOIN_QT_CHECK(AC_CHECK_LIB([protobuf] ,[main],[PROTOBUF_LIBS=-lprotobuf], BITCOIN_QT_FAIL(libprotobuf not found)))
-=======
   if test x$enable_bip70 != xno; then
     BITCOIN_QT_CHECK(AC_CHECK_LIB([protobuf] ,[main],[PROTOBUF_LIBS=-lprotobuf], BITCOIN_QT_FAIL(libprotobuf not found)))
   fi
->>>>>>> 754a00d5
   if test x$use_qr != xno; then
     BITCOIN_QT_CHECK([AC_CHECK_LIB([qrencode], [main],[QR_LIBS=-lqrencode], [have_qrencode=no])])
     BITCOIN_QT_CHECK([AC_CHECK_HEADER([qrencode.h],, have_qrencode=no)])
