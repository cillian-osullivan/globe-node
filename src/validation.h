// Copyright (c) 2009-2010 Satoshi Nakamoto
// Copyright (c) 2009-2020 The Bitcoin Core developers
// Distributed under the MIT software license, see the accompanying
// file COPYING or http://www.opensource.org/licenses/mit-license.php.

#ifndef BITCOIN_VALIDATION_H
#define BITCOIN_VALIDATION_H

#if defined(HAVE_CONFIG_H)
#include <config/bitcoin-config.h>
#endif

#include <arith_uint256.h>
#include <attributes.h>
#include <chain.h>
#include <consensus/amount.h>
#include <fs.h>
#include <policy/feerate.h>
#include <policy/packages.h>
#include <script/script_error.h>
#include <sync.h>
#include <txdb.h>
#include <txmempool.h> // For CTxMemPool::cs
#include <uint256.h>
#include <util/check.h>
#include <util/hasher.h>
#include <util/translation.h>
#include <net_processing.h>

#include <atomic>
#include <map>
#include <memory>
#include <optional>
#include <set>
#include <stdint.h>
#include <string>
#include <thread>
#include <utility>
#include <vector>

class CChainState;
class CBlockTreeDB;
class CChainParams;
struct CCheckpointData;
class CTxMemPool;
class ChainstateManager;
class SnapshotMetadata;
struct ChainTxData;
struct DisconnectedBlockTransactions;
struct PrecomputedTransactionData;
struct LockPoints;
struct AssumeutxoData;

/** Default for -minrelaytxfee, minimum relay fee for transactions */
static const unsigned int DEFAULT_MIN_RELAY_TX_FEE = 1000;
/** Default for -limitancestorcount, max number of in-mempool ancestors */
static const unsigned int DEFAULT_ANCESTOR_LIMIT = 25;
/** Default for -limitancestorsize, maximum kilobytes of tx + all in-mempool ancestors */
static const unsigned int DEFAULT_ANCESTOR_SIZE_LIMIT = 101;
/** Default for -limitdescendantcount, max number of in-mempool descendants */
static const unsigned int DEFAULT_DESCENDANT_LIMIT = 25;
/** Default for -limitdescendantsize, maximum kilobytes of in-mempool descendants */
static const unsigned int DEFAULT_DESCENDANT_SIZE_LIMIT = 101;
/** Default for -mempoolexpiry, expiration time for mempool transactions in hours */
static const unsigned int DEFAULT_MEMPOOL_EXPIRY = 336;
/** Maximum number of dedicated script-checking threads allowed */
static const int MAX_SCRIPTCHECK_THREADS = 15;
/** -par default (number of script-checking threads, 0 = auto) */
static const int DEFAULT_SCRIPTCHECK_THREADS = 0;
static const int64_t DEFAULT_MAX_TIP_AGE = 24 * 60 * 60;
static const bool DEFAULT_CHECKPOINTS_ENABLED = true;
static const bool DEFAULT_TXINDEX = false;
static constexpr bool DEFAULT_COINSTATSINDEX{false};
static const char* const DEFAULT_BLOCKFILTERINDEX = "0";
/** Default for -persistmempool */
static const bool DEFAULT_PERSIST_MEMPOOL = true;

typedef int64_t NodeId;

/** Default for -stopatheight */
static const int DEFAULT_STOPATHEIGHT = 0;
/** Block files containing a block-height within MIN_BLOCKS_TO_KEEP of ActiveChain().Tip() will not be pruned. */
extern unsigned int MIN_BLOCKS_TO_KEEP;
extern unsigned int NODE_NETWORK_LIMITED_MIN_BLOCKS;
static const signed int DEFAULT_CHECKBLOCKS = 6;
static const unsigned int DEFAULT_CHECKLEVEL = 3;
// Require that user allocate at least 550 MiB for block & undo files (blk???.dat and rev???.dat)
// At 1MB per block, 288 blocks = 288MB.
// Add 15% for Undo data = 331MB
// Add 20% for Orphan block rate = 397MB
// We want the low water mark after pruning to be at least 397 MB and since we prune in
// full block file chunks, we need the high water mark which triggers the prune to be
// one 128MB block file + added 15% undo data = 147MB greater for a total of 545MB
// Setting the target to >= 550 MiB will make it likely we can respect the target.
static const uint64_t MIN_DISK_SPACE_FOR_BLOCK_FILES = 550 * 1024 * 1024;

/** Current sync state passed to tip changed callbacks. */
enum class SynchronizationState {
    INIT_REINDEX,
    INIT_DOWNLOAD,
    POST_INIT
};

extern RecursiveMutex cs_main;
typedef std::unordered_map<uint256, CBlockIndex*, BlockHasher> BlockMap;
extern uint64_t nLastBlockTx;
extern uint64_t nLastBlockSize;
extern Mutex g_best_block_mutex;
extern std::condition_variable g_best_block_cv;
/** Used to notify getblocktemplate RPC of new tips. */
extern uint256 g_best_block;
extern std::atomic_bool fSkipRangeproof;
extern std::atomic_bool fBusyImporting;
/** Whether there are dedicated script-checking threads running.
 * False indicates all script checking is done on the main threadMessageHandler thread.
 */
extern bool g_parallel_script_checks;
extern bool fRequireStandard;
extern bool fCheckBlockIndex;
extern bool fCheckpointsEnabled;
extern bool fVerifyingDB;
/** A fee rate smaller than this is considered zero fee (for relaying, mining and transaction creation) */
extern CFeeRate minRelayTxFee;
/** If the tip is older than this (in seconds), the node is considered to be in initial block download. */
extern int64_t nMaxTipAge;

/** Block hash whose ancestors we will assume to have valid scripts without checking them. */
extern uint256 hashAssumeValid;

/** Minimum work we will assume exists on some valid chain. */
extern arith_uint256 nMinimumChainWork;

/** Best header we've seen so far (used for getheaders queries' starting points). */
extern CBlockIndex *pindexBestHeader;

/** Documentation for argument 'checklevel'. */
extern const std::vector<std::string> CHECKLEVEL_DOC;

/** Unload database information */
void UnloadBlockIndex(CTxMemPool* mempool, ChainstateManager& chainman);
/** Run instances of script checking worker threads */
void StartScriptCheckWorkerThreads(int threads_num);
/** Stop all of the script checking worker threads */
void StopScriptCheckWorkerThreads();

namespace particl {
static constexpr size_t MAX_STAKE_SEEN_SIZE = 1000;
inline int64_t FutureDrift(int64_t nTime) { return nTime + 15; } // FutureDriftV2

static constexpr bool DEFAULT_CSINDEX = false;
static constexpr bool DEFAULT_ADDRESSINDEX = false;
static constexpr bool DEFAULT_TIMESTAMPINDEX = false;
static constexpr bool DEFAULT_SPENTINDEX = false;
static constexpr bool DEFAULT_BALANCESINDEX = false;
static constexpr unsigned int DEFAULT_DB_MAX_OPEN_FILES = 64; // set to 1000 for insight
static constexpr bool DEFAULT_DB_COMPRESSION = false; // set to true for insight
static constexpr unsigned int DEFAULT_BANSCORE_THRESHOLD = 100;
static constexpr bool DEFAULT_ACCEPT_ANON_TX = false;
static constexpr bool DEFAULT_ACCEPT_BLIND_TX = false;

/** Return the median number of connected nodes */
int GetNumPeers();
/** Return the median number of blocks that other nodes claim to have */
int GetNumBlocksOfPeers();
/** Set the median number of blocks that other nodes claim to have - debug only */
void SetNumBlocksOfPeers(int num_blocks);

/** Return the current utxo sum */
CAmount GetUTXOSum(CChainState &chainstate);
/** Update num blocks of peers vector */
void UpdateNumBlocksOfPeers(ChainstateManager &chainman, NodeId id, int height);
} // namespace particl

CAmount GetBlockSubsidy(int nHeight, const Consensus::Params& consensusParams);

bool AbortNode(BlockValidationState& state, const std::string& strMessage, const bilingual_str& userMessage = bilingual_str{});

/** Guess verification progress (as a fraction between 0.0=genesis and 1.0=current tip). */
double GuessVerificationProgress(const ChainTxData& data, const CBlockIndex* pindex);

/** Prune block files up to a given height */
void PruneBlockFilesManual(CChainState& active_chainstate, int nManualPruneHeight);

/**
* Validation result for a single transaction mempool acceptance.
*/
struct MempoolAcceptResult {
    /** Used to indicate the results of mempool validation. */
    enum class ResultType {
        VALID, //!> Fully validated, valid.
        INVALID, //!> Invalid.
    };
    const ResultType m_result_type;
    const TxValidationState m_state;

    // The following fields are only present when m_result_type = ResultType::VALID
    /** Mempool transactions replaced by the tx per BIP 125 rules. */
    const std::optional<std::list<CTransactionRef>> m_replaced_transactions;
    /** Virtual size as used by the mempool, calculated using serialized size and sigops. */
    const std::optional<int64_t> m_vsize;
    /** Raw base fees in satoshis. */
    const std::optional<CAmount> m_base_fees;
    static MempoolAcceptResult Failure(TxValidationState state) {
        return MempoolAcceptResult(state);
    }

    static MempoolAcceptResult Success(std::list<CTransactionRef>&& replaced_txns, int64_t vsize, CAmount fees) {
        return MempoolAcceptResult(std::move(replaced_txns), vsize, fees);
    }

// Private constructors. Use static methods MempoolAcceptResult::Success, etc. to construct.
private:
    /** Constructor for failure case */
    explicit MempoolAcceptResult(TxValidationState state)
        : m_result_type(ResultType::INVALID), m_state(state) {
            Assume(!state.IsValid()); // Can be invalid or error
        }

    /** Constructor for success case */
    explicit MempoolAcceptResult(std::list<CTransactionRef>&& replaced_txns, int64_t vsize, CAmount fees)
        : m_result_type(ResultType::VALID),
        m_replaced_transactions(std::move(replaced_txns)), m_vsize{vsize}, m_base_fees(fees) {}
};

/**
* Validation result for package mempool acceptance.
*/
struct PackageMempoolAcceptResult
{
    const PackageValidationState m_state;
    /**
    * Map from wtxid to finished MempoolAcceptResults. The client is responsible
    * for keeping track of the transaction objects themselves. If a result is not
    * present, it means validation was unfinished for that transaction. If there
    * was a package-wide error (see result in m_state), m_tx_results will be empty.
    */
    std::map<const uint256, const MempoolAcceptResult> m_tx_results;

    explicit PackageMempoolAcceptResult(PackageValidationState state,
                                        std::map<const uint256, const MempoolAcceptResult>&& results)
        : m_state{state}, m_tx_results(std::move(results)) {}

    /** Constructor to create a PackageMempoolAcceptResult from a single MempoolAcceptResult */
    explicit PackageMempoolAcceptResult(const uint256& wtxid, const MempoolAcceptResult& result)
        : m_tx_results{ {wtxid, result} } {}
};

/**
 * Try to add a transaction to the mempool. This is an internal function and is exposed only for testing.
 * Client code should use ChainstateManager::ProcessTransaction()
 *
 * @param[in]  active_chainstate  Reference to the active chainstate.
 * @param[in]  tx                 The transaction to submit for mempool acceptance.
 * @param[in]  accept_time        The timestamp for adding the transaction to the mempool.
 *                                It is also used to determine when the entry expires.
 * @param[in]  bypass_limits      When true, don't enforce mempool fee and capacity limits.
 * @param[in]  test_accept        When true, run validation checks but don't submit to mempool.
 *
 * @returns a MempoolAcceptResult indicating whether the transaction was accepted/rejected with reason.
 */
<<<<<<< HEAD
MempoolAcceptResult AcceptToMemoryPool(CTxMemPool& pool, CChainState& active_chainstate, const CTransactionRef& tx,
                                       int64_t accept_time, bool bypass_limits, bool test_accept, bool ignore_locks=false)
=======
MempoolAcceptResult AcceptToMemoryPool(CChainState& active_chainstate, const CTransactionRef& tx,
                                       int64_t accept_time, bool bypass_limits, bool test_accept)
>>>>>>> f727d814
    EXCLUSIVE_LOCKS_REQUIRED(cs_main);

/**
* Atomically test acceptance of a package. If the package only contains one tx, package rules still
* apply. Package validation does not allow BIP125 replacements, so the transaction(s) cannot spend
* the same inputs as any transaction in the mempool.
* @param[in]    txns                Group of transactions which may be independent or contain
*                                   parent-child dependencies. The transactions must not conflict
*                                   with each other, i.e., must not spend the same inputs. If any
*                                   dependencies exist, parents must appear anywhere in the list
*                                   before their children.
* @returns a PackageMempoolAcceptResult which includes a MempoolAcceptResult for each transaction.
* If a transaction fails, validation will exit early and some results may be missing.
*/
PackageMempoolAcceptResult ProcessNewPackage(CChainState& active_chainstate, CTxMemPool& pool,
                                                   const Package& txns, bool test_accept, bool ignore_locks=false)
                                                   EXCLUSIVE_LOCKS_REQUIRED(cs_main);

/** Transaction validation functions */

/**
 * Check if transaction will be final in the next block to be created.
 *
 * Calls IsFinalTx() with current block height and appropriate block time.
 *
 * See consensus/consensus.h for flag definitions.
 */
bool CheckFinalTx(const CBlockIndex* active_chain_tip, const CTransaction &tx, int flags = -1) EXCLUSIVE_LOCKS_REQUIRED(cs_main);

/**
 * Check if transaction will be BIP68 final in the next block to be created on top of tip.
 * @param[in]   tip             Chain tip to check tx sequence locks against. For example,
 *                              the tip of the current active chain.
 * @param[in]   coins_view      Any CCoinsView that provides access to the relevant coins for
 *                              checking sequence locks. For example, it can be a CCoinsViewCache
 *                              that isn't connected to anything but contains all the relevant
 *                              coins, or a CCoinsViewMemPool that is connected to the
 *                              mempool and chainstate UTXO set. In the latter case, the caller is
 *                              responsible for holding the appropriate locks to ensure that
 *                              calls to GetCoin() return correct coins.
 * Simulates calling SequenceLocks() with data from the tip passed in.
 * Optionally stores in LockPoints the resulting height and time calculated and the hash
 * of the block needed for calculation or skips the calculation and uses the LockPoints
 * passed in for evaluation.
 * The LockPoints should not be considered valid if CheckSequenceLocks returns false.
 *
 * See consensus/consensus.h for flag definitions.
 */
bool CheckSequenceLocks(CBlockIndex* tip,
                        const CCoinsView& coins_view,
                        const CTransaction& tx,
                        int flags,
                        LockPoints* lp = nullptr,
                        bool useExistingLockPoints = false);

/**
 * Closure representing one script verification
 * Note that this stores references to the spending transaction
 */
class CScriptCheck
{
private:
    CScript scriptPubKey;
    CAmount amount;
    std::vector<uint8_t> vchAmount;
    CTxOut m_tx_out;
    const CTransaction *ptxTo;
    unsigned int nIn;
    unsigned int nFlags;
    bool cacheStore;
    ScriptError error;
    PrecomputedTransactionData *txdata;
public:
    CScriptCheck(const CScript& scriptPubKeyIn, const std::vector<uint8_t> &vchAmountIn, const CTransaction& txToIn, unsigned int nInIn, unsigned int nFlagsIn, bool cacheIn, PrecomputedTransactionData* txdataIn) :
        scriptPubKey(scriptPubKeyIn), vchAmount(vchAmountIn),
        ptxTo(&txToIn), nIn(nInIn), nFlags(nFlagsIn), cacheStore(cacheIn), error(SCRIPT_ERR_UNKNOWN_ERROR), txdata(txdataIn) { }

    CScriptCheck(const CScript& scriptPubKeyIn, const CAmount amountIn, const CTransaction& txToIn, unsigned int nInIn, unsigned int nFlagsIn, bool cacheIn, PrecomputedTransactionData* txdataIn) :
        scriptPubKey(scriptPubKeyIn), amount(amountIn),
        ptxTo(&txToIn), nIn(nInIn), nFlags(nFlagsIn), cacheStore(cacheIn), error(SCRIPT_ERR_UNKNOWN_ERROR), txdata(txdataIn)
        {
            vchAmount.resize(8);
            part::SetAmount(vchAmount, amountIn);
        };
    CScriptCheck(): amount(0), ptxTo(nullptr), nIn(0), nFlags(0), cacheStore(false), error(SCRIPT_ERR_UNKNOWN_ERROR) {}
    CScriptCheck(const CTxOut& outIn, const CTransaction& txToIn, unsigned int nInIn, unsigned int nFlagsIn, bool cacheIn, PrecomputedTransactionData* txdataIn) :
        m_tx_out(outIn), ptxTo(&txToIn), nIn(nInIn), nFlags(nFlagsIn), cacheStore(cacheIn), error(SCRIPT_ERR_UNKNOWN_ERROR), txdata(txdataIn)
    {
        vchAmount.resize(8);
        part::SetAmount(vchAmount, m_tx_out.nValue);
        scriptPubKey = m_tx_out.scriptPubKey;
    };
    CScriptCheck(const CTxOutSign& outIn, const CTransaction& txToIn, unsigned int nInIn, unsigned int nFlagsIn, bool cacheIn, PrecomputedTransactionData* txdataIn) :
        ptxTo(&txToIn), nIn(nInIn), nFlags(nFlagsIn), cacheStore(cacheIn), error(SCRIPT_ERR_UNKNOWN_ERROR), txdata(txdataIn)
    {
        vchAmount = outIn.amount;
        scriptPubKey = outIn.scriptPubKey;
    };

    bool operator()();

    void swap(CScriptCheck &check) {
        std::swap(ptxTo, check.ptxTo);
        std::swap(scriptPubKey, check.scriptPubKey);
        std::swap(amount, check.amount);
        std::swap(vchAmount, check.vchAmount);
        std::swap(m_tx_out, check.m_tx_out);
        std::swap(nIn, check.nIn);
        std::swap(nFlags, check.nFlags);
        std::swap(cacheStore, check.cacheStore);
        std::swap(error, check.error);
        std::swap(txdata, check.txdata);
    }

    ScriptError GetScriptError() const { return error; }
};

/** Initializes the script-execution cache */
void InitScriptExecutionCache();

/** Functions for validating blocks and updating the block tree */

/** Context-independent validity checks */
bool CheckBlock(const CBlock& block, BlockValidationState& state, const Consensus::Params& consensusParams, bool fCheckPOW = true, bool fCheckMerkleRoot = true);

unsigned int GetNextTargetRequired(const CBlockIndex *pindexLast);

/** Check a block is completely valid from start to finish (only works on top of our current best block) */
bool TestBlockValidity(BlockValidationState& state,
                       const CChainParams& chainparams,
                       CChainState& chainstate,
                       const CBlock& block,
                       CBlockIndex* pindexPrev,
                       bool fCheckPOW = true,
                       bool fCheckMerkleRoot = true) EXCLUSIVE_LOCKS_REQUIRED(cs_main);

/** Update uncommitted block structures (currently: only the witness reserved value). This is safe for submitted blocks. */
void UpdateUncommittedBlockStructures(CBlock& block, const CBlockIndex* pindexPrev, const Consensus::Params& consensusParams);

/** Produce the necessary coinbase commitment for a block (modifies the hash, don't call for mined blocks). */
std::vector<unsigned char> GenerateCoinbaseCommitment(CBlock& block, const CBlockIndex* pindexPrev, const Consensus::Params& consensusParams);

/** RAII wrapper for VerifyDB: Verify consistency of the block and coin databases */
class CVerifyDB {
public:
    CVerifyDB();
    ~CVerifyDB();
    bool VerifyDB(
        CChainState& chainstate,
        const CChainParams& chainparams,
        CCoinsView& coinsview,
        int nCheckLevel,
        int nCheckDepth) EXCLUSIVE_LOCKS_REQUIRED(cs_main);
};

enum DisconnectResult
{
    DISCONNECT_OK,      // All good.
    DISCONNECT_UNCLEAN, // Rolled back, but UTXO set was inconsistent with block.
    DISCONNECT_FAILED   // Something else went wrong.
};

class ConnectTrace;

/** @see CChainState::FlushStateToDisk */
enum class FlushStateMode {
    NONE,
    IF_NEEDED,
    PERIODIC,
    ALWAYS
};

struct CBlockIndexWorkComparator
{
    bool operator()(const CBlockIndex *pa, const CBlockIndex *pb) const;
};

/**
 * Maintains a tree of blocks (stored in `m_block_index`) which is consulted
 * to determine where the most-work tip is.
 *
 * This data is used mostly in `CChainState` - information about, e.g.,
 * candidate tips is not maintained here.
 */
class BlockManager
{
    friend CChainState;

private:
    /* Calculate the block/rev files to delete based on height specified by user with RPC command pruneblockchain */
    void FindFilesToPruneManual(std::set<int>& setFilesToPrune, int nManualPruneHeight, int chain_tip_height);

    /**
     * Prune block and undo files (blk???.dat and undo???.dat) so that the disk space used is less than a user-defined target.
     * The user sets the target (in MB) on the command line or in config file.  This will be run on startup and whenever new
     * space is allocated in a block or undo file, staying below the target. Changing back to unpruned requires a reindex
     * (which in this case means the blockchain must be re-downloaded.)
     *
     * Pruning functions are called from FlushStateToDisk when the global fCheckForPruning flag has been set.
     * Block and undo files are deleted in lock-step (when blk00003.dat is deleted, so is rev00003.dat.)
     * Pruning cannot take place until the longest chain is at least a certain length (100000 on mainnet, 1000 on testnet, 1000 on regtest).
     * Pruning will never delete a block within a defined distance (currently 288) from the active chain's tip.
     * The block index is updated by unsetting HAVE_DATA and HAVE_UNDO for any blocks that were stored in the deleted files.
     * A db flag records the fact that at least some block files have been pruned.
     *
     * @param[out]   setFilesToPrune   The set of file indices that can be unlinked will be returned
     */
    void FindFilesToPrune(std::set<int>& setFilesToPrune, uint64_t nPruneAfterHeight, int chain_tip_height, int prune_height, bool is_ibd);

public:
    BlockMap m_block_index GUARDED_BY(cs_main);

    /** In order to efficiently track invalidity of headers, we keep the set of
      * blocks which we tried to connect and found to be invalid here (ie which
      * were set to BLOCK_FAILED_VALID since the last restart). We can then
      * walk this set and check if a new header is a descendant of something in
      * this set, preventing us from having to walk m_block_index when we try
      * to connect a bad block and fail.
      *
      * While this is more complicated than marking everything which descends
      * from an invalid block as invalid at the time we discover it to be
      * invalid, doing so would require walking all of m_block_index to find all
      * descendants. Since this case should be very rare, keeping track of all
      * BLOCK_FAILED_VALID blocks in a set should be just fine and work just as
      * well.
      *
      * Because we already walk m_block_index in height-order at startup, we go
      * ahead and mark descendants of invalid blocks as FAILED_CHILD at that time,
      * instead of putting things in this set.
      */
    std::set<CBlockIndex*> m_failed_blocks;

    /**
     * All pairs A->B, where A (or one of its ancestors) misses transactions, but B has transactions.
     * Pruned nodes may have entries where B is missing data.
     */
    std::multimap<CBlockIndex*, CBlockIndex*> m_blocks_unlinked;

    std::unique_ptr<CBlockTreeDB> m_block_tree_db GUARDED_BY(::cs_main);

    bool LoadBlockIndexDB(std::set<CBlockIndex*, CBlockIndexWorkComparator>& setBlockIndexCandidates) EXCLUSIVE_LOCKS_REQUIRED(::cs_main);

    /**
     * Load the blocktree off disk and into memory. Populate certain metadata
     * per index entry (nStatus, nChainWork, nTimeMax, etc.) as well as peripheral
     * collections like setDirtyBlockIndex.
     *
     * @param[out] block_index_candidates  Fill this set with any valid blocks for
     *                                     which we've downloaded all transactions.
     */
    bool LoadBlockIndex(
        const Consensus::Params& consensus_params,
        std::set<CBlockIndex*, CBlockIndexWorkComparator>& block_index_candidates)
        EXCLUSIVE_LOCKS_REQUIRED(cs_main);

    /** Clear all data members. */
    void Unload() EXCLUSIVE_LOCKS_REQUIRED(cs_main);

    CBlockIndex* AddToBlockIndex(const CBlockHeader& block) EXCLUSIVE_LOCKS_REQUIRED(cs_main);
    /** Create a new block index entry for a given block hash */
    CBlockIndex* InsertBlockIndex(const uint256& hash) EXCLUSIVE_LOCKS_REQUIRED(cs_main);

    //! Mark one block file as pruned (modify associated database entries)
    void PruneOneBlockFile(const int fileNumber) EXCLUSIVE_LOCKS_REQUIRED(cs_main);

    /**
     * If a block header hasn't already been seen, call CheckBlockHeader on it, ensure
     * that it doesn't descend from an invalid block, and then add it to m_block_index.
     */
    bool AcceptBlockHeader(
        const CBlockHeader& block,
        BlockValidationState& state,
        const CChainParams& chainparams,
        CBlockIndex** ppindex,
        bool fRequested=false) EXCLUSIVE_LOCKS_REQUIRED(cs_main);

    CBlockIndex* LookupBlockIndex(const uint256& hash) const EXCLUSIVE_LOCKS_REQUIRED(cs_main);

    /** Find the last common block between the parameter chain and a locator. */
    CBlockIndex* FindForkInGlobalIndex(const CChain& chain, const CBlockLocator& locator) EXCLUSIVE_LOCKS_REQUIRED(cs_main);

    //! Returns last CBlockIndex* that is a checkpoint
    CBlockIndex* GetLastCheckpoint(const CCheckpointData& data) EXCLUSIVE_LOCKS_REQUIRED(cs_main);

    ~BlockManager() {
        Unload();
    }
};

/**
 * A convenience class for constructing the CCoinsView* hierarchy used
 * to facilitate access to the UTXO set.
 *
 * This class consists of an arrangement of layered CCoinsView objects,
 * preferring to store and retrieve coins in memory via `m_cacheview` but
 * ultimately falling back on cache misses to the canonical store of UTXOs on
 * disk, `m_dbview`.
 */
class CoinsViews {

public:
    //! The lowest level of the CoinsViews cache hierarchy sits in a leveldb database on disk.
    //! All unspent coins reside in this store.
    CCoinsViewDB m_dbview GUARDED_BY(cs_main);

    //! This view wraps access to the leveldb instance and handles read errors gracefully.
    CCoinsViewErrorCatcher m_catcherview GUARDED_BY(cs_main);

    //! This is the top layer of the cache hierarchy - it keeps as many coins in memory as
    //! can fit per the dbcache setting.
    std::unique_ptr<CCoinsViewCache> m_cacheview GUARDED_BY(cs_main);

    //! This constructor initializes CCoinsViewDB and CCoinsViewErrorCatcher instances, but it
    //! *does not* create a CCoinsViewCache instance by default. This is done separately because the
    //! presence of the cache has implications on whether or not we're allowed to flush the cache's
    //! state to disk, which should not be done until the health of the database is verified.
    //!
    //! All arguments forwarded onto CCoinsViewDB.
    CoinsViews(std::string ldb_name, size_t cache_size_bytes, bool in_memory, bool should_wipe);

    //! Initialize the CCoinsViewCache member.
    void InitCache() EXCLUSIVE_LOCKS_REQUIRED(::cs_main);
};

enum class CoinsCacheSizeState
{
    //! The coins cache is in immediate need of a flush.
    CRITICAL = 2,
    //! The cache is at >= 90% capacity.
    LARGE = 1,
    OK = 0
};

/**
 * CChainState stores and provides an API to update our local knowledge of the
 * current best chain.
 *
 * Eventually, the API here is targeted at being exposed externally as a
 * consumable libconsensus library, so any functions added must only call
 * other class member functions, pure functions in other parts of the consensus
 * library, callbacks via the validation interface, or read/write-to-disk
 * functions (eventually this will also be via callbacks).
 *
 * Anything that is contingent on the current tip of the chain is stored here,
 * whereas block information and metadata independent of the current tip is
 * kept in `BlockManager`.
 */
class CChainState
{
protected:
public:
    /**
     * Every received block is assigned a unique and increasing identifier, so we
     * know which one to give priority in case of a fork.
     */
    /** Blocks loaded from disk are assigned id 0, so start the counter at 1. */
    int32_t nBlockSequenceId GUARDED_BY(::cs_main) = 1;
    /** Decreasing counter (used by subsequent preciousblock calls). */
    int32_t nBlockReverseSequenceId = -1;
    /** chainwork for the last block that preciousblock has been applied to. */
    arith_uint256 nLastPreciousChainwork = 0;

    /**
     * the ChainState CriticalSection
     * A lock that must be held when modifying this ChainState - held in ActivateBestChain()
     */
    RecursiveMutex m_cs_chainstate;

    /**
     * Whether this chainstate is undergoing initial block download.
     *
     * Mutable because we need to be able to mark IsInitialBlockDownload()
     * const, which latches this for caching purposes.
     */
    mutable std::atomic<bool> m_cached_finished_ibd{false};

    //! Optional mempool that is kept in sync with the chain.
    //! Only the active chainstate has a mempool.
    CTxMemPool* m_mempool;

    //! Manages the UTXO set, which is a reflection of the contents of `m_chain`.
    std::unique_ptr<CoinsViews> m_coins_views;

public:
    //! Reference to a BlockManager instance which itself is shared across all
    //! CChainState instances.
    BlockManager& m_blockman;

    /** Chain parameters for this chainstate */
    const CChainParams& m_params;

    //! The chainstate manager that owns this chainstate. The reference is
    //! necessary so that this instance can check whether it is the active
    //! chainstate within deeply nested method calls.
    ChainstateManager& m_chainman;

    explicit CChainState(
        CTxMemPool* mempool,
        BlockManager& blockman,
        ChainstateManager& chainman,
        std::optional<uint256> from_snapshot_blockhash = std::nullopt);

    /**
     * Initialize the CoinsViews UTXO set database management data structures. The in-memory
     * cache is initialized separately.
     *
     * All parameters forwarded to CoinsViews.
     */
    void InitCoinsDB(
        size_t cache_size_bytes,
        bool in_memory,
        bool should_wipe,
        std::string leveldb_name = "chainstate");

    //! Initialize the in-memory coins cache (to be done after the health of the on-disk database
    //! is verified).
    void InitCoinsCache(size_t cache_size_bytes) EXCLUSIVE_LOCKS_REQUIRED(::cs_main);

    //! @returns whether or not the CoinsViews object has been fully initialized and we can
    //!          safely flush this object to disk.
    bool CanFlushToDisk() const EXCLUSIVE_LOCKS_REQUIRED(cs_main) {
        return m_coins_views && m_coins_views->m_cacheview;
    }

    //! The current chain of blockheaders we consult and build on.
    //! @see CChain, CBlockIndex.
    CChain m_chain;

    /**
     * The blockhash which is the base of the snapshot this chainstate was created from.
     *
     * std::nullopt if this chainstate was not created from a snapshot.
     */
    const std::optional<uint256> m_from_snapshot_blockhash;

    /**
     * The set of all CBlockIndex entries with either BLOCK_VALID_TRANSACTIONS (for
     * itself and all ancestors) *or* BLOCK_ASSUMED_VALID (if using background
     * chainstates) and as good as our current tip or better. Entries may be failed,
     * though, and pruning nodes may be missing the data for the block.
     */
    std::set<CBlockIndex*, CBlockIndexWorkComparator> setBlockIndexCandidates;

    //! @returns A reference to the in-memory cache of the UTXO set.
    CCoinsViewCache& CoinsTip() EXCLUSIVE_LOCKS_REQUIRED(cs_main)
    {
        assert(m_coins_views->m_cacheview);
        return *m_coins_views->m_cacheview.get();
    }

    //! @returns A reference to the on-disk UTXO set database.
    CCoinsViewDB& CoinsDB() EXCLUSIVE_LOCKS_REQUIRED(cs_main)
    {
        return m_coins_views->m_dbview;
    }

    //! @returns A pointer to the mempool.
    CTxMemPool* GetMempool()
    {
        return m_mempool;
    }

    //! @returns A reference to a wrapped view of the in-memory UTXO set that
    //!     handles disk read errors gracefully.
    CCoinsViewErrorCatcher& CoinsErrorCatcher() EXCLUSIVE_LOCKS_REQUIRED(cs_main)
    {
        return m_coins_views->m_catcherview;
    }

    //! Destructs all objects related to accessing the UTXO set.
    void ResetCoinsViews() { m_coins_views.reset(); }

    //! The cache size of the on-disk coins view.
    size_t m_coinsdb_cache_size_bytes{0};

    //! The cache size of the in-memory coins view.
    size_t m_coinstip_cache_size_bytes{0};

    //! Resize the CoinsViews caches dynamically and flush state to disk.
    //! @returns true unless an error occurred during the flush.
    bool ResizeCoinsCaches(size_t coinstip_size, size_t coinsdb_size)
        EXCLUSIVE_LOCKS_REQUIRED(::cs_main);

    /** Import blocks from an external file */
    void LoadExternalBlockFile(FILE* fileIn, FlatFilePos* dbp = nullptr, ChainstateManager *chainman = nullptr);

    /**
     * Update the on-disk chain state.
     * The caches and indexes are flushed depending on the mode we're called with
     * if they're too large, if it's been a while since the last write,
     * or always and in all cases if we're in prune mode and are deleting files.
     *
     * If FlushStateMode::NONE is used, then FlushStateToDisk(...) won't do anything
     * besides checking if we need to prune.
     *
     * @returns true unless a system error occurred
     */
    bool FlushStateToDisk(
        BlockValidationState& state,
        FlushStateMode mode,
        int nManualPruneHeight = 0);

    //! Unconditionally flush all changes to disk.
    void ForceFlushStateToDisk();

    //! Prune blockfiles from the disk if necessary and then flush chainstate changes
    //! if we pruned.
    void PruneAndFlush();

    /**
     * Find the best known block, and make it the tip of the block chain. The
     * result is either failure or an activated best chain. pblock is either
     * nullptr or a pointer to a block that is already loaded (to avoid loading
     * it again from disk).
     *
     * ActivateBestChain is split into steps (see ActivateBestChainStep) so that
     * we avoid holding cs_main for an extended period of time; the length of this
     * call may be quite long during reindexing or a substantial reorg.
     *
     * May not be called with cs_main held. May not be called in a
     * validationinterface callback.
     *
     * @returns true unless a system error occurred
     */
    bool ActivateBestChain(
        BlockValidationState& state,
        std::shared_ptr<const CBlock> pblock = nullptr) LOCKS_EXCLUDED(cs_main);

    bool AcceptBlock(const std::shared_ptr<const CBlock>& pblock, BlockValidationState& state, CBlockIndex** ppindex, bool fRequested, const FlatFilePos* dbp, bool* fNewBlock) EXCLUSIVE_LOCKS_REQUIRED(cs_main);

    // Block (dis)connection on a given view:
    DisconnectResult DisconnectBlock(const CBlock& block, const CBlockIndex* pindex, CCoinsViewCache& view)
        EXCLUSIVE_LOCKS_REQUIRED(::cs_main);
    bool ConnectBlock(const CBlock& block, BlockValidationState& state, CBlockIndex* pindex,
                      CCoinsViewCache& view, bool fJustCheck = false) EXCLUSIVE_LOCKS_REQUIRED(cs_main);

    // Apply the effects of a block disconnection on the UTXO set.
    bool DisconnectTip(BlockValidationState& state, DisconnectedBlockTransactions* disconnectpool) EXCLUSIVE_LOCKS_REQUIRED(cs_main, m_mempool->cs);

    // Manual block validity manipulation:
    /** Mark a block as precious and reorganize.
     *
     * May not be called in a validationinterface callback.
     */
    bool PreciousBlock(BlockValidationState& state, CBlockIndex* pindex) LOCKS_EXCLUDED(cs_main);
    /** Mark a block as invalid. */
    bool InvalidateBlock(BlockValidationState& state, CBlockIndex* pindex) LOCKS_EXCLUDED(cs_main);
    /** Remove invalidity status from a block and its descendants. */
    void ResetBlockFailureFlags(CBlockIndex* pindex) EXCLUSIVE_LOCKS_REQUIRED(cs_main);

    /** Replay blocks that aren't fully applied to the database. */
    bool ReplayBlocks();

    /** Whether the chain state needs to be redownloaded due to lack of witness data */
    [[nodiscard]] bool NeedsRedownload() const EXCLUSIVE_LOCKS_REQUIRED(cs_main);
    /** Ensures we have a genesis block in the block tree, possibly writing one to disk. */
    bool LoadGenesisBlock();

    void PruneBlockIndexCandidates();

    void UnloadBlockIndex() EXCLUSIVE_LOCKS_REQUIRED(::cs_main);

    /** Check whether we are doing an initial block download (synchronizing from disk or network) */
    bool IsInitialBlockDownload() const;

    /**
     * Make various assertions about the state of the block index.
     *
     * By default this only executes fully when using the Regtest chain; see: fCheckBlockIndex.
     */
    void CheckBlockIndex();

    /** Load the persisted mempool from disk */
    void LoadMempool(const ArgsManager& args);

    /** Update the chain tip based on database information, i.e. CoinsTip()'s best block. */
    bool LoadChainTip() EXCLUSIVE_LOCKS_REQUIRED(cs_main);

    //! Dictates whether we need to flush the cache to disk or not.
    //!
    //! @return the state of the size of the coins cache.
    CoinsCacheSizeState GetCoinsCacheSizeState() EXCLUSIVE_LOCKS_REQUIRED(::cs_main);

    CoinsCacheSizeState GetCoinsCacheSizeState(
        size_t max_coins_cache_size_bytes,
        size_t max_mempool_size_bytes) EXCLUSIVE_LOCKS_REQUIRED(::cs_main);

    std::string ToString() EXCLUSIVE_LOCKS_REQUIRED(::cs_main);

    BlockMap& BlockIndex() EXCLUSIVE_LOCKS_REQUIRED(::cs_main)
    {
        return m_blockman.m_block_index;
    }

//private:
    bool ActivateBestChainStep(BlockValidationState& state, CBlockIndex* pindexMostWork, const std::shared_ptr<const CBlock>& pblock, bool& fInvalidFound, ConnectTrace& connectTrace) EXCLUSIVE_LOCKS_REQUIRED(cs_main, m_mempool->cs);
    bool ConnectTip(BlockValidationState& state, CBlockIndex* pindexNew, const std::shared_ptr<const CBlock>& pblock, ConnectTrace& connectTrace, DisconnectedBlockTransactions& disconnectpool) EXCLUSIVE_LOCKS_REQUIRED(cs_main, m_mempool->cs);

    void InvalidBlockFound(CBlockIndex* pindex, const BlockValidationState& state) EXCLUSIVE_LOCKS_REQUIRED(cs_main);
    CBlockIndex* FindMostWorkChain() EXCLUSIVE_LOCKS_REQUIRED(cs_main);
    void ReceivedBlockTransactions(const CBlock& block, CBlockIndex* pindexNew, const FlatFilePos& pos) EXCLUSIVE_LOCKS_REQUIRED(cs_main);

    bool RollforwardBlock(const CBlockIndex* pindex, CCoinsViewCache& inputs) EXCLUSIVE_LOCKS_REQUIRED(cs_main);

    void CheckForkWarningConditions() EXCLUSIVE_LOCKS_REQUIRED(cs_main);
    void InvalidChainFound(CBlockIndex* pindexNew) EXCLUSIVE_LOCKS_REQUIRED(cs_main);

    //! Indirection necessary to make lock annotations work with an optional mempool.
    RecursiveMutex* MempoolMutex() const LOCK_RETURNED(m_mempool->cs)
    {
        return m_mempool ? &m_mempool->cs : nullptr;
    }

    /**
     * Make mempool consistent after a reorg, by re-adding or recursively erasing
     * disconnected block transactions from the mempool, and also removing any
     * other transactions from the mempool that are no longer valid given the new
     * tip/height.
     *
     * Note: we assume that disconnectpool only contains transactions that are NOT
     * confirmed in the current chain nor already in the mempool (otherwise,
     * in-mempool descendants of such transactions would be removed).
     *
     * Passing fAddToMempool=false will skip trying to add the transactions back,
     * and instead just erase from the mempool as needed.
     */
    void MaybeUpdateMempoolForReorg(
        DisconnectedBlockTransactions& disconnectpool,
        bool fAddToMempool) EXCLUSIVE_LOCKS_REQUIRED(cs_main, m_mempool->cs);

    /** Check warning conditions and do some notifications on new chain tip set. */
    void UpdateTip(const CBlockIndex* pindexNew)
        EXCLUSIVE_LOCKS_REQUIRED(::cs_main);

    friend ChainstateManager;
};

/**
 * Provides an interface for creating and interacting with one or two
 * chainstates: an IBD chainstate generated by downloading blocks, and
 * an optional snapshot chainstate loaded from a UTXO snapshot. Managed
 * chainstates can be maintained at different heights simultaneously.
 *
 * This class provides abstractions that allow the retrieval of the current
 * most-work chainstate ("Active") as well as chainstates which may be in
 * background use to validate UTXO snapshots.
 *
 * Definitions:
 *
 * *IBD chainstate*: a chainstate whose current state has been "fully"
 *   validated by the initial block download process.
 *
 * *Snapshot chainstate*: a chainstate populated by loading in an
 *    assumeutxo UTXO snapshot.
 *
 * *Active chainstate*: the chainstate containing the current most-work
 *    chain. Consulted by most parts of the system (net_processing,
 *    wallet) as a reflection of the current chain and UTXO set.
 *    This may either be an IBD chainstate or a snapshot chainstate.
 *
 * *Background IBD chainstate*: an IBD chainstate for which the
 *    IBD process is happening in the background while use of the
 *    active (snapshot) chainstate allows the rest of the system to function.
 */
class ChainstateManager
{
private:
    //! The chainstate used under normal operation (i.e. "regular" IBD) or, if
    //! a snapshot is in use, for background validation.
    //!
    //! Its contents (including on-disk data) will be deleted *upon shutdown*
    //! after background validation of the snapshot has completed. We do not
    //! free the chainstate contents immediately after it finishes validation
    //! to cautiously avoid a case where some other part of the system is still
    //! using this pointer (e.g. net_processing).
    //!
    //! Once this pointer is set to a corresponding chainstate, it will not
    //! be reset until init.cpp:Shutdown().
    //!
    //! This is especially important when, e.g., calling ActivateBestChain()
    //! on all chainstates because we are not able to hold ::cs_main going into
    //! that call.
    std::unique_ptr<CChainState> m_ibd_chainstate GUARDED_BY(::cs_main);

    //! A chainstate initialized on the basis of a UTXO snapshot. If this is
    //! non-null, it is always our active chainstate.
    //!
    //! Once this pointer is set to a corresponding chainstate, it will not
    //! be reset until init.cpp:Shutdown().
    //!
    //! This is especially important when, e.g., calling ActivateBestChain()
    //! on all chainstates because we are not able to hold ::cs_main going into
    //! that call.
    std::unique_ptr<CChainState> m_snapshot_chainstate GUARDED_BY(::cs_main);

    //! Points to either the ibd or snapshot chainstate; indicates our
    //! most-work chain.
    //!
    //! Once this pointer is set to a corresponding chainstate, it will not
    //! be reset until init.cpp:Shutdown().
    //!
    //! This is especially important when, e.g., calling ActivateBestChain()
    //! on all chainstates because we are not able to hold ::cs_main going into
    //! that call.
    CChainState* m_active_chainstate GUARDED_BY(::cs_main) {nullptr};

    //! If true, the assumed-valid chainstate has been fully validated
    //! by the background validation chainstate.
    bool m_snapshot_validated{false};

    //! Internal helper for ActivateSnapshot().
    [[nodiscard]] bool PopulateAndValidateSnapshot(
        CChainState& snapshot_chainstate,
        CAutoFile& coins_file,
        const SnapshotMetadata& metadata);

public:
    std::thread m_load_block;
    //! A single BlockManager instance is shared across each constructed
    //! chainstate to avoid duplicating block metadata.
    BlockManager m_blockman GUARDED_BY(::cs_main);
    PeerManager *m_peerman{nullptr};

    //! The total number of bytes available for us to use across all in-memory
    //! coins caches. This will be split somehow across chainstates.
    int64_t m_total_coinstip_cache{0};
    //
    //! The total number of bytes available for us to use across all leveldb
    //! coins databases. This will be split somehow across chainstates.
    int64_t m_total_coinsdb_cache{0};

    //! Instantiate a new chainstate and assign it based upon whether it is
    //! from a snapshot.
    //!
    //! @param[in] mempool              The mempool to pass to the chainstate
    //                                  constructor
    //! @param[in] snapshot_blockhash   If given, signify that this chainstate
    //!                                 is based on a snapshot.
    CChainState& InitializeChainstate(
        CTxMemPool* mempool,
        const std::optional<uint256>& snapshot_blockhash = std::nullopt)
        LIFETIMEBOUND EXCLUSIVE_LOCKS_REQUIRED(::cs_main);

    //! Get all chainstates currently being used.
    std::vector<CChainState*> GetAll();

    //! Construct and activate a Chainstate on the basis of UTXO snapshot data.
    //!
    //! Steps:
    //!
    //! - Initialize an unused CChainState.
    //! - Load its `CoinsViews` contents from `coins_file`.
    //! - Verify that the hash of the resulting coinsdb matches the expected hash
    //!   per assumeutxo chain parameters.
    //! - Wait for our headers chain to include the base block of the snapshot.
    //! - "Fast forward" the tip of the new chainstate to the base of the snapshot,
    //!   faking nTx* block index data along the way.
    //! - Move the new chainstate to `m_snapshot_chainstate` and make it our
    //!   ChainstateActive().
    [[nodiscard]] bool ActivateSnapshot(
        CAutoFile& coins_file, const SnapshotMetadata& metadata, bool in_memory);

    bool HaveActiveChainstate() const EXCLUSIVE_LOCKS_REQUIRED(::cs_main) { return m_active_chainstate; };
    //! The most-work chain.
    CChainState& ActiveChainstate() const;
    CChain& ActiveChain() const { return ActiveChainstate().m_chain; }
    int ActiveHeight() const { return ActiveChain().Height(); }
    CBlockIndex* ActiveTip() const { return ActiveChain().Tip(); }

    BlockMap& BlockIndex() EXCLUSIVE_LOCKS_REQUIRED(::cs_main)
    {
        return m_blockman.m_block_index;
    }

    //! @returns true if a snapshot-based chainstate is in use. Also implies
    //!          that a background validation chainstate is also in use.
    bool IsSnapshotActive() const;

    std::optional<uint256> SnapshotBlockhash() const;

    //! Is there a snapshot in use and has it been fully validated?
    bool IsSnapshotValidated() const { return m_snapshot_validated; }

    /**
     * Process an incoming block. This only returns after the best known valid
     * block is made active. Note that it does not, however, guarantee that the
     * specific block passed to it has been checked for validity!
     *
     * If you want to *possibly* get feedback on whether block is valid, you must
     * install a CValidationInterface (see validationinterface.h) - this will have
     * its BlockChecked method called whenever *any* block completes validation.
     *
     * Note that we guarantee that either the proof-of-work is valid on block, or
     * (and possibly also) BlockChecked will have been called.
     *
     * May not be called in a validationinterface callback.
     *
     * @param[in]   block The block we want to process.
     * @param[in]   force_processing Process this block even if unrequested; used for non-network block sources.
     * @param[out]  new_block A boolean which is set to indicate if the block was first received via this call
     * @returns     If the block was processed, independently of block validity
     */
    bool ProcessNewBlock(const CChainParams& chainparams, const std::shared_ptr<const CBlock>& block, bool force_processing, bool* new_block, NodeId node_id = 0, PeerManager *peerman = nullptr) LOCKS_EXCLUDED(cs_main);

    /**
     * Process incoming block headers.
     *
     * May not be called in a
     * validationinterface callback.
     *
     * @param[in]  block The block headers themselves
     * @param[out] state This may be set to an Error state if any error occurred processing them
     * @param[in]  chainparams The params for the chain we want to connect to
     * @param[out] ppindex If set, the pointer will be set to point to the last new block index object for the given headers
     */
    bool ProcessNewBlockHeaders(const std::vector<CBlockHeader>& block, BlockValidationState& state, const CChainParams& chainparams, const CBlockIndex** ppindex = nullptr) LOCKS_EXCLUDED(cs_main);

    /**
     * Try to add a transaction to the memory pool.
     *
     * @param[in]  tx              The transaction to submit for mempool acceptance.
     * @param[in]  test_accept     When true, run validation checks but don't submit to mempool.
     */
    [[nodiscard]] MempoolAcceptResult ProcessTransaction(const CTransactionRef& tx, bool test_accept=false, bool ignore_locks=false)
        EXCLUSIVE_LOCKS_REQUIRED(cs_main);

    //! Load the block tree and coins database from disk, initializing state if we're running with -reindex
    bool LoadBlockIndex() EXCLUSIVE_LOCKS_REQUIRED(cs_main);

    //! Unload block index and chain data before shutdown.
    void Unload() EXCLUSIVE_LOCKS_REQUIRED(::cs_main);

    //! Clear (deconstruct) chainstate data.
    void Reset();

    //! Check to see if caches are out of balance and if so, call
    //! ResizeCoinsCaches() as needed.
    void MaybeRebalanceCaches() EXCLUSIVE_LOCKS_REQUIRED(::cs_main);

    ~ChainstateManager() {
        LOCK(::cs_main);
        UnloadBlockIndex(/* mempool */ nullptr, *this);
        Reset();
    }
};

using FopenFn = std::function<FILE*(const fs::path&, const char*)>;

/** Dump the mempool to disk. */
bool DumpMempool(const CTxMemPool& pool, FopenFn mockable_fopen_function = fsbridge::fopen, bool skip_file_commit = false);

/** Load the mempool from disk. */
bool LoadMempool(CTxMemPool& pool, CChainState& active_chainstate, FopenFn mockable_fopen_function = fsbridge::fopen);

/**
 * Return the expected assumeutxo value for a given height, if one exists.
 *
 * @param[in] height Get the assumeutxo value for this height.
 *
 * @returns empty if no assumeutxo configuration exists for the given height.
 */
const AssumeutxoData* ExpectedAssumeutxo(const int height, const CChainParams& params);

bool FlushStateToDisk(const CChainParams& chainParams, BlockValidationState &state, FlushStateMode mode, int nManualPruneHeight=0);
bool FlushView(CCoinsViewCache *view, BlockValidationState& state, CChainState &chainstate, bool fDisconnecting);



namespace particl {

class StakeConflict
{
public:
    int64_t nLastUpdated = 0;
    //COutPoint kernel;
    std::map<NodeId, int> peerCount;

    //int SetKernel(const COutPoint &kernel_);
    int Add(NodeId id);
};

/** Cache recently seen coinstake transactions */
class CoinStakeCache
{
public:
    CoinStakeCache() {};
    explicit CoinStakeCache(size_t max_size) : nMaxSize(max_size) {};
    size_t nMaxSize = 16;
    std::list<std::pair<uint256, CTransactionRef> > lData;

    bool GetCoinStake(CChainState &chainstate, const uint256 &blockHash, CTransactionRef &tx) EXCLUSIVE_LOCKS_REQUIRED(cs_main);
    bool InsertCoinStake(const uint256 &blockHash, const CTransactionRef &tx) EXCLUSIVE_LOCKS_REQUIRED(cs_main);
};

extern std::map<uint256, StakeConflict> mapStakeConflict;
extern CoinStakeCache coinStakeCache;
extern std::map<COutPoint, uint256> mapStakeSeen;
extern std::list<COutPoint> listStakeSeen;

bool RemoveUnreceivedHeader(ChainstateManager &chainman, const uint256 &hash) EXCLUSIVE_LOCKS_REQUIRED(cs_main);
size_t CountDelayedBlocks() EXCLUSIVE_LOCKS_REQUIRED(cs_main);



bool AddToMapStakeSeen(const COutPoint &kernel, const uint256 &blockHash) EXCLUSIVE_LOCKS_REQUIRED(cs_main);
bool CheckStakeUnused(const COutPoint &kernel);
bool CheckStakeUnique(const CBlock &block, bool fUpdate=true);

/** Returns true if the block index needs to be reindexed. */
bool ShouldAutoReindex(ChainstateManager &chainman) EXCLUSIVE_LOCKS_REQUIRED(cs_main);
/** Returns true if the block index was rewound to rebuild the temporary indices. */
bool RebuildRollingIndices(ChainstateManager &chainman, CTxMemPool* mempool);

int64_t GetSmsgFeeRate(ChainstateManager &chainman, const CBlockIndex *pindex, bool reduce_height=false) EXCLUSIVE_LOCKS_REQUIRED(cs_main);
uint32_t GetSmsgDifficulty(ChainstateManager &chainman, uint64_t time, bool verify=false) EXCLUSIVE_LOCKS_REQUIRED(cs_main);

} // particl

#endif // BITCOIN_VALIDATION_H<|MERGE_RESOLUTION|>--- conflicted
+++ resolved
@@ -258,13 +258,8 @@
  *
  * @returns a MempoolAcceptResult indicating whether the transaction was accepted/rejected with reason.
  */
-<<<<<<< HEAD
-MempoolAcceptResult AcceptToMemoryPool(CTxMemPool& pool, CChainState& active_chainstate, const CTransactionRef& tx,
+MempoolAcceptResult AcceptToMemoryPool(CChainState& active_chainstate, const CTransactionRef& tx,
                                        int64_t accept_time, bool bypass_limits, bool test_accept, bool ignore_locks=false)
-=======
-MempoolAcceptResult AcceptToMemoryPool(CChainState& active_chainstate, const CTransactionRef& tx,
-                                       int64_t accept_time, bool bypass_limits, bool test_accept)
->>>>>>> f727d814
     EXCLUSIVE_LOCKS_REQUIRED(cs_main);
 
 /**
