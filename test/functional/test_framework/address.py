#!/usr/bin/env python3
# Copyright (c) 2016-2019 The Bitcoin Core developers
# Distributed under the MIT software license, see the accompanying
# file COPYING or http://www.opensource.org/licenses/mit-license.php.
"""Encode and decode BASE58, P2PKH and P2SH addresses."""

from .script import hash256, hash160, sha256, CScript, OP_0
from .util import hex_str_to_bytes

from . import segwit_addr

ADDRESS_BCRT1_UNSPENDABLE = 'bcrt1qqqqqqqqqqqqqqqqqqqqqqqqqqqqqqqqqqqqqqqqqqqqqqqqqqqqq3xueyj'

chars = '123456789ABCDEFGHJKLMNPQRSTUVWXYZabcdefghijkmnopqrstuvwxyz'


def byte_to_base58(b, version):
    result = ''
    str = b.hex()
    str = chr(version).encode('latin-1').hex() + str
    checksum = hash256(hex_str_to_bytes(str)).hex()
    str += checksum[:8]
    value = int('0x'+str,0)
    while value > 0:
        result = chars[value % 58] + result
        value //= 58
    while (str[:2] == '00'):
        result = chars[0] + result
        str = str[2:]
    return result

# TODO: def base58_decode

<<<<<<< HEAD
def keyhash_to_p2pkh(hash, main = False, btc = True):
    assert (len(hash) == 20 or len(hash) == 32)
    if len(hash) == 20:
        if btc:
            version = 0 if main else 111
        else:
            version = 56 if main else 118
        return byte_to_base58(hash, version)
    version = 57 if main else 119
    return byte_to_base58(hash, version)

def scripthash_to_p2sh(hash, main = False, btc = True):
    assert (len(hash) == 20)
    if btc:
        version = 5 if main else 196
    else:
        version = 60 if main else 122
=======
def keyhash_to_p2pkh(hash, main = False):
    assert len(hash) == 20
    version = 0 if main else 111
    return byte_to_base58(hash, version)

def scripthash_to_p2sh(hash, main = False):
    assert len(hash) == 20
    version = 5 if main else 196
>>>>>>> 4952a953
    return byte_to_base58(hash, version)

def key_to_p2pkh(key, main = False):
    key = check_key(key)
    return keyhash_to_p2pkh(hash160(key), main)

def script_to_p2sh(script, main = False, btc = True):
    script = check_script(script)
    return scripthash_to_p2sh(hash160(script), main, btc)

def key_to_p2sh_p2wpkh(key, main = False):
    key = check_key(key)
    p2shscript = CScript([OP_0, hash160(key)])
    return script_to_p2sh(p2shscript, main)

def program_to_witness(version, program, main = False):
    if (type(program) is str):
        program = hex_str_to_bytes(program)
    assert 0 <= version <= 16
    assert 2 <= len(program) <= 40
    assert version > 0 or len(program) in [20, 32]
    return segwit_addr.encode("bc" if main else "bcrt", version, program)

def script_to_p2wsh(script, main = False):
    script = check_script(script)
    return program_to_witness(0, sha256(script), main)

def key_to_p2wpkh(key, main = False):
    key = check_key(key)
    return program_to_witness(0, hash160(key), main)

def script_to_p2sh_p2wsh(script, main = False):
    script = check_script(script)
    p2shscript = CScript([OP_0, sha256(script)])
    return script_to_p2sh(p2shscript, main)

def check_key(key):
    if (type(key) is str):
        key = hex_str_to_bytes(key) # Assuming this is hex string
    if (type(key) is bytes and (len(key) == 33 or len(key) == 65)):
        return key
    assert False

def check_script(script):
    if (type(script) is str):
        script = hex_str_to_bytes(script) # Assuming this is hex string
    if (type(script) is bytes or type(script) is CScript):
        return script
    assert False<|MERGE_RESOLUTION|>--- conflicted
+++ resolved
@@ -31,7 +31,6 @@
 
 # TODO: def base58_decode
 
-<<<<<<< HEAD
 def keyhash_to_p2pkh(hash, main = False, btc = True):
     assert (len(hash) == 20 or len(hash) == 32)
     if len(hash) == 20:
@@ -49,16 +48,6 @@
         version = 5 if main else 196
     else:
         version = 60 if main else 122
-=======
-def keyhash_to_p2pkh(hash, main = False):
-    assert len(hash) == 20
-    version = 0 if main else 111
-    return byte_to_base58(hash, version)
-
-def scripthash_to_p2sh(hash, main = False):
-    assert len(hash) == 20
-    version = 5 if main else 196
->>>>>>> 4952a953
     return byte_to_base58(hash, version)
 
 def key_to_p2pkh(key, main = False):
