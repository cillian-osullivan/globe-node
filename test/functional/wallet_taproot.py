#!/usr/bin/env python3
# Copyright (c) 2021 The Bitcoin Core developers
# Distributed under the MIT software license, see the accompanying
# file COPYING or http://www.opensource.org/licenses/mit-license.php.
"""Test generation and spending of P2TR addresses."""

import random

from decimal import Decimal
from test_framework.test_framework import BitcoinTestFramework
from test_framework.util import assert_equal
from test_framework.descriptors import descsum_create
from test_framework.script import (
    CScript,
    MAX_PUBKEYS_PER_MULTI_A,
    OP_1,
    OP_CHECKSIG,
    OP_CHECKSIGADD,
    OP_NUMEQUAL,
    taproot_construct,
)
from test_framework.segwit_addr import encode_segwit_address

# xprvs/xpubs, and m/* derived x-only pubkeys (created using independent implementation)
KEYS = [
    {
        "xprv": "tprv8ZgxMBicQKsPeNLUGrbv3b7qhUk1LQJZAGMuk9gVuKh9sd4BWGp1eMsehUni6qGb8bjkdwBxCbgNGdh2bYGACK5C5dRTaif9KBKGVnSezxV",
        "xpub": "tpubD6NzVbkrYhZ4XqNGAWGWSzmxGWFwVjVTjZxh2fioKbVYi7Jx8fdbprVWsdW7mHwqjchBVas8TLZG4Xwuz4RKU4iaCqiCvoSkFCzQptqk5Y1",
        "pubs": [
            "83d8ee77a0f3a32a5cea96fd1624d623b836c1e5d1ac2dcde46814b619320c18",
            "a30253b018ea6fca966135bf7dd8026915427f24ccf10d4e03f7870f4128569b",
            "a61e5749f2f3db9dc871d7b187e30bfd3297eea2557e9be99897ea8ff7a29a21",
            "8110cf482f66dc37125e619d73075af932521724ffc7108309e88f361efe8c8a",
        ]
    },
    {
        "xprv": "tprv8ZgxMBicQKsPe98QUPieXy5KFPVjuZNpcC9JY7K7buJEm8nWvJogK4kTda7eLjK9U4PnMNbSjEkpjDJazeBZ4rhYNYD7N6GEdaysj1AYSb5",
        "xpub": "tpubD6NzVbkrYhZ4XcACN3PEwNjRpR1g4tZjBVk5pdMR2B6dbd3HYhdGVZNKofAiFZd9okBserZvv58A6tBX4pE64UpXGNTSesfUW7PpW36HuKz",
        "pubs": [
            "f95886b02a84928c5c15bdca32784993105f73de27fa6ad8c1a60389b999267c",
            "71522134160685eb779857033bfc84c7626f13556154653a51dd42619064e679",
            "48957b4158b2c5c3f4c000f51fd2cf0fd5ff8868ebfb194256f5e9131fc74bd8",
            "086dda8139b3a84944010648d2b674b70447be3ae59322c09a4907bc80be62c1",
        ]
    },
    {
        "xprv": "tprv8ZgxMBicQKsPe3ZJmcj9aJ2EPZJYYCh6Lp3v82p75wspgaXmtDZ2RBtkAtWcGnW2VQDzMHQPBkCKMoYTqh1RfJKjv4PcmWVR7KqTpjsdboN",
        "xpub": "tpubD6NzVbkrYhZ4XWb6fGPjyhgLxapUhXszv7ehQYrQWDgDX4nYWcNcbgWcM2RhYo9s2mbZcfZJ8t5LzYcr24FK79zVybsw5Qj3Rtqug8jpJMy",
        "pubs": [
            "9fa5ffb68821cf559001caa0577eeea4978b29416def328a707b15e91701a2f7",
            "8a104c54cd34acba60c97dd8f1f7abc89ba9587afd88dc928e91aca7b1c50d20",
            "13ba6b252a4eb5ef31d39cb521724cdab19a698323f5c17093f28fb1821d052f",
            "f6c2b4863fd5ba1ba09e3a890caed8b75ffbe013ebab31a06ab87cd6f72506af",
        ]
    },
    {
        "xprv": "tprv8ZgxMBicQKsPdKziibn63Rm6aNzp7dSjDnufZMStXr71Huz7iihCRpbZZZ6Voy5HyuHCWx6foHMipzMzUq4tZrtkZ24DJwz5EeNWdsuwX5h",
        "xpub": "tpubD6NzVbkrYhZ4Wo2WcFSgSqRD9QWkGxddo6WSqsVBx7uQ8QEtM7WncKDRjhFEexK119NigyCsFygA4b7sAPQxqebyFGAZ9XVV1BtcgNzbCRR",
        "pubs": [
            "03a669ea926f381582ec4a000b9472ba8a17347f5fb159eddd4a07036a6718eb",
            "bbf56b14b119bccafb686adec2e3d2a6b51b1626213590c3afa815d1fd36f85d",
            "2994519e31bbc238a07d82f85c9832b831705d2ee4a2dbb477ecec8a3f570fe5",
            "68991b5c139a4c479f8c89d6254d288c533aefc0c5b91fac6c89019c4de64988",
        ]
    },
    {
        "xprv": "tprv8ZgxMBicQKsPen4PGtDwURYnCtVMDejyE8vVwMGhQWfVqB2FBPdekhTacDW4vmsKTsgC1wsncVqXiZdX2YFGAnKoLXYf42M78fQJFzuDYFN",
        "xpub": "tpubD6NzVbkrYhZ4YF6BAXtXsqCtmv1HNyvsoSXHDsJzpnTtffH1onTEwC5SnLzCHPKPebh2i7Gxvi9kJNADcpuSmH8oM3rCYcHVtdXHjpYoKnX",
        "pubs": [
            "aba457d16a8d59151c387f24d1eb887efbe24644c1ee64b261282e7baebdb247",
            "c8558b7caf198e892032d91f1a48ee9bdc25462b83b4d0ac62bb7fb2a0df630e",
            "8a4bcaba0e970685858d133a4d0079c8b55bbc755599e212285691eb779ce3dc",
            "b0d68ada13e0d954b3921b88160d4453e9c151131c2b7c724e08f538a666ceb3",
        ]
    },
    {
        "xprv": "tprv8ZgxMBicQKsPd91vCgRmbzA13wyip2RimYeVEkAyZvsEN5pUSB3T43SEBxPsytkxb42d64W2EiRE9CewpJQkzR8HKHLV8Uhk4dMF5yRPaTv",
        "xpub": "tpubD6NzVbkrYhZ4Wc3i6L6N1Pp7cyVeyMcdLrFGXGDGzCfdCa5F4Zs3EY46N72Ws8QDEUYBVwXfDfda2UKSseSdU1fsBegJBhGCZyxkf28bkQ6",
        "pubs": [
            "9b4d495b74887815a1ff623c055c6eac6b6b2e07d2a016d6526ebac71dd99744",
            "8e971b781b7ce7ab742d80278f2dfe7dd330f3efd6d00047f4a2071f2e7553cb",
            "b811d66739b9f07435ccda907ec5cd225355321c35e0a7c7791232f24cf10632",
            "4cd27a5552c272bc80ba544e9cc6340bb906969f5e7a1510b6cef9592683fbc9",
        ]
    },
    {
        "xprv": "tprv8ZgxMBicQKsPdEhLRxxwzTv2t18j7ruoffPeqAwVA2qXJ2P66RaMZLUWQ85SjoA7xPxdSgCB9UZ72m65qbnaLPtFTfHVP3MEmkpZk1Bv8RT",
        "xpub": "tpubD6NzVbkrYhZ4Whj8KcdYPsa9T2efHC6iExzS7gynaJdv8WdripPwjq6NaH5gQJGrLmvUwHY1smhiakUosXNDTEa6qfKUQdLKV6DJBre6XvQ",
        "pubs": [
            "d0c19def28bb1b39451c1a814737615983967780d223b79969ba692182c6006b",
            "cb1d1b1dc62fec1894d4c3d9a1b6738e5ff9c273a64f74e9ab363095f45e9c47",
            "245be588f41acfaeb9481aa132717db56ee1e23eb289729fe2b8bde8f9a00830",
            "5bc4ad6d6187fa82728c85a073b428483295288f8aef5722e47305b5872f7169",
        ]
    },
    {
        "xprv": "tprv8ZgxMBicQKsPcxbqxzcMAwQpiCD8x6qaZEJTxdKxw4w9GuMzDACTD9yhEsHGfqQcfYX4LivosLDDngTykYEp9JnTdcqY7cHqU8PpeFFKyV3",
        "xpub": "tpubD6NzVbkrYhZ4WRddreGwaM4wHDj57S2V8XuFF9NGMLjY7PckqZ23PebZR1wGA4w84uX2vZphdZVsnREjij1ibYjEBTaTVQCEZCLs4xUDapx",
        "pubs": [
            "065cc1b92bd99e5a3e626e8296a366b2d132688eb43aea19bc14fd8f43bf07fb",
            "5b95633a7dda34578b6985e6bfd85d83ec38b7ded892a9b74a3d899c85890562",
            "dc86d434b9a34495c8e845b969d51f80d19a8df03b400353ffe8036a0c22eb60",
            "06c8ffde238745b29ae8a97ae533e1f3edf214bba6ec58b5e7b9451d1d61ec19",
        ]
    },
    {
        "xprv": "tprv8ZgxMBicQKsPe6zLoU8MTTXgsdJVNBErrYGpoGwHf5VGvwUzdNc7NHeCSzkJkniCxBhZWujXjmD4HZmBBrnr3URgJjM6GxRgMmEhLdqNTWG",
        "xpub": "tpubD6NzVbkrYhZ4Xa28h7nwrsBoSepRXWRmRqsc5nyb5MHfmRjmFmRhYnG4d9dC7uxixN5AfsEv1Lz3mCAuWvERyvPgKozHUVjfo8EG6foJGy7",
        "pubs": [
            "d826a0a53abb6ffc60df25b9c152870578faef4b2eb5a09bdd672bbe32cdd79b",
            "939365e0359ff6bc6f6404ee220714c5d4a0d1e36838b9e2081ede217674e2ba",
            "4e8767edcf7d3d90258cfbbea01b784f4d2de813c4277b51279cf808bac410a2",
            "d42a2c280940bfc6ede971ae72cde2e1df96c6da7dab06a132900c6751ade208",
        ]
    },
    {
        "xprv": "tprv8ZgxMBicQKsPeB5o5oCsN2dVxM2mtJiYERQEBRc4JNwC1DFGYaEdNkmh8jJYVPU76YhkFoRoWTdh1p3yQGykG8TfDW34dKgrgSx28gswUyL",
        "xpub": "tpubD6NzVbkrYhZ4Xe7aySsTmSHcXNYi3duSoj11TweMiejaqhW3Ay4DZFPZJses4sfpk4b9VHRhn8v4cKTMjugMM3hqXcqSSmRdiW8QvASXjfY",
        "pubs": [
            "e360564b2e0e8d06681b6336a29d0750210e8f34afd9afb5e6fd5fe6dba26c81",
            "76b4900f00a1dcce463b6d8e02b768518fce4f9ecd6679a13ad78ea1e4815ad3",
            "5575556e263c8ed52e99ab02147cc05a738869afe0039911b5a60a780f4e43d2",
            "593b00e2c8d4bd6dda0fd9e238888acf427bb4e128887fd5a40e0e9da78cbc01",
        ]
    },
    {
        "xprv": "tprv8ZgxMBicQKsPfEH6jHemkGDjZRnAaKFJVGH8pQU638E6SdbX9hxit1tK2sfFPfL6KS7v8FfUKxstbfEpzSymbdfBM9Y5UkrxErF9fJaKLK3",
        "xpub": "tpubD6NzVbkrYhZ4YhJtcwKN9fsr8TJ6jeSD4Zsv6vWPTQ2VH7rHn6nK4WWBCzKK7FkdVVwm3iztCU1UmStY4hX6gRbBmp9UzK9C59dQEzeXS12",
        "pubs": [
            "7631cacec3343052d87ef4d0065f61dde82d7d2db0c1cc02ef61ef3c982ea763",
            "c05e44a9e735d1b1bef62e2c0d886e6fb4923b2649b67828290f5cacc51c71b7",
            "b33198b20701afe933226c92fd0e3d51d3f266f1113d864dbd026ae3166ef7f2",
            "f99643ac3f4072ee4a949301e86963a9ca0ad57f2ef29f6b84fda037d7cac85b",
        ]
    },
    {
        "xprv": "tprv8ZgxMBicQKsPdNWU38dT6aGxtqJR4oYS5kPpLVBcuKiiu7gqTYqMMqhUG6DP7pPahzPQu36sWSmeLCP1C4AwqcR5FX2RyRoZfd4B8pAnSdX",
        "xpub": "tpubD6NzVbkrYhZ4WqYFvnJ3Vyw5TrpME8jLf3zbd1DvKbX7jbwc5wewYLKLSFRzZWV6hZj7XhsXAy7fhE5jB25DiWyNM3ztXbsXHRVCrp5BiPY",
        "pubs": [
            "2258b1c3160be0864a541854eec9164a572f094f7562628281a8073bb89173a7",
            "83df59d0a5c951cdd62b7ab225a62079f48d2a333a86e66c35420d101446e92e",
            "2a654bf234d819055312f9ca03fad5836f9163b09cdd24d29678f694842b874a",
            "aa0334ab910047387c912a21ec0dab806a47ffa38365060dbc5d47c18c6e66e7",
        ]
    },
    {
        "xprv": "tprv8mGPkMVz5mZuJDnC2NjjAv7E9Zqa5LCgX4zawbZu5nzTtLb5kGhPwycX4H1gtW1f5ZdTKTNtQJ61hk71F2TdcQ93EFDTpUcPBr98QRji615",
        "xpub": "tpubDHxRtmYEE9FaBgoyv2QKaKmLibMWEfPb6NbNE7cCW4nripqrNfWz8UEPEPbHCrakwLvwFfsqoaf4pjX4gWStp4nECRf1QwBKPkLqnY8pHbj",
        "pubs": [
            "00a9da96087a72258f83b338ef7f0ea8cbbe05da5f18f091eb397d1ecbf7c3d3",
            "b2749b74d51a78f5fe3ebb3a7c0ff266a468cade143dfa265c57e325177edf00",
            "6b8747a6bbe4440d7386658476da51f6e49a220508a7ec77fe7bccc3e7baa916",
            "4674bf4d9ebbe01bf0aceaca2472f63198655ecf2df810f8d69b38421972318e",
        ]
    }
]

CHANGE_XPRV = "tprv8ZgxMBicQKsPcyDrWwiecVnTtFmfRwbfFqEfR4ZGWvq5aTTwLBWmAm5zrbMcYtb9gQNFfhRfqhhrBG37U3nhmXxEgeEPBJGHAPrHCrAd1WX"
CHANGE_XPUB = "tpubD6NzVbkrYhZ4WSFeQbPF1uSaTHHbbGnZq8qShabZwCdUQwihxaLMMFhs2kidGF2qrRKiQVqw8VoyuTHj1bZqmMXMeciaU1gBjWA1sim2zUB"

# Point with no known discrete log.
H_POINT = "50929b74c1a04954b78b4b6035e97a5e078a5a0f28ec96d547bfee9ace803ac0"


def key(hex_key):
    """Construct an x-only pubkey from its hex representation."""
    return bytes.fromhex(hex_key)

def pk(hex_key):
    """Construct a script expression for taproot_construct for pk(hex_key)."""
    return (None, CScript([bytes.fromhex(hex_key), OP_CHECKSIG]))

def multi_a(k, hex_keys, sort=False):
    """Construct a script expression for taproot_construct for a multi_a script."""
    xkeys = [bytes.fromhex(hex_key) for hex_key in hex_keys]
    if sort:
        xkeys.sort()
    ops = [xkeys[0], OP_CHECKSIG]
    for i in range(1, len(hex_keys)):
        ops += [xkeys[i], OP_CHECKSIGADD]
    ops += [k, OP_NUMEQUAL]
    return (None, CScript(ops))

def compute_taproot_address(pubkey, scripts):
    """Compute the address for a taproot output with given inner key and scripts."""
    tap = taproot_construct(pubkey, scripts)
    assert tap.scriptPubKey[0] == OP_1
    assert tap.scriptPubKey[1] == 0x20
    return encode_segwit_address("bcrt", 1, tap.scriptPubKey[2:])

class WalletTaprootTest(BitcoinTestFramework):
    """Test generation and spending of P2TR address outputs."""

    def set_test_params(self):
        self.num_nodes = 2
        self.setup_clean_chain = True
        self.extra_args = [['-keypool=100'], ['-keypool=100']]
        self.supports_cli = False

    def skip_test_if_missing_module(self):
        self.skip_if_no_wallet()
        self.skip_if_no_sqlite()

    def setup_network(self):
        self.setup_nodes()

    def init_wallet(self, *, node):
        pass

    @staticmethod
    def make_desc(pattern, privmap, keys, pub_only = False):
        pat = pattern.replace("$H", H_POINT)
        for i in range(len(privmap)):
            if privmap[i] and not pub_only:
                pat = pat.replace("$%i" % (i + 1), keys[i]['xprv'])
            else:
                pat = pat.replace("$%i" % (i + 1), keys[i]['xpub'])
        return descsum_create(pat)

    @staticmethod
    def make_addr(treefn, keys, i):
        args = []
        for j in range(len(keys)):
            args.append(keys[j]['pubs'][i])
        return compute_taproot_address(*treefn(*args))

    def do_test_addr(self, comment, pattern, privmap, treefn, keys):
        self.log.info("Testing %s address derivation" % comment)
        desc = self.make_desc(pattern, privmap, keys, False)
        desc_pub = self.make_desc(pattern, privmap, keys, True)
        assert_equal(self.nodes[0].getdescriptorinfo(desc)['descriptor'], desc_pub)
        result = self.addr_gen.importdescriptors([{"desc": desc_pub, "active": True, "timestamp": "now"}])
        assert(result[0]['success'])
        for i in range(4):
            #addr_g = self.addr_gen.getnewaddress(address_type='bech32m')
            addr_g = self.addr_gen.getnewaddress('', 'bech32m')
            if treefn is not None:
                addr_r = self.make_addr(treefn, keys, i)
                assert_equal(addr_g, addr_r)
            desc_a = self.addr_gen.getaddressinfo(addr_g)['desc']
            if desc.startswith("tr("):
                assert desc_a.startswith("tr(")
            rederive = self.nodes[1].deriveaddresses(desc_a)
            assert_equal(len(rederive), 1)
            assert_equal(rederive[0], addr_g)

<<<<<<< HEAD
        # tr descriptors cannot be imported when Taproot is not active
=======
        # tr descriptors can be imported
>>>>>>> be7a5f2f
        result = self.privs_tr_enabled.importdescriptors([{"desc": desc, "timestamp": "now"}])
        assert(result[0]["success"])
        result = self.pubs_tr_enabled.importdescriptors([{"desc": desc_pub, "timestamp": "now"}])
        assert(result[0]["success"])
<<<<<<< HEAD
        if desc.startswith("tr"):
            result = self.privs_tr_disabled.importdescriptors([{"desc": desc, "timestamp": "now"}])
            assert(not result[0]["success"])
            assert_equal(result[0]["error"]["code"], -4)
            assert_equal(result[0]["error"]["message"], "Cannot import tr() descriptor when Taproot is not active")
            result = self.pubs_tr_disabled.importdescriptors([{"desc": desc_pub, "timestamp": "now"}])
            assert(not result[0]["success"])
            assert_equal(result[0]["error"]["code"], -4)
            assert_equal(result[0]["error"]["message"], "Cannot import tr() descriptor when Taproot is not active")
=======
>>>>>>> be7a5f2f

    def do_test_sendtoaddress(self, comment, pattern, privmap, treefn, keys_pay, keys_change):
        self.log.info("Testing %s through sendtoaddress" % comment)
        desc_pay = self.make_desc(pattern, privmap, keys_pay)
        desc_change = self.make_desc(pattern, privmap, keys_change)
        desc_pay_pub = self.make_desc(pattern, privmap, keys_pay, True)
        desc_change_pub = self.make_desc(pattern, privmap, keys_change, True)
        assert_equal(self.nodes[0].getdescriptorinfo(desc_pay)['descriptor'], desc_pay_pub)
        assert_equal(self.nodes[0].getdescriptorinfo(desc_change)['descriptor'], desc_change_pub)
        result = self.rpc_online.importdescriptors([{"desc": desc_pay, "active": True, "timestamp": "now"}])
        assert(result[0]['success'])
        result = self.rpc_online.importdescriptors([{"desc": desc_change, "active": True, "timestamp": "now", "internal": True}])
        assert(result[0]['success'])
        for i in range(4):
            #addr_g = self.rpc_online.getnewaddress(address_type='bech32m')
            addr_g = self.rpc_online.getnewaddress('', 'bech32m')
            if treefn is not None:
                addr_r = self.make_addr(treefn, keys_pay, i)
                assert_equal(addr_g, addr_r)
            boring_balance = int(self.boring.getbalance() * 100000000)
            to_amnt = random.randrange(1000000, boring_balance)
            self.boring.sendtoaddress(address=addr_g, amount=Decimal(to_amnt) / 100000000, subtractfeefromamount=True)
            self.generatetoaddress(self.nodes[0], 1, self.boring.getnewaddress(), sync_fun=self.no_op)
            test_balance = int(self.rpc_online.getbalance() * 100000000)
            ret_amnt = random.randrange(100000, test_balance)
            # Increase fee_rate to compensate for the wallet's inability to estimate fees for script path spends.
            res = self.rpc_online.sendtoaddress(address=self.boring.getnewaddress(), amount=Decimal(ret_amnt) / 100000000, subtractfeefromamount=True, fee_rate=200)
            self.generatetoaddress(self.nodes[0], 1, self.boring.getnewaddress(), sync_fun=self.no_op)
            assert(self.rpc_online.gettransaction(res)["confirmations"] > 0)

    def do_test_psbt(self, comment, pattern, privmap, treefn, keys_pay, keys_change):
        self.log.info("Testing %s through PSBT" % comment)
        desc_pay = self.make_desc(pattern, privmap, keys_pay, False)
        desc_change = self.make_desc(pattern, privmap, keys_change, False)
        desc_pay_pub = self.make_desc(pattern, privmap, keys_pay, True)
        desc_change_pub = self.make_desc(pattern, privmap, keys_change, True)
        assert_equal(self.nodes[0].getdescriptorinfo(desc_pay)['descriptor'], desc_pay_pub)
        assert_equal(self.nodes[0].getdescriptorinfo(desc_change)['descriptor'], desc_change_pub)
        result = self.psbt_online.importdescriptors([{"desc": desc_pay_pub, "active": True, "timestamp": "now"}])
        assert(result[0]['success'])
        result = self.psbt_online.importdescriptors([{"desc": desc_change_pub, "active": True, "timestamp": "now", "internal": True}])
        assert(result[0]['success'])
        result = self.psbt_offline.importdescriptors([{"desc": desc_pay, "active": True, "timestamp": "now"}])
        assert(result[0]['success'])
        result = self.psbt_offline.importdescriptors([{"desc": desc_change, "active": True, "timestamp": "now", "internal": True}])
        assert(result[0]['success'])
        for i in range(4):
            #addr_g = self.psbt_online.getnewaddress(address_type='bech32m')
            addr_g = self.psbt_online.getnewaddress('', 'bech32m')
            if treefn is not None:
                addr_r = self.make_addr(treefn, keys_pay, i)
                assert_equal(addr_g, addr_r)
            boring_balance = int(self.boring.getbalance() * 100000000)
            to_amnt = random.randrange(1000000, boring_balance)
            self.boring.sendtoaddress(address=addr_g, amount=Decimal(to_amnt) / 100000000, subtractfeefromamount=True)
            self.generatetoaddress(self.nodes[0], 1, self.boring.getnewaddress(), sync_fun=self.no_op)
            test_balance = int(self.psbt_online.getbalance() * 100000000)
            ret_amnt = random.randrange(100000, test_balance)
            # Increase fee_rate to compensate for the wallet's inability to estimate fees for script path spends.
            psbt = self.psbt_online.walletcreatefundedpsbt([], [{self.boring.getnewaddress(): Decimal(ret_amnt) / 100000000}], None, {"subtractFeeFromOutputs":[0], "fee_rate": 200})['psbt']
            res = self.psbt_offline.walletprocesspsbt(psbt)
            assert(res['complete'])
            rawtx = self.nodes[0].finalizepsbt(res['psbt'])['hex']
            txid = self.nodes[0].sendrawtransaction(rawtx)
            self.generatetoaddress(self.nodes[0], 1, self.boring.getnewaddress(), sync_fun=self.no_op)
            assert(self.psbt_online.gettransaction(txid)['confirmations'] > 0)

    def do_test(self, comment, pattern, privmap, treefn):
        nkeys = len(privmap)
        keys = random.sample(KEYS, nkeys * 4)
        self.do_test_addr(comment, pattern, privmap, treefn, keys[0:nkeys])
        self.do_test_sendtoaddress(comment, pattern, privmap, treefn, keys[0:nkeys], keys[nkeys:2*nkeys])
        self.do_test_psbt(comment, pattern, privmap, treefn, keys[2*nkeys:3*nkeys], keys[3*nkeys:4*nkeys])

    def run_test(self):
        self.log.info("Creating wallets...")
        self.nodes[0].createwallet(wallet_name="privs_tr_enabled", descriptors=True, blank=True)
        self.privs_tr_enabled = self.nodes[0].get_wallet_rpc("privs_tr_enabled")
        self.nodes[0].createwallet(wallet_name="pubs_tr_enabled", descriptors=True, blank=True, disable_private_keys=True)
        self.pubs_tr_enabled = self.nodes[0].get_wallet_rpc("pubs_tr_enabled")
        self.nodes[0].createwallet(wallet_name="boring")
        self.nodes[0].createwallet(wallet_name="addr_gen", descriptors=True, disable_private_keys=True, blank=True)
        self.nodes[0].createwallet(wallet_name="rpc_online", descriptors=True, blank=True)
        self.nodes[0].createwallet(wallet_name="psbt_online", descriptors=True, disable_private_keys=True, blank=True)
        self.nodes[1].createwallet(wallet_name="psbt_offline", descriptors=True, blank=True)
        self.boring = self.nodes[0].get_wallet_rpc("boring")
        self.addr_gen = self.nodes[0].get_wallet_rpc("addr_gen")
        self.rpc_online = self.nodes[0].get_wallet_rpc("rpc_online")
        self.psbt_online = self.nodes[0].get_wallet_rpc("psbt_online")
        self.psbt_offline = self.nodes[1].get_wallet_rpc("psbt_offline")

        self.log.info("Mining blocks...")
        gen_addr = self.boring.getnewaddress()
        self.generatetoaddress(self.nodes[0], 101, gen_addr, sync_fun=self.no_op)

        self.do_test(
            "tr(XPRV)",
            "tr($1/*)",
            [True],
            lambda k1: (key(k1), [])
        )
        self.do_test(
            "tr(H,XPRV)",
            "tr($H,pk($1/*))",
            [True],
            lambda k1: (key(H_POINT), [pk(k1)])
        )
        self.do_test(
            "wpkh(XPRV)",
            "wpkh($1/*)",
            [True],
            None
        )
        self.do_test(
            "tr(XPRV,{H,{H,XPUB}})",
            "tr($1/*,{pk($H),{pk($H),pk($2/*)}})",
            [True, False],
            lambda k1, k2: (key(k1), [pk(H_POINT), [pk(H_POINT), pk(k2)]])
        )
        self.do_test(
            "wsh(multi(1,XPRV,XPUB))",
            "wsh(multi(1,$1/*,$2/*))",
            [True, False],
            None
        )
        self.do_test(
            "tr(XPRV,{XPUB,XPUB})",
            "tr($1/*,{pk($2/*),pk($2/*)})",
            [True, False],
            lambda k1, k2: (key(k1), [pk(k2), pk(k2)])
        )
        self.do_test(
            "tr(XPRV,{{XPUB,H},{H,XPUB}})",
            "tr($1/*,{{pk($2/*),pk($H)},{pk($H),pk($2/*)}})",
            [True, False],
            lambda k1, k2: (key(k1), [[pk(k2), pk(H_POINT)], [pk(H_POINT), pk(k2)]])
        )
        self.do_test(
            "tr(XPUB,{{H,{H,XPUB}},{H,{H,{H,XPRV}}}})",
            "tr($1/*,{{pk($H),{pk($H),pk($2/*)}},{pk($H),{pk($H),{pk($H),pk($3/*)}}}})",
            [False, False, True],
            lambda k1, k2, k3: (key(k1), [[pk(H_POINT), [pk(H_POINT), pk(k2)]], [pk(H_POINT), [pk(H_POINT), [pk(H_POINT), pk(k3)]]]])
        )
        self.do_test(
            "tr(XPRV,{XPUB,{{XPUB,{H,H}},{{H,H},XPUB}}})",
            "tr($1/*,{pk($2/*),{{pk($2/*),{pk($H),pk($H)}},{{pk($H),pk($H)},pk($2/*)}}})",
            [True, False],
            lambda k1, k2: (key(k1), [pk(k2), [[pk(k2), [pk(H_POINT), pk(H_POINT)]], [[pk(H_POINT), pk(H_POINT)], pk(k2)]]])
        )
        self.do_test(
            "tr(H,multi_a(1,XPRV))",
            "tr($H,multi_a(1,$1/*))",
            [True],
            lambda k1: (key(H_POINT), [multi_a(1, [k1])])
        )
        self.do_test(
            "tr(H,sortedmulti_a(1,XPRV,XPUB))",
            "tr($H,sortedmulti_a(1,$1/*,$2/*))",
            [True, False],
            lambda k1, k2: (key(H_POINT), [multi_a(1, [k1, k2], True)])
        )
        self.do_test(
            "tr(H,{H,multi_a(1,XPUB,XPRV)})",
            "tr($H,{pk($H),multi_a(1,$1/*,$2/*)})",
            [False, True],
            lambda k1, k2: (key(H_POINT), [pk(H_POINT), [multi_a(1, [k1, k2])]])
        )
        self.do_test(
            "tr(H,sortedmulti_a(1,XPUB,XPRV,XPRV))",
            "tr($H,sortedmulti_a(1,$1/*,$2/*,$3/*))",
            [False, True, True],
            lambda k1, k2, k3: (key(H_POINT), [multi_a(1, [k1, k2, k3], True)])
        )
        self.do_test(
            "tr(H,multi_a(2,XPRV,XPUB,XPRV))",
            "tr($H,multi_a(2,$1/*,$2/*,$3/*))",
            [True, False, True],
            lambda k1, k2, k3: (key(H_POINT), [multi_a(2, [k1, k2, k3])])
        )
        self.do_test(
            "tr(XPUB,{{XPUB,{XPUB,sortedmulti_a(2,XPRV,XPUB,XPRV)}})",
            "tr($2/*,{pk($2/*),{pk($2/*),sortedmulti_a(2,$1/*,$2/*,$3/*)}})",
            [True, False, True],
            lambda k1, k2, k3: (key(k2), [pk(k2), [pk(k2), multi_a(2, [k1, k2, k3], True)]])
        )
        rnd_pos = random.randrange(MAX_PUBKEYS_PER_MULTI_A)
        self.do_test(
            "tr(XPUB,multi_a(1,H...,XPRV,H...))",
            "tr($2/*,multi_a(1" + (",$H" * rnd_pos) + ",$1/*" + (",$H" * (MAX_PUBKEYS_PER_MULTI_A - 1 - rnd_pos)) + "))",
            [True, False],
            lambda k1, k2: (key(k2), [multi_a(1, ([H_POINT] * rnd_pos) + [k1] + ([H_POINT] * (MAX_PUBKEYS_PER_MULTI_A - 1 - rnd_pos)))])
        )

        self.log.info("Sending everything back...")

        txid = self.rpc_online.sendtoaddress(address=self.boring.getnewaddress(), amount=self.rpc_online.getbalance(), subtractfeefromamount=True)
        self.generatetoaddress(self.nodes[0], 1, self.boring.getnewaddress(), sync_fun=self.no_op)
        assert(self.rpc_online.gettransaction(txid)["confirmations"] > 0)

        psbt = self.psbt_online.walletcreatefundedpsbt([], [{self.boring.getnewaddress(): self.psbt_online.getbalance()}], None, {"subtractFeeFromOutputs": [0]})['psbt']
        res = self.psbt_offline.walletprocesspsbt(psbt)
        assert(res['complete'])
        rawtx = self.nodes[0].finalizepsbt(res['psbt'])['hex']
        txid = self.nodes[0].sendrawtransaction(rawtx)
        self.generatetoaddress(self.nodes[0], 1, self.boring.getnewaddress(), sync_fun=self.no_op)
        assert(self.psbt_online.gettransaction(txid)['confirmations'] > 0)

if __name__ == '__main__':
    WalletTaprootTest().main()<|MERGE_RESOLUTION|>--- conflicted
+++ resolved
@@ -244,27 +244,11 @@
             assert_equal(len(rederive), 1)
             assert_equal(rederive[0], addr_g)
 
-<<<<<<< HEAD
-        # tr descriptors cannot be imported when Taproot is not active
-=======
         # tr descriptors can be imported
->>>>>>> be7a5f2f
         result = self.privs_tr_enabled.importdescriptors([{"desc": desc, "timestamp": "now"}])
         assert(result[0]["success"])
         result = self.pubs_tr_enabled.importdescriptors([{"desc": desc_pub, "timestamp": "now"}])
         assert(result[0]["success"])
-<<<<<<< HEAD
-        if desc.startswith("tr"):
-            result = self.privs_tr_disabled.importdescriptors([{"desc": desc, "timestamp": "now"}])
-            assert(not result[0]["success"])
-            assert_equal(result[0]["error"]["code"], -4)
-            assert_equal(result[0]["error"]["message"], "Cannot import tr() descriptor when Taproot is not active")
-            result = self.pubs_tr_disabled.importdescriptors([{"desc": desc_pub, "timestamp": "now"}])
-            assert(not result[0]["success"])
-            assert_equal(result[0]["error"]["code"], -4)
-            assert_equal(result[0]["error"]["message"], "Cannot import tr() descriptor when Taproot is not active")
-=======
->>>>>>> be7a5f2f
 
     def do_test_sendtoaddress(self, comment, pattern, privmap, treefn, keys_pay, keys_change):
         self.log.info("Testing %s through sendtoaddress" % comment)
