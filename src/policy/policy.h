// Copyright (c) 2009-2010 Satoshi Nakamoto
// Copyright (c) 2009-2018 The Bitcoin Core developers
// Distributed under the MIT software license, see the accompanying
// file COPYING or http://www.opensource.org/licenses/mit-license.php.

#ifndef BITCOIN_POLICY_POLICY_H
#define BITCOIN_POLICY_POLICY_H

#include <consensus/consensus.h>
#include <policy/feerate.h>
#include <script/interpreter.h>
#include <script/standard.h>

#include <string>

class CCoinsViewCache;
class CTxOut;

/** Default for -blockmaxsize, which controls the maximum size of block the mining code will create **/
static const unsigned int DEFAULT_BLOCK_MAX_SIZE = 1000000;
/** Default for -blockmaxweight, which controls the range of block weights the mining code will create **/
static const unsigned int DEFAULT_BLOCK_MAX_WEIGHT = MAX_BLOCK_WEIGHT - 4000;
/** Default for -blockmintxfee, which sets the minimum feerate for a transaction in blocks created by mining code **/
static const unsigned int DEFAULT_BLOCK_MIN_TX_FEE = 1000;
/** The maximum weight for transactions we're willing to relay/mine */
static const unsigned int MAX_STANDARD_TX_WEIGHT = 400000;
/** The minimum non-witness size for transactions we're willing to relay/mine (1 segwit input + 1 P2WPKH output = 82 bytes) */
static const unsigned int MIN_STANDARD_TX_NONWITNESS_SIZE = 82;
/** Maximum number of signature check operations in an IsStandard() P2SH script */
static const unsigned int MAX_P2SH_SIGOPS = 15;
/** The maximum number of sigops we're willing to relay/mine in a single tx */
static const unsigned int MAX_STANDARD_TX_SIGOPS_COST = MAX_BLOCK_SIGOPS_COST/5;
/** Default for -maxmempool, maximum megabytes of mempool memory usage */
static const unsigned int DEFAULT_MAX_MEMPOOL_SIZE = 300;
/** Default for -incrementalrelayfee, which sets the minimum feerate increase for mempool limiting or BIP 125 replacement **/
static const unsigned int DEFAULT_INCREMENTAL_RELAY_FEE = 1000;
/** Default for -bytespersigop */
static const unsigned int DEFAULT_BYTES_PER_SIGOP = 20;
/** Default for -permitbaremultisig */
static const bool DEFAULT_PERMIT_BAREMULTISIG = true;
/** The maximum number of witness stack items in a standard P2WSH script */
static const unsigned int MAX_STANDARD_P2WSH_STACK_ITEMS = 100;
/** The maximum size of each witness stack item in a standard P2WSH script */
static const unsigned int MAX_STANDARD_P2WSH_STACK_ITEM_SIZE = 80;
/** The maximum size of a standard witnessScript */
static const unsigned int MAX_STANDARD_P2WSH_SCRIPT_SIZE = 3600;
/** Min feerate for defining dust. Historically this has been based on the
 * minRelayTxFee, however changing the dust limit changes which transactions are
 * standard and should be done with care and ideally rarely. It makes sense to
 * only increase the dust limit after prior releases were already not creating
 * outputs below the new threshold */
static const unsigned int DUST_RELAY_TX_FEE = 3000;
/**
 * Standard script verification flags that standard transactions will comply
 * with. However scripts violating these flags may still be present in valid
 * blocks and we must accept those blocks.
 */
static constexpr unsigned int STANDARD_SCRIPT_VERIFY_FLAGS = MANDATORY_SCRIPT_VERIFY_FLAGS |
                                                             SCRIPT_VERIFY_DERSIG |
                                                             SCRIPT_VERIFY_STRICTENC |
                                                             SCRIPT_VERIFY_MINIMALDATA |
                                                             SCRIPT_VERIFY_NULLDUMMY |
                                                             SCRIPT_VERIFY_DISCOURAGE_UPGRADABLE_NOPS |
                                                             SCRIPT_VERIFY_CLEANSTACK |
                                                             SCRIPT_VERIFY_MINIMALIF |
                                                             SCRIPT_VERIFY_NULLFAIL |
                                                             SCRIPT_VERIFY_CHECKLOCKTIMEVERIFY |
                                                             SCRIPT_VERIFY_CHECKSEQUENCEVERIFY |
                                                             SCRIPT_VERIFY_LOW_S |
                                                             SCRIPT_VERIFY_WITNESS |
                                                             SCRIPT_VERIFY_DISCOURAGE_UPGRADABLE_WITNESS_PROGRAM |
                                                             SCRIPT_VERIFY_WITNESS_PUBKEYTYPE |
                                                             SCRIPT_VERIFY_CONST_SCRIPTCODE;

/** For convenience, standard but not mandatory verify flags. */
static constexpr unsigned int STANDARD_NOT_MANDATORY_VERIFY_FLAGS = STANDARD_SCRIPT_VERIFY_FLAGS & ~MANDATORY_SCRIPT_VERIFY_FLAGS;

/** Used as the flags parameter to sequence and nLocktime checks in non-consensus code. */
static constexpr unsigned int STANDARD_LOCKTIME_VERIFY_FLAGS = LOCKTIME_VERIFY_SEQUENCE |
                                                               LOCKTIME_MEDIAN_TIME_PAST;

CAmount GetDustThreshold(const CTxOut& txout, const CFeeRate& dustRelayFee);
bool IsDust(const CTxOut& txout, const CFeeRate& dustRelayFee);

CAmount GetDustThreshold(const CTxOutStandard *txout, const CFeeRate& dustRelayFeeIn);
bool IsDust(const CTxOutBase *txout, const CFeeRate& dustRelayFee);

bool IsStandard(const CScript& scriptPubKey, txnouttype& whichType, int64_t time=0);
    /**
     * Check for standard transaction types
     * @return True if all outputs (scriptPubKeys) use only standard transaction forms
     */
<<<<<<< HEAD
bool IsStandardTx(const CTransaction& tx, std::string& reason, int64_t time=0);
=======
bool IsStandardTx(const CTransaction& tx, bool permit_bare_multisig, const CFeeRate& dust_relay_fee, std::string& reason);
>>>>>>> c536dfbc
    /**
     * Check for standard transaction types
     * @param[in] mapInputs    Map of previous transactions that have outputs we're spending
     * @return True if all inputs (scriptSigs) use only standard transaction forms
     */
bool AreInputsStandard(const CTransaction& tx, const CCoinsViewCache& mapInputs, int64_t time=0);
    /**
     * Check if the transaction is over standard P2WSH resources limit:
     * 3600bytes witnessScript size, 80bytes per witness stack element, 100 witness stack elements
     * These limits are adequate for multi-signature up to n-of-100 using OP_CHECKSIG, OP_ADD, and OP_EQUAL,
     */
bool IsWitnessStandard(const CTransaction& tx, const CCoinsViewCache& mapInputs);

/** Compute the virtual transaction size (weight reinterpreted as bytes). */
int64_t GetVirtualTransactionSize(int64_t nWeight, int64_t nSigOpCost, unsigned int bytes_per_sigop);
int64_t GetVirtualTransactionSize(const CTransaction& tx, int64_t nSigOpCost, unsigned int bytes_per_sigop);
int64_t GetVirtualTransactionInputSize(const CTxIn& tx, int64_t nSigOpCost, unsigned int bytes_per_sigop);

static inline int64_t GetVirtualTransactionSize(const CTransaction& tx)
{
    return GetVirtualTransactionSize(tx, 0, 0);
}

static inline int64_t GetVirtualTransactionInputSize(const CTxIn& tx)
{
    return GetVirtualTransactionInputSize(tx, 0, 0);
}

#endif // BITCOIN_POLICY_POLICY_H<|MERGE_RESOLUTION|>--- conflicted
+++ resolved
@@ -90,11 +90,7 @@
      * Check for standard transaction types
      * @return True if all outputs (scriptPubKeys) use only standard transaction forms
      */
-<<<<<<< HEAD
-bool IsStandardTx(const CTransaction& tx, std::string& reason, int64_t time=0);
-=======
-bool IsStandardTx(const CTransaction& tx, bool permit_bare_multisig, const CFeeRate& dust_relay_fee, std::string& reason);
->>>>>>> c536dfbc
+bool IsStandardTx(const CTransaction& tx, bool permit_bare_multisig, const CFeeRate& dust_relay_fee, std::string& reason, int64_t time=0);
     /**
      * Check for standard transaction types
      * @param[in] mapInputs    Map of previous transactions that have outputs we're spending
