// Copyright (c) 2009-2010 Satoshi Nakamoto
// Copyright (c) 2009-2020 The Bitcoin Core developers
// Distributed under the MIT software license, see the accompanying
// file COPYING or http://www.opensource.org/licenses/mit-license.php.

#include <script/sign.h>

#include <key.h>
#include <policy/policy.h>
#include <primitives/transaction.h>
#include <script/signingprovider.h>
#include <script/standard.h>
#include <uint256.h>

typedef std::vector<unsigned char> valtype;

MutableTransactionSignatureCreator::MutableTransactionSignatureCreator(const CMutableTransaction* txToIn, unsigned int nInIn, const std::vector<uint8_t>& amountIn, int nHashTypeIn) : txTo(txToIn), nIn(nInIn), nHashType(nHashTypeIn), amount(amountIn), checker(txTo, nIn, amountIn) {}

bool MutableTransactionSignatureCreator::CreateSig(const SigningProvider& provider, std::vector<unsigned char>& vchSig, const CKeyID& address, const CScript& scriptCode, SigVersion sigversion) const
{
    CKey key;
    if (!provider.GetKey(address, key))
        return false;

    // Signing with uncompressed keys is disabled in witness scripts
    if (sigversion == SigVersion::WITNESS_V0 && !key.IsCompressed())
        return false;

    uint256 hash = SignatureHash(scriptCode, *txTo, nIn, nHashType, amount, sigversion);
    if (!key.Sign(hash, vchSig))
        return false;
    vchSig.push_back((unsigned char)nHashType);
    return true;
}

static bool GetCScript(const SigningProvider& provider, const SignatureData& sigdata, const CScriptID& scriptid, CScript& script)
{
    if (provider.GetCScript(scriptid, script)) {
        return true;
    }
    // Look for scripts in SignatureData
    if (CScriptID(sigdata.redeem_script) == scriptid) {
        script = sigdata.redeem_script;
        return true;
    } else if (CScriptID(sigdata.witness_script) == scriptid) {
        script = sigdata.witness_script;
        return true;
    }
    return false;
}

static bool GetPubKey(const SigningProvider& provider, const SignatureData& sigdata, const CKeyID& address, CPubKey& pubkey)
{
    // Look for pubkey in all partial sigs
    const auto it = sigdata.signatures.find(address);
    if (it != sigdata.signatures.end()) {
        pubkey = it->second.first;
        return true;
    }
    // Look for pubkey in pubkey list
    const auto& pk_it = sigdata.misc_pubkeys.find(address);
    if (pk_it != sigdata.misc_pubkeys.end()) {
        pubkey = pk_it->second.first;
        return true;
    }
    // Query the underlying provider
    return provider.GetPubKey(address, pubkey);
}

static bool CreateSig(const BaseSignatureCreator& creator, SignatureData& sigdata, const SigningProvider& provider, std::vector<unsigned char>& sig_out, const CPubKey& pubkey, const CScript& scriptcode, SigVersion sigversion)
{
    CKeyID keyid = pubkey.GetID();
    const auto it = sigdata.signatures.find(keyid);
    if (it != sigdata.signatures.end()) {
        sig_out = it->second.second;
        return true;
    }
    KeyOriginInfo info;
    if (provider.GetKeyOrigin(keyid, info)) {
        sigdata.misc_pubkeys.emplace(keyid, std::make_pair(pubkey, std::move(info)));
    }
    if (creator.CreateSig(provider, sig_out, keyid, scriptcode, sigversion)) {
        auto i = sigdata.signatures.emplace(keyid, SigPair(pubkey, sig_out));
        assert(i.second);
        return true;
    }
    // Could not make signature or signature not found, add keyid to missing
    sigdata.missing_sigs.push_back(keyid);
    return false;
}

/**
 * Sign scriptPubKey using signature made with creator.
 * Signatures are returned in scriptSigRet (or returns false if scriptPubKey can't be signed),
 * unless whichTypeRet is TX_SCRIPTHASH, in which case scriptSigRet is the redemption script.
 * Returns false if scriptPubKey could not be completely satisfied.
 */
static bool SignStep(const SigningProvider& provider, const BaseSignatureCreator& creator, const CScript& scriptPubKey,
                     std::vector<valtype>& ret, txnouttype& whichTypeRet, SigVersion sigversion, SignatureData& sigdata)
{
    CScript scriptRet;
    uint160 h160;
    ret.clear();
    std::vector<unsigned char> sig;

    std::vector<valtype> vSolutions;

    if (HasIsCoinstakeOp(scriptPubKey)) {
        CScript scriptPath;
        if (!GetColdStakeScriptPath(creator.IsCoinStake(), scriptPubKey, scriptPath)) {
            return false;
        }

        whichTypeRet = Solver(scriptPath, vSolutions);
    } else {
        whichTypeRet = Solver(scriptPubKey, vSolutions);
    }

    switch (whichTypeRet)
    {
    case TX_NONSTANDARD:
    case TX_NULL_DATA:
    case TX_WITNESS_UNKNOWN:
        return false;
    case TX_PUBKEY:
        if (!CreateSig(creator, sigdata, provider, sig, CPubKey(vSolutions[0]), scriptPubKey, sigversion)) return false;
        ret.push_back(std::move(sig));
        return true;
    case TX_PUBKEYHASH:
    case TX_TIMELOCKED_PUBKEYHASH:
    case TX_PUBKEYHASH256: {
        CKeyID keyID = vSolutions[0].size() == 32 ? CKeyID(uint256(vSolutions[0])) : CKeyID(uint160(vSolutions[0]));
        CPubKey pubkey;
        if (!GetPubKey(provider, sigdata, keyID, pubkey)) {
            // Pubkey could not be found, add to missing
            sigdata.missing_pubkeys.push_back(keyID);
            return false;
        }
        if (!CreateSig(creator, sigdata, provider, sig, pubkey, scriptPubKey, sigversion)) return false;
        ret.push_back(std::move(sig));
        ret.push_back(ToByteVector(pubkey));
        return true;
    }
    case TX_SCRIPTHASH:
<<<<<<< HEAD
    case TX_TIMELOCKED_SCRIPTHASH:
    case TX_SCRIPTHASH256: {
        CScriptID idScript;
        if (vSolutions[0].size() == 20)
            idScript = CScriptID(uint160(vSolutions[0]));
        else
        if (vSolutions[0].size() == 32)
            idScript.Set(uint256(vSolutions[0]));
        else
            return false;
        if (GetCScript(provider, sigdata, idScript, scriptRet)) {
=======
        h160 = uint160(vSolutions[0]);
        if (GetCScript(provider, sigdata, CScriptID{h160}, scriptRet)) {
>>>>>>> 8ef15e8a
            ret.push_back(std::vector<unsigned char>(scriptRet.begin(), scriptRet.end()));
            return true;
        }
        // Could not find redeemScript, add to missing
        sigdata.missing_redeem_script = h160;
        }
        return false;

    case TX_MULTISIG:
    case TX_TIMELOCKED_MULTISIG: {
        size_t required = vSolutions.front()[0];
        ret.push_back(valtype()); // workaround CHECKMULTISIG bug
        for (size_t i = 1; i < vSolutions.size() - 1; ++i) {
            CPubKey pubkey = CPubKey(vSolutions[i]);
            // We need to always call CreateSig in order to fill sigdata with all
            // possible signatures that we can create. This will allow further PSBT
            // processing to work as it needs all possible signature and pubkey pairs
            if (CreateSig(creator, sigdata, provider, sig, pubkey, scriptPubKey, sigversion)) {
                if (ret.size() < required + 1) {
                    ret.push_back(std::move(sig));
                }
            }
        }
        bool ok = ret.size() == required + 1;
        for (size_t i = 0; i + ret.size() < required + 1; ++i) {
            ret.push_back(valtype());
        }
        return ok;
    }
    case TX_WITNESS_V0_KEYHASH:
        ret.push_back(vSolutions[0]);
        return true;

    case TX_WITNESS_V0_SCRIPTHASH:
        CRIPEMD160().Write(&vSolutions[0][0], vSolutions[0].size()).Finalize(h160.begin());
        if (GetCScript(provider, sigdata, CScriptID{h160}, scriptRet)) {
            ret.push_back(std::vector<unsigned char>(scriptRet.begin(), scriptRet.end()));
            return true;
        }
        // Could not find witnessScript, add to missing
        sigdata.missing_witness_script = uint256(vSolutions[0]);
        return false;

    default:
        return false;
    }
}

static CScript PushAll(const std::vector<valtype>& values)
{
    CScript result;
    for (const valtype& v : values) {
        if (v.size() == 0) {
            result << OP_0;
        } else if (v.size() == 1 && v[0] >= 1 && v[0] <= 16) {
            result << CScript::EncodeOP_N(v[0]);
        } else {
            result << v;
        }
    }
    return result;
}

bool ProduceSignature(const SigningProvider& provider, const BaseSignatureCreator& creator, const CScript& fromPubKey, SignatureData& sigdata)
{
    if (sigdata.complete) return true;

    std::vector<valtype> result;
    txnouttype whichType;
    bool solved = SignStep(provider, creator, fromPubKey, result, whichType, SigVersion::BASE, sigdata);
    bool P2SH = false;
    CScript subscript;
    sigdata.scriptWitness.stack.clear();

    bool fIsP2SH = creator.IsParticlVersion()
        ? (whichType == TX_SCRIPTHASH || whichType == TX_SCRIPTHASH256 || whichType == TX_TIMELOCKED_SCRIPTHASH)
        : whichType == TX_SCRIPTHASH;
    if (solved && fIsP2SH)
    {
        // Solver returns the subscript that needs to be evaluated;
        // the final scriptSig is the signatures from that
        // and then the serialized subscript:
        subscript = CScript(result[0].begin(), result[0].end());
        sigdata.redeem_script = subscript;
        solved = solved && SignStep(provider, creator, subscript, result, whichType, SigVersion::BASE, sigdata) && whichType != TX_SCRIPTHASH
            && whichType != TX_SCRIPTHASH256 && whichType != TX_TIMELOCKED_SCRIPTHASH;
        P2SH = true;
    }

    if (solved && whichType == TX_WITNESS_V0_KEYHASH)
    {
        CScript witnessscript;
        witnessscript << OP_DUP << OP_HASH160 << ToByteVector(result[0]) << OP_EQUALVERIFY << OP_CHECKSIG;
        txnouttype subType;
        solved = solved && SignStep(provider, creator, witnessscript, result, subType, SigVersion::WITNESS_V0, sigdata);
        sigdata.scriptWitness.stack = result;
        sigdata.witness = true;
        result.clear();
    }
    else if (solved && whichType == TX_WITNESS_V0_SCRIPTHASH)
    {
        CScript witnessscript(result[0].begin(), result[0].end());
        sigdata.witness_script = witnessscript;
        txnouttype subType;
        solved = solved && SignStep(provider, creator, witnessscript, result, subType, SigVersion::WITNESS_V0, sigdata) && subType != TX_SCRIPTHASH && subType != TX_WITNESS_V0_SCRIPTHASH && subType != TX_WITNESS_V0_KEYHASH;
        result.push_back(std::vector<unsigned char>(witnessscript.begin(), witnessscript.end()));
        sigdata.scriptWitness.stack = result;
        sigdata.witness = true;
        result.clear();
    } else if (solved && whichType == TX_WITNESS_UNKNOWN) {
        sigdata.witness = true;
    }

    if (P2SH) {
        result.push_back(std::vector<unsigned char>(subscript.begin(), subscript.end()));
    }

    if (creator.IsParticlVersion() && !sigdata.witness) {
        sigdata.scriptWitness.stack = result;
    } else  {
        sigdata.scriptSig = PushAll(result);
    }

    // Test solution
    sigdata.complete = solved && VerifyScript(sigdata.scriptSig, fromPubKey, &sigdata.scriptWitness, STANDARD_SCRIPT_VERIFY_FLAGS, creator.Checker());
    return sigdata.complete;
}

namespace {
class SignatureExtractorChecker final : public BaseSignatureChecker
{
private:
    SignatureData& sigdata;
    BaseSignatureChecker& checker;

public:
    SignatureExtractorChecker(SignatureData& sigdata, BaseSignatureChecker& checker) : sigdata(sigdata), checker(checker) {}
    bool CheckSig(const std::vector<unsigned char>& scriptSig, const std::vector<unsigned char>& vchPubKey, const CScript& scriptCode, SigVersion sigversion) const override
    {
        if (checker.CheckSig(scriptSig, vchPubKey, scriptCode, sigversion)) {
            CPubKey pubkey(vchPubKey);
            sigdata.signatures.emplace(pubkey.GetID(), SigPair(pubkey, scriptSig));
            return true;
        }
        return false;
    }

    bool is_particl_tx = false;
    bool IsParticlVersion() const override { return is_particl_tx; }
};

struct Stacks
{
    std::vector<valtype> script;
    std::vector<valtype> witness;

    Stacks() = delete;
    Stacks(const Stacks&) = delete;
    explicit Stacks(const SignatureData& data) : witness(data.scriptWitness.stack) {
        EvalScript(script, data.scriptSig, SCRIPT_VERIFY_STRICTENC, BaseSignatureChecker(), SigVersion::BASE);
    }
};
}

// Extracts signatures and scripts from incomplete scriptSigs. Please do not extend this, use PSBT instead
SignatureData DataFromTransaction(const CMutableTransaction& tx, unsigned int nIn, const CTxOut& txout)
{
    std::vector<uint8_t> amount(8);
    memcpy(amount.data(), &txout.nValue, 8);
    return DataFromTransaction(tx, nIn, amount,  txout.scriptPubKey);
};
SignatureData DataFromTransaction(const CMutableTransaction& tx, unsigned int nIn, const std::vector<uint8_t> &amount, const CScript &scriptPubKey)
{
    SignatureData data;
    assert(tx.vin.size() > nIn);
    data.scriptSig = tx.vin[nIn].scriptSig;
    data.scriptWitness = tx.vin[nIn].scriptWitness;
    Stacks stack(data);

    // Get signatures
    MutableTransactionSignatureChecker tx_checker(&tx, nIn, amount);
    SignatureExtractorChecker extractor_checker(data, tx_checker);
    extractor_checker.is_particl_tx = tx.IsParticlVersion();
    if (VerifyScript(data.scriptSig, scriptPubKey, &data.scriptWitness, STANDARD_SCRIPT_VERIFY_FLAGS, extractor_checker)) {
        data.complete = true;
        return data;
    }

    // Get scripts
    std::vector<std::vector<unsigned char>> solutions;
    txnouttype script_type;
    if (HasIsCoinstakeOp(scriptPubKey)) {
        CScript script;
        GetColdStakeScriptPath(tx_checker.IsCoinStake(), scriptPubKey, script);
        script_type = Solver(script, solutions);
    } else
    script_type = Solver(scriptPubKey, solutions);
    SigVersion sigversion = SigVersion::BASE;
    CScript next_script = scriptPubKey;

    if (tx.IsParticlVersion()) {
        if (script_type == TX_PUBKEY || script_type == TX_PUBKEYHASH || script_type == TX_PUBKEYHASH256 || script_type == TX_TIMELOCKED_PUBKEYHASH)
            script_type = TX_WITNESS_V0_KEYHASH;
        else
        if (script_type == TX_SCRIPTHASH || script_type == TX_SCRIPTHASH256 || script_type == TX_TIMELOCKED_SCRIPTHASH)
            script_type = TX_WITNESS_V0_SCRIPTHASH;
    }

    if (script_type == TX_SCRIPTHASH && !stack.script.empty() && !stack.script.back().empty()) {
        // Get the redeemScript
        CScript redeem_script(stack.script.back().begin(), stack.script.back().end());
        data.redeem_script = redeem_script;
        next_script = std::move(redeem_script);

        // Get redeemScript type
        script_type = Solver(next_script, solutions);
        stack.script.pop_back();
    }
    if (script_type == TX_WITNESS_V0_SCRIPTHASH && !stack.witness.empty() && !stack.witness.back().empty()) {
        // Get the witnessScript
        CScript witness_script(stack.witness.back().begin(), stack.witness.back().end());
        data.witness_script = witness_script;
        next_script = std::move(witness_script);

        // Get witnessScript type
        script_type = Solver(next_script, solutions);
        stack.witness.pop_back();
        stack.script = std::move(stack.witness);
        stack.witness.clear();
        sigversion = SigVersion::WITNESS_V0;
    }
    if (script_type == TX_MULTISIG && !stack.script.empty()) {
        // Build a map of pubkey -> signature by matching sigs to pubkeys:
        assert(solutions.size() > 1);
        unsigned int num_pubkeys = solutions.size()-2;
        unsigned int last_success_key = 0;
        for (const valtype& sig : stack.script) {
            for (unsigned int i = last_success_key; i < num_pubkeys; ++i) {
                const valtype& pubkey = solutions[i+1];
                // We either have a signature for this pubkey, or we have found a signature and it is valid
                if (data.signatures.count(CPubKey(pubkey).GetID()) || extractor_checker.CheckSig(sig, pubkey, next_script, sigversion)) {
                    last_success_key = i + 1;
                    break;
                }
            }
        }
    }

    return data;
}

void UpdateInput(CTxIn& input, const SignatureData& data)
{
    input.scriptSig = data.scriptSig;
    input.scriptWitness = data.scriptWitness;
}

void SignatureData::MergeSignatureData(SignatureData sigdata)
{
    if (complete) return;
    if (sigdata.complete) {
        *this = std::move(sigdata);
        return;
    }
    if (redeem_script.empty() && !sigdata.redeem_script.empty()) {
        redeem_script = sigdata.redeem_script;
    }
    if (witness_script.empty() && !sigdata.witness_script.empty()) {
        witness_script = sigdata.witness_script;
    }
    signatures.insert(std::make_move_iterator(sigdata.signatures.begin()), std::make_move_iterator(sigdata.signatures.end()));
}

bool SignSignature(const SigningProvider &provider, const CScript& fromPubKey, CMutableTransaction& txTo, unsigned int nIn, const std::vector<uint8_t>& amount, int nHashType)
{
    assert(nIn < txTo.vin.size());

    MutableTransactionSignatureCreator creator(&txTo, nIn, amount, nHashType);

    SignatureData sigdata;
    bool ret = ProduceSignature(provider, creator, fromPubKey, sigdata);
    UpdateInput(txTo.vin.at(nIn), sigdata);
    return ret;
}

bool SignSignature(const SigningProvider &provider, const CScript& fromPubKey, CMutableTransaction& txTo, unsigned int nIn, const CAmount amount, int nHashType)
{
    std::vector<uint8_t> vamount(8);
    memcpy(vamount.data(), &amount, 8);
    return SignSignature(provider, fromPubKey, txTo, nIn, vamount, nHashType);
}

bool SignSignature(const SigningProvider &provider, const CTransaction& txFrom, CMutableTransaction& txTo, unsigned int nIn, int nHashType)
{
    assert(nIn < txTo.vin.size());
    CTxIn& txin = txTo.vin[nIn];

    if (txTo.IsParticlVersion()) {
        assert(txin.prevout.n < txFrom.vpout.size());
        CScript scriptPubKey;
        std::vector<uint8_t> vamount;
        if (!txFrom.vpout[txin.prevout.n]->PutValue(vamount)
            || !txFrom.vpout[txin.prevout.n]->GetScriptPubKey(scriptPubKey))
            return false;
        return SignSignature(provider, scriptPubKey, txTo, nIn, vamount, nHashType);
    }

    assert(txin.prevout.n < txFrom.vout.size());
    const CTxOut& txout = txFrom.vout[txin.prevout.n];

    return SignSignature(provider, txout.scriptPubKey, txTo, nIn, txout.nValue, nHashType);
}

namespace {
/** Dummy signature checker which accepts all signatures. */
class DummySignatureChecker : public BaseSignatureChecker
{
public:
    DummySignatureChecker() {}
    bool CheckSig(const std::vector<unsigned char>& scriptSig, const std::vector<unsigned char>& vchPubKey, const CScript& scriptCode, SigVersion sigversion) const override { return true; }
};
const DummySignatureChecker DUMMY_CHECKER;

class DummySignatureCreator : public BaseSignatureCreator {
private:
    char m_r_len = 32;
    char m_s_len = 32;
public:
    DummySignatureCreator(char r_len, char s_len) : m_r_len(r_len), m_s_len(s_len) {}
    const BaseSignatureChecker& Checker() const override { return DUMMY_CHECKER; }
    bool CreateSig(const SigningProvider& provider, std::vector<unsigned char>& vchSig, const CKeyID& keyid, const CScript& scriptCode, SigVersion sigversion) const override
    {
        // Create a dummy signature that is a valid DER-encoding
        vchSig.assign(m_r_len + m_s_len + 7, '\000');
        vchSig[0] = 0x30;
        vchSig[1] = m_r_len + m_s_len + 4;
        vchSig[2] = 0x02;
        vchSig[3] = m_r_len;
        vchSig[4] = 0x01;
        vchSig[4 + m_r_len] = 0x02;
        vchSig[5 + m_r_len] = m_s_len;
        vchSig[6 + m_r_len] = 0x01;
        vchSig[6 + m_r_len + m_s_len] = SIGHASH_ALL;
        return true;
    }
};

class DummySignatureCheckerParticl : public DummySignatureChecker
{
// IsParticlVersion() must return true to skip stack evaluation
public:
    DummySignatureCheckerParticl() : DummySignatureChecker() {}
    bool IsParticlVersion() const override { return true; }
};
const DummySignatureCheckerParticl DUMMY_CHECKER_PARTICL;

class DummySignatureCreatorParticl : public DummySignatureCreator {
public:
    DummySignatureCreatorParticl() : DummySignatureCreator(33, 32) {}
    const BaseSignatureChecker& Checker() const override { return DUMMY_CHECKER_PARTICL; }
    bool IsParticlVersion() const override { return true; }
};

template<typename M, typename K, typename V>
bool LookupHelper(const M& map, const K& key, V& value)
{
    auto it = map.find(key);
    if (it != map.end()) {
        value = it->second;
        return true;
    }
    return false;
}

}

const BaseSignatureCreator& DUMMY_SIGNATURE_CREATOR = DummySignatureCreator(32, 32);
const BaseSignatureCreator& DUMMY_MAXIMUM_SIGNATURE_CREATOR = DummySignatureCreator(33, 32);
const BaseSignatureCreator& DUMMY_SIGNATURE_CREATOR_PARTICL = DummySignatureCreatorParticl();

bool IsSolvable(const SigningProvider& provider, const CScript& script)
{
    // This check is to make sure that the script we created can actually be solved for and signed by us
    // if we were to have the private keys. This is just to make sure that the script is valid and that,
    // if found in a transaction, we would still accept and relay that transaction. In particular,
    // it will reject witness outputs that require signing with an uncompressed public key.
    SignatureData sigs;
    // Make sure that STANDARD_SCRIPT_VERIFY_FLAGS includes SCRIPT_VERIFY_WITNESS_PUBKEYTYPE, the most
    // important property this function is designed to test for.
    static_assert(STANDARD_SCRIPT_VERIFY_FLAGS & SCRIPT_VERIFY_WITNESS_PUBKEYTYPE, "IsSolvable requires standard script flags to include WITNESS_PUBKEYTYPE");
    if (ProduceSignature(provider, DUMMY_SIGNATURE_CREATOR, script, sigs)) {
        // VerifyScript check is just defensive, and should never fail.
        bool verified = VerifyScript(sigs.scriptSig, script, &sigs.scriptWitness, STANDARD_SCRIPT_VERIFY_FLAGS, DUMMY_CHECKER);
        assert(verified);
        return true;
    }
    return false;
}

bool IsSegWitOutput(const SigningProvider& provider, const CScript& script)
{
    std::vector<valtype> solutions;
    auto whichtype = Solver(script, solutions);
    if (whichtype == TX_WITNESS_V0_SCRIPTHASH || whichtype == TX_WITNESS_V0_KEYHASH || whichtype == TX_WITNESS_UNKNOWN) return true;
    if (whichtype == TX_SCRIPTHASH) {
        auto h160 = uint160(solutions[0]);
        CScript subscript;
        if (provider.GetCScript(CScriptID{h160}, subscript)) {
            whichtype = Solver(subscript, solutions);
            if (whichtype == TX_WITNESS_V0_SCRIPTHASH || whichtype == TX_WITNESS_V0_KEYHASH || whichtype == TX_WITNESS_UNKNOWN) return true;
        }
    }
    return false;
}

bool SignTransaction(CMutableTransaction& mtx, const SigningProvider* keystore, const std::map<COutPoint, Coin>& coins, int nHashType, std::map<int, std::string>& input_errors)
{
    bool fHashSingle = ((nHashType & ~SIGHASH_ANYONECANPAY) == SIGHASH_SINGLE);

    // Use CTransaction for the constant parts of the
    // transaction to avoid rehashing.
    const CTransaction txConst(mtx);
    // Sign what we can:
    for (unsigned int i = 0; i < mtx.vin.size(); i++) {
        CTxIn& txin = mtx.vin[i];
        auto coin = coins.find(txin.prevout);
        if (coin == coins.end() || coin->second.IsSpent()) {
            input_errors[i] = "Input not found or already spent";
            continue;
        }
        const CScript& prevPubKey = coin->second.out.scriptPubKey;
        CAmount amount;
        std::vector<uint8_t> vchAmount;
        if (coin->second.nType == OUTPUT_STANDARD) {
            amount = coin->second.out.nValue;
            vchAmount.resize(8);
            memcpy(vchAmount.data(), &coin->second.out.nValue, 8);
        } else
        if (coin->second.nType == OUTPUT_CT) {
            amount = 0; // Bypass amount check
            vchAmount.resize(33);
            memcpy(vchAmount.data(), coin->second.commitment.data, 33);
        } else {
            input_errors[i] = "Bad input type";
            continue;
        }

        SignatureData sigdata = DataFromTransaction(mtx, i, vchAmount, prevPubKey);
        // Only sign SIGHASH_SINGLE if there's a corresponding output:
        if (!fHashSingle || (i < mtx.GetNumVOuts())) {

            ProduceSignature(*keystore, MutableTransactionSignatureCreator(&mtx, i, vchAmount, nHashType), prevPubKey, sigdata);
        }

        UpdateInput(txin, sigdata);

        // amount must be specified for valid segwit signature
        if (amount == MAX_MONEY && !txin.scriptWitness.IsNull()) {
            input_errors[i] = "Missing amount";
            continue;
        }

        ScriptError serror = SCRIPT_ERR_OK;
        if (!VerifyScript(txin.scriptSig, prevPubKey, &txin.scriptWitness, STANDARD_SCRIPT_VERIFY_FLAGS, TransactionSignatureChecker(&txConst, i, vchAmount), &serror)) {
            if (serror == SCRIPT_ERR_INVALID_STACK_OPERATION) {
                // Unable to sign input and verification failed (possible attempt to partially sign).
                input_errors[i] = "Unable to sign input, invalid stack size (possibly missing key)";
            } else if (serror == SCRIPT_ERR_SIG_NULLFAIL) {
                // Verification failed (possibly due to insufficient signatures).
                input_errors[i] = "CHECK(MULTI)SIG failing with non-zero signature (possibly need more signatures)";
            } else {
                input_errors[i] = ScriptErrorString(serror);
            }
        } else {
            // If this input succeeds, make sure there is no error set for it
            input_errors.erase(i);
        }
    }
    return input_errors.empty();
}<|MERGE_RESOLUTION|>--- conflicted
+++ resolved
@@ -142,22 +142,18 @@
         return true;
     }
     case TX_SCRIPTHASH:
-<<<<<<< HEAD
     case TX_TIMELOCKED_SCRIPTHASH:
     case TX_SCRIPTHASH256: {
         CScriptID idScript;
-        if (vSolutions[0].size() == 20)
+        if (vSolutions[0].size() == 20) {
             idScript = CScriptID(uint160(vSolutions[0]));
-        else
-        if (vSolutions[0].size() == 32)
+        } else
+        if (vSolutions[0].size() == 32) {
             idScript.Set(uint256(vSolutions[0]));
-        else
+        } else {
             return false;
+        }
         if (GetCScript(provider, sigdata, idScript, scriptRet)) {
-=======
-        h160 = uint160(vSolutions[0]);
-        if (GetCScript(provider, sigdata, CScriptID{h160}, scriptRet)) {
->>>>>>> 8ef15e8a
             ret.push_back(std::vector<unsigned char>(scriptRet.begin(), scriptRet.end()));
             return true;
         }
