--- conflicted
+++ resolved
@@ -178,9 +178,7 @@
     // value is of unexpected type
     const std::vector<std::string>& getKeys() const;
     const std::vector<UniValue>& getValues() const;
-<<<<<<< HEAD
     std::vector<UniValue>& getValues_nc();
-=======
     template <typename Int>
     auto getInt() const
     {
@@ -195,7 +193,6 @@
         }
         return result;
     }
->>>>>>> b74a6dde
     bool get_bool() const;
     const std::string& get_str() const;
     auto get_int() const { return getInt<int>(); };
