--- conflicted
+++ resolved
@@ -111,8 +111,7 @@
 
     strHTML += "<b>" + tr("Date") + ":</b> " + (nTime ? GUIUtil::dateTimeStr(nTime) : "") + "<br>";
 
-    if (wtx.is_record)
-    {
+    if (wtx.is_record) {
         strHTML += "<b>" + tr("Transaction ID") + ":</b> " + QString::fromStdString(wtx.irtx->first.ToString()) + "<br>";
 
         JSONRPCRequest request;
@@ -125,17 +124,17 @@
         request.params = params;
         UniValue rv = gettransaction(request);
 
-        if (!rv["hex"].isNull())
+        if (!rv["hex"].isNull()) {
             strHTML += "<b>" + tr("Transaction total size") + ":</b> " + QString::number(rv["hex"].get_str().length() / 2) + " bytes<br>";
+        }
 
         strHTML += "<b>" + tr("Confirmations") + ":</b> " + QString::number(rv["confirmations"].get_int()) + "<br>";
 
-        if (!rv["blockhash"].isNull())
-        {
+        if (!rv["blockhash"].isNull()) {
             strHTML += "<b>" + tr("Block hash") + ":</b> " + QString::fromStdString(rv["blockhash"].get_str()) + "<br>";
             strHTML += "<b>" + tr("Block index") + ":</b> " + QString::number(rv["blockindex"].get_int()) + "<br>";
             strHTML += "<b>" + tr("Block time") + ":</b> " + GUIUtil::dateTimeStr(rv["blocktime"].get_int()) + "<br>";
-        };
+        }
 
         strHTML += "<b>Details:</b><br>";
         strHTML += "<p>";
@@ -148,7 +147,7 @@
 
         strHTML += "</font></html>";
         return strHTML;
-    };
+    }
 
     //
     // From
@@ -341,28 +340,19 @@
     strHTML += "<b>" + tr("Transaction virtual size") + ":</b> " + QString::number(GetVirtualTransactionSize(*wtx.tx)) + " bytes<br>";
     strHTML += "<b>" + tr("Output index") + ":</b> " + QString::number(rec->getOutputIndex()) + "<br>";
 
+    std::string sKey = strprintf("n%d", rec->getOutputIndex());
+    mapValue_t::iterator mvi = wtx.value_map.find(sKey);
+    if (mvi != wtx.value_map.end())
+        strHTML += "<br><b>" + tr("Narration") + ":</b><br>" + GUIUtil::HtmlEscape(mvi->second, true) + "<br>";
+
     // Message from normal bitcoin:URI (bitcoin:123...?message=example)
     for (const std::pair<std::string, std::string>& r : orderForm) {
         if (r.first == "Message")
             strHTML += "<br><b>" + tr("Message") + ":</b><br>" + GUIUtil::HtmlEscape(r.second, true) + "<br>";
 
-<<<<<<< HEAD
-    std::string sKey = strprintf("n%d", rec->getOutputIndex());
-    mapValue_t::iterator mvi = wtx.value_map.find(sKey);
-    if (mvi != wtx.value_map.end())
-        strHTML += "<br><b>" + tr("Narration") + ":</b><br>" + GUIUtil::HtmlEscape(mvi->second, true) + "<br>";
-
-#ifdef ENABLE_BIP70
-    //
-    // PaymentRequest info:
-    //
-    for (const std::pair<std::string, std::string>& r : orderForm)
-    {
-=======
         //
         // PaymentRequest info:
         //
->>>>>>> 1f40a912
         if (r.first == "PaymentRequest")
         {
             QString merchant;
