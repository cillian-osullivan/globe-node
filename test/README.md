--- conflicted
+++ resolved
@@ -204,18 +204,13 @@
 Use the path to find the pid file in the temp folder:
 
 ```bash
-<<<<<<< HEAD
 cat /tmp/user/1000/testo9vsdjo3/node1/regtest/particld.pid
+```
+
+Then you can use the pid to start `gdb`:
+
+```bash
 gdb /home/example/particld <pid>
-=======
-cat /tmp/user/1000/testo9vsdjo3/node1/regtest/bitcoind.pid
-```
-
-Then you can use the pid to start `gdb`:
-
-```bash
-gdb /home/example/bitcoind <pid>
->>>>>>> 942e2750
 ```
 
 Note: gdb attach step may require ptrace_scope to be modified, or `sudo` preceding the `gdb`.
