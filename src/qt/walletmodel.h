--- conflicted
+++ resolved
@@ -168,14 +168,10 @@
     void warningBox(QString heading, QString msg) const;
 
     void refresh(bool pk_hash_only = false);
-<<<<<<< HEAD
+
+    uint256 getLastBlockProcessed() const;
+
 //private:
-=======
-
-    uint256 getLastBlockProcessed() const;
-
-private:
->>>>>>> 31bdd866
     std::unique_ptr<interfaces::Wallet> m_wallet;
     std::unique_ptr<interfaces::Handler> m_handler_unload;
     std::unique_ptr<interfaces::Handler> m_handler_status_changed;
