// Copyright (c) 2009-2010 Satoshi Nakamoto
// Copyright (c) 2009-2020 The Bitcoin Core developers
// Distributed under the MIT software license, see the accompanying
// file COPYING or http://www.opensource.org/licenses/mit-license.php.

#include <wallet/wallet.h>

#include <chain.h>
#include <consensus/consensus.h>
#include <consensus/validation.h>
#include <fs.h>
#include <interfaces/chain.h>
#include <interfaces/wallet.h>
#include <key.h>
#include <key_io.h>
#include <optional.h>
#include <policy/fees.h>
#include <policy/policy.h>
#include <primitives/block.h>
#include <primitives/transaction.h>
#include <script/descriptor.h>
#include <script/script.h>
#include <script/signingprovider.h>
#include <util/bip32.h>
#include <util/error.h>
#include <util/fees.h>
#include <util/moneystr.h>
#include <util/rbf.h>
#include <util/translation.h>
#include <wallet/coincontrol.h>
#include <wallet/fees.h>

#include <algorithm>
#include <assert.h>

#include <boost/algorithm/string/replace.hpp>

#include <wallet/hdwallet.h>

const std::map<uint64_t,std::string> WALLET_FLAG_CAVEATS{
    {WALLET_FLAG_AVOID_REUSE,
        "You need to rescan the blockchain in order to correctly mark used "
        "destinations in the past. Until this is done, some destinations may "
        "be considered unused, even if the opposite is the case."
    },
};

static const size_t OUTPUT_GROUP_MAX_ENTRIES = 10;

static RecursiveMutex cs_wallets;
static std::vector<std::shared_ptr<CWallet>> vpwallets GUARDED_BY(cs_wallets);
static std::list<LoadWalletFn> g_load_wallet_fns GUARDED_BY(cs_wallets);

bool AddWallet(const std::shared_ptr<CWallet>& wallet)
{
    LOCK(cs_wallets);
    assert(wallet);
    std::vector<std::shared_ptr<CWallet>>::const_iterator i = std::find(vpwallets.begin(), vpwallets.end(), wallet);
    if (i != vpwallets.end()) return false;
    vpwallets.push_back(wallet);
    wallet->ConnectScriptPubKeyManNotifiers();
    NotifyWalletAdded(wallet);
    return true;
}

bool RemoveWallet(const std::shared_ptr<CWallet>& wallet)
{
    LOCK(cs_wallets);
    assert(wallet);
    std::vector<std::shared_ptr<CWallet>>::iterator i = std::find(vpwallets.begin(), vpwallets.end(), wallet);
    if (i == vpwallets.end()) return false;
    vpwallets.erase(i);
    return true;
}

bool HasWallets()
{
    LOCK(cs_wallets);
    return !vpwallets.empty();
}

std::vector<std::shared_ptr<CWallet>> GetWallets()
{
    LOCK(cs_wallets);
    return vpwallets;
}

std::shared_ptr<CWallet> GetWallet(const std::string& name)
{
    LOCK(cs_wallets);
    for (const std::shared_ptr<CWallet>& wallet : vpwallets) {
        if (wallet->GetName() == name) return wallet;
    }
    return nullptr;
}

std::unique_ptr<interfaces::Handler> HandleLoadWallet(LoadWalletFn load_wallet)
{
    LOCK(cs_wallets);
    auto it = g_load_wallet_fns.emplace(g_load_wallet_fns.end(), std::move(load_wallet));
    return interfaces::MakeHandler([it] { LOCK(cs_wallets); g_load_wallet_fns.erase(it); });
}

static Mutex g_wallet_release_mutex;
static std::condition_variable g_wallet_release_cv;
static std::set<std::string> g_unloading_wallet_set;

// Custom deleter for shared_ptr<CWallet>.
static void ReleaseWallet(CWallet* wallet)
{
    // Unregister and delete the wallet right after BlockUntilSyncedToCurrentChain
    // so that it's in sync with the current chainstate.
    const std::string name = wallet->GetName();
    wallet->WalletLogPrintf("Releasing wallet\n");
    wallet->BlockUntilSyncedToCurrentChain();
    wallet->Flush();
    wallet->m_chain_notifications_handler.reset();
    delete wallet;
    // Wallet is now released, notify UnloadWallet, if any.
    {
        LOCK(g_wallet_release_mutex);
        if (g_unloading_wallet_set.erase(name) == 0) {
            // UnloadWallet was not called for this wallet, all done.
            return;
        }
    }
    g_wallet_release_cv.notify_all();
}

void UnloadWallet(std::shared_ptr<CWallet>&& wallet)
{
    // Mark wallet for unloading.
    const std::string name = wallet->GetName();
    {
        LOCK(g_wallet_release_mutex);
        auto it = g_unloading_wallet_set.insert(name);
        assert(it.second);
    }
    // The wallet can be in use so it's not possible to explicitly unload here.
    // Notify the unload intent so that all remaining shared pointers are
    // released.
    wallet->NotifyUnload();
    // Time to ditch our shared_ptr and wait for ReleaseWallet call.
    wallet.reset();
    {
        WAIT_LOCK(g_wallet_release_mutex, lock);
        while (g_unloading_wallet_set.count(name) == 1) {
            g_wallet_release_cv.wait(lock);
        }
    }
}

std::shared_ptr<CWallet> LoadWallet(interfaces::Chain& chain, const WalletLocation& location, std::string& error, std::vector<std::string>& warnings)
{
    if (!CWallet::Verify(chain, location, false, error, warnings)) {
        error = "Wallet file verification failed: " + error;
        return nullptr;
    }

    std::shared_ptr<CWallet> wallet = CWallet::CreateWalletFromFile(chain, location, error, warnings);
    if (!wallet) {
        error = "Wallet loading failed: " + error;
        return nullptr;
    }
    if (fParticlMode && !((CHDWallet*)wallet.get())->Initialise()) {
        error = "Particl wallet initialise failed.";
        return nullptr;
    }

    AddWallet(wallet);
    wallet->postInitProcess();

    if (fParticlMode) {
        RestartStakingThreads();
    }
    return wallet;
}

std::shared_ptr<CWallet> LoadWallet(interfaces::Chain& chain, const std::string& name, std::string& error, std::vector<std::string>& warnings)
{
    return LoadWallet(chain, WalletLocation(name), error, warnings);
}

WalletCreationStatus CreateWallet(interfaces::Chain& chain, const SecureString& passphrase, uint64_t wallet_creation_flags, const std::string& name, std::string& error, std::vector<std::string>& warnings, std::shared_ptr<CWallet>& result)
{
    // Indicate that the wallet is actually supposed to be blank and not just blank to make it encrypted
    bool create_blank = (wallet_creation_flags & WALLET_FLAG_BLANK_WALLET);

    // Born encrypted wallets need to be created blank first.
    if (!passphrase.empty()) {
        wallet_creation_flags |= WALLET_FLAG_BLANK_WALLET;
    }

    // Check the wallet file location
    WalletLocation location(name);
    if (location.Exists()) {
        error = "Wallet " + location.GetName() + " already exists.";
        return WalletCreationStatus::CREATION_FAILED;
    }

    // Wallet::Verify will check if we're trying to create a wallet with a duplicate name.
    if (!CWallet::Verify(chain, location, false, error, warnings)) {
        error = "Wallet file verification failed: " + error;
        return WalletCreationStatus::CREATION_FAILED;
    }

    // Do not allow a passphrase when private keys are disabled
    if (!passphrase.empty() && (wallet_creation_flags & WALLET_FLAG_DISABLE_PRIVATE_KEYS)) {
        error = "Passphrase provided but private keys are disabled. A passphrase is only used to encrypt private keys, so cannot be used for wallets with private keys disabled.";
        return WalletCreationStatus::CREATION_FAILED;
    }

    // Make the wallet
    std::shared_ptr<CWallet> wallet = CWallet::CreateWalletFromFile(chain, location, error, warnings, wallet_creation_flags);
    if (!wallet) {
        error = "Wallet creation failed: " + error;
        return WalletCreationStatus::CREATION_FAILED;
    }
    if (fParticlMode && !GetParticlWallet(wallet.get())->Initialise()) {
        error = "Wallet initialisation failed";
        return WalletCreationStatus::CREATION_FAILED;
    }

    // Encrypt the wallet
    if (!passphrase.empty() && !(wallet_creation_flags & WALLET_FLAG_DISABLE_PRIVATE_KEYS)) {
        if (!wallet->EncryptWallet(passphrase)) {
            error = "Error: Wallet created but failed to encrypt.";
            return WalletCreationStatus::ENCRYPTION_FAILED;
        }
        if (!create_blank) {
            // Unlock the wallet
            if (!wallet->Unlock(passphrase)) {
                error = "Error: Wallet was encrypted but could not be unlocked";
                return WalletCreationStatus::ENCRYPTION_FAILED;
            }

            // Set a seed for the wallet
            if (fParticlMode) {
                if (0 != GetParticlWallet(wallet.get())->MakeDefaultAccount()) {
                    error = "Error: MakeDefaultAccount failed";
                    return WalletCreationStatus::CREATION_FAILED;
                }
            } else {
                LOCK(wallet->cs_wallet);
                for (auto spk_man : wallet->GetActiveScriptPubKeyMans()) {
                    if (!spk_man->SetupGeneration()) {
                        error = "Unable to generate initial keys";
                        return WalletCreationStatus::CREATION_FAILED;
                    }
                }
            }

            // Relock the wallet
            wallet->Lock();
        }
    }
    AddWallet(wallet);
    wallet->postInitProcess();
    result = wallet;
    return WalletCreationStatus::SUCCESS;
}

const uint256 ABANDON_HASH(UINT256_ONE());

/** @defgroup mapWallet
 *
 * @{
 */

std::string COutput::ToString() const
{
    return strprintf("COutput(%s, %d, %d) [%s]", tx->GetHash().ToString(), i, nDepth, FormatMoney(tx->tx->vout[i].nValue));
}

const CWalletTx* CWallet::GetWalletTx(const uint256& hash) const
{
    LOCK(cs_wallet);
    std::map<uint256, CWalletTx>::const_iterator it = mapWallet.find(hash);
    if (it == mapWallet.end())
        return nullptr;
    return &(it->second);
}

void CWallet::UpgradeKeyMetadata()
{
    if (IsLocked() || IsWalletFlagSet(WALLET_FLAG_KEY_ORIGIN_METADATA)) {
        return;
    }

    auto spk_man = GetLegacyScriptPubKeyMan();
    if (!spk_man) {
        return;
    }

    spk_man->UpgradeKeyMetadata();
    SetWalletFlag(WALLET_FLAG_KEY_ORIGIN_METADATA);
}

bool CWallet::Unlock(const SecureString& strWalletPassphrase, bool accept_no_keys)
{
    CCrypter crypter;
    CKeyingMaterial _vMasterKey;

    {
        LOCK(cs_wallet);
        for (const MasterKeyMap::value_type& pMasterKey : mapMasterKeys)
        {
            if(!crypter.SetKeyFromPassphrase(strWalletPassphrase, pMasterKey.second.vchSalt, pMasterKey.second.nDeriveIterations, pMasterKey.second.nDerivationMethod))
                return false;
            if (!crypter.Decrypt(pMasterKey.second.vchCryptedKey, _vMasterKey))
                continue; // try another master key
            if (Unlock(_vMasterKey, accept_no_keys)) {
                // Now that we've unlocked, upgrade the key metadata
                UpgradeKeyMetadata();
                return true;
            }
        }
    }
    return false;
}

bool CWallet::ChangeWalletPassphrase(const SecureString& strOldWalletPassphrase, const SecureString& strNewWalletPassphrase)
{
    bool fWasLocked = IsLocked();

    {
        LOCK(cs_wallet);
        Lock();

        CCrypter crypter;
        CKeyingMaterial _vMasterKey;
        for (MasterKeyMap::value_type& pMasterKey : mapMasterKeys)
        {
            if(!crypter.SetKeyFromPassphrase(strOldWalletPassphrase, pMasterKey.second.vchSalt, pMasterKey.second.nDeriveIterations, pMasterKey.second.nDerivationMethod))
                return false;
            if (!crypter.Decrypt(pMasterKey.second.vchCryptedKey, _vMasterKey))
                return false;
            if (0 == ExtKeyUnlock(_vMasterKey)
                && Unlock(_vMasterKey, true))
            {
                int64_t nStartTime = GetTimeMillis();
                crypter.SetKeyFromPassphrase(strNewWalletPassphrase, pMasterKey.second.vchSalt, pMasterKey.second.nDeriveIterations, pMasterKey.second.nDerivationMethod);
                pMasterKey.second.nDeriveIterations = static_cast<unsigned int>(pMasterKey.second.nDeriveIterations * (100 / ((double)(GetTimeMillis() - nStartTime))));

                nStartTime = GetTimeMillis();
                crypter.SetKeyFromPassphrase(strNewWalletPassphrase, pMasterKey.second.vchSalt, pMasterKey.second.nDeriveIterations, pMasterKey.second.nDerivationMethod);
                pMasterKey.second.nDeriveIterations = (pMasterKey.second.nDeriveIterations + static_cast<unsigned int>(pMasterKey.second.nDeriveIterations * 100 / ((double)(GetTimeMillis() - nStartTime)))) / 2;

                if (pMasterKey.second.nDeriveIterations < 25000)
                    pMasterKey.second.nDeriveIterations = 25000;

                WalletLogPrintf("Wallet passphrase changed to an nDeriveIterations of %i\n", pMasterKey.second.nDeriveIterations);

                if (!crypter.SetKeyFromPassphrase(strNewWalletPassphrase, pMasterKey.second.vchSalt, pMasterKey.second.nDeriveIterations, pMasterKey.second.nDerivationMethod))
                    return false;
                if (!crypter.Encrypt(_vMasterKey, pMasterKey.second.vchCryptedKey))
                    return false;
                WalletBatch(*database).WriteMasterKey(pMasterKey.first, pMasterKey.second);
                if (fWasLocked)
                    Lock();
                return true;
            }
        }
    }

    return false;
}

void CWallet::chainStateFlushed(const CBlockLocator& loc)
{
    WalletBatch batch(*database);
    batch.WriteBestBlock(loc);
}

void CWallet::SetMinVersion(enum WalletFeature nVersion, WalletBatch* batch_in, bool fExplicit)
{
    LOCK(cs_wallet);
    if (nWalletVersion >= nVersion)
        return;

    // when doing an explicit upgrade, if we pass the max version permitted, upgrade all the way
    if (fExplicit && nVersion > nWalletMaxVersion)
            nVersion = FEATURE_LATEST;

    nWalletVersion = nVersion;

    if (nVersion > nWalletMaxVersion)
        nWalletMaxVersion = nVersion;

    {
        WalletBatch* batch = batch_in ? batch_in : new WalletBatch(*database);
        if (nWalletVersion > 40000)
            batch->WriteMinVersion(nWalletVersion);
        if (!batch_in)
            delete batch;
    }
}

bool CWallet::SetMaxVersion(int nVersion)
{
    LOCK(cs_wallet);
    // cannot downgrade below current version
    if (nWalletVersion > nVersion)
        return false;

    nWalletMaxVersion = nVersion;

    return true;
}

std::set<uint256> CWallet::GetConflicts(const uint256& txid) const
{
    std::set<uint256> result;
    AssertLockHeld(cs_wallet);

    std::map<uint256, CWalletTx>::const_iterator it = mapWallet.find(txid);
    if (it == mapWallet.end())
        return result;
    const CWalletTx& wtx = it->second;

    std::pair<TxSpends::const_iterator, TxSpends::const_iterator> range;

    for (const CTxIn& txin : wtx.tx->vin)
    {
        if (mapTxSpends.count(txin.prevout) <= 1)
            continue;  // No conflict if zero or one spends
        range = mapTxSpends.equal_range(txin.prevout);
        for (TxSpends::const_iterator _it = range.first; _it != range.second; ++_it)
            result.insert(_it->second);
    }
    return result;
}

bool CWallet::HasWalletSpend(const uint256& txid) const
{
    AssertLockHeld(cs_wallet);
    auto iter = mapTxSpends.lower_bound(COutPoint(txid, 0));
    return (iter != mapTxSpends.end() && iter->first.hash == txid);
}

void CWallet::Flush(bool shutdown)
{
    database->Flush(shutdown);
}

void CWallet::SyncMetaData(std::pair<TxSpends::iterator, TxSpends::iterator> range)
{
    // We want all the wallet transactions in range to have the same metadata as
    // the oldest (smallest nOrderPos).
    // So: find smallest nOrderPos:

    int nMinOrderPos = std::numeric_limits<int>::max();
    const CWalletTx* copyFrom = nullptr;
    for (TxSpends::iterator it = range.first; it != range.second; ++it) {
        const CWalletTx* wtx = &mapWallet.at(it->second);
        if (wtx->nOrderPos < nMinOrderPos) {
            nMinOrderPos = wtx->nOrderPos;
            copyFrom = wtx;
        }
    }

    if (!copyFrom) {
        return;
    }

    // Now copy data from copyFrom to rest:
    for (TxSpends::iterator it = range.first; it != range.second; ++it)
    {
        const uint256& hash = it->second;
        CWalletTx* copyTo = &mapWallet.at(hash);
        if (copyFrom == copyTo) continue;
        assert(copyFrom && "Oldest wallet transaction in range assumed to have been found.");
        if (!copyFrom->IsEquivalentTo(*copyTo)) continue;
        copyTo->mapValue = copyFrom->mapValue;
        copyTo->vOrderForm = copyFrom->vOrderForm;
        // fTimeReceivedIsTxTime not copied on purpose
        // nTimeReceived not copied on purpose
        copyTo->nTimeSmart = copyFrom->nTimeSmart;
        copyTo->fFromMe = copyFrom->fFromMe;
        // nOrderPos not copied on purpose
        // cached members not copied on purpose
    }
}

/**
 * Outpoint is spent if any non-conflicted transaction
 * spends it:
 */
bool CWallet::IsSpent(const uint256& hash, unsigned int n) const
{
    const COutPoint outpoint(hash, n);
    std::pair<TxSpends::const_iterator, TxSpends::const_iterator> range;
    range = mapTxSpends.equal_range(outpoint);

    for (TxSpends::const_iterator it = range.first; it != range.second; ++it)
    {
        const uint256& wtxid = it->second;
        std::map<uint256, CWalletTx>::const_iterator mit = mapWallet.find(wtxid);
        if (mit != mapWallet.end()) {
            int depth = mit->second.GetDepthInMainChain();
            if (depth > 0  || (depth == 0 && !mit->second.isAbandoned()))
                return true; // Spent
        }
    }
    return false;
}

void CWallet::AddToSpends(const COutPoint& outpoint, const uint256& wtxid)
{
    mapTxSpends.insert(std::make_pair(outpoint, wtxid));

    UnlockCoin(outpoint);

    std::pair<TxSpends::iterator, TxSpends::iterator> range;
    range = mapTxSpends.equal_range(outpoint);
    SyncMetaData(range);
}


void CWallet::AddToSpends(const uint256& wtxid)
{
    auto it = mapWallet.find(wtxid);
    assert(it != mapWallet.end());
    CWalletTx& thisTx = it->second;
    if (thisTx.IsCoinBase()) // Coinbases don't spend anything!
        return;

    for (const CTxIn& txin : thisTx.tx->vin)
        AddToSpends(txin.prevout, wtxid);
}

bool CWallet::EncryptWallet(const SecureString& strWalletPassphrase)
{
    if (IsCrypted())
        return false;

    CKeyingMaterial _vMasterKey;

    _vMasterKey.resize(WALLET_CRYPTO_KEY_SIZE);
    GetStrongRandBytes(&_vMasterKey[0], WALLET_CRYPTO_KEY_SIZE);

    CMasterKey kMasterKey;

    kMasterKey.vchSalt.resize(WALLET_CRYPTO_SALT_SIZE);
    GetStrongRandBytes(&kMasterKey.vchSalt[0], WALLET_CRYPTO_SALT_SIZE);

    CCrypter crypter;
    int64_t nStartTime = GetTimeMillis();
    crypter.SetKeyFromPassphrase(strWalletPassphrase, kMasterKey.vchSalt, 25000, kMasterKey.nDerivationMethod);
    kMasterKey.nDeriveIterations = static_cast<unsigned int>(2500000 / ((double)(GetTimeMillis() - nStartTime)));

    nStartTime = GetTimeMillis();
    crypter.SetKeyFromPassphrase(strWalletPassphrase, kMasterKey.vchSalt, kMasterKey.nDeriveIterations, kMasterKey.nDerivationMethod);
    kMasterKey.nDeriveIterations = (kMasterKey.nDeriveIterations + static_cast<unsigned int>(kMasterKey.nDeriveIterations * 100 / ((double)(GetTimeMillis() - nStartTime)))) / 2;

    if (kMasterKey.nDeriveIterations < 25000)
        kMasterKey.nDeriveIterations = 25000;

    WalletLogPrintf("Encrypting Wallet with an nDeriveIterations of %i\n", kMasterKey.nDeriveIterations);

    if (!crypter.SetKeyFromPassphrase(strWalletPassphrase, kMasterKey.vchSalt, kMasterKey.nDeriveIterations, kMasterKey.nDerivationMethod))
        return false;
    if (!crypter.Encrypt(_vMasterKey, kMasterKey.vchCryptedKey))
        return false;

    {
        LOCK(cs_wallet);
        mapMasterKeys[++nMasterKeyMaxID] = kMasterKey;
        WalletBatch* encrypted_batch = new WalletBatch(*database);
        if (!encrypted_batch->TxnBegin()) {
            delete encrypted_batch;
            encrypted_batch = nullptr;
            return false;
        }
        encrypted_batch->WriteMasterKey(nMasterKeyMaxID, kMasterKey);

        for (const auto& spk_man_pair : m_spk_managers) {
            auto spk_man = spk_man_pair.second.get();
            if (!spk_man->Encrypt(_vMasterKey, encrypted_batch)) {
                encrypted_batch->TxnAbort();
                delete encrypted_batch;
                encrypted_batch = nullptr;
                // We now probably have half of our keys encrypted in memory, and half not...
                // die and let the user reload the unencrypted wallet.
                assert(false);
            }
        }

        // Encryption was introduced in version 0.4.0
        SetMinVersion(FEATURE_WALLETCRYPT, encrypted_batch, true);

        if (!encrypted_batch->TxnCommit()) {
            delete encrypted_batch;
            encrypted_batch = nullptr;
            // We now have keys encrypted in memory, but not on disk...
            // die to avoid confusion and let the user reload the unencrypted wallet.
            assert(false);
        }

        delete encrypted_batch;
        encrypted_batch = nullptr;

        Lock();
        Unlock(strWalletPassphrase);

        // if we are using HD, replace the HD seed with a new one
        if (auto spk_man = GetLegacyScriptPubKeyMan()) {
            if (spk_man->IsHDEnabled()) {
                if (!spk_man->SetupGeneration(true)) {
                    return false;
                }
            }
        }
        Lock();

        // Need to completely rewrite the wallet file; if we don't, bdb might keep
        // bits of the unencrypted private key in slack space in the database file.
        database->Rewrite();

        // BDB seems to have a bad habit of writing old data into
        // slack space in .dat files; that is bad if the old data is
        // unencrypted private keys. So:
        database->ReloadDbEnv();

    }
    NotifyStatusChanged(this);

    return true;
}

DBErrors CWallet::ReorderTransactions()
{
    LOCK(cs_wallet);
    WalletBatch batch(*database);

    // Old wallets didn't have any defined order for transactions
    // Probably a bad idea to change the output of this

    // First: get all CWalletTx into a sorted-by-time multimap.
    typedef std::multimap<int64_t, CWalletTx*> TxItems;
    TxItems txByTime;

    for (auto& entry : mapWallet)
    {
        CWalletTx* wtx = &entry.second;
        txByTime.insert(std::make_pair(wtx->nTimeReceived, wtx));
    }

    nOrderPosNext = 0;
    std::vector<int64_t> nOrderPosOffsets;
    for (TxItems::iterator it = txByTime.begin(); it != txByTime.end(); ++it)
    {
        CWalletTx *const pwtx = (*it).second;
        int64_t& nOrderPos = pwtx->nOrderPos;

        if (nOrderPos == -1)
        {
            nOrderPos = nOrderPosNext++;
            nOrderPosOffsets.push_back(nOrderPos);

            if (!batch.WriteTx(*pwtx))
                return DBErrors::LOAD_FAIL;
        }
        else
        {
            int64_t nOrderPosOff = 0;
            for (const int64_t& nOffsetStart : nOrderPosOffsets)
            {
                if (nOrderPos >= nOffsetStart)
                    ++nOrderPosOff;
            }
            nOrderPos += nOrderPosOff;
            nOrderPosNext = std::max(nOrderPosNext, nOrderPos + 1);

            if (!nOrderPosOff)
                continue;

            // Since we're changing the order, write it back
            if (!batch.WriteTx(*pwtx))
                return DBErrors::LOAD_FAIL;
        }
    }
    batch.WriteOrderPosNext(nOrderPosNext);

    return DBErrors::LOAD_OK;
}

int64_t CWallet::IncOrderPosNext(WalletBatch* batch)
{
    AssertLockHeld(cs_wallet);
    int64_t nRet = nOrderPosNext++;
    if (batch) {
        batch->WriteOrderPosNext(nOrderPosNext);
    } else {
        WalletBatch(*database).WriteOrderPosNext(nOrderPosNext);
    }
    return nRet;
}

void CWallet::MarkDirty()
{
    {
        LOCK(cs_wallet);
        for (std::pair<const uint256, CWalletTx>& item : mapWallet)
            item.second.MarkDirty();
    }
}

bool CWallet::MarkReplaced(const uint256& originalHash, const uint256& newHash)
{
    LOCK(cs_wallet);

    auto mi = mapWallet.find(originalHash);

    // There is a bug if MarkReplaced is not called on an existing wallet transaction.
    assert(mi != mapWallet.end());

    CWalletTx& wtx = (*mi).second;

    // Ensure for now that we're not overwriting data
    assert(wtx.mapValue.count("replaced_by_txid") == 0);

    wtx.mapValue["replaced_by_txid"] = newHash.ToString();

    WalletBatch batch(*database, "r+");

    bool success = true;
    if (!batch.WriteTx(wtx)) {
        WalletLogPrintf("%s: Updating batch tx %s failed\n", __func__, wtx.GetHash().ToString());
        success = false;
    }

    NotifyTransactionChanged(this, originalHash, CT_UPDATED);

    return success;
}

void CWallet::SetSpentKeyState(WalletBatch& batch, const uint256& hash, unsigned int n, bool used, std::set<CTxDestination>& tx_destinations)
{
    AssertLockHeld(cs_wallet);
    const CWalletTx* srctx = GetWalletTx(hash);
    if (!srctx) return;

    CTxDestination dst;
    if (ExtractDestination(srctx->tx->vout[n].scriptPubKey, dst)) {
        if (IsMine(dst)) {
            if (used && !GetDestData(dst, "used", nullptr)) {
                if (AddDestData(batch, dst, "used", "p")) { // p for "present", opposite of absent (null)
                    tx_destinations.insert(dst);
                }
            } else if (!used && GetDestData(dst, "used", nullptr)) {
                EraseDestData(batch, dst, "used");
            }
        }
    }
}

bool CWallet::IsSpentKey(const uint256& hash, unsigned int n) const
{
    AssertLockHeld(cs_wallet);
    CTxDestination dst;
    const CWalletTx* srctx = GetWalletTx(hash);
    if (srctx) {
        assert(srctx->tx->vout.size() > n);
        LegacyScriptPubKeyMan* spk_man = GetLegacyScriptPubKeyMan();
        // When descriptor wallets arrive, these additional checks are
        // likely superfluous and can be optimized out
        assert(spk_man != nullptr);
        for (const auto& keyid : GetAffectedKeys(srctx->tx->vout[n].scriptPubKey, *spk_man)) {
            WitnessV0KeyHash wpkh_dest(keyid);
            if (GetDestData(wpkh_dest, "used", nullptr)) {
                return true;
            }
            ScriptHash sh_wpkh_dest(GetScriptForDestination(wpkh_dest));
            if (GetDestData(sh_wpkh_dest, "used", nullptr)) {
                return true;
            }
            PKHash pkh_dest(keyid);
            if (GetDestData(pkh_dest, "used", nullptr)) {
                return true;
            }
        }
    }
    return false;
}

bool CWallet::AddToWallet(const CWalletTx& wtxIn, bool fFlushOnClose)
{
    LOCK(cs_wallet);

    WalletBatch batch(*database, "r+", fFlushOnClose);

    uint256 hash = wtxIn.GetHash();

    if (IsWalletFlagSet(WALLET_FLAG_AVOID_REUSE)
        && (!wtxIn.IsCoinStake() || !wtxIn.IsFromMe(ISMINE_ALL))) {
        // Mark used destinations
        std::set<CTxDestination> tx_destinations;

        for (const CTxIn& txin : wtxIn.tx->vin) {
            const COutPoint& op = txin.prevout;
            SetSpentKeyState(batch, op.hash, op.n, true, tx_destinations);
        }

        MarkDestinationsDirty(tx_destinations);
    }

    // Inserts only if not already there, returns tx inserted or tx found
    std::pair<std::map<uint256, CWalletTx>::iterator, bool> ret = mapWallet.insert(std::make_pair(hash, wtxIn));
    CWalletTx& wtx = (*ret.first).second;

    wtx.BindWallet(this);
    bool fInsertedNew = ret.second;
    if (fInsertedNew) {
        wtx.nTimeReceived = chain().getAdjustedTime();
        wtx.nOrderPos = IncOrderPosNext(&batch);
        wtx.m_it_wtxOrdered = wtxOrdered.insert(std::make_pair(wtx.nOrderPos, &wtx));
        wtx.nTimeSmart = ComputeTimeSmart(wtx);
        AddToSpends(hash);
    }

    bool fUpdated = false;
    if (!fInsertedNew)
    {
        if (wtxIn.m_confirm.status != wtx.m_confirm.status) {
            wtx.m_confirm.status = wtxIn.m_confirm.status;
            wtx.m_confirm.nIndex = wtxIn.m_confirm.nIndex;
            wtx.m_confirm.hashBlock = wtxIn.m_confirm.hashBlock;
            wtx.m_confirm.block_height = wtxIn.m_confirm.block_height;
            fUpdated = true;
        } else {
            assert(wtx.m_confirm.nIndex == wtxIn.m_confirm.nIndex);
            assert(wtx.m_confirm.hashBlock == wtxIn.m_confirm.hashBlock);
            assert(wtx.m_confirm.block_height == wtxIn.m_confirm.block_height);
        }
        if (wtxIn.fFromMe && wtxIn.fFromMe != wtx.fFromMe)
        {
            wtx.fFromMe = wtxIn.fFromMe;
            fUpdated = true;
        }
        // If we have a witness-stripped version of this transaction, and we
        // see a new version with a witness, then we must be upgrading a pre-segwit
        // wallet.  Store the new version of the transaction with the witness,
        // as the stripped-version must be invalid.
        // TODO: Store all versions of the transaction, instead of just one.
        if (wtxIn.tx->HasWitness() && !wtx.tx->HasWitness()) {
            wtx.SetTx(wtxIn.tx);
            fUpdated = true;
        }
    }

    //// debug print
    WalletLogPrintf("AddToWallet %s  %s%s\n", wtxIn.GetHash().ToString(), (fInsertedNew ? "new" : ""), (fUpdated ? "update" : ""));

    // Write to disk
    if (fInsertedNew || fUpdated)
        if (!batch.WriteTx(wtx))
            return false;

    // Break debit/credit balance caches:
    wtx.MarkDirty();
    // Notify UI of new or updated transaction
    NotifyTransactionChanged(this, hash, fInsertedNew ? CT_NEW : CT_UPDATED);

#if HAVE_SYSTEM
    // notify an external script when a wallet transaction comes in or is updated
    std::string strCmd = gArgs.GetArg("-walletnotify", "");

    if (!strCmd.empty())
    {
        boost::replace_all(strCmd, "%s", wtxIn.GetHash().GetHex());
#ifndef WIN32
        // Substituting the wallet name isn't currently supported on windows
        // because windows shell escaping has not been implemented yet:
        // https://github.com/bitcoin/bitcoin/pull/13339#issuecomment-537384875
        // A few ways it could be implemented in the future are described in:
        // https://github.com/bitcoin/bitcoin/pull/13339#issuecomment-461288094
        boost::replace_all(strCmd, "%w", ShellEscape(GetName()));
#endif
        std::thread t(runCommand, strCmd);
        t.detach(); // thread runs free
    }
#endif

    std::string sName = GetName();
    GetMainSignals().TransactionAddedToWallet(sName, wtxIn.tx);
    ClearCachedBalances();

    return true;
}

void CWallet::LoadToWallet(CWalletTx& wtxIn)
{
    // If wallet doesn't have a chain (e.g bitcoin-wallet), lock can't be taken.
    auto locked_chain = LockChain();
    if (locked_chain) {
        Optional<int> block_height = locked_chain->getBlockHeight(wtxIn.m_confirm.hashBlock);
        if (block_height) {
            // Update cached block height variable since it not stored in the
            // serialized transaction.
            wtxIn.m_confirm.block_height = *block_height;
        } else if (wtxIn.isConflicted() || wtxIn.isConfirmed()) {
            // If tx block (or conflicting block) was reorged out of chain
            // while the wallet was shutdown, change tx status to UNCONFIRMED
            // and reset block height, hash, and index. ABANDONED tx don't have
            // associated blocks and don't need to be updated. The case where a
            // transaction was reorged out while online and then reconfirmed
            // while offline is covered by the rescan logic.
            wtxIn.setUnconfirmed();
            wtxIn.m_confirm.hashBlock = uint256();
            wtxIn.m_confirm.block_height = 0;
            wtxIn.m_confirm.nIndex = 0;
        }
    }
    uint256 hash = wtxIn.GetHash();
    const auto& ins = mapWallet.emplace(hash, wtxIn);
    CWalletTx& wtx = ins.first->second;
    wtx.BindWallet(this);
    if (/* insertion took place */ ins.second) {
        wtx.m_it_wtxOrdered = wtxOrdered.insert(std::make_pair(wtx.nOrderPos, &wtx));
    }
    AddToSpends(hash);
    for (const CTxIn& txin : wtx.tx->vin) {
        auto it = mapWallet.find(txin.prevout.hash);
        if (it != mapWallet.end()) {
            CWalletTx& prevtx = it->second;
            if (prevtx.isConflicted()) {
                MarkConflicted(prevtx.m_confirm.hashBlock, prevtx.m_confirm.block_height, wtx.GetHash());
            }
        }
    }
}

bool CWallet::AddToWalletIfInvolvingMe(const CTransactionRef& ptx, CWalletTx::Confirmation confirm, bool fUpdate)
{
    const CTransaction& tx = *ptx;
    {
        AssertLockHeld(cs_wallet);

        if (!confirm.hashBlock.IsNull()) {
            for (const CTxIn& txin : tx.vin) {
                std::pair<TxSpends::const_iterator, TxSpends::const_iterator> range = mapTxSpends.equal_range(txin.prevout);
                while (range.first != range.second) {
                    if (range.first->second != tx.GetHash()) {
                        WalletLogPrintf("Transaction %s (in block %s) conflicts with wallet transaction %s (both spend %s:%i)\n", tx.GetHash().ToString(), confirm.hashBlock.ToString(), range.first->second.ToString(), range.first->first.hash.ToString(), range.first->first.n);
                        MarkConflicted(confirm.hashBlock, confirm.block_height, range.first->second);
                    }
                    range.first++;
                }
            }
        }

        bool fExisted = mapWallet.count(tx.GetHash()) != 0;
        if (fExisted && !fUpdate) return false;
        if (fExisted || IsMine(tx) || IsFromMe(tx))
        {
            /* Check if any keys in the wallet keypool that were supposed to be unused
             * have appeared in a new transaction. If so, remove those keys from the keypool.
             * This can happen when restoring an old wallet backup that does not contain
             * the mostly recently created transactions from newer versions of the wallet.
             */

            // loop though all outputs
            for (const CTxOut& txout: tx.vout) {
                for (const auto& spk_man_pair : m_spk_managers) {
                    spk_man_pair.second->MarkUnusedAddresses(txout.scriptPubKey);
                }
            }

            CWalletTx wtx(this, ptx);

            // Block disconnection override an abandoned tx as unconfirmed
            // which means user may have to call abandontransaction again
            wtx.m_confirm = confirm;

            return AddToWallet(wtx, false);
        }
    }
    return false;
}

bool CWallet::TransactionCanBeAbandoned(const uint256& hashTx) const
{
    auto locked_chain = chain().lock();
    LOCK(cs_wallet);
    const CWalletTx* wtx = GetWalletTx(hashTx);
    return wtx && !wtx->isAbandoned() && wtx->GetDepthInMainChain() == 0 && !wtx->InMempool();
}

void CWallet::MarkInputsDirty(const CTransactionRef& tx)
{
    for (const CTxIn& txin : tx->vin) {
        auto it = mapWallet.find(txin.prevout.hash);
        if (it != mapWallet.end()) {
            it->second.MarkDirty();
        }
    }
}

bool CWallet::AbandonTransaction(const uint256& hashTx)
{
    auto locked_chain = chain().lock(); // Temporary. Removed in upcoming lock cleanup
    LOCK(cs_wallet);

    WalletBatch batch(*database, "r+");

    std::set<uint256> todo;
    std::set<uint256> done;

    // Can't mark abandoned if confirmed or in mempool
    auto it = mapWallet.find(hashTx);
    assert(it != mapWallet.end());
    CWalletTx& origtx = it->second;
    if (origtx.GetDepthInMainChain() != 0 || origtx.InMempool()) {
        return false;
    }

    todo.insert(hashTx);

    while (!todo.empty()) {
        uint256 now = *todo.begin();
        todo.erase(now);
        done.insert(now);

        auto it = mapWallet.find(now);
        assert(it != mapWallet.end());
        CWalletTx& wtx = it->second;
        int currentconfirm = wtx.GetDepthInMainChain();
        // If the orig tx was not in block, none of its spends can be
        assert(currentconfirm <= 0);
        // if (currentconfirm < 0) {Tx and spends are already conflicted, no need to abandon}
        if (!wtx.isAbandoned()
            && currentconfirm == 0) {
            // If the orig tx was not in block/mempool, none of its spends can be in mempool
            assert(!wtx.InMempool());
            wtx.setAbandoned();
            wtx.MarkDirty();
            batch.WriteTx(wtx);
            NotifyTransactionChanged(this, wtx.GetHash(), CT_UPDATED);
            // Iterate over all its outputs, and mark transactions in the wallet that spend them abandoned too
            TxSpends::const_iterator iter = mapTxSpends.lower_bound(COutPoint(now, 0));
            while (iter != mapTxSpends.end() && iter->first.hash == now) {
                if (!done.count(iter->second)) {
                    todo.insert(iter->second);
                }
                iter++;
            }
            // If a transaction changes 'conflicted' state, that changes the balance
            // available of the outputs it spends. So force those to be recomputed
            MarkInputsDirty(wtx.tx);
        }
    }

    return true;
}

void CWallet::MarkConflicted(const uint256& hashBlock, int conflicting_height, const uint256& hashTx)
{
    if (!m_chain) return;
    auto locked_chain = chain().lock();
    LOCK(cs_wallet);

    int conflictconfirms = (m_last_block_processed_height - conflicting_height + 1) * -1;
    // If number of conflict confirms cannot be determined, this means
    // that the block is still unknown or not yet part of the main chain,
    // for example when loading the wallet during a reindex. Do nothing in that
    // case.
    if (conflictconfirms >= 0)
        return;

    // Do not flush the wallet here for performance reasons
    WalletBatch batch(*database, "r+", false);

    std::set<uint256> todo;
    std::set<uint256> done;

    todo.insert(hashTx);

    while (!todo.empty()) {
        uint256 now = *todo.begin();
        todo.erase(now);
        done.insert(now);
        auto it = mapWallet.find(now);
        assert(it != mapWallet.end());
        CWalletTx& wtx = it->second;
        int currentconfirm = wtx.GetDepthInMainChain();
        if (conflictconfirms < currentconfirm) {
            // Block is 'more conflicted' than current confirm; update.
            // Mark transaction as conflicted with this block.
            wtx.m_confirm.nIndex = 0;
            wtx.m_confirm.hashBlock = hashBlock;
            wtx.m_confirm.block_height = conflicting_height;
            wtx.setConflicted();
            wtx.MarkDirty();
            batch.WriteTx(wtx);
            // Iterate over all its outputs, and mark transactions in the wallet that spend them conflicted too
            TxSpends::const_iterator iter = mapTxSpends.lower_bound(COutPoint(now, 0));
            while (iter != mapTxSpends.end() && iter->first.hash == now) {
                 if (!done.count(iter->second)) {
                     todo.insert(iter->second);
                 }
                 iter++;
            }
            // If a transaction changes 'conflicted' state, that changes the balance
            // available of the outputs it spends. So force those to be recomputed
            MarkInputsDirty(wtx.tx);
        }
    }
}

void CWallet::SyncTransaction(const CTransactionRef& ptx, CWalletTx::Confirmation confirm, bool update_tx)
{
    if (!AddToWalletIfInvolvingMe(ptx, confirm, update_tx))
        return; // Not one of ours

    // If a transaction changes 'conflicted' state, that changes the balance
    // available of the outputs it spends. So force those to be
    // recomputed, also:
    MarkInputsDirty(ptx);
}

void CWallet::transactionAddedToMempool(const CTransactionRef& ptx) {
    auto locked_chain = chain().lock();
    LOCK(cs_wallet);
    CWalletTx::Confirmation confirm(CWalletTx::Status::UNCONFIRMED, /* block_height */ 0, {}, /* nIndex */ 0);
    SyncTransaction(ptx, confirm);

    auto it = mapWallet.find(ptx->GetHash());
    if (it != mapWallet.end()) {
        it->second.fInMempool = true;
    }
}

void CWallet::transactionRemovedFromMempool(const CTransactionRef &ptx) {
    LOCK(cs_wallet);
    auto it = mapWallet.find(ptx->GetHash());
    if (it != mapWallet.end()) {
        it->second.fInMempool = false;
    }
    ClearCachedBalances();
}

void CWallet::blockConnected(const CBlock& block, int height)
{
    const uint256& block_hash = block.GetHash();
    auto locked_chain = chain().lock();
    LOCK(cs_wallet);

    m_last_block_processed_height = height;
    m_last_block_processed = block_hash;
    for (size_t index = 0; index < block.vtx.size(); index++) {
        CWalletTx::Confirmation confirm(CWalletTx::Status::CONFIRMED, height, block_hash, index);
        SyncTransaction(block.vtx[index], confirm);
        transactionRemovedFromMempool(block.vtx[index]);
    }
    ClearCachedBalances();
}

void CWallet::blockDisconnected(const CBlock& block, int height)
{
    auto locked_chain = chain().lock();
    LOCK(cs_wallet);

    // At block disconnection, this will change an abandoned transaction to
    // be unconfirmed, whether or not the transaction is added back to the mempool.
    // User may have to call abandontransaction again. It may be addressed in the
    // future with a stickier abandoned state or even removing abandontransaction call.
    m_last_block_processed_height = height - 1;
    m_last_block_processed = block.hashPrevBlock;
    for (const CTransactionRef& ptx : block.vtx) {
        CWalletTx::Confirmation confirm(CWalletTx::Status::UNCONFIRMED, /* block_height */ 0, {}, /* nIndex */ 0);
        SyncTransaction(ptx, confirm);
    }
    ClearCachedBalances();
}

void CWallet::updatedBlockTip()
{
    m_best_block_time = GetTime();
}


void CWallet::BlockUntilSyncedToCurrentChain() const {
    AssertLockNotHeld(cs_wallet);
    // Skip the queue-draining stuff if we know we're caught up with
    // ::ChainActive().Tip(), otherwise put a callback in the validation interface queue and wait
    // for the queue to drain enough to execute it (indicating we are caught up
    // at least with the time we entered this function).
    uint256 last_block_hash = WITH_LOCK(cs_wallet, return m_last_block_processed);
    chain().waitForNotificationsIfTipChanged(last_block_hash);
}

isminetype CWallet::IsMine(const CKeyID &address) const
{
    auto spk_man = GetLegacyScriptPubKeyMan();
    if (spk_man) {
        LOCK(spk_man->cs_KeyStore);
        if (!IsCrypted()) {
            return spk_man->FillableSigningProvider::IsMine(address);
        }
        if (spk_man->mapCryptedKeys.count(address) > 0) {
            return ISMINE_SPENDABLE;
        }
        if (spk_man->mapWatchKeys.count(address) > 0) {
            return ISMINE_WATCH_ONLY_;
        }
    }
    return ISMINE_NO;
}

isminetype CWallet::IsMine(const CTxIn &txin) const
{
    {
        LOCK(cs_wallet);
        std::map<uint256, CWalletTx>::const_iterator mi = mapWallet.find(txin.prevout.hash);
        if (mi != mapWallet.end())
        {
            const CWalletTx& prev = (*mi).second;
            if (txin.prevout.n < prev.tx->vout.size())
                return IsMine(prev.tx->vout[txin.prevout.n]);
        }
    }
    return ISMINE_NO;
}

// Note that this function doesn't distinguish between a 0-valued input,
// and a not-"is mine" (according to the filter) input.
CAmount CWallet::GetDebit(const CTxIn &txin, const isminefilter& filter) const
{
    {
        LOCK(cs_wallet);
        std::map<uint256, CWalletTx>::const_iterator mi = mapWallet.find(txin.prevout.hash);
        if (mi != mapWallet.end())
        {
            const CWalletTx& prev = (*mi).second;
            if (txin.prevout.n < prev.tx->vout.size())
                if (IsMine(prev.tx->vout[txin.prevout.n]) & filter)
                    return prev.tx->vout[txin.prevout.n].nValue;
        }
    }
    return 0;
}

isminetype CWallet::IsMine(const CTxOut& txout) const
{
    return IsMine(txout.scriptPubKey);
}

isminetype CWallet::IsMine(const CTxDestination& dest) const
{
    return IsMine(GetScriptForDestination(dest));
}

isminetype CWallet::IsMine(const CScript& script) const
{
    isminetype result = ISMINE_NO;
    for (const auto& spk_man_pair : m_spk_managers) {
        result = std::max(result, spk_man_pair.second->IsMine(script));
    }
    return result;
}

CAmount CWallet::GetCredit(const CTxOut& txout, const isminefilter& filter) const
{
    if (!MoneyRange(txout.nValue))
        throw std::runtime_error(std::string(__func__) + ": value out of range");
    return ((IsMine(txout) & filter) ? txout.nValue : 0);
}

bool CWallet::IsChange(const CTxOut& txout) const
{
    return IsChange(txout.scriptPubKey);
}

bool CWallet::IsChange(const CScript& script) const
{
    // TODO: fix handling of 'change' outputs. The assumption is that any
    // payment to a script that is ours, but is not in the address book
    // is change. That assumption is likely to break when we implement multisignature
    // wallets that return change back into a multi-signature-protected address;
    // a better way of identifying which outputs are 'the send' and which are
    // 'the change' will need to be implemented (maybe extend CWalletTx to remember
    // which output, if any, was change).
    if (IsMine(script))
    {
        CTxDestination address;
        if (!ExtractDestination(script, address))
            return true;

        LOCK(cs_wallet);
        if (!mapAddressBook.count(address))
            return true;
    }
    return false;
}

CAmount CWallet::GetChange(const CTxOut& txout) const
{
    if (!MoneyRange(txout.nValue))
        throw std::runtime_error(std::string(__func__) + ": value out of range");
    return (IsChange(txout) ? txout.nValue : 0);
}

bool CWallet::IsMine(const CTransaction& tx) const
{
    for (const CTxOut& txout : tx.vout)
        if (IsMine(txout))
            return true;
    return false;
}

bool CWallet::IsFromMe(const CTransaction& tx) const
{
    return (GetDebit(tx, ISMINE_ALL) > 0);
}

CAmount CWallet::GetDebit(const CTransaction& tx, const isminefilter& filter) const
{
    CAmount nDebit = 0;
    for (const CTxIn& txin : tx.vin)
    {
        nDebit += GetDebit(txin, filter);
        if (!MoneyRange(nDebit))
            throw std::runtime_error(std::string(__func__) + ": value out of range");
    }
    return nDebit;
}

bool CWallet::IsAllFromMe(const CTransaction& tx, const isminefilter& filter) const
{
    LOCK(cs_wallet);

    for (const CTxIn& txin : tx.vin)
    {
        auto mi = mapWallet.find(txin.prevout.hash);
        if (mi == mapWallet.end())
            return false; // any unknown inputs can't be from us

        const CWalletTx& prev = (*mi).second;

        if (txin.prevout.n >= prev.tx->vout.size())
            return false; // invalid input!

        if (!(IsMine(prev.tx->vout[txin.prevout.n]) & filter))
            return false;
    }
    return true;
}

CAmount CWallet::GetCredit(const CTransaction& tx, const isminefilter& filter) const
{
    CAmount nCredit = 0;
    for (const CTxOut& txout : tx.vout)
    {
        nCredit += GetCredit(txout, filter);
        if (!MoneyRange(nCredit))
            throw std::runtime_error(std::string(__func__) + ": value out of range");
    }
    return nCredit;
}

CAmount CWallet::GetChange(const CTransaction& tx) const
{
    CAmount nChange = 0;
    for (const CTxOut& txout : tx.vout)
    {
        nChange += GetChange(txout);
        if (!MoneyRange(nChange))
            throw std::runtime_error(std::string(__func__) + ": value out of range");
    }
    return nChange;
}

bool CWallet::IsHDEnabled() const
{
    bool result = true;
    for (const auto& spk_man_pair : m_spk_managers) {
        result &= spk_man_pair.second->IsHDEnabled();
    }
    return result;
}

bool CWallet::CanGetAddresses(bool internal) const
{
    LOCK(cs_wallet);
    if (m_spk_managers.empty()) return false;
    for (OutputType t : OUTPUT_TYPES) {
        auto spk_man = GetScriptPubKeyMan(t, internal);
        if (spk_man && spk_man->CanGetAddresses(internal)) {
            return true;
        }
    }
    return false;
}

void CWallet::SetWalletFlag(uint64_t flags)
{
    LOCK(cs_wallet);
    m_wallet_flags |= flags;
    if (!WalletBatch(*database).WriteWalletFlags(m_wallet_flags))
        throw std::runtime_error(std::string(__func__) + ": writing wallet flags failed");
}

void CWallet::UnsetWalletFlag(uint64_t flag)
{
    WalletBatch batch(*database);
    UnsetWalletFlagWithDB(batch, flag);
}

void CWallet::UnsetWalletFlagWithDB(WalletBatch& batch, uint64_t flag)
{
    LOCK(cs_wallet);
    m_wallet_flags &= ~flag;
    if (!batch.WriteWalletFlags(m_wallet_flags))
        throw std::runtime_error(std::string(__func__) + ": writing wallet flags failed");
}

void CWallet::UnsetBlankWalletFlag(WalletBatch& batch)
{
    UnsetWalletFlagWithDB(batch, WALLET_FLAG_BLANK_WALLET);
}

bool CWallet::IsWalletFlagSet(uint64_t flag) const
{
    return (m_wallet_flags & flag);
}

bool CWallet::SetWalletFlags(uint64_t overwriteFlags, bool memonly)
{
    LOCK(cs_wallet);
    m_wallet_flags = overwriteFlags;
    if (((overwriteFlags & KNOWN_WALLET_FLAGS) >> 32) ^ (overwriteFlags >> 32)) {
        // contains unknown non-tolerable wallet flags
        return false;
    }
    if (!memonly && !WalletBatch(*database).WriteWalletFlags(m_wallet_flags)) {
        throw std::runtime_error(std::string(__func__) + ": writing wallet flags failed");
    }

    return true;
}

int64_t CWalletTx::GetTxTime() const
{
    int64_t n = nTimeSmart;
    return n ? n : nTimeReceived;
}

// Helper for producing a max-sized low-S low-R signature (eg 71 bytes)
// or a max-sized low-S signature (e.g. 72 bytes) if use_max_sig is true
bool CWallet::DummySignInput(CTxIn &tx_in, const CTxOut &txout, bool use_max_sig) const
{
    // Fill in dummy signatures for fee calculation.
    const CScript& scriptPubKey = txout.scriptPubKey;
    SignatureData sigdata;

    std::unique_ptr<SigningProvider> provider = GetSolvingProvider(scriptPubKey);
    if (!provider) {
        // We don't know about this scriptpbuKey;
        return false;
    }

    if (!ProduceSignature(*provider, use_max_sig ? DUMMY_MAXIMUM_SIGNATURE_CREATOR : DUMMY_SIGNATURE_CREATOR, scriptPubKey, sigdata)) {
        return false;
    }
    UpdateInput(tx_in, sigdata);
    return true;
}

// Helper for producing a bunch of max-sized low-S low-R signatures (eg 71 bytes)
bool CWallet::DummySignTx(CMutableTransaction &txNew, const std::vector<CTxOut> &txouts, bool use_max_sig) const
{
    // Fill in dummy signatures for fee calculation.
    int nIn = 0;
    for (const auto& txout : txouts)
    {
        if (!DummySignInput(txNew.vin[nIn], txout, use_max_sig)) {
            return false;
        }

        nIn++;
    }
    return true;
}

bool CWallet::ImportScripts(const std::set<CScript> scripts, int64_t timestamp)
{
    auto spk_man = GetLegacyScriptPubKeyMan();
    if (!spk_man) {
        return false;
    }
    LOCK(spk_man->cs_KeyStore);
    return spk_man->ImportScripts(scripts, timestamp);
}

bool CWallet::ImportPrivKeys(const std::map<CKeyID, CKey>& privkey_map, const int64_t timestamp)
{
    auto spk_man = GetLegacyScriptPubKeyMan();
    if (!spk_man) {
        return false;
    }
    LOCK(spk_man->cs_KeyStore);
    return spk_man->ImportPrivKeys(privkey_map, timestamp);
}

bool CWallet::ImportPubKeys(const std::vector<CKeyID>& ordered_pubkeys, const std::map<CKeyID, CPubKey>& pubkey_map, const std::map<CKeyID, std::pair<CPubKey, KeyOriginInfo>>& key_origins, const bool add_keypool, const bool internal, const int64_t timestamp)
{
    auto spk_man = GetLegacyScriptPubKeyMan();
    if (!spk_man) {
        return false;
    }
    LOCK(spk_man->cs_KeyStore);
    return spk_man->ImportPubKeys(ordered_pubkeys, pubkey_map, key_origins, add_keypool, internal, timestamp);
}

bool CWallet::ImportScriptPubKeys(const std::string& label, const std::set<CScript>& script_pub_keys, const bool have_solving_data, const bool apply_label, const int64_t timestamp)
{
    auto spk_man = GetLegacyScriptPubKeyMan();
    if (!spk_man) {
        return false;
    }
    LOCK(spk_man->cs_KeyStore);
    if (!spk_man->ImportScriptPubKeys(script_pub_keys, have_solving_data, timestamp)) {
        return false;
    }
    if (apply_label) {
        WalletBatch batch(*database);
        for (const CScript& script : script_pub_keys) {
            CTxDestination dest;
            ExtractDestination(script, dest);
            if (IsValidDestination(dest)) {
                SetAddressBookWithDB(batch, dest, label, "receive");
            }
        }
    }
    return true;
}

int64_t CalculateMaximumSignedTxSize(const CTransaction &tx, const CWallet *wallet, bool use_max_sig)
{
    std::vector<CTxOut> txouts;
    for (const CTxIn& input : tx.vin) {
        const auto mi = wallet->mapWallet.find(input.prevout.hash);
        // Can not estimate size without knowing the input details
        if (mi == wallet->mapWallet.end()) {
            return -1;
        }
        assert(input.prevout.n < mi->second.tx->vout.size());
        txouts.emplace_back(mi->second.tx->vout[input.prevout.n]);
    }
    return CalculateMaximumSignedTxSize(tx, wallet, txouts, use_max_sig);
}

// txouts needs to be in the order of tx.vin
int64_t CalculateMaximumSignedTxSize(const CTransaction &tx, const CWallet *wallet, const std::vector<CTxOut>& txouts, bool use_max_sig)
{
    CMutableTransaction txNew(tx);
    if (!wallet->DummySignTx(txNew, txouts, use_max_sig)) {
        return -1;
    }
    return GetVirtualTransactionSize(CTransaction(txNew));
}

int CalculateMaximumSignedInputSize(const CTxOut& txout, const CWallet* wallet, bool use_max_sig)
{
    CMutableTransaction txn;
    txn.vin.push_back(CTxIn(COutPoint()));
    if (!wallet->DummySignInput(txn.vin[0], txout, use_max_sig)) {
        return -1;
    }
    return GetVirtualTransactionInputSize(txn.vin[0]);
}

void CWalletTx::GetAmounts(std::list<COutputEntry>& listReceived,
                           std::list<COutputEntry>& listSent,
                           std::list<COutputEntry>& listStaked, CAmount& nFee, const isminefilter& filter, bool fForFilterTx) const
{
    nFee = 0;
    listReceived.clear();
    listSent.clear();

    // Compute fee:
    CAmount nDebit = GetDebit(filter);
    if (nDebit > 0) // debit>0 means we signed/sent this transaction
    {
        CAmount nValueOut = tx->GetValueOut();
        nFee = nDebit - nValueOut;
    };

    // staked
    if (tx->IsCoinStake()) {
        CAmount nCredit = 0;
        CTxDestination address = CNoDestination();
        CTxDestination addressStake = CNoDestination();

        isminetype isMineAll = ISMINE_NO;
        for (unsigned int i = 0; i < tx->vpout.size(); ++i) {
            const CTxOutBase *txout = tx->vpout[i].get();
            if (!txout->IsType(OUTPUT_STANDARD)) {
                continue;
            }

            isminetype mine = pwallet->IsMine(txout);
            if (!(mine & filter)) {
                continue;
            }
            isMineAll = (isminetype)((uint8_t)isMineAll |(uint8_t)mine);

            if (fForFilterTx || address.type() == typeid(CNoDestination)) {
                const CScript &scriptPubKey = *txout->GetPScriptPubKey();
                ExtractDestination(scriptPubKey, address);

                if (HasIsCoinstakeOp(scriptPubKey)) {
                    CScript scriptOut;
                    if (GetCoinstakeScriptPath(scriptPubKey, scriptOut)) {
                        ExtractDestination(scriptOut, addressStake);
                    }
                }
            }
            nCredit += txout->GetValue();

            if (fForFilterTx) {
                COutputEntry output = {address, txout->GetValue(), (int)i, mine, addressStake};
                listStaked.push_back(output);
            }
        }
        // Recalc fee as GetValueOut might include foundation fund output
        nFee = nDebit - nCredit;

        if (fForFilterTx || !(isMineAll & filter)) {
            return;
        }

        COutputEntry output = {address, nCredit, 1, isMineAll, addressStake};
        listStaked.push_back(output);
        return;
    }

    // Sent/received.
    if (tx->IsParticlVersion()) {
        for (unsigned int i = 0; i < tx->vpout.size(); ++i) {
            const CTxOutBase *txout = tx->vpout[i].get();
            if (!txout->IsStandardOutput()) {
                continue;
            }

            isminetype fIsMine = pwallet->IsMine(txout);

            // Only need to handle txouts if AT LEAST one of these is true:
            //   1) they debit from us (sent)
            //   2) the output is to us (received)
            if (nDebit > 0) {
                // Don't report 'change' txouts
                if (pwallet->IsChange(txout))
                    continue;
            } else
            if (!(fIsMine & filter)) {
                continue;
            }

            // In either case, we need to get the destination address
            const CScript &scriptPubKey = *txout->GetPScriptPubKey();
            CTxDestination address;
            CTxDestination addressStake = CNoDestination();

            if (!ExtractDestination(scriptPubKey, address) && !scriptPubKey.IsUnspendable()) {
                pwallet->WalletLogPrintf("CWalletTx::GetAmounts: Unknown transaction type found, txid %s\n",
                         this->GetHash().ToString());
                address = CNoDestination();
            }

            if (HasIsCoinstakeOp(scriptPubKey)) {
                CScript scriptOut;
                if (GetCoinstakeScriptPath(scriptPubKey, scriptOut)) {
                    ExtractDestination(scriptOut, addressStake);
                }
            }

            COutputEntry output = {address, txout->GetValue(), (int)i, fIsMine, addressStake};

            // If we are debited by the transaction, add the output as a "sent" entry
            if (nDebit > 0){
                listSent.push_back(output);
            }

            // If we are receiving the output, add it as a "received" entry
            if (fIsMine & filter) {
                listReceived.push_back(output);
            }
        }
    } else
    {
        for (unsigned int i = 0; i < tx->vout.size(); ++i)
        {
            const CTxOut& txout = tx->vout[i];
            isminetype fIsMine = pwallet->IsMine(txout);
            // Only need to handle txouts if AT LEAST one of these is true:
            //   1) they debit from us (sent)
            //   2) the output is to us (received)
            if (nDebit > 0)
            {
                // Don't report 'change' txouts
                if (pwallet->IsChange(txout))
                    continue;
            }
            else if (!(fIsMine & filter))
                continue;

            // In either case, we need to get the destination address
            CTxDestination address;
            CTxDestination addressStake = CNoDestination();

            if (!ExtractDestination(txout.scriptPubKey, address) && !txout.scriptPubKey.IsUnspendable())
            {
                pwallet->WalletLogPrintf("CWalletTx::GetAmounts: Unknown transaction type found, txid %s\n",
                         this->GetHash().ToString());
                address = CNoDestination();
            }
            COutputEntry output = {address, txout.nValue, (int)i, fIsMine, addressStake};

            // If we are debited by the transaction, add the output as a "sent" entry
            if (nDebit > 0)
                listSent.push_back(output);

            // If we are receiving the output, add it as a "received" entry
            if (fIsMine & filter)
                listReceived.push_back(output);
        }
    }
}

/**
 * Scan active chain for relevant transactions after importing keys. This should
 * be called whenever new keys are added to the wallet, with the oldest key
 * creation time.
 *
 * @return Earliest timestamp that could be successfully scanned from. Timestamp
 * returned will be higher than startTime if relevant blocks could not be read.
 */
int64_t CWallet::RescanFromTime(int64_t startTime, const WalletRescanReserver& reserver, bool update)
{
    // Find starting block. May be null if nCreateTime is greater than the
    // highest blockchain timestamp, in which case there is nothing that needs
    // to be scanned.
    uint256 start_block;
    {
        auto locked_chain = chain().lock();
        const Optional<int> start_height = locked_chain->findFirstBlockWithTimeAndHeight(startTime - TIMESTAMP_WINDOW, 0, &start_block);
        const Optional<int> tip_height = locked_chain->getHeight();
        WalletLogPrintf("%s: Rescanning last %i blocks\n", __func__, tip_height && start_height ? *tip_height - *start_height + 1 : 0);
    }

    if (!start_block.IsNull()) {
        // TODO: this should take into account failure by ScanResult::USER_ABORT
        ScanResult result = ScanForWalletTransactions(start_block, {} /* stop_block */, reserver, update);
        if (result.status == ScanResult::FAILURE) {
            int64_t time_max;
            if (!chain().findBlock(result.last_failed_block, nullptr /* block */, nullptr /* time */, &time_max)) {
                throw std::logic_error("ScanForWalletTransactions returned invalid block hash");
            }
            return time_max + TIMESTAMP_WINDOW + 1;
        }
    }
    return startTime;
}

/**
 * Scan the block chain (starting in start_block) for transactions
 * from or to us. If fUpdate is true, found transactions that already
 * exist in the wallet will be updated.
 *
 * @param[in] start_block Scan starting block. If block is not on the active
 *                        chain, the scan will return SUCCESS immediately.
 * @param[in] stop_block  Scan ending block. If block is not on the active
 *                        chain, the scan will continue until it reaches the
 *                        chain tip.
 *
 * @return ScanResult returning scan information and indicating success or
 *         failure. Return status will be set to SUCCESS if scan was
 *         successful. FAILURE if a complete rescan was not possible (due to
 *         pruning or corruption). USER_ABORT if the rescan was aborted before
 *         it could complete.
 *
 * @pre Caller needs to make sure start_block (and the optional stop_block) are on
 * the main chain after to the addition of any new keys you want to detect
 * transactions for.
 */
CWallet::ScanResult CWallet::ScanForWalletTransactions(const uint256& start_block, const uint256& stop_block, const WalletRescanReserver& reserver, bool fUpdate)
{
    int64_t nNow = GetTime();
    int64_t start_time = GetTimeMillis();

    assert(reserver.isReserved());

    uint256 block_hash = start_block;
    ScanResult result;

    WalletLogPrintf("Rescan started from block %s...\n", start_block.ToString());

    fAbortRescan = false;
    ShowProgress(strprintf("%s " + _("Rescanning...").translated, GetDisplayName()), 0); // show rescan progress in GUI as dialog or on splashscreen, if -rescan on startup
    uint256 tip_hash;
    // The way the 'block_height' is initialized is just a workaround for the gcc bug #47679 since version 4.6.0.
    Optional<int> block_height = MakeOptional(false, int());
    double progress_begin;
    double progress_end;
    {
        auto locked_chain = chain().lock();
        if (Optional<int> tip_height = locked_chain->getHeight()) {
            tip_hash = locked_chain->getBlockHash(*tip_height);
        }
        block_height = locked_chain->getBlockHeight(block_hash);
        progress_begin = chain().guessVerificationProgress(block_hash);
        progress_end = chain().guessVerificationProgress(stop_block.IsNull() ? tip_hash : stop_block);
    }
    double progress_current = progress_begin;
    while (block_height && !fAbortRescan && !chain().shutdownRequested()) {
        m_scanning_progress = (progress_current - progress_begin) / (progress_end - progress_begin);
        if (*block_height % 100 == 0 && progress_end - progress_begin > 0.0) {
            ShowProgress(strprintf("%s " + _("Rescanning...").translated, GetDisplayName()), std::max(1, std::min(99, (int)(m_scanning_progress * 100))));
        }
        if (GetTime() >= nNow + 60) {
            nNow = GetTime();
            WalletLogPrintf("Still rescanning. At block %d. Progress=%f\n", *block_height, progress_current);
        }

        CBlock block;
        if (chain().findBlock(block_hash, &block) && !block.IsNull()) {
            auto locked_chain = chain().lock();
            LOCK(cs_wallet);
            if (!locked_chain->getBlockHeight(block_hash)) {
                // Abort scan if current block is no longer active, to prevent
                // marking transactions as coming from the wrong block.
                // TODO: This should return success instead of failure, see
                // https://github.com/bitcoin/bitcoin/pull/14711#issuecomment-458342518
                result.last_failed_block = block_hash;
                result.status = ScanResult::FAILURE;
                break;
            }
            for (size_t posInBlock = 0; posInBlock < block.vtx.size(); ++posInBlock) {
                CWalletTx::Confirmation confirm(CWalletTx::Status::CONFIRMED, *block_height, block_hash, posInBlock);
                SyncTransaction(block.vtx[posInBlock], confirm, fUpdate);
            }
            // scan succeeded, record block as most recent successfully scanned
            result.last_scanned_block = block_hash;
            result.last_scanned_height = *block_height;
        } else {
            // could not scan block, keep scanning but record this block as the most recent failure
            result.last_failed_block = block_hash;
            result.status = ScanResult::FAILURE;
        }
        if (block_hash == stop_block) {
            break;
        }
        {
            auto locked_chain = chain().lock();
            Optional<int> tip_height = locked_chain->getHeight();
            if (!tip_height || *tip_height <= block_height || !locked_chain->getBlockHeight(block_hash)) {
                // break successfully when rescan has reached the tip, or
                // previous block is no longer on the chain due to a reorg
                break;
            }

            // increment block and verification progress
            block_hash = locked_chain->getBlockHash(++*block_height);
            progress_current = chain().guessVerificationProgress(block_hash);

            // handle updated tip hash
            const uint256 prev_tip_hash = tip_hash;
            tip_hash = locked_chain->getBlockHash(*tip_height);
            if (stop_block.IsNull() && prev_tip_hash != tip_hash) {
                // in case the tip has changed, update progress max
                progress_end = chain().guessVerificationProgress(tip_hash);
            }
        }
    }
    ShowProgress(strprintf("%s " + _("Rescanning...").translated, GetDisplayName()), 100); // hide progress dialog in GUI
    if (block_height && fAbortRescan) {
        WalletLogPrintf("Rescan aborted at block %d. Progress=%f\n", *block_height, progress_current);
        result.status = ScanResult::USER_ABORT;
    } else if (block_height && chain().shutdownRequested()) {
        WalletLogPrintf("Rescan interrupted by shutdown request at block %d. Progress=%f\n", *block_height, progress_current);
        result.status = ScanResult::USER_ABORT;
    } else {
        WalletLogPrintf("Rescan completed in %15dms\n", GetTimeMillis() - start_time);
    }
    return result;
}

void CWallet::ReacceptWalletTransactions()
{
    // During reindex and importing old wallet transactions become
    // unconfirmed. Don't resend them as that would spam other nodes.
    if (!chain().isReadyToBroadcast()) return;

    // If transactions aren't being broadcasted, don't let them into local mempool either
    if (!fBroadcastTransactions)
        return;
    std::map<int64_t, CWalletTx*> mapSorted;

    // Sort pending wallet transactions based on their initial wallet insertion order
    for (std::pair<const uint256, CWalletTx>& item : mapWallet) {
        const uint256& wtxid = item.first;
        CWalletTx& wtx = item.second;
        assert(wtx.GetHash() == wtxid);

        int nDepth = wtx.GetDepthInMainChain();

        if (!wtx.IsCoinBase() && !wtx.IsCoinStake() && (nDepth == 0 && !wtx.isAbandoned())) {
            mapSorted.insert(std::make_pair(wtx.nOrderPos, &wtx));
        }
    }

    // Try to add wallet transactions to memory pool
    for (const std::pair<const int64_t, CWalletTx*>& item : mapSorted) {
        CWalletTx& wtx = *(item.second);
        std::string unused_err_string;
        wtx.SubmitMemoryPoolAndRelay(unused_err_string, false);
    }
}

bool CWalletTx::SubmitMemoryPoolAndRelay(std::string& err_string, bool relay, CAmount override_max_fee)
{
    // Can't relay if wallet is not broadcasting
    if (!pwallet->GetBroadcastTransactions()) return false;
    // Don't relay coinbase transactions outside blocks
    if (IsCoinBase()) return false;
    // Don't relay coinstake transactions outside blocks
    if (IsCoinStake()) return false;

    // Don't relay abandoned transactions
    if (isAbandoned()) return false;
    // Don't try to submit coinbase transactions. These would fail anyway but would
    // cause log spam.
    if (IsCoinBase()) return false;
    // Don't try to submit conflicted or confirmed transactions.
    if (GetDepthInMainChain() != 0) return false;

    // Submit transaction to mempool for relay
    pwallet->WalletLogPrintf("Submitting wtx %s to mempool for relay\n", GetHash().ToString());
    // We must set fInMempool here - while it will be re-set to true by the
    // entered-mempool callback, if we did not there would be a race where a
    // user could call sendmoney in a loop and hit spurious out of funds errors
    // because we think that this newly generated transaction's change is
    // unavailable as we're not yet aware that it is in the mempool.
    //
    // Irrespective of the failure reason, un-marking fInMempool
    // out-of-order is incorrect - it should be unmarked when
    // TransactionRemovedFromMempool fires.
<<<<<<< HEAD
    CAmount max_fee = override_max_fee >= 0 ? override_max_fee : pwallet->m_default_max_tx_fee;
    bool ret = pwallet->chain().broadcastTransaction(tx, err_string, max_fee, relay);
=======
    bool ret = pwallet->chain().broadcastTransaction(tx, pwallet->m_default_max_tx_fee, relay, err_string);
>>>>>>> ac579ada
    fInMempool |= ret;
    return ret;
}

std::set<uint256> CWalletTx::GetConflicts() const
{
    std::set<uint256> result;
    if (pwallet != nullptr)
    {
        uint256 myHash = GetHash();
        result = pwallet->GetConflicts(myHash);
        result.erase(myHash);
    }
    return result;
}

CAmount CWalletTx::GetCachableAmount(AmountType type, const isminefilter& filter, bool recalculate) const
{
    auto& amount = m_amounts[type];
    if (recalculate || !amount.m_cached[filter]) {
        amount.Set(filter, type == DEBIT ? pwallet->GetDebit(*tx, filter) : pwallet->GetCredit(*tx, filter));
        m_is_cache_empty = false;
    }
    return amount.m_value[filter];
}

CAmount CWalletTx::GetDebit(const isminefilter& filter) const
{
    if (tx->vin.empty())
        return 0;

    CAmount debit = 0;
    if (filter & ISMINE_SPENDABLE) {
        debit += GetCachableAmount(DEBIT, ISMINE_SPENDABLE);
    }
    if (filter & ISMINE_WATCH_ONLY) {
        debit += GetCachableAmount(DEBIT, ISMINE_WATCH_ONLY);
    }
    return debit;
}

CAmount CWalletTx::GetCredit(const isminefilter& filter, bool allow_immature) const
{
    // Must wait until coinbase is safely deep enough in the chain before valuing it
    if (!allow_immature && IsImmatureCoinBase())
        return 0;

    CAmount credit = 0;
    if (filter & ISMINE_SPENDABLE) {
        // GetBalance can assume transactions in mapWallet won't change
        credit += GetCachableAmount(CREDIT, ISMINE_SPENDABLE);
    }
    if (filter & ISMINE_WATCH_ONLY) {
        credit += GetCachableAmount(CREDIT, ISMINE_WATCH_ONLY);
    }
    return credit;
}

CAmount CWalletTx::GetImmatureCredit(bool fUseCache) const
{
    if (tx->IsCoinBase() && IsImmatureCoinBase() && IsInMainChain()) {
        return GetCachableAmount(IMMATURE_CREDIT, ISMINE_SPENDABLE, !fUseCache);
    }

    return 0;
}

CAmount CWalletTx::GetAvailableCredit(bool fUseCache, const isminefilter& filter) const
{
    if (pwallet == nullptr)
        return 0;

    // Avoid caching ismine for NO or ALL cases (could remove this check and simplify in the future).
    bool allow_cache = (filter & ISMINE_ALL) && (filter & ISMINE_ALL) != ISMINE_ALL;

    // Must wait until coinbase is safely deep enough in the chain before valuing it
    if (IsImmatureCoinBase())
        return 0;

    if (fUseCache && allow_cache && m_amounts[AVAILABLE_CREDIT].m_cached[filter]) {
        return m_amounts[AVAILABLE_CREDIT].m_value[filter];
    }

    bool allow_used_addresses = (filter & ISMINE_USED) || !pwallet->IsWalletFlagSet(WALLET_FLAG_AVOID_REUSE);
    CAmount nCredit = 0;
    uint256 hashTx = GetHash();
    for (unsigned int i = 0; i < tx->GetNumVOuts(); i++)
    {
        if (!pwallet->IsSpent(hashTx, i) && (allow_used_addresses || !pwallet->IsSpentKey(hashTx, i))) {
            nCredit += pwallet->IsParticlWallet()
                       ? pwallet->GetCredit(tx->vpout[i].get(), filter)
                       : pwallet->GetCredit(tx->vout[i], filter);
            if (!MoneyRange(nCredit))
                throw std::runtime_error(std::string(__func__) + " : value out of range");
        }
    }

    if (allow_cache) {
        m_amounts[AVAILABLE_CREDIT].Set(filter, nCredit);
        m_is_cache_empty = false;
    }

    return nCredit;
}

CAmount CWalletTx::GetImmatureWatchOnlyCredit(const bool fUseCache) const
{
    if (IsImmatureCoinBase() && IsInMainChain()) {
        return GetCachableAmount(IMMATURE_CREDIT, ISMINE_WATCH_ONLY, !fUseCache);
    }

    return 0;
}

CAmount CWalletTx::GetChange() const
{
    if (fChangeCached)
        return nChangeCached;
    nChangeCached = pwallet->GetChange(*tx);
    fChangeCached = true;
    return nChangeCached;
}

bool CWalletTx::InMempool() const
{
    return fInMempool;
}

bool CWalletTx::IsTrusted(interfaces::Chain::Lock& locked_chain) const
{
    std::set<uint256> s;
    return IsTrusted(locked_chain, s);
}

bool CWalletTx::IsTrusted(interfaces::Chain::Lock& locked_chain, std::set<uint256>& trusted_parents) const
{
    // Quick answer in most cases
    if (tx->IsCoinStake() && isAbandoned()) { // ignore failed stakes
        return false;
    }
    if (!locked_chain.checkFinalTx(*tx)) return false;
    int nDepth = GetDepthInMainChain();
    if (nDepth >= 1) return true;
    if (nDepth < 0) return false;
    // using wtx's cached debit
    if (!pwallet->m_spend_zero_conf_change || !IsFromMe(ISMINE_ALL)) return false;

    // Don't trust unconfirmed transactions from us unless they are in the mempool.
    if (!InMempool()) return false;

    // Trusted if all inputs are from us and are in the mempool:
    for (const CTxIn& txin : tx->vin)
    {
        // Transactions not sent by us: not trusted
        const CWalletTx* parent = pwallet->GetWalletTx(txin.prevout.hash);
        if (parent == nullptr) return false;

        if (tx->IsParticlVersion()) {
            const CTxOutBase *parentOut = parent->tx->vpout[txin.prevout.n].get();
            if (!(pwallet->IsMine(parentOut) & ISMINE_SPENDABLE)) {
                return false;
            }
        } else {
            const CTxOut& parentOut = parent->tx->vout[txin.prevout.n];
            if (pwallet->IsMine(parentOut) != ISMINE_SPENDABLE)
                return false;
        }
        if (trusted_parents.count(parent->GetHash())) continue;
        // Recurse to check that the parent is also trusted
        if (!parent->IsTrusted(locked_chain, trusted_parents)) return false;
        trusted_parents.insert(parent->GetHash());
    }
    return true;
}

bool CWalletTx::IsEquivalentTo(const CWalletTx& _tx) const
{
        CMutableTransaction tx1 {*this->tx};
        CMutableTransaction tx2 {*_tx.tx};
        for (auto& txin : tx1.vin) txin.scriptSig = CScript();
        for (auto& txin : tx2.vin) txin.scriptSig = CScript();
        return CTransaction(tx1) == CTransaction(tx2);
}

std::vector<uint256> CWallet::ResendWalletTransactionsBefore(int64_t nTime)
{
    std::vector<uint256> result;

    LOCK(cs_wallet);

    // Sort them in chronological order
    std::multimap<unsigned int, CWalletTx*> mapSorted;
    for (std::pair<const uint256, CWalletTx>& item : mapWallet)
    {
        CWalletTx& wtx = item.second;
        // Don't rebroadcast if newer than nTime:
        if (wtx.nTimeReceived > nTime)
            continue;
        mapSorted.insert(std::make_pair(wtx.nTimeReceived, &wtx));
    }
    for (const std::pair<const unsigned int, CWalletTx*>& item : mapSorted)
    {
        CWalletTx& wtx = *item.second;
        std::string unused_err_string;
        if (wtx.SubmitMemoryPoolAndRelay(unused_err_string, true)) {
            result.push_back(wtx.GetHash());
        }
    }
    return result;
}

// Rebroadcast transactions from the wallet. We do this on a random timer
// to slightly obfuscate which transactions come from our wallet.
//
// Ideally, we'd only resend transactions that we think should have been
// mined in the most recent block. Any transaction that wasn't in the top
// blockweight of transactions in the mempool shouldn't have been mined,
// and so is probably just sitting in the mempool waiting to be confirmed.
// Rebroadcasting does nothing to speed up confirmation and only damages
// privacy.
void CWallet::ResendWalletTransactions()
{
    // During reindex, importing and IBD, old wallet transactions become
    // unconfirmed. Don't resend them as that would spam other nodes.
    if (!chain().isReadyToBroadcast()) return;

    // Do this infrequently and randomly to avoid giving away
    // that these are our transactions.
    if (GetTime() < nNextResend || !fBroadcastTransactions) return;
    bool fFirst = (nNextResend == 0);
    nNextResend = GetTime() + GetRand(30 * 60);
    if (fFirst) return;

    // Only do it if there's been a new block since last time
    if (m_best_block_time < nLastResend) return;
    nLastResend = GetTime();

    int submitted_tx_count = 0;

    { // locked_chain and cs_wallet scope
        auto locked_chain = chain().lock();
        LOCK(cs_wallet);

        // Relay transactions
        for (std::pair<const uint256, CWalletTx>& item : mapWallet) {
            CWalletTx& wtx = item.second;
            // Attempt to rebroadcast all txes more than 5 minutes older than
            // the last block. SubmitMemoryPoolAndRelay() will not rebroadcast
            // any confirmed or conflicting txs.
            if (wtx.nTimeReceived > m_best_block_time - 5 * 60) continue;
            std::string unused_err_string;
            if (wtx.SubmitMemoryPoolAndRelay(unused_err_string, true)) ++submitted_tx_count;
        }
    } // locked_chain and cs_wallet

    if (submitted_tx_count > 0) {
        WalletLogPrintf("%s: resubmit %u unconfirmed transactions\n", __func__, submitted_tx_count);
    }
}

/** @} */ // end of mapWallet

void MaybeResendWalletTxs()
{
    for (const std::shared_ptr<CWallet>& pwallet : GetWallets()) {
        pwallet->ResendWalletTransactions();
    }
}


/** @defgroup Actions
 *
 * @{
 */


CWallet::Balance CWallet::GetBalance(const int min_depth, bool avoid_reuse) const
{
    Balance ret;
    isminefilter reuse_filter = avoid_reuse ? ISMINE_NO : ISMINE_USED;
    {
        auto locked_chain = chain().lock();
        LOCK(cs_wallet);
        std::set<uint256> trusted_parents;
        for (const auto& entry : mapWallet)
        {
            const CWalletTx& wtx = entry.second;
            const bool is_trusted{wtx.IsTrusted(*locked_chain, trusted_parents)};
            const int tx_depth{wtx.GetDepthInMainChain()};
            const CAmount tx_credit_mine{wtx.GetAvailableCredit(/* fUseCache */ true, ISMINE_SPENDABLE | reuse_filter)};
            const CAmount tx_credit_watchonly{wtx.GetAvailableCredit(/* fUseCache */ true, ISMINE_WATCH_ONLY | reuse_filter)};
            if (is_trusted && tx_depth >= min_depth) {
                ret.m_mine_trusted += tx_credit_mine;
                ret.m_watchonly_trusted += tx_credit_watchonly;
            }
            if (!is_trusted && tx_depth == 0 && wtx.InMempool()) {
                ret.m_mine_untrusted_pending += tx_credit_mine;
                ret.m_watchonly_untrusted_pending += tx_credit_watchonly;
            }
            ret.m_mine_immature += wtx.GetImmatureCredit();
            ret.m_watchonly_immature += wtx.GetImmatureWatchOnlyCredit();
        }
    }

    return ret;
}

CAmount CWallet::GetAvailableBalance(const CCoinControl* coinControl) const
{
    auto locked_chain = chain().lock();
    LOCK(cs_wallet);

    CAmount balance = 0;
    std::vector<COutput> vCoins;
    AvailableCoins(*locked_chain, vCoins, true, coinControl);
    for (const COutput& out : vCoins) {
        if (out.fSpendable) {
            balance += out.tx->tx->vout[out.i].nValue;
        }
    }
    return balance;
}

void CWallet::AvailableCoins(interfaces::Chain::Lock& locked_chain, std::vector<COutput> &vCoins, bool fOnlySafe, const CCoinControl *coinControl, const CAmount &nMinimumAmount, const CAmount &nMaximumAmount, const CAmount &nMinimumSumAmount, const uint64_t nMaximumCount) const
{
    AssertLockHeld(cs_wallet);

    vCoins.clear();
    CAmount nTotal = 0;
    // Either the WALLET_FLAG_AVOID_REUSE flag is not set (in which case we always allow), or we default to avoiding, and only in the case where
    // a coin control object is provided, and has the avoid address reuse flag set to false, do we allow already used addresses
    bool allow_used_addresses = !IsWalletFlagSet(WALLET_FLAG_AVOID_REUSE) || (coinControl && !coinControl->m_avoid_address_reuse);
    const int min_depth = {coinControl ? coinControl->m_min_depth : DEFAULT_MIN_DEPTH};
    const int max_depth = {coinControl ? coinControl->m_max_depth : DEFAULT_MAX_DEPTH};

    std::set<uint256> trusted_parents;
    for (const auto& entry : mapWallet)
    {
        const uint256& wtxid = entry.first;
        const CWalletTx& wtx = entry.second;

        if (!locked_chain.checkFinalTx(*wtx.tx)) {
            continue;
        }

        if (wtx.IsImmatureCoinBase())
            continue;

        int nDepth = wtx.GetDepthInMainChain();
        if (nDepth < 0)
            continue;

        // We should not consider coins which aren't at least in our mempool
        // It's possible for these to be conflicted via ancestors which we may never be able to detect
        if (nDepth == 0 && !wtx.InMempool())
            continue;

        bool safeTx = wtx.IsTrusted(locked_chain, trusted_parents);

        // We should not consider coins from transactions that are replacing
        // other transactions.
        //
        // Example: There is a transaction A which is replaced by bumpfee
        // transaction B. In this case, we want to prevent creation of
        // a transaction B' which spends an output of B.
        //
        // Reason: If transaction A were initially confirmed, transactions B
        // and B' would no longer be valid, so the user would have to create
        // a new transaction C to replace B'. However, in the case of a
        // one-block reorg, transactions B' and C might BOTH be accepted,
        // when the user only wanted one of them. Specifically, there could
        // be a 1-block reorg away from the chain where transactions A and C
        // were accepted to another chain where B, B', and C were all
        // accepted.
        if (nDepth == 0 && wtx.mapValue.count("replaces_txid")) {
            safeTx = false;
        }

        // Similarly, we should not consider coins from transactions that
        // have been replaced. In the example above, we would want to prevent
        // creation of a transaction A' spending an output of A, because if
        // transaction B were initially confirmed, conflicting with A and
        // A', we wouldn't want to the user to create a transaction D
        // intending to replace A', but potentially resulting in a scenario
        // where A, A', and D could all be accepted (instead of just B and
        // D, or just A and A' like the user would want).
        if (nDepth == 0 && wtx.mapValue.count("replaced_by_txid")) {
            safeTx = false;
        }

        if (fOnlySafe && !safeTx) {
            continue;
        }

        if (nDepth < min_depth || nDepth > max_depth) {
            continue;
        }

        for (unsigned int i = 0; i < wtx.tx->vout.size(); i++) {
            if (wtx.tx->vout[i].nValue < nMinimumAmount || wtx.tx->vout[i].nValue > nMaximumAmount)
                continue;

            if (coinControl && coinControl->HasSelected() && !coinControl->fAllowOtherInputs && !coinControl->IsSelected(COutPoint(entry.first, i)))
                continue;

            if (IsLockedCoin(entry.first, i))
                continue;

            if (IsSpent(wtxid, i))
                continue;

            isminetype mine = IsMine(wtx.tx->vout[i]);

            if (mine == ISMINE_NO) {
                continue;
            }

            if (!allow_used_addresses && IsSpentKey(wtxid, i)) {
                continue;
            }

            std::unique_ptr<SigningProvider> provider = GetSolvingProvider(wtx.tx->vout[i].scriptPubKey);

            bool solvable = provider ? IsSolvable(*provider, wtx.tx->vout[i].scriptPubKey) : false;
            bool spendable = ((mine & ISMINE_SPENDABLE) != ISMINE_NO) || (((mine & ISMINE_WATCH_ONLY) != ISMINE_NO) && (coinControl && coinControl->fAllowWatchOnly && solvable));

            vCoins.push_back(COutput(&wtx, i, nDepth, spendable, solvable, safeTx, (coinControl && coinControl->fAllowWatchOnly)));

            // Checks the sum amount of all UTXO's.
            if (nMinimumSumAmount != MAX_MONEY) {
                nTotal += wtx.tx->vout[i].nValue;

                if (nTotal >= nMinimumSumAmount) {
                    return;
                }
            }

            // Checks the maximum number of UTXO's.
            if (nMaximumCount > 0 && vCoins.size() >= nMaximumCount) {
                return;
            }
        }
    }
}

std::map<CTxDestination, std::vector<COutput>> CWallet::ListCoins(interfaces::Chain::Lock& locked_chain) const
{
    AssertLockHeld(cs_wallet);

    std::map<CTxDestination, std::vector<COutput>> result;
    std::vector<COutput> availableCoins;

    AvailableCoins(locked_chain, availableCoins);

    for (const COutput& coin : availableCoins) {
        CTxDestination address;
        if ((coin.fSpendable || (IsWalletFlagSet(WALLET_FLAG_DISABLE_PRIVATE_KEYS) && coin.fSolvable)) &&
            ExtractDestination(FindNonChangeParentOutput(*coin.tx->tx, coin.i).scriptPubKey, address)) {
            result[address].emplace_back(std::move(coin));
        }
    }

    std::vector<COutPoint> lockedCoins;
    ListLockedCoins(lockedCoins);
    // Include watch-only for LegacyScriptPubKeyMan wallets without private keys
    const bool include_watch_only = GetLegacyScriptPubKeyMan() && IsWalletFlagSet(WALLET_FLAG_DISABLE_PRIVATE_KEYS);
    const isminetype is_mine_filter = include_watch_only ? ISMINE_WATCH_ONLY : ISMINE_SPENDABLE;
    for (const COutPoint& output : lockedCoins) {
        auto it = mapWallet.find(output.hash);
        if (it != mapWallet.end()) {
            int depth = it->second.GetDepthInMainChain();
            if (depth >= 0 && output.n < it->second.tx->vout.size() &&
                IsMine(it->second.tx->vout[output.n]) == is_mine_filter
            ) {
                CTxDestination address;
                if (ExtractDestination(FindNonChangeParentOutput(*it->second.tx, output.n).scriptPubKey, address)) {
                    result[address].emplace_back(
                        &it->second, output.n, depth, true /* spendable */, true /* solvable */, false /* safe */);
                }
            }
        }
    }

    return result;
}

const CTxOut& CWallet::FindNonChangeParentOutput(const CTransaction& tx, int output) const
{
    const CTransaction* ptx = &tx;
    int n = output;
    while (IsChange(ptx->vout[n]) && ptx->vin.size() > 0) {
        const COutPoint& prevout = ptx->vin[0].prevout;
        auto it = mapWallet.find(prevout.hash);
        if (it == mapWallet.end() || it->second.tx->vout.size() <= prevout.n ||
            !IsMine(it->second.tx->vout[prevout.n])) {
            break;
        }
        ptx = it->second.tx.get();
        n = prevout.n;
    }
    return ptx->vout[n];
}

bool CWallet::SelectCoinsMinConf(const CAmount& nTargetValue, const CoinEligibilityFilter& eligibility_filter, std::vector<OutputGroup> groups,
                                 std::set<CInputCoin>& setCoinsRet, CAmount& nValueRet, const CoinSelectionParams& coin_selection_params, bool& bnb_used) const
{
    setCoinsRet.clear();
    nValueRet = 0;

    std::vector<OutputGroup> utxo_pool;
    if (coin_selection_params.use_bnb) {
        // Get long term estimate
        FeeCalculation feeCalc;
        CCoinControl temp;
        temp.m_confirm_target = 1008;
        CFeeRate long_term_feerate = GetMinimumFeeRate(*this, temp, &feeCalc);

        // Calculate cost of change
        CAmount cost_of_change = GetDiscardRate(*this).GetFee(coin_selection_params.change_spend_size) + coin_selection_params.effective_fee.GetFee(coin_selection_params.change_output_size);

        // Filter by the min conf specs and add to utxo_pool and calculate effective value
        for (OutputGroup& group : groups) {
            if (!group.EligibleForSpending(eligibility_filter)) continue;

            group.fee = 0;
            group.long_term_fee = 0;
            group.effective_value = 0;
            for (auto it = group.m_outputs.begin(); it != group.m_outputs.end(); ) {
                const CInputCoin& coin = *it;
                CAmount effective_value = coin.txout.nValue - (coin.m_input_bytes < 0 ? 0 : coin_selection_params.effective_fee.GetFee(coin.m_input_bytes));
                // Only include outputs that are positive effective value (i.e. not dust)
                if (effective_value > 0) {
                    group.fee += coin.m_input_bytes < 0 ? 0 : coin_selection_params.effective_fee.GetFee(coin.m_input_bytes);
                    group.long_term_fee += coin.m_input_bytes < 0 ? 0 : long_term_feerate.GetFee(coin.m_input_bytes);
                    if (coin_selection_params.m_subtract_fee_outputs) {
                        group.effective_value += coin.txout.nValue;
                    } else {
                        group.effective_value += effective_value;
                    }
                    ++it;
                } else {
                    it = group.Discard(coin);
                }
            }
            if (group.effective_value > 0) utxo_pool.push_back(group);
        }
        // Calculate the fees for things that aren't inputs
        CAmount not_input_fees = coin_selection_params.effective_fee.GetFee(coin_selection_params.tx_noinputs_size);
        bnb_used = true;
        return SelectCoinsBnB(utxo_pool, nTargetValue, cost_of_change, setCoinsRet, nValueRet, not_input_fees);
    } else {
        // Filter by the min conf specs and add to utxo_pool
        for (const OutputGroup& group : groups) {
            if (!group.EligibleForSpending(eligibility_filter)) continue;
            utxo_pool.push_back(group);
        }
        bnb_used = false;
        return KnapsackSolver(nTargetValue, utxo_pool, setCoinsRet, nValueRet);
    }
}

bool CWallet::SelectCoins(const std::vector<COutput>& vAvailableCoins, const CAmount& nTargetValue, std::set<CInputCoin>& setCoinsRet, CAmount& nValueRet, const CCoinControl& coin_control, CoinSelectionParams& coin_selection_params, bool& bnb_used) const
{
    std::vector<COutput> vCoins(vAvailableCoins);
    CAmount value_to_select = nTargetValue;

    // Default to bnb was not used. If we use it, we set it later
    bnb_used = false;

    // coin control -> return all selected outputs (we want all selected to go into the transaction for sure)
    if (coin_control.HasSelected() && !coin_control.fAllowOtherInputs)
    {
        for (const COutput& out : vCoins)
        {
            if (!out.fSpendable)
                 continue;
            nValueRet += out.tx->tx->vout[out.i].nValue;
            setCoinsRet.insert(out.GetInputCoin());
        }
        return (nValueRet >= nTargetValue);
    }

    // calculate value from preset inputs and store them
    std::set<CInputCoin> setPresetCoins;
    CAmount nValueFromPresetInputs = 0;

    std::vector<COutPoint> vPresetInputs;
    coin_control.ListSelected(vPresetInputs);
    for (const COutPoint& outpoint : vPresetInputs)
    {
        std::map<uint256, CWalletTx>::const_iterator it = mapWallet.find(outpoint.hash);
        if (it != mapWallet.end())
        {
            const CWalletTx& wtx = it->second;
            // Clearly invalid input, fail
            if (wtx.tx->vout.size() <= outpoint.n) {
                return false;
            }
            // Just to calculate the marginal byte size
            CInputCoin coin(wtx.tx, outpoint.n, wtx.GetSpendSize(outpoint.n, false));
            nValueFromPresetInputs += coin.txout.nValue;
            if (coin.m_input_bytes <= 0) {
                return false; // Not solvable, can't estimate size for fee
            }
            coin.effective_value = coin.txout.nValue - coin_selection_params.effective_fee.GetFee(coin.m_input_bytes);
            if (coin_selection_params.use_bnb) {
                value_to_select -= coin.effective_value;
            } else {
                value_to_select -= coin.txout.nValue;
            }
            setPresetCoins.insert(coin);
        } else {
            return false; // TODO: Allow non-wallet inputs
        }
    }

    // remove preset inputs from vCoins
    for (std::vector<COutput>::iterator it = vCoins.begin(); it != vCoins.end() && coin_control.HasSelected();)
    {
        if (setPresetCoins.count(it->GetInputCoin()))
            it = vCoins.erase(it);
        else
            ++it;
    }

    // form groups from remaining coins; note that preset coins will not
    // automatically have their associated (same address) coins included
    if (coin_control.m_avoid_partial_spends && vCoins.size() > OUTPUT_GROUP_MAX_ENTRIES) {
        // Cases where we have 11+ outputs all pointing to the same destination may result in
        // privacy leaks as they will potentially be deterministically sorted. We solve that by
        // explicitly shuffling the outputs before processing
        Shuffle(vCoins.begin(), vCoins.end(), FastRandomContext());
    }
    std::vector<OutputGroup> groups = GroupOutputs(vCoins, !coin_control.m_avoid_partial_spends);

    unsigned int limit_ancestor_count;
    unsigned int limit_descendant_count;
    chain().getPackageLimits(limit_ancestor_count, limit_descendant_count);
    size_t max_ancestors = (size_t)std::max<int64_t>(1, limit_ancestor_count);
    size_t max_descendants = (size_t)std::max<int64_t>(1, limit_descendant_count);
    bool fRejectLongChains = gArgs.GetBoolArg("-walletrejectlongchains", DEFAULT_WALLET_REJECT_LONG_CHAINS);

    bool res = value_to_select <= 0 ||
        SelectCoinsMinConf(value_to_select, CoinEligibilityFilter(1, 6, 0), groups, setCoinsRet, nValueRet, coin_selection_params, bnb_used) ||
        SelectCoinsMinConf(value_to_select, CoinEligibilityFilter(1, 1, 0), groups, setCoinsRet, nValueRet, coin_selection_params, bnb_used) ||
        (m_spend_zero_conf_change && SelectCoinsMinConf(value_to_select, CoinEligibilityFilter(0, 1, 2), groups, setCoinsRet, nValueRet, coin_selection_params, bnb_used)) ||
        (m_spend_zero_conf_change && SelectCoinsMinConf(value_to_select, CoinEligibilityFilter(0, 1, std::min((size_t)4, max_ancestors/3), std::min((size_t)4, max_descendants/3)), groups, setCoinsRet, nValueRet, coin_selection_params, bnb_used)) ||
        (m_spend_zero_conf_change && SelectCoinsMinConf(value_to_select, CoinEligibilityFilter(0, 1, max_ancestors/2, max_descendants/2), groups, setCoinsRet, nValueRet, coin_selection_params, bnb_used)) ||
        (m_spend_zero_conf_change && SelectCoinsMinConf(value_to_select, CoinEligibilityFilter(0, 1, max_ancestors-1, max_descendants-1), groups, setCoinsRet, nValueRet, coin_selection_params, bnb_used)) ||
        (m_spend_zero_conf_change && !fRejectLongChains && SelectCoinsMinConf(value_to_select, CoinEligibilityFilter(0, 1, std::numeric_limits<uint64_t>::max()), groups, setCoinsRet, nValueRet, coin_selection_params, bnb_used));

    // because SelectCoinsMinConf clears the setCoinsRet, we now add the possible inputs to the coinset
    util::insert(setCoinsRet, setPresetCoins);

    // add preset inputs to the total value selected
    nValueRet += nValueFromPresetInputs;

    return res;
}

bool CWallet::SignTransaction(CMutableTransaction& tx) const
{
    AssertLockHeld(cs_wallet);

    // Build coins map
    std::map<COutPoint, Coin> coins;
    for (auto& input : tx.vin) {
        std::map<uint256, CWalletTx>::const_iterator mi = mapWallet.find(input.prevout.hash);
        if(mi == mapWallet.end() || input.prevout.n >= mi->second.tx->vout.size()) {
            return false;
        }
        const CWalletTx& wtx = mi->second;
        coins[input.prevout] = Coin(wtx.tx->vout[input.prevout.n], wtx.m_confirm.block_height, wtx.IsCoinBase());
    }
    std::map<int, std::string> input_errors;
    return SignTransaction(tx, coins, SIGHASH_ALL, input_errors);
}

bool CWallet::SignTransaction(CMutableTransaction& tx, const std::map<COutPoint, Coin>& coins, int sighash, std::map<int, std::string>& input_errors) const
{
    // Sign the tx with ScriptPubKeyMans
    // Because each ScriptPubKeyMan can sign more than one input, we need to keep track of each ScriptPubKeyMan that has signed this transaction.
    // Each iteration, we may sign more txins than the txin that is specified in that iteration.
    // We assume that each input is signed by only one ScriptPubKeyMan.
    std::set<uint256> visited_spk_mans;
    for (unsigned int i = 0; i < tx.vin.size(); i++) {
        // Get the prevout
        CTxIn& txin = tx.vin[i];
        auto coin = coins.find(txin.prevout);
        if (coin == coins.end() || coin->second.IsSpent()) {
            input_errors[i] = "Input not found or already spent";
            continue;
        }

        // Check if this input is complete
        SignatureData sigdata = DataFromTransaction(tx, i, coin->second.out);
        if (sigdata.complete) {
            continue;
        }

        // Input needs to be signed, find the right ScriptPubKeyMan
        std::set<ScriptPubKeyMan*> spk_mans = GetScriptPubKeyMans(coin->second.out.scriptPubKey, sigdata);
        if (spk_mans.size() == 0) {
            input_errors[i] = "Unable to sign input, missing keys";
            continue;
        }

        for (auto& spk_man : spk_mans) {
            // If we've already been signed by this spk_man, skip it
            if (visited_spk_mans.count(spk_man->GetID()) > 0) {
                continue;
            }

            // Sign the tx.
            // spk_man->SignTransaction will return true if the transaction is complete,
            // so we can exit early and return true if that happens.
            if (spk_man->SignTransaction(tx, coins, sighash, input_errors)) {
                return true;
            }

            // Add this spk_man to visited_spk_mans so we can skip it later
            visited_spk_mans.insert(spk_man->GetID());
        }
    }
    return false;
}

TransactionError CWallet::FillPSBT(PartiallySignedTransaction& psbtx, bool& complete, int sighash_type, bool sign, bool bip32derivs) const
{
    LOCK(cs_wallet);
    // Get all of the previous transactions
    for (unsigned int i = 0; i < psbtx.tx->vin.size(); ++i) {
        const CTxIn& txin = psbtx.tx->vin[i];
        PSBTInput& input = psbtx.inputs.at(i);

        if (PSBTInputSigned(input)) {
            continue;
        }

        // Verify input looks sane. This will check that we have at most one uxto, witness or non-witness.
        if (!input.IsSane()) {
            return TransactionError::INVALID_PSBT;
        }

        // If we have no utxo, grab it from the wallet.
        if (!input.non_witness_utxo && input.witness_utxo.IsNull()) {
            const uint256& txhash = txin.prevout.hash;
            const auto it = mapWallet.find(txhash);
            if (it != mapWallet.end()) {
                const CWalletTx& wtx = it->second;
                // We only need the non_witness_utxo, which is a superset of the witness_utxo.
                //   The signing code will switch to the smaller witness_utxo if this is ok.
                input.non_witness_utxo = wtx.tx;
            }
        }
    }

    // Fill in information from ScriptPubKeyMans
    // Because each ScriptPubKeyMan may be able to fill more than one input, we need to keep track of each ScriptPubKeyMan that has filled this psbt.
    // Each iteration, we may fill more inputs than the input that is specified in that iteration.
    // We assume that each input is filled by only one ScriptPubKeyMan
    std::set<uint256> visited_spk_mans;
    for (unsigned int i = 0; i < psbtx.tx->vin.size(); ++i) {
        const CTxIn& txin = psbtx.tx->vin[i];
        PSBTInput& input = psbtx.inputs.at(i);

        if (PSBTInputSigned(input)) {
            continue;
        }

        // Get the scriptPubKey to know which ScriptPubKeyMan to use
        CScript script;
        if (!input.witness_utxo.IsNull()) {
            script = input.witness_utxo.scriptPubKey;
        } else if (input.non_witness_utxo) {
            if (txin.prevout.n >= input.non_witness_utxo->vout.size()) {
                return TransactionError::MISSING_INPUTS;
            }
            script = input.non_witness_utxo->vout[txin.prevout.n].scriptPubKey;
        } else {
            // There's no UTXO so we can just skip this now
            continue;
        }
        SignatureData sigdata;
        input.FillSignatureData(sigdata);
        std::set<ScriptPubKeyMan*> spk_mans = GetScriptPubKeyMans(script, sigdata);
        if (spk_mans.size() == 0) {
            continue;
        }

        for (auto& spk_man : spk_mans) {
            // If we've already been signed by this spk_man, skip it
            if (visited_spk_mans.count(spk_man->GetID()) > 0) {
                continue;
            }

            // Fill in the information from the spk_man
            TransactionError res = spk_man->FillPSBT(psbtx, sighash_type, sign, bip32derivs);
            if (res != TransactionError::OK) {
                return res;
            }

            // Add this spk_man to visited_spk_mans so we can skip it later
            visited_spk_mans.insert(spk_man->GetID());
        }
    }

    // Complete if every input is now signed
    complete = true;
    for (const auto& input : psbtx.inputs) {
        complete &= PSBTInputSigned(input);
    }

    return TransactionError::OK;
}

SigningResult CWallet::SignMessage(const std::string& message, const PKHash& pkhash, std::string& str_sig) const
{
    SignatureData sigdata;
    CScript script_pub_key = GetScriptForDestination(pkhash);
    for (const auto& spk_man_pair : m_spk_managers) {
        if (spk_man_pair.second->CanProvide(script_pub_key, sigdata)) {
            return spk_man_pair.second->SignMessage(message, pkhash, str_sig);
        }
    }
    return SigningResult::PRIVATE_KEY_NOT_AVAILABLE;
}

SigningResult CWallet::SignMessage(const std::string& message, const CKeyID256 &keyID256, std::string& str_sig) const
{
    SignatureData sigdata;
    CScript script_pub_key = GetScriptForDestination(keyID256);
    for (const auto& spk_man_pair : m_spk_managers) {
        if (spk_man_pair.second->CanProvide(script_pub_key, sigdata)) {
            return spk_man_pair.second->SignMessage(message, keyID256, str_sig);
        }
    }
    return SigningResult::PRIVATE_KEY_NOT_AVAILABLE;
}

bool CWallet::FundTransaction(CMutableTransaction& tx, CAmount& nFeeRet, int& nChangePosInOut, std::string& strFailReason, bool lockUnspents, const std::set<int>& setSubtractFeeFromOutputs, CCoinControl coinControl)
{
    std::vector<CRecipient> vecSend;

    // Turn the txout set into a CRecipient vector.
    for (size_t idx = 0; idx < tx.vout.size(); idx++) {
        const CTxOut& txOut = tx.vout[idx];
        CRecipient recipient = {txOut.scriptPubKey, txOut.nValue, setSubtractFeeFromOutputs.count(idx) == 1};
        vecSend.push_back(recipient);
    }

    coinControl.fAllowOtherInputs = true;

    for (const CTxIn& txin : tx.vin) {
        coinControl.Select(txin.prevout);
    }

    // Acquire the locks to prevent races to the new locked unspents between the
    // CreateTransaction call and LockCoin calls (when lockUnspents is true).
    auto locked_chain = chain().lock();
    LOCK(cs_wallet);

    CTransactionRef tx_new;
    if (!CreateTransaction(*locked_chain, vecSend, tx_new, nFeeRet, nChangePosInOut, strFailReason, coinControl, false)) {
        return false;
    }

    if (nChangePosInOut != -1) {
        tx.vout.insert(tx.vout.begin() + nChangePosInOut, tx_new->vout[nChangePosInOut]);
    }

    // Copy output sizes from new transaction; they may have had the fee
    // subtracted from them.
    for (unsigned int idx = 0; idx < tx.vout.size(); idx++) {
        tx.vout[idx].nValue = tx_new->vout[idx].nValue;
    }

    // Add new txins while keeping original txin scriptSig/order.
    for (const CTxIn& txin : tx_new->vin) {
        if (!coinControl.IsSelected(txin.prevout)) {
            tx.vin.push_back(txin);

            if (lockUnspents) {
                LockCoin(txin.prevout);
            }
        }
    }

    return true;
}

static bool IsCurrentForAntiFeeSniping(interfaces::Chain& chain, interfaces::Chain::Lock& locked_chain)
{
    if (chain.isInitialBlockDownload()) {
        return false;
    }
    constexpr int64_t MAX_ANTI_FEE_SNIPING_TIP_AGE = 8 * 60 * 60; // in seconds
    if (locked_chain.getBlockTime(*locked_chain.getHeight()) < (GetTime() - MAX_ANTI_FEE_SNIPING_TIP_AGE)) {
        return false;
    }
    return true;
}

/**
 * Return a height-based locktime for new transactions (uses the height of the
 * current chain tip unless we are not synced with the current chain
 */
static uint32_t GetLocktimeForNewTransaction(interfaces::Chain& chain, interfaces::Chain::Lock& locked_chain)
{
    uint32_t const height = locked_chain.getHeight().get_value_or(-1);
    uint32_t locktime;
    // Discourage fee sniping.
    //
    // For a large miner the value of the transactions in the best block and
    // the mempool can exceed the cost of deliberately attempting to mine two
    // blocks to orphan the current best block. By setting nLockTime such that
    // only the next block can include the transaction, we discourage this
    // practice as the height restricted and limited blocksize gives miners
    // considering fee sniping fewer options for pulling off this attack.
    //
    // A simple way to think about this is from the wallet's point of view we
    // always want the blockchain to move forward. By setting nLockTime this
    // way we're basically making the statement that we only want this
    // transaction to appear in the next block; we don't want to potentially
    // encourage reorgs by allowing transactions to appear at lower heights
    // than the next block in forks of the best chain.
    //
    // Of course, the subsidy is high enough, and transaction volume low
    // enough, that fee sniping isn't a problem yet, but by implementing a fix
    // now we ensure code won't be written that makes assumptions about
    // nLockTime that preclude a fix later.
    if (IsCurrentForAntiFeeSniping(chain, locked_chain)) {
        locktime = height;

        // Secondly occasionally randomly pick a nLockTime even further back, so
        // that transactions that are delayed after signing for whatever reason,
        // e.g. high-latency mix networks and some CoinJoin implementations, have
        // better privacy.
        if (GetRandInt(10) == 0)
            locktime = std::max(0, (int)locktime - GetRandInt(100));
    } else {
        // If our chain is lagging behind, we can't discourage fee sniping nor help
        // the privacy of high-latency transactions. To avoid leaking a potentially
        // unique "nLockTime fingerprint", set nLockTime to a constant.
        locktime = 0;
    }
    assert(locktime <= height);
    assert(locktime < LOCKTIME_THRESHOLD);
    return locktime;
}

OutputType CWallet::TransactionChangeType(OutputType change_type, const std::vector<CRecipient>& vecSend)
{
    // If -changetype is specified, always use that change type.
    if (change_type != OutputType::CHANGE_AUTO) {
        return change_type;
    }

    // if m_default_address_type is legacy, use legacy address as change (even
    // if some of the outputs are P2WPKH or P2WSH).
    if (m_default_address_type == OutputType::LEGACY) {
        return OutputType::LEGACY;
    }

    // if any destination is P2WPKH or P2WSH, use P2WPKH for the change
    // output.
    for (const auto& recipient : vecSend) {
        // Check if any destination contains a witness program:
        int witnessversion = 0;
        std::vector<unsigned char> witnessprogram;
        if (recipient.scriptPubKey.IsWitnessProgram(witnessversion, witnessprogram)) {
            return OutputType::BECH32;
        }
    }

    // else use m_default_address_type for change
    return m_default_address_type;
}

bool CWallet::CreateTransaction(interfaces::Chain::Lock& locked_chain, const std::vector<CRecipient>& vecSend, CTransactionRef& tx, CAmount& nFeeRet,
                         int& nChangePosInOut, std::string& strFailReason, const CCoinControl& coin_control, bool sign)
{
    CAmount nValue = 0;
    const OutputType change_type = TransactionChangeType(coin_control.m_change_type ? *coin_control.m_change_type : m_default_change_type, vecSend);
    ReserveDestination reservedest(this, change_type);
    int nChangePosRequest = nChangePosInOut;
    unsigned int nSubtractFeeFromAmount = 0;
    for (const auto& recipient : vecSend)
    {
        if (nValue < 0 || recipient.nAmount < 0)
        {
            strFailReason = _("Transaction amounts must not be negative").translated;
            return false;
        }
        nValue += recipient.nAmount;

        if (recipient.fSubtractFeeFromAmount)
            nSubtractFeeFromAmount++;
    }
    if (vecSend.empty())
    {
        strFailReason = _("Transaction must have at least one recipient").translated;
        return false;
    }

    CMutableTransaction txNew;

    txNew.nLockTime = GetLocktimeForNewTransaction(chain(), locked_chain);

    FeeCalculation feeCalc;
    CAmount nFeeNeeded;
    int nBytes;
    {
        std::set<CInputCoin> setCoins;
        auto locked_chain = chain().lock();
        LOCK(cs_wallet);
        {
            std::vector<COutput> vAvailableCoins;
            AvailableCoins(*locked_chain, vAvailableCoins, true, &coin_control, 1, MAX_MONEY, MAX_MONEY, 0);
            CoinSelectionParams coin_selection_params; // Parameters for coin selection, init with dummy

            // Create change script that will be used if we need change
            // TODO: pass in scriptChange instead of reservedest so
            // change transaction isn't always pay-to-bitcoin-address
            CScript scriptChange;

            // coin control: send change to custom address
            if (!boost::get<CNoDestination>(&coin_control.destChange)) {
                scriptChange = GetScriptForDestination(coin_control.destChange);
            } else { // no coin control: send change to newly generated address
                // Note: We use a new key here to keep it from being obvious which side is the change.
                //  The drawback is that by not reusing a previous key, the change may be lost if a
                //  backup is restored, if the backup doesn't have the new private key for the change.
                //  If we reused the old key, it would be possible to add code to look for and
                //  rediscover unknown transactions that were written with keys of ours to recover
                //  post-backup change.

                // Reserve a new key pair from key pool
                if (!CanGetAddresses(true)) {
                    strFailReason = _("Can't generate a change-address key. No keys in the internal keypool and can't generate any keys.").translated;
                    return false;
                }
                CTxDestination dest;
                bool ret = reservedest.GetReservedDestination(dest, true);
                if (!ret)
                {
                    strFailReason = "Keypool ran out, please call keypoolrefill first";
                    return false;
                }

                scriptChange = GetScriptForDestination(dest);
            }
            CTxOut change_prototype_txout(0, scriptChange);
            coin_selection_params.change_output_size = GetSerializeSize(change_prototype_txout);

            CFeeRate discard_rate = GetDiscardRate(*this);

            // Get the fee rate to use effective values in coin selection
            CFeeRate nFeeRateNeeded = GetMinimumFeeRate(*this, coin_control, &feeCalc);

            nFeeRet = 0;
            bool pick_new_inputs = true;
            CAmount nValueIn = 0;

            // BnB selector is the only selector used when this is true.
            // That should only happen on the first pass through the loop.
            coin_selection_params.use_bnb = true;
            coin_selection_params.m_subtract_fee_outputs = nSubtractFeeFromAmount != 0; // If we are doing subtract fee from recipient, don't use effective values
            // Start with no fee and loop until there is enough fee
            while (true)
            {
                nChangePosInOut = nChangePosRequest;
                txNew.vin.clear();
                txNew.vout.clear();
                bool fFirst = true;

                CAmount nValueToSelect = nValue;
                if (nSubtractFeeFromAmount == 0)
                    nValueToSelect += nFeeRet;

                // vouts to the payees
                if (!coin_selection_params.m_subtract_fee_outputs) {
                    coin_selection_params.tx_noinputs_size = 11; // Static vsize overhead + outputs vsize. 4 nVersion, 4 nLocktime, 1 input count, 1 output count, 1 witness overhead (dummy, flag, stack size)
                }
                for (const auto& recipient : vecSend)
                {
                    CTxOut txout(recipient.nAmount, recipient.scriptPubKey);

                    if (recipient.fSubtractFeeFromAmount)
                    {
                        assert(nSubtractFeeFromAmount != 0);
                        txout.nValue -= nFeeRet / nSubtractFeeFromAmount; // Subtract fee equally from each selected recipient

                        if (fFirst) // first receiver pays the remainder not divisible by output count
                        {
                            fFirst = false;
                            txout.nValue -= nFeeRet % nSubtractFeeFromAmount;
                        }
                    }
                    // Include the fee cost for outputs. Note this is only used for BnB right now
                    if (!coin_selection_params.m_subtract_fee_outputs) {
                        coin_selection_params.tx_noinputs_size += ::GetSerializeSize(txout, PROTOCOL_VERSION);
                    }

                    if (IsDust(txout, chain().relayDustFee()))
                    {
                        if (recipient.fSubtractFeeFromAmount && nFeeRet > 0)
                        {
                            if (txout.nValue < 0)
                                strFailReason = _("The transaction amount is too small to pay the fee").translated;
                            else
                                strFailReason = _("The transaction amount is too small to send after the fee has been deducted").translated;
                        }
                        else
                            strFailReason = _("Transaction amount too small").translated;
                        return false;
                    }
                    txNew.vout.push_back(txout);
                }

                // Choose coins to use
                bool bnb_used = false;
                if (pick_new_inputs) {
                    nValueIn = 0;
                    setCoins.clear();
                    int change_spend_size = CalculateMaximumSignedInputSize(change_prototype_txout, this);
                    // If the wallet doesn't know how to sign change output, assume p2sh-p2wpkh
                    // as lower-bound to allow BnB to do it's thing
                    if (change_spend_size == -1) {
                        coin_selection_params.change_spend_size = DUMMY_NESTED_P2WPKH_INPUT_SIZE;
                    } else {
                        coin_selection_params.change_spend_size = (size_t)change_spend_size;
                    }
                    coin_selection_params.effective_fee = nFeeRateNeeded;
                    if (!SelectCoins(vAvailableCoins, nValueToSelect, setCoins, nValueIn, coin_control, coin_selection_params, bnb_used))
                    {
                        // If BnB was used, it was the first pass. No longer the first pass and continue loop with knapsack.
                        if (bnb_used) {
                            coin_selection_params.use_bnb = false;
                            continue;
                        }
                        else {
                            strFailReason = _("Insufficient funds").translated;
                            return false;
                        }
                    }
                } else {
                    bnb_used = false;
                }

                const CAmount nChange = nValueIn - nValueToSelect;
                if (nChange > 0)
                {
                    // Fill a vout to ourself
                    CTxOut newTxOut(nChange, scriptChange);

                    // Never create dust outputs; if we would, just
                    // add the dust to the fee.
                    // The nChange when BnB is used is always going to go to fees.
                    if (IsDust(newTxOut, discard_rate) || bnb_used)
                    {
                        nChangePosInOut = -1;
                        nFeeRet += nChange;
                    }
                    else
                    {
                        if (nChangePosInOut == -1)
                        {
                            // Insert change txn at random position:
                            nChangePosInOut = GetRandInt(txNew.vout.size()+1);
                        }
                        else if ((unsigned int)nChangePosInOut > txNew.vout.size())
                        {
                            strFailReason = _("Change index out of range").translated;
                            return false;
                        }

                        std::vector<CTxOut>::iterator position = txNew.vout.begin()+nChangePosInOut;
                        txNew.vout.insert(position, newTxOut);
                    }
                } else {
                    nChangePosInOut = -1;
                }

                // Dummy fill vin for maximum size estimation
                //
                for (const auto& coin : setCoins) {
                    txNew.vin.push_back(CTxIn(coin.outpoint,CScript()));
                }

                nBytes = CalculateMaximumSignedTxSize(CTransaction(txNew), this, coin_control.fAllowWatchOnly);
                if (nBytes < 0) {
                    strFailReason = _("Signing transaction failed").translated;
                    return false;
                }

                nFeeNeeded = GetMinimumFee(*this, nBytes, coin_control, &feeCalc);
                if (feeCalc.reason == FeeReason::FALLBACK && !m_allow_fallback_fee) {
                    // eventually allow a fallback fee
                    strFailReason = _("Fee estimation failed. Fallbackfee is disabled. Wait a few blocks or enable -fallbackfee.").translated;
                    return false;
                }

                if (nFeeRet >= nFeeNeeded) {
                    // Reduce fee to only the needed amount if possible. This
                    // prevents potential overpayment in fees if the coins
                    // selected to meet nFeeNeeded result in a transaction that
                    // requires less fee than the prior iteration.

                    // If we have no change and a big enough excess fee, then
                    // try to construct transaction again only without picking
                    // new inputs. We now know we only need the smaller fee
                    // (because of reduced tx size) and so we should add a
                    // change output. Only try this once.
                    if (nChangePosInOut == -1 && nSubtractFeeFromAmount == 0 && pick_new_inputs) {
                        unsigned int tx_size_with_change = nBytes + coin_selection_params.change_output_size + 2; // Add 2 as a buffer in case increasing # of outputs changes compact size
                        CAmount fee_needed_with_change = GetMinimumFee(*this, tx_size_with_change, coin_control, nullptr);
                        CAmount minimum_value_for_change = GetDustThreshold(change_prototype_txout, discard_rate);
                        if (nFeeRet >= fee_needed_with_change + minimum_value_for_change) {
                            pick_new_inputs = false;
                            nFeeRet = fee_needed_with_change;
                            continue;
                        }
                    }

                    // If we have change output already, just increase it
                    if (nFeeRet > nFeeNeeded && nChangePosInOut != -1 && nSubtractFeeFromAmount == 0) {
                        CAmount extraFeePaid = nFeeRet - nFeeNeeded;
                        std::vector<CTxOut>::iterator change_position = txNew.vout.begin()+nChangePosInOut;
                        change_position->nValue += extraFeePaid;
                        nFeeRet -= extraFeePaid;
                    }
                    break; // Done, enough fee included.
                }
                else if (!pick_new_inputs) {
                    // This shouldn't happen, we should have had enough excess
                    // fee to pay for the new output and still meet nFeeNeeded
                    // Or we should have just subtracted fee from recipients and
                    // nFeeNeeded should not have changed
                    strFailReason = _("Transaction fee and change calculation failed").translated;
                    return false;
                }

                // Try to reduce change to include necessary fee
                if (nChangePosInOut != -1 && nSubtractFeeFromAmount == 0) {
                    CAmount additionalFeeNeeded = nFeeNeeded - nFeeRet;
                    std::vector<CTxOut>::iterator change_position = txNew.vout.begin()+nChangePosInOut;
                    // Only reduce change if remaining amount is still a large enough output.
                    if (change_position->nValue >= MIN_FINAL_CHANGE + additionalFeeNeeded) {
                        change_position->nValue -= additionalFeeNeeded;
                        nFeeRet += additionalFeeNeeded;
                        break; // Done, able to increase fee from change
                    }
                }

                // If subtracting fee from recipients, we now know what fee we
                // need to subtract, we have no reason to reselect inputs
                if (nSubtractFeeFromAmount > 0) {
                    pick_new_inputs = false;
                }

                // Include more fee and try again.
                nFeeRet = nFeeNeeded;
                coin_selection_params.use_bnb = false;
                continue;
            }
        }

        // Shuffle selected coins and fill in final vin
        txNew.vin.clear();
        std::vector<CInputCoin> selected_coins(setCoins.begin(), setCoins.end());
        Shuffle(selected_coins.begin(), selected_coins.end(), FastRandomContext());

        // Note how the sequence number is set to non-maxint so that
        // the nLockTime set above actually works.
        //
        // BIP125 defines opt-in RBF as any nSequence < maxint-1, so
        // we use the highest possible value in that range (maxint-2)
        // to avoid conflicting with other possible uses of nSequence,
        // and in the spirit of "smallest possible change from prior
        // behavior."
        const uint32_t nSequence = coin_control.m_signal_bip125_rbf.get_value_or(m_signal_rbf) ? MAX_BIP125_RBF_SEQUENCE : (CTxIn::SEQUENCE_FINAL - 1);
        for (const auto& coin : selected_coins) {
            txNew.vin.push_back(CTxIn(coin.outpoint, CScript(), nSequence));
        }

        if (sign && !SignTransaction(txNew)) {
            strFailReason = _("Signing transaction failed").translated;
            return false;
        }

        // Return the constructed transaction data.
        tx = MakeTransactionRef(std::move(txNew));

        // Limit size
        if (GetTransactionWeight(*tx) > MAX_STANDARD_TX_WEIGHT)
        {
            strFailReason = _("Transaction too large").translated;
            return false;
        }
    }

    if (nFeeRet > m_default_max_tx_fee) {
        strFailReason = TransactionErrorString(TransactionError::MAX_FEE_EXCEEDED);
        return false;
    }

    if (gArgs.GetBoolArg("-walletrejectlongchains", DEFAULT_WALLET_REJECT_LONG_CHAINS)) {
        // Lastly, ensure this tx will pass the mempool's chain limits
        if (!chain().checkChainLimits(tx)) {
            strFailReason = _("Transaction has too long of a mempool chain").translated;
            return false;
        }
    }

    // Before we return success, we assume any change key will be used to prevent
    // accidental re-use.
    reservedest.KeepDestination();

    WalletLogPrintf("Fee Calculation: Fee:%d Bytes:%u Needed:%d Tgt:%d (requested %d) Reason:\"%s\" Decay %.5f: Estimation: (%g - %g) %.2f%% %.1f/(%.1f %d mem %.1f out) Fail: (%g - %g) %.2f%% %.1f/(%.1f %d mem %.1f out)\n",
              nFeeRet, nBytes, nFeeNeeded, feeCalc.returnedTarget, feeCalc.desiredTarget, StringForFeeReason(feeCalc.reason), feeCalc.est.decay,
              feeCalc.est.pass.start, feeCalc.est.pass.end,
              100 * feeCalc.est.pass.withinTarget / (feeCalc.est.pass.totalConfirmed + feeCalc.est.pass.inMempool + feeCalc.est.pass.leftMempool),
              feeCalc.est.pass.withinTarget, feeCalc.est.pass.totalConfirmed, feeCalc.est.pass.inMempool, feeCalc.est.pass.leftMempool,
              feeCalc.est.fail.start, feeCalc.est.fail.end,
              100 * feeCalc.est.fail.withinTarget / (feeCalc.est.fail.totalConfirmed + feeCalc.est.fail.inMempool + feeCalc.est.fail.leftMempool),
              feeCalc.est.fail.withinTarget, feeCalc.est.fail.totalConfirmed, feeCalc.est.fail.inMempool, feeCalc.est.fail.leftMempool);
    return true;
}

void CWallet::CommitTransaction(CTransactionRef tx, mapValue_t mapValue, std::vector<std::pair<std::string, std::string>> orderForm)
{
    auto locked_chain = chain().lock();
    LOCK(cs_wallet);

    CWalletTx wtxNew(this, std::move(tx));
    wtxNew.mapValue = std::move(mapValue);
    wtxNew.vOrderForm = std::move(orderForm);
    wtxNew.fTimeReceivedIsTxTime = true;
    wtxNew.fFromMe = true;

    WalletLogPrintf("CommitTransaction:\n%s", wtxNew.tx->ToString()); /* Continued */

    // Add tx to wallet, because if it has change it's also ours,
    // otherwise just for transaction history.
    AddToWallet(wtxNew);

    // Notify that old coins are spent
    for (const CTxIn& txin : wtxNew.tx->vin) {
        CWalletTx &coin = mapWallet.at(txin.prevout.hash);
        coin.BindWallet(this);
        NotifyTransactionChanged(this, coin.GetHash(), CT_UPDATED);
    }

    // Get the inserted-CWalletTx from mapWallet so that the
    // fInMempool flag is cached properly
    CWalletTx& wtx = mapWallet.at(wtxNew.GetHash());

    if (!fBroadcastTransactions) {
        // Don't submit tx to the mempool
        return;
    }

    std::string err_string;
    if (!wtx.SubmitMemoryPoolAndRelay(err_string, true)) {
        WalletLogPrintf("CommitTransaction(): Transaction cannot be broadcast immediately, %s\n", err_string);
        // TODO: if we expect the failure to be long term or permanent, instead delete wtx from the wallet and return failure.
    }
}

DBErrors CWallet::LoadWallet(bool& fFirstRunRet)
{
    // Even if we don't use this lock in this function, we want to preserve
    // lock order in LoadToWallet if query of chain state is needed to know
    // tx status. If lock can't be taken (e.g bitcoin-wallet), tx confirmation
    // status may be not reliable.
    std::unique_ptr<interfaces::Chain::Lock> locked_chain;
    if (m_chain) {
        locked_chain = chain().lock(); // LoadToWallet can call MarkConflicted and UnloadSpent which lock cs_main

        // Set tip_height for LoadToWallet->unloadspent
        const Optional<int> tip_height = locked_chain->getHeight();
        if (tip_height) {
            LOCK(cs_wallet);
            m_last_block_processed = locked_chain->getBlockHash(*tip_height);
            m_last_block_processed_height = *tip_height;
        }
    }
    LOCK(cs_wallet);

    fFirstRunRet = false;
    DBErrors nLoadWalletRet = WalletBatch(*database,"cr+").LoadWallet(this);
    if (nLoadWalletRet == DBErrors::NEED_REWRITE)
    {
        if (database->Rewrite("\x04pool"))
        {
            for (const auto& spk_man_pair : m_spk_managers) {
                spk_man_pair.second->RewriteDB();
            }
        }
    }

    // This wallet is in its first run if there are no ScriptPubKeyMans and it isn't blank or no privkeys
    fFirstRunRet = m_spk_managers.empty() && !IsWalletFlagSet(WALLET_FLAG_DISABLE_PRIVATE_KEYS) && !IsWalletFlagSet(WALLET_FLAG_BLANK_WALLET);
    if (fFirstRunRet) {
        assert(m_external_spk_managers.empty());
        assert(m_internal_spk_managers.empty());
    }

    if (nLoadWalletRet != DBErrors::LOAD_OK)
        return nLoadWalletRet;

    return DBErrors::LOAD_OK;
}

DBErrors CWallet::ZapSelectTx(std::vector<uint256>& vHashIn, std::vector<uint256>& vHashOut)
{
    AssertLockHeld(cs_wallet);
    DBErrors nZapSelectTxRet = WalletBatch(*database, "cr+").ZapSelectTx(vHashIn, vHashOut);
    for (uint256 hash : vHashOut) {
        const auto& it = mapWallet.find(hash);
        wtxOrdered.erase(it->second.m_it_wtxOrdered);
        mapWallet.erase(it);
        NotifyTransactionChanged(this, hash, CT_DELETED);
    }

    if (nZapSelectTxRet == DBErrors::NEED_REWRITE)
    {
        if (database->Rewrite("\x04pool"))
        {
            for (const auto& spk_man_pair : m_spk_managers) {
                spk_man_pair.second->RewriteDB();
            }
        }
    }

    if (nZapSelectTxRet != DBErrors::LOAD_OK)
        return nZapSelectTxRet;

    MarkDirty();

    return DBErrors::LOAD_OK;
}

DBErrors CWallet::ZapWalletTx(std::vector<CWalletTx>& vWtx)
{
    DBErrors nZapWalletTxRet = WalletBatch(*database,"cr+").ZapWalletTx(vWtx);
    if (nZapWalletTxRet == DBErrors::NEED_REWRITE)
    {
        if (database->Rewrite("\x04pool"))
        {
            for (const auto& spk_man_pair : m_spk_managers) {
                spk_man_pair.second->RewriteDB();
            }
        }
    }

    if (nZapWalletTxRet != DBErrors::LOAD_OK)
        return nZapWalletTxRet;

    return DBErrors::LOAD_OK;
}

bool CWallet::SetAddressBookWithDB(WalletBatch& batch, const CTxDestination& address, const std::string& strName, const std::string& strPurpose, bool fBech32)
{
    bool fUpdated = false;
    {
        LOCK(cs_wallet);
        std::map<CTxDestination, CAddressBookData>::iterator mi = mapAddressBook.find(address);
        fUpdated = mi != mapAddressBook.end();
        mapAddressBook[address].name = strName;
        if (!strPurpose.empty()) /* update purpose only if requested */
            mapAddressBook[address].purpose = strPurpose;
    }
    NotifyAddressBookChanged(this, address, strName, IsMine(address) != ISMINE_NO,
                             strPurpose, "", (fUpdated ? CT_UPDATED : CT_NEW) );
    if (!strPurpose.empty() && !batch.WritePurpose(EncodeDestination(address), strPurpose))
        return false;
    return batch.WriteName(EncodeDestination(address), strName);
}

bool CWallet::SetAddressBook(const CTxDestination& address, const std::string& strName, const std::string& strPurpose, bool fBech32)
{
    WalletBatch batch(*database);
    return SetAddressBookWithDB(batch, address, strName, strPurpose, fBech32);
}

bool CWallet::DelAddressBook(const CTxDestination& address)
{
    {
        LOCK(cs_wallet);

        // Delete destdata tuples associated with address
        std::string strAddress = EncodeDestination(address);
        for (const std::pair<const std::string, std::string> &item : mapAddressBook[address].destdata)
        {
            WalletBatch(*database).EraseDestData(strAddress, item.first);
        }
        mapAddressBook.erase(address);
    }

    NotifyAddressBookChanged(this, address, "", IsMine(address) != ISMINE_NO, "", "", CT_DELETED);

    WalletBatch(*database).ErasePurpose(EncodeDestination(address));
    return WalletBatch(*database).EraseName(EncodeDestination(address));
}

size_t CWallet::KeypoolCountExternalKeys() const
{
    AssertLockHeld(cs_wallet);

    unsigned int count = 0;
    for (auto spk_man : GetActiveScriptPubKeyMans()) {
        count += spk_man->KeypoolCountExternalKeys();
    }

    return count;
}

unsigned int CWallet::GetKeyPoolSize() const
{
    AssertLockHeld(cs_wallet);

    unsigned int count = 0;
    for (auto spk_man : GetActiveScriptPubKeyMans()) {
        count += spk_man->GetKeyPoolSize();
    }
    return count;
}

bool CWallet::TopUpKeyPool(unsigned int kpSize)
{
    if (!gArgs.GetBoolArg("-btcmode", false)) {
        return false;
    }
    LOCK(cs_wallet);
    bool res = true;
    for (auto spk_man : GetActiveScriptPubKeyMans()) {
        res &= spk_man->TopUp(kpSize);
    }
    return res;
}

bool CWallet::GetNewDestination(const OutputType type, const std::string label, CTxDestination& dest, std::string& error)
{
    LOCK(cs_wallet);
    error.clear();
    bool result = false;
    auto spk_man = GetScriptPubKeyMan(type, false /* internal */);
    if (spk_man) {
        spk_man->TopUp();
        result = spk_man->GetNewDestination(type, dest, error);
    }
    if (result) {
        SetAddressBook(dest, label, "receive");
    }

    return result;
}

bool CWallet::GetNewChangeDestination(const OutputType type, CTxDestination& dest, std::string& error)
{
    LOCK(cs_wallet);
    error.clear();

    ReserveDestination reservedest(this, type);
    if (!reservedest.GetReservedDestination(dest, true)) {
        error = "Error: Keypool ran out, please call keypoolrefill first";
        return false;
    }

    reservedest.KeepDestination();
    return true;
}

int64_t CWallet::GetOldestKeyPoolTime() const
{
    LOCK(cs_wallet);
    int64_t oldestKey = std::numeric_limits<int64_t>::max();
    for (const auto& spk_man_pair : m_spk_managers) {
        oldestKey = std::min(oldestKey, spk_man_pair.second->GetOldestKeyPoolTime());
    }
    return oldestKey;
}

void CWallet::MarkDestinationsDirty(const std::set<CTxDestination>& destinations) {
    for (auto& entry : mapWallet) {
        CWalletTx& wtx = entry.second;
        if (wtx.m_is_cache_empty) continue;
        for (unsigned int i = 0; i < wtx.tx->vout.size(); i++) {
            CTxDestination dst;
            if (ExtractDestination(wtx.tx->vout[i].scriptPubKey, dst) && destinations.count(dst)) {
                wtx.MarkDirty();
                break;
            }
        }
    }
}

std::map<CTxDestination, CAmount> CWallet::GetAddressBalances(interfaces::Chain::Lock& locked_chain) const
{
    std::map<CTxDestination, CAmount> balances;

    {
        LOCK(cs_wallet);
        std::set<uint256> trusted_parents;
        for (const auto& walletEntry : mapWallet)
        {
            const CWalletTx& wtx = walletEntry.second;

            if (!wtx.IsTrusted(locked_chain, trusted_parents))
                continue;

            if (wtx.IsImmatureCoinBase())
                continue;

            int nDepth = wtx.GetDepthInMainChain();
            if (nDepth < (wtx.IsFromMe(ISMINE_ALL) ? 0 : 1))
                continue;

            for (unsigned int i = 0; i < wtx.tx->vout.size(); i++)
            {
                CTxDestination addr;
                if (!IsMine(wtx.tx->vout[i]))
                    continue;
                if(!ExtractDestination(wtx.tx->vout[i].scriptPubKey, addr))
                    continue;

                CAmount n = IsSpent(walletEntry.first, i) ? 0 : wtx.tx->vout[i].nValue;

                if (!balances.count(addr))
                    balances[addr] = 0;
                balances[addr] += n;
            }
        }
    }

    return balances;
}

std::set< std::set<CTxDestination> > CWallet::GetAddressGroupings() const
{
    AssertLockHeld(cs_wallet);
    std::set< std::set<CTxDestination> > groupings;
    std::set<CTxDestination> grouping;

    for (const auto& walletEntry : mapWallet)
    {
        const CWalletTx& wtx = walletEntry.second;

        if (wtx.tx->vin.size() > 0)
        {
            bool any_mine = false;
            // group all input addresses with each other
            for (const CTxIn& txin : wtx.tx->vin)
            {
                CTxDestination address;
                if(!IsMine(txin)) /* If this input isn't mine, ignore it */
                    continue;
                if(!ExtractDestination(mapWallet.at(txin.prevout.hash).tx->vout[txin.prevout.n].scriptPubKey, address))
                    continue;
                grouping.insert(address);
                any_mine = true;
            }

            // group change with input addresses
            if (any_mine)
            {
               for (const CTxOut& txout : wtx.tx->vout)
                   if (IsChange(txout))
                   {
                       CTxDestination txoutAddr;
                       if(!ExtractDestination(txout.scriptPubKey, txoutAddr))
                           continue;
                       grouping.insert(txoutAddr);
                   }
            }
            if (grouping.size() > 0)
            {
                groupings.insert(grouping);
                grouping.clear();
            }
        }

        // group lone addrs by themselves
        for (const auto& txout : wtx.tx->vout)
            if (IsMine(txout))
            {
                CTxDestination address;
                if(!ExtractDestination(txout.scriptPubKey, address))
                    continue;
                grouping.insert(address);
                groupings.insert(grouping);
                grouping.clear();
            }
    }

    std::set< std::set<CTxDestination>* > uniqueGroupings; // a set of pointers to groups of addresses
    std::map< CTxDestination, std::set<CTxDestination>* > setmap;  // map addresses to the unique group containing it
    for (std::set<CTxDestination> _grouping : groupings)
    {
        // make a set of all the groups hit by this new group
        std::set< std::set<CTxDestination>* > hits;
        std::map< CTxDestination, std::set<CTxDestination>* >::iterator it;
        for (const CTxDestination& address : _grouping)
            if ((it = setmap.find(address)) != setmap.end())
                hits.insert((*it).second);

        // merge all hit groups into a new single group and delete old groups
        std::set<CTxDestination>* merged = new std::set<CTxDestination>(_grouping);
        for (std::set<CTxDestination>* hit : hits)
        {
            merged->insert(hit->begin(), hit->end());
            uniqueGroupings.erase(hit);
            delete hit;
        }
        uniqueGroupings.insert(merged);

        // update setmap
        for (const CTxDestination& element : *merged)
            setmap[element] = merged;
    }

    std::set< std::set<CTxDestination> > ret;
    for (const std::set<CTxDestination>* uniqueGrouping : uniqueGroupings)
    {
        ret.insert(*uniqueGrouping);
        delete uniqueGrouping;
    }

    return ret;
}

std::set<CTxDestination> CWallet::GetLabelAddresses(const std::string& label) const
{
    LOCK(cs_wallet);
    std::set<CTxDestination> result;
    for (const std::pair<const CTxDestination, CAddressBookData>& item : mapAddressBook)
    {
        const CTxDestination& address = item.first;
        const std::string& strName = item.second.name;
        if (strName == label)
            result.insert(address);
    }
    return result;
}

bool ReserveDestination::GetReservedDestination(CTxDestination& dest, bool internal)
{
    m_spk_man = pwallet->GetScriptPubKeyMan(type, internal);
    if (!m_spk_man) {
        return false;
    }


    if (nIndex == -1)
    {
        m_spk_man->TopUp();

        CKeyPool keypool;
        if (!m_spk_man->GetReservedDestination(type, internal, address, nIndex, keypool)) {
            return false;
        }
        fInternal = keypool.fInternal;
    }
    dest = address;
    return true;
}

void ReserveDestination::KeepDestination()
{
    if (nIndex != -1) {
        m_spk_man->KeepDestination(nIndex, type);
    }
    nIndex = -1;
    address = CNoDestination();
}

void ReserveDestination::ReturnDestination()
{
    if (nIndex != -1) {
        m_spk_man->ReturnDestination(nIndex, fInternal, address);
    }
    nIndex = -1;
    address = CNoDestination();
}

void CWallet::LockCoin(const COutPoint& output, bool fPermanent)
{
    AssertLockHeld(cs_wallet);
    setLockedCoins.insert(output);
    if (fPermanent) {
        WalletBatch batch(*database);
        batch.WriteLockedUnspentOutput(output);
    }
}

void CWallet::UnlockCoin(const COutPoint& output)
{
    AssertLockHeld(cs_wallet);
    if (setLockedCoins.erase(output)) {
        WalletBatch batch(*database);
        batch.EraseLockedUnspentOutput(output);
    }
}

void CWallet::UnlockAllCoins()
{
    AssertLockHeld(cs_wallet);
    setLockedCoins.clear();

    WalletBatch batch(*database);
    batch.EraseAllByPrefix(DBKeys::PART_LOCKEDUTXO);
}

bool CWallet::IsLockedCoin(uint256 hash, unsigned int n) const
{
    AssertLockHeld(cs_wallet);
    COutPoint outpt(hash, n);

    return (setLockedCoins.count(outpt) > 0);
}

void CWallet::ListLockedCoins(std::vector<COutPoint>& vOutpts) const
{
    AssertLockHeld(cs_wallet);
    for (std::set<COutPoint>::iterator it = setLockedCoins.begin();
         it != setLockedCoins.end(); it++) {
        COutPoint outpt = (*it);
        vOutpts.push_back(outpt);
    }
}

/** @} */ // end of Actions

void CWallet::GetKeyBirthTimes(interfaces::Chain::Lock& locked_chain, std::map<CKeyID, int64_t>& mapKeyBirth) const {
    AssertLockHeld(cs_wallet);
    mapKeyBirth.clear();

    LegacyScriptPubKeyMan* spk_man = GetLegacyScriptPubKeyMan();
    assert(spk_man != nullptr);
    LOCK(spk_man->cs_KeyStore);

    // get birth times for keys with metadata
    for (const auto& entry : spk_man->mapKeyMetadata) {
        if (entry.second.nCreateTime) {
            mapKeyBirth[entry.first] = entry.second.nCreateTime;
        }
    }

    // map in which we'll infer heights of other keys
    const Optional<int> tip_height = locked_chain.getHeight();
    const int max_height = tip_height && *tip_height > 144 ? *tip_height - 144 : 0; // the tip can be reorganized; use a 144-block safety margin
    std::map<CKeyID, int> mapKeyFirstBlock;
    for (const CKeyID &keyid : spk_man->GetKeys()) {
        if (mapKeyBirth.count(keyid) == 0)
            mapKeyFirstBlock[keyid] = max_height;
    }

    // if there are no such keys, we're done
    if (mapKeyFirstBlock.empty())
        return;

    // find first block that affects those keys, if there are any left
    for (const auto& entry : mapWallet) {
        // iterate over all wallet transactions...
        const CWalletTx &wtx = entry.second;
        if (Optional<int> height = locked_chain.getBlockHeight(wtx.m_confirm.hashBlock)) {
            // ... which are already in a block
            for (const CTxOut &txout : wtx.tx->vout) {
                // iterate over all their outputs
                for (const auto &keyid : GetAffectedKeys(txout.scriptPubKey, *spk_man)) {
                    // ... and all their affected keys
                    std::map<CKeyID, int>::iterator rit = mapKeyFirstBlock.find(keyid);
                    if (rit != mapKeyFirstBlock.end() && *height < rit->second)
                        rit->second = *height;
                }
            }
        }
    }

    // Extract block timestamps for those keys
    for (const auto& entry : mapKeyFirstBlock)
        mapKeyBirth[entry.first] = locked_chain.getBlockTime(entry.second) - TIMESTAMP_WINDOW; // block times can be 2h off
}

/**
 * Compute smart timestamp for a transaction being added to the wallet.
 *
 * Logic:
 * - If sending a transaction, assign its timestamp to the current time.
 * - If receiving a transaction outside a block, assign its timestamp to the
 *   current time.
 * - If receiving a block with a future timestamp, assign all its (not already
 *   known) transactions' timestamps to the current time.
 * - If receiving a block with a past timestamp, before the most recent known
 *   transaction (that we care about), assign all its (not already known)
 *   transactions' timestamps to the same timestamp as that most-recent-known
 *   transaction.
 * - If receiving a block with a past timestamp, but after the most recent known
 *   transaction, assign all its (not already known) transactions' timestamps to
 *   the block time.
 *
 * For more information see CWalletTx::nTimeSmart,
 * https://bitcointalk.org/?topic=54527, or
 * https://github.com/bitcoin/bitcoin/pull/1393.
 */
unsigned int CWallet::ComputeTimeSmart(const CWalletTx& wtx) const
{
    unsigned int nTimeSmart = wtx.nTimeReceived;
    if (!wtx.isUnconfirmed() && !wtx.isAbandoned()) {
        int64_t blocktime;
        if (chain().findBlock(wtx.m_confirm.hashBlock, nullptr /* block */, &blocktime)) {
            int64_t latestNow = wtx.nTimeReceived;
            int64_t latestEntry = 0;

            // Tolerate times up to the last timestamp in the wallet not more than 5 minutes into the future
            int64_t latestTolerated = latestNow + 300;
            const TxItems& txOrdered = wtxOrdered;
            for (auto it = txOrdered.rbegin(); it != txOrdered.rend(); ++it) {
                CWalletTx* const pwtx = it->second;
                if (pwtx == &wtx) {
                    continue;
                }
                int64_t nSmartTime;
                nSmartTime = pwtx->nTimeSmart;
                if (!nSmartTime) {
                    nSmartTime = pwtx->nTimeReceived;
                }
                if (nSmartTime <= latestTolerated) {
                    latestEntry = nSmartTime;
                    if (nSmartTime > latestNow) {
                        latestNow = nSmartTime;
                    }
                    break;
                }
            }

            nTimeSmart = std::max(latestEntry, std::min(blocktime, latestNow));
        } else {
            WalletLogPrintf("%s: found %s in block %s not in index\n", __func__, wtx.GetHash().ToString(), wtx.m_confirm.hashBlock.ToString());
        }
    }
    return nTimeSmart;
}

bool CWallet::AddDestData(WalletBatch& batch, const CTxDestination &dest, const std::string &key, const std::string &value)
{
    if (boost::get<CNoDestination>(&dest))
        return false;

    mapAddressBook[dest].destdata.insert(std::make_pair(key, value));
    return batch.WriteDestData(EncodeDestination(dest), key, value);
}

bool CWallet::EraseDestData(WalletBatch& batch, const CTxDestination &dest, const std::string &key)
{
    if (!mapAddressBook[dest].destdata.erase(key))
        return false;
    return batch.EraseDestData(EncodeDestination(dest), key);
}

void CWallet::LoadDestData(const CTxDestination &dest, const std::string &key, const std::string &value)
{
    mapAddressBook[dest].destdata.insert(std::make_pair(key, value));
}

bool CWallet::GetDestData(const CTxDestination &dest, const std::string &key, std::string *value) const
{
    std::map<CTxDestination, CAddressBookData>::const_iterator i = mapAddressBook.find(dest);
    if(i != mapAddressBook.end())
    {
        CAddressBookData::StringMap::const_iterator j = i->second.destdata.find(key);
        if(j != i->second.destdata.end())
        {
            if(value)
                *value = j->second;
            return true;
        }
    }
    return false;
}

std::vector<std::string> CWallet::GetDestValues(const std::string& prefix) const
{
    std::vector<std::string> values;
    for (const auto& address : mapAddressBook) {
        for (const auto& data : address.second.destdata) {
            if (!data.first.compare(0, prefix.size(), prefix)) {
                values.emplace_back(data.second);
            }
        }
    }
    return values;
}

bool CWallet::Verify(interfaces::Chain& chain, const WalletLocation& location, bool salvage_wallet, std::string& error_string, std::vector<std::string>& warnings)
{
    // Do some checking on wallet path. It should be either a:
    //
    // 1. Path where a directory can be created.
    // 2. Path to an existing directory.
    // 3. Path to a symlink to a directory.
    // 4. For backwards compatibility, the name of a data file in -walletdir.
    LOCK(cs_wallets);
    const fs::path& wallet_path = location.GetPath();
    fs::file_type path_type = fs::symlink_status(wallet_path).type();
    if (!(path_type == fs::file_not_found || path_type == fs::directory_file ||
          (path_type == fs::symlink_file && fs::is_directory(wallet_path)) ||
          (path_type == fs::regular_file && fs::path(location.GetName()).filename() == location.GetName()))) {
        error_string = strprintf(
              "Invalid -wallet path '%s'. -wallet path should point to a directory where wallet.dat and "
              "database/log.?????????? files can be stored, a location where such a directory could be created, "
              "or (for backwards compatibility) the name of an existing data file in -walletdir (%s)",
              location.GetName(), GetWalletDir());
        return false;
    }

    // Make sure that the wallet path doesn't clash with an existing wallet path
    if (IsWalletLoaded(wallet_path)) {
        error_string = strprintf("Error loading wallet %s. Duplicate -wallet filename specified.", location.GetName());
        return false;
    }

    // Keep same database environment instance across Verify/Recover calls below.
    std::unique_ptr<WalletDatabase> database = WalletDatabase::Create(wallet_path);

    try {
        if (!WalletBatch::VerifyEnvironment(wallet_path, error_string)) {
            return false;
        }
    } catch (const fs::filesystem_error& e) {
        error_string = strprintf("Error loading wallet %s. %s", location.GetName(), fsbridge::get_filesystem_error_message(e));
        return false;
    }

    if (salvage_wallet) {
        // Recover readable keypairs:
        CWallet dummyWallet(&chain, WalletLocation(), WalletDatabase::CreateDummy());
        std::string backup_filename;
        // Even if we don't use this lock in this function, we want to preserve
        // lock order in LoadToWallet if query of chain state is needed to know
        // tx status. If lock can't be taken, tx confirmation status may be not
        // reliable.
        auto locked_chain = dummyWallet.LockChain();
        if (!WalletBatch::Recover(wallet_path, (void *)&dummyWallet, WalletBatch::RecoverKeysOnlyFilter, backup_filename)) {
            return false;
        }
    }

    return WalletBatch::VerifyDatabaseFile(wallet_path, warnings, error_string);
}

std::shared_ptr<CWallet> CWallet::CreateWalletFromFile(interfaces::Chain& chain, const WalletLocation& location, std::string& error, std::vector<std::string>& warnings, uint64_t wallet_creation_flags)
{
    const std::string walletFile = WalletDataFilePath(location.GetPath()).string();

    // needed to restore wallet transaction meta data after -zapwallettxes
    std::vector<CWalletTx> vWtx;
    if (gArgs.GetBoolArg("-zapwallettxes", false)) {
        chain.initMessage(_("Zapping all transactions from wallet...").translated);

        std::unique_ptr<CWallet> tempWallet = MakeUnique<CWallet>(&chain, location, WalletDatabase::Create(location.GetPath()));
        DBErrors nZapWalletRet = tempWallet->ZapWalletTx(vWtx);
        if (nZapWalletRet != DBErrors::LOAD_OK) {
            error = strprintf(_("Error loading %s: Wallet corrupted").translated, walletFile);
            return nullptr;
        }
    }

    chain.initMessage(_("Loading wallet...").translated);

    int64_t nStart = GetTimeMillis();
    bool fFirstRun = true;
    // TODO: Can't use std::make_shared because we need a custom deleter but
    // should be possible to use std::allocate_shared.
    std::shared_ptr<CWallet> walletInstance(fParticlMode
        ? std::shared_ptr<CWallet>(new CHDWallet(&chain, location, WalletDatabase::Create(location.GetPath())), ReleaseWallet)
        : std::shared_ptr<CWallet>(new CWallet(&chain, location, WalletDatabase::Create(location.GetPath())), ReleaseWallet));

    DBErrors nLoadWalletRet = walletInstance->LoadWallet(fFirstRun);
    if (nLoadWalletRet != DBErrors::LOAD_OK) {
        if (nLoadWalletRet == DBErrors::CORRUPT) {
            error = strprintf(_("Error loading %s: Wallet corrupted").translated, walletFile);
            return nullptr;
        }
        else if (nLoadWalletRet == DBErrors::NONCRITICAL_ERROR)
        {
            warnings.push_back(strprintf(_("Error reading %s! All keys read correctly, but transaction data"
                                          " or address book entries might be missing or incorrect.").translated,
                walletFile));
        }
        else if (nLoadWalletRet == DBErrors::TOO_NEW) {
            error = strprintf(_("Error loading %s: Wallet requires newer version of %s").translated, walletFile, PACKAGE_NAME);
            return nullptr;
        }
        else if (nLoadWalletRet == DBErrors::NEED_REWRITE)
        {
            error = strprintf(_("Wallet needed to be rewritten: restart %s to complete").translated, PACKAGE_NAME);
            return nullptr;
        }
        else {
            error = strprintf(_("Error loading %s").translated, walletFile);
            return nullptr;
        }
    }

    int prev_version = walletInstance->GetVersion();
    if (gArgs.GetBoolArg("-upgradewallet", fFirstRun))
    {
        int nMaxVersion = gArgs.GetArg("-upgradewallet", 0);
        if (nMaxVersion == 0) // the -upgradewallet without argument case
        {
            walletInstance->WalletLogPrintf("Performing wallet upgrade to %i\n", FEATURE_LATEST);
            nMaxVersion = FEATURE_LATEST;
            walletInstance->SetMinVersion(FEATURE_LATEST); // permanently upgrade the wallet immediately
        }
        else
            walletInstance->WalletLogPrintf("Allowing wallet upgrade up to %i\n", nMaxVersion);
        if (nMaxVersion < walletInstance->GetVersion())
        {
            error = _("Cannot downgrade wallet").translated;
            return nullptr;
        }
        walletInstance->SetMaxVersion(nMaxVersion);
    }

    // Upgrade to HD if explicit upgrade
    if (gArgs.GetBoolArg("-upgradewallet", false) && !fParticlMode) {
        LOCK(walletInstance->cs_wallet);

        // Do not upgrade versions to any version between HD_SPLIT and FEATURE_PRE_SPLIT_KEYPOOL unless already supporting HD_SPLIT
        int max_version = walletInstance->GetVersion();
        if (!walletInstance->CanSupportFeature(FEATURE_HD_SPLIT) && max_version >= FEATURE_HD_SPLIT && max_version < FEATURE_PRE_SPLIT_KEYPOOL) {
            error = _("Cannot upgrade a non HD split wallet without upgrading to support pre split keypool. Please use -upgradewallet=169900 or -upgradewallet with no version specified.").translated;
            return nullptr;
        }

        for (auto spk_man : walletInstance->GetActiveScriptPubKeyMans()) {
            if (!spk_man->Upgrade(prev_version, error)) {
                return nullptr;
            }
        }
    }

    if (fFirstRun)
    {
        walletInstance->SetMinVersion(FEATURE_LATEST);

        walletInstance->SetWalletFlags(wallet_creation_flags, false);

        // Always create LegacyScriptPubKeyMan for now
        walletInstance->SetupLegacyScriptPubKeyMan();

        if (!(wallet_creation_flags & (WALLET_FLAG_DISABLE_PRIVATE_KEYS | WALLET_FLAG_BLANK_WALLET))) {
            LOCK(walletInstance->cs_wallet);
            if (!fParticlMode)
            for (auto spk_man : walletInstance->GetActiveScriptPubKeyMans()) {
                if (!spk_man->SetupGeneration()) {
                    error = _("Unable to generate initial keys").translated;
                    return nullptr;
                }
            }
        }

        auto locked_chain = chain.lock();
        walletInstance->chainStateFlushed(locked_chain->getTipLocator());
    } else if (wallet_creation_flags & WALLET_FLAG_DISABLE_PRIVATE_KEYS) {
        // Make it impossible to disable private keys after creation
        error = strprintf(_("Error loading %s: Private keys can only be disabled during creation").translated, walletFile);
        return NULL;
    } else if (walletInstance->IsWalletFlagSet(WALLET_FLAG_DISABLE_PRIVATE_KEYS)) {
        for (auto spk_man : walletInstance->GetActiveScriptPubKeyMans()) {
            if (spk_man->HavePrivateKeys()) {
                warnings.push_back(strprintf(_("Warning: Private keys detected in wallet {%s} with disabled private keys").translated, walletFile));
                break;
            }
        }
    }

    if (!gArgs.GetArg("-addresstype", "").empty() && !ParseOutputType(gArgs.GetArg("-addresstype", ""), walletInstance->m_default_address_type)) {
        error = strprintf(_("Unknown address type '%s'").translated, gArgs.GetArg("-addresstype", ""));
        return nullptr;
    }

    if (!gArgs.GetArg("-changetype", "").empty() && !ParseOutputType(gArgs.GetArg("-changetype", ""), walletInstance->m_default_change_type)) {
        error = strprintf(_("Unknown change type '%s'").translated, gArgs.GetArg("-changetype", ""));
        return nullptr;
    }

    if (gArgs.IsArgSet("-mintxfee")) {
        CAmount n = 0;
        if (!ParseMoney(gArgs.GetArg("-mintxfee", ""), n) || 0 == n) {
            error = AmountErrMsg("mintxfee", gArgs.GetArg("-mintxfee", "")).translated;
            return nullptr;
        }
        if (n > HIGH_TX_FEE_PER_KB) {
            warnings.push_back(AmountHighWarn("-mintxfee").translated + " " +
                              _("This is the minimum transaction fee you pay on every transaction.").translated);
        }
        walletInstance->m_min_fee = CFeeRate(n);
    }

    if (gArgs.IsArgSet("-fallbackfee")) {
        CAmount nFeePerK = 0;
        if (!ParseMoney(gArgs.GetArg("-fallbackfee", ""), nFeePerK)) {
            error = strprintf(_("Invalid amount for -fallbackfee=<amount>: '%s'").translated, gArgs.GetArg("-fallbackfee", ""));
            return nullptr;
        }
        if (nFeePerK > HIGH_TX_FEE_PER_KB) {
            warnings.push_back(AmountHighWarn("-fallbackfee").translated + " " +
                              _("This is the transaction fee you may pay when fee estimates are not available.").translated);
        }
        walletInstance->m_fallback_fee = CFeeRate(nFeePerK);
    }
    // Disable fallback fee in case value was set to 0, enable if non-null value
    walletInstance->m_allow_fallback_fee = walletInstance->m_fallback_fee.GetFeePerK() != 0;

    if (gArgs.IsArgSet("-discardfee")) {
        CAmount nFeePerK = 0;
        if (!ParseMoney(gArgs.GetArg("-discardfee", ""), nFeePerK)) {
            error = strprintf(_("Invalid amount for -discardfee=<amount>: '%s'").translated, gArgs.GetArg("-discardfee", ""));
            return nullptr;
        }
        if (nFeePerK > HIGH_TX_FEE_PER_KB) {
            warnings.push_back(AmountHighWarn("-discardfee").translated + " " +
                              _("This is the transaction fee you may discard if change is smaller than dust at this level").translated);
        }
        walletInstance->m_discard_rate = CFeeRate(nFeePerK);
    }
    if (gArgs.IsArgSet("-paytxfee")) {
        CAmount nFeePerK = 0;
        if (!ParseMoney(gArgs.GetArg("-paytxfee", ""), nFeePerK)) {
            error = AmountErrMsg("paytxfee", gArgs.GetArg("-paytxfee", "")).translated;
            return nullptr;
        }
        if (nFeePerK > HIGH_TX_FEE_PER_KB) {
            warnings.push_back(AmountHighWarn("-paytxfee").translated + " " +
                              _("This is the transaction fee you will pay if you send a transaction.").translated);
        }
        walletInstance->m_pay_tx_fee = CFeeRate(nFeePerK, 1000);
        if (walletInstance->m_pay_tx_fee < chain.relayMinFee()) {
            error = strprintf(_("Invalid amount for -paytxfee=<amount>: '%s' (must be at least %s)").translated,
                gArgs.GetArg("-paytxfee", ""), chain.relayMinFee().ToString());
            return nullptr;
        }
    }

    if (gArgs.IsArgSet("-maxtxfee")) {
        CAmount nMaxFee = 0;
        if (!ParseMoney(gArgs.GetArg("-maxtxfee", ""), nMaxFee)) {
            error = AmountErrMsg("maxtxfee", gArgs.GetArg("-maxtxfee", "")).translated;
            return nullptr;
        }
        if (nMaxFee > HIGH_MAX_TX_FEE) {
            warnings.push_back(_("-maxtxfee is set very high! Fees this large could be paid on a single transaction.").translated);
        }
        if (CFeeRate(nMaxFee, 1000) < chain.relayMinFee()) {
            error = strprintf(_("Invalid amount for -maxtxfee=<amount>: '%s' (must be at least the minrelay fee of %s to prevent stuck transactions)").translated,
                                       gArgs.GetArg("-maxtxfee", ""), chain.relayMinFee().ToString());
            return nullptr;
        }
        walletInstance->m_default_max_tx_fee = nMaxFee;
    }

    if (chain.relayMinFee().GetFeePerK() > HIGH_TX_FEE_PER_KB) {
        warnings.push_back(AmountHighWarn("-minrelaytxfee").translated + " " +
                    _("The wallet will avoid paying less than the minimum relay fee.").translated);
    }

    walletInstance->m_confirm_target = gArgs.GetArg("-txconfirmtarget", DEFAULT_TX_CONFIRM_TARGET);
    walletInstance->m_spend_zero_conf_change = gArgs.GetBoolArg("-spendzeroconfchange", DEFAULT_SPEND_ZEROCONF_CHANGE);
    walletInstance->m_signal_rbf = gArgs.GetBoolArg("-walletrbf", DEFAULT_WALLET_RBF);

    walletInstance->WalletLogPrintf("Wallet completed loading in %15dms\n", GetTimeMillis() - nStart);

    // Try to top up keypool. No-op if the wallet is locked.
    walletInstance->TopUpKeyPool();

    auto locked_chain = chain.lock();
    LOCK(walletInstance->cs_wallet);

    int rescan_height = 0;
    if (!gArgs.GetBoolArg("-rescan", false))
    {
        WalletBatch batch(*walletInstance->database);
        CBlockLocator locator;
        if (batch.ReadBestBlock(locator)) {
            if (const Optional<int> fork_height = locked_chain->findLocatorFork(locator)) {
                rescan_height = *fork_height;
            }
        }
    }

    const Optional<int> tip_height = locked_chain->getHeight();
    if (tip_height) {
        walletInstance->m_last_block_processed = locked_chain->getBlockHash(*tip_height);
        walletInstance->m_last_block_processed_height = *tip_height;
    } else {
        walletInstance->m_last_block_processed.SetNull();
        walletInstance->m_last_block_processed_height = -1;
    }

    if (!fParticlMode) // Must rescan after hdwallet is loaded
    if (tip_height && *tip_height != rescan_height)
    {
        // We can't rescan beyond non-pruned blocks, stop and throw an error.
        // This might happen if a user uses an old wallet within a pruned node
        // or if they ran -disablewallet for a longer time, then decided to re-enable
        if (chain.havePruned()) {
            // Exit early and print an error.
            // If a block is pruned after this check, we will load the wallet,
            // but fail the rescan with a generic error.
            int block_height = *tip_height;
            while (block_height > 0 && locked_chain->haveBlockOnDisk(block_height - 1) && rescan_height != block_height) {
                --block_height;
            }

            if (rescan_height != block_height) {
                error = _("Prune: last wallet synchronisation goes beyond pruned data. You need to -reindex (download the whole blockchain again in case of pruned node)").translated;
                return nullptr;
            }
        }

        chain.initMessage(_("Rescanning...").translated);
        walletInstance->WalletLogPrintf("Rescanning last %i blocks (from block %i)...\n", *tip_height - rescan_height, rescan_height);

        // No need to read and scan block if block was created before
        // our wallet birthday (as adjusted for block time variability)
        // The way the 'time_first_key' is initialized is just a workaround for the gcc bug #47679 since version 4.6.0.
        Optional<int64_t> time_first_key = MakeOptional(false, int64_t());;
        for (auto spk_man : walletInstance->GetAllScriptPubKeyMans()) {
            int64_t time = spk_man->GetTimeFirstKey();
            if (!time_first_key || time < *time_first_key) time_first_key = time;
        }
        if (time_first_key) {
            if (Optional<int> first_block = locked_chain->findFirstBlockWithTimeAndHeight(*time_first_key - TIMESTAMP_WINDOW, rescan_height, nullptr)) {
                rescan_height = *first_block;
            }
        }

        {
            WalletRescanReserver reserver(walletInstance.get());
            if (!reserver.reserve() || (ScanResult::SUCCESS != walletInstance->ScanForWalletTransactions(locked_chain->getBlockHash(rescan_height), {} /* stop block */, reserver, true /* update */).status)) {
                error = _("Failed to rescan the wallet during initialization").translated;
                return nullptr;
            }
        }
        walletInstance->chainStateFlushed(locked_chain->getTipLocator());
        walletInstance->database->IncrementUpdateCounter();

        // Restore wallet transaction metadata after -zapwallettxes=1
        if (gArgs.GetBoolArg("-zapwallettxes", false) && gArgs.GetArg("-zapwallettxes", "1") != "2")
        {
            WalletBatch batch(*walletInstance->database);

            for (const CWalletTx& wtxOld : vWtx)
            {
                uint256 hash = wtxOld.GetHash();
                std::map<uint256, CWalletTx>::iterator mi = walletInstance->mapWallet.find(hash);
                if (mi != walletInstance->mapWallet.end())
                {
                    const CWalletTx* copyFrom = &wtxOld;
                    CWalletTx* copyTo = &mi->second;
                    copyTo->mapValue = copyFrom->mapValue;
                    copyTo->vOrderForm = copyFrom->vOrderForm;
                    copyTo->nTimeReceived = copyFrom->nTimeReceived;
                    copyTo->nTimeSmart = copyFrom->nTimeSmart;
                    copyTo->fFromMe = copyFrom->fFromMe;
                    copyTo->nOrderPos = copyFrom->nOrderPos;
                    batch.WriteTx(*copyTo);
                }
            }
        }
    }

    {
        LOCK(cs_wallets);
        for (auto& load_wallet : g_load_wallet_fns) {
            load_wallet(interfaces::MakeWallet(walletInstance));
        }
    }

    // Register with the validation interface. It's ok to do this after rescan since we're still holding locked_chain.
    walletInstance->handleNotifications();

    walletInstance->SetBroadcastTransactions(gArgs.GetBoolArg("-walletbroadcast", DEFAULT_WALLETBROADCAST));

    {
        walletInstance->WalletLogPrintf("setKeyPool.size() = %u\n",      walletInstance->GetKeyPoolSize());
        walletInstance->WalletLogPrintf("mapWallet.size() = %u\n",       walletInstance->mapWallet.size());
        walletInstance->WalletLogPrintf("mapAddressBook.size() = %u\n",  walletInstance->mapAddressBook.size());
    }

    return walletInstance;
}

void CWallet::handleNotifications()
{
    m_chain_notifications_handler = m_chain->handleNotifications(*this);
}

void CWallet::postInitProcess()
{
    auto locked_chain = chain().lock();
    LOCK(cs_wallet);

    // Add wallet transactions that aren't already in a block to mempool
    // Do this here as mempool requires genesis block to be loaded
    ReacceptWalletTransactions();

    // Update wallet transactions with current mempool transactions.
    chain().requestMempoolTransactions(*this);
}

bool CWallet::BackupWallet(const std::string& strDest) const
{
    return database->Backup(strDest);
}

CKeyPool::CKeyPool()
{
    nTime = GetTime();
    fInternal = false;
    m_pre_split = false;
}

CKeyPool::CKeyPool(const CPubKey& vchPubKeyIn, bool internalIn)
{
    nTime = GetTime();
    vchPubKey = vchPubKeyIn;
    fInternal = internalIn;
    m_pre_split = false;
}

int CWalletTx::GetDepthInMainChain() const
{
    assert(pwallet != nullptr);
    AssertLockHeld(pwallet->cs_wallet);
    if (isUnconfirmed() || isAbandoned()) return 0;

    return (pwallet->GetLastBlockHeight() - m_confirm.block_height + 1) * (isConflicted() ? -1 : 1);
}

int CWalletTx::GetBlocksToMaturity() const
{
    if (!(IsCoinBase() || IsCoinStake())) {
        return 0;
    }

    int chain_depth = GetDepthInMainChain();
    assert(chain_depth >= 0); // coinbase tx should not be conflicted

    LockAssertion lock(pwallet->cs_wallet); // Remove when NO_THREAD_SAFETY_ANALYSIS resolved for GetDepthInMainChain()
    if (fParticlMode && pwallet->m_last_block_processed_height < COINBASE_MATURITY * 2 && m_confirm.status == CWalletTx::Status::CONFIRMED) {
        int nRequiredDepth = m_confirm.block_height / 2;
        return std::max(0, (nRequiredDepth+1) - chain_depth);
    }

    return std::max(0, (COINBASE_MATURITY+1) - chain_depth);
}

bool CWalletTx::IsImmatureCoinBase() const
{
    // note GetBlocksToMaturity is 0 for non-coinbase tx
    return GetBlocksToMaturity() > 0;
}

std::vector<OutputGroup> CWallet::GroupOutputs(const std::vector<COutput>& outputs, bool single_coin) const {
    std::vector<OutputGroup> groups;
    std::map<CTxDestination, OutputGroup> gmap;
    CTxDestination dst;
    for (const auto& output : outputs) {
        if (output.fSpendable) {
            CInputCoin input_coin = output.GetInputCoin();

            size_t ancestors, descendants;
            chain().getTransactionAncestry(output.tx->GetHash(), ancestors, descendants);
            const CScript *pscript = output.tx->tx->IsParticlVersion()
                ? output.tx->tx->vpout[output.i]->GetPScriptPubKey() : &output.tx->tx->vout[output.i].scriptPubKey;
            if (!single_coin && ExtractDestination(*pscript, dst)) {
                // Limit output groups to no more than 10 entries, to protect
                // against inadvertently creating a too-large transaction
                // when using -avoidpartialspends
                if (gmap[dst].m_outputs.size() >= OUTPUT_GROUP_MAX_ENTRIES) {
                    groups.push_back(gmap[dst]);
                    gmap.erase(dst);
                }
                gmap[dst].Insert(input_coin, output.nDepth, output.tx->IsFromMe(ISMINE_ALL), ancestors, descendants);
            } else {
                groups.emplace_back(input_coin, output.nDepth, output.tx->IsFromMe(ISMINE_ALL), ancestors, descendants);
            }
        }
    }
    if (!single_coin) {
        for (const auto& it : gmap) groups.push_back(it.second);
    }
    return groups;
}

bool CWallet::IsCrypted() const
{
    return HasEncryptionKeys();
}

bool CWallet::IsLocked() const
{
    if (!IsCrypted()) {
        return false;
    }
    LOCK(cs_wallet);
    return vMasterKey.empty();
}

bool CWallet::Lock()
{
    if (!IsCrypted())
        return false;

    {
        LOCK(cs_wallet);
        vMasterKey.clear();
    }

    NotifyStatusChanged(this);
    return true;
}

bool CWallet::Unlock(const CKeyingMaterial& vMasterKeyIn, bool accept_no_keys)
{
    {
        LOCK(cs_wallet);
        for (const auto& spk_man_pair : m_spk_managers) {
            if (!spk_man_pair.second->CheckDecryptionKey(vMasterKeyIn, accept_no_keys)) {
                return false;
            }
        }
        vMasterKey = vMasterKeyIn;
    }
    NotifyStatusChanged(this);
    return true;
}

std::set<ScriptPubKeyMan*> CWallet::GetActiveScriptPubKeyMans() const
{
    std::set<ScriptPubKeyMan*> spk_mans;
    for (bool internal : {false, true}) {
        for (OutputType t : OUTPUT_TYPES) {
            auto spk_man = GetScriptPubKeyMan(t, internal);
            if (spk_man) {
                spk_mans.insert(spk_man);
            }
        }
    }
    return spk_mans;
}

std::set<ScriptPubKeyMan*> CWallet::GetAllScriptPubKeyMans() const
{
    std::set<ScriptPubKeyMan*> spk_mans;
    for (const auto& spk_man_pair : m_spk_managers) {
        spk_mans.insert(spk_man_pair.second.get());
    }
    return spk_mans;
}

ScriptPubKeyMan* CWallet::GetScriptPubKeyMan(const OutputType& type, bool internal) const
{
    const std::map<OutputType, ScriptPubKeyMan*>& spk_managers = internal ? m_internal_spk_managers : m_external_spk_managers;
    std::map<OutputType, ScriptPubKeyMan*>::const_iterator it = spk_managers.find(type);
    if (it == spk_managers.end()) {
        WalletLogPrintf("%s scriptPubKey Manager for output type %d does not exist\n", internal ? "Internal" : "External", static_cast<int>(type));
        return nullptr;
    }
    return it->second;
}

std::set<ScriptPubKeyMan*> CWallet::GetScriptPubKeyMans(const CScript& script, SignatureData& sigdata) const
{
    std::set<ScriptPubKeyMan*> spk_mans;
    for (const auto& spk_man_pair : m_spk_managers) {
        if (spk_man_pair.second->CanProvide(script, sigdata)) {
            spk_mans.insert(spk_man_pair.second.get());
        }
    }
    return spk_mans;
}

ScriptPubKeyMan* CWallet::GetScriptPubKeyMan(const CScript& script) const
{
    SignatureData sigdata;
    for (const auto& spk_man_pair : m_spk_managers) {
        if (spk_man_pair.second->CanProvide(script, sigdata)) {
            return spk_man_pair.second.get();
        }
    }
    return nullptr;
}

ScriptPubKeyMan* CWallet::GetScriptPubKeyMan(const uint256& id) const
{
    if (m_spk_managers.count(id) > 0) {
        return m_spk_managers.at(id).get();
    }
    return nullptr;
}

std::unique_ptr<SigningProvider> CWallet::GetSolvingProvider(const CScript& script) const
{
    SignatureData sigdata;
    return GetSolvingProvider(script, sigdata);
}

std::unique_ptr<SigningProvider> CWallet::GetSolvingProvider(const CScript& script, SignatureData& sigdata) const
{
    for (const auto& spk_man_pair : m_spk_managers) {
        if (spk_man_pair.second->CanProvide(script, sigdata)) {
            return spk_man_pair.second->GetSolvingProvider(script);
        }
    }
    return nullptr;
}

LegacyScriptPubKeyMan* CWallet::GetLegacyScriptPubKeyMan() const
{
    // Legacy wallets only have one ScriptPubKeyMan which is a LegacyScriptPubKeyMan.
    // Everything in m_internal_spk_managers and m_external_spk_managers point to the same legacyScriptPubKeyMan.
    auto it = m_internal_spk_managers.find(OutputType::LEGACY);
    if (it == m_internal_spk_managers.end()) return nullptr;
    return dynamic_cast<LegacyScriptPubKeyMan*>(it->second);
}

LegacyScriptPubKeyMan* CWallet::GetOrCreateLegacyScriptPubKeyMan()
{
    SetupLegacyScriptPubKeyMan();
    return GetLegacyScriptPubKeyMan();
}

void CWallet::SetupLegacyScriptPubKeyMan()
{
    if (!m_internal_spk_managers.empty() || !m_external_spk_managers.empty() || !m_spk_managers.empty()) {
        return;
    }

    auto spk_manager = std::unique_ptr<ScriptPubKeyMan>(new LegacyScriptPubKeyMan(*this));
    for (const auto& type : OUTPUT_TYPES) {
        m_internal_spk_managers[type] = spk_manager.get();
        m_external_spk_managers[type] = spk_manager.get();
    }
    m_spk_managers[spk_manager->GetID()] = std::move(spk_manager);
}

const CKeyingMaterial& CWallet::GetEncryptionKey() const
{
    return vMasterKey;
}

bool CWallet::HasEncryptionKeys() const
{
    return !mapMasterKeys.empty();
}

void CWallet::ConnectScriptPubKeyManNotifiers()
{
    for (const auto& spk_man : GetActiveScriptPubKeyMans()) {
        spk_man->NotifyWatchonlyChanged.connect(NotifyWatchonlyChanged);
        spk_man->NotifyCanGetAddressesChanged.connect(NotifyCanGetAddressesChanged);
    }
}

boost::signals2::signal<void (const std::shared_ptr<CWallet>& wallet)> NotifyWalletAdded;<|MERGE_RESOLUTION|>--- conflicted
+++ resolved
@@ -1947,12 +1947,8 @@
     // Irrespective of the failure reason, un-marking fInMempool
     // out-of-order is incorrect - it should be unmarked when
     // TransactionRemovedFromMempool fires.
-<<<<<<< HEAD
     CAmount max_fee = override_max_fee >= 0 ? override_max_fee : pwallet->m_default_max_tx_fee;
-    bool ret = pwallet->chain().broadcastTransaction(tx, err_string, max_fee, relay);
-=======
-    bool ret = pwallet->chain().broadcastTransaction(tx, pwallet->m_default_max_tx_fee, relay, err_string);
->>>>>>> ac579ada
+    bool ret = pwallet->chain().broadcastTransaction(tx, max_fee, relay, err_string);
     fInMempool |= ret;
     return ret;
 }
