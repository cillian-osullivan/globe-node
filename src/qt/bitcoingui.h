--- conflicted
+++ resolved
@@ -315,21 +315,10 @@
     void showDebugWindowActivateConsole();
     /** Show help message dialog */
     void showHelpMessageClicked();
-<<<<<<< HEAD
     /** Show mnemonic dialog */
     void showMnemonicClicked();
     /** Show coldstaking dialog */
     void showColdStakingClicked();
-
-#ifndef Q_OS_MAC
-    /** Handle tray icon clicked */
-    void trayIconActivated(QSystemTrayIcon::ActivationReason reason);
-#else
-    /** Handle macOS Dock icon clicked */
-    void macosDockIconActivated();
-#endif
-=======
->>>>>>> 1e8aa02e
 
     /** Show window if hidden, unminimize when minimized, rise when obscured or show if hidden and fToggleHidden is true */
     void showNormalIfMinimized() { showNormalIfMinimized(false); }
