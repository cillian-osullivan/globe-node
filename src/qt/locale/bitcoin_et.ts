<TS language="et" version="2.1">
<context>
    <name>AddressBookPage</name>
    <message>
        <source>Right-click to edit address or label</source>
        <translation>Paremkliki aadressi või sildi muutmiseks</translation>
    </message>
    <message>
        <source>Create a new address</source>
        <translation>Loo uus aadress</translation>
    </message>
    <message>
        <source>&amp;New</source>
        <translation>&amp;Uus</translation>
    </message>
    <message>
        <source>Copy the currently selected address to the system clipboard</source>
        <translation>Kopeeri märgistatud aadress vahemällu</translation>
    </message>
    <message>
        <source>&amp;Copy</source>
        <translation>&amp;Kopeeri</translation>
    </message>
    <message>
        <source>C&amp;lose</source>
        <translation>S&amp;ulge</translation>
    </message>
    <message>
        <source>Delete the currently selected address from the list</source>
        <translation>Kustuta valitud aadress nimekirjast</translation>
    </message>
    <message>
        <source>Enter address or label to search</source>
        <translation>Otsimiseks sisesta märgis või aadress</translation>
    </message>
    <message>
        <source>Export the data in the current tab to a file</source>
        <translation>Ekspordi kuvatava vahelehe sisu faili</translation>
    </message>
    <message>
        <source>&amp;Export</source>
        <translation>&amp;Ekspordi</translation>
    </message>
    <message>
        <source>&amp;Delete</source>
        <translation>&amp;Kustuta</translation>
    </message>
    <message>
        <source>Choose the address to send coins to</source>
        <translation>Vali aadress millele mündid saata</translation>
    </message>
    <message>
        <source>Choose the address to receive coins with</source>
        <translation>Vali aadress müntide vastuvõtmiseks</translation>
    </message>
    <message>
        <source>C&amp;hoose</source>
        <translation>V&amp;ali</translation>
    </message>
    <message>
        <source>Sending addresses</source>
        <translation>Saatvad aadressid</translation>
    </message>
    <message>
        <source>Receiving addresses</source>
        <translation>Vastuvõtvad aadressid</translation>
    </message>
    <message>
        <source>These are your Particl addresses for sending payments. Always check the amount and the receiving address before sending coins.</source>
        <translation>Need on sinu Particl aadressid maksete saatmiseks. Ennem müntide saatmist kontrolli alati summat ja makse saaja aadressi.</translation>
    </message>
    <message>
        <source>&amp;Copy Address</source>
        <translation>&amp;Kopeeri Aadress</translation>
    </message>
    <message>
        <source>Copy &amp;Label</source>
        <translation>Kopeeri &amp;Silt</translation>
    </message>
    <message>
        <source>&amp;Edit</source>
        <translation>&amp;Muuda</translation>
    </message>
    <message>
        <source>Export Address List</source>
        <translation>Ekspordi Aadresside Nimekiri</translation>
    </message>
    <message>
        <source>Comma separated file (*.csv)</source>
        <translation>Komadega eraldatud väärtuste fail (*.csv)</translation>
    </message>
    <message>
        <source>Exporting Failed</source>
        <translation>Eksport ebaõnnestus.</translation>
    </message>
    <message>
        <source>There was an error trying to save the address list to %1. Please try again.</source>
        <translation>Tõrge aadressi nimekirja salvestamisel %1. Palun proovi uuesti.</translation>
    </message>
</context>
<context>
    <name>AddressTableModel</name>
    <message>
        <source>Label</source>
        <translation>Silt</translation>
    </message>
    <message>
        <source>Address</source>
        <translation>Aadress</translation>
    </message>
    <message>
        <source>(no label)</source>
        <translation>(silt puudub)</translation>
    </message>
</context>
<context>
    <name>AskPassphraseDialog</name>
    <message>
        <source>Passphrase Dialog</source>
        <translation>Salafraasi dialoog</translation>
    </message>
    <message>
        <source>Enter passphrase</source>
        <translation>Sisesta parool</translation>
    </message>
    <message>
        <source>New passphrase</source>
        <translation>Uus parool</translation>
    </message>
    <message>
        <source>Repeat new passphrase</source>
        <translation>Korda uut parooli</translation>
    </message>
    <message>
        <source>Encrypt wallet</source>
        <translation>Krüpteeri rahakott</translation>
    </message>
    <message>
        <source>This operation needs your wallet passphrase to unlock the wallet.</source>
        <translation>Antud operatsioon vajab rahakoti lahtilukustamiseks salafraasi.</translation>
    </message>
    <message>
        <source>Unlock wallet</source>
        <translation>Ava rahakoti lukk</translation>
    </message>
    <message>
        <source>This operation needs your wallet passphrase to decrypt the wallet.</source>
        <translation>Antud operatsioon vajab rahakoti dekrüpteerimiseks salafraasi.</translation>
    </message>
    <message>
        <source>Decrypt wallet</source>
        <translation>Dekrüpteeri rahakott</translation>
    </message>
    <message>
        <source>Change passphrase</source>
        <translation>Muuda parooli</translation>
    </message>
    <message>
        <source>Confirm wallet encryption</source>
        <translation>Kinnita rahakoti krüpteerimine.</translation>
    </message>
    <message>
        <source>Warning: If you encrypt your wallet and lose your passphrase, you will &lt;b&gt;LOSE ALL OF YOUR PARTICL&lt;/b&gt;!</source>
        <translation>Hoiatus:Kui sa krüpteerid oma rahakoti ja kaotad salafraasi, siis sa&lt;b&gt;KAOTAD OMA PARTICLID&lt;/b&gt;!</translation>
    </message>
    <message>
        <source>Are you sure you wish to encrypt your wallet?</source>
        <translation>Kas oled kindel, et soovid rahakoti krüpteerida?</translation>
    </message>
    <message>
        <source>Wallet encrypted</source>
        <translation>Rahakott krüpteeritud</translation>
    </message>
    <message>
        <source>IMPORTANT: Any previous backups you have made of your wallet file should be replaced with the newly generated, encrypted wallet file. For security reasons, previous backups of the unencrypted wallet file will become useless as soon as you start using the new, encrypted wallet.</source>
        <translation>TÄHTIS: Kõik varasemad rahakoti varundfailid tuleks üle kirjutada äsja loodud krüpteeritud rahakoti failiga. Turvakaalutlustel tühistatakse krüpteerimata rahakoti failid alates uue, krüpteeritud rahakoti, kasutusele võtust.</translation>
    </message>
    <message>
        <source>Wallet encryption failed</source>
        <translation>Rahakoti krüpteerimine ebaõnnestus</translation>
    </message>
    <message>
        <source>Wallet encryption failed due to an internal error. Your wallet was not encrypted.</source>
        <translation>Rahakoti krüpteerimine ebaõnnestus sisemise vea tõttu. Sinu rahakotti ei krüpteeritud.</translation>
    </message>
    <message>
        <source>The supplied passphrases do not match.</source>
        <translation>Sisestatud paroolid ei kattu.</translation>
    </message>
    <message>
        <source>Wallet unlock failed</source>
        <translation>Rahakoti lahtilukustamine ebaõnnestus</translation>
    </message>
    <message>
        <source>The passphrase entered for the wallet decryption was incorrect.</source>
        <translation>Rahakoti dekrüpteerimiseks sisestatud salafraas ei ole õige.</translation>
    </message>
    <message>
        <source>Wallet decryption failed</source>
        <translation>Rahakoti dekrüpteerimine ebaõnnestus</translation>
    </message>
    <message>
        <source>Wallet passphrase was successfully changed.</source>
        <translation>Rahakoti parooli vahetus õnnestus.</translation>
    </message>
    <message>
        <source>Warning: The Caps Lock key is on!</source>
        <translation>Hoiatus:Klaviatuuri suurtähelukk on peal.</translation>
    </message>
</context>
<context>
    <name>BanTableModel</name>
    <message>
        <source>IP/Netmask</source>
        <translation>IP/Võrgumask</translation>
    </message>
    </context>
<context>
    <name>BitcoinGUI</name>
    <message>
        <source>Sign &amp;message...</source>
        <translation>Signeeri &amp;sõnum</translation>
    </message>
    <message>
        <source>Synchronizing with network...</source>
        <translation>Võrguga sünkroniseerimine...</translation>
    </message>
    <message>
        <source>&amp;Overview</source>
        <translation>&amp;Ülevaade</translation>
    </message>
    <message>
        <source>Show general overview of wallet</source>
        <translation>Kuva rahakoti üld-ülevaade</translation>
    </message>
    <message>
        <source>&amp;Transactions</source>
        <translation>&amp;Tehingud</translation>
    </message>
    <message>
        <source>Browse transaction history</source>
        <translation>Sirvi tehingute ajalugu</translation>
    </message>
    <message>
        <source>E&amp;xit</source>
        <translation>V&amp;älju</translation>
    </message>
    <message>
        <source>Quit application</source>
        <translation>Välju rakendusest</translation>
    </message>
    <message>
        <source>&amp;About %1</source>
        <translation>&amp;Teave %1</translation>
    </message>
    <message>
        <source>About &amp;Qt</source>
        <translation>Teave &amp;Qt kohta</translation>
    </message>
    <message>
        <source>Show information about Qt</source>
        <translation>Kuva Qt kohta käiv info</translation>
    </message>
    <message>
        <source>&amp;Options...</source>
        <translation>&amp;Valikud...</translation>
    </message>
    <message>
        <source>&amp;Encrypt Wallet...</source>
        <translation>&amp;Krüpteeri Rahakott</translation>
    </message>
    <message>
        <source>&amp;Backup Wallet...</source>
        <translation>&amp;Varunda Rahakott</translation>
    </message>
    <message>
        <source>&amp;Change Passphrase...</source>
        <translation>&amp;Salafraasi muutmine</translation>
    </message>
    <message>
        <source>Open &amp;URI...</source>
        <translation>Ava &amp;URI...</translation>
    </message>
    <message>
        <source>Reindexing blocks on disk...</source>
        <translation>Kõvakettal olevate plokkide reindekseerimine...</translation>
    </message>
    <message>
        <source>Send coins to a Particl address</source>
        <translation>Saada münte Particli aadressile</translation>
    </message>
    <message>
        <source>Backup wallet to another location</source>
        <translation>Varunda rahakott teise asukohta</translation>
    </message>
    <message>
        <source>Change the passphrase used for wallet encryption</source>
        <translation>Rahakoti krüpteerimise salafraasi muutmine</translation>
    </message>
    <message>
        <source>&amp;Verify message...</source>
        <translation>&amp;Kontrolli sõnumit...</translation>
    </message>
    <message>
        <source>&amp;Send</source>
        <translation>&amp;Saada</translation>
    </message>
    <message>
        <source>&amp;Receive</source>
        <translation>&amp;Võta vastu</translation>
    </message>
    <message>
        <source>&amp;Show / Hide</source>
        <translation>&amp;Näita / Peida</translation>
    </message>
    <message>
        <source>Show or hide the main Window</source>
        <translation>Näita või peida peaaken</translation>
    </message>
    <message>
        <source>Encrypt the private keys that belong to your wallet</source>
        <translation>Krüpteeri oma rahakoti privaatvõtmed</translation>
    </message>
    <message>
        <source>Sign messages with your Particl addresses to prove you own them</source>
        <translation>Omandi tõestamiseks allkirjasta sõnumid oma Particli aadressiga</translation>
    </message>
    <message>
        <source>Verify messages to ensure they were signed with specified Particl addresses</source>
        <translation>Kinnita sõnumid kindlustamaks et need allkirjastati määratud Particli aadressiga</translation>
    </message>
    <message>
        <source>&amp;File</source>
        <translation>&amp;Fail</translation>
    </message>
    <message>
        <source>&amp;Settings</source>
        <translation>&amp;Seaded</translation>
    </message>
    <message>
        <source>&amp;Help</source>
        <translation>&amp;Abi</translation>
    </message>
    <message>
        <source>Tabs toolbar</source>
        <translation>Vahelehe tööriistariba</translation>
    </message>
    <message>
        <source>Request payments (generates QR codes and particl: URIs)</source>
        <translation>Loo maksepäring (genereerib QR koodid ja particli: URId)</translation>
    </message>
    <message>
<<<<<<< HEAD
        <source>Open a particl: URI or payment request</source>
        <translation>Ava particli: URI või maksepäring</translation>
    </message>
    <message>
=======
>>>>>>> ff53433f
        <source>&amp;Command-line options</source>
        <translation>&amp;Käsurea valikud</translation>
    </message>
    <message numerus="yes">
        <source>%n active connection(s) to Particl network</source>
        <translation><numerusform>%n aktiivne ühendus Particli võrku</numerusform><numerusform>%n aktiivset ühendust Particli võrku</numerusform></translation>
    </message>
    <message>
        <source>Indexing blocks on disk...</source>
        <translation>Kõvakettal olevate plokkide indekseerimine...</translation>
    </message>
    <message>
        <source>Processing blocks on disk...</source>
        <translation>Kõvakettal olevate plokkide töötlemine...</translation>
    </message>
    <message numerus="yes">
        <source>Processed %n block(s) of transaction history.</source>
        <translation><numerusform>Töödeldud %n plokk transaktsioonide ajaloost.</numerusform><numerusform>Töödeldud %n plokki transaktsioonide ajaloost.</numerusform></translation>
    </message>
    <message>
        <source>%1 behind</source>
        <translation>%1 ajast maas</translation>
    </message>
    <message>
        <source>Last received block was generated %1 ago.</source>
        <translation>Viimane saabunud blokk loodi %1 tagasi.</translation>
    </message>
    <message>
        <source>Transactions after this will not yet be visible.</source>
        <translation>Hilisemad transaktsioonid ei ole veel nähtavad.</translation>
    </message>
    <message>
        <source>Error</source>
        <translation>Viga</translation>
    </message>
    <message>
        <source>Warning</source>
        <translation>Hoiatus</translation>
    </message>
    <message>
        <source>Information</source>
        <translation>Informatsioon</translation>
    </message>
    <message>
        <source>Up to date</source>
        <translation>Ajakohane</translation>
    </message>
    <message>
        <source>&amp;Window</source>
        <translation>&amp;Aken</translation>
    </message>
    <message>
        <source>%1 client</source>
        <translation>%1 klient</translation>
    </message>
    <message>
        <source>Catching up...</source>
        <translation>Jõuan järgi...</translation>
    </message>
    <message>
        <source>Date: %1
</source>
        <translation>Kuupäev: %1
</translation>
    </message>
    <message>
        <source>Amount: %1
</source>
        <translation>Summa: %1
</translation>
    </message>
    <message>
        <source>Type: %1
</source>
        <translation>Tüüp: %1
</translation>
    </message>
    <message>
        <source>Label: %1
</source>
        <translation>&amp;Märgis: %1
</translation>
    </message>
    <message>
        <source>Address: %1
</source>
        <translation>Aadress: %1
</translation>
    </message>
    <message>
        <source>Sent transaction</source>
        <translation>Saadetud tehing</translation>
    </message>
    <message>
        <source>Incoming transaction</source>
        <translation>Sisenev tehing</translation>
    </message>
    <message>
        <source>Wallet is &lt;b&gt;encrypted&lt;/b&gt; and currently &lt;b&gt;unlocked&lt;/b&gt;</source>
        <translation>Rahakott on &lt;b&gt;krüpteeritud&lt;/b&gt; ning hetkel &lt;b&gt;avatud&lt;/b&gt;</translation>
    </message>
    <message>
        <source>Wallet is &lt;b&gt;encrypted&lt;/b&gt; and currently &lt;b&gt;locked&lt;/b&gt;</source>
        <translation>Rahakott on &lt;b&gt;krüpteeritud&lt;/b&gt; ning hetkel &lt;b&gt;suletud&lt;/b&gt;</translation>
    </message>
    <message>
        <source>A fatal error occurred. Bitcoin can no longer continue safely and will quit.</source>
        <translation>Ilmnes kriitiline tõrge. Bitcoin suletakse turvakaalutluste tõttu.</translation>
    </message>
</context>
<context>
    <name>CoinControlDialog</name>
    <message>
        <source>Quantity:</source>
        <translation>Kogus:</translation>
    </message>
    <message>
        <source>Bytes:</source>
        <translation>Baiti:</translation>
    </message>
    <message>
        <source>Amount:</source>
        <translation>Kogus</translation>
    </message>
    <message>
        <source>Fee:</source>
        <translation>Tasu:</translation>
    </message>
    <message>
        <source>Dust:</source>
        <translation>Puru:</translation>
    </message>
    <message>
        <source>After Fee:</source>
        <translation>Peale tehingutasu:</translation>
    </message>
    <message>
        <source>Change:</source>
        <translation>Vahetusraha:</translation>
    </message>
    <message>
        <source>Tree mode</source>
        <translation>Puu režiim</translation>
    </message>
    <message>
        <source>List mode</source>
        <translation>Loetelu režiim</translation>
    </message>
    <message>
        <source>Amount</source>
        <translation>Kogus</translation>
    </message>
    <message>
        <source>Received with label</source>
        <translation>Vastuvõetud märgisega</translation>
    </message>
    <message>
        <source>Received with address</source>
        <translation>Vastuvõetud aadressiga</translation>
    </message>
    <message>
        <source>Date</source>
        <translation>Kuupäev</translation>
    </message>
    <message>
        <source>Confirmations</source>
        <translation>Kinnitused</translation>
    </message>
    <message>
        <source>Confirmed</source>
        <translation>Kinnitatud</translation>
    </message>
    <message>
        <source>Copy address</source>
        <translation>Kopeeri aadress</translation>
    </message>
    <message>
        <source>Copy label</source>
        <translation>Kopeeri märgis</translation>
    </message>
    <message>
        <source>Copy amount</source>
        <translation>Kopeeri kogus</translation>
    </message>
    <message>
        <source>Copy transaction ID</source>
        <translation>Kopeeri transaktsiooni ID</translation>
    </message>
    <message>
        <source>Copy quantity</source>
        <translation>Kopeeri kogus</translation>
    </message>
    <message>
        <source>Copy fee</source>
        <translation>Kopeeri tehingutasu</translation>
    </message>
    <message>
        <source>Copy bytes</source>
        <translation>Kopeeri baidid</translation>
    </message>
    <message>
        <source>Copy dust</source>
        <translation>Kopeeri puru</translation>
    </message>
    <message>
        <source>Copy change</source>
        <translation>Kopeeri vahetusraha</translation>
    </message>
    <message>
        <source>(%1 locked)</source>
        <translation>(%1 lukustatud)</translation>
    </message>
    <message>
        <source>yes</source>
        <translation>jah</translation>
    </message>
    <message>
        <source>no</source>
        <translation>ei</translation>
    </message>
    <message>
        <source>(no label)</source>
        <translation>(silt puudub)</translation>
    </message>
    <message>
        <source>(change)</source>
        <translation>(vahetusraha)</translation>
    </message>
</context>
<context>
    <name>CreateWalletActivity</name>
    </context>
<context>
    <name>CreateWalletDialog</name>
    </context>
<context>
    <name>EditAddressDialog</name>
    <message>
        <source>Edit Address</source>
        <translation>Muuda aadressi</translation>
    </message>
    <message>
        <source>&amp;Label</source>
        <translation>&amp;Märgis</translation>
    </message>
    <message>
        <source>&amp;Address</source>
        <translation>&amp;Aadress</translation>
    </message>
    <message>
        <source>New sending address</source>
        <translation>Uus saatev aadress</translation>
    </message>
    <message>
        <source>Edit receiving address</source>
        <translation>Muuda vastuvõtvat aadressi</translation>
    </message>
    <message>
        <source>Edit sending address</source>
        <translation>Muuda saatvat aadressi</translation>
    </message>
    <message>
        <source>The entered address "%1" is not a valid Particl address.</source>
        <translation>Sisestatud aadress "%1" ei ole korrektne Particl aadress.</translation>
    </message>
    <message>
        <source>Could not unlock wallet.</source>
        <translation>Rahakoti lahtilukustamine ebaõnnestus.</translation>
    </message>
    <message>
        <source>New key generation failed.</source>
        <translation>Uue võtme genereerimine ebaõnnestus.</translation>
    </message>
</context>
<context>
    <name>FreespaceChecker</name>
    <message>
        <source>name</source>
        <translation>nimi</translation>
    </message>
    </context>
<context>
    <name>HelpMessageDialog</name>
    <message>
        <source>version</source>
        <translation>versioon</translation>
    </message>
    <message>
        <source>Command-line options</source>
        <translation>Käsurea valikud</translation>
    </message>
</context>
<context>
    <name>Intro</name>
    <message>
        <source>Welcome</source>
        <translation>Tere tulemast</translation>
    </message>
    <message>
        <source>Particl</source>
        <translation>Particl</translation>
    </message>
    <message>
        <source>Error</source>
        <translation>Viga</translation>
    </message>
    </context>
<context>
    <name>ModalOverlay</name>
    <message>
        <source>Form</source>
        <translation>Vorm</translation>
    </message>
    <message>
        <source>Last block time</source>
        <translation>Viimane ploki aeg</translation>
    </message>
    <message>
        <source>Hide</source>
        <translation>Peida</translation>
    </message>
    </context>
<context>
    <name>OpenURIDialog</name>
    <message>
        <source>URI:</source>
        <translation>URI:</translation>
    </message>
</context>
<context>
    <name>OpenWalletActivity</name>
    </context>
<context>
    <name>OptionsDialog</name>
    <message>
        <source>Options</source>
        <translation>Valikud</translation>
    </message>
    <message>
        <source>&amp;Main</source>
        <translation>&amp;Peamine</translation>
    </message>
    <message>
        <source>Reset all client options to default.</source>
        <translation>Taasta kõik klientprogrammi seadete vaikeväärtused.</translation>
    </message>
    <message>
        <source>&amp;Reset Options</source>
        <translation>&amp;Lähtesta valikud</translation>
    </message>
    <message>
        <source>&amp;Network</source>
        <translation>&amp;Võrk</translation>
    </message>
    <message>
        <source>W&amp;allet</source>
        <translation>R&amp;ahakott</translation>
    </message>
    <message>
        <source>Expert</source>
        <translation>Ekspert</translation>
    </message>
    <message>
        <source>Automatically open the Particl client port on the router. This only works when your router supports UPnP and it is enabled.</source>
        <translation>Particli kliendi pordi automaatne avamine ruuteris. Toimib, kui sinu ruuter aktsepteerib UPnP ühendust.</translation>
    </message>
    <message>
        <source>Map port using &amp;UPnP</source>
        <translation>Suuna port &amp;UPnP kaudu</translation>
    </message>
    <message>
        <source>Proxy &amp;IP:</source>
        <translation>Proxi &amp;IP:</translation>
    </message>
    <message>
        <source>&amp;Port:</source>
        <translation>&amp;Port:</translation>
    </message>
    <message>
        <source>Port of the proxy (e.g. 9050)</source>
        <translation>Proxi port (nt 9050)</translation>
    </message>
    <message>
        <source>IPv4</source>
        <translation>IPv4</translation>
    </message>
    <message>
        <source>IPv6</source>
        <translation>IPv6</translation>
    </message>
    <message>
        <source>Tor</source>
        <translation>Tor</translation>
    </message>
    <message>
        <source>&amp;Window</source>
        <translation>&amp;Aken</translation>
    </message>
    <message>
        <source>Show only a tray icon after minimizing the window.</source>
        <translation>Minimeeri systray alale.</translation>
    </message>
    <message>
        <source>&amp;Minimize to the tray instead of the taskbar</source>
        <translation>&amp;Minimeeri systray alale</translation>
    </message>
    <message>
        <source>M&amp;inimize on close</source>
        <translation>M&amp;inimeeri sulgemisel</translation>
    </message>
    <message>
        <source>&amp;Display</source>
        <translation>&amp;Kuva</translation>
    </message>
    <message>
        <source>User Interface &amp;language:</source>
        <translation>Kasutajaliidese &amp;keel:</translation>
    </message>
    <message>
        <source>&amp;Unit to show amounts in:</source>
        <translation>Summade kuvamise &amp;Unit:</translation>
    </message>
    <message>
        <source>Choose the default subdivision unit to show in the interface and when sending coins.</source>
        <translation>Vali liideses ning müntide saatmisel kuvatav vaikimisi alajaotus.</translation>
    </message>
    <message>
        <source>&amp;OK</source>
        <translation>&amp;OK</translation>
    </message>
    <message>
        <source>&amp;Cancel</source>
        <translation>&amp;Katkesta</translation>
    </message>
    <message>
        <source>default</source>
        <translation>vaikeväärtus</translation>
    </message>
    <message>
        <source>none</source>
        <translation>puudub</translation>
    </message>
    <message>
        <source>Confirm options reset</source>
        <translation>Kinnita valikute algseadistamine</translation>
    </message>
    <message>
        <source>Error</source>
        <translation>Viga</translation>
    </message>
    <message>
        <source>The supplied proxy address is invalid.</source>
        <translation>Sisestatud kehtetu proxy aadress.</translation>
    </message>
</context>
<context>
    <name>OverviewPage</name>
    <message>
        <source>Form</source>
        <translation>Vorm</translation>
    </message>
    <message>
        <source>The displayed information may be out of date. Your wallet automatically synchronizes with the Particl network after a connection is established, but this process has not completed yet.</source>
        <translation>Kuvatav info ei pruugi olla ajakohane. Ühenduse loomisel süngitakse sinu rahakott automaatselt Bitconi võrgustikuga, kuid see toiming on hetkel lõpetamata.</translation>
    </message>
    <message>
        <source>Pending:</source>
        <translation>Ootel:</translation>
    </message>
    <message>
        <source>Immature:</source>
        <translation>Ebaküps:</translation>
    </message>
    <message>
        <source>Mined balance that has not yet matured</source>
        <translation>Mitte aegunud mine'itud jääk</translation>
    </message>
    <message>
        <source>Total:</source>
        <translation>Kokku:</translation>
    </message>
    <message>
        <source>Recent transactions</source>
        <translation>Hiljutised transaktsioonid</translation>
    </message>
    </context>
<context>
    <name>PaymentServer</name>
    <message>
        <source>Payment request error</source>
        <translation>Maksepäringu tõrge</translation>
    </message>
    <message>
        <source>Cannot start bitcoin: click-to-pay handler</source>
        <translation>Bitcoin ei käivitu: vajuta-maksa toiming</translation>
    </message>
    <message>
        <source>URI handling</source>
        <translation>URI käsitsemine</translation>
    </message>
    </context>
<context>
    <name>PeerTableModel</name>
    <message>
        <source>Sent</source>
        <translation>Saadetud</translation>
    </message>
    <message>
        <source>Received</source>
        <translation>Vastu võetud</translation>
    </message>
</context>
<context>
    <name>QObject</name>
    <message>
        <source>Amount</source>
        <translation>Kogus</translation>
    </message>
    <message>
        <source>N/A</source>
        <translation>N/A</translation>
    </message>
    <message>
        <source>%1 ms</source>
        <translation>%1 ms</translation>
    </message>
    <message numerus="yes">
        <source>%n hour(s)</source>
        <translation><numerusform>%n tund</numerusform><numerusform>%n tundi</numerusform></translation>
    </message>
    <message numerus="yes">
        <source>%n day(s)</source>
        <translation><numerusform>%n päev</numerusform><numerusform>%n päeva</numerusform></translation>
    </message>
    <message numerus="yes">
        <source>%n week(s)</source>
        <translation><numerusform>%n nädal</numerusform><numerusform>%n nädalat</numerusform></translation>
    </message>
    <message>
        <source>%1 and %2</source>
        <translation>%1 ja %2</translation>
    </message>
    <message numerus="yes">
        <source>%n year(s)</source>
        <translation><numerusform>%n aasta</numerusform><numerusform>%n aastat</numerusform></translation>
    </message>
    <message>
        <source>%1 B</source>
        <translation>%1 B</translation>
    </message>
    <message>
        <source>%1 KB</source>
        <translation>%1 B</translation>
    </message>
    <message>
        <source>%1 MB</source>
        <translation>%1 MB</translation>
    </message>
    <message>
        <source>%1 GB</source>
        <translation>%1 GB</translation>
    </message>
    <message>
        <source>unknown</source>
        <translation>tundmatu</translation>
    </message>
</context>
<context>
    <name>QRImageWidget</name>
    <message>
        <source>&amp;Save Image...</source>
        <translation>&amp;Salvesta Pilt...</translation>
    </message>
    <message>
        <source>&amp;Copy Image</source>
        <translation>&amp;Kopeeri Pilt</translation>
    </message>
    <message>
        <source>Resulting URI too long, try to reduce the text for label / message.</source>
        <translation>URI liiga pikk, proovi vähendada märke / sõnumi pikkust.</translation>
    </message>
    <message>
        <source>Error encoding URI into QR Code.</source>
        <translation>Tõrge URI'st QR koodi loomisel</translation>
    </message>
    <message>
        <source>Save QR Code</source>
        <translation>Salvesta QR Kood</translation>
    </message>
    </context>
<context>
    <name>RPCConsole</name>
    <message>
        <source>N/A</source>
        <translation>N/A</translation>
    </message>
    <message>
        <source>Client version</source>
        <translation>Kliendi versioon</translation>
    </message>
    <message>
        <source>&amp;Information</source>
        <translation>&amp;Informatsioon</translation>
    </message>
    <message>
        <source>General</source>
        <translation>Üldine</translation>
    </message>
    <message>
        <source>Using BerkeleyDB version</source>
        <translation>Kasutab BerkeleyDB versiooni</translation>
    </message>
    <message>
        <source>Startup time</source>
        <translation>Käivitamise hetk</translation>
    </message>
    <message>
        <source>Network</source>
        <translation>Võrk</translation>
    </message>
    <message>
        <source>Name</source>
        <translation>Nimi</translation>
    </message>
    <message>
        <source>Number of connections</source>
        <translation>Ühenduste arv</translation>
    </message>
    <message>
        <source>Block chain</source>
        <translation>Blokiahel</translation>
    </message>
    <message>
        <source>Current number of blocks</source>
        <translation>Plokkide hetkearv</translation>
    </message>
    <message>
        <source>Memory usage</source>
        <translation>Mälu kasutus</translation>
    </message>
    <message>
        <source>&amp;Reset</source>
        <translation>&amp;Lähtesta</translation>
    </message>
    <message>
        <source>Received</source>
        <translation>Vastu võetud</translation>
    </message>
    <message>
        <source>Sent</source>
        <translation>Saadetud</translation>
    </message>
    <message>
        <source>Direction</source>
        <translation>Suund</translation>
    </message>
    <message>
        <source>Version</source>
        <translation>Versioon</translation>
    </message>
    <message>
        <source>Synced Headers</source>
        <translation>Sünkroniseeritud Päised</translation>
    </message>
    <message>
        <source>Synced Blocks</source>
        <translation>Sünkroniseeritud Plokid</translation>
    </message>
    <message>
        <source>Services</source>
        <translation>Teenused</translation>
    </message>
    <message>
        <source>Ping Time</source>
        <translation>Pingi Aeg</translation>
    </message>
    <message>
        <source>Last block time</source>
        <translation>Viimane ploki aeg</translation>
    </message>
    <message>
        <source>&amp;Open</source>
        <translation>&amp;Ava</translation>
    </message>
    <message>
        <source>&amp;Console</source>
        <translation>&amp;Konsool</translation>
    </message>
    <message>
        <source>&amp;Network Traffic</source>
        <translation>&amp;Võrgu Liiklus</translation>
    </message>
    <message>
        <source>Debug log file</source>
        <translation>Silumise logifail</translation>
    </message>
    <message>
        <source>Clear console</source>
        <translation>Puhasta konsool</translation>
    </message>
    <message>
        <source>never</source>
        <translation>mitte kunagi</translation>
    </message>
    <message>
        <source>Inbound</source>
        <translation>Sisenev</translation>
    </message>
    <message>
        <source>Outbound</source>
        <translation>Väljuv</translation>
    </message>
    <message>
        <source>Yes</source>
        <translation>Jah</translation>
    </message>
    <message>
        <source>No</source>
        <translation>Ei</translation>
    </message>
    <message>
        <source>Unknown</source>
        <translation>Teadmata</translation>
    </message>
</context>
<context>
    <name>ReceiveCoinsDialog</name>
    <message>
        <source>&amp;Amount:</source>
        <translation>&amp;Kogus:</translation>
    </message>
    <message>
        <source>&amp;Label:</source>
        <translation>&amp;Märgis</translation>
    </message>
    <message>
        <source>&amp;Message:</source>
        <translation>&amp;Sõnum:</translation>
    </message>
    <message>
        <source>Clear all fields of the form.</source>
        <translation>Puhasta kõik vormi väljad.</translation>
    </message>
    <message>
        <source>Show</source>
        <translation>Näita</translation>
    </message>
    <message>
        <source>Remove</source>
        <translation>Eemalda</translation>
    </message>
    <message>
        <source>Copy label</source>
        <translation>Kopeeri märgis</translation>
    </message>
    <message>
        <source>Copy message</source>
        <translation>Kopeeri sõnum</translation>
    </message>
    <message>
        <source>Copy amount</source>
        <translation>Kopeeri kogus</translation>
    </message>
</context>
<context>
    <name>ReceiveRequestDialog</name>
    <message>
        <source>QR Code</source>
        <translation>QR Kood</translation>
    </message>
    <message>
        <source>Copy &amp;Address</source>
        <translation>&amp;Kopeeri Aadress</translation>
    </message>
    <message>
        <source>&amp;Save Image...</source>
        <translation>&amp;Salvesta Pilt...</translation>
    </message>
    <message>
        <source>Payment information</source>
        <translation>Makse Informatsioon</translation>
    </message>
    <message>
        <source>Address</source>
        <translation>Aadress</translation>
    </message>
    <message>
        <source>Amount</source>
        <translation>Kogus</translation>
    </message>
    <message>
        <source>Label</source>
        <translation>Silt</translation>
    </message>
    <message>
        <source>Message</source>
        <translation>Sõnum</translation>
    </message>
    <message>
        <source>Wallet</source>
        <translation>Rahakott</translation>
    </message>
</context>
<context>
    <name>RecentRequestsTableModel</name>
    <message>
        <source>Date</source>
        <translation>Kuupäev</translation>
    </message>
    <message>
        <source>Label</source>
        <translation>Silt</translation>
    </message>
    <message>
        <source>Message</source>
        <translation>Sõnum</translation>
    </message>
    <message>
        <source>(no label)</source>
        <translation>(silt puudub)</translation>
    </message>
    <message>
        <source>(no message)</source>
        <translation>(sõnum puudub)</translation>
    </message>
    </context>
<context>
    <name>SendCoinsDialog</name>
    <message>
        <source>Send Coins</source>
        <translation>Müntide saatmine</translation>
    </message>
    <message>
        <source>Inputs...</source>
        <translation>Sisendid...</translation>
    </message>
    <message>
        <source>automatically selected</source>
        <translation>automaatselt valitud</translation>
    </message>
    <message>
        <source>Insufficient funds!</source>
        <translation>Liiga suur summa</translation>
    </message>
    <message>
        <source>Quantity:</source>
        <translation>Kogus:</translation>
    </message>
    <message>
        <source>Bytes:</source>
        <translation>Baiti:</translation>
    </message>
    <message>
        <source>Amount:</source>
        <translation>Kogus</translation>
    </message>
    <message>
        <source>Fee:</source>
        <translation>Tasu:</translation>
    </message>
    <message>
        <source>After Fee:</source>
        <translation>Peale tehingutasu:</translation>
    </message>
    <message>
        <source>Change:</source>
        <translation>Vahetusraha:</translation>
    </message>
    <message>
        <source>Transaction Fee:</source>
        <translation>Tehingu tasu:</translation>
    </message>
    <message>
        <source>Choose...</source>
        <translation>Vali...</translation>
    </message>
    <message>
        <source>per kilobyte</source>
        <translation>kilobaidi kohta</translation>
    </message>
    <message>
        <source>Hide</source>
        <translation>Peida</translation>
    </message>
    <message>
        <source>Recommended:</source>
        <translation>Soovitatud:</translation>
    </message>
    <message>
        <source>Send to multiple recipients at once</source>
        <translation>Saatmine mitmele korraga</translation>
    </message>
    <message>
        <source>Add &amp;Recipient</source>
        <translation>Lisa &amp;Saaja</translation>
    </message>
    <message>
        <source>Clear all fields of the form.</source>
        <translation>Puhasta kõik vormi väljad.</translation>
    </message>
    <message>
        <source>Dust:</source>
        <translation>Puru:</translation>
    </message>
    <message>
        <source>Clear &amp;All</source>
        <translation>Puhasta &amp;Kõik</translation>
    </message>
    <message>
        <source>Balance:</source>
        <translation>Jääk:</translation>
    </message>
    <message>
        <source>Confirm the send action</source>
        <translation>Saatmise kinnitamine</translation>
    </message>
    <message>
        <source>S&amp;end</source>
        <translation>S&amp;aada</translation>
    </message>
    <message>
        <source>Copy quantity</source>
        <translation>Kopeeri kogus</translation>
    </message>
    <message>
        <source>Copy amount</source>
        <translation>Kopeeri kogus</translation>
    </message>
    <message>
        <source>Copy fee</source>
        <translation>Kopeeri tehingutasu</translation>
    </message>
    <message>
        <source>Copy bytes</source>
        <translation>Kopeeri baidid</translation>
    </message>
    <message>
        <source>Copy dust</source>
        <translation>Kopeeri puru</translation>
    </message>
    <message>
        <source>Copy change</source>
        <translation>Kopeeri vahetusraha</translation>
    </message>
    <message>
        <source>Are you sure you want to send?</source>
        <translation>Oled kindel, et soovid saata?</translation>
    </message>
    <message>
        <source>or</source>
        <translation>või</translation>
    </message>
    <message>
        <source>Transaction fee</source>
        <translation>Tehingutasu</translation>
    </message>
    <message>
        <source>Confirm send coins</source>
        <translation>Müntide saatmise kinnitamine</translation>
    </message>
    <message>
        <source>The recipient address is not valid. Please recheck.</source>
        <translation>Saaja aadress ei ole korrektne. Palun kontrolli üle.</translation>
    </message>
    <message>
        <source>The amount to pay must be larger than 0.</source>
        <translation>Makstav summa peab olema suurem kui 0.</translation>
    </message>
    <message>
        <source>The amount exceeds your balance.</source>
        <translation>Summa ületab jäägi.</translation>
    </message>
    <message>
        <source>The total exceeds your balance when the %1 transaction fee is included.</source>
        <translation>Summa koos tehingu tasuga %1 ületab sinu jääki.</translation>
    </message>
    <message>
        <source>Payment request expired.</source>
        <translation>Maksepäring aegunud.</translation>
    </message>
    <message>
        <source>Warning: Invalid Particl address</source>
        <translation>Hoiatus: Ebakorrektne Particl aadress</translation>
    </message>
    <message>
        <source>(no label)</source>
        <translation>(silt puudub)</translation>
    </message>
</context>
<context>
    <name>SendCoinsEntry</name>
    <message>
        <source>A&amp;mount:</source>
        <translation>S&amp;umma:</translation>
    </message>
    <message>
        <source>Pay &amp;To:</source>
        <translation>Maksa &amp;:</translation>
    </message>
    <message>
        <source>&amp;Label:</source>
        <translation>&amp;Märgis</translation>
    </message>
    <message>
        <source>Choose previously used address</source>
        <translation>Vali eelnevalt kasutatud aadress</translation>
    </message>
    <message>
        <source>Alt+A</source>
        <translation>Alt+A</translation>
    </message>
    <message>
        <source>Paste address from clipboard</source>
        <translation>Kleebi aadress vahemälust</translation>
    </message>
    <message>
        <source>Alt+P</source>
        <translation>Alt+P</translation>
    </message>
    <message>
        <source>S&amp;ubtract fee from amount</source>
        <translation>L&amp;ahuta tehingutasu summast</translation>
    </message>
    <message>
        <source>Message:</source>
        <translation>Sõnum:</translation>
    </message>
    <message>
        <source>Pay To:</source>
        <translation>Maksa :</translation>
    </message>
    </context>
<context>
    <name>ShutdownWindow</name>
    <message>
        <source>%1 is shutting down...</source>
        <translation>%1 lülitub välja...</translation>
    </message>
    <message>
        <source>Do not shut down the computer until this window disappears.</source>
        <translation>Ära lülita arvutit välja ennem kui see aken on kadunud.</translation>
    </message>
</context>
<context>
    <name>SignVerifyMessageDialog</name>
    <message>
        <source>Signatures - Sign / Verify a Message</source>
        <translation>Signatuurid - Allkirjasta / Kinnita Sõnum</translation>
    </message>
    <message>
        <source>&amp;Sign Message</source>
        <translation>&amp;Allkirjastamise teade</translation>
    </message>
    <message>
        <source>The Particl address to sign the message with</source>
        <translation>Particl aadress millega sõnum allkirjastada</translation>
    </message>
    <message>
        <source>Choose previously used address</source>
        <translation>Vali eelnevalt kasutatud aadress</translation>
    </message>
    <message>
        <source>Alt+A</source>
        <translation>Alt+A</translation>
    </message>
    <message>
        <source>Paste address from clipboard</source>
        <translation>Kleebi aadress vahemälust</translation>
    </message>
    <message>
        <source>Alt+P</source>
        <translation>Alt+P</translation>
    </message>
    <message>
        <source>Enter the message you want to sign here</source>
        <translation>Sisesta siia allkirjastamise sõnum</translation>
    </message>
    <message>
        <source>Signature</source>
        <translation>Allkiri</translation>
    </message>
    <message>
        <source>Copy the current signature to the system clipboard</source>
        <translation>Kopeeri praegune signatuur vahemällu</translation>
    </message>
    <message>
        <source>Sign the message to prove you own this Particl address</source>
        <translation>Allkirjasta sõnum Particli aadressi sulle kuulumise tõestamiseks</translation>
    </message>
    <message>
        <source>Sign &amp;Message</source>
        <translation>Allkirjasta &amp;Sõnum</translation>
    </message>
    <message>
        <source>Reset all sign message fields</source>
        <translation>Tühjenda kõik sõnumi allkirjastamise väljad</translation>
    </message>
    <message>
        <source>Clear &amp;All</source>
        <translation>Puhasta &amp;Kõik</translation>
    </message>
    <message>
        <source>&amp;Verify Message</source>
        <translation>&amp;Kinnita Sõnum</translation>
    </message>
    <message>
        <source>The Particl address the message was signed with</source>
        <translation>Particl aadress millega sõnum on allkirjastatud</translation>
    </message>
    <message>
        <source>Verify the message to ensure it was signed with the specified Particl address</source>
        <translation>Kinnita sõnum tõestamaks selle allkirjastatust määratud Particli aadressiga.</translation>
    </message>
    <message>
        <source>Verify &amp;Message</source>
        <translation>Kinnita &amp;Sõnum</translation>
    </message>
    <message>
        <source>Reset all verify message fields</source>
        <translation>Tühjenda kõik sõnumi kinnitamise väljad</translation>
    </message>
    <message>
        <source>Click "Sign Message" to generate signature</source>
        <translation>Allkirja loomiseks vajuta "Allkirjasta Sõnum"</translation>
    </message>
    <message>
        <source>The entered address is invalid.</source>
        <translation>Sisestatud aadress ei ole korrektne</translation>
    </message>
    <message>
        <source>Please check the address and try again.</source>
        <translation>Palun kontrolli aadressi ja proovi uuesti.</translation>
    </message>
    <message>
        <source>The entered address does not refer to a key.</source>
        <translation>Sisestatud aadress ei viita võtmele.</translation>
    </message>
    <message>
        <source>Wallet unlock was cancelled.</source>
        <translation>Rahakoti lahtilukustamine on katkestatud.</translation>
    </message>
    <message>
        <source>Private key for the entered address is not available.</source>
        <translation>Sisestatud aadressi privaatvõti pole saadaval.</translation>
    </message>
    <message>
        <source>Message signing failed.</source>
        <translation>Sõnumi allkirjastamine ebaõnnestus.</translation>
    </message>
    <message>
        <source>Message signed.</source>
        <translation>Sõnum allkirjastatud.</translation>
    </message>
    <message>
        <source>The signature could not be decoded.</source>
        <translation>Allkirja ei õnnestunud dekodeerida.</translation>
    </message>
    <message>
        <source>Please check the signature and try again.</source>
        <translation>Palun kontrolli allkirja ja proovi uuesti.</translation>
    </message>
    <message>
        <source>The signature did not match the message digest.</source>
        <translation>Allkiri ei vastanud sõnumi krüptoräsile.</translation>
    </message>
    <message>
        <source>Message verification failed.</source>
        <translation>Sõnumi verifitseerimine ebaõnnestus.</translation>
    </message>
    <message>
        <source>Message verified.</source>
        <translation>Sõnum verifitseeritud.</translation>
    </message>
</context>
<context>
    <name>TrafficGraphWidget</name>
    <message>
        <source>KB/s</source>
        <translation>KB/s</translation>
    </message>
</context>
<context>
    <name>TransactionDesc</name>
    <message>
        <source>Open until %1</source>
        <translation>Avatud kuni %1</translation>
    </message>
    <message>
        <source>%1/unconfirmed</source>
        <translation>%1/kinnitamata</translation>
    </message>
    <message>
        <source>%1 confirmations</source>
        <translation>%1 kinnitust</translation>
    </message>
    <message>
        <source>Status</source>
        <translation>Olek</translation>
    </message>
    <message>
        <source>Date</source>
        <translation>Kuupäev</translation>
    </message>
    <message>
        <source>Source</source>
        <translation>Allikas</translation>
    </message>
    <message>
        <source>Generated</source>
        <translation>Genereeritud</translation>
    </message>
    <message>
        <source>From</source>
        <translation>Saatja</translation>
    </message>
    <message>
        <source>unknown</source>
        <translation>tundmatu</translation>
    </message>
    <message>
        <source>To</source>
        <translation>Saaja</translation>
    </message>
    <message>
        <source>own address</source>
        <translation>oma aadress</translation>
    </message>
    <message>
        <source>label</source>
        <translation>märgis</translation>
    </message>
    <message>
        <source>Credit</source>
        <translation>Krediit</translation>
    </message>
    <message>
        <source>not accepted</source>
        <translation>pole vastu võetud</translation>
    </message>
    <message>
        <source>Debit</source>
        <translation>Deebet</translation>
    </message>
    <message>
        <source>Transaction fee</source>
        <translation>Tehingutasu</translation>
    </message>
    <message>
        <source>Net amount</source>
        <translation>Neto summa</translation>
    </message>
    <message>
        <source>Message</source>
        <translation>Sõnum</translation>
    </message>
    <message>
        <source>Comment</source>
        <translation>Kommentaar</translation>
    </message>
    <message>
        <source>Transaction ID</source>
        <translation>Transaktsiooni ID</translation>
    </message>
    <message>
        <source>Merchant</source>
        <translation>Kaupleja</translation>
    </message>
    <message>
        <source>Debug information</source>
        <translation>Debug'imise info</translation>
    </message>
    <message>
        <source>Transaction</source>
        <translation>Tehing</translation>
    </message>
    <message>
        <source>Inputs</source>
        <translation>Sisendid</translation>
    </message>
    <message>
        <source>Amount</source>
        <translation>Kogus</translation>
    </message>
    <message>
        <source>true</source>
        <translation>tõene</translation>
    </message>
    <message>
        <source>false</source>
        <translation>väär</translation>
    </message>
</context>
<context>
    <name>TransactionDescDialog</name>
    <message>
        <source>This pane shows a detailed description of the transaction</source>
        <translation>Paan kuvab tehingu detailid</translation>
    </message>
    </context>
<context>
    <name>TransactionTableModel</name>
    <message>
        <source>Date</source>
        <translation>Kuupäev</translation>
    </message>
    <message>
        <source>Type</source>
        <translation>Tüüp</translation>
    </message>
    <message>
        <source>Label</source>
        <translation>Silt</translation>
    </message>
    <message>
        <source>Open until %1</source>
        <translation>Avatud kuni %1</translation>
    </message>
    <message>
        <source>Unconfirmed</source>
        <translation>Kinnitamata</translation>
    </message>
    <message>
        <source>Confirmed (%1 confirmations)</source>
        <translation>Kinnitatud (%1 kinnitust)</translation>
    </message>
    <message>
        <source>Generated but not accepted</source>
        <translation>Loodud, kuid aktsepteerimata</translation>
    </message>
    <message>
        <source>Received with</source>
        <translation>Saadud koos</translation>
    </message>
    <message>
        <source>Received from</source>
        <translation>Kellelt saadud</translation>
    </message>
    <message>
        <source>Sent to</source>
        <translation>Saadetud</translation>
    </message>
    <message>
        <source>Payment to yourself</source>
        <translation>Makse iseendale</translation>
    </message>
    <message>
        <source>Mined</source>
        <translation>Mine'itud</translation>
    </message>
    <message>
        <source>(n/a)</source>
        <translation>(n/a)</translation>
    </message>
    <message>
        <source>(no label)</source>
        <translation>(silt puudub)</translation>
    </message>
    <message>
        <source>Transaction status. Hover over this field to show number of confirmations.</source>
        <translation>Tehingu staatus. Kinnituste arvu kuvamiseks liigu hiire noolega selle peale.</translation>
    </message>
    <message>
        <source>Date and time that the transaction was received.</source>
        <translation>Tehingu saamise kuupäev ning kellaaeg.</translation>
    </message>
    <message>
        <source>Type of transaction.</source>
        <translation>Tehingu tüüp.</translation>
    </message>
    <message>
        <source>Amount removed from or added to balance.</source>
        <translation>Jäägile lisatud või eemaldatud summa.</translation>
    </message>
</context>
<context>
    <name>TransactionView</name>
    <message>
        <source>All</source>
        <translation>Kõik</translation>
    </message>
    <message>
        <source>Today</source>
        <translation>Täna</translation>
    </message>
    <message>
        <source>This week</source>
        <translation>Käesolev nädal</translation>
    </message>
    <message>
        <source>This month</source>
        <translation>Käimasolev kuu</translation>
    </message>
    <message>
        <source>Last month</source>
        <translation>Eelmine kuu</translation>
    </message>
    <message>
        <source>This year</source>
        <translation>Käimasolev aasta</translation>
    </message>
    <message>
        <source>Range...</source>
        <translation>Vahemik...</translation>
    </message>
    <message>
        <source>Received with</source>
        <translation>Saadud koos</translation>
    </message>
    <message>
        <source>Sent to</source>
        <translation>Saadetud</translation>
    </message>
    <message>
        <source>To yourself</source>
        <translation>Iseendale</translation>
    </message>
    <message>
        <source>Mined</source>
        <translation>Mine'itud</translation>
    </message>
    <message>
        <source>Other</source>
        <translation>Muu</translation>
    </message>
    <message>
        <source>Min amount</source>
        <translation>Minimaalne summa</translation>
    </message>
    <message>
        <source>Copy address</source>
        <translation>Kopeeri aadress</translation>
    </message>
    <message>
        <source>Copy label</source>
        <translation>Kopeeri märgis</translation>
    </message>
    <message>
        <source>Copy amount</source>
        <translation>Kopeeri summa</translation>
    </message>
    <message>
        <source>Copy transaction ID</source>
        <translation>Kopeeri transaktsiooni ID</translation>
    </message>
    <message>
        <source>Edit label</source>
        <translation>Märgise muutmine</translation>
    </message>
    <message>
        <source>Show transaction details</source>
        <translation>Kuva tehingu detailid</translation>
    </message>
    <message>
        <source>Comma separated file (*.csv)</source>
        <translation>Komadega eraldatud väärtuste fail (*.csv)</translation>
    </message>
    <message>
        <source>Confirmed</source>
        <translation>Kinnitatud</translation>
    </message>
    <message>
        <source>Date</source>
        <translation>Kuupäev</translation>
    </message>
    <message>
        <source>Type</source>
        <translation>Tüüp</translation>
    </message>
    <message>
        <source>Label</source>
        <translation>Silt</translation>
    </message>
    <message>
        <source>Address</source>
        <translation>Aadress</translation>
    </message>
    <message>
        <source>ID</source>
        <translation>ID</translation>
    </message>
    <message>
        <source>Exporting Failed</source>
        <translation>Eksport ebaõnnestus.</translation>
    </message>
    <message>
        <source>Range:</source>
        <translation>Vahemik:</translation>
    </message>
    <message>
        <source>to</source>
        <translation>saaja</translation>
    </message>
</context>
<context>
    <name>UnitDisplayStatusBarControl</name>
    </context>
<context>
    <name>WalletController</name>
    </context>
<context>
    <name>WalletFrame</name>
    </context>
<context>
    <name>WalletModel</name>
    <message>
        <source>Send Coins</source>
        <translation>Müntide saatmine</translation>
    </message>
    </context>
<context>
    <name>WalletView</name>
    <message>
        <source>&amp;Export</source>
        <translation>&amp;Ekspordi</translation>
    </message>
    <message>
        <source>Export the data in the current tab to a file</source>
        <translation>Ekspordi kuvatava vahelehe sisu faili</translation>
    </message>
    <message>
        <source>Backup Wallet</source>
        <translation>Varunda Rahakott</translation>
    </message>
    <message>
        <source>Wallet Data (*.dat)</source>
        <translation>Rahakoti Andmed (*.dat)</translation>
    </message>
    <message>
        <source>Backup Failed</source>
        <translation>Varundamine Ebaõnnestus</translation>
    </message>
    <message>
        <source>Backup Successful</source>
        <translation>Varundamine õnnestus</translation>
    </message>
    </context>
<context>
    <name>bitcoin-core</name>
    <message>
        <source>This is a pre-release test build - use at your own risk - do not use for mining or merchant applications</source>
        <translation>See on test-versioon - kasutamine omal riisikol - ära kasuta mining'uks ega kaupmeeste programmides</translation>
    </message>
    <message>
        <source>Corrupted block database detected</source>
        <translation>Tuvastati vigane bloki andmebaas</translation>
    </message>
    <message>
        <source>Do you want to rebuild the block database now?</source>
        <translation>Kas soovid bloki andmebaasi taastada?</translation>
    </message>
    <message>
        <source>Error initializing block database</source>
        <translation>Tõrge bloki andmebaasi käivitamisel</translation>
    </message>
    <message>
        <source>Error initializing wallet database environment %s!</source>
        <translation>Tõrge rahakoti keskkonna %s käivitamisel!</translation>
    </message>
    <message>
        <source>Error loading block database</source>
        <translation>Tõrge bloki baasi lugemisel</translation>
    </message>
    <message>
        <source>Error opening block database</source>
        <translation>Tõrge bloki andmebaasi avamisel</translation>
    </message>
    <message>
        <source>Failed to listen on any port. Use -listen=0 if you want this.</source>
        <translation>Pordi kuulamine nurjus. Soovikorral kasuta -listen=0.</translation>
    </message>
    <message>
        <source>Verifying blocks...</source>
        <translation>Kontrollin blokke...</translation>
    </message>
    <message>
        <source>Signing transaction failed</source>
        <translation>Tehingu allkirjastamine ebaõnnestus</translation>
    </message>
    <message>
        <source>The transaction amount is too small to pay the fee</source>
        <translation>Tehingu summa on tasu maksmiseks liiga väikene</translation>
    </message>
    <message>
        <source>Transaction amount too small</source>
        <translation>Tehingu summa liiga väikene</translation>
    </message>
    <message>
        <source>Transaction too large</source>
        <translation>Tehing liiga suur</translation>
    </message>
    <message>
        <source>Unknown network specified in -onlynet: '%s'</source>
        <translation>Kirjeldatud tundmatu võrgustik -onlynet'is: '%s'</translation>
    </message>
    <message>
        <source>Insufficient funds</source>
        <translation>Liiga suur summa</translation>
    </message>
    <message>
        <source>Loading block index...</source>
        <translation>Klotside indeksi laadimine...</translation>
    </message>
    <message>
        <source>Loading wallet...</source>
        <translation>Rahakoti laadimine...</translation>
    </message>
    <message>
        <source>Cannot downgrade wallet</source>
        <translation>Rahakoti vanandamine ebaõnnestus</translation>
    </message>
    <message>
        <source>Rescanning...</source>
        <translation>Üleskaneerimine...</translation>
    </message>
    <message>
        <source>Done loading</source>
        <translation>Laetud</translation>
    </message>
</context>
</TS><|MERGE_RESOLUTION|>--- conflicted
+++ resolved
@@ -350,13 +350,6 @@
         <translation>Loo maksepäring (genereerib QR koodid ja particli: URId)</translation>
     </message>
     <message>
-<<<<<<< HEAD
-        <source>Open a particl: URI or payment request</source>
-        <translation>Ava particli: URI või maksepäring</translation>
-    </message>
-    <message>
-=======
->>>>>>> ff53433f
         <source>&amp;Command-line options</source>
         <translation>&amp;Käsurea valikud</translation>
     </message>
@@ -463,8 +456,8 @@
         <translation>Rahakott on &lt;b&gt;krüpteeritud&lt;/b&gt; ning hetkel &lt;b&gt;suletud&lt;/b&gt;</translation>
     </message>
     <message>
-        <source>A fatal error occurred. Bitcoin can no longer continue safely and will quit.</source>
-        <translation>Ilmnes kriitiline tõrge. Bitcoin suletakse turvakaalutluste tõttu.</translation>
+        <source>A fatal error occurred. Particl can no longer continue safely and will quit.</source>
+        <translation>Ilmnes kriitiline tõrge. Particl suletakse turvakaalutluste tõttu.</translation>
     </message>
 </context>
 <context>
@@ -850,8 +843,8 @@
         <translation>Maksepäringu tõrge</translation>
     </message>
     <message>
-        <source>Cannot start bitcoin: click-to-pay handler</source>
-        <translation>Bitcoin ei käivitu: vajuta-maksa toiming</translation>
+        <source>Cannot start particl: click-to-pay handler</source>
+        <translation>Particl ei käivitu: vajuta-maksa toiming</translation>
     </message>
     <message>
         <source>URI handling</source>
