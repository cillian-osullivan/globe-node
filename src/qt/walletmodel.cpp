// Copyright (c) 2011-2021 The Bitcoin Core developers
// Distributed under the MIT software license, see the accompanying
// file COPYING or http://www.opensource.org/licenses/mit-license.php.

#if defined(HAVE_CONFIG_H)
#include <config/bitcoin-config.h>
#endif

#include <qt/walletmodel.h>

#include <qt/addresstablemodel.h>
#include <qt/clientmodel.h>
#include <qt/guiconstants.h>
#include <qt/guiutil.h>
#include <qt/optionsmodel.h>
#include <qt/paymentserver.h>
#include <qt/recentrequeststablemodel.h>
#include <qt/sendcoinsdialog.h>
#include <qt/transactiontablemodel.h>

#include <interfaces/handler.h>
#include <interfaces/node.h>
#include <key_io.h>
#include <node/ui_interface.h>
#include <psbt.h>
#include <util/system.h> // for GetBoolArg
#include <util/translation.h>
#include <wallet/coincontrol.h>
#include <wallet/wallet.h> // for CRecipient
#include <consensus/amount.h> // for MoneyRange

#include <wallet/hdwallet.h>
#include <rpc/rpcutil.h>
#include <util/system.h>
#include <univalue.h>

#include <stdint.h>
#include <functional>

#include <QDebug>
#include <QSet>
#include <QTimer>
<<<<<<< HEAD
#include <QApplication>
=======

using wallet::CCoinControl;
using wallet::CRecipient;
using wallet::DEFAULT_DISABLE_WALLET;
>>>>>>> 290ff5ef

WalletModel::WalletModel(std::unique_ptr<interfaces::Wallet> wallet, ClientModel& client_model, const PlatformStyle *platformStyle, QObject *parent) :
    QObject(parent),
    m_wallet(std::move(wallet)),
    m_client_model(&client_model),
    m_node(client_model.node()),
    optionsModel(client_model.getOptionsModel()),
    addressTableModel(nullptr),
    transactionTableModel(nullptr),
    recentRequestsTableModel(nullptr),
    cachedEncryptionStatus(Unencrypted),
    timer(new QTimer(this))
{
    fHaveWatchOnly = m_wallet->haveWatchOnly();
    addressTableModel = new AddressTableModel(this);
    transactionTableModel = new TransactionTableModel(platformStyle, this);
    recentRequestsTableModel = new RecentRequestsTableModel(this);

    connect(getOptionsModel(), &OptionsModel::setReserveBalance, this, &WalletModel::setReserveBalance);
    connect(this, &WalletModel::notifyReservedBalanceChanged, getOptionsModel(), &OptionsModel::updateReservedBalance);

    subscribeToCoreSignals();
}

WalletModel::~WalletModel()
{
    unsubscribeFromCoreSignals();
}

void WalletModel::startPollBalance()
{
    // This timer will be fired repeatedly to update the balance
    // Since the QTimer::timeout is a private signal, it cannot be used
    // in the GUIUtil::ExceptionSafeConnect directly.
    connect(timer, &QTimer::timeout, this, &WalletModel::timerTimeout);
    GUIUtil::ExceptionSafeConnect(this, &WalletModel::timerTimeout, this, &WalletModel::pollBalanceChanged);
    timer->start(MODEL_UPDATE_DELAY);
}

void WalletModel::setClientModel(ClientModel* client_model)
{
    m_client_model = client_model;
    if (!m_client_model) timer->stop();
}

void WalletModel::updateStatus()
{
    EncryptionStatus newEncryptionStatus = getEncryptionStatus();

    if(cachedEncryptionStatus != newEncryptionStatus) {
        Q_EMIT encryptionStatusChanged();
    }
}

void WalletModel::pollBalanceChanged()
{
    // Avoid recomputing wallet balances unless a TransactionChanged or
    // BlockTip notification was received.
    if (!fForceCheckBalanceChanged && m_cached_last_update_tip == getLastBlockProcessed()) return;

    // Try to get balances and return early if locks can't be acquired. This
    // avoids the GUI from getting stuck on periodical polls if the core is
    // holding the locks for a longer time - for example, during a wallet
    // rescan.
    interfaces::WalletBalances new_balances;
    uint256 block_hash;
    if (!m_wallet->tryGetBalances(new_balances, block_hash)) {
        return;
    }
    if (fForceCheckBalanceChanged || block_hash != m_cached_last_update_tip) {
        fForceCheckBalanceChanged = false;

        // Balance and number of transactions might have changed
        m_cached_last_update_tip = block_hash;

        checkBalanceChanged(new_balances);
        if(transactionTableModel)
            transactionTableModel->updateConfirmations();
    }
}

void WalletModel::setReserveBalance(CAmount nReserveBalanceNew)
{
    m_wallet->setReserveBalance(nReserveBalanceNew);
};

void WalletModel::updateReservedBalanceChanged(CAmount nValue)
{
    Q_EMIT notifyReservedBalanceChanged(nValue);
};

void WalletModel::startRescan()
{
    std::thread t(CallRPCVoid, "rescanblockchain 0", util::AnyPtr<NodeContext>(&m_node), m_wallet->getWalletName(), true);
    t.detach();
};

void WalletModel::checkBalanceChanged(const interfaces::WalletBalances& new_balances)
{
    if(new_balances.balanceChanged(m_cached_balances)) {
        bool fHaveWatchOnlyCheck = new_balances.watch_only_balance || new_balances.unconfirmed_watch_only_balance || new_balances.balanceWatchStaked;
        if (fHaveWatchOnlyCheck != fHaveWatchOnly)
            updateWatchOnlyFlag(fHaveWatchOnlyCheck);
        m_cached_balances = new_balances;
        Q_EMIT balanceChanged(new_balances);
    }
}

void WalletModel::updateTransaction()
{
    // Balance and number of transactions might have changed
    fForceCheckBalanceChanged = true;
}

void WalletModel::updateAddressBook(const QString &address, const QString &label,
        bool isMine, const QString &purpose, const QString &path, int status)
{
    if(addressTableModel)
        addressTableModel->updateEntry(address, label, isMine, purpose, path, status);
}

void WalletModel::updateWatchOnlyFlag(bool fHaveWatchonly)
{
    fHaveWatchOnly = fHaveWatchonly;
    Q_EMIT notifyWatchonlyChanged(fHaveWatchonly);
}

bool WalletModel::validateAddress(const QString &address, bool allow_stakeonly)
{
    return IsValidDestinationString(address.toStdString(), allow_stakeonly);
}

WalletModel::SendCoinsReturn WalletModel::prepareTransaction(WalletModelTransaction &transaction, const CCoinControl& coinControl)
{
    CAmount total = 0;
    QList<SendCoinsRecipient> recipients = transaction.getRecipients();
    std::vector<CRecipient> vecSend;

    if(recipients.empty())
    {
        return OK;
    }

    QSet<QString> setAddress; // Used to detect duplicates
    int nAddresses = 0;

    // Pre-check input data for validity
    for (const SendCoinsRecipient &rcp : recipients)
    {
        // User-entered bitcoin address / amount:
        if (rcp.m_coldstake) {
            if (!validateAddress(rcp.spend_address) || !validateAddress(rcp.stake_address, true)) {
                return InvalidAddress;
            }
            if(rcp.amount <= 0) {
                return InvalidAmount;
            }
            //setAddress.insert(rcp.address);
            //++nAddresses;

            CScript scriptPubKey = GetScriptForDestination(DecodeDestination(rcp.address.toStdString()));
            CRecipient recipient = {scriptPubKey, rcp.amount, rcp.fSubtractFeeFromAmount};
            vecSend.push_back(recipient);

            total += rcp.amount;
            continue;
        }

        if(!validateAddress(rcp.address))
        {
            return InvalidAddress;
        }
        if(rcp.amount <= 0)
        {
            return InvalidAmount;
        }
        setAddress.insert(rcp.address);
        ++nAddresses;

        CScript scriptPubKey = GetScriptForDestination(DecodeDestination(rcp.address.toStdString()));
        CRecipient recipient = {scriptPubKey, rcp.amount, rcp.fSubtractFeeFromAmount};
        vecSend.push_back(recipient);

        total += rcp.amount;
    }
    if(setAddress.size() != nAddresses)
    {
        return DuplicateAddress;
    }

    // Particl: Avoid unused-but-set-variable error, balance will be checked in rpc function
    assert(MoneyRange(total));
    /*
    CAmount nBalance = m_wallet->getAvailableBalance(coinControl);

    if(total > nBalance)
    {
        return AmountExceedsBalance;
    }


    {
        CAmount nFeeRequired = 0;
        int nChangePosRet = -1;
        bilingual_str error;

        auto& newTx = transaction.getWtx();
        newTx = m_wallet->createTransaction(vecSend, coinControl, !wallet().privateKeysDisabled() / sign /, nChangePosRet, nFeeRequired, error);
        transaction.setTransactionFee(nFeeRequired);
        if (fSubtractFeeFromAmount && newTx)
            transaction.reassignAmounts(nChangePosRet);

        if(!newTx)
        {
            if(!fSubtractFeeFromAmount && (total + nFeeRequired) > nBalance)
            {
                return SendCoinsReturn(AmountWithFeeExceedsBalance);
            }
            Q_EMIT message(tr("Send Coins"), QString::fromStdString(error.translated),
                CClientUIInterface::MSG_ERROR);
            return TransactionCreationFailed;
        }

        // Reject absurdly high fee. (This can never happen because the
        // wallet never creates transactions with fee greater than
        // m_default_max_tx_fee. This merely a belt-and-suspenders check).
        if (nFeeRequired > m_wallet->getDefaultMaxTxFee()) {
            return AbsurdFee;
        }
    }
    */
    return SendCoinsReturn(OK);
}

WalletModel::SendCoinsReturn WalletModel::sendCoins(WalletModelTransaction &transaction)
{
    QByteArray transaction_array; /* store serialized transaction */

    {
        std::vector<std::pair<std::string, std::string>> vOrderForm;
        for (const SendCoinsRecipient &rcp : transaction.getRecipients())
        {
            if (!rcp.message.isEmpty()) // Message from normal bitcoin:URI (bitcoin:123...?message=example)
                vOrderForm.emplace_back("Message", rcp.message.toStdString());
        }

        auto& newTx = transaction.getWtx();
        wallet().commitTransaction(newTx, {} /* mapValue */, std::move(vOrderForm));

        CDataStream ssTx(SER_NETWORK, PROTOCOL_VERSION);
        ssTx << *newTx;
        transaction_array.append((const char*)ssTx.data(), ssTx.size());
    }

    // Add addresses / update labels that we've sent to the address book,
    // and emit coinsSent signal for each recipient
    for (const SendCoinsRecipient &rcp : transaction.getRecipients())
    {
        {
            std::string strAddress = rcp.address.toStdString();
            CTxDestination dest = DecodeDestination(strAddress);
            std::string strLabel = rcp.label.toStdString();
            {
                // Check if we have a new address or an updated label
                std::string name;
                if (!m_wallet->getAddress(
                     dest, &name, /* is_mine= */ nullptr, /* purpose= */ nullptr))
                {
                    m_wallet->setAddressBook(dest, strLabel, "send");
                }
                else if (name != strLabel)
                {
                    m_wallet->setAddressBook(dest, strLabel, ""); // "" means don't change purpose
                }
            }
        }
        Q_EMIT coinsSent(this, rcp, transaction_array);
    }

    checkBalanceChanged(m_wallet->getBalances()); // update balance immediately, otherwise there could be a short noticeable delay until pollBalanceChanged hits

    return SendCoinsReturn(OK);
}

OptionsModel *WalletModel::getOptionsModel()
{
    return optionsModel;
}

AddressTableModel *WalletModel::getAddressTableModel()
{
    return addressTableModel;
}

TransactionTableModel *WalletModel::getTransactionTableModel()
{
    return transactionTableModel;
}

RecentRequestsTableModel *WalletModel::getRecentRequestsTableModel()
{
    return recentRequestsTableModel;
}

WalletModel::EncryptionStatus WalletModel::getEncryptionStatus() const
{
    if(!m_wallet->isCrypted())
    {
        return Unencrypted;
    }
    else if(m_wallet->isLocked())
    {
        return Locked;
    }
    else
    {
        if (m_wallet->isUnlockForStakingOnlySet())
            return UnlockedForStaking;

        return Unlocked;
    }
}

bool WalletModel::setWalletEncrypted(const SecureString& passphrase)
{
    return m_wallet->encryptWallet(passphrase);
}

bool WalletModel::setWalletLocked(bool locked, const SecureString &passPhrase, bool stakingOnly)
{
    if(locked)
    {
        // Lock
        return m_wallet->lock();
    }
    else
    {
        // Unlock
        return m_wallet->unlock(passPhrase, stakingOnly);
    }
}

bool WalletModel::setUnlockedForStaking()
{
    if (!m_wallet->setUnlockedForStaking())
        return false;
    updateStatus();
    return true;
}

bool WalletModel::changePassphrase(const SecureString &oldPass, const SecureString &newPass)
{
    m_wallet->lock(); // Make sure wallet is locked before attempting pass change
    return m_wallet->changeWalletPassphrase(oldPass, newPass);
}

// Handlers for core signals
static void NotifyUnload(WalletModel* walletModel)
{
    qDebug() << "NotifyUnload";
    bool invoked = QMetaObject::invokeMethod(walletModel, "unload");
    assert(invoked);
}

static void NotifyKeyStoreStatusChanged(WalletModel *walletmodel)
{
    qDebug() << "NotifyKeyStoreStatusChanged";
    bool invoked = QMetaObject::invokeMethod(walletmodel, "updateStatus", Qt::QueuedConnection);
    assert(invoked);
}

static void NotifyAddressBookChanged(WalletModel *walletmodel,
        const CTxDestination &address, const std::string &label, bool isMine,
        const std::string &purpose, const std::string &path, ChangeType status)
{
    QString strAddress = QString::fromStdString(EncodeDestination(address));
    QString strLabel = QString::fromStdString(label);
    QString strPurpose = QString::fromStdString(purpose);
    QString strPath = QString::fromStdString(path);

    qDebug() << "NotifyAddressBookChanged: " + strAddress + " " + strLabel + " isMine=" + QString::number(isMine) + " purpose=" + strPurpose + " status=" + QString::number(status);
    bool invoked = QMetaObject::invokeMethod(walletmodel, "updateAddressBook", Qt::QueuedConnection,
                              Q_ARG(QString, strAddress),
                              Q_ARG(QString, strLabel),
                              Q_ARG(bool, isMine),
                              Q_ARG(QString, strPurpose),
                              Q_ARG(QString, strPath),
                              Q_ARG(int, status));
    assert(invoked);
}

static void NotifyTransactionChanged(WalletModel *walletmodel, const uint256 &hash, ChangeType status)
{
    Q_UNUSED(hash);
    Q_UNUSED(status);
    bool invoked = QMetaObject::invokeMethod(walletmodel, "updateTransaction", Qt::QueuedConnection);
    assert(invoked);
}

static void ShowProgress(WalletModel *walletmodel, const std::string &title, int nProgress)
{
    // emits signal "showProgress"
    bool invoked = QMetaObject::invokeMethod(walletmodel, "showProgress", Qt::QueuedConnection,
                              Q_ARG(QString, QString::fromStdString(title)),
                              Q_ARG(int, nProgress));
    assert(invoked);
}

static void NotifyWatchonlyChanged(WalletModel *walletmodel, bool fHaveWatchonly)
{
    bool invoked = QMetaObject::invokeMethod(walletmodel, "updateWatchOnlyFlag", Qt::QueuedConnection,
                              Q_ARG(bool, fHaveWatchonly));
    assert(invoked);
}

static void NotifyCanGetAddressesChanged(WalletModel* walletmodel)
{
    bool invoked = QMetaObject::invokeMethod(walletmodel, "canGetAddressesChanged");
    assert(invoked);
}

static void NotifyReservedBalanceChanged(WalletModel *walletmodel, CAmount nValue)
{
    QMetaObject::invokeMethod(walletmodel, "updateReservedBalanceChanged", Qt::QueuedConnection,
                              Q_ARG(CAmount, nValue));
}


void WalletModel::subscribeToCoreSignals()
{
    // Connect signals to wallet
    m_handler_unload = m_wallet->handleUnload(std::bind(&NotifyUnload, this));
    m_handler_status_changed = m_wallet->handleStatusChanged(std::bind(&NotifyKeyStoreStatusChanged, this));
    m_handler_address_book_changed = m_wallet->handleAddressBookChanged(std::bind(NotifyAddressBookChanged, this, std::placeholders::_1, std::placeholders::_2, std::placeholders::_3, std::placeholders::_4, std::placeholders::_5, std::placeholders::_6));
    m_handler_transaction_changed = m_wallet->handleTransactionChanged(std::bind(NotifyTransactionChanged, this, std::placeholders::_1, std::placeholders::_2));
    m_handler_show_progress = m_wallet->handleShowProgress(std::bind(ShowProgress, this, std::placeholders::_1, std::placeholders::_2));
    m_handler_watch_only_changed = m_wallet->handleWatchOnlyChanged(std::bind(NotifyWatchonlyChanged, this, std::placeholders::_1));
    m_handler_can_get_addrs_changed = m_wallet->handleCanGetAddressesChanged(std::bind(NotifyCanGetAddressesChanged, this));

    if (m_wallet->IsParticlWallet()) {
        m_handler_reserved_balance_changed = m_wallet->handleReservedBalanceChanged(std::bind(NotifyReservedBalanceChanged, this, std::placeholders::_1));
    }
}

void WalletModel::unsubscribeFromCoreSignals()
{
    // Disconnect signals from wallet
    m_handler_unload->disconnect();
    m_handler_status_changed->disconnect();
    m_handler_address_book_changed->disconnect();
    m_handler_transaction_changed->disconnect();
    m_handler_show_progress->disconnect();
    m_handler_watch_only_changed->disconnect();
    m_handler_can_get_addrs_changed->disconnect();

    if (m_wallet->IsParticlWallet()) {
        m_handler_reserved_balance_changed->disconnect();
    }
}

// WalletModel::UnlockContext implementation
WalletModel::UnlockContext WalletModel::requestUnlock()
{
    bool was_locked = getEncryptionStatus() == Locked || getEncryptionStatus() == UnlockedForStaking;
    bool was_unlocked_for_staking = getEncryptionStatus() == UnlockedForStaking;
    if(was_locked)
    {
        // Request UI to unlock wallet
        Q_EMIT requireUnlock();
    }
    // If wallet is still locked, unlock was failed or cancelled, mark context as invalid
    //bool valid = getEncryptionStatus() != Locked;
    EncryptionStatus newStatus = getEncryptionStatus();
    bool valid = newStatus == Unlocked || newStatus == Unencrypted;

    return UnlockContext(this, valid, was_locked, was_unlocked_for_staking);
}

WalletModel::UnlockContext::UnlockContext(WalletModel *_wallet, bool _valid, bool _relock, bool _was_unlocked_for_staking):
        wallet(_wallet),
        valid(_valid),
        relock(_relock),
        was_unlocked_for_staking(_was_unlocked_for_staking)
{
}

WalletModel::UnlockContext::~UnlockContext()
{
    if (valid && relock) {
        if (was_unlocked_for_staking) {
            wallet->setUnlockedForStaking();
        } else {
            wallet->setWalletLocked(true);
        }
    }
}

void WalletModel::UnlockContext::CopyFrom(UnlockContext&& rhs)
{
    // Transfer context; old object no longer relocks wallet
    *this = rhs;
    rhs.relock = false;
}

bool WalletModel::isHardwareLinkedWallet() const {
    return m_wallet->isHardwareLinkedWallet();
}

bool WalletModel::tryCallRpc(const QString &sCommand, UniValue &rv, bool returnError) const
{
    try {
        auto context = util::AnyPtr<NodeContext>(&m_node);
        rv = CallRPC(sCommand.toStdString(), context, m_wallet->getWalletName(), true);
    } catch (UniValue& objError) {
        if (returnError) {
            rv = objError;
            return false;
        }
        try { // Nice formatting for standard-format error
            int code = find_value(objError, "code").get_int();
            std::string message = find_value(objError, "message").get_str();
            warningBox(tr("Wallet Model"), QString::fromStdString(message) + " (code " + QString::number(code) + ")");
            return false;
        } catch (const std::runtime_error&) { // raised when converting to invalid type, i.e. missing code or message
            // Show raw JSON object
            warningBox(tr("Wallet Model"), QString::fromStdString(objError.write()));
            return false;
        }
    } catch (const std::exception& e) {
        if (returnError) {
            rv = UniValue(UniValue::VOBJ);
            rv.pushKV("Error", e.what());
        } else {
            warningBox(tr("Wallet Model"), QString::fromStdString(e.what()));
        }
        return false;
    }

    return true;
};

void WalletModel::warningBox(QString heading, QString msg) const
{
    qWarning() << msg;
    QPair<QString, CClientUIInterface::MessageBoxFlags> msgParams;
    msgParams.second = CClientUIInterface::MSG_WARNING;
    msgParams.first = msg;

    Q_EMIT message(heading, msgParams.first, msgParams.second);
};

bool WalletModel::bumpFee(uint256 hash, uint256& new_hash)
{
    CCoinControl coin_control;
    coin_control.m_signal_bip125_rbf = true;
    std::vector<bilingual_str> errors;
    CAmount old_fee;
    CAmount new_fee;
    CMutableTransaction mtx;
    if (!m_wallet->createBumpTransaction(hash, coin_control, errors, old_fee, new_fee, mtx)) {
        QMessageBox::critical(nullptr, tr("Fee bump error"), tr("Increasing transaction fee failed") + "<br />(" +
            (errors.size() ? QString::fromStdString(errors[0].translated) : "") +")");
        return false;
    }

    // allow a user based fee verification
    /*: Asks a user if they would like to manually increase the fee of a transaction that has already been created. */
    QString questionString = tr("Do you want to increase the fee?");
    questionString.append("<br />");
    questionString.append("<table style=\"text-align: left;\">");
    questionString.append("<tr><td>");
    questionString.append(tr("Current fee:"));
    questionString.append("</td><td>");
    questionString.append(BitcoinUnits::formatHtmlWithUnit(getOptionsModel()->getDisplayUnit(), old_fee));
    questionString.append("</td></tr><tr><td>");
    questionString.append(tr("Increase:"));
    questionString.append("</td><td>");
    questionString.append(BitcoinUnits::formatHtmlWithUnit(getOptionsModel()->getDisplayUnit(), new_fee - old_fee));
    questionString.append("</td></tr><tr><td>");
    questionString.append(tr("New fee:"));
    questionString.append("</td><td>");
    questionString.append(BitcoinUnits::formatHtmlWithUnit(getOptionsModel()->getDisplayUnit(), new_fee));
    questionString.append("</td></tr></table>");

    // Display warning in the "Confirm fee bump" window if the "Coin Control Features" option is enabled
    if (getOptionsModel()->getCoinControlFeatures()) {
        questionString.append("<br><br>");
        questionString.append(tr("Warning: This may pay the additional fee by reducing change outputs or adding inputs, when necessary. It may add a new change output if one does not already exist. These changes may potentially leak privacy."));
    }

    auto confirmationDialog = new SendConfirmationDialog(tr("Confirm fee bump"), questionString, "", "", SEND_CONFIRM_DELAY, !m_wallet->privateKeysDisabled(), getOptionsModel()->getEnablePSBTControls(), nullptr);
    confirmationDialog->setAttribute(Qt::WA_DeleteOnClose);
    // TODO: Replace QDialog::exec() with safer QDialog::show().
    const auto retval = static_cast<QMessageBox::StandardButton>(confirmationDialog->exec());

    // cancel sign&broadcast if user doesn't want to bump the fee
    if (retval != QMessageBox::Yes && retval != QMessageBox::Save) {
        return false;
    }

    WalletModel::UnlockContext ctx(requestUnlock());
    if(!ctx.isValid())
    {
        return false;
    }

    // Short-circuit if we are returning a bumped transaction PSBT to clipboard
    if (retval == QMessageBox::Save) {
        PartiallySignedTransaction psbtx(mtx);
        bool complete = false;
        const TransactionError err = wallet().fillPSBT(SIGHASH_ALL, false /* sign */, true /* bip32derivs */, nullptr, psbtx, complete);
        if (err != TransactionError::OK || complete) {
            QMessageBox::critical(nullptr, tr("Fee bump error"), tr("Can't draft transaction."));
            return false;
        }
        // Serialize the PSBT
        CDataStream ssTx(SER_NETWORK, PROTOCOL_VERSION);
        ssTx << psbtx;
        GUIUtil::setClipboard(EncodeBase64(ssTx.str()).c_str());
        Q_EMIT message(tr("PSBT copied"), "Copied to clipboard", CClientUIInterface::MSG_INFORMATION);
        return true;
    }

    assert(!m_wallet->privateKeysDisabled());

    // sign bumped transaction
    if (!m_wallet->signBumpTransaction(mtx)) {
        QMessageBox::critical(nullptr, tr("Fee bump error"), tr("Can't sign transaction."));
        return false;
    }
    // commit the bumped transaction
    if(!m_wallet->commitBumpTransaction(hash, std::move(mtx), errors, new_hash)) {
        QMessageBox::critical(nullptr, tr("Fee bump error"), tr("Could not commit transaction") + "<br />(" +
            QString::fromStdString(errors[0].translated)+")");
        return false;
    }
    return true;
}

bool WalletModel::displayAddress(std::string sAddress)
{
    CTxDestination dest = DecodeDestination(sAddress);
    bool res = false;
    try {
        res = m_wallet->displayAddress(dest);
    } catch (const std::runtime_error& e) {
        QMessageBox::critical(nullptr, tr("Can't display address"), e.what());
    }
    return res;
}

bool WalletModel::isWalletEnabled()
{
   return !gArgs.GetBoolArg("-disablewallet", DEFAULT_DISABLE_WALLET);
}

void WalletModel::lockWallet()
{
    m_wallet->lockWallet();
}

QString WalletModel::getWalletName() const
{
    return QString::fromStdString(m_wallet->getWalletName());
}

QString WalletModel::getDisplayName() const
{
    const QString name = getWalletName();
    return name.isEmpty() ? "["+tr("default wallet")+"]" : name;
}

bool WalletModel::isMultiwallet()
{
    return m_node.walletLoader().getWallets().size() > 1;
}

void WalletModel::refresh(bool pk_hash_only)
{
    addressTableModel = new AddressTableModel(this, pk_hash_only);
}

uint256 WalletModel::getLastBlockProcessed() const
{
    return m_client_model ? m_client_model->getBestBlockHash() : uint256{};
}<|MERGE_RESOLUTION|>--- conflicted
+++ resolved
@@ -40,14 +40,10 @@
 #include <QDebug>
 #include <QSet>
 #include <QTimer>
-<<<<<<< HEAD
-#include <QApplication>
-=======
 
 using wallet::CCoinControl;
 using wallet::CRecipient;
 using wallet::DEFAULT_DISABLE_WALLET;
->>>>>>> 290ff5ef
 
 WalletModel::WalletModel(std::unique_ptr<interfaces::Wallet> wallet, ClientModel& client_model, const PlatformStyle *platformStyle, QObject *parent) :
     QObject(parent),
@@ -141,7 +137,7 @@
 
 void WalletModel::startRescan()
 {
-    std::thread t(CallRPCVoid, "rescanblockchain 0", util::AnyPtr<NodeContext>(&m_node), m_wallet->getWalletName(), true);
+    std::thread t(CallRPCVoid, "rescanblockchain 0", util::AnyPtr<node::NodeContext>(&m_node), m_wallet->getWalletName(), true);
     t.detach();
 };
 
@@ -559,7 +555,7 @@
 bool WalletModel::tryCallRpc(const QString &sCommand, UniValue &rv, bool returnError) const
 {
     try {
-        auto context = util::AnyPtr<NodeContext>(&m_node);
+        auto context = util::AnyPtr<node::NodeContext>(&m_node);
         rv = CallRPC(sCommand.toStdString(), context, m_wallet->getWalletName(), true);
     } catch (UniValue& objError) {
         if (returnError) {
