--- conflicted
+++ resolved
@@ -120,11 +120,7 @@
     return (it + 1 == script.end());
 }
 
-<<<<<<< HEAD
-bool Solver(const CScript& scriptPubKeyIn, txnouttype& typeRet, std::vector<std::vector<unsigned char> >& vSolutionsRet)
-=======
-txnouttype Solver(const CScript& scriptPubKey, std::vector<std::vector<unsigned char>>& vSolutionsRet)
->>>>>>> 427253cf
+txnouttype Solver(const CScript& scriptPubKeyIn, std::vector<std::vector<unsigned char>>& vSolutionsRet)
 {
     vSolutionsRet.clear();
 
@@ -161,77 +157,44 @@
     bool fIsTimeLocked = k == 3;
 
     CScript scriptPubKeyTemp;
-    if (fIsTimeLocked)
-    {
+    if (fIsTimeLocked) {
         scriptPubKeyTemp.insert(scriptPubKeyTemp.end(), pc1, scriptPubKeyIn.end());
-    };
+    }
     const CScript& scriptPubKey = !fIsTimeLocked ? scriptPubKeyIn : scriptPubKeyTemp;
 
     // Shortcut for pay-to-script-hash, which are more constrained than the other types:
     // it is always OP_HASH160 20 [20 byte hash] OP_EQUAL
-    if (scriptPubKey.IsPayToScriptHash())
-    {
-<<<<<<< HEAD
-        typeRet = fIsTimeLocked ? TX_TIMELOCKED_SCRIPTHASH : TX_SCRIPTHASH;
-=======
->>>>>>> 427253cf
+    if (scriptPubKey.IsPayToScriptHash()) {
         std::vector<unsigned char> hashBytes(scriptPubKey.begin()+2, scriptPubKey.begin()+22);
         vSolutionsRet.push_back(hashBytes);
-        return TX_SCRIPTHASH;
-    }
-
-<<<<<<< HEAD
-    if (scriptPubKey.IsPayToScriptHash256())
-    {
-        typeRet = fIsTimeLocked ? TX_TIMELOCKED_SCRIPTHASH256 : TX_SCRIPTHASH256;
+        return fIsTimeLocked ? TX_TIMELOCKED_SCRIPTHASH : TX_SCRIPTHASH;
+    }
+
+    if (scriptPubKey.IsPayToScriptHash256()) {
         std::vector<unsigned char> hashBytes(scriptPubKey.begin()+2, scriptPubKey.begin()+34);
         vSolutionsRet.push_back(hashBytes);
-        return true;
-    }
-
-    if (!fParticlMode)
-    {
+        return fIsTimeLocked ? TX_TIMELOCKED_SCRIPTHASH256 : TX_SCRIPTHASH256;
+    }
+
+    if (!fParticlMode) {
         int witnessversion;
         std::vector<unsigned char> witnessprogram;
         if (scriptPubKey.IsWitnessProgram(witnessversion, witnessprogram)) {
             if (witnessversion == 0 && witnessprogram.size() == WITNESS_V0_KEYHASH_SIZE) {
-                typeRet = TX_WITNESS_V0_KEYHASH;
                 vSolutionsRet.push_back(witnessprogram);
-                return true;
+                return TX_WITNESS_V0_KEYHASH;
             }
             if (witnessversion == 0 && witnessprogram.size() == WITNESS_V0_SCRIPTHASH_SIZE) {
-                typeRet = TX_WITNESS_V0_SCRIPTHASH;
                 vSolutionsRet.push_back(witnessprogram);
-                return true;
+                return TX_WITNESS_V0_SCRIPTHASH;
             }
             if (witnessversion != 0) {
-                typeRet = TX_WITNESS_UNKNOWN;
                 vSolutionsRet.push_back(std::vector<unsigned char>{(unsigned char)witnessversion});
                 vSolutionsRet.push_back(std::move(witnessprogram));
-                return true;
+                return TX_WITNESS_UNKNOWN;
             }
-            typeRet = TX_NONSTANDARD;
-            return false;
+            return TX_NONSTANDARD;
         }
-=======
-    int witnessversion;
-    std::vector<unsigned char> witnessprogram;
-    if (scriptPubKey.IsWitnessProgram(witnessversion, witnessprogram)) {
-        if (witnessversion == 0 && witnessprogram.size() == WITNESS_V0_KEYHASH_SIZE) {
-            vSolutionsRet.push_back(witnessprogram);
-            return TX_WITNESS_V0_KEYHASH;
-        }
-        if (witnessversion == 0 && witnessprogram.size() == WITNESS_V0_SCRIPTHASH_SIZE) {
-            vSolutionsRet.push_back(witnessprogram);
-            return TX_WITNESS_V0_SCRIPTHASH;
-        }
-        if (witnessversion != 0) {
-            vSolutionsRet.push_back(std::vector<unsigned char>{(unsigned char)witnessversion});
-            vSolutionsRet.push_back(std::move(witnessprogram));
-            return TX_WITNESS_UNKNOWN;
-        }
-        return TX_NONSTANDARD;
->>>>>>> 427253cf
     }
 
     // Provably prunable, data-carrying output
@@ -250,31 +213,22 @@
     }
 
     if (MatchPayToPubkeyHash(scriptPubKey, data)) {
-<<<<<<< HEAD
-        typeRet = fIsTimeLocked ? TX_TIMELOCKED_PUBKEYHASH : TX_PUBKEYHASH;
         vSolutionsRet.push_back(std::move(data));
-        return true;
+        return fIsTimeLocked ? TX_TIMELOCKED_PUBKEYHASH : TX_PUBKEYHASH;
     }
 
     if (MatchPayToPubkeyHash256(scriptPubKey, data)) {
-        typeRet = fIsTimeLocked ? TX_TIMELOCKED_PUBKEYHASH256 : TX_PUBKEYHASH256;
-=======
->>>>>>> 427253cf
         vSolutionsRet.push_back(std::move(data));
-        return TX_PUBKEYHASH;
+        return fIsTimeLocked ? TX_TIMELOCKED_PUBKEYHASH256 : TX_PUBKEYHASH256;
     }
 
     unsigned int required;
     std::vector<std::vector<unsigned char>> keys;
     if (MatchMultisig(scriptPubKey, required, keys)) {
-<<<<<<< HEAD
-        typeRet = fIsTimeLocked ? TX_TIMELOCKED_MULTISIG : TX_MULTISIG;
-=======
->>>>>>> 427253cf
         vSolutionsRet.push_back({static_cast<unsigned char>(required)}); // safe as required is in range 1..16
         vSolutionsRet.insert(vSolutionsRet.end(), keys.begin(), keys.end());
         vSolutionsRet.push_back({static_cast<unsigned char>(keys.size())}); // safe as size is in range 1..16
-        return TX_MULTISIG;
+        return fIsTimeLocked ? TX_TIMELOCKED_MULTISIG : TX_MULTISIG;
     }
 
     vSolutionsRet.clear();
@@ -284,24 +238,17 @@
 bool ExtractDestination(const CScript& scriptPubKey, CTxDestination& addressRet)
 {
     std::vector<valtype> vSolutions;
-<<<<<<< HEAD
-    txnouttype whichType;
-
-    if (HasIsCoinstakeOp(scriptPubKey))
-    {
+
+    if (HasIsCoinstakeOp(scriptPubKey)) {
         CScript scriptB;
         if (!GetNonCoinstakeScriptPath(scriptPubKey, scriptB))
             return false;
 
         // Return only the spending address
         return ExtractDestination(scriptB, addressRet);
-    };
-
-    if (!Solver(scriptPubKey, whichType, vSolutions))
-        return false;
-=======
+    }
+
     txnouttype whichType = Solver(scriptPubKey, vSolutions);
->>>>>>> 427253cf
 
     if (whichType == TX_PUBKEY) {
         CPubKey pubKey(vSolutions[0]);
@@ -356,10 +303,8 @@
 {
     addressRet.clear();
     std::vector<valtype> vSolutions;
-<<<<<<< HEAD
-
-    if (HasIsCoinstakeOp(scriptPubKey))
-    {
+
+    if (HasIsCoinstakeOp(scriptPubKey)) {
         CScript scriptB;
         if (!GetNonCoinstakeScriptPath(scriptPubKey, scriptB))
             return false;
@@ -368,18 +313,12 @@
         ExtractDestinations(scriptB, typeRet, addressRet, nRequiredRet);
 
         return true;
-    };
-
-    if (!Solver(scriptPubKey, typeRet, vSolutions))
-        return false;
-
-    if (typeRet == TX_NULL_DATA){
-=======
+    }
+
     typeRet = Solver(scriptPubKey, vSolutions);
     if (typeRet == TX_NONSTANDARD) {
         return false;
     } else if (typeRet == TX_NULL_DATA) {
->>>>>>> 427253cf
         // This is data, not addresses
         return false;
     }
