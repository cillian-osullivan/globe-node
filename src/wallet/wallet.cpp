// Copyright (c) 2009-2010 Satoshi Nakamoto
// Copyright (c) 2009-2019 The Bitcoin Core developers
// Distributed under the MIT software license, see the accompanying
// file COPYING or http://www.opensource.org/licenses/mit-license.php.

#include <wallet/wallet.h>

#include <chain.h>
#include <consensus/consensus.h>
#include <consensus/validation.h>
#include <fs.h>
#include <interfaces/chain.h>
#include <interfaces/wallet.h>
#include <key.h>
#include <key_io.h>
#include <policy/fees.h>
#include <policy/policy.h>
#include <primitives/block.h>
#include <primitives/transaction.h>
#include <script/descriptor.h>
#include <script/script.h>
#include <script/signingprovider.h>
#include <util/bip32.h>
#include <util/error.h>
#include <util/fees.h>
#include <util/moneystr.h>
#include <util/rbf.h>
#include <util/translation.h>
#include <util/validation.h>
#include <wallet/coincontrol.h>
#include <wallet/fees.h>

#include <algorithm>
#include <assert.h>

#include <boost/algorithm/string/replace.hpp>

#include <wallet/hdwallet.h>

const std::map<uint64_t,std::string> WALLET_FLAG_CAVEATS{
    {WALLET_FLAG_AVOID_REUSE,
        "You need to rescan the blockchain in order to correctly mark used "
        "destinations in the past. Until this is done, some destinations may "
        "be considered unused, even if the opposite is the case."
    },
};

static const size_t OUTPUT_GROUP_MAX_ENTRIES = 10;

static CCriticalSection cs_wallets;
static std::vector<std::shared_ptr<CWallet>> vpwallets GUARDED_BY(cs_wallets);

bool AddWallet(const std::shared_ptr<CWallet>& wallet)
{
    LOCK(cs_wallets);
    assert(wallet);
    std::vector<std::shared_ptr<CWallet>>::const_iterator i = std::find(vpwallets.begin(), vpwallets.end(), wallet);
    if (i != vpwallets.end()) return false;
    vpwallets.push_back(wallet);
    NotifyWalletAdded(wallet);
    return true;
}

bool RemoveWallet(const std::shared_ptr<CWallet>& wallet)
{
    LOCK(cs_wallets);
    assert(wallet);
    std::vector<std::shared_ptr<CWallet>>::iterator i = std::find(vpwallets.begin(), vpwallets.end(), wallet);
    if (i == vpwallets.end()) return false;
    vpwallets.erase(i);
    return true;
}

bool HasWallets()
{
    LOCK(cs_wallets);
    return !vpwallets.empty();
}

std::vector<std::shared_ptr<CWallet>> GetWallets()
{
    LOCK(cs_wallets);
    return vpwallets;
}

std::shared_ptr<CWallet> GetWallet(const std::string& name)
{
    LOCK(cs_wallets);
    for (const std::shared_ptr<CWallet>& wallet : vpwallets) {
        if (wallet->GetName() == name) return wallet;
    }
    return nullptr;
}

static Mutex g_wallet_release_mutex;
static std::condition_variable g_wallet_release_cv;
static std::set<std::string> g_unloading_wallet_set;

// Custom deleter for shared_ptr<CWallet>.
static void ReleaseWallet(CWallet* wallet)
{
    // Unregister and delete the wallet right after BlockUntilSyncedToCurrentChain
    // so that it's in sync with the current chainstate.
    const std::string name = wallet->GetName();
    wallet->WalletLogPrintf("Releasing wallet\n");
    wallet->BlockUntilSyncedToCurrentChain();
    wallet->Flush();
    wallet->m_chain_notifications_handler.reset();
    delete wallet;
    // Wallet is now released, notify UnloadWallet, if any.
    {
        LOCK(g_wallet_release_mutex);
        if (g_unloading_wallet_set.erase(name) == 0) {
            // UnloadWallet was not called for this wallet, all done.
            return;
        }
    }
    g_wallet_release_cv.notify_all();
}

void UnloadWallet(std::shared_ptr<CWallet>&& wallet)
{
    // Mark wallet for unloading.
    const std::string name = wallet->GetName();
    {
        LOCK(g_wallet_release_mutex);
        auto it = g_unloading_wallet_set.insert(name);
        assert(it.second);
    }
    // The wallet can be in use so it's not possible to explicitly unload here.
    // Notify the unload intent so that all remaining shared pointers are
    // released.
    wallet->NotifyUnload();
    // Time to ditch our shared_ptr and wait for ReleaseWallet call.
    wallet.reset();
    {
        WAIT_LOCK(g_wallet_release_mutex, lock);
        while (g_unloading_wallet_set.count(name) == 1) {
            g_wallet_release_cv.wait(lock);
        }
    }
}

std::shared_ptr<CWallet> LoadWallet(interfaces::Chain& chain, const WalletLocation& location, std::string& error, std::vector<std::string>& warnings)
{
    if (!CWallet::Verify(chain, location, false, error, warnings)) {
        error = "Wallet file verification failed: " + error;
        return nullptr;
    }

    std::shared_ptr<CWallet> wallet = CWallet::CreateWalletFromFile(chain, location, error, warnings);
    if (!wallet) {
        error = "Wallet loading failed: " + error;
        return nullptr;
    }
    if (fParticlMode && !((CHDWallet*)wallet.get())->Initialise()) {
        error = "Particl wallet initialise failed.";
        return nullptr;
    }

    AddWallet(wallet);
    wallet->postInitProcess();

    if (fParticlMode) {
        RestartStakingThreads();
    }
    return wallet;
}

std::shared_ptr<CWallet> LoadWallet(interfaces::Chain& chain, const std::string& name, std::string& error, std::vector<std::string>& warnings)
{
    return LoadWallet(chain, WalletLocation(name), error, warnings);
}

WalletCreationStatus CreateWallet(interfaces::Chain& chain, const SecureString& passphrase, uint64_t wallet_creation_flags, const std::string& name, std::string& error, std::vector<std::string>& warnings, std::shared_ptr<CWallet>& result)
{
    // Indicate that the wallet is actually supposed to be blank and not just blank to make it encrypted
    bool create_blank = (wallet_creation_flags & WALLET_FLAG_BLANK_WALLET);

    // Born encrypted wallets need to be created blank first.
    if (!passphrase.empty()) {
        wallet_creation_flags |= WALLET_FLAG_BLANK_WALLET;
    }

    // Check the wallet file location
    WalletLocation location(name);
    if (location.Exists()) {
        error = "Wallet " + location.GetName() + " already exists.";
        return WalletCreationStatus::CREATION_FAILED;
    }

    // Wallet::Verify will check if we're trying to create a wallet with a duplicate name.
    if (!CWallet::Verify(chain, location, false, error, warnings)) {
        error = "Wallet file verification failed: " + error;
        return WalletCreationStatus::CREATION_FAILED;
    }

    // Do not allow a passphrase when private keys are disabled
    if (!passphrase.empty() && (wallet_creation_flags & WALLET_FLAG_DISABLE_PRIVATE_KEYS)) {
        error = "Passphrase provided but private keys are disabled. A passphrase is only used to encrypt private keys, so cannot be used for wallets with private keys disabled.";
        return WalletCreationStatus::CREATION_FAILED;
    }

    // Make the wallet
    std::shared_ptr<CWallet> wallet = CWallet::CreateWalletFromFile(chain, location, error, warnings, wallet_creation_flags);
    if (!wallet) {
        error = "Wallet creation failed: " + error;
        return WalletCreationStatus::CREATION_FAILED;
    }
    if (fParticlMode && !GetParticlWallet(wallet.get())->Initialise()) {
        error = "Wallet initialisation failed";
        return WalletCreationStatus::CREATION_FAILED;
    }

    // Encrypt the wallet
    if (!passphrase.empty() && !(wallet_creation_flags & WALLET_FLAG_DISABLE_PRIVATE_KEYS)) {
        if (!wallet->EncryptWallet(passphrase)) {
            error = "Error: Wallet created but failed to encrypt.";
            return WalletCreationStatus::ENCRYPTION_FAILED;
        }
        if (!create_blank) {
            // Unlock the wallet
            if (!wallet->Unlock(passphrase)) {
                error = "Error: Wallet was encrypted but could not be unlocked";
                return WalletCreationStatus::ENCRYPTION_FAILED;
            }

            // Set a seed for the wallet
            if (fParticlMode) {
                if (0 != GetParticlWallet(wallet.get())->MakeDefaultAccount()) {
                    error = "Error: MakeDefaultAccount failed";
                    return WalletCreationStatus::CREATION_FAILED;
                }
            } else {
                if (auto spk_man = wallet->m_spk_man.get()) {
                    if (!spk_man->SetupGeneration()) {
                        error = "Unable to generate initial keys";
                        return WalletCreationStatus::CREATION_FAILED;
                    }
                }
            }

            // Relock the wallet
            wallet->Lock();
        }
    }
    AddWallet(wallet);
    wallet->postInitProcess();
    result = wallet;
    return WalletCreationStatus::SUCCESS;
}

const uint32_t BIP32_HARDENED_KEY_LIMIT = 0x80000000;
const uint256 ABANDON_HASH(uint256S("0000000000000000000000000000000000000000000000000000000000000001"));

/** @defgroup mapWallet
 *
 * @{
 */

std::string COutput::ToString() const
{
    return strprintf("COutput(%s, %d, %d) [%s]", tx->GetHash().ToString(), i, nDepth, FormatMoney(tx->tx->vout[i].nValue));
}

const CWalletTx* CWallet::GetWalletTx(const uint256& hash) const
{
    LOCK(cs_wallet);
    std::map<uint256, CWalletTx>::const_iterator it = mapWallet.find(hash);
    if (it == mapWallet.end())
        return nullptr;
    return &(it->second);
}

void CWallet::UpgradeKeyMetadata()
{
    if (IsLocked() || IsWalletFlagSet(WALLET_FLAG_KEY_ORIGIN_METADATA)) {
        return;
    }

    if (m_spk_man) {
        AssertLockHeld(m_spk_man->cs_wallet);
        m_spk_man->UpgradeKeyMetadata();
    }
    SetWalletFlag(WALLET_FLAG_KEY_ORIGIN_METADATA);
}

bool CWallet::Unlock(const SecureString& strWalletPassphrase, bool accept_no_keys)
{
    CCrypter crypter;
    CKeyingMaterial _vMasterKey;

    {
        LOCK(cs_wallet);
        for (const MasterKeyMap::value_type& pMasterKey : mapMasterKeys)
        {
            if(!crypter.SetKeyFromPassphrase(strWalletPassphrase, pMasterKey.second.vchSalt, pMasterKey.second.nDeriveIterations, pMasterKey.second.nDerivationMethod))
                return false;
            if (!crypter.Decrypt(pMasterKey.second.vchCryptedKey, _vMasterKey))
                continue; // try another master key
            if (Unlock(_vMasterKey, accept_no_keys)) {
                // Now that we've unlocked, upgrade the key metadata
                UpgradeKeyMetadata();
                return true;
            }
        }
    }
    return false;
}

bool CWallet::ChangeWalletPassphrase(const SecureString& strOldWalletPassphrase, const SecureString& strNewWalletPassphrase)
{
    bool fWasLocked = IsLocked();

    {
        LOCK(cs_wallet);
        Lock();

        CCrypter crypter;
        CKeyingMaterial _vMasterKey;
        for (MasterKeyMap::value_type& pMasterKey : mapMasterKeys)
        {
            if(!crypter.SetKeyFromPassphrase(strOldWalletPassphrase, pMasterKey.second.vchSalt, pMasterKey.second.nDeriveIterations, pMasterKey.second.nDerivationMethod))
                return false;
            if (!crypter.Decrypt(pMasterKey.second.vchCryptedKey, _vMasterKey))
                return false;
            if (0 == ExtKeyUnlock(_vMasterKey)
                && Unlock(_vMasterKey, true))
            {
                int64_t nStartTime = GetTimeMillis();
                crypter.SetKeyFromPassphrase(strNewWalletPassphrase, pMasterKey.second.vchSalt, pMasterKey.second.nDeriveIterations, pMasterKey.second.nDerivationMethod);
                pMasterKey.second.nDeriveIterations = static_cast<unsigned int>(pMasterKey.second.nDeriveIterations * (100 / ((double)(GetTimeMillis() - nStartTime))));

                nStartTime = GetTimeMillis();
                crypter.SetKeyFromPassphrase(strNewWalletPassphrase, pMasterKey.second.vchSalt, pMasterKey.second.nDeriveIterations, pMasterKey.second.nDerivationMethod);
                pMasterKey.second.nDeriveIterations = (pMasterKey.second.nDeriveIterations + static_cast<unsigned int>(pMasterKey.second.nDeriveIterations * 100 / ((double)(GetTimeMillis() - nStartTime)))) / 2;

                if (pMasterKey.second.nDeriveIterations < 25000)
                    pMasterKey.second.nDeriveIterations = 25000;

                WalletLogPrintf("Wallet passphrase changed to an nDeriveIterations of %i\n", pMasterKey.second.nDeriveIterations);

                if (!crypter.SetKeyFromPassphrase(strNewWalletPassphrase, pMasterKey.second.vchSalt, pMasterKey.second.nDeriveIterations, pMasterKey.second.nDerivationMethod))
                    return false;
                if (!crypter.Encrypt(_vMasterKey, pMasterKey.second.vchCryptedKey))
                    return false;
                WalletBatch(*database).WriteMasterKey(pMasterKey.first, pMasterKey.second);
                if (fWasLocked)
                    Lock();
                return true;
            }
        }
    }

    return false;
}

void CWallet::ChainStateFlushed(const CBlockLocator& loc)
{
    WalletBatch batch(*database);
    batch.WriteBestBlock(loc);
}

void CWallet::SetMinVersion(enum WalletFeature nVersion, WalletBatch* batch_in, bool fExplicit)
{
    LOCK(cs_wallet);
    if (nWalletVersion >= nVersion)
        return;

    // when doing an explicit upgrade, if we pass the max version permitted, upgrade all the way
    if (fExplicit && nVersion > nWalletMaxVersion)
            nVersion = FEATURE_LATEST;

    nWalletVersion = nVersion;

    if (nVersion > nWalletMaxVersion)
        nWalletMaxVersion = nVersion;

    {
        WalletBatch* batch = batch_in ? batch_in : new WalletBatch(*database);
        if (nWalletVersion > 40000)
            batch->WriteMinVersion(nWalletVersion);
        if (!batch_in)
            delete batch;
    }
}

bool CWallet::SetMaxVersion(int nVersion)
{
    LOCK(cs_wallet);
    // cannot downgrade below current version
    if (nWalletVersion > nVersion)
        return false;

    nWalletMaxVersion = nVersion;

    return true;
}

std::set<uint256> CWallet::GetConflicts(const uint256& txid) const
{
    std::set<uint256> result;
    AssertLockHeld(cs_wallet);

    std::map<uint256, CWalletTx>::const_iterator it = mapWallet.find(txid);
    if (it == mapWallet.end())
        return result;
    const CWalletTx& wtx = it->second;

    std::pair<TxSpends::const_iterator, TxSpends::const_iterator> range;

    for (const CTxIn& txin : wtx.tx->vin)
    {
        if (mapTxSpends.count(txin.prevout) <= 1)
            continue;  // No conflict if zero or one spends
        range = mapTxSpends.equal_range(txin.prevout);
        for (TxSpends::const_iterator _it = range.first; _it != range.second; ++_it)
            result.insert(_it->second);
    }
    return result;
}

bool CWallet::HasWalletSpend(const uint256& txid) const
{
    AssertLockHeld(cs_wallet);
    auto iter = mapTxSpends.lower_bound(COutPoint(txid, 0));
    return (iter != mapTxSpends.end() && iter->first.hash == txid);
}

void CWallet::Flush(bool shutdown)
{
    database->Flush(shutdown);
}

void CWallet::SyncMetaData(std::pair<TxSpends::iterator, TxSpends::iterator> range)
{
    // We want all the wallet transactions in range to have the same metadata as
    // the oldest (smallest nOrderPos).
    // So: find smallest nOrderPos:

    int nMinOrderPos = std::numeric_limits<int>::max();
    const CWalletTx* copyFrom = nullptr;
    for (TxSpends::iterator it = range.first; it != range.second; ++it) {
        const CWalletTx* wtx = &mapWallet.at(it->second);
        if (wtx->nOrderPos < nMinOrderPos) {
            nMinOrderPos = wtx->nOrderPos;
            copyFrom = wtx;
        }
    }

    if (!copyFrom) {
        return;
    }

    // Now copy data from copyFrom to rest:
    for (TxSpends::iterator it = range.first; it != range.second; ++it)
    {
        const uint256& hash = it->second;
        CWalletTx* copyTo = &mapWallet.at(hash);
        if (copyFrom == copyTo) continue;
        assert(copyFrom && "Oldest wallet transaction in range assumed to have been found.");
        if (!copyFrom->IsEquivalentTo(*copyTo)) continue;
        copyTo->mapValue = copyFrom->mapValue;
        copyTo->vOrderForm = copyFrom->vOrderForm;
        // fTimeReceivedIsTxTime not copied on purpose
        // nTimeReceived not copied on purpose
        copyTo->nTimeSmart = copyFrom->nTimeSmart;
        copyTo->fFromMe = copyFrom->fFromMe;
        // nOrderPos not copied on purpose
        // cached members not copied on purpose
    }
}

/**
 * Outpoint is spent if any non-conflicted transaction
 * spends it:
 */
bool CWallet::IsSpent(const uint256& hash, unsigned int n) const
{
    const COutPoint outpoint(hash, n);
    std::pair<TxSpends::const_iterator, TxSpends::const_iterator> range;
    range = mapTxSpends.equal_range(outpoint);

    for (TxSpends::const_iterator it = range.first; it != range.second; ++it)
    {
        const uint256& wtxid = it->second;
        std::map<uint256, CWalletTx>::const_iterator mit = mapWallet.find(wtxid);
        if (mit != mapWallet.end()) {
            int depth = mit->second.GetDepthInMainChain();
            if (depth > 0  || (depth == 0 && !mit->second.isAbandoned()))
                return true; // Spent
        }
    }
    return false;
}

void CWallet::AddToSpends(const COutPoint& outpoint, const uint256& wtxid)
{
    mapTxSpends.insert(std::make_pair(outpoint, wtxid));

    UnlockCoin(outpoint);

    std::pair<TxSpends::iterator, TxSpends::iterator> range;
    range = mapTxSpends.equal_range(outpoint);
    SyncMetaData(range);
}


void CWallet::AddToSpends(const uint256& wtxid)
{
    auto it = mapWallet.find(wtxid);
    assert(it != mapWallet.end());
    CWalletTx& thisTx = it->second;
    if (thisTx.IsCoinBase()) // Coinbases don't spend anything!
        return;

    for (const CTxIn& txin : thisTx.tx->vin)
        AddToSpends(txin.prevout, wtxid);
}

bool CWallet::EncryptWallet(const SecureString& strWalletPassphrase)
{
    if (IsCrypted())
        return false;

    CKeyingMaterial _vMasterKey;

    _vMasterKey.resize(WALLET_CRYPTO_KEY_SIZE);
    GetStrongRandBytes(&_vMasterKey[0], WALLET_CRYPTO_KEY_SIZE);

    CMasterKey kMasterKey;

    kMasterKey.vchSalt.resize(WALLET_CRYPTO_SALT_SIZE);
    GetStrongRandBytes(&kMasterKey.vchSalt[0], WALLET_CRYPTO_SALT_SIZE);

    CCrypter crypter;
    int64_t nStartTime = GetTimeMillis();
    crypter.SetKeyFromPassphrase(strWalletPassphrase, kMasterKey.vchSalt, 25000, kMasterKey.nDerivationMethod);
    kMasterKey.nDeriveIterations = static_cast<unsigned int>(2500000 / ((double)(GetTimeMillis() - nStartTime)));

    nStartTime = GetTimeMillis();
    crypter.SetKeyFromPassphrase(strWalletPassphrase, kMasterKey.vchSalt, kMasterKey.nDeriveIterations, kMasterKey.nDerivationMethod);
    kMasterKey.nDeriveIterations = (kMasterKey.nDeriveIterations + static_cast<unsigned int>(kMasterKey.nDeriveIterations * 100 / ((double)(GetTimeMillis() - nStartTime)))) / 2;

    if (kMasterKey.nDeriveIterations < 25000)
        kMasterKey.nDeriveIterations = 25000;

    WalletLogPrintf("Encrypting Wallet with an nDeriveIterations of %i\n", kMasterKey.nDeriveIterations);

    if (!crypter.SetKeyFromPassphrase(strWalletPassphrase, kMasterKey.vchSalt, kMasterKey.nDeriveIterations, kMasterKey.nDerivationMethod))
        return false;
    if (!crypter.Encrypt(_vMasterKey, kMasterKey.vchCryptedKey))
        return false;

    {
        LOCK(cs_wallet);
        mapMasterKeys[++nMasterKeyMaxID] = kMasterKey;
        assert(!encrypted_batch);
        encrypted_batch = new WalletBatch(*database);
        if (!encrypted_batch->TxnBegin()) {
            delete encrypted_batch;
            encrypted_batch = nullptr;
            return false;
        }
        encrypted_batch->WriteMasterKey(nMasterKeyMaxID, kMasterKey);

        if (auto spk_man = m_spk_man.get()) {
            if (!spk_man->EncryptKeys(_vMasterKey)) {
                encrypted_batch->TxnAbort();
                delete encrypted_batch;
                encrypted_batch = nullptr;
                // We now probably have half of our keys encrypted in memory, and half not...
                // die and let the user reload the unencrypted wallet.
                assert(false);
            }
        }

        // Encryption was introduced in version 0.4.0
        SetMinVersion(FEATURE_WALLETCRYPT, encrypted_batch, true);

        if (!encrypted_batch->TxnCommit()) {
            delete encrypted_batch;
            encrypted_batch = nullptr;
            // We now have keys encrypted in memory, but not on disk...
            // die to avoid confusion and let the user reload the unencrypted wallet.
            assert(false);
        }

        delete encrypted_batch;
        encrypted_batch = nullptr;

        Lock();
        Unlock(strWalletPassphrase);

        // if we are using HD, replace the HD seed with a new one
        if (auto spk_man = m_spk_man.get()) {
            if (spk_man->IsHDEnabled()) {
                if (!spk_man->SetupGeneration(true)) {
                    return false;
                }
            }
        }
        Lock();

        // Need to completely rewrite the wallet file; if we don't, bdb might keep
        // bits of the unencrypted private key in slack space in the database file.
        database->Rewrite();

        // BDB seems to have a bad habit of writing old data into
        // slack space in .dat files; that is bad if the old data is
        // unencrypted private keys. So:
        database->ReloadDbEnv();

    }
    NotifyStatusChanged(this);

    return true;
}

DBErrors CWallet::ReorderTransactions()
{
    LOCK(cs_wallet);
    WalletBatch batch(*database);

    // Old wallets didn't have any defined order for transactions
    // Probably a bad idea to change the output of this

    // First: get all CWalletTx into a sorted-by-time multimap.
    typedef std::multimap<int64_t, CWalletTx*> TxItems;
    TxItems txByTime;

    for (auto& entry : mapWallet)
    {
        CWalletTx* wtx = &entry.second;
        txByTime.insert(std::make_pair(wtx->nTimeReceived, wtx));
    }

    nOrderPosNext = 0;
    std::vector<int64_t> nOrderPosOffsets;
    for (TxItems::iterator it = txByTime.begin(); it != txByTime.end(); ++it)
    {
        CWalletTx *const pwtx = (*it).second;
        int64_t& nOrderPos = pwtx->nOrderPos;

        if (nOrderPos == -1)
        {
            nOrderPos = nOrderPosNext++;
            nOrderPosOffsets.push_back(nOrderPos);

            if (!batch.WriteTx(*pwtx))
                return DBErrors::LOAD_FAIL;
        }
        else
        {
            int64_t nOrderPosOff = 0;
            for (const int64_t& nOffsetStart : nOrderPosOffsets)
            {
                if (nOrderPos >= nOffsetStart)
                    ++nOrderPosOff;
            }
            nOrderPos += nOrderPosOff;
            nOrderPosNext = std::max(nOrderPosNext, nOrderPos + 1);

            if (!nOrderPosOff)
                continue;

            // Since we're changing the order, write it back
            if (!batch.WriteTx(*pwtx))
                return DBErrors::LOAD_FAIL;
        }
    }
    batch.WriteOrderPosNext(nOrderPosNext);

    return DBErrors::LOAD_OK;
}

int64_t CWallet::IncOrderPosNext(WalletBatch* batch)
{
    AssertLockHeld(cs_wallet);
    int64_t nRet = nOrderPosNext++;
    if (batch) {
        batch->WriteOrderPosNext(nOrderPosNext);
    } else {
        WalletBatch(*database).WriteOrderPosNext(nOrderPosNext);
    }
    return nRet;
}

void CWallet::MarkDirty()
{
    {
        LOCK(cs_wallet);
        for (std::pair<const uint256, CWalletTx>& item : mapWallet)
            item.second.MarkDirty();
    }
}

bool CWallet::MarkReplaced(const uint256& originalHash, const uint256& newHash)
{
    LOCK(cs_wallet);

    auto mi = mapWallet.find(originalHash);

    // There is a bug if MarkReplaced is not called on an existing wallet transaction.
    assert(mi != mapWallet.end());

    CWalletTx& wtx = (*mi).second;

    // Ensure for now that we're not overwriting data
    assert(wtx.mapValue.count("replaced_by_txid") == 0);

    wtx.mapValue["replaced_by_txid"] = newHash.ToString();

    WalletBatch batch(*database, "r+");

    bool success = true;
    if (!batch.WriteTx(wtx)) {
        WalletLogPrintf("%s: Updating batch tx %s failed\n", __func__, wtx.GetHash().ToString());
        success = false;
    }

    NotifyTransactionChanged(this, originalHash, CT_UPDATED);

    return success;
}

void CWallet::SetUsedDestinationState(WalletBatch& batch, const uint256& hash, unsigned int n, bool used)
{
    AssertLockHeld(cs_wallet);
    const CWalletTx* srctx = GetWalletTx(hash);
    if (!srctx) return;

    CTxDestination dst;
    if (ExtractDestination(srctx->tx->vout[n].scriptPubKey, dst)) {
        if (IsMine(dst)) {
            if (used && !GetDestData(dst, "used", nullptr)) {
                AddDestData(batch, dst, "used", "p"); // p for "present", opposite of absent (null)
            } else if (!used && GetDestData(dst, "used", nullptr)) {
                EraseDestData(batch, dst, "used");
            }
        }
    }
}

bool CWallet::IsUsedDestination(const CTxDestination& dst) const
{
    LOCK(cs_wallet);
    return IsMine(dst) && GetDestData(dst, "used", nullptr);
}

bool CWallet::IsUsedDestination(const uint256& hash, unsigned int n) const
{
    CTxDestination dst;
    const CWalletTx* srctx = GetWalletTx(hash);
    return srctx && ExtractDestination(srctx->tx->vout[n].scriptPubKey, dst) && IsUsedDestination(dst);
}

bool CWallet::AddToWallet(const CWalletTx& wtxIn, bool fFlushOnClose)
{
    LOCK(cs_wallet);

    WalletBatch batch(*database, "r+", fFlushOnClose);

    uint256 hash = wtxIn.GetHash();

    if (IsWalletFlagSet(WALLET_FLAG_AVOID_REUSE)
        && (!wtxIn.IsCoinStake() || !wtxIn.IsFromMe(ISMINE_ALL))) {
        // Mark used destinations
        for (const CTxIn& txin : wtxIn.tx->vin) {
            const COutPoint& op = txin.prevout;
            SetUsedDestinationState(batch, op.hash, op.n, true);
        }
    }

    // Inserts only if not already there, returns tx inserted or tx found
    std::pair<std::map<uint256, CWalletTx>::iterator, bool> ret = mapWallet.insert(std::make_pair(hash, wtxIn));
    CWalletTx& wtx = (*ret.first).second;

    wtx.BindWallet(this);
    bool fInsertedNew = ret.second;
    if (fInsertedNew) {
        wtx.nTimeReceived = chain().getAdjustedTime();
        wtx.nOrderPos = IncOrderPosNext(&batch);
        wtx.m_it_wtxOrdered = wtxOrdered.insert(std::make_pair(wtx.nOrderPos, &wtx));
        wtx.nTimeSmart = ComputeTimeSmart(wtx);
        AddToSpends(hash);
    }

    bool fUpdated = false;
    if (!fInsertedNew)
    {
        if (wtxIn.m_confirm.status != wtx.m_confirm.status) {
            wtx.m_confirm.status = wtxIn.m_confirm.status;
            wtx.m_confirm.nIndex = wtxIn.m_confirm.nIndex;
            wtx.m_confirm.hashBlock = wtxIn.m_confirm.hashBlock;
            wtx.m_confirm.block_height = wtxIn.m_confirm.block_height;
            fUpdated = true;
        } else {
            assert(wtx.m_confirm.nIndex == wtxIn.m_confirm.nIndex);
            assert(wtx.m_confirm.hashBlock == wtxIn.m_confirm.hashBlock);
            assert(wtx.m_confirm.block_height == wtxIn.m_confirm.block_height);
        }
        if (wtxIn.fFromMe && wtxIn.fFromMe != wtx.fFromMe)
        {
            wtx.fFromMe = wtxIn.fFromMe;
            fUpdated = true;
        }
        // If we have a witness-stripped version of this transaction, and we
        // see a new version with a witness, then we must be upgrading a pre-segwit
        // wallet.  Store the new version of the transaction with the witness,
        // as the stripped-version must be invalid.
        // TODO: Store all versions of the transaction, instead of just one.
        if (wtxIn.tx->HasWitness() && !wtx.tx->HasWitness()) {
            wtx.SetTx(wtxIn.tx);
            fUpdated = true;
        }
    }

    //// debug print
    WalletLogPrintf("AddToWallet %s  %s%s\n", wtxIn.GetHash().ToString(), (fInsertedNew ? "new" : ""), (fUpdated ? "update" : ""));

    // Write to disk
    if (fInsertedNew || fUpdated)
        if (!batch.WriteTx(wtx))
            return false;

    // Break debit/credit balance caches:
    wtx.MarkDirty();
    // Notify UI of new or updated transaction
    NotifyTransactionChanged(this, hash, fInsertedNew ? CT_NEW : CT_UPDATED);

#if HAVE_SYSTEM
    // notify an external script when a wallet transaction comes in or is updated
    std::string strCmd = gArgs.GetArg("-walletnotify", "");

    if (!strCmd.empty())
    {
        boost::replace_all(strCmd, "%s", wtxIn.GetHash().GetHex());
        std::thread t(runCommand, strCmd);
        t.detach(); // thread runs free
    }
#endif

    std::string sName = GetName();
    GetMainSignals().TransactionAddedToWallet(sName, wtxIn.tx);
    ClearCachedBalances();

    return true;
}

void CWallet::LoadToWallet(CWalletTx& wtxIn)
{
    // If wallet doesn't have a chain (e.g wallet-tool), lock can't be taken.
    auto locked_chain = LockChain();
    if (locked_chain) {
        Optional<int> block_height = locked_chain->getBlockHeight(wtxIn.m_confirm.hashBlock);
        if (block_height) {
            // Update cached block height variable since it not stored in the
            // serialized transaction.
            wtxIn.m_confirm.block_height = *block_height;
        } else if (wtxIn.isConflicted() || wtxIn.isConfirmed()) {
            // If tx block (or conflicting block) was reorged out of chain
            // while the wallet was shutdown, change tx status to UNCONFIRMED
            // and reset block height, hash, and index. ABANDONED tx don't have
            // associated blocks and don't need to be updated. The case where a
            // transaction was reorged out while online and then reconfirmed
            // while offline is covered by the rescan logic.
            wtxIn.setUnconfirmed();
            wtxIn.m_confirm.hashBlock = uint256();
            wtxIn.m_confirm.block_height = 0;
            wtxIn.m_confirm.nIndex = 0;
        }
    }
    uint256 hash = wtxIn.GetHash();
    const auto& ins = mapWallet.emplace(hash, wtxIn);
    CWalletTx& wtx = ins.first->second;
    wtx.BindWallet(this);
    if (/* insertion took place */ ins.second) {
        wtx.m_it_wtxOrdered = wtxOrdered.insert(std::make_pair(wtx.nOrderPos, &wtx));
    }
    AddToSpends(hash);
    for (const CTxIn& txin : wtx.tx->vin) {
        auto it = mapWallet.find(txin.prevout.hash);
        if (it != mapWallet.end()) {
            CWalletTx& prevtx = it->second;
            if (prevtx.isConflicted()) {
                MarkConflicted(prevtx.m_confirm.hashBlock, prevtx.m_confirm.block_height, wtx.GetHash());
            }
        }
    }
}

bool CWallet::AddToWalletIfInvolvingMe(const CTransactionRef& ptx, CWalletTx::Confirmation confirm, bool fUpdate)
{
    const CTransaction& tx = *ptx;
    {
        AssertLockHeld(cs_wallet);

        if (!confirm.hashBlock.IsNull()) {
            for (const CTxIn& txin : tx.vin) {
                std::pair<TxSpends::const_iterator, TxSpends::const_iterator> range = mapTxSpends.equal_range(txin.prevout);
                while (range.first != range.second) {
                    if (range.first->second != tx.GetHash()) {
                        WalletLogPrintf("Transaction %s (in block %s) conflicts with wallet transaction %s (both spend %s:%i)\n", tx.GetHash().ToString(), confirm.hashBlock.ToString(), range.first->second.ToString(), range.first->first.hash.ToString(), range.first->first.n);
                        MarkConflicted(confirm.hashBlock, confirm.block_height, range.first->second);
                    }
                    range.first++;
                }
            }
        }

        bool fExisted = mapWallet.count(tx.GetHash()) != 0;
        if (fExisted && !fUpdate) return false;
        if (fExisted || IsMine(tx) || IsFromMe(tx))
        {
            /* Check if any keys in the wallet keypool that were supposed to be unused
             * have appeared in a new transaction. If so, remove those keys from the keypool.
             * This can happen when restoring an old wallet backup that does not contain
             * the mostly recently created transactions from newer versions of the wallet.
             */

            // loop though all outputs
            for (const CTxOut& txout: tx.vout) {
                if (auto spk_man = m_spk_man.get()) {
                    spk_man->MarkUnusedAddresses(txout.scriptPubKey);
                }
            }

            CWalletTx wtx(this, ptx);

            // Block disconnection override an abandoned tx as unconfirmed
            // which means user may have to call abandontransaction again
            wtx.m_confirm = confirm;

            return AddToWallet(wtx, false);
        }
    }
    return false;
}

bool CWallet::TransactionCanBeAbandoned(const uint256& hashTx) const
{
    auto locked_chain = chain().lock();
    LOCK(cs_wallet);
    const CWalletTx* wtx = GetWalletTx(hashTx);
    return wtx && !wtx->isAbandoned() && wtx->GetDepthInMainChain() == 0 && !wtx->InMempool();
}

void CWallet::MarkInputsDirty(const CTransactionRef& tx)
{
    for (const CTxIn& txin : tx->vin) {
        auto it = mapWallet.find(txin.prevout.hash);
        if (it != mapWallet.end()) {
            it->second.MarkDirty();
        }
    }
}

bool CWallet::AbandonTransaction(const uint256& hashTx)
{
    auto locked_chain = chain().lock(); // Temporary. Removed in upcoming lock cleanup
    LOCK(cs_wallet);

    WalletBatch batch(*database, "r+");

    std::set<uint256> todo;
    std::set<uint256> done;

    // Can't mark abandoned if confirmed or in mempool
    auto it = mapWallet.find(hashTx);
    assert(it != mapWallet.end());
    CWalletTx& origtx = it->second;
    if (origtx.GetDepthInMainChain() != 0 || origtx.InMempool()) {
        return false;
    }

    todo.insert(hashTx);

    while (!todo.empty()) {
        uint256 now = *todo.begin();
        todo.erase(now);
        done.insert(now);

        auto it = mapWallet.find(now);
        assert(it != mapWallet.end());
        CWalletTx& wtx = it->second;
        int currentconfirm = wtx.GetDepthInMainChain();
        // If the orig tx was not in block, none of its spends can be
        assert(currentconfirm <= 0);
        // if (currentconfirm < 0) {Tx and spends are already conflicted, no need to abandon}
        if (!wtx.isAbandoned()
            && currentconfirm == 0) {
            // If the orig tx was not in block/mempool, none of its spends can be in mempool
            assert(!wtx.InMempool());
            wtx.setAbandoned();
            wtx.MarkDirty();
            batch.WriteTx(wtx);
            NotifyTransactionChanged(this, wtx.GetHash(), CT_UPDATED);
            // Iterate over all its outputs, and mark transactions in the wallet that spend them abandoned too
            TxSpends::const_iterator iter = mapTxSpends.lower_bound(COutPoint(now, 0));
            while (iter != mapTxSpends.end() && iter->first.hash == now) {
                if (!done.count(iter->second)) {
                    todo.insert(iter->second);
                }
                iter++;
            }
            // If a transaction changes 'conflicted' state, that changes the balance
            // available of the outputs it spends. So force those to be recomputed
            MarkInputsDirty(wtx.tx);
        }
    }

    return true;
}

void CWallet::MarkConflicted(const uint256& hashBlock, int conflicting_height, const uint256& hashTx)
{
    if (!m_chain) return;
    auto locked_chain = chain().lock();
    LOCK(cs_wallet);

    int conflictconfirms = (m_last_block_processed_height - conflicting_height + 1) * -1;
    // If number of conflict confirms cannot be determined, this means
    // that the block is still unknown or not yet part of the main chain,
    // for example when loading the wallet during a reindex. Do nothing in that
    // case.
    if (conflictconfirms >= 0)
        return;

    // Do not flush the wallet here for performance reasons
    WalletBatch batch(*database, "r+", false);

    std::set<uint256> todo;
    std::set<uint256> done;

    todo.insert(hashTx);

    while (!todo.empty()) {
        uint256 now = *todo.begin();
        todo.erase(now);
        done.insert(now);
        auto it = mapWallet.find(now);
        assert(it != mapWallet.end());
        CWalletTx& wtx = it->second;
        int currentconfirm = wtx.GetDepthInMainChain();
        if (conflictconfirms < currentconfirm) {
            // Block is 'more conflicted' than current confirm; update.
            // Mark transaction as conflicted with this block.
            wtx.m_confirm.nIndex = 0;
            wtx.m_confirm.hashBlock = hashBlock;
            wtx.m_confirm.block_height = conflicting_height;
            wtx.setConflicted();
            wtx.MarkDirty();
            batch.WriteTx(wtx);
            // Iterate over all its outputs, and mark transactions in the wallet that spend them conflicted too
            TxSpends::const_iterator iter = mapTxSpends.lower_bound(COutPoint(now, 0));
            while (iter != mapTxSpends.end() && iter->first.hash == now) {
                 if (!done.count(iter->second)) {
                     todo.insert(iter->second);
                 }
                 iter++;
            }
            // If a transaction changes 'conflicted' state, that changes the balance
            // available of the outputs it spends. So force those to be recomputed
            MarkInputsDirty(wtx.tx);
        }
    }
}

void CWallet::SyncTransaction(const CTransactionRef& ptx, CWalletTx::Confirmation confirm, bool update_tx)
{
    if (!AddToWalletIfInvolvingMe(ptx, confirm, update_tx))
        return; // Not one of ours

    // If a transaction changes 'conflicted' state, that changes the balance
    // available of the outputs it spends. So force those to be
    // recomputed, also:
    MarkInputsDirty(ptx);
}

void CWallet::TransactionAddedToMempool(const CTransactionRef& ptx) {
    auto locked_chain = chain().lock();
    LOCK(cs_wallet);
    CWalletTx::Confirmation confirm(CWalletTx::Status::UNCONFIRMED, /* block_height */ 0, {}, /* nIndex */ 0);
    SyncTransaction(ptx, confirm);

    auto it = mapWallet.find(ptx->GetHash());
    if (it != mapWallet.end()) {
        it->second.fInMempool = true;
    }
}

void CWallet::TransactionRemovedFromMempool(const CTransactionRef &ptx) {
    LOCK(cs_wallet);
    auto it = mapWallet.find(ptx->GetHash());
    if (it != mapWallet.end()) {
        it->second.fInMempool = false;
    }
}

void CWallet::BlockConnected(const CBlock& block, const std::vector<CTransactionRef>& vtxConflicted, int height)
{
    const uint256& block_hash = block.GetHash();
    auto locked_chain = chain().lock();
    LOCK(cs_wallet);

    m_last_block_processed_height = height;
    m_last_block_processed = block_hash;
    for (size_t index = 0; index < block.vtx.size(); index++) {
        CWalletTx::Confirmation confirm(CWalletTx::Status::CONFIRMED, height, block_hash, index);
        SyncTransaction(block.vtx[index], confirm);
        TransactionRemovedFromMempool(block.vtx[index]);
    }
    for (const CTransactionRef& ptx : vtxConflicted) {
        TransactionRemovedFromMempool(ptx);
    }
<<<<<<< HEAD

    m_last_block_processed = block_hash;
    ClearCachedBalances();
=======
>>>>>>> a7aec7ad
}

void CWallet::BlockDisconnected(const CBlock& block, int height)
{
    auto locked_chain = chain().lock();
    LOCK(cs_wallet);

    // At block disconnection, this will change an abandoned transaction to
    // be unconfirmed, whether or not the transaction is added back to the mempool.
    // User may have to call abandontransaction again. It may be addressed in the
    // future with a stickier abandoned state or even removing abandontransaction call.
    m_last_block_processed_height = height - 1;
    m_last_block_processed = block.hashPrevBlock;
    for (const CTransactionRef& ptx : block.vtx) {
        CWalletTx::Confirmation confirm(CWalletTx::Status::UNCONFIRMED, /* block_height */ 0, {}, /* nIndex */ 0);
        SyncTransaction(ptx, confirm);
    }
    ClearCachedBalances();
}

void CWallet::UpdatedBlockTip()
{
    m_best_block_time = GetTime();
}


void CWallet::BlockUntilSyncedToCurrentChain() {
    AssertLockNotHeld(cs_wallet);
    // Skip the queue-draining stuff if we know we're caught up with
    // ::ChainActive().Tip(), otherwise put a callback in the validation interface queue and wait
    // for the queue to drain enough to execute it (indicating we are caught up
    // at least with the time we entered this function).
    uint256 last_block_hash = WITH_LOCK(cs_wallet, return m_last_block_processed);
    chain().waitForNotificationsIfTipChanged(last_block_hash);
}

isminetype CWallet::IsMine(const CKeyID &address) const
{
    LOCK(cs_KeyStore);
    if (!IsCrypted()) {
        return static_cast<const FillableSigningProvider*>(m_spk_man.get())->IsMine(address);
    }
    if (m_spk_man->mapCryptedKeys.count(address) > 0) {
        return ISMINE_SPENDABLE;
    }
    if (m_spk_man->mapWatchKeys.count(address) > 0) {
        return ISMINE_WATCH_ONLY_;
    }
    return ISMINE_NO;
}

isminetype CWallet::IsMine(const CTxIn &txin) const
{
    {
        LOCK(cs_wallet);
        std::map<uint256, CWalletTx>::const_iterator mi = mapWallet.find(txin.prevout.hash);
        if (mi != mapWallet.end())
        {
            const CWalletTx& prev = (*mi).second;
            if (txin.prevout.n < prev.tx->vout.size())
                return IsMine(prev.tx->vout[txin.prevout.n]);
        }
    }
    return ISMINE_NO;
}

// Note that this function doesn't distinguish between a 0-valued input,
// and a not-"is mine" (according to the filter) input.
CAmount CWallet::GetDebit(const CTxIn &txin, const isminefilter& filter) const
{
    {
        LOCK(cs_wallet);
        std::map<uint256, CWalletTx>::const_iterator mi = mapWallet.find(txin.prevout.hash);
        if (mi != mapWallet.end())
        {
            const CWalletTx& prev = (*mi).second;
            if (txin.prevout.n < prev.tx->vout.size())
                if (IsMine(prev.tx->vout[txin.prevout.n]) & filter)
                    return prev.tx->vout[txin.prevout.n].nValue;
        }
    }
    return 0;
}

isminetype CWallet::IsMine(const CTxOut& txout) const
{
    return IsMine(txout.scriptPubKey);
}

isminetype CWallet::IsMine(const CTxDestination& dest) const
{
    return IsMine(GetScriptForDestination(dest));
}

isminetype CWallet::IsMine(const CScript& script) const
{
    isminetype result = ISMINE_NO;
    if (auto spk_man = m_spk_man.get()) {
        result = spk_man->IsMine(script);
    }
    return result;
}

CAmount CWallet::GetCredit(const CTxOut& txout, const isminefilter& filter) const
{
    if (!MoneyRange(txout.nValue))
        throw std::runtime_error(std::string(__func__) + ": value out of range");
    return ((IsMine(txout) & filter) ? txout.nValue : 0);
}

bool CWallet::IsChange(const CTxOut& txout) const
{
    return IsChange(txout.scriptPubKey);
}

bool CWallet::IsChange(const CScript& script) const
{
    // TODO: fix handling of 'change' outputs. The assumption is that any
    // payment to a script that is ours, but is not in the address book
    // is change. That assumption is likely to break when we implement multisignature
    // wallets that return change back into a multi-signature-protected address;
    // a better way of identifying which outputs are 'the send' and which are
    // 'the change' will need to be implemented (maybe extend CWalletTx to remember
    // which output, if any, was change).
    if (IsMine(script))
    {
        CTxDestination address;
        if (!ExtractDestination(script, address))
            return true;

        LOCK(cs_wallet);
        if (!mapAddressBook.count(address))
            return true;
    }
    return false;
}

CAmount CWallet::GetChange(const CTxOut& txout) const
{
    if (!MoneyRange(txout.nValue))
        throw std::runtime_error(std::string(__func__) + ": value out of range");
    return (IsChange(txout) ? txout.nValue : 0);
}

bool CWallet::IsMine(const CTransaction& tx) const
{
    for (const CTxOut& txout : tx.vout)
        if (IsMine(txout))
            return true;
    return false;
}

bool CWallet::IsFromMe(const CTransaction& tx) const
{
    return (GetDebit(tx, ISMINE_ALL) > 0);
}

CAmount CWallet::GetDebit(const CTransaction& tx, const isminefilter& filter) const
{
    CAmount nDebit = 0;
    for (const CTxIn& txin : tx.vin)
    {
        nDebit += GetDebit(txin, filter);
        if (!MoneyRange(nDebit))
            throw std::runtime_error(std::string(__func__) + ": value out of range");
    }
    return nDebit;
}

bool CWallet::IsAllFromMe(const CTransaction& tx, const isminefilter& filter) const
{
    LOCK(cs_wallet);

    for (const CTxIn& txin : tx.vin)
    {
        auto mi = mapWallet.find(txin.prevout.hash);
        if (mi == mapWallet.end())
            return false; // any unknown inputs can't be from us

        const CWalletTx& prev = (*mi).second;

        if (txin.prevout.n >= prev.tx->vout.size())
            return false; // invalid input!

        if (!(IsMine(prev.tx->vout[txin.prevout.n]) & filter))
            return false;
    }
    return true;
}

CAmount CWallet::GetCredit(const CTransaction& tx, const isminefilter& filter) const
{
    CAmount nCredit = 0;
    for (const CTxOut& txout : tx.vout)
    {
        nCredit += GetCredit(txout, filter);
        if (!MoneyRange(nCredit))
            throw std::runtime_error(std::string(__func__) + ": value out of range");
    }
    return nCredit;
}

CAmount CWallet::GetChange(const CTransaction& tx) const
{
    CAmount nChange = 0;
    for (const CTxOut& txout : tx.vout)
    {
        nChange += GetChange(txout);
        if (!MoneyRange(nChange))
            throw std::runtime_error(std::string(__func__) + ": value out of range");
    }
    return nChange;
}

bool CWallet::IsHDEnabled() const
{
    bool result = true;
    if (auto spk_man = m_spk_man.get()) {
        result &= spk_man->IsHDEnabled();
    }
    return result;
}

bool CWallet::CanGetAddresses(bool internal)
{
    {
        auto spk_man = m_spk_man.get();
        if (spk_man && spk_man->CanGetAddresses(internal)) {
            return true;
        }
    }
    return false;
}

void CWallet::SetWalletFlag(uint64_t flags)
{
    LOCK(cs_wallet);
    m_wallet_flags |= flags;
    if (!WalletBatch(*database).WriteWalletFlags(m_wallet_flags))
        throw std::runtime_error(std::string(__func__) + ": writing wallet flags failed");
}

void CWallet::UnsetWalletFlag(uint64_t flag)
{
    WalletBatch batch(*database);
    UnsetWalletFlagWithDB(batch, flag);
}

void CWallet::UnsetWalletFlagWithDB(WalletBatch& batch, uint64_t flag)
{
    LOCK(cs_wallet);
    m_wallet_flags &= ~flag;
    if (!batch.WriteWalletFlags(m_wallet_flags))
        throw std::runtime_error(std::string(__func__) + ": writing wallet flags failed");
}

void CWallet::UnsetBlankWalletFlag(WalletBatch& batch)
{
    UnsetWalletFlagWithDB(batch, WALLET_FLAG_BLANK_WALLET);
}

bool CWallet::IsWalletFlagSet(uint64_t flag) const
{
    return (m_wallet_flags & flag);
}

bool CWallet::SetWalletFlags(uint64_t overwriteFlags, bool memonly)
{
    LOCK(cs_wallet);
    m_wallet_flags = overwriteFlags;
    if (((overwriteFlags & KNOWN_WALLET_FLAGS) >> 32) ^ (overwriteFlags >> 32)) {
        // contains unknown non-tolerable wallet flags
        return false;
    }
    if (!memonly && !WalletBatch(*database).WriteWalletFlags(m_wallet_flags)) {
        throw std::runtime_error(std::string(__func__) + ": writing wallet flags failed");
    }

    return true;
}

int64_t CWalletTx::GetTxTime() const
{
    int64_t n = nTimeSmart;
    return n ? n : nTimeReceived;
}

// Helper for producing a max-sized low-S low-R signature (eg 71 bytes)
// or a max-sized low-S signature (e.g. 72 bytes) if use_max_sig is true
bool CWallet::DummySignInput(CTxIn &tx_in, const CTxOut &txout, bool use_max_sig) const
{
    // Fill in dummy signatures for fee calculation.
    const CScript& scriptPubKey = txout.scriptPubKey;
    SignatureData sigdata;

    const SigningProvider* provider = GetSigningProvider();

    if (!ProduceSignature(*provider, use_max_sig ? DUMMY_MAXIMUM_SIGNATURE_CREATOR : DUMMY_SIGNATURE_CREATOR, scriptPubKey, sigdata)) {
        return false;
    }
    UpdateInput(tx_in, sigdata);
    return true;
}

// Helper for producing a bunch of max-sized low-S low-R signatures (eg 71 bytes)
bool CWallet::DummySignTx(CMutableTransaction &txNew, const std::vector<CTxOut> &txouts, bool use_max_sig) const
{
    // Fill in dummy signatures for fee calculation.
    int nIn = 0;
    for (const auto& txout : txouts)
    {
        if (!DummySignInput(txNew.vin[nIn], txout, use_max_sig)) {
            return false;
        }

        nIn++;
    }
    return true;
}

bool CWallet::ImportScripts(const std::set<CScript> scripts, int64_t timestamp)
{
    auto spk_man = GetLegacyScriptPubKeyMan();
    if (!spk_man) {
        return false;
    }
    AssertLockHeld(spk_man->cs_wallet);
    return spk_man->ImportScripts(scripts, timestamp);
}

bool CWallet::ImportPrivKeys(const std::map<CKeyID, CKey>& privkey_map, const int64_t timestamp)
{
    auto spk_man = GetLegacyScriptPubKeyMan();
    if (!spk_man) {
        return false;
    }
    AssertLockHeld(spk_man->cs_wallet);
    return spk_man->ImportPrivKeys(privkey_map, timestamp);
}

bool CWallet::ImportPubKeys(const std::vector<CKeyID>& ordered_pubkeys, const std::map<CKeyID, CPubKey>& pubkey_map, const std::map<CKeyID, std::pair<CPubKey, KeyOriginInfo>>& key_origins, const bool add_keypool, const bool internal, const int64_t timestamp)
{
    auto spk_man = GetLegacyScriptPubKeyMan();
    if (!spk_man) {
        return false;
    }
    AssertLockHeld(spk_man->cs_wallet);
    return spk_man->ImportPubKeys(ordered_pubkeys, pubkey_map, key_origins, add_keypool, internal, timestamp);
}

bool CWallet::ImportScriptPubKeys(const std::string& label, const std::set<CScript>& script_pub_keys, const bool have_solving_data, const bool apply_label, const int64_t timestamp)
{
    auto spk_man = GetLegacyScriptPubKeyMan();
    if (!spk_man) {
        return false;
    }
    AssertLockHeld(spk_man->cs_wallet);
    if (!spk_man->ImportScriptPubKeys(script_pub_keys, have_solving_data, timestamp)) {
        return false;
    }
    if (apply_label) {
        WalletBatch batch(*database);
        for (const CScript& script : script_pub_keys) {
            CTxDestination dest;
            ExtractDestination(script, dest);
            if (IsValidDestination(dest)) {
                SetAddressBookWithDB(batch, dest, label, "receive");
            }
        }
    }
    return true;
}

int64_t CalculateMaximumSignedTxSize(const CTransaction &tx, const CWallet *wallet, bool use_max_sig)
{
    std::vector<CTxOut> txouts;
    // Look up the inputs.  We should have already checked that this transaction
    // IsAllFromMe(ISMINE_SPENDABLE), so every input should already be in our
    // wallet, with a valid index into the vout array, and the ability to sign.
    for (const CTxIn& input : tx.vin) {
        const auto mi = wallet->mapWallet.find(input.prevout.hash);
        if (mi == wallet->mapWallet.end()) {
            return -1;
        }
        assert(input.prevout.n < mi->second.tx->vout.size());
        txouts.emplace_back(mi->second.tx->vout[input.prevout.n]);
    }
    return CalculateMaximumSignedTxSize(tx, wallet, txouts, use_max_sig);
}

// txouts needs to be in the order of tx.vin
int64_t CalculateMaximumSignedTxSize(const CTransaction &tx, const CWallet *wallet, const std::vector<CTxOut>& txouts, bool use_max_sig)
{
    CMutableTransaction txNew(tx);
    if (!wallet->DummySignTx(txNew, txouts, use_max_sig)) {
        // This should never happen, because IsAllFromMe(ISMINE_SPENDABLE)
        // implies that we can sign for every input.
        return -1;
    }
    return GetVirtualTransactionSize(CTransaction(txNew));
}

int CalculateMaximumSignedInputSize(const CTxOut& txout, const CWallet* wallet, bool use_max_sig)
{
    CMutableTransaction txn;
    txn.vin.push_back(CTxIn(COutPoint()));
    if (!wallet->DummySignInput(txn.vin[0], txout, use_max_sig)) {
        return -1;
    }
    return GetVirtualTransactionInputSize(txn.vin[0]);
}

void CWalletTx::GetAmounts(std::list<COutputEntry>& listReceived,
                           std::list<COutputEntry>& listSent,
                           std::list<COutputEntry>& listStaked, CAmount& nFee, const isminefilter& filter, bool fForFilterTx) const
{
    nFee = 0;
    listReceived.clear();
    listSent.clear();

    // Compute fee:
    CAmount nDebit = GetDebit(filter);
    if (nDebit > 0) // debit>0 means we signed/sent this transaction
    {
        CAmount nValueOut = tx->GetValueOut();
        nFee = nDebit - nValueOut;
    };

    // staked
    if (tx->IsCoinStake()) {
        CAmount nCredit = 0;
        CTxDestination address = CNoDestination();
        CTxDestination addressStake = CNoDestination();

        isminetype isMineAll = ISMINE_NO;
        for (unsigned int i = 0; i < tx->vpout.size(); ++i) {
            const CTxOutBase *txout = tx->vpout[i].get();
            if (!txout->IsType(OUTPUT_STANDARD)) {
                continue;
            }

            isminetype mine = pwallet->IsMine(txout);
            if (!(mine & filter)) {
                continue;
            }
            isMineAll = (isminetype)((uint8_t)isMineAll |(uint8_t)mine);

            if (fForFilterTx || address.type() == typeid(CNoDestination)) {
                const CScript &scriptPubKey = *txout->GetPScriptPubKey();
                ExtractDestination(scriptPubKey, address);

                if (HasIsCoinstakeOp(scriptPubKey)) {
                    CScript scriptOut;
                    if (GetCoinstakeScriptPath(scriptPubKey, scriptOut)) {
                        ExtractDestination(scriptOut, addressStake);
                    }
                }
            }
            nCredit += txout->GetValue();

            if (fForFilterTx) {
                COutputEntry output = {address, txout->GetValue(), (int)i, mine, addressStake};
                listStaked.push_back(output);
            }
        }
        // Recalc fee as GetValueOut might include foundation fund output
        nFee = nDebit - nCredit;

        if (fForFilterTx || !(isMineAll & filter)) {
            return;
        }

        COutputEntry output = {address, nCredit, 1, isMineAll, addressStake};
        listStaked.push_back(output);
        return;
    }

    // Sent/received.
    if (tx->IsParticlVersion()) {
        for (unsigned int i = 0; i < tx->vpout.size(); ++i) {
            const CTxOutBase *txout = tx->vpout[i].get();
            if (!txout->IsStandardOutput()) {
                continue;
            }

            isminetype fIsMine = pwallet->IsMine(txout);

            // Only need to handle txouts if AT LEAST one of these is true:
            //   1) they debit from us (sent)
            //   2) the output is to us (received)
            if (nDebit > 0) {
                // Don't report 'change' txouts
                if (pwallet->IsChange(txout))
                    continue;
            } else
            if (!(fIsMine & filter)) {
                continue;
            }

            // In either case, we need to get the destination address
            const CScript &scriptPubKey = *txout->GetPScriptPubKey();
            CTxDestination address;
            CTxDestination addressStake = CNoDestination();

            if (!ExtractDestination(scriptPubKey, address) && !scriptPubKey.IsUnspendable()) {
                pwallet->WalletLogPrintf("CWalletTx::GetAmounts: Unknown transaction type found, txid %s\n",
                         this->GetHash().ToString());
                address = CNoDestination();
            }

            if (HasIsCoinstakeOp(scriptPubKey)) {
                CScript scriptOut;
                if (GetCoinstakeScriptPath(scriptPubKey, scriptOut)) {
                    ExtractDestination(scriptOut, addressStake);
                }
            }

            COutputEntry output = {address, txout->GetValue(), (int)i, fIsMine, addressStake};

            // If we are debited by the transaction, add the output as a "sent" entry
            if (nDebit > 0){
                listSent.push_back(output);
            }

            // If we are receiving the output, add it as a "received" entry
            if (fIsMine & filter) {
                listReceived.push_back(output);
            }
        }
    } else
    {
        for (unsigned int i = 0; i < tx->vout.size(); ++i)
        {
            const CTxOut& txout = tx->vout[i];
            isminetype fIsMine = pwallet->IsMine(txout);
            // Only need to handle txouts if AT LEAST one of these is true:
            //   1) they debit from us (sent)
            //   2) the output is to us (received)
            if (nDebit > 0)
            {
                // Don't report 'change' txouts
                if (pwallet->IsChange(txout))
                    continue;
            }
            else if (!(fIsMine & filter))
                continue;

            // In either case, we need to get the destination address
            CTxDestination address;
            CTxDestination addressStake = CNoDestination();

            if (!ExtractDestination(txout.scriptPubKey, address) && !txout.scriptPubKey.IsUnspendable())
            {
                pwallet->WalletLogPrintf("CWalletTx::GetAmounts: Unknown transaction type found, txid %s\n",
                         this->GetHash().ToString());
                address = CNoDestination();
            }
            COutputEntry output = {address, txout.nValue, (int)i, fIsMine, addressStake};

            // If we are debited by the transaction, add the output as a "sent" entry
            if (nDebit > 0)
                listSent.push_back(output);

            // If we are receiving the output, add it as a "received" entry
            if (fIsMine & filter)
                listReceived.push_back(output);
        }
    }
}

/**
 * Scan active chain for relevant transactions after importing keys. This should
 * be called whenever new keys are added to the wallet, with the oldest key
 * creation time.
 *
 * @return Earliest timestamp that could be successfully scanned from. Timestamp
 * returned will be higher than startTime if relevant blocks could not be read.
 */
int64_t CWallet::RescanFromTime(int64_t startTime, const WalletRescanReserver& reserver, bool update)
{
    // Find starting block. May be null if nCreateTime is greater than the
    // highest blockchain timestamp, in which case there is nothing that needs
    // to be scanned.
    uint256 start_block;
    {
        auto locked_chain = chain().lock();
        const Optional<int> start_height = locked_chain->findFirstBlockWithTimeAndHeight(startTime - TIMESTAMP_WINDOW, 0, &start_block);
        const Optional<int> tip_height = locked_chain->getHeight();
        WalletLogPrintf("%s: Rescanning last %i blocks\n", __func__, tip_height && start_height ? *tip_height - *start_height + 1 : 0);
    }

    if (!start_block.IsNull()) {
        // TODO: this should take into account failure by ScanResult::USER_ABORT
        ScanResult result = ScanForWalletTransactions(start_block, {} /* stop_block */, reserver, update);
        if (result.status == ScanResult::FAILURE) {
            int64_t time_max;
            if (!chain().findBlock(result.last_failed_block, nullptr /* block */, nullptr /* time */, &time_max)) {
                throw std::logic_error("ScanForWalletTransactions returned invalid block hash");
            }
            return time_max + TIMESTAMP_WINDOW + 1;
        }
    }
    return startTime;
}

/**
 * Scan the block chain (starting in start_block) for transactions
 * from or to us. If fUpdate is true, found transactions that already
 * exist in the wallet will be updated.
 *
 * @param[in] start_block Scan starting block. If block is not on the active
 *                        chain, the scan will return SUCCESS immediately.
 * @param[in] stop_block  Scan ending block. If block is not on the active
 *                        chain, the scan will continue until it reaches the
 *                        chain tip.
 *
 * @return ScanResult returning scan information and indicating success or
 *         failure. Return status will be set to SUCCESS if scan was
 *         successful. FAILURE if a complete rescan was not possible (due to
 *         pruning or corruption). USER_ABORT if the rescan was aborted before
 *         it could complete.
 *
 * @pre Caller needs to make sure start_block (and the optional stop_block) are on
 * the main chain after to the addition of any new keys you want to detect
 * transactions for.
 */
CWallet::ScanResult CWallet::ScanForWalletTransactions(const uint256& start_block, const uint256& stop_block, const WalletRescanReserver& reserver, bool fUpdate)
{
    int64_t nNow = GetTime();
    int64_t start_time = GetTimeMillis();

    assert(reserver.isReserved());

    uint256 block_hash = start_block;
    ScanResult result;

    WalletLogPrintf("Rescan started from block %s...\n", start_block.ToString());

    fAbortRescan = false;
    ShowProgress(strprintf("%s " + _("Rescanning...").translated, GetDisplayName()), 0); // show rescan progress in GUI as dialog or on splashscreen, if -rescan on startup
    uint256 tip_hash;
    // The way the 'block_height' is initialized is just a workaround for the gcc bug #47679 since version 4.6.0.
    Optional<int> block_height = MakeOptional(false, int());
    double progress_begin;
    double progress_end;
    {
        auto locked_chain = chain().lock();
        if (Optional<int> tip_height = locked_chain->getHeight()) {
            tip_hash = locked_chain->getBlockHash(*tip_height);
        }
        block_height = locked_chain->getBlockHeight(block_hash);
        progress_begin = chain().guessVerificationProgress(block_hash);
        progress_end = chain().guessVerificationProgress(stop_block.IsNull() ? tip_hash : stop_block);
    }
    double progress_current = progress_begin;
    while (block_height && !fAbortRescan && !chain().shutdownRequested()) {
        m_scanning_progress = (progress_current - progress_begin) / (progress_end - progress_begin);
        if (*block_height % 100 == 0 && progress_end - progress_begin > 0.0) {
            ShowProgress(strprintf("%s " + _("Rescanning...").translated, GetDisplayName()), std::max(1, std::min(99, (int)(m_scanning_progress * 100))));
        }
        if (GetTime() >= nNow + 60) {
            nNow = GetTime();
            WalletLogPrintf("Still rescanning. At block %d. Progress=%f\n", *block_height, progress_current);
        }

        CBlock block;
        if (chain().findBlock(block_hash, &block) && !block.IsNull()) {
            auto locked_chain = chain().lock();
            LOCK(cs_wallet);
            if (!locked_chain->getBlockHeight(block_hash)) {
                // Abort scan if current block is no longer active, to prevent
                // marking transactions as coming from the wrong block.
                // TODO: This should return success instead of failure, see
                // https://github.com/bitcoin/bitcoin/pull/14711#issuecomment-458342518
                result.last_failed_block = block_hash;
                result.status = ScanResult::FAILURE;
                break;
            }
            for (size_t posInBlock = 0; posInBlock < block.vtx.size(); ++posInBlock) {
                CWalletTx::Confirmation confirm(CWalletTx::Status::CONFIRMED, *block_height, block_hash, posInBlock);
                SyncTransaction(block.vtx[posInBlock], confirm, fUpdate);
            }
            // scan succeeded, record block as most recent successfully scanned
            result.last_scanned_block = block_hash;
            result.last_scanned_height = *block_height;
        } else {
            // could not scan block, keep scanning but record this block as the most recent failure
            result.last_failed_block = block_hash;
            result.status = ScanResult::FAILURE;
        }
        if (block_hash == stop_block) {
            break;
        }
        {
            auto locked_chain = chain().lock();
            Optional<int> tip_height = locked_chain->getHeight();
            if (!tip_height || *tip_height <= block_height || !locked_chain->getBlockHeight(block_hash)) {
                // break successfully when rescan has reached the tip, or
                // previous block is no longer on the chain due to a reorg
                break;
            }

            // increment block and verification progress
            block_hash = locked_chain->getBlockHash(++*block_height);
            progress_current = chain().guessVerificationProgress(block_hash);

            // handle updated tip hash
            const uint256 prev_tip_hash = tip_hash;
            tip_hash = locked_chain->getBlockHash(*tip_height);
            if (stop_block.IsNull() && prev_tip_hash != tip_hash) {
                // in case the tip has changed, update progress max
                progress_end = chain().guessVerificationProgress(tip_hash);
            }
        }
    }
    ShowProgress(strprintf("%s " + _("Rescanning...").translated, GetDisplayName()), 100); // hide progress dialog in GUI
    if (block_height && fAbortRescan) {
        WalletLogPrintf("Rescan aborted at block %d. Progress=%f\n", *block_height, progress_current);
        result.status = ScanResult::USER_ABORT;
    } else if (block_height && chain().shutdownRequested()) {
        WalletLogPrintf("Rescan interrupted by shutdown request at block %d. Progress=%f\n", *block_height, progress_current);
        result.status = ScanResult::USER_ABORT;
    } else {
        WalletLogPrintf("Rescan completed in %15dms\n", GetTimeMillis() - start_time);
    }
    return result;
}

void CWallet::ReacceptWalletTransactions()
{
    // During reindex and importing old wallet transactions become
    // unconfirmed. Don't resend them as that would spam other nodes.
    if (!chain().isReadyToBroadcast()) return;

    // If transactions aren't being broadcasted, don't let them into local mempool either
    if (!fBroadcastTransactions)
        return;
    std::map<int64_t, CWalletTx*> mapSorted;

    // Sort pending wallet transactions based on their initial wallet insertion order
    for (std::pair<const uint256, CWalletTx>& item : mapWallet) {
        const uint256& wtxid = item.first;
        CWalletTx& wtx = item.second;
        assert(wtx.GetHash() == wtxid);

        int nDepth = wtx.GetDepthInMainChain();

        if (!wtx.IsCoinBase() && !wtx.IsCoinStake() && (nDepth == 0 && !wtx.isAbandoned())) {
            mapSorted.insert(std::make_pair(wtx.nOrderPos, &wtx));
        }
    }

    // Try to add wallet transactions to memory pool
    for (const std::pair<const int64_t, CWalletTx*>& item : mapSorted) {
        CWalletTx& wtx = *(item.second);
        std::string unused_err_string;
        wtx.SubmitMemoryPoolAndRelay(unused_err_string, false);
    }
}

<<<<<<< HEAD
bool CWalletTx::SubmitMemoryPoolAndRelay(std::string& err_string, bool relay, interfaces::Chain::Lock& locked_chain, CAmount override_max_fee)
=======
bool CWalletTx::SubmitMemoryPoolAndRelay(std::string& err_string, bool relay)
>>>>>>> a7aec7ad
{
    // Can't relay if wallet is not broadcasting
    if (!pwallet->GetBroadcastTransactions()) return false;
    // Don't relay coinbase transactions outside blocks
    if (IsCoinBase()) return false;
    // Don't relay coinstake transactions outside blocks
    if (IsCoinStake()) return false;

    // Don't relay abandoned transactions
    if (isAbandoned()) return false;
    // Don't try to submit coinbase transactions. These would fail anyway but would
    // cause log spam.
    if (IsCoinBase()) return false;
    // Don't try to submit conflicted or confirmed transactions.
    if (GetDepthInMainChain() != 0) return false;

    // Submit transaction to mempool for relay
    pwallet->WalletLogPrintf("Submitting wtx %s to mempool for relay\n", GetHash().ToString());
    // We must set fInMempool here - while it will be re-set to true by the
    // entered-mempool callback, if we did not there would be a race where a
    // user could call sendmoney in a loop and hit spurious out of funds errors
    // because we think that this newly generated transaction's change is
    // unavailable as we're not yet aware that it is in the mempool.
    //
    // Irrespective of the failure reason, un-marking fInMempool
    // out-of-order is incorrect - it should be unmarked when
    // TransactionRemovedFromMempool fires.
    CAmount max_fee = override_max_fee >= 0 ? override_max_fee : pwallet->m_default_max_tx_fee;
    bool ret = pwallet->chain().broadcastTransaction(tx, err_string, max_fee, relay);
    fInMempool |= ret;
    return ret;
}

std::set<uint256> CWalletTx::GetConflicts() const
{
    std::set<uint256> result;
    if (pwallet != nullptr)
    {
        uint256 myHash = GetHash();
        result = pwallet->GetConflicts(myHash);
        result.erase(myHash);
    }
    return result;
}

CAmount CWalletTx::GetCachableAmount(AmountType type, const isminefilter& filter, bool recalculate) const
{
    auto& amount = m_amounts[type];
    if (recalculate || !amount.m_cached[filter]) {
        amount.Set(filter, type == DEBIT ? pwallet->GetDebit(*tx, filter) : pwallet->GetCredit(*tx, filter));
    }
    return amount.m_value[filter];
}

CAmount CWalletTx::GetDebit(const isminefilter& filter) const
{
    if (tx->vin.empty())
        return 0;

    CAmount debit = 0;
    if (filter & ISMINE_SPENDABLE) {
        debit += GetCachableAmount(DEBIT, ISMINE_SPENDABLE);
    }
    if (filter & ISMINE_WATCH_ONLY) {
        debit += GetCachableAmount(DEBIT, ISMINE_WATCH_ONLY);
    }
    return debit;
}

<<<<<<< HEAD
CAmount CWalletTx::GetCredit(interfaces::Chain::Lock& locked_chain, const isminefilter& filter, bool allow_immature) const
{
    // Must wait until coinbase is safely deep enough in the chain before valuing it
    if (!allow_immature && IsImmatureCoinBase(locked_chain))
=======
CAmount CWalletTx::GetCredit(const isminefilter& filter) const
{
    // Must wait until coinbase is safely deep enough in the chain before valuing it
    if (IsImmatureCoinBase())
>>>>>>> a7aec7ad
        return 0;

    CAmount credit = 0;
    if (filter & ISMINE_SPENDABLE) {
        // GetBalance can assume transactions in mapWallet won't change
        credit += GetCachableAmount(CREDIT, ISMINE_SPENDABLE);
    }
    if (filter & ISMINE_WATCH_ONLY) {
        credit += GetCachableAmount(CREDIT, ISMINE_WATCH_ONLY);
    }
    return credit;
}

CAmount CWalletTx::GetImmatureCredit(bool fUseCache) const
{
<<<<<<< HEAD
    if (tx->IsCoinBase() && IsImmatureCoinBase(locked_chain) && IsInMainChain(locked_chain)) {
=======
    if (IsImmatureCoinBase() && IsInMainChain()) {
>>>>>>> a7aec7ad
        return GetCachableAmount(IMMATURE_CREDIT, ISMINE_SPENDABLE, !fUseCache);
    }

    return 0;
}

CAmount CWalletTx::GetAvailableCredit(bool fUseCache, const isminefilter& filter) const
{
    if (pwallet == nullptr)
        return 0;

    // Avoid caching ismine for NO or ALL cases (could remove this check and simplify in the future).
    bool allow_cache = (filter & ISMINE_ALL) && (filter & ISMINE_ALL) != ISMINE_ALL;

    // Must wait until coinbase is safely deep enough in the chain before valuing it
    if (IsImmatureCoinBase())
        return 0;

    if (fUseCache && allow_cache && m_amounts[AVAILABLE_CREDIT].m_cached[filter]) {
        return m_amounts[AVAILABLE_CREDIT].m_value[filter];
    }

    bool allow_used_addresses = (filter & ISMINE_USED) || !pwallet->IsWalletFlagSet(WALLET_FLAG_AVOID_REUSE);
    CAmount nCredit = 0;
    uint256 hashTx = GetHash();
    for (unsigned int i = 0; i < tx->GetNumVOuts(); i++)
    {
<<<<<<< HEAD
        if (!pwallet->IsSpent(locked_chain, hashTx, i) && (allow_used_addresses || !pwallet->IsUsedDestination(hashTx, i))) {
            nCredit += fParticlWallet ? pwallet->GetCredit(tx->vpout[i].get(), filter)
                                      : pwallet->GetCredit(tx->vout[i], filter);
=======
        if (!pwallet->IsSpent(hashTx, i) && (allow_used_addresses || !pwallet->IsUsedDestination(hashTx, i))) {
            const CTxOut &txout = tx->vout[i];
            nCredit += pwallet->GetCredit(txout, filter);
>>>>>>> a7aec7ad
            if (!MoneyRange(nCredit))
                throw std::runtime_error(std::string(__func__) + " : value out of range");
        }
    }

    if (allow_cache) {
        m_amounts[AVAILABLE_CREDIT].Set(filter, nCredit);
    }

    return nCredit;
}

CAmount CWalletTx::GetImmatureWatchOnlyCredit(const bool fUseCache) const
{
    if (IsImmatureCoinBase() && IsInMainChain()) {
        return GetCachableAmount(IMMATURE_CREDIT, ISMINE_WATCH_ONLY, !fUseCache);
    }

    return 0;
}

CAmount CWalletTx::GetChange() const
{
    if (fChangeCached)
        return nChangeCached;
    nChangeCached = pwallet->GetChange(*tx);
    fChangeCached = true;
    return nChangeCached;
}

bool CWalletTx::InMempool() const
{
    return fInMempool;
}

bool CWalletTx::IsTrusted(interfaces::Chain::Lock& locked_chain) const
{
    std::set<uint256> s;
    return IsTrusted(locked_chain, s);
}

bool CWalletTx::IsTrusted(interfaces::Chain::Lock& locked_chain, std::set<uint256>& trusted_parents) const
{
    // Quick answer in most cases
    if (tx->IsCoinStake() && isAbandoned()) { // ignore failed stakes
        return false;
    }
    if (!locked_chain.checkFinalTx(*tx)) return false;
    int nDepth = GetDepthInMainChain();
    if (nDepth >= 1) return true;
    if (nDepth < 0) return false;
    // using wtx's cached debit
    if (!pwallet->m_spend_zero_conf_change || !IsFromMe(ISMINE_ALL)) return false;

    // Don't trust unconfirmed transactions from us unless they are in the mempool.
    if (!InMempool()) return false;

    // Trusted if all inputs are from us and are in the mempool:
    for (const CTxIn& txin : tx->vin)
    {
        // Transactions not sent by us: not trusted
        const CWalletTx* parent = pwallet->GetWalletTx(txin.prevout.hash);
        if (parent == nullptr) return false;

        if (tx->IsParticlVersion()) {
            const CTxOutBase *parentOut = parent->tx->vpout[txin.prevout.n].get();
            if (!(pwallet->IsMine(parentOut) & ISMINE_SPENDABLE)) {
                return false;
            }
        } else {
            const CTxOut& parentOut = parent->tx->vout[txin.prevout.n];
            if (pwallet->IsMine(parentOut) != ISMINE_SPENDABLE)
                return false;
        }
        if (trusted_parents.count(parent->GetHash())) continue;
        // Recurse to check that the parent is also trusted
        if (!parent->IsTrusted(locked_chain, trusted_parents)) return false;
        trusted_parents.insert(parent->GetHash());
    }
    return true;
}

bool CWalletTx::IsEquivalentTo(const CWalletTx& _tx) const
{
        CMutableTransaction tx1 {*this->tx};
        CMutableTransaction tx2 {*_tx.tx};
        for (auto& txin : tx1.vin) txin.scriptSig = CScript();
        for (auto& txin : tx2.vin) txin.scriptSig = CScript();
        return CTransaction(tx1) == CTransaction(tx2);
}

std::vector<uint256> CWallet::ResendWalletTransactionsBefore(interfaces::Chain::Lock& locked_chain, int64_t nTime)
{
    std::vector<uint256> result;

    LOCK(cs_wallet);

    // Sort them in chronological order
    std::multimap<unsigned int, CWalletTx*> mapSorted;
    for (std::pair<const uint256, CWalletTx>& item : mapWallet)
    {
        CWalletTx& wtx = item.second;
        // Don't rebroadcast if newer than nTime:
        if (wtx.nTimeReceived > nTime)
            continue;
        mapSorted.insert(std::make_pair(wtx.nTimeReceived, &wtx));
    }
    for (const std::pair<const unsigned int, CWalletTx*>& item : mapSorted)
    {
        CWalletTx& wtx = *item.second;
        std::string unused_err_string;
        if (wtx.SubmitMemoryPoolAndRelay(unused_err_string, true, locked_chain)) {
            result.push_back(wtx.GetHash());
        }
    }
    return result;
}

// Rebroadcast transactions from the wallet. We do this on a random timer
// to slightly obfuscate which transactions come from our wallet.
//
// Ideally, we'd only resend transactions that we think should have been
// mined in the most recent block. Any transaction that wasn't in the top
// blockweight of transactions in the mempool shouldn't have been mined,
// and so is probably just sitting in the mempool waiting to be confirmed.
// Rebroadcasting does nothing to speed up confirmation and only damages
// privacy.
void CWallet::ResendWalletTransactions()
{
    // During reindex, importing and IBD, old wallet transactions become
    // unconfirmed. Don't resend them as that would spam other nodes.
    if (!chain().isReadyToBroadcast()) return;

    // Do this infrequently and randomly to avoid giving away
    // that these are our transactions.
    if (GetTime() < nNextResend || !fBroadcastTransactions) return;
    bool fFirst = (nNextResend == 0);
    nNextResend = GetTime() + GetRand(30 * 60);
    if (fFirst) return;

    // Only do it if there's been a new block since last time
    if (m_best_block_time < nLastResend) return;
    nLastResend = GetTime();

    int submitted_tx_count = 0;

    { // locked_chain and cs_wallet scope
        auto locked_chain = chain().lock();
        LOCK(cs_wallet);

        // Relay transactions
        for (std::pair<const uint256, CWalletTx>& item : mapWallet) {
            CWalletTx& wtx = item.second;
            // Attempt to rebroadcast all txes more than 5 minutes older than
            // the last block. SubmitMemoryPoolAndRelay() will not rebroadcast
            // any confirmed or conflicting txs.
            if (wtx.nTimeReceived > m_best_block_time - 5 * 60) continue;
            std::string unused_err_string;
            if (wtx.SubmitMemoryPoolAndRelay(unused_err_string, true)) ++submitted_tx_count;
        }
    } // locked_chain and cs_wallet

    if (submitted_tx_count > 0) {
        WalletLogPrintf("%s: resubmit %u unconfirmed transactions\n", __func__, submitted_tx_count);
    }
}

/** @} */ // end of mapWallet

void MaybeResendWalletTxs()
{
    for (const std::shared_ptr<CWallet>& pwallet : GetWallets()) {
        pwallet->ResendWalletTransactions();
    }
}


/** @defgroup Actions
 *
 * @{
 */


CWallet::Balance CWallet::GetBalance(const int min_depth, bool avoid_reuse) const
{
    Balance ret;
    isminefilter reuse_filter = avoid_reuse ? ISMINE_NO : ISMINE_USED;
    {
        auto locked_chain = chain().lock();
        LOCK(cs_wallet);
        std::set<uint256> trusted_parents;
        for (const auto& entry : mapWallet)
        {
            const CWalletTx& wtx = entry.second;
            const bool is_trusted{wtx.IsTrusted(*locked_chain, trusted_parents)};
            const int tx_depth{wtx.GetDepthInMainChain()};
            const CAmount tx_credit_mine{wtx.GetAvailableCredit(/* fUseCache */ true, ISMINE_SPENDABLE | reuse_filter)};
            const CAmount tx_credit_watchonly{wtx.GetAvailableCredit(/* fUseCache */ true, ISMINE_WATCH_ONLY | reuse_filter)};
            if (is_trusted && tx_depth >= min_depth) {
                ret.m_mine_trusted += tx_credit_mine;
                ret.m_watchonly_trusted += tx_credit_watchonly;
            }
            if (!is_trusted && tx_depth == 0 && wtx.InMempool()) {
                ret.m_mine_untrusted_pending += tx_credit_mine;
                ret.m_watchonly_untrusted_pending += tx_credit_watchonly;
            }
            ret.m_mine_immature += wtx.GetImmatureCredit();
            ret.m_watchonly_immature += wtx.GetImmatureWatchOnlyCredit();
        }
    }

    return ret;
}

CAmount CWallet::GetAvailableBalance(const CCoinControl* coinControl) const
{
    auto locked_chain = chain().lock();
    LOCK(cs_wallet);

    CAmount balance = 0;
    std::vector<COutput> vCoins;
    AvailableCoins(*locked_chain, vCoins, true, coinControl);
    for (const COutput& out : vCoins) {
        if (out.fSpendable) {
            balance += out.tx->tx->vout[out.i].nValue;
        }
    }
    return balance;
}

void CWallet::AvailableCoins(interfaces::Chain::Lock& locked_chain, std::vector<COutput> &vCoins, bool fOnlySafe, const CCoinControl *coinControl, const CAmount &nMinimumAmount, const CAmount &nMaximumAmount, const CAmount &nMinimumSumAmount, const uint64_t nMaximumCount) const
{
    AssertLockHeld(cs_wallet);

    vCoins.clear();
    CAmount nTotal = 0;
    // Either the WALLET_FLAG_AVOID_REUSE flag is not set (in which case we always allow), or we default to avoiding, and only in the case where
    // a coin control object is provided, and has the avoid address reuse flag set to false, do we allow already used addresses
    bool allow_used_addresses = !IsWalletFlagSet(WALLET_FLAG_AVOID_REUSE) || (coinControl && !coinControl->m_avoid_address_reuse);
    const int min_depth = {coinControl ? coinControl->m_min_depth : DEFAULT_MIN_DEPTH};
    const int max_depth = {coinControl ? coinControl->m_max_depth : DEFAULT_MAX_DEPTH};

    std::set<uint256> trusted_parents;
    for (const auto& entry : mapWallet)
    {
        const uint256& wtxid = entry.first;
        const CWalletTx& wtx = entry.second;

        if (!locked_chain.checkFinalTx(*wtx.tx)) {
            continue;
        }

        if (wtx.IsImmatureCoinBase())
            continue;

        int nDepth = wtx.GetDepthInMainChain();
        if (nDepth < 0)
            continue;

        // We should not consider coins which aren't at least in our mempool
        // It's possible for these to be conflicted via ancestors which we may never be able to detect
        if (nDepth == 0 && !wtx.InMempool())
            continue;

        bool safeTx = wtx.IsTrusted(locked_chain, trusted_parents);

        // We should not consider coins from transactions that are replacing
        // other transactions.
        //
        // Example: There is a transaction A which is replaced by bumpfee
        // transaction B. In this case, we want to prevent creation of
        // a transaction B' which spends an output of B.
        //
        // Reason: If transaction A were initially confirmed, transactions B
        // and B' would no longer be valid, so the user would have to create
        // a new transaction C to replace B'. However, in the case of a
        // one-block reorg, transactions B' and C might BOTH be accepted,
        // when the user only wanted one of them. Specifically, there could
        // be a 1-block reorg away from the chain where transactions A and C
        // were accepted to another chain where B, B', and C were all
        // accepted.
        if (nDepth == 0 && wtx.mapValue.count("replaces_txid")) {
            safeTx = false;
        }

        // Similarly, we should not consider coins from transactions that
        // have been replaced. In the example above, we would want to prevent
        // creation of a transaction A' spending an output of A, because if
        // transaction B were initially confirmed, conflicting with A and
        // A', we wouldn't want to the user to create a transaction D
        // intending to replace A', but potentially resulting in a scenario
        // where A, A', and D could all be accepted (instead of just B and
        // D, or just A and A' like the user would want).
        if (nDepth == 0 && wtx.mapValue.count("replaced_by_txid")) {
            safeTx = false;
        }

        if (fOnlySafe && !safeTx) {
            continue;
        }

        if (nDepth < min_depth || nDepth > max_depth) {
            continue;
        }

        for (unsigned int i = 0; i < wtx.tx->vout.size(); i++) {
            if (wtx.tx->vout[i].nValue < nMinimumAmount || wtx.tx->vout[i].nValue > nMaximumAmount)
                continue;

            if (coinControl && coinControl->HasSelected() && !coinControl->fAllowOtherInputs && !coinControl->IsSelected(COutPoint(entry.first, i)))
                continue;

            if (IsLockedCoin(entry.first, i))
                continue;

            if (IsSpent(wtxid, i))
                continue;

            isminetype mine = IsMine(wtx.tx->vout[i]);

            if (mine == ISMINE_NO) {
                continue;
            }

            if (!allow_used_addresses && IsUsedDestination(wtxid, i)) {
                continue;
            }

            const SigningProvider* provider = GetSigningProvider();

            bool solvable = provider ? IsSolvable(*provider, wtx.tx->vout[i].scriptPubKey) : false;
            bool spendable = ((mine & ISMINE_SPENDABLE) != ISMINE_NO) || (((mine & ISMINE_WATCH_ONLY) != ISMINE_NO) && (coinControl && coinControl->fAllowWatchOnly && solvable));

            vCoins.push_back(COutput(&wtx, i, nDepth, spendable, solvable, safeTx, (coinControl && coinControl->fAllowWatchOnly)));

            // Checks the sum amount of all UTXO's.
            if (nMinimumSumAmount != MAX_MONEY) {
                nTotal += wtx.tx->vout[i].nValue;

                if (nTotal >= nMinimumSumAmount) {
                    return;
                }
            }

            // Checks the maximum number of UTXO's.
            if (nMaximumCount > 0 && vCoins.size() >= nMaximumCount) {
                return;
            }
        }
    }
}

std::map<CTxDestination, std::vector<COutput>> CWallet::ListCoins(interfaces::Chain::Lock& locked_chain) const
{
    AssertLockHeld(cs_wallet);

    std::map<CTxDestination, std::vector<COutput>> result;
    std::vector<COutput> availableCoins;

    AvailableCoins(locked_chain, availableCoins);

    for (const COutput& coin : availableCoins) {
        CTxDestination address;
        if (coin.fSpendable &&
            ExtractDestination(FindNonChangeParentOutput(*coin.tx->tx, coin.i).scriptPubKey, address)) {
            result[address].emplace_back(std::move(coin));
        }
    }

    std::vector<COutPoint> lockedCoins;
    ListLockedCoins(lockedCoins);
    for (const COutPoint& output : lockedCoins) {
        auto it = mapWallet.find(output.hash);
        if (it != mapWallet.end()) {
            int depth = it->second.GetDepthInMainChain();
            if (depth >= 0 && output.n < it->second.tx->vout.size() &&
                IsMine(it->second.tx->vout[output.n]) == ISMINE_SPENDABLE) {
                CTxDestination address;
                if (ExtractDestination(FindNonChangeParentOutput(*it->second.tx, output.n).scriptPubKey, address)) {
                    result[address].emplace_back(
                        &it->second, output.n, depth, true /* spendable */, true /* solvable */, false /* safe */);
                }
            }
        }
    }

    return result;
}

const CTxOut& CWallet::FindNonChangeParentOutput(const CTransaction& tx, int output) const
{
    const CTransaction* ptx = &tx;
    int n = output;
    while (IsChange(ptx->vout[n]) && ptx->vin.size() > 0) {
        const COutPoint& prevout = ptx->vin[0].prevout;
        auto it = mapWallet.find(prevout.hash);
        if (it == mapWallet.end() || it->second.tx->vout.size() <= prevout.n ||
            !IsMine(it->second.tx->vout[prevout.n])) {
            break;
        }
        ptx = it->second.tx.get();
        n = prevout.n;
    }
    return ptx->vout[n];
}

bool CWallet::SelectCoinsMinConf(const CAmount& nTargetValue, const CoinEligibilityFilter& eligibility_filter, std::vector<OutputGroup> groups,
                                 std::set<CInputCoin>& setCoinsRet, CAmount& nValueRet, const CoinSelectionParams& coin_selection_params, bool& bnb_used) const
{
    setCoinsRet.clear();
    nValueRet = 0;

    std::vector<OutputGroup> utxo_pool;
    if (coin_selection_params.use_bnb) {
        // Get long term estimate
        FeeCalculation feeCalc;
        CCoinControl temp;
        temp.m_confirm_target = 1008;
        CFeeRate long_term_feerate = GetMinimumFeeRate(*this, temp, &feeCalc);

        // Calculate cost of change
        CAmount cost_of_change = GetDiscardRate(*this).GetFee(coin_selection_params.change_spend_size) + coin_selection_params.effective_fee.GetFee(coin_selection_params.change_output_size);

        // Filter by the min conf specs and add to utxo_pool and calculate effective value
        for (OutputGroup& group : groups) {
            if (!group.EligibleForSpending(eligibility_filter)) continue;

            group.fee = 0;
            group.long_term_fee = 0;
            group.effective_value = 0;
            for (auto it = group.m_outputs.begin(); it != group.m_outputs.end(); ) {
                const CInputCoin& coin = *it;
                CAmount effective_value = coin.txout.nValue - (coin.m_input_bytes < 0 ? 0 : coin_selection_params.effective_fee.GetFee(coin.m_input_bytes));
                // Only include outputs that are positive effective value (i.e. not dust)
                if (effective_value > 0) {
                    group.fee += coin.m_input_bytes < 0 ? 0 : coin_selection_params.effective_fee.GetFee(coin.m_input_bytes);
                    group.long_term_fee += coin.m_input_bytes < 0 ? 0 : long_term_feerate.GetFee(coin.m_input_bytes);
                    group.effective_value += effective_value;
                    ++it;
                } else {
                    it = group.Discard(coin);
                }
            }
            if (group.effective_value > 0) utxo_pool.push_back(group);
        }
        // Calculate the fees for things that aren't inputs
        CAmount not_input_fees = coin_selection_params.effective_fee.GetFee(coin_selection_params.tx_noinputs_size);
        bnb_used = true;
        return SelectCoinsBnB(utxo_pool, nTargetValue, cost_of_change, setCoinsRet, nValueRet, not_input_fees);
    } else {
        // Filter by the min conf specs and add to utxo_pool
        for (const OutputGroup& group : groups) {
            if (!group.EligibleForSpending(eligibility_filter)) continue;
            utxo_pool.push_back(group);
        }
        bnb_used = false;
        return KnapsackSolver(nTargetValue, utxo_pool, setCoinsRet, nValueRet);
    }
}

bool CWallet::SelectCoins(const std::vector<COutput>& vAvailableCoins, const CAmount& nTargetValue, std::set<CInputCoin>& setCoinsRet, CAmount& nValueRet, const CCoinControl& coin_control, CoinSelectionParams& coin_selection_params, bool& bnb_used) const
{
    std::vector<COutput> vCoins(vAvailableCoins);

    // coin control -> return all selected outputs (we want all selected to go into the transaction for sure)
    if (coin_control.HasSelected() && !coin_control.fAllowOtherInputs)
    {
        // We didn't use BnB here, so set it to false.
        bnb_used = false;

        for (const COutput& out : vCoins)
        {
            if (!out.fSpendable)
                 continue;
            nValueRet += out.tx->tx->vout[out.i].nValue;
            setCoinsRet.insert(out.GetInputCoin());
        }
        return (nValueRet >= nTargetValue);
    }

    // calculate value from preset inputs and store them
    std::set<CInputCoin> setPresetCoins;
    CAmount nValueFromPresetInputs = 0;

    std::vector<COutPoint> vPresetInputs;
    coin_control.ListSelected(vPresetInputs);
    for (const COutPoint& outpoint : vPresetInputs)
    {
        // For now, don't use BnB if preset inputs are selected. TODO: Enable this later
        bnb_used = false;
        coin_selection_params.use_bnb = false;

        std::map<uint256, CWalletTx>::const_iterator it = mapWallet.find(outpoint.hash);
        if (it != mapWallet.end())
        {
            const CWalletTx& wtx = it->second;
            // Clearly invalid input, fail
            if (wtx.tx->vout.size() <= outpoint.n)
                return false;
            // Just to calculate the marginal byte size
            nValueFromPresetInputs += wtx.tx->vout[outpoint.n].nValue;
            setPresetCoins.insert(CInputCoin(wtx.tx, outpoint.n));
        } else
            return false; // TODO: Allow non-wallet inputs
    }

    // remove preset inputs from vCoins
    for (std::vector<COutput>::iterator it = vCoins.begin(); it != vCoins.end() && coin_control.HasSelected();)
    {
        if (setPresetCoins.count(it->GetInputCoin()))
            it = vCoins.erase(it);
        else
            ++it;
    }

    // form groups from remaining coins; note that preset coins will not
    // automatically have their associated (same address) coins included
    if (coin_control.m_avoid_partial_spends && vCoins.size() > OUTPUT_GROUP_MAX_ENTRIES) {
        // Cases where we have 11+ outputs all pointing to the same destination may result in
        // privacy leaks as they will potentially be deterministically sorted. We solve that by
        // explicitly shuffling the outputs before processing
        Shuffle(vCoins.begin(), vCoins.end(), FastRandomContext());
    }
    std::vector<OutputGroup> groups = GroupOutputs(vCoins, !coin_control.m_avoid_partial_spends);

    unsigned int limit_ancestor_count;
    unsigned int limit_descendant_count;
    chain().getPackageLimits(limit_ancestor_count, limit_descendant_count);
    size_t max_ancestors = (size_t)std::max<int64_t>(1, limit_ancestor_count);
    size_t max_descendants = (size_t)std::max<int64_t>(1, limit_descendant_count);
    bool fRejectLongChains = gArgs.GetBoolArg("-walletrejectlongchains", DEFAULT_WALLET_REJECT_LONG_CHAINS);

    bool res = nTargetValue <= nValueFromPresetInputs ||
        SelectCoinsMinConf(nTargetValue - nValueFromPresetInputs, CoinEligibilityFilter(1, 6, 0), groups, setCoinsRet, nValueRet, coin_selection_params, bnb_used) ||
        SelectCoinsMinConf(nTargetValue - nValueFromPresetInputs, CoinEligibilityFilter(1, 1, 0), groups, setCoinsRet, nValueRet, coin_selection_params, bnb_used) ||
        (m_spend_zero_conf_change && SelectCoinsMinConf(nTargetValue - nValueFromPresetInputs, CoinEligibilityFilter(0, 1, 2), groups, setCoinsRet, nValueRet, coin_selection_params, bnb_used)) ||
        (m_spend_zero_conf_change && SelectCoinsMinConf(nTargetValue - nValueFromPresetInputs, CoinEligibilityFilter(0, 1, std::min((size_t)4, max_ancestors/3), std::min((size_t)4, max_descendants/3)), groups, setCoinsRet, nValueRet, coin_selection_params, bnb_used)) ||
        (m_spend_zero_conf_change && SelectCoinsMinConf(nTargetValue - nValueFromPresetInputs, CoinEligibilityFilter(0, 1, max_ancestors/2, max_descendants/2), groups, setCoinsRet, nValueRet, coin_selection_params, bnb_used)) ||
        (m_spend_zero_conf_change && SelectCoinsMinConf(nTargetValue - nValueFromPresetInputs, CoinEligibilityFilter(0, 1, max_ancestors-1, max_descendants-1), groups, setCoinsRet, nValueRet, coin_selection_params, bnb_used)) ||
        (m_spend_zero_conf_change && !fRejectLongChains && SelectCoinsMinConf(nTargetValue - nValueFromPresetInputs, CoinEligibilityFilter(0, 1, std::numeric_limits<uint64_t>::max()), groups, setCoinsRet, nValueRet, coin_selection_params, bnb_used));

    // because SelectCoinsMinConf clears the setCoinsRet, we now add the possible inputs to the coinset
    util::insert(setCoinsRet, setPresetCoins);

    // add preset inputs to the total value selected
    nValueRet += nValueFromPresetInputs;

    return res;
}

bool CWallet::SignTransaction(CMutableTransaction& tx)
{
    AssertLockHeld(cs_wallet);

    // sign the new tx
    int nIn = 0;
    for (auto& input : tx.vin) {
        std::map<uint256, CWalletTx>::const_iterator mi = mapWallet.find(input.prevout.hash);
        if(mi == mapWallet.end() || input.prevout.n >= mi->second.tx->vout.size()) {
            return false;
        }
        const CScript& scriptPubKey = mi->second.tx->vout[input.prevout.n].scriptPubKey;
        const CAmount& amount = mi->second.tx->vout[input.prevout.n].nValue;
        SignatureData sigdata;

        const SigningProvider* provider = GetSigningProvider();
        if (!provider) {
            return false;
        }

        std::vector<uint8_t> vchAmount(8);
        memcpy(&vchAmount[0], &amount, 8);
        if (!ProduceSignature(*provider, MutableTransactionSignatureCreator(&tx, nIn, vchAmount, SIGHASH_ALL), scriptPubKey, sigdata)) {
            return false;
        }
        UpdateInput(input, sigdata);
        nIn++;
    }
    return true;
}

bool CWallet::FundTransaction(CMutableTransaction& tx, CAmount& nFeeRet, int& nChangePosInOut, std::string& strFailReason, bool lockUnspents, const std::set<int>& setSubtractFeeFromOutputs, CCoinControl coinControl)
{
    std::vector<CRecipient> vecSend;

    // Turn the txout set into a CRecipient vector.
    for (size_t idx = 0; idx < tx.vout.size(); idx++) {
        const CTxOut& txOut = tx.vout[idx];
        CRecipient recipient = {txOut.scriptPubKey, txOut.nValue, setSubtractFeeFromOutputs.count(idx) == 1};
        vecSend.push_back(recipient);
    }

    coinControl.fAllowOtherInputs = true;

    for (const CTxIn& txin : tx.vin) {
        coinControl.Select(txin.prevout);
    }

    // Acquire the locks to prevent races to the new locked unspents between the
    // CreateTransaction call and LockCoin calls (when lockUnspents is true).
    auto locked_chain = chain().lock();
    LOCK(cs_wallet);

    CTransactionRef tx_new;
    if (!CreateTransaction(*locked_chain, vecSend, tx_new, nFeeRet, nChangePosInOut, strFailReason, coinControl, false)) {
        return false;
    }

    if (nChangePosInOut != -1) {
        tx.vout.insert(tx.vout.begin() + nChangePosInOut, tx_new->vout[nChangePosInOut]);
    }

    // Copy output sizes from new transaction; they may have had the fee
    // subtracted from them.
    for (unsigned int idx = 0; idx < tx.vout.size(); idx++) {
        tx.vout[idx].nValue = tx_new->vout[idx].nValue;
    }

    // Add new txins while keeping original txin scriptSig/order.
    for (const CTxIn& txin : tx_new->vin) {
        if (!coinControl.IsSelected(txin.prevout)) {
            tx.vin.push_back(txin);

            if (lockUnspents) {
                LockCoin(txin.prevout);
            }
        }
    }

    return true;
}

static bool IsCurrentForAntiFeeSniping(interfaces::Chain& chain, interfaces::Chain::Lock& locked_chain)
{
    if (chain.isInitialBlockDownload()) {
        return false;
    }
    constexpr int64_t MAX_ANTI_FEE_SNIPING_TIP_AGE = 8 * 60 * 60; // in seconds
    if (locked_chain.getBlockTime(*locked_chain.getHeight()) < (GetTime() - MAX_ANTI_FEE_SNIPING_TIP_AGE)) {
        return false;
    }
    return true;
}

/**
 * Return a height-based locktime for new transactions (uses the height of the
 * current chain tip unless we are not synced with the current chain
 */
static uint32_t GetLocktimeForNewTransaction(interfaces::Chain& chain, interfaces::Chain::Lock& locked_chain)
{
    uint32_t const height = locked_chain.getHeight().get_value_or(-1);
    uint32_t locktime;
    // Discourage fee sniping.
    //
    // For a large miner the value of the transactions in the best block and
    // the mempool can exceed the cost of deliberately attempting to mine two
    // blocks to orphan the current best block. By setting nLockTime such that
    // only the next block can include the transaction, we discourage this
    // practice as the height restricted and limited blocksize gives miners
    // considering fee sniping fewer options for pulling off this attack.
    //
    // A simple way to think about this is from the wallet's point of view we
    // always want the blockchain to move forward. By setting nLockTime this
    // way we're basically making the statement that we only want this
    // transaction to appear in the next block; we don't want to potentially
    // encourage reorgs by allowing transactions to appear at lower heights
    // than the next block in forks of the best chain.
    //
    // Of course, the subsidy is high enough, and transaction volume low
    // enough, that fee sniping isn't a problem yet, but by implementing a fix
    // now we ensure code won't be written that makes assumptions about
    // nLockTime that preclude a fix later.
    if (IsCurrentForAntiFeeSniping(chain, locked_chain)) {
        locktime = height;

        // Secondly occasionally randomly pick a nLockTime even further back, so
        // that transactions that are delayed after signing for whatever reason,
        // e.g. high-latency mix networks and some CoinJoin implementations, have
        // better privacy.
        if (GetRandInt(10) == 0)
            locktime = std::max(0, (int)locktime - GetRandInt(100));
    } else {
        // If our chain is lagging behind, we can't discourage fee sniping nor help
        // the privacy of high-latency transactions. To avoid leaking a potentially
        // unique "nLockTime fingerprint", set nLockTime to a constant.
        locktime = 0;
    }
    assert(locktime <= height);
    assert(locktime < LOCKTIME_THRESHOLD);
    return locktime;
}

OutputType CWallet::TransactionChangeType(OutputType change_type, const std::vector<CRecipient>& vecSend)
{
    // If -changetype is specified, always use that change type.
    if (change_type != OutputType::CHANGE_AUTO) {
        return change_type;
    }

    // if m_default_address_type is legacy, use legacy address as change (even
    // if some of the outputs are P2WPKH or P2WSH).
    if (m_default_address_type == OutputType::LEGACY) {
        return OutputType::LEGACY;
    }

    // if any destination is P2WPKH or P2WSH, use P2WPKH for the change
    // output.
    for (const auto& recipient : vecSend) {
        // Check if any destination contains a witness program:
        int witnessversion = 0;
        std::vector<unsigned char> witnessprogram;
        if (recipient.scriptPubKey.IsWitnessProgram(witnessversion, witnessprogram)) {
            return OutputType::BECH32;
        }
    }

    // else use m_default_address_type for change
    return m_default_address_type;
}

bool CWallet::CreateTransaction(interfaces::Chain::Lock& locked_chain, const std::vector<CRecipient>& vecSend, CTransactionRef& tx, CAmount& nFeeRet,
                         int& nChangePosInOut, std::string& strFailReason, const CCoinControl& coin_control, bool sign)
{
    CAmount nValue = 0;
    ReserveDestination reservedest(this);
    int nChangePosRequest = nChangePosInOut;
    unsigned int nSubtractFeeFromAmount = 0;
    for (const auto& recipient : vecSend)
    {
        if (nValue < 0 || recipient.nAmount < 0)
        {
            strFailReason = _("Transaction amounts must not be negative").translated;
            return false;
        }
        nValue += recipient.nAmount;

        if (recipient.fSubtractFeeFromAmount)
            nSubtractFeeFromAmount++;
    }
    if (vecSend.empty())
    {
        strFailReason = _("Transaction must have at least one recipient").translated;
        return false;
    }

    CMutableTransaction txNew;

    txNew.nLockTime = GetLocktimeForNewTransaction(chain(), locked_chain);

    FeeCalculation feeCalc;
    CAmount nFeeNeeded;
    int nBytes;
    {
        std::set<CInputCoin> setCoins;
        auto locked_chain = chain().lock();
        LOCK(cs_wallet);
        {
            std::vector<COutput> vAvailableCoins;
            AvailableCoins(*locked_chain, vAvailableCoins, true, &coin_control, 1, MAX_MONEY, MAX_MONEY, 0);
            CoinSelectionParams coin_selection_params; // Parameters for coin selection, init with dummy

            // Create change script that will be used if we need change
            // TODO: pass in scriptChange instead of reservedest so
            // change transaction isn't always pay-to-bitcoin-address
            CScript scriptChange;

            // coin control: send change to custom address
            if (!boost::get<CNoDestination>(&coin_control.destChange)) {
                scriptChange = GetScriptForDestination(coin_control.destChange);
            } else { // no coin control: send change to newly generated address
                // Note: We use a new key here to keep it from being obvious which side is the change.
                //  The drawback is that by not reusing a previous key, the change may be lost if a
                //  backup is restored, if the backup doesn't have the new private key for the change.
                //  If we reused the old key, it would be possible to add code to look for and
                //  rediscover unknown transactions that were written with keys of ours to recover
                //  post-backup change.

                // Reserve a new key pair from key pool
                if (!CanGetAddresses(true)) {
                    strFailReason = _("Can't generate a change-address key. No keys in the internal keypool and can't generate any keys.").translated;
                    return false;
                }
                CTxDestination dest;
                const OutputType change_type = TransactionChangeType(coin_control.m_change_type ? *coin_control.m_change_type : m_default_change_type, vecSend);
                bool ret = reservedest.GetReservedDestination(change_type, dest, true);
                if (!ret)
                {
                    strFailReason = "Keypool ran out, please call keypoolrefill first";
                    return false;
                }

                scriptChange = GetScriptForDestination(dest);
            }
            CTxOut change_prototype_txout(0, scriptChange);
            coin_selection_params.change_output_size = GetSerializeSize(change_prototype_txout);

            CFeeRate discard_rate = GetDiscardRate(*this);

            // Get the fee rate to use effective values in coin selection
            CFeeRate nFeeRateNeeded = GetMinimumFeeRate(*this, coin_control, &feeCalc);

            nFeeRet = 0;
            bool pick_new_inputs = true;
            CAmount nValueIn = 0;

            // BnB selector is the only selector used when this is true.
            // That should only happen on the first pass through the loop.
            coin_selection_params.use_bnb = nSubtractFeeFromAmount == 0; // If we are doing subtract fee from recipient, then don't use BnB
            // Start with no fee and loop until there is enough fee
            while (true)
            {
                nChangePosInOut = nChangePosRequest;
                txNew.vin.clear();
                txNew.vout.clear();
                bool fFirst = true;

                CAmount nValueToSelect = nValue;
                if (nSubtractFeeFromAmount == 0)
                    nValueToSelect += nFeeRet;

                // vouts to the payees
                coin_selection_params.tx_noinputs_size = 11; // Static vsize overhead + outputs vsize. 4 nVersion, 4 nLocktime, 1 input count, 1 output count, 1 witness overhead (dummy, flag, stack size)
                for (const auto& recipient : vecSend)
                {
                    CTxOut txout(recipient.nAmount, recipient.scriptPubKey);

                    if (recipient.fSubtractFeeFromAmount)
                    {
                        assert(nSubtractFeeFromAmount != 0);
                        txout.nValue -= nFeeRet / nSubtractFeeFromAmount; // Subtract fee equally from each selected recipient

                        if (fFirst) // first receiver pays the remainder not divisible by output count
                        {
                            fFirst = false;
                            txout.nValue -= nFeeRet % nSubtractFeeFromAmount;
                        }
                    }
                    // Include the fee cost for outputs. Note this is only used for BnB right now
                    coin_selection_params.tx_noinputs_size += ::GetSerializeSize(txout, PROTOCOL_VERSION);

                    if (IsDust(txout, chain().relayDustFee()))
                    {
                        if (recipient.fSubtractFeeFromAmount && nFeeRet > 0)
                        {
                            if (txout.nValue < 0)
                                strFailReason = _("The transaction amount is too small to pay the fee").translated;
                            else
                                strFailReason = _("The transaction amount is too small to send after the fee has been deducted").translated;
                        }
                        else
                            strFailReason = _("Transaction amount too small").translated;
                        return false;
                    }
                    txNew.vout.push_back(txout);
                }

                // Choose coins to use
                bool bnb_used;
                if (pick_new_inputs) {
                    nValueIn = 0;
                    setCoins.clear();
                    int change_spend_size = CalculateMaximumSignedInputSize(change_prototype_txout, this);
                    // If the wallet doesn't know how to sign change output, assume p2sh-p2wpkh
                    // as lower-bound to allow BnB to do it's thing
                    if (change_spend_size == -1) {
                        coin_selection_params.change_spend_size = DUMMY_NESTED_P2WPKH_INPUT_SIZE;
                    } else {
                        coin_selection_params.change_spend_size = (size_t)change_spend_size;
                    }
                    coin_selection_params.effective_fee = nFeeRateNeeded;
                    if (!SelectCoins(vAvailableCoins, nValueToSelect, setCoins, nValueIn, coin_control, coin_selection_params, bnb_used))
                    {
                        // If BnB was used, it was the first pass. No longer the first pass and continue loop with knapsack.
                        if (bnb_used) {
                            coin_selection_params.use_bnb = false;
                            continue;
                        }
                        else {
                            strFailReason = _("Insufficient funds").translated;
                            return false;
                        }
                    }
                } else {
                    bnb_used = false;
                }

                const CAmount nChange = nValueIn - nValueToSelect;
                if (nChange > 0)
                {
                    // Fill a vout to ourself
                    CTxOut newTxOut(nChange, scriptChange);

                    // Never create dust outputs; if we would, just
                    // add the dust to the fee.
                    // The nChange when BnB is used is always going to go to fees.
                    if (IsDust(newTxOut, discard_rate) || bnb_used)
                    {
                        nChangePosInOut = -1;
                        nFeeRet += nChange;
                    }
                    else
                    {
                        if (nChangePosInOut == -1)
                        {
                            // Insert change txn at random position:
                            nChangePosInOut = GetRandInt(txNew.vout.size()+1);
                        }
                        else if ((unsigned int)nChangePosInOut > txNew.vout.size())
                        {
                            strFailReason = _("Change index out of range").translated;
                            return false;
                        }

                        std::vector<CTxOut>::iterator position = txNew.vout.begin()+nChangePosInOut;
                        txNew.vout.insert(position, newTxOut);
                    }
                } else {
                    nChangePosInOut = -1;
                }

                // Dummy fill vin for maximum size estimation
                //
                for (const auto& coin : setCoins) {
                    txNew.vin.push_back(CTxIn(coin.outpoint,CScript()));
                }

                nBytes = CalculateMaximumSignedTxSize(CTransaction(txNew), this, coin_control.fAllowWatchOnly);
                if (nBytes < 0) {
                    strFailReason = _("Signing transaction failed").translated;
                    return false;
                }

                nFeeNeeded = GetMinimumFee(*this, nBytes, coin_control, &feeCalc);
                if (feeCalc.reason == FeeReason::FALLBACK && !m_allow_fallback_fee) {
                    // eventually allow a fallback fee
                    strFailReason = _("Fee estimation failed. Fallbackfee is disabled. Wait a few blocks or enable -fallbackfee.").translated;
                    return false;
                }

                if (nFeeRet >= nFeeNeeded) {
                    // Reduce fee to only the needed amount if possible. This
                    // prevents potential overpayment in fees if the coins
                    // selected to meet nFeeNeeded result in a transaction that
                    // requires less fee than the prior iteration.

                    // If we have no change and a big enough excess fee, then
                    // try to construct transaction again only without picking
                    // new inputs. We now know we only need the smaller fee
                    // (because of reduced tx size) and so we should add a
                    // change output. Only try this once.
                    if (nChangePosInOut == -1 && nSubtractFeeFromAmount == 0 && pick_new_inputs) {
                        unsigned int tx_size_with_change = nBytes + coin_selection_params.change_output_size + 2; // Add 2 as a buffer in case increasing # of outputs changes compact size
                        CAmount fee_needed_with_change = GetMinimumFee(*this, tx_size_with_change, coin_control, nullptr);
                        CAmount minimum_value_for_change = GetDustThreshold(change_prototype_txout, discard_rate);
                        if (nFeeRet >= fee_needed_with_change + minimum_value_for_change) {
                            pick_new_inputs = false;
                            nFeeRet = fee_needed_with_change;
                            continue;
                        }
                    }

                    // If we have change output already, just increase it
                    if (nFeeRet > nFeeNeeded && nChangePosInOut != -1 && nSubtractFeeFromAmount == 0) {
                        CAmount extraFeePaid = nFeeRet - nFeeNeeded;
                        std::vector<CTxOut>::iterator change_position = txNew.vout.begin()+nChangePosInOut;
                        change_position->nValue += extraFeePaid;
                        nFeeRet -= extraFeePaid;
                    }
                    break; // Done, enough fee included.
                }
                else if (!pick_new_inputs) {
                    // This shouldn't happen, we should have had enough excess
                    // fee to pay for the new output and still meet nFeeNeeded
                    // Or we should have just subtracted fee from recipients and
                    // nFeeNeeded should not have changed
                    strFailReason = _("Transaction fee and change calculation failed").translated;
                    return false;
                }

                // Try to reduce change to include necessary fee
                if (nChangePosInOut != -1 && nSubtractFeeFromAmount == 0) {
                    CAmount additionalFeeNeeded = nFeeNeeded - nFeeRet;
                    std::vector<CTxOut>::iterator change_position = txNew.vout.begin()+nChangePosInOut;
                    // Only reduce change if remaining amount is still a large enough output.
                    if (change_position->nValue >= MIN_FINAL_CHANGE + additionalFeeNeeded) {
                        change_position->nValue -= additionalFeeNeeded;
                        nFeeRet += additionalFeeNeeded;
                        break; // Done, able to increase fee from change
                    }
                }

                // If subtracting fee from recipients, we now know what fee we
                // need to subtract, we have no reason to reselect inputs
                if (nSubtractFeeFromAmount > 0) {
                    pick_new_inputs = false;
                }

                // Include more fee and try again.
                nFeeRet = nFeeNeeded;
                coin_selection_params.use_bnb = false;
                continue;
            }
        }

        // Shuffle selected coins and fill in final vin
        txNew.vin.clear();
        std::vector<CInputCoin> selected_coins(setCoins.begin(), setCoins.end());
        Shuffle(selected_coins.begin(), selected_coins.end(), FastRandomContext());

        // Note how the sequence number is set to non-maxint so that
        // the nLockTime set above actually works.
        //
        // BIP125 defines opt-in RBF as any nSequence < maxint-1, so
        // we use the highest possible value in that range (maxint-2)
        // to avoid conflicting with other possible uses of nSequence,
        // and in the spirit of "smallest possible change from prior
        // behavior."
        const uint32_t nSequence = coin_control.m_signal_bip125_rbf.get_value_or(m_signal_rbf) ? MAX_BIP125_RBF_SEQUENCE : (CTxIn::SEQUENCE_FINAL - 1);
        for (const auto& coin : selected_coins) {
            txNew.vin.push_back(CTxIn(coin.outpoint, CScript(), nSequence));
        }

        if (sign)
        {
            int nIn = 0;
            for (const auto& coin : selected_coins)
            {
                const CScript& scriptPubKey = coin.txout.scriptPubKey;
                SignatureData sigdata;

                const SigningProvider* provider = GetSigningProvider();
                CAmount nValue = coin.GetValue();
                std::vector<uint8_t> vchAmount(8);
                memcpy(&vchAmount[0], &nValue, 8);
                if (!provider || !ProduceSignature(*provider, MutableTransactionSignatureCreator(&txNew, nIn, vchAmount, SIGHASH_ALL), scriptPubKey, sigdata))
                {
                    strFailReason = _("Signing transaction failed").translated;
                    return false;
                } else {
                    UpdateInput(txNew.vin.at(nIn), sigdata);
                }

                nIn++;
            }
        }

        // Return the constructed transaction data.
        tx = MakeTransactionRef(std::move(txNew));

        // Limit size
        if (GetTransactionWeight(*tx) > MAX_STANDARD_TX_WEIGHT)
        {
            strFailReason = _("Transaction too large").translated;
            return false;
        }
    }

    if (nFeeRet > m_default_max_tx_fee) {
        strFailReason = TransactionErrorString(TransactionError::MAX_FEE_EXCEEDED);
        return false;
    }

    if (gArgs.GetBoolArg("-walletrejectlongchains", DEFAULT_WALLET_REJECT_LONG_CHAINS)) {
        // Lastly, ensure this tx will pass the mempool's chain limits
        if (!chain().checkChainLimits(tx)) {
            strFailReason = _("Transaction has too long of a mempool chain").translated;
            return false;
        }
    }

    // Before we return success, we assume any change key will be used to prevent
    // accidental re-use.
    reservedest.KeepDestination();

    WalletLogPrintf("Fee Calculation: Fee:%d Bytes:%u Needed:%d Tgt:%d (requested %d) Reason:\"%s\" Decay %.5f: Estimation: (%g - %g) %.2f%% %.1f/(%.1f %d mem %.1f out) Fail: (%g - %g) %.2f%% %.1f/(%.1f %d mem %.1f out)\n",
              nFeeRet, nBytes, nFeeNeeded, feeCalc.returnedTarget, feeCalc.desiredTarget, StringForFeeReason(feeCalc.reason), feeCalc.est.decay,
              feeCalc.est.pass.start, feeCalc.est.pass.end,
              100 * feeCalc.est.pass.withinTarget / (feeCalc.est.pass.totalConfirmed + feeCalc.est.pass.inMempool + feeCalc.est.pass.leftMempool),
              feeCalc.est.pass.withinTarget, feeCalc.est.pass.totalConfirmed, feeCalc.est.pass.inMempool, feeCalc.est.pass.leftMempool,
              feeCalc.est.fail.start, feeCalc.est.fail.end,
              100 * feeCalc.est.fail.withinTarget / (feeCalc.est.fail.totalConfirmed + feeCalc.est.fail.inMempool + feeCalc.est.fail.leftMempool),
              feeCalc.est.fail.withinTarget, feeCalc.est.fail.totalConfirmed, feeCalc.est.fail.inMempool, feeCalc.est.fail.leftMempool);
    return true;
}

void CWallet::CommitTransaction(CTransactionRef tx, mapValue_t mapValue, std::vector<std::pair<std::string, std::string>> orderForm)
{
    auto locked_chain = chain().lock();
    LOCK(cs_wallet);

    CWalletTx wtxNew(this, std::move(tx));
    wtxNew.mapValue = std::move(mapValue);
    wtxNew.vOrderForm = std::move(orderForm);
    wtxNew.fTimeReceivedIsTxTime = true;
    wtxNew.fFromMe = true;

    WalletLogPrintf("CommitTransaction:\n%s", wtxNew.tx->ToString()); /* Continued */

    // Add tx to wallet, because if it has change it's also ours,
    // otherwise just for transaction history.
    AddToWallet(wtxNew);

    // Notify that old coins are spent
    for (const CTxIn& txin : wtxNew.tx->vin) {
        CWalletTx &coin = mapWallet.at(txin.prevout.hash);
        coin.BindWallet(this);
        NotifyTransactionChanged(this, coin.GetHash(), CT_UPDATED);
    }

    // Get the inserted-CWalletTx from mapWallet so that the
    // fInMempool flag is cached properly
    CWalletTx& wtx = mapWallet.at(wtxNew.GetHash());

    if (!fBroadcastTransactions) {
        // Don't submit tx to the mempool
        return;
    }

    std::string err_string;
    if (!wtx.SubmitMemoryPoolAndRelay(err_string, true)) {
        WalletLogPrintf("CommitTransaction(): Transaction cannot be broadcast immediately, %s\n", err_string);
        // TODO: if we expect the failure to be long term or permanent, instead delete wtx from the wallet and return failure.
    }
}

DBErrors CWallet::LoadWallet(bool& fFirstRunRet)
{
    // Even if we don't use this lock in this function, we want to preserve
    // lock order in LoadToWallet if query of chain state is needed to know
    // tx status. If lock can't be taken (e.g wallet-tool), tx confirmation
    // status may be not reliable.
    std::unique_ptr<interfaces::Chain::Lock> locked_chain;
    if (m_chain) {
        locked_chain = chain().lock(); // LoadToWallet can call MarkConflicted and UnloadSpent which lock cs_main
    }
    LOCK(cs_wallet);

    fFirstRunRet = false;
    DBErrors nLoadWalletRet = WalletBatch(*database,"cr+").LoadWallet(this);
    if (nLoadWalletRet == DBErrors::NEED_REWRITE)
    {
        if (database->Rewrite("\x04pool"))
        {
            if (auto spk_man = m_spk_man.get()) {
                spk_man->RewriteDB();
            }
        }
    }

    {
        LOCK(cs_KeyStore);
        // This wallet is in its first run if all of these are empty
        fFirstRunRet = mapKeys.empty() && mapCryptedKeys.empty() && mapWatchKeys.empty() && setWatchOnly.empty() && mapScripts.empty()
            && !IsWalletFlagSet(WALLET_FLAG_DISABLE_PRIVATE_KEYS) && !IsWalletFlagSet(WALLET_FLAG_BLANK_WALLET);
    }

    if (nLoadWalletRet != DBErrors::LOAD_OK)
        return nLoadWalletRet;

    return DBErrors::LOAD_OK;
}

DBErrors CWallet::ZapSelectTx(std::vector<uint256>& vHashIn, std::vector<uint256>& vHashOut)
{
    AssertLockHeld(cs_wallet);
    DBErrors nZapSelectTxRet = WalletBatch(*database, "cr+").ZapSelectTx(vHashIn, vHashOut);
    for (uint256 hash : vHashOut) {
        const auto& it = mapWallet.find(hash);
        wtxOrdered.erase(it->second.m_it_wtxOrdered);
        mapWallet.erase(it);
        NotifyTransactionChanged(this, hash, CT_DELETED);
    }

    if (nZapSelectTxRet == DBErrors::NEED_REWRITE)
    {
        if (database->Rewrite("\x04pool"))
        {
            if (auto spk_man = m_spk_man.get()) {
                spk_man->RewriteDB();
            }
        }
    }

    if (nZapSelectTxRet != DBErrors::LOAD_OK)
        return nZapSelectTxRet;

    MarkDirty();

    return DBErrors::LOAD_OK;
}

DBErrors CWallet::ZapWalletTx(std::vector<CWalletTx>& vWtx)
{
    DBErrors nZapWalletTxRet = WalletBatch(*database,"cr+").ZapWalletTx(vWtx);
    if (nZapWalletTxRet == DBErrors::NEED_REWRITE)
    {
        if (database->Rewrite("\x04pool"))
        {
            if (auto spk_man = m_spk_man.get()) {
                spk_man->RewriteDB();
            }
        }
    }

    if (nZapWalletTxRet != DBErrors::LOAD_OK)
        return nZapWalletTxRet;

    return DBErrors::LOAD_OK;
}

bool CWallet::SetAddressBookWithDB(WalletBatch& batch, const CTxDestination& address, const std::string& strName, const std::string& strPurpose, bool fBech32)
{
    bool fUpdated = false;
    {
        LOCK(cs_wallet);
        std::map<CTxDestination, CAddressBookData>::iterator mi = mapAddressBook.find(address);
        fUpdated = mi != mapAddressBook.end();
        mapAddressBook[address].name = strName;
        if (!strPurpose.empty()) /* update purpose only if requested */
            mapAddressBook[address].purpose = strPurpose;
    }
    NotifyAddressBookChanged(this, address, strName, IsMine(address) != ISMINE_NO,
                             strPurpose, (fUpdated ? CT_UPDATED : CT_NEW) );
    if (!strPurpose.empty() && !batch.WritePurpose(EncodeDestination(address), strPurpose))
        return false;
    return batch.WriteName(EncodeDestination(address), strName);
}

bool CWallet::SetAddressBook(const CTxDestination& address, const std::string& strName, const std::string& strPurpose, bool fBech32)
{
    WalletBatch batch(*database);
    return SetAddressBookWithDB(batch, address, strName, strPurpose, fBech32);
}

bool CWallet::DelAddressBook(const CTxDestination& address)
{
    {
        LOCK(cs_wallet);

        // Delete destdata tuples associated with address
        std::string strAddress = EncodeDestination(address);
        for (const std::pair<const std::string, std::string> &item : mapAddressBook[address].destdata)
        {
            WalletBatch(*database).EraseDestData(strAddress, item.first);
        }
        mapAddressBook.erase(address);
    }

    NotifyAddressBookChanged(this, address, "", IsMine(address) != ISMINE_NO, "", CT_DELETED);

    WalletBatch(*database).ErasePurpose(EncodeDestination(address));
    return WalletBatch(*database).EraseName(EncodeDestination(address));
}

size_t CWallet::KeypoolCountExternalKeys()
{
    AssertLockHeld(cs_wallet);

    unsigned int count = 0;
    if (auto spk_man = m_spk_man.get()) {
        AssertLockHeld(spk_man->cs_wallet);
        count += spk_man->KeypoolCountExternalKeys();
    }

    return count;
}

unsigned int CWallet::GetKeyPoolSize() const
{
    AssertLockHeld(cs_wallet);

    unsigned int count = 0;
    if (auto spk_man = m_spk_man.get()) {
        count += spk_man->GetKeyPoolSize();
    }
    return count;
}

bool CWallet::TopUpKeyPool(unsigned int kpSize)
{
    if (!gArgs.GetBoolArg("-btcmode", false)) {
        return false;
    }
    bool res = true;
    if (auto spk_man = m_spk_man.get()) {
        res &= spk_man->TopUp(kpSize);
    }
    return res;
}

bool CWallet::GetNewDestination(const OutputType type, const std::string label, CTxDestination& dest, std::string& error)
{
    LOCK(cs_wallet);
    error.clear();
    bool result = false;
    auto spk_man = m_spk_man.get();
    if (spk_man) {
        result = spk_man->GetNewDestination(type, dest, error);
    }
    if (result) {
        SetAddressBook(dest, label, "receive");
    }

    return result;
}

bool CWallet::GetNewChangeDestination(const OutputType type, CTxDestination& dest, std::string& error)
{
    error.clear();

    m_spk_man->TopUp();

    ReserveDestination reservedest(this);
    if (!reservedest.GetReservedDestination(type, dest, true)) {
        error = "Error: Keypool ran out, please call keypoolrefill first";
        return false;
    }

    reservedest.KeepDestination();
    return true;
}

int64_t CWallet::GetOldestKeyPoolTime()
{
    int64_t oldestKey = std::numeric_limits<int64_t>::max();
    if (auto spk_man = m_spk_man.get()) {
        oldestKey = spk_man->GetOldestKeyPoolTime();
    }
    return oldestKey;
}

std::map<CTxDestination, CAmount> CWallet::GetAddressBalances(interfaces::Chain::Lock& locked_chain)
{
    std::map<CTxDestination, CAmount> balances;

    {
        LOCK(cs_wallet);
        std::set<uint256> trusted_parents;
        for (const auto& walletEntry : mapWallet)
        {
            const CWalletTx& wtx = walletEntry.second;

            if (!wtx.IsTrusted(locked_chain, trusted_parents))
                continue;

            if (wtx.IsImmatureCoinBase())
                continue;

            int nDepth = wtx.GetDepthInMainChain();
            if (nDepth < (wtx.IsFromMe(ISMINE_ALL) ? 0 : 1))
                continue;

            for (unsigned int i = 0; i < wtx.tx->vout.size(); i++)
            {
                CTxDestination addr;
                if (!IsMine(wtx.tx->vout[i]))
                    continue;
                if(!ExtractDestination(wtx.tx->vout[i].scriptPubKey, addr))
                    continue;

                CAmount n = IsSpent(walletEntry.first, i) ? 0 : wtx.tx->vout[i].nValue;

                if (!balances.count(addr))
                    balances[addr] = 0;
                balances[addr] += n;
            }
        }
    }

    return balances;
}

std::set< std::set<CTxDestination> > CWallet::GetAddressGroupings()
{
    AssertLockHeld(cs_wallet);
    std::set< std::set<CTxDestination> > groupings;
    std::set<CTxDestination> grouping;

    for (const auto& walletEntry : mapWallet)
    {
        const CWalletTx& wtx = walletEntry.second;

        if (wtx.tx->vin.size() > 0)
        {
            bool any_mine = false;
            // group all input addresses with each other
            for (const CTxIn& txin : wtx.tx->vin)
            {
                CTxDestination address;
                if(!IsMine(txin)) /* If this input isn't mine, ignore it */
                    continue;
                if(!ExtractDestination(mapWallet.at(txin.prevout.hash).tx->vout[txin.prevout.n].scriptPubKey, address))
                    continue;
                grouping.insert(address);
                any_mine = true;
            }

            // group change with input addresses
            if (any_mine)
            {
               for (const CTxOut& txout : wtx.tx->vout)
                   if (IsChange(txout))
                   {
                       CTxDestination txoutAddr;
                       if(!ExtractDestination(txout.scriptPubKey, txoutAddr))
                           continue;
                       grouping.insert(txoutAddr);
                   }
            }
            if (grouping.size() > 0)
            {
                groupings.insert(grouping);
                grouping.clear();
            }
        }

        // group lone addrs by themselves
        for (const auto& txout : wtx.tx->vout)
            if (IsMine(txout))
            {
                CTxDestination address;
                if(!ExtractDestination(txout.scriptPubKey, address))
                    continue;
                grouping.insert(address);
                groupings.insert(grouping);
                grouping.clear();
            }
    }

    std::set< std::set<CTxDestination>* > uniqueGroupings; // a set of pointers to groups of addresses
    std::map< CTxDestination, std::set<CTxDestination>* > setmap;  // map addresses to the unique group containing it
    for (std::set<CTxDestination> _grouping : groupings)
    {
        // make a set of all the groups hit by this new group
        std::set< std::set<CTxDestination>* > hits;
        std::map< CTxDestination, std::set<CTxDestination>* >::iterator it;
        for (const CTxDestination& address : _grouping)
            if ((it = setmap.find(address)) != setmap.end())
                hits.insert((*it).second);

        // merge all hit groups into a new single group and delete old groups
        std::set<CTxDestination>* merged = new std::set<CTxDestination>(_grouping);
        for (std::set<CTxDestination>* hit : hits)
        {
            merged->insert(hit->begin(), hit->end());
            uniqueGroupings.erase(hit);
            delete hit;
        }
        uniqueGroupings.insert(merged);

        // update setmap
        for (const CTxDestination& element : *merged)
            setmap[element] = merged;
    }

    std::set< std::set<CTxDestination> > ret;
    for (const std::set<CTxDestination>* uniqueGrouping : uniqueGroupings)
    {
        ret.insert(*uniqueGrouping);
        delete uniqueGrouping;
    }

    return ret;
}

std::set<CTxDestination> CWallet::GetLabelAddresses(const std::string& label) const
{
    LOCK(cs_wallet);
    std::set<CTxDestination> result;
    for (const std::pair<const CTxDestination, CAddressBookData>& item : mapAddressBook)
    {
        const CTxDestination& address = item.first;
        const std::string& strName = item.second.name;
        if (strName == label)
            result.insert(address);
    }
    return result;
}

bool ReserveDestination::GetReservedDestination(const OutputType type, CTxDestination& dest, bool internal)
{
    m_spk_man = pwallet->GetLegacyScriptPubKeyMan();
    if (!m_spk_man) {
        return false;
    }

    if (!pwallet->CanGetAddresses(internal)) {
        return false;
    }

    if (nIndex == -1)
    {
        CKeyPool keypool;
        if (!m_spk_man->GetReservedDestination(type, internal, nIndex, keypool)) {
            return false;
        }
        vchPubKey = keypool.vchPubKey;
        fInternal = keypool.fInternal;
    }
    assert(vchPubKey.IsValid());
    m_spk_man->LearnRelatedScripts(vchPubKey, type);
    address = GetDestinationForKey(vchPubKey, type);
    dest = address;
    return true;
}

void ReserveDestination::KeepDestination()
{
    if (nIndex != -1)
        m_spk_man->KeepDestination(nIndex);
    nIndex = -1;
    vchPubKey = CPubKey();
    address = CNoDestination();
}

void ReserveDestination::ReturnDestination()
{
    if (nIndex != -1) {
        m_spk_man->ReturnDestination(nIndex, fInternal, vchPubKey);
    }
    nIndex = -1;
    vchPubKey = CPubKey();
    address = CNoDestination();
}

void CWallet::LockCoin(const COutPoint& output, bool fPermanent)
{
    AssertLockHeld(cs_wallet);
    setLockedCoins.insert(output);
    if (fPermanent) {
        WalletBatch batch(*database);
        batch.WriteLockedUnspentOutput(output);
    }
}

void CWallet::UnlockCoin(const COutPoint& output)
{
    AssertLockHeld(cs_wallet);
    if (setLockedCoins.erase(output)) {
        WalletBatch batch(*database);
        batch.EraseLockedUnspentOutput(output);
    }
}

void CWallet::UnlockAllCoins()
{
    AssertLockHeld(cs_wallet);
    setLockedCoins.clear();

    WalletBatch batch(*database);
    batch.EraseAllByPrefix("luo");
}

bool CWallet::IsLockedCoin(uint256 hash, unsigned int n) const
{
    AssertLockHeld(cs_wallet);
    COutPoint outpt(hash, n);

    return (setLockedCoins.count(outpt) > 0);
}

void CWallet::ListLockedCoins(std::vector<COutPoint>& vOutpts) const
{
    AssertLockHeld(cs_wallet);
    for (std::set<COutPoint>::iterator it = setLockedCoins.begin();
         it != setLockedCoins.end(); it++) {
        COutPoint outpt = (*it);
        vOutpts.push_back(outpt);
    }
}

/** @} */ // end of Actions

void CWallet::GetKeyBirthTimes(interfaces::Chain::Lock& locked_chain, std::map<CKeyID, int64_t>& mapKeyBirth) const {
    AssertLockHeld(cs_wallet);
    mapKeyBirth.clear();

    LegacyScriptPubKeyMan* spk_man = GetLegacyScriptPubKeyMan();
    assert(spk_man != nullptr);
    AssertLockHeld(spk_man->cs_wallet);

    // get birth times for keys with metadata
    for (const auto& entry : spk_man->mapKeyMetadata) {
        if (entry.second.nCreateTime) {
            mapKeyBirth[entry.first] = entry.second.nCreateTime;
        }
    }

    // map in which we'll infer heights of other keys
    const Optional<int> tip_height = locked_chain.getHeight();
    const int max_height = tip_height && *tip_height > 144 ? *tip_height - 144 : 0; // the tip can be reorganized; use a 144-block safety margin
    std::map<CKeyID, int> mapKeyFirstBlock;
    for (const CKeyID &keyid : spk_man->GetKeys()) {
        if (mapKeyBirth.count(keyid) == 0)
            mapKeyFirstBlock[keyid] = max_height;
    }

    // if there are no such keys, we're done
    if (mapKeyFirstBlock.empty())
        return;

    // find first block that affects those keys, if there are any left
    for (const auto& entry : mapWallet) {
        // iterate over all wallet transactions...
        const CWalletTx &wtx = entry.second;
        if (Optional<int> height = locked_chain.getBlockHeight(wtx.m_confirm.hashBlock)) {
            // ... which are already in a block
            for (const CTxOut &txout : wtx.tx->vout) {
                // iterate over all their outputs
                for (const auto &keyid : GetAffectedKeys(txout.scriptPubKey, *spk_man)) {
                    // ... and all their affected keys
                    std::map<CKeyID, int>::iterator rit = mapKeyFirstBlock.find(keyid);
                    if (rit != mapKeyFirstBlock.end() && *height < rit->second)
                        rit->second = *height;
                }
            }
        }
    }

    // Extract block timestamps for those keys
    for (const auto& entry : mapKeyFirstBlock)
        mapKeyBirth[entry.first] = locked_chain.getBlockTime(entry.second) - TIMESTAMP_WINDOW; // block times can be 2h off
}

/**
 * Compute smart timestamp for a transaction being added to the wallet.
 *
 * Logic:
 * - If sending a transaction, assign its timestamp to the current time.
 * - If receiving a transaction outside a block, assign its timestamp to the
 *   current time.
 * - If receiving a block with a future timestamp, assign all its (not already
 *   known) transactions' timestamps to the current time.
 * - If receiving a block with a past timestamp, before the most recent known
 *   transaction (that we care about), assign all its (not already known)
 *   transactions' timestamps to the same timestamp as that most-recent-known
 *   transaction.
 * - If receiving a block with a past timestamp, but after the most recent known
 *   transaction, assign all its (not already known) transactions' timestamps to
 *   the block time.
 *
 * For more information see CWalletTx::nTimeSmart,
 * https://bitcointalk.org/?topic=54527, or
 * https://github.com/bitcoin/bitcoin/pull/1393.
 */
unsigned int CWallet::ComputeTimeSmart(const CWalletTx& wtx) const
{
    unsigned int nTimeSmart = wtx.nTimeReceived;
    if (!wtx.isUnconfirmed() && !wtx.isAbandoned()) {
        int64_t blocktime;
        if (chain().findBlock(wtx.m_confirm.hashBlock, nullptr /* block */, &blocktime)) {
            int64_t latestNow = wtx.nTimeReceived;
            int64_t latestEntry = 0;

            // Tolerate times up to the last timestamp in the wallet not more than 5 minutes into the future
            int64_t latestTolerated = latestNow + 300;
            const TxItems& txOrdered = wtxOrdered;
            for (auto it = txOrdered.rbegin(); it != txOrdered.rend(); ++it) {
                CWalletTx* const pwtx = it->second;
                if (pwtx == &wtx) {
                    continue;
                }
                int64_t nSmartTime;
                nSmartTime = pwtx->nTimeSmart;
                if (!nSmartTime) {
                    nSmartTime = pwtx->nTimeReceived;
                }
                if (nSmartTime <= latestTolerated) {
                    latestEntry = nSmartTime;
                    if (nSmartTime > latestNow) {
                        latestNow = nSmartTime;
                    }
                    break;
                }
            }

            nTimeSmart = std::max(latestEntry, std::min(blocktime, latestNow));
        } else {
            WalletLogPrintf("%s: found %s in block %s not in index\n", __func__, wtx.GetHash().ToString(), wtx.m_confirm.hashBlock.ToString());
        }
    }
    return nTimeSmart;
}

bool CWallet::AddDestData(WalletBatch& batch, const CTxDestination &dest, const std::string &key, const std::string &value)
{
    if (boost::get<CNoDestination>(&dest))
        return false;

    mapAddressBook[dest].destdata.insert(std::make_pair(key, value));
    return batch.WriteDestData(EncodeDestination(dest), key, value);
}

bool CWallet::EraseDestData(WalletBatch& batch, const CTxDestination &dest, const std::string &key)
{
    if (!mapAddressBook[dest].destdata.erase(key))
        return false;
    return batch.EraseDestData(EncodeDestination(dest), key);
}

void CWallet::LoadDestData(const CTxDestination &dest, const std::string &key, const std::string &value)
{
    mapAddressBook[dest].destdata.insert(std::make_pair(key, value));
}

bool CWallet::GetDestData(const CTxDestination &dest, const std::string &key, std::string *value) const
{
    std::map<CTxDestination, CAddressBookData>::const_iterator i = mapAddressBook.find(dest);
    if(i != mapAddressBook.end())
    {
        CAddressBookData::StringMap::const_iterator j = i->second.destdata.find(key);
        if(j != i->second.destdata.end())
        {
            if(value)
                *value = j->second;
            return true;
        }
    }
    return false;
}

std::vector<std::string> CWallet::GetDestValues(const std::string& prefix) const
{
    std::vector<std::string> values;
    for (const auto& address : mapAddressBook) {
        for (const auto& data : address.second.destdata) {
            if (!data.first.compare(0, prefix.size(), prefix)) {
                values.emplace_back(data.second);
            }
        }
    }
    return values;
}

bool CWallet::Verify(interfaces::Chain& chain, const WalletLocation& location, bool salvage_wallet, std::string& error_string, std::vector<std::string>& warnings)
{
    // Do some checking on wallet path. It should be either a:
    //
    // 1. Path where a directory can be created.
    // 2. Path to an existing directory.
    // 3. Path to a symlink to a directory.
    // 4. For backwards compatibility, the name of a data file in -walletdir.
    LOCK(cs_wallets);
    const fs::path& wallet_path = location.GetPath();
    fs::file_type path_type = fs::symlink_status(wallet_path).type();
    if (!(path_type == fs::file_not_found || path_type == fs::directory_file ||
          (path_type == fs::symlink_file && fs::is_directory(wallet_path)) ||
          (path_type == fs::regular_file && fs::path(location.GetName()).filename() == location.GetName()))) {
        error_string = strprintf(
              "Invalid -wallet path '%s'. -wallet path should point to a directory where wallet.dat and "
              "database/log.?????????? files can be stored, a location where such a directory could be created, "
              "or (for backwards compatibility) the name of an existing data file in -walletdir (%s)",
              location.GetName(), GetWalletDir());
        return false;
    }

    // Make sure that the wallet path doesn't clash with an existing wallet path
    if (IsWalletLoaded(wallet_path)) {
        error_string = strprintf("Error loading wallet %s. Duplicate -wallet filename specified.", location.GetName());
        return false;
    }

    // Keep same database environment instance across Verify/Recover calls below.
    std::unique_ptr<WalletDatabase> database = WalletDatabase::Create(wallet_path);

    try {
        if (!WalletBatch::VerifyEnvironment(wallet_path, error_string)) {
            return false;
        }
    } catch (const fs::filesystem_error& e) {
        error_string = strprintf("Error loading wallet %s. %s", location.GetName(), fsbridge::get_filesystem_error_message(e));
        return false;
    }

    if (salvage_wallet) {
        // Recover readable keypairs:
        CWallet dummyWallet(&chain, WalletLocation(), WalletDatabase::CreateDummy());
        std::string backup_filename;
        // Even if we don't use this lock in this function, we want to preserve
        // lock order in LoadToWallet if query of chain state is needed to know
        // tx status. If lock can't be taken, tx confirmation status may be not
        // reliable.
        auto locked_chain = dummyWallet.LockChain();
        if (!WalletBatch::Recover(wallet_path, (void *)&dummyWallet, WalletBatch::RecoverKeysOnlyFilter, backup_filename)) {
            return false;
        }
    }

    return WalletBatch::VerifyDatabaseFile(wallet_path, warnings, error_string);
}

std::shared_ptr<CWallet> CWallet::CreateWalletFromFile(interfaces::Chain& chain, const WalletLocation& location, std::string& error, std::vector<std::string>& warnings, uint64_t wallet_creation_flags)
{
    const std::string walletFile = WalletDataFilePath(location.GetPath()).string();

    // needed to restore wallet transaction meta data after -zapwallettxes
    std::vector<CWalletTx> vWtx;
    if (gArgs.GetBoolArg("-zapwallettxes", false)) {
        chain.initMessage(_("Zapping all transactions from wallet...").translated);

        std::unique_ptr<CWallet> tempWallet = MakeUnique<CWallet>(&chain, location, WalletDatabase::Create(location.GetPath()));
        DBErrors nZapWalletRet = tempWallet->ZapWalletTx(vWtx);
        if (nZapWalletRet != DBErrors::LOAD_OK) {
            error = strprintf(_("Error loading %s: Wallet corrupted").translated, walletFile);
            return nullptr;
        }
    }

    chain.initMessage(_("Loading wallet...").translated);

    int64_t nStart = GetTimeMillis();
    bool fFirstRun = true;
    // TODO: Can't use std::make_shared because we need a custom deleter but
    // should be possible to use std::allocate_shared.
    std::shared_ptr<CWallet> walletInstance(fParticlMode
        ? std::shared_ptr<CWallet>(new CHDWallet(&chain, location, WalletDatabase::Create(location.GetPath())), ReleaseWallet)
        : std::shared_ptr<CWallet>(new CWallet(&chain, location, WalletDatabase::Create(location.GetPath())), ReleaseWallet));

    DBErrors nLoadWalletRet = walletInstance->LoadWallet(fFirstRun);
    if (nLoadWalletRet != DBErrors::LOAD_OK) {
        if (nLoadWalletRet == DBErrors::CORRUPT) {
            error = strprintf(_("Error loading %s: Wallet corrupted").translated, walletFile);
            return nullptr;
        }
        else if (nLoadWalletRet == DBErrors::NONCRITICAL_ERROR)
        {
            warnings.push_back(strprintf(_("Error reading %s! All keys read correctly, but transaction data"
                                          " or address book entries might be missing or incorrect.").translated,
                walletFile));
        }
        else if (nLoadWalletRet == DBErrors::TOO_NEW) {
            error = strprintf(_("Error loading %s: Wallet requires newer version of %s").translated, walletFile, PACKAGE_NAME);
            return nullptr;
        }
        else if (nLoadWalletRet == DBErrors::NEED_REWRITE)
        {
            error = strprintf(_("Wallet needed to be rewritten: restart %s to complete").translated, PACKAGE_NAME);
            return nullptr;
        }
        else {
            error = strprintf(_("Error loading %s").translated, walletFile);
            return nullptr;
        }
    }

    int prev_version = walletInstance->GetVersion();
    if (gArgs.GetBoolArg("-upgradewallet", fFirstRun))
    {
        int nMaxVersion = gArgs.GetArg("-upgradewallet", 0);
        if (nMaxVersion == 0) // the -upgradewallet without argument case
        {
            walletInstance->WalletLogPrintf("Performing wallet upgrade to %i\n", FEATURE_LATEST);
            nMaxVersion = FEATURE_LATEST;
            walletInstance->SetMinVersion(FEATURE_LATEST); // permanently upgrade the wallet immediately
        }
        else
            walletInstance->WalletLogPrintf("Allowing wallet upgrade up to %i\n", nMaxVersion);
        if (nMaxVersion < walletInstance->GetVersion())
        {
            error = _("Cannot downgrade wallet").translated;
            return nullptr;
        }
        walletInstance->SetMaxVersion(nMaxVersion);
    }

    // Upgrade to HD if explicit upgrade
    if (gArgs.GetBoolArg("-upgradewallet", false) && !fParticlMode) {
        LOCK(walletInstance->cs_wallet);

        // Do not upgrade versions to any version between HD_SPLIT and FEATURE_PRE_SPLIT_KEYPOOL unless already supporting HD_SPLIT
        int max_version = walletInstance->GetVersion();
        if (!walletInstance->CanSupportFeature(FEATURE_HD_SPLIT) && max_version >= FEATURE_HD_SPLIT && max_version < FEATURE_PRE_SPLIT_KEYPOOL) {
            error = _("Cannot upgrade a non HD split wallet without upgrading to support pre split keypool. Please use -upgradewallet=169900 or -upgradewallet with no version specified.").translated;
            return nullptr;
        }

        if (auto spk_man = walletInstance->m_spk_man.get()) {
            std::string error;
            if (!spk_man->Upgrade(prev_version, error)) {
                chain.initError(error);
                return nullptr;
            }
        }
    }

    if (fFirstRun)
    {
        walletInstance->SetMinVersion(FEATURE_LATEST);

        walletInstance->SetWalletFlags(wallet_creation_flags, false);
        if (!(wallet_creation_flags & (WALLET_FLAG_DISABLE_PRIVATE_KEYS | WALLET_FLAG_BLANK_WALLET))) {
            if (!fParticlMode)
            if (auto spk_man = walletInstance->m_spk_man.get()) {
                if (!spk_man->SetupGeneration()) {
                    error = _("Unable to generate initial keys").translated;
                    return nullptr;
                }
            }
        }

        auto locked_chain = chain.lock();
        walletInstance->ChainStateFlushed(locked_chain->getTipLocator());
    } else if (wallet_creation_flags & WALLET_FLAG_DISABLE_PRIVATE_KEYS) {
        // Make it impossible to disable private keys after creation
        error = strprintf(_("Error loading %s: Private keys can only be disabled during creation").translated, walletFile);
        return NULL;
    } else if (walletInstance->IsWalletFlagSet(WALLET_FLAG_DISABLE_PRIVATE_KEYS)) {
        if (walletInstance->m_spk_man) {
            if (walletInstance->m_spk_man->HavePrivateKeys()) {
                warnings.push_back(strprintf(_("Warning: Private keys detected in wallet {%s} with disabled private keys").translated, walletFile));
            }
        }
    }

    if (!gArgs.GetArg("-addresstype", "").empty() && !ParseOutputType(gArgs.GetArg("-addresstype", ""), walletInstance->m_default_address_type)) {
        error = strprintf(_("Unknown address type '%s'").translated, gArgs.GetArg("-addresstype", ""));
        return nullptr;
    }

    if (!gArgs.GetArg("-changetype", "").empty() && !ParseOutputType(gArgs.GetArg("-changetype", ""), walletInstance->m_default_change_type)) {
        error = strprintf(_("Unknown change type '%s'").translated, gArgs.GetArg("-changetype", ""));
        return nullptr;
    }

    if (gArgs.IsArgSet("-mintxfee")) {
        CAmount n = 0;
        if (!ParseMoney(gArgs.GetArg("-mintxfee", ""), n) || 0 == n) {
            error = AmountErrMsg("mintxfee", gArgs.GetArg("-mintxfee", "")).translated;
            return nullptr;
        }
        if (n > HIGH_TX_FEE_PER_KB) {
            warnings.push_back(AmountHighWarn("-mintxfee").translated + " " +
                              _("This is the minimum transaction fee you pay on every transaction.").translated);
        }
        walletInstance->m_min_fee = CFeeRate(n);
    }

    if (gArgs.IsArgSet("-fallbackfee")) {
        CAmount nFeePerK = 0;
        if (!ParseMoney(gArgs.GetArg("-fallbackfee", ""), nFeePerK)) {
            error = strprintf(_("Invalid amount for -fallbackfee=<amount>: '%s'").translated, gArgs.GetArg("-fallbackfee", ""));
            return nullptr;
        }
        if (nFeePerK > HIGH_TX_FEE_PER_KB) {
            warnings.push_back(AmountHighWarn("-fallbackfee").translated + " " +
                              _("This is the transaction fee you may pay when fee estimates are not available.").translated);
        }
        walletInstance->m_fallback_fee = CFeeRate(nFeePerK);
    }
    // Disable fallback fee in case value was set to 0, enable if non-null value
    walletInstance->m_allow_fallback_fee = walletInstance->m_fallback_fee.GetFeePerK() != 0;

    if (gArgs.IsArgSet("-discardfee")) {
        CAmount nFeePerK = 0;
        if (!ParseMoney(gArgs.GetArg("-discardfee", ""), nFeePerK)) {
            error = strprintf(_("Invalid amount for -discardfee=<amount>: '%s'").translated, gArgs.GetArg("-discardfee", ""));
            return nullptr;
        }
        if (nFeePerK > HIGH_TX_FEE_PER_KB) {
            warnings.push_back(AmountHighWarn("-discardfee").translated + " " +
                              _("This is the transaction fee you may discard if change is smaller than dust at this level").translated);
        }
        walletInstance->m_discard_rate = CFeeRate(nFeePerK);
    }
    if (gArgs.IsArgSet("-paytxfee")) {
        CAmount nFeePerK = 0;
        if (!ParseMoney(gArgs.GetArg("-paytxfee", ""), nFeePerK)) {
            error = AmountErrMsg("paytxfee", gArgs.GetArg("-paytxfee", "")).translated;
            return nullptr;
        }
        if (nFeePerK > HIGH_TX_FEE_PER_KB) {
            warnings.push_back(AmountHighWarn("-paytxfee").translated + " " +
                              _("This is the transaction fee you will pay if you send a transaction.").translated);
        }
        walletInstance->m_pay_tx_fee = CFeeRate(nFeePerK, 1000);
        if (walletInstance->m_pay_tx_fee < chain.relayMinFee()) {
            error = strprintf(_("Invalid amount for -paytxfee=<amount>: '%s' (must be at least %s)").translated,
                gArgs.GetArg("-paytxfee", ""), chain.relayMinFee().ToString());
            return nullptr;
        }
    }

    if (gArgs.IsArgSet("-maxtxfee")) {
        CAmount nMaxFee = 0;
        if (!ParseMoney(gArgs.GetArg("-maxtxfee", ""), nMaxFee)) {
            error = AmountErrMsg("maxtxfee", gArgs.GetArg("-maxtxfee", "")).translated;
            return nullptr;
        }
        if (nMaxFee > HIGH_MAX_TX_FEE) {
            warnings.push_back(_("-maxtxfee is set very high! Fees this large could be paid on a single transaction.").translated);
        }
        if (CFeeRate(nMaxFee, 1000) < chain.relayMinFee()) {
            error = strprintf(_("Invalid amount for -maxtxfee=<amount>: '%s' (must be at least the minrelay fee of %s to prevent stuck transactions)").translated,
                                       gArgs.GetArg("-maxtxfee", ""), chain.relayMinFee().ToString());
            return nullptr;
        }
        walletInstance->m_default_max_tx_fee = nMaxFee;
    }

    if (chain.relayMinFee().GetFeePerK() > HIGH_TX_FEE_PER_KB) {
        warnings.push_back(AmountHighWarn("-minrelaytxfee").translated + " " +
                    _("The wallet will avoid paying less than the minimum relay fee.").translated);
    }

    walletInstance->m_confirm_target = gArgs.GetArg("-txconfirmtarget", DEFAULT_TX_CONFIRM_TARGET);
    walletInstance->m_spend_zero_conf_change = gArgs.GetBoolArg("-spendzeroconfchange", DEFAULT_SPEND_ZEROCONF_CHANGE);
    walletInstance->m_signal_rbf = gArgs.GetBoolArg("-walletrbf", DEFAULT_WALLET_RBF);

    walletInstance->WalletLogPrintf("Wallet completed loading in %15dms\n", GetTimeMillis() - nStart);

    // Try to top up keypool. No-op if the wallet is locked.
    walletInstance->TopUpKeyPool();

    auto locked_chain = chain.lock();
    LOCK(walletInstance->cs_wallet);

    int rescan_height = 0;
    if (!gArgs.GetBoolArg("-rescan", false))
    {
        WalletBatch batch(*walletInstance->database);
        CBlockLocator locator;
        if (batch.ReadBestBlock(locator)) {
            if (const Optional<int> fork_height = locked_chain->findLocatorFork(locator)) {
                rescan_height = *fork_height;
            }
        }
    }

    const Optional<int> tip_height = locked_chain->getHeight();
    if (tip_height) {
        walletInstance->m_last_block_processed = locked_chain->getBlockHash(*tip_height);
        walletInstance->m_last_block_processed_height = *tip_height;
    } else {
        walletInstance->m_last_block_processed.SetNull();
        walletInstance->m_last_block_processed_height = -1;
    }

    if (!fParticlMode) // Must rescan after hdwallet is loaded
    if (tip_height && *tip_height != rescan_height)
    {
        // We can't rescan beyond non-pruned blocks, stop and throw an error.
        // This might happen if a user uses an old wallet within a pruned node
        // or if they ran -disablewallet for a longer time, then decided to re-enable
        if (chain.havePruned()) {
            // Exit early and print an error.
            // If a block is pruned after this check, we will load the wallet,
            // but fail the rescan with a generic error.
            int block_height = *tip_height;
            while (block_height > 0 && locked_chain->haveBlockOnDisk(block_height - 1) && rescan_height != block_height) {
                --block_height;
            }

            if (rescan_height != block_height) {
                error = _("Prune: last wallet synchronisation goes beyond pruned data. You need to -reindex (download the whole blockchain again in case of pruned node)").translated;
                return nullptr;
            }
        }

        chain.initMessage(_("Rescanning...").translated);
        walletInstance->WalletLogPrintf("Rescanning last %i blocks (from block %i)...\n", *tip_height - rescan_height, rescan_height);

        // No need to read and scan block if block was created before
        // our wallet birthday (as adjusted for block time variability)
        Optional<int64_t> time_first_key;
        if (auto spk_man = walletInstance->m_spk_man.get()) {
            int64_t time = spk_man->GetTimeFirstKey();
            if (!time_first_key || time < *time_first_key) time_first_key = time;
        }
        if (time_first_key) {
            if (Optional<int> first_block = locked_chain->findFirstBlockWithTimeAndHeight(*time_first_key - TIMESTAMP_WINDOW, rescan_height, nullptr)) {
                rescan_height = *first_block;
            }
        }

        {
            WalletRescanReserver reserver(walletInstance.get());
            if (!reserver.reserve() || (ScanResult::SUCCESS != walletInstance->ScanForWalletTransactions(locked_chain->getBlockHash(rescan_height), {} /* stop block */, reserver, true /* update */).status)) {
                error = _("Failed to rescan the wallet during initialization").translated;
                return nullptr;
            }
        }
        walletInstance->ChainStateFlushed(locked_chain->getTipLocator());
        walletInstance->database->IncrementUpdateCounter();

        // Restore wallet transaction metadata after -zapwallettxes=1
        if (gArgs.GetBoolArg("-zapwallettxes", false) && gArgs.GetArg("-zapwallettxes", "1") != "2")
        {
            WalletBatch batch(*walletInstance->database);

            for (const CWalletTx& wtxOld : vWtx)
            {
                uint256 hash = wtxOld.GetHash();
                std::map<uint256, CWalletTx>::iterator mi = walletInstance->mapWallet.find(hash);
                if (mi != walletInstance->mapWallet.end())
                {
                    const CWalletTx* copyFrom = &wtxOld;
                    CWalletTx* copyTo = &mi->second;
                    copyTo->mapValue = copyFrom->mapValue;
                    copyTo->vOrderForm = copyFrom->vOrderForm;
                    copyTo->nTimeReceived = copyFrom->nTimeReceived;
                    copyTo->nTimeSmart = copyFrom->nTimeSmart;
                    copyTo->fFromMe = copyFrom->fFromMe;
                    copyTo->nOrderPos = copyFrom->nOrderPos;
                    batch.WriteTx(*copyTo);
                }
            }
        }
    }

    chain.loadWallet(interfaces::MakeWallet(walletInstance));

    // Register with the validation interface. It's ok to do this after rescan since we're still holding locked_chain.
    walletInstance->handleNotifications();

    walletInstance->SetBroadcastTransactions(gArgs.GetBoolArg("-walletbroadcast", DEFAULT_WALLETBROADCAST));

    {
        walletInstance->WalletLogPrintf("setKeyPool.size() = %u\n",      walletInstance->GetKeyPoolSize());
        walletInstance->WalletLogPrintf("mapWallet.size() = %u\n",       walletInstance->mapWallet.size());
        walletInstance->WalletLogPrintf("mapAddressBook.size() = %u\n",  walletInstance->mapAddressBook.size());
    }

    return walletInstance;
}

void CWallet::handleNotifications()
{
    m_chain_notifications_handler = m_chain->handleNotifications(*this);
}

void CWallet::postInitProcess()
{
    auto locked_chain = chain().lock();
    LOCK(cs_wallet);

    // Add wallet transactions that aren't already in a block to mempool
    // Do this here as mempool requires genesis block to be loaded
    ReacceptWalletTransactions();

    // Update wallet transactions with current mempool transactions.
    chain().requestMempoolTransactions(*this);
}

bool CWallet::BackupWallet(const std::string& strDest)
{
    return database->Backup(strDest);
}

CKeyPool::CKeyPool()
{
    nTime = GetTime();
    fInternal = false;
    m_pre_split = false;
}

CKeyPool::CKeyPool(const CPubKey& vchPubKeyIn, bool internalIn)
{
    nTime = GetTime();
    vchPubKey = vchPubKeyIn;
    fInternal = internalIn;
    m_pre_split = false;
}

int CWalletTx::GetDepthInMainChain() const
{
    assert(pwallet != nullptr);
    AssertLockHeld(pwallet->cs_wallet);
    if (isUnconfirmed() || isAbandoned()) return 0;

    return (pwallet->GetLastBlockHeight() - m_confirm.block_height + 1) * (isConflicted() ? -1 : 1);
}

<<<<<<< HEAD
int CWalletTx::GetBlocksToMaturity(interfaces::Chain::Lock& locked_chain, const int *pdepth) const
=======
int CWalletTx::GetBlocksToMaturity() const
>>>>>>> a7aec7ad
{
    if (!(IsCoinBase() || IsCoinStake())) {
        return 0;
<<<<<<< HEAD
    }

    int chain_depth = pdepth ? *pdepth : GetDepthInMainChain(locked_chain);
    //assert(chain_depth >= 0); // coinbase tx should not be conflicted

    if (fParticlMode && (locked_chain.getHeight() < COINBASE_MATURITY * 2)) {
        const Optional<int> blockheight = locked_chain.getBlockHeight(m_confirm.hashBlock);
        if (!blockheight) {
            return COINBASE_MATURITY;
        }
        int nRequiredDepth = (int)(*blockheight / 2);
        return std::max(0, (nRequiredDepth+1) - chain_depth);
    }

=======
    int chain_depth = GetDepthInMainChain();
    assert(chain_depth >= 0); // coinbase tx should not be conflicted
>>>>>>> a7aec7ad
    return std::max(0, (COINBASE_MATURITY+1) - chain_depth);
}

bool CWalletTx::IsImmatureCoinBase() const
{
    // note GetBlocksToMaturity is 0 for non-coinbase tx
    return GetBlocksToMaturity() > 0;
}

std::vector<OutputGroup> CWallet::GroupOutputs(const std::vector<COutput>& outputs, bool single_coin) const {
    std::vector<OutputGroup> groups;
    std::map<CTxDestination, OutputGroup> gmap;
    CTxDestination dst;
    for (const auto& output : outputs) {
        if (output.fSpendable) {
            CInputCoin input_coin = output.GetInputCoin();

            size_t ancestors, descendants;
            chain().getTransactionAncestry(output.tx->GetHash(), ancestors, descendants);
            const CScript *pscript = output.tx->tx->IsParticlVersion()
                ? output.tx->tx->vpout[output.i]->GetPScriptPubKey() : &output.tx->tx->vout[output.i].scriptPubKey;
            if (!single_coin && ExtractDestination(*pscript, dst)) {
                // Limit output groups to no more than 10 entries, to protect
                // against inadvertently creating a too-large transaction
                // when using -avoidpartialspends
                if (gmap[dst].m_outputs.size() >= OUTPUT_GROUP_MAX_ENTRIES) {
                    groups.push_back(gmap[dst]);
                    gmap.erase(dst);
                }
                gmap[dst].Insert(input_coin, output.nDepth, output.tx->IsFromMe(ISMINE_ALL), ancestors, descendants);
            } else {
                groups.emplace_back(input_coin, output.nDepth, output.tx->IsFromMe(ISMINE_ALL), ancestors, descendants);
            }
        }
    }
    if (!single_coin) {
        for (const auto& it : gmap) groups.push_back(it.second);
    }
    return groups;
}

bool CWallet::SetCrypted()
{
    LOCK(cs_KeyStore);
    if (fUseCrypto)
        return true;
    if (!mapKeys.empty())
        return false;
    fUseCrypto = true;
    return true;
}

bool CWallet::IsLocked() const
{
    if (!IsCrypted()) {
        return false;
    }
    LOCK(cs_KeyStore);
    return vMasterKey.empty();
}

bool CWallet::Lock()
{
    if (!SetCrypted())
        return false;

    {
        LOCK(cs_KeyStore);
        vMasterKey.clear();
    }

    NotifyStatusChanged(this);
    return true;
}

ScriptPubKeyMan* CWallet::GetScriptPubKeyMan() const
{
    return m_spk_man.get();
}

const SigningProvider* CWallet::GetSigningProvider() const
{
    return m_spk_man.get();
}

LegacyScriptPubKeyMan* CWallet::GetLegacyScriptPubKeyMan() const
{
    return m_spk_man.get();
}

boost::signals2::signal<void (const std::shared_ptr<CWallet>& wallet)> NotifyWalletAdded;<|MERGE_RESOLUTION|>--- conflicted
+++ resolved
@@ -1114,12 +1114,8 @@
     for (const CTransactionRef& ptx : vtxConflicted) {
         TransactionRemovedFromMempool(ptx);
     }
-<<<<<<< HEAD
-
-    m_last_block_processed = block_hash;
+
     ClearCachedBalances();
-=======
->>>>>>> a7aec7ad
 }
 
 void CWallet::BlockDisconnected(const CBlock& block, int height)
@@ -1880,11 +1876,7 @@
     }
 }
 
-<<<<<<< HEAD
-bool CWalletTx::SubmitMemoryPoolAndRelay(std::string& err_string, bool relay, interfaces::Chain::Lock& locked_chain, CAmount override_max_fee)
-=======
-bool CWalletTx::SubmitMemoryPoolAndRelay(std::string& err_string, bool relay)
->>>>>>> a7aec7ad
+bool CWalletTx::SubmitMemoryPoolAndRelay(std::string& err_string, bool relay, CAmount override_max_fee)
 {
     // Can't relay if wallet is not broadcasting
     if (!pwallet->GetBroadcastTransactions()) return false;
@@ -1954,17 +1946,10 @@
     return debit;
 }
 
-<<<<<<< HEAD
-CAmount CWalletTx::GetCredit(interfaces::Chain::Lock& locked_chain, const isminefilter& filter, bool allow_immature) const
+CAmount CWalletTx::GetCredit(const isminefilter& filter, bool allow_immature) const
 {
     // Must wait until coinbase is safely deep enough in the chain before valuing it
-    if (!allow_immature && IsImmatureCoinBase(locked_chain))
-=======
-CAmount CWalletTx::GetCredit(const isminefilter& filter) const
-{
-    // Must wait until coinbase is safely deep enough in the chain before valuing it
-    if (IsImmatureCoinBase())
->>>>>>> a7aec7ad
+    if (!allow_immature && IsImmatureCoinBase())
         return 0;
 
     CAmount credit = 0;
@@ -1980,11 +1965,7 @@
 
 CAmount CWalletTx::GetImmatureCredit(bool fUseCache) const
 {
-<<<<<<< HEAD
-    if (tx->IsCoinBase() && IsImmatureCoinBase(locked_chain) && IsInMainChain(locked_chain)) {
-=======
-    if (IsImmatureCoinBase() && IsInMainChain()) {
->>>>>>> a7aec7ad
+    if (tx->IsCoinBase() && IsImmatureCoinBase() && IsInMainChain()) {
         return GetCachableAmount(IMMATURE_CREDIT, ISMINE_SPENDABLE, !fUseCache);
     }
 
@@ -2012,15 +1993,9 @@
     uint256 hashTx = GetHash();
     for (unsigned int i = 0; i < tx->GetNumVOuts(); i++)
     {
-<<<<<<< HEAD
-        if (!pwallet->IsSpent(locked_chain, hashTx, i) && (allow_used_addresses || !pwallet->IsUsedDestination(hashTx, i))) {
+        if (!pwallet->IsSpent(hashTx, i) && (allow_used_addresses || !pwallet->IsUsedDestination(hashTx, i))) {
             nCredit += fParticlWallet ? pwallet->GetCredit(tx->vpout[i].get(), filter)
                                       : pwallet->GetCredit(tx->vout[i], filter);
-=======
-        if (!pwallet->IsSpent(hashTx, i) && (allow_used_addresses || !pwallet->IsUsedDestination(hashTx, i))) {
-            const CTxOut &txout = tx->vout[i];
-            nCredit += pwallet->GetCredit(txout, filter);
->>>>>>> a7aec7ad
             if (!MoneyRange(nCredit))
                 throw std::runtime_error(std::string(__func__) + " : value out of range");
         }
@@ -2112,7 +2087,7 @@
         return CTransaction(tx1) == CTransaction(tx2);
 }
 
-std::vector<uint256> CWallet::ResendWalletTransactionsBefore(interfaces::Chain::Lock& locked_chain, int64_t nTime)
+std::vector<uint256> CWallet::ResendWalletTransactionsBefore(int64_t nTime)
 {
     std::vector<uint256> result;
 
@@ -2132,7 +2107,7 @@
     {
         CWalletTx& wtx = *item.second;
         std::string unused_err_string;
-        if (wtx.SubmitMemoryPoolAndRelay(unused_err_string, true, locked_chain)) {
+        if (wtx.SubmitMemoryPoolAndRelay(unused_err_string, true)) {
             result.push_back(wtx.GetHash());
         }
     }
@@ -3155,6 +3130,13 @@
     std::unique_ptr<interfaces::Chain::Lock> locked_chain;
     if (m_chain) {
         locked_chain = chain().lock(); // LoadToWallet can call MarkConflicted and UnloadSpent which lock cs_main
+
+        // Set tip_height for LoadToWallet->unloadspent
+        const Optional<int> tip_height = locked_chain->getHeight();
+        if (tip_height) {
+            m_last_block_processed = locked_chain->getBlockHash(*tip_height);
+            m_last_block_processed_height = *tip_height;
+        }
     }
     LOCK(cs_wallet);
 
@@ -4193,33 +4175,20 @@
     return (pwallet->GetLastBlockHeight() - m_confirm.block_height + 1) * (isConflicted() ? -1 : 1);
 }
 
-<<<<<<< HEAD
-int CWalletTx::GetBlocksToMaturity(interfaces::Chain::Lock& locked_chain, const int *pdepth) const
-=======
 int CWalletTx::GetBlocksToMaturity() const
->>>>>>> a7aec7ad
 {
     if (!(IsCoinBase() || IsCoinStake())) {
         return 0;
-<<<<<<< HEAD
-    }
-
-    int chain_depth = pdepth ? *pdepth : GetDepthInMainChain(locked_chain);
-    //assert(chain_depth >= 0); // coinbase tx should not be conflicted
-
-    if (fParticlMode && (locked_chain.getHeight() < COINBASE_MATURITY * 2)) {
-        const Optional<int> blockheight = locked_chain.getBlockHeight(m_confirm.hashBlock);
-        if (!blockheight) {
-            return COINBASE_MATURITY;
-        }
-        int nRequiredDepth = (int)(*blockheight / 2);
-        return std::max(0, (nRequiredDepth+1) - chain_depth);
-    }
-
-=======
+    }
+
     int chain_depth = GetDepthInMainChain();
     assert(chain_depth >= 0); // coinbase tx should not be conflicted
->>>>>>> a7aec7ad
+
+    if (fParticlMode && pwallet->m_last_block_processed_height < COINBASE_MATURITY * 2 && m_confirm.status == CWalletTx::Status::CONFIRMED) {
+        int nRequiredDepth = m_confirm.block_height / 2;
+        return std::max(0, (nRequiredDepth+1) - chain_depth);
+    }
+
     return std::max(0, (COINBASE_MATURITY+1) - chain_depth);
 }
 
