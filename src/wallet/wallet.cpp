--- conflicted
+++ resolved
@@ -107,81 +107,6 @@
     return strprintf("COutput(%s, %d, %d) [%s]", tx->GetHash().ToString(), i, nDepth, FormatMoney(tx->tx->vout[i].nValue));
 }
 
-<<<<<<< HEAD
-/** A class to identify which pubkeys a script and a keystore have in common. */
-class CAffectedKeysVisitor : public boost::static_visitor<void> {
-private:
-    const CKeyStore &keystore;
-    std::vector<CKeyID> &vKeys;
-
-public:
-    /**
-     * @param[in] keystoreIn The CKeyStore that is queried for the presence of a pubkey.
-     * @param[out] vKeysIn A vector to which a script's pubkey identifiers are appended if they are in the keystore.
-     */
-    CAffectedKeysVisitor(const CKeyStore &keystoreIn, std::vector<CKeyID> &vKeysIn) : keystore(keystoreIn), vKeys(vKeysIn) {}
-
-    /**
-     * Apply the visitor to each destination in a script, recursively to the redeemscript
-     * in the case of p2sh destinations.
-     * @param[in] script The CScript from which destinations are extracted.
-     * @post Any CKeyIDs that script and keystore have in common are appended to the visitor's vKeys.
-     */
-    void Process(const CScript &script) {
-        txnouttype type;
-        std::vector<CTxDestination> vDest;
-        int nRequired;
-        if (ExtractDestinations(script, type, vDest, nRequired)) {
-            for (const CTxDestination &dest : vDest)
-                boost::apply_visitor(*this, dest);
-        }
-    }
-
-    void operator()(const CKeyID &keyId) {
-        if (keystore.HaveKey(keyId))
-            vKeys.push_back(keyId);
-    }
-
-    void operator()(const CScriptID &scriptId) {
-        CScript script;
-        if (keystore.GetCScript(scriptId, script))
-            Process(script);
-    }
-
-
-    void operator()(const CKeyID256 &keyId) {
-        //if (keystore.HaveKey(keyId))
-        //    vKeys.push_back(keyId);
-    }
-
-    void operator()(const CScriptID256 &scriptId) {
-        //CScript script;
-        //if (keystore.GetCScript(scriptId, script))
-        //    Process(script);
-    }
-
-    void operator()(const CNoDestination &none) {}
-
-    void operator()(const CExtKeyPair &none) {}
-    void operator()(const CStealthAddress &sxAddr) {}
-
-    void operator()(const WitnessV0ScriptHash& scriptID)
-    {
-        CScriptID id;
-        CRIPEMD160().Write(scriptID.begin(), 32).Finalize(id.begin());
-        CScript script;
-        if (keystore.GetCScript(id, script)) {
-            Process(script);
-        }
-    }
-
-    void operator()(const WitnessV0KeyHash& keyid)
-    {
-        CKeyID id(keyid);
-        if (keystore.HaveKey(id)) {
-            vKeys.push_back(id);
-        }
-=======
 std::vector<CKeyID> GetAffectedKeys(const CScript& spk, const SigningProvider& provider)
 {
     std::vector<CScript> dummy;
@@ -190,7 +115,6 @@
     std::vector<CKeyID> ret;
     for (const auto& entry : out.pubkeys) {
         ret.push_back(entry.first);
->>>>>>> 7a30e0f6
     }
     return ret;
 }
