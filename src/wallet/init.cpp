--- conflicted
+++ resolved
@@ -140,55 +140,4 @@
     }
     gArgs.SoftSetArg("-wallet", "");
     interfaces.chain_clients.emplace_back(interfaces::MakeWalletClient(*interfaces.chain, gArgs.GetArgs("-wallet")));
-<<<<<<< HEAD
-}
-
-bool LoadWallets(interfaces::Chain& chain, const std::vector<std::string>& wallet_files)
-{
-    for (const std::string& walletFile : wallet_files) {
-        std::shared_ptr<CWallet> pwallet = CWallet::CreateWalletFromFile(chain, WalletLocation(walletFile));
-        if (!pwallet) {
-            return false;
-        }
-        if (fParticlMode && !((CHDWallet*)pwallet.get())->Initialise()) {
-            return false;
-        }
-        AddWallet(pwallet);
-    }
-
-    return true;
-}
-
-void StartWallets(CScheduler& scheduler)
-{
-    for (const std::shared_ptr<CWallet>& pwallet : GetWallets()) {
-        pwallet->postInitProcess();
-    }
-}
-
-void FlushWallets()
-{
-    for (const std::shared_ptr<CWallet>& pwallet : GetWallets()) {
-        pwallet->Flush(false);
-    }
-}
-
-void StopWallets()
-{
-    for (const std::shared_ptr<CWallet>& pwallet : GetWallets()) {
-        pwallet->Flush(true);
-    }
-}
-
-void UnloadWallets()
-{
-    auto wallets = GetWallets();
-    while (!wallets.empty()) {
-        auto wallet = wallets.back();
-        wallets.pop_back();
-        RemoveWallet(wallet);
-        UnloadWallet(std::move(wallet));
-    }
-=======
->>>>>>> 6a135fbe
 }