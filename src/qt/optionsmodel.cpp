// Copyright (c) 2011-2020 The Bitcoin Core developers
// Distributed under the MIT software license, see the accompanying
// file COPYING or http://www.opensource.org/licenses/mit-license.php.

#if defined(HAVE_CONFIG_H)
#include <config/bitcoin-config.h>
#endif

#include <qt/optionsmodel.h>
#include <util/moneystr.h>

#include <qt/bitcoinunits.h>
#include <qt/guiconstants.h>
#include <qt/guiutil.h>

#include <interfaces/node.h>
#include <mapport.h>
#include <net.h>
#include <netbase.h>
#include <txdb.h>       // for -dbcache defaults
#include <util/string.h>
#include <validation.h> // For DEFAULT_SCRIPTCHECK_THREADS

#include <QDebug>
#include <QLatin1Char>
#include <QSettings>
#include <QStringList>

const char *DEFAULT_GUI_PROXY_HOST = "127.0.0.1";

static const QString GetDefaultProxyAddress();

OptionsModel::OptionsModel(QObject *parent, bool resetSettings) :
    QAbstractListModel(parent)
{
    Init(resetSettings);
}

void OptionsModel::addOverriddenOption(const std::string &option)
{
    strOverriddenByCommandLine += QString::fromStdString(option) + "=" + QString::fromStdString(gArgs.GetArg(option, "")) + " ";
}

// Writes all missing QSettings with their default values
void OptionsModel::Init(bool resetSettings)
{
    if (resetSettings)
        Reset();

    checkAndMigrate();

    QSettings settings;

    // Ensure restart flag is unset on client startup
    setRestartRequired(false);

    // These are Qt-only settings:

    // Window
    if (!settings.contains("fHideTrayIcon")) {
        settings.setValue("fHideTrayIcon", false);
    }
    m_show_tray_icon = !settings.value("fHideTrayIcon").toBool();
    Q_EMIT showTrayIconChanged(m_show_tray_icon);

    if (!settings.contains("fMinimizeToTray"))
        settings.setValue("fMinimizeToTray", false);
    fMinimizeToTray = settings.value("fMinimizeToTray").toBool() && m_show_tray_icon;

    if (!settings.contains("fMinimizeOnClose"))
        settings.setValue("fMinimizeOnClose", false);
    fMinimizeOnClose = settings.value("fMinimizeOnClose").toBool();

    // Display
    if (!settings.contains("nDisplayUnit"))
        settings.setValue("nDisplayUnit", BitcoinUnits::BTC);
    nDisplayUnit = settings.value("nDisplayUnit").toInt();

    if (!settings.contains("strThirdPartyTxUrls"))
        settings.setValue("strThirdPartyTxUrls", "");
    strThirdPartyTxUrls = settings.value("strThirdPartyTxUrls", "").toString();

    if (!settings.contains("fCoinControlFeatures"))
        settings.setValue("fCoinControlFeatures", true);
    fCoinControlFeatures = settings.value("fCoinControlFeatures", true).toBool();

    // These are shared with the core or have a command-line parameter
    // and we want command-line parameters to overwrite the GUI settings.
    //
    // If setting doesn't exist create it with defaults.
    //
    // If gArgs.SoftSetArg() or gArgs.SoftSetBoolArg() return false we were overridden
    // by command-line and show this in the UI.

    // Main
    if (!settings.contains("bPrune"))
        settings.setValue("bPrune", false);
    if (!settings.contains("nPruneSize"))
        settings.setValue("nPruneSize", DEFAULT_PRUNE_TARGET_GB);
    SetPruneEnabled(settings.value("bPrune").toBool());

    if (!settings.contains("nDatabaseCache"))
        settings.setValue("nDatabaseCache", (qint64)nDefaultDbCache);
    if (!gArgs.SoftSetArg("-dbcache", settings.value("nDatabaseCache").toString().toStdString()))
        addOverriddenOption("-dbcache");

    if (!settings.contains("nThreadsScriptVerif"))
        settings.setValue("nThreadsScriptVerif", DEFAULT_SCRIPTCHECK_THREADS);
    if (!gArgs.SoftSetArg("-par", settings.value("nThreadsScriptVerif").toString().toStdString()))
        addOverriddenOption("-par");

    if (!settings.contains("strDataDir"))
        settings.setValue("strDataDir", GUIUtil::getDefaultDataDirectory());

    // Wallet
#ifdef ENABLE_WALLET
    if (!settings.contains("bSpendZeroConfChange"))
        settings.setValue("bSpendZeroConfChange", true);
    if (!gArgs.SoftSetBoolArg("-spendzeroconfchange", settings.value("bSpendZeroConfChange").toBool()))
        addOverriddenOption("-spendzeroconfchange");

    if (!settings.contains("external_signer_path"))
        settings.setValue("external_signer_path", "");

    if (!gArgs.SoftSetArg("-signer", settings.value("external_signer_path").toString().toStdString())) {
        addOverriddenOption("-signer");
    }

    if (!settings.contains("SubFeeFromAmount")) {
        settings.setValue("SubFeeFromAmount", false);
    }
    m_sub_fee_from_amount = settings.value("SubFeeFromAmount", false).toBool();

    if (!settings.contains("fShowIncomingStakeNotifications")) {
        settings.setValue("fShowIncomingStakeNotifications", true);
    }
    fShowIncomingStakeNotifications = settings.value("fShowIncomingStakeNotifications").toBool();

    if (!settings.contains("show_zero_value_coinstakes")) {
        settings.setValue("show_zero_value_coinstakes", true);
    }
    show_zero_value_coinstakes = settings.value("show_zero_value_coinstakes").toBool();
#endif

    // Network
    if (!settings.contains("fUseUPnP"))
        settings.setValue("fUseUPnP", DEFAULT_UPNP);
    if (!gArgs.SoftSetBoolArg("-upnp", settings.value("fUseUPnP").toBool()))
        addOverriddenOption("-upnp");

    if (!settings.contains("fUseNatpmp")) {
        settings.setValue("fUseNatpmp", DEFAULT_NATPMP);
    }
    if (!gArgs.SoftSetBoolArg("-natpmp", settings.value("fUseNatpmp").toBool())) {
        addOverriddenOption("-natpmp");
    }

    if (!settings.contains("fListen"))
        settings.setValue("fListen", DEFAULT_LISTEN);
    if (!gArgs.SoftSetBoolArg("-listen", settings.value("fListen").toBool()))
        addOverriddenOption("-listen");

    if (!settings.contains("server")) {
        settings.setValue("server", false);
    }
    if (!gArgs.SoftSetBoolArg("-server", settings.value("server").toBool())) {
        addOverriddenOption("-server");
    }

    if (!settings.contains("fUseProxy"))
        settings.setValue("fUseProxy", false);
    if (!settings.contains("addrProxy"))
        settings.setValue("addrProxy", GetDefaultProxyAddress());
    // Only try to set -proxy, if user has enabled fUseProxy
    if ((settings.value("fUseProxy").toBool() && !gArgs.SoftSetArg("-proxy", settings.value("addrProxy").toString().toStdString())))
        addOverriddenOption("-proxy");
    else if(!settings.value("fUseProxy").toBool() && !gArgs.GetArg("-proxy", "").empty())
        addOverriddenOption("-proxy");

    if (!settings.contains("fUseSeparateProxyTor"))
        settings.setValue("fUseSeparateProxyTor", false);
    if (!settings.contains("addrSeparateProxyTor"))
        settings.setValue("addrSeparateProxyTor", GetDefaultProxyAddress());
    // Only try to set -onion, if user has enabled fUseSeparateProxyTor
    if ((settings.value("fUseSeparateProxyTor").toBool() && !gArgs.SoftSetArg("-onion", settings.value("addrSeparateProxyTor").toString().toStdString())))
        addOverriddenOption("-onion");
    else if(!settings.value("fUseSeparateProxyTor").toBool() && !gArgs.GetArg("-onion", "").empty())
        addOverriddenOption("-onion");

    // Display
    if (!settings.contains("language"))
        settings.setValue("language", "");
    if (!gArgs.SoftSetArg("-lang", settings.value("language").toString().toStdString()))
        addOverriddenOption("-lang");
    language = settings.value("language").toString();

    if (!settings.contains("UseEmbeddedMonospacedFont")) {
        settings.setValue("UseEmbeddedMonospacedFont", "true");
    }
    m_use_embedded_monospaced_font = settings.value("UseEmbeddedMonospacedFont").toBool();
    Q_EMIT useEmbeddedMonospacedFontChanged(m_use_embedded_monospaced_font);

    // Reserve Balance
    if (!settings.contains("reservebalance")) {
        settings.setValue("reservebalance", "0");
    }
    if (!gArgs.SoftSetArg("-reservebalance", FormatMoney(settings.value("reservebalance").toLongLong()))) {
        addOverriddenOption("-reservebalance");
    }
    nReserveBalance = settings.value("reservebalance").toLongLong();
}

/** Helper function to copy contents from one QSettings to another.
 * By using allKeys this also covers nested settings in a hierarchy.
 */
static void CopySettings(QSettings& dst, const QSettings& src)
{
    for (const QString& key : src.allKeys()) {
        dst.setValue(key, src.value(key));
    }
}

/** Back up a QSettings to an ini-formatted file. */
static void BackupSettings(const fs::path& filename, const QSettings& src)
{
    qInfo() << "Backing up GUI settings to" << GUIUtil::boostPathToQString(filename);
    QSettings dst(GUIUtil::boostPathToQString(filename), QSettings::IniFormat);
    dst.clear();
    CopySettings(dst, src);
}

void OptionsModel::Reset()
{
    QSettings settings;

    // Backup old settings to chain-specific datadir for troubleshooting
    BackupSettings(gArgs.GetDataDirNet() / "guisettings.ini.bak", settings);

    // Save the strDataDir setting
    QString dataDir = GUIUtil::getDefaultDataDirectory();
    dataDir = settings.value("strDataDir", dataDir).toString();

    // Remove all entries from our QSettings object
    settings.clear();

    // Set strDataDir
    settings.setValue("strDataDir", dataDir);

    // Set that this was reset
    settings.setValue("fReset", true);

    // default setting for OptionsModel::StartAtStartup - disabled
    if (GUIUtil::GetStartOnSystemStartup())
        GUIUtil::SetStartOnSystemStartup(false);
}

int OptionsModel::rowCount(const QModelIndex & parent) const
{
    return OptionIDRowCount;
}

struct ProxySetting {
    bool is_set;
    QString ip;
    QString port;
};

static ProxySetting GetProxySetting(QSettings &settings, const QString &name)
{
    static const ProxySetting default_val = {false, DEFAULT_GUI_PROXY_HOST, QString("%1").arg(DEFAULT_GUI_PROXY_PORT)};
    // Handle the case that the setting is not set at all
    if (!settings.contains(name)) {
        return default_val;
    }
    // contains IP at index 0 and port at index 1
    QStringList ip_port = GUIUtil::SplitSkipEmptyParts(settings.value(name).toString(), ":");
    if (ip_port.size() == 2) {
        return {true, ip_port.at(0), ip_port.at(1)};
    } else { // Invalid: return default
        return default_val;
    }
}

static void SetProxySetting(QSettings &settings, const QString &name, const ProxySetting &ip_port)
{
    settings.setValue(name, QString{ip_port.ip + QLatin1Char(':') + ip_port.port});
}

static const QString GetDefaultProxyAddress()
{
    return QString("%1:%2").arg(DEFAULT_GUI_PROXY_HOST).arg(DEFAULT_GUI_PROXY_PORT);
}

void OptionsModel::SetPruneEnabled(bool prune, bool force)
{
    QSettings settings;
    settings.setValue("bPrune", prune);
    const int64_t prune_target_mib = PruneGBtoMiB(settings.value("nPruneSize").toInt());
    std::string prune_val = prune ? ToString(prune_target_mib) : "0";
    if (force) {
        gArgs.ForceSetArg("-prune", prune_val);
        return;
    }
    if (!gArgs.SoftSetArg("-prune", prune_val)) {
        addOverriddenOption("-prune");
    }
}

void OptionsModel::SetPruneTargetGB(int prune_target_gb, bool force)
{
    const bool prune = prune_target_gb > 0;
    if (prune) {
        QSettings settings;
        settings.setValue("nPruneSize", prune_target_gb);
    }
    SetPruneEnabled(prune, force);
}

// read QSettings values and return them
QVariant OptionsModel::data(const QModelIndex & index, int role) const
{
    if(role == Qt::EditRole)
    {
        QSettings settings;
        switch(index.row())
        {
        case StartAtStartup:
            return GUIUtil::GetStartOnSystemStartup();
        case ShowTrayIcon:
            return m_show_tray_icon;
        case MinimizeToTray:
            return fMinimizeToTray;
        case MapPortUPnP:
#ifdef USE_UPNP
            return settings.value("fUseUPnP");
#else
            return false;
#endif // USE_UPNP
        case MapPortNatpmp:
#ifdef USE_NATPMP
            return settings.value("fUseNatpmp");
#else
            return false;
#endif // USE_NATPMP
        case MinimizeOnClose:
            return fMinimizeOnClose;

        // default proxy
        case ProxyUse:
            return settings.value("fUseProxy", false);
        case ProxyIP:
            return GetProxySetting(settings, "addrProxy").ip;
        case ProxyPort:
            return GetProxySetting(settings, "addrProxy").port;

        // separate Tor proxy
        case ProxyUseTor:
            return settings.value("fUseSeparateProxyTor", false);
        case ProxyIPTor:
            return GetProxySetting(settings, "addrSeparateProxyTor").ip;
        case ProxyPortTor:
            return GetProxySetting(settings, "addrSeparateProxyTor").port;

#ifdef ENABLE_WALLET
        case SpendZeroConfChange:
            return settings.value("bSpendZeroConfChange");
        case ExternalSignerPath:
            return settings.value("external_signer_path");
        case SubFeeFromAmount:
            return m_sub_fee_from_amount;
        case ShowIncomingStakeNotifications:
            return fShowIncomingStakeNotifications;
        case ShowZeroValueCoinstakes:
            return show_zero_value_coinstakes;
#endif
        case DisplayUnit:
            return nDisplayUnit;
        case ThirdPartyTxUrls:
            return strThirdPartyTxUrls;
        case Language:
            return settings.value("language");
        case UseEmbeddedMonospacedFont:
            return m_use_embedded_monospaced_font;
        case CoinControlFeatures:
            return fCoinControlFeatures;
        case Prune:
            return settings.value("bPrune");
        case PruneSize:
            return settings.value("nPruneSize");
        case DatabaseCache:
            return settings.value("nDatabaseCache");
        case ThreadsScriptVerif:
            return settings.value("nThreadsScriptVerif");
        case Listen:
            return settings.value("fListen");
<<<<<<< HEAD
        case ReserveBalance:
            return settings.value("reservebalance");
=======
        case Server:
            return settings.value("server");
>>>>>>> 571bb94d
        default:
            return QVariant();
        }
    }
    return QVariant();
}

// write QSettings values
bool OptionsModel::setData(const QModelIndex & index, const QVariant & value, int role)
{
    bool successful = true; /* set to false on parse error */
    if(role == Qt::EditRole)
    {
        QSettings settings;
        switch(index.row())
        {
        case StartAtStartup:
            successful = GUIUtil::SetStartOnSystemStartup(value.toBool());
            break;
        case ShowTrayIcon:
            m_show_tray_icon = value.toBool();
            settings.setValue("fHideTrayIcon", !m_show_tray_icon);
            Q_EMIT showTrayIconChanged(m_show_tray_icon);
            break;
        case MinimizeToTray:
            fMinimizeToTray = value.toBool();
            settings.setValue("fMinimizeToTray", fMinimizeToTray);
            break;
        case MapPortUPnP: // core option - can be changed on-the-fly
            settings.setValue("fUseUPnP", value.toBool());
            break;
        case MapPortNatpmp: // core option - can be changed on-the-fly
            settings.setValue("fUseNatpmp", value.toBool());
            break;
        case MinimizeOnClose:
            fMinimizeOnClose = value.toBool();
            settings.setValue("fMinimizeOnClose", fMinimizeOnClose);
            break;

        // default proxy
        case ProxyUse:
            if (settings.value("fUseProxy") != value) {
                settings.setValue("fUseProxy", value.toBool());
                setRestartRequired(true);
            }
            break;
        case ProxyIP: {
            auto ip_port = GetProxySetting(settings, "addrProxy");
            if (!ip_port.is_set || ip_port.ip != value.toString()) {
                ip_port.ip = value.toString();
                SetProxySetting(settings, "addrProxy", ip_port);
                setRestartRequired(true);
            }
        }
        break;
        case ProxyPort: {
            auto ip_port = GetProxySetting(settings, "addrProxy");
            if (!ip_port.is_set || ip_port.port != value.toString()) {
                ip_port.port = value.toString();
                SetProxySetting(settings, "addrProxy", ip_port);
                setRestartRequired(true);
            }
        }
        break;

        // separate Tor proxy
        case ProxyUseTor:
            if (settings.value("fUseSeparateProxyTor") != value) {
                settings.setValue("fUseSeparateProxyTor", value.toBool());
                setRestartRequired(true);
            }
            break;
        case ProxyIPTor: {
            auto ip_port = GetProxySetting(settings, "addrSeparateProxyTor");
            if (!ip_port.is_set || ip_port.ip != value.toString()) {
                ip_port.ip = value.toString();
                SetProxySetting(settings, "addrSeparateProxyTor", ip_port);
                setRestartRequired(true);
            }
        }
        break;
        case ProxyPortTor: {
            auto ip_port = GetProxySetting(settings, "addrSeparateProxyTor");
            if (!ip_port.is_set || ip_port.port != value.toString()) {
                ip_port.port = value.toString();
                SetProxySetting(settings, "addrSeparateProxyTor", ip_port);
                setRestartRequired(true);
            }
        }
        break;

#ifdef ENABLE_WALLET
        case SpendZeroConfChange:
            if (settings.value("bSpendZeroConfChange") != value) {
                settings.setValue("bSpendZeroConfChange", value);
                setRestartRequired(true);
            }
            break;
        case ExternalSignerPath:
            if (settings.value("external_signer_path") != value.toString()) {
                settings.setValue("external_signer_path", value.toString());
                setRestartRequired(true);
            }
            break;
        case SubFeeFromAmount:
            m_sub_fee_from_amount = value.toBool();
            settings.setValue("SubFeeFromAmount", m_sub_fee_from_amount);
            break;
        case ShowIncomingStakeNotifications:
            fShowIncomingStakeNotifications = value.toBool();
            settings.setValue("fShowIncomingStakeNotifications", fShowIncomingStakeNotifications);
            break;
        case ShowZeroValueCoinstakes:
            show_zero_value_coinstakes = value.toBool();
            settings.setValue("show_zero_value_coinstakes", show_zero_value_coinstakes);
            Q_EMIT txnViewOptionsChanged();
            break;
#endif
        case DisplayUnit:
            setDisplayUnit(value);
            break;
        case ThirdPartyTxUrls:
            if (strThirdPartyTxUrls != value.toString()) {
                strThirdPartyTxUrls = value.toString();
                settings.setValue("strThirdPartyTxUrls", strThirdPartyTxUrls);
                setRestartRequired(true);
            }
            break;
        case Language:
            if (settings.value("language") != value) {
                settings.setValue("language", value);
                setRestartRequired(true);
            }
            break;
        case UseEmbeddedMonospacedFont:
            m_use_embedded_monospaced_font = value.toBool();
            settings.setValue("UseEmbeddedMonospacedFont", m_use_embedded_monospaced_font);
            Q_EMIT useEmbeddedMonospacedFontChanged(m_use_embedded_monospaced_font);
            break;
        case ReserveBalance:
            if (settings.value("reservebalance") != value) {
                settings.setValue("reservebalance", value);
                Q_EMIT setReserveBalance(value.toLongLong());
            }
            break;
        case CoinControlFeatures:
            fCoinControlFeatures = value.toBool();
            settings.setValue("fCoinControlFeatures", fCoinControlFeatures);
            Q_EMIT coinControlFeaturesChanged(fCoinControlFeatures);
            break;
        case Prune:
            if (settings.value("bPrune") != value) {
                settings.setValue("bPrune", value);
                setRestartRequired(true);
            }
            break;
        case PruneSize:
            if (settings.value("nPruneSize") != value) {
                settings.setValue("nPruneSize", value);
                setRestartRequired(true);
            }
            break;
        case DatabaseCache:
            if (settings.value("nDatabaseCache") != value) {
                settings.setValue("nDatabaseCache", value);
                setRestartRequired(true);
            }
            break;
        case ThreadsScriptVerif:
            if (settings.value("nThreadsScriptVerif") != value) {
                settings.setValue("nThreadsScriptVerif", value);
                setRestartRequired(true);
            }
            break;
        case Listen:
            if (settings.value("fListen") != value) {
                settings.setValue("fListen", value);
                setRestartRequired(true);
            }
            break;
        case Server:
            if (settings.value("server") != value) {
                settings.setValue("server", value);
                setRestartRequired(true);
            }
            break;
        default:
            break;
        }
    }

    Q_EMIT dataChanged(index, index);

    return successful;
}

/** Updates current unit in memory, settings and emits displayUnitChanged(newUnit) signal */
void OptionsModel::setDisplayUnit(const QVariant &value)
{
    if (!value.isNull())
    {
        QSettings settings;
        nDisplayUnit = value.toInt();
        settings.setValue("nDisplayUnit", nDisplayUnit);
        Q_EMIT displayUnitChanged(nDisplayUnit);
    }
}

void OptionsModel::setRestartRequired(bool fRequired)
{
    QSettings settings;
    return settings.setValue("fRestartRequired", fRequired);
}

bool OptionsModel::isRestartRequired() const
{
    QSettings settings;
    return settings.value("fRestartRequired", false).toBool();
}

void OptionsModel::checkAndMigrate()
{
    // Migration of default values
    // Check if the QSettings container was already loaded with this client version
    QSettings settings;
    static const char strSettingsVersionKey[] = "nSettingsVersion";
    int settingsVersion = settings.contains(strSettingsVersionKey) ? settings.value(strSettingsVersionKey).toInt() : 0;
    if (settingsVersion < CLIENT_VERSION)
    {
        // -dbcache was bumped from 100 to 300 in 0.13
        // see https://github.com/bitcoin/bitcoin/pull/8273
        // force people to upgrade to the new value if they are using 100MB
        if (settingsVersion < 130000 && settings.contains("nDatabaseCache") && settings.value("nDatabaseCache").toLongLong() == 100)
            settings.setValue("nDatabaseCache", (qint64)nDefaultDbCache);

        settings.setValue(strSettingsVersionKey, CLIENT_VERSION);
    }

    // Overwrite the 'addrProxy' setting in case it has been set to an illegal
    // default value (see issue #12623; PR #12650).
    if (settings.contains("addrProxy") && settings.value("addrProxy").toString().endsWith("%2")) {
        settings.setValue("addrProxy", GetDefaultProxyAddress());
    }

    // Overwrite the 'addrSeparateProxyTor' setting in case it has been set to an illegal
    // default value (see issue #12623; PR #12650).
    if (settings.contains("addrSeparateProxyTor") && settings.value("addrSeparateProxyTor").toString().endsWith("%2")) {
        settings.setValue("addrSeparateProxyTor", GetDefaultProxyAddress());
    }
}

void OptionsModel::updateReservedBalance(CAmount reservedBalance)
{
    QSettings settings;
    settings.setValue("reservebalance", QString::number(reservedBalance));
};<|MERGE_RESOLUTION|>--- conflicted
+++ resolved
@@ -393,13 +393,10 @@
             return settings.value("nThreadsScriptVerif");
         case Listen:
             return settings.value("fListen");
-<<<<<<< HEAD
+        case Server:
+            return settings.value("server");
         case ReserveBalance:
             return settings.value("reservebalance");
-=======
-        case Server:
-            return settings.value("server");
->>>>>>> 571bb94d
         default:
             return QVariant();
         }
