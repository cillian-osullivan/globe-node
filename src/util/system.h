--- conflicted
+++ resolved
@@ -168,12 +168,7 @@
         NETWORK_ONLY = 0x200,
     };
 
-<<<<<<< HEAD
-    friend class ArgsManagerHelper;
-
-=======
 protected:
->>>>>>> 6677be64
     struct Arg
     {
         std::string m_help_param;
