--- conflicted
+++ resolved
@@ -51,44 +51,6 @@
     DOS_1,
 };
 
-<<<<<<< HEAD
-inline bool IsTransactionReason(ValidationInvalidReason r)
-{
-    return r == ValidationInvalidReason::NONE ||
-           r == ValidationInvalidReason::CONSENSUS ||
-           r == ValidationInvalidReason::DOS_100 ||
-           r == ValidationInvalidReason::DOS_50 ||
-           r == ValidationInvalidReason::DOS_20 ||
-           r == ValidationInvalidReason::DOS_5 ||
-           r == ValidationInvalidReason::DOS_1 ||
-           r == ValidationInvalidReason::RECENT_CONSENSUS_CHANGE ||
-           r == ValidationInvalidReason::TX_NOT_STANDARD ||
-           r == ValidationInvalidReason::TX_PREMATURE_SPEND ||
-           r == ValidationInvalidReason::TX_MISSING_INPUTS ||
-           r == ValidationInvalidReason::TX_WITNESS_MUTATED ||
-           r == ValidationInvalidReason::TX_CONFLICT ||
-           r == ValidationInvalidReason::TX_MEMPOOL_POLICY;
-}
-
-inline bool IsBlockReason(ValidationInvalidReason r)
-{
-    return r == ValidationInvalidReason::NONE ||
-           r == ValidationInvalidReason::CONSENSUS ||
-           r == ValidationInvalidReason::DOS_100 ||
-           r == ValidationInvalidReason::DOS_50 ||
-           r == ValidationInvalidReason::DOS_20 ||
-           r == ValidationInvalidReason::DOS_5 ||
-           r == ValidationInvalidReason::DOS_1 ||
-           r == ValidationInvalidReason::RECENT_CONSENSUS_CHANGE ||
-           r == ValidationInvalidReason::CACHED_INVALID ||
-           r == ValidationInvalidReason::BLOCK_INVALID_HEADER ||
-           r == ValidationInvalidReason::BLOCK_MUTATED ||
-           r == ValidationInvalidReason::BLOCK_MISSING_PREV ||
-           r == ValidationInvalidReason::BLOCK_INVALID_PREV ||
-           r == ValidationInvalidReason::BLOCK_TIME_FUTURE ||
-           r == ValidationInvalidReason::BLOCK_CHECKPOINT;
-}
-=======
 /** A "reason" why a block was invalid, suitable for determining whether the
   * provider of the block should be banned/ignored/disconnected/etc.
   * These are much more granular than the rejection codes, which may be more
@@ -112,9 +74,13 @@
     BLOCK_INVALID_PREV,      //!< A block this one builds on is invalid
     BLOCK_TIME_FUTURE,       //!< block timestamp was > 2 hours in the future (or our clock is bad)
     BLOCK_CHECKPOINT,        //!< the block failed to meet one of our checkpoints
-};
-
->>>>>>> 08e29473
+
+    DOS_100,
+    DOS_50,
+    DOS_20,
+    DOS_5,
+    DOS_1,
+};
 
 
 /** Base class for capturing information about block/transaction validation. This is subclassed
@@ -126,30 +92,6 @@
         MODE_VALID,   //!< everything ok
         MODE_INVALID, //!< network rule violation (DoS value may be set)
         MODE_ERROR,   //!< run-time error
-<<<<<<< HEAD
-    } mode;
-    ValidationInvalidReason m_reason;
-    std::string strRejectReason;
-    std::string strDebugMessage;
-public:
-    CValidationState() : mode(MODE_VALID), m_reason(ValidationInvalidReason::NONE) { nodeId = -1; nFlags = 0; }
-    bool Invalid(ValidationInvalidReason reasonIn, bool ret = false,
-            const std::string &strRejectReasonIn="",
-            const std::string &strDebugMessageIn="") {
-        m_reason = reasonIn;
-        strRejectReason = strRejectReasonIn;
-        strDebugMessage = strDebugMessageIn;
-        if (mode == MODE_ERROR)
-            return ret;
-        mode = MODE_INVALID;
-        return ret;
-    }
-
-    bool Error(const std::string& strRejectReasonIn) {
-        if (mode == MODE_VALID)
-            strRejectReason = strRejectReasonIn;
-        mode = MODE_ERROR;
-=======
     } m_mode;
     std::string m_reject_reason;
     std::string m_debug_message;
@@ -165,13 +107,12 @@
     // ValidationState is abstract. Have a pure virtual destructor.
     virtual ~ValidationState() = 0;
 
-    ValidationState() : m_mode(MODE_VALID) {}
+    ValidationState() : m_mode(MODE_VALID) { nodeId = -1; nFlags = 0; }
     bool Error(const std::string& reject_reason)
     {
         if (m_mode == MODE_VALID)
             m_reject_reason = reject_reason;
         m_mode = MODE_ERROR;
->>>>>>> 08e29473
         return false;
     }
     bool IsValid() const { return m_mode == MODE_VALID; }
@@ -179,6 +120,34 @@
     bool IsError() const { return m_mode == MODE_ERROR; }
     std::string GetRejectReason() const { return m_reject_reason; }
     std::string GetDebugMessage() const { return m_debug_message; }
+
+    bool fEnforceSmsgFees = false; // per block
+    bool fBulletproofsActive = false; // per block
+    bool rct_active = false; // per block
+    bool fHasAnonOutput = false; // per tx
+    bool fHasAnonInput = false; // per tx
+    bool fIncDataOutputs = false; // per block
+    int m_spend_height = 0;
+    bool m_particl_mode = false;
+    bool m_skip_rangeproof = false;
+    const Consensus::Params *m_consensus_params = nullptr;
+
+    void SetStateInfo(int64_t time, int spend_height, const Consensus::Params& consensusParams, bool particl_mode, bool skip_rangeproof)
+    {
+        m_consensus_params = &consensusParams;
+        fEnforceSmsgFees = time >= consensusParams.nPaidSmsgTime;
+        fBulletproofsActive = time >= consensusParams.bulletproof_time;
+        rct_active = time >= consensusParams.rct_time;
+        fIncDataOutputs = time >= consensusParams.extra_dataoutput_time;
+        if (spend_height > -1) {
+            m_spend_height = spend_height; // Pass through connectblock->checkblock
+        }
+        m_particl_mode = particl_mode;
+        m_skip_rangeproof = skip_rangeproof;
+    }
+
+    int nodeId;
+    int nFlags;
 };
 
 inline ValidationState::~ValidationState() {};
@@ -209,41 +178,7 @@
         ValidationState::Invalid(reject_reason, debug_message);
         return false;
     }
-<<<<<<< HEAD
-    ValidationInvalidReason GetReason() const { return m_reason; }
-    std::string GetRejectReason() const { return strRejectReason; }
-    std::string GetDebugMessage() const { return strDebugMessage; }
-
-    bool fEnforceSmsgFees = false; // per block
-    bool fBulletproofsActive = false; // per block
-    bool rct_active = false; // per block
-    bool fHasAnonOutput = false; // per tx
-    bool fHasAnonInput = false; // per tx
-    bool fIncDataOutputs = false; // per block
-    int m_spend_height = 0;
-    bool m_particl_mode = false;
-    bool m_skip_rangeproof = false;
-    const Consensus::Params *m_consensus_params = nullptr;
-
-    void SetStateInfo(int64_t time, int spend_height, const Consensus::Params& consensusParams, bool particl_mode, bool skip_rangeproof)
-    {
-        m_consensus_params = &consensusParams;
-        fEnforceSmsgFees = time >= consensusParams.nPaidSmsgTime;
-        fBulletproofsActive = time >= consensusParams.bulletproof_time;
-        rct_active = time >= consensusParams.rct_time;
-        fIncDataOutputs = time >= consensusParams.extra_dataoutput_time;
-        if (spend_height > -1) {
-            m_spend_height = spend_height; // Pass through connectblock->checkblock
-        }
-        m_particl_mode = particl_mode;
-        m_skip_rangeproof = skip_rangeproof;
-    }
-
-    int nodeId;
-    int nFlags;
-=======
     BlockValidationResult GetResult() const { return m_result; }
->>>>>>> 08e29473
 };
 
 // These implement the weight = (stripped_size * 4) + witness_size formula,
