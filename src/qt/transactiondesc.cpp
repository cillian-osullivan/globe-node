--- conflicted
+++ resolved
@@ -317,15 +317,12 @@
         if (r.first == "Message")
             strHTML += "<br><b>" + tr("Message") + ":</b><br>" + GUIUtil::HtmlEscape(r.second, true) + "<br>";
 
-<<<<<<< HEAD
     std::string sKey = strprintf("n%d", rec->getOutputIndex());
     mapValue_t::iterator mvi = wtx.value_map.find(sKey);
     if (mvi != wtx.value_map.end())
         strHTML += "<br><b>" + tr("Narration") + ":</b><br>" + GUIUtil::HtmlEscape(mvi->second, true) + "<br>";
 
-=======
 #ifdef ENABLE_BIP70
->>>>>>> 754a00d5
     //
     // PaymentRequest info:
     //
