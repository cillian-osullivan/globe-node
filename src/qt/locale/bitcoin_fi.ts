<TS language="fi" version="2.1">
<context>
    <name>AddressBookPage</name>
    <message>
        <source>Right-click to edit address or label</source>
        <translation>Valitse hiiren oikealla painikkeella muokataksesi osoitetta tai nimikettä</translation>
    </message>
    <message>
        <source>Create a new address</source>
        <translation>Luo uusi osoite</translation>
    </message>
    <message>
        <source>&amp;New</source>
        <translation>&amp;Uusi</translation>
    </message>
    <message>
        <source>Copy the currently selected address to the system clipboard</source>
        <translation>Kopioi valittu osoite leikepöydälle</translation>
    </message>
    <message>
        <source>&amp;Copy</source>
        <translation>&amp;Kopioi</translation>
    </message>
    <message>
        <source>C&amp;lose</source>
        <translation>S&amp;ulje</translation>
    </message>
    <message>
        <source>Delete the currently selected address from the list</source>
        <translation>Poista valittu osoite listalta</translation>
    </message>
    <message>
        <source>Enter address or label to search</source>
        <translation>Anna etsittävä osoite tai tunniste</translation>
    </message>
    <message>
        <source>Export the data in the current tab to a file</source>
        <translation>Vie auki olevan välilehden tiedot tiedostoon</translation>
    </message>
    <message>
        <source>&amp;Export</source>
        <translation>&amp;Vie</translation>
    </message>
    <message>
        <source>&amp;Delete</source>
        <translation>&amp;Poista</translation>
    </message>
    <message>
        <source>Choose the address to send coins to</source>
        <translation>Valitse osoite johon kolikot lähetetään</translation>
    </message>
    <message>
        <source>Choose the address to receive coins with</source>
        <translation>Valitse osoite kolikoiden vastaanottamiseen</translation>
    </message>
    <message>
        <source>C&amp;hoose</source>
        <translation>V&amp;alitse</translation>
    </message>
    <message>
        <source>Sending addresses</source>
        <translation>Lähetysosoitteet</translation>
    </message>
    <message>
        <source>Receiving addresses</source>
        <translation>Vastaanotto-osoitteet</translation>
    </message>
    <message>
        <source>These are your Particl addresses for sending payments. Always check the amount and the receiving address before sending coins.</source>
        <translation>Nämä ovat Particl-osoitteesi maksujen lähettämistä varten. Tarkista aina määrä ja vastaanotto-osoite ennen kolikoiden lähettämistä.</translation>
    </message>
    <message>
        <source>These are your Particl addresses for receiving payments. Use the 'Create new receiving address' button in the receive tab to create new addresses.
Signing is only possible with addresses of the type 'legacy'.</source>
        <translation>Nämä ovat Particl-osoitteesi maksujen vastaanottoa varten. Käytä painiketta "Luo uusi vastaanotto-osoite" vastaanottovälilehdessä luodaksesi uusia osoitteita.
Allekirjoitus on mahdollista vain 'legacy'-tyyppisillä osoitteilla.</translation>
    </message>
    <message>
        <source>&amp;Copy Address</source>
        <translation>&amp;Kopioi osoite</translation>
    </message>
    <message>
        <source>Copy &amp;Label</source>
        <translation>Kopioi &amp;nimike</translation>
    </message>
    <message>
        <source>&amp;Edit</source>
        <translation>&amp;Muokkaa</translation>
    </message>
    <message>
        <source>Export Address List</source>
        <translation>Vie osoitelista</translation>
    </message>
    <message>
        <source>Comma separated file (*.csv)</source>
        <translation>Pilkuilla erotettu tiedosto (*.csv)</translation>
    </message>
    <message>
        <source>Exporting Failed</source>
        <translation>Vienti epäonnistui</translation>
    </message>
    <message>
        <source>There was an error trying to save the address list to %1. Please try again.</source>
        <translation>Virhe tallentaessa osoitelistaa kohteeseen %1. Yritä uudelleen.</translation>
    </message>
</context>
<context>
    <name>AddressTableModel</name>
    <message>
        <source>Label</source>
        <translation>Nimike</translation>
    </message>
    <message>
        <source>Address</source>
        <translation>Osoite</translation>
    </message>
    <message>
        <source>(no label)</source>
        <translation>(ei nimikettä)</translation>
    </message>
</context>
<context>
    <name>AskPassphraseDialog</name>
    <message>
        <source>Passphrase Dialog</source>
        <translation>Tunnuslauseen tekstinsyöttökenttä</translation>
    </message>
    <message>
        <source>Enter passphrase</source>
        <translation>Kirjoita tunnuslause</translation>
    </message>
    <message>
        <source>New passphrase</source>
        <translation>Uusi tunnuslause</translation>
    </message>
    <message>
        <source>Repeat new passphrase</source>
        <translation>Toista uusi tunnuslause</translation>
    </message>
    <message>
        <source>Show passphrase</source>
        <translation>Näytä salasanalause</translation>
    </message>
    <message>
        <source>Encrypt wallet</source>
        <translation>Salaa lompakko</translation>
    </message>
    <message>
        <source>This operation needs your wallet passphrase to unlock the wallet.</source>
        <translation>Tämä toiminto vaatii lompakkosi tunnuslauseen sen avaamiseksi</translation>
    </message>
    <message>
        <source>Unlock wallet</source>
        <translation>Avaa lompakko</translation>
    </message>
    <message>
        <source>This operation needs your wallet passphrase to decrypt the wallet.</source>
        <translation>Tämä toiminto vaatii lompakkosia tunnuslauseen salauksen purkuun</translation>
    </message>
    <message>
        <source>Decrypt wallet</source>
        <translation>Pura lompakon salaus</translation>
    </message>
    <message>
        <source>Change passphrase</source>
        <translation>Vaihda salasana</translation>
    </message>
    <message>
        <source>Confirm wallet encryption</source>
        <translation>Vahvista lompakon salaaminen</translation>
    </message>
    <message>
        <source>Warning: If you encrypt your wallet and lose your passphrase, you will &lt;b&gt;LOSE ALL OF YOUR PARTICL&lt;/b&gt;!</source>
        <translation>Varoitus: Jos salaat lompakkosi ja menetät tunnuslauseesi, &lt;b&gt;MENETÄT KAIKKI PARTICLISI&lt;/b&gt;!</translation>
    </message>
    <message>
        <source>Are you sure you wish to encrypt your wallet?</source>
        <translation>Oletko varma että haluat salata lompakkosi?</translation>
    </message>
    <message>
        <source>Wallet encrypted</source>
        <translation>Lompakko salattiin</translation>
    </message>
    <message>
        <source>Enter the new passphrase for the wallet.&lt;br/&gt;Please use a passphrase of &lt;b&gt;ten or more random characters&lt;/b&gt;, or &lt;b&gt;eight or more words&lt;/b&gt;.</source>
        <translation>Syötä uusi salasanalause lompakolle &lt;br/&gt;Ole hyvä ja käytä salasanalausetta, jossa on &lt;b&gt;kymmenen tai enemmän sattumanvaraisia merkkjä tai &lt;b&gt;kahdeksan tai enemmän sanoja&lt;/b&gt; .</translation>
    </message>
    <message>
        <source>Enter the old passphrase and new passphrase for the wallet.</source>
        <translation>Syötä vanha ja uusi salasanalause lompakolle.</translation>
    </message>
    <message>
        <source>Remember that encrypting your wallet cannot fully protect your particl from being stolen by malware infecting your computer.</source>
        <translation>Muista, että salaamalla lompakkosi et täysin pysty suojaamaan particleja varkaudelta, jotka aiheutuvat koneellasi olevista haittaohjelmista.</translation>
    </message>
    <message>
        <source>Wallet to be encrypted</source>
        <translation>Lompakko tulee salata</translation>
    </message>
    <message>
        <source>Your wallet is about to be encrypted. </source>
        <translation>Lompakkosi tulee kohta salatuksi.</translation>
    </message>
    <message>
        <source>Your wallet is now encrypted. </source>
        <translation>Lompakkosi on nyt salattu.</translation>
    </message>
    <message>
        <source>IMPORTANT: Any previous backups you have made of your wallet file should be replaced with the newly generated, encrypted wallet file. For security reasons, previous backups of the unencrypted wallet file will become useless as soon as you start using the new, encrypted wallet.</source>
        <translation>TÄRKEÄÄ: Kaikki tekemäsi vanhan lompakon varmuuskopiot pitäisi korvata uusilla suojatuilla varmuuskopioilla. Turvallisuussyistä edelliset varmuuskopiot muuttuvat turhiksi, kun aloitat uuden suojatun lompakon käytön.</translation>
    </message>
    <message>
        <source>Wallet encryption failed</source>
        <translation>Lompakon salaaminen epäonnistui</translation>
    </message>
    <message>
        <source>Wallet encryption failed due to an internal error. Your wallet was not encrypted.</source>
        <translation>Lompakon salaaminen epäonnistui sisäisen virheen vuoksi. Lompakkoasi ei salattu.</translation>
    </message>
    <message>
        <source>The supplied passphrases do not match.</source>
        <translation>Annetut salauslauseet eivät täsmää.</translation>
    </message>
    <message>
        <source>Wallet unlock failed</source>
        <translation>Lompakon lukituksen avaaminen epäonnistui</translation>
    </message>
    <message>
        <source>The passphrase entered for the wallet decryption was incorrect.</source>
        <translation>Annettu salauslause lompakon avaamiseksi oli väärä.</translation>
    </message>
    <message>
        <source>Wallet decryption failed</source>
        <translation>Lompakon salauksen purkaminen epäonnistui</translation>
    </message>
    <message>
        <source>Wallet passphrase was successfully changed.</source>
        <translation>Lompakon salasana vaihdettiin onnistuneesti.</translation>
    </message>
    <message>
        <source>Warning: The Caps Lock key is on!</source>
        <translation>Varoitus: Caps Lock-painike on päällä!</translation>
    </message>
</context>
<context>
    <name>BanTableModel</name>
    <message>
        <source>IP/Netmask</source>
        <translation>IP/Verkon peite</translation>
    </message>
    <message>
        <source>Banned Until</source>
        <translation>Estetty kunnes</translation>
    </message>
</context>
<context>
    <name>BitcoinGUI</name>
    <message>
<<<<<<< HEAD
        <source>Sign &amp;message...</source>
        <translation>&amp;Allekirjoita viesti...</translation>
=======
        <source>Settings file %1 might be corrupt or invalid.</source>
        <translation type="unfinished">Asetustiedosto %1 saattaa olla vioittunut tai virheellinen.</translation>
    </message>
    <message>
        <source>A fatal error occurred. %1 can no longer continue safely and will quit.</source>
        <translation type="unfinished">Peruuttamaton virhe on tapahtunut. %1 ei voi enää jatkaa turvallisesti ja sammutetaan.</translation>
>>>>>>> 3f385c91
    </message>
    <message>
        <source>Synchronizing with network...</source>
        <translation>Synkronoidaan verkon kanssa...</translation>
    </message>
    <message>
        <source>&amp;Overview</source>
        <translation>&amp;Yleisnäkymä</translation>
    </message>
    <message>
        <source>Show general overview of wallet</source>
        <translation>Lompakon tilanteen yleiskatsaus</translation>
    </message>
    <message>
        <source>&amp;Transactions</source>
        <translation>&amp;Rahansiirrot</translation>
    </message>
    <message>
        <source>Browse transaction history</source>
        <translation>Selaa rahansiirtohistoriaa</translation>
    </message>
    <message>
        <source>E&amp;xit</source>
        <translation>L&amp;opeta</translation>
    </message>
    <message>
        <source>Quit application</source>
        <translation>Sulje ohjelma</translation>
    </message>
    <message>
        <source>&amp;About %1</source>
        <translation>&amp;Tietoja %1</translation>
    </message>
    <message>
        <source>Show information about %1</source>
        <translation>Näytä tietoa aiheesta %1</translation>
    </message>
    <message>
        <source>About &amp;Qt</source>
        <translation>Tietoja &amp;Qt</translation>
    </message>
    <message>
        <source>Show information about Qt</source>
        <translation>Näytä tietoja Qt:ta</translation>
    </message>
    <message>
        <source>&amp;Options...</source>
        <translation>&amp;Asetukset...</translation>
    </message>
    <message>
        <source>Modify configuration options for %1</source>
        <translation>Muuta kohteen %1 kokoonpanoasetuksia</translation>
    </message>
    <message>
        <source>&amp;Encrypt Wallet...</source>
        <translation>&amp;Salaa lompakko...</translation>
    </message>
    <message>
        <source>&amp;Backup Wallet...</source>
        <translation>&amp;Varmuuskopioi Lompakko...</translation>
    </message>
    <message>
        <source>&amp;Change Passphrase...</source>
        <translation>&amp;Vaihda Tunnuslause...</translation>
    </message>
    <message>
        <source>Open &amp;URI...</source>
        <translation>Avaa &amp;URI...</translation>
    </message>
    <message>
        <source>Create Wallet...</source>
        <translation>Luo lompakko...</translation>
    </message>
    <message>
        <source>Create a new wallet</source>
        <translation>Luo uusi lompakko</translation>
    </message>
    <message>
        <source>Wallet:</source>
        <translation>Lompakko:</translation>
    </message>
    <message>
        <source>Click to disable network activity.</source>
        <translation>Paina poistaaksesi verkkoyhteysilmaisin käytöstä.</translation>
    </message>
    <message>
        <source>Network activity disabled.</source>
        <translation>Verkkoyhteysmittari pois käytöstä</translation>
    </message>
    <message>
        <source>Click to enable network activity again.</source>
        <translation>Paina ottaaksesi verkkoyhteysilmaisin uudelleen käyttöön.</translation>
    </message>
    <message>
        <source>Syncing Headers (%1%)...</source>
        <translation>Synkronoidaan Tunnisteita (%1%)...</translation>
    </message>
    <message>
        <source>Reindexing blocks on disk...</source>
        <translation>Ladataan lohkoindeksiä...</translation>
    </message>
    <message>
        <source>Proxy is &lt;b&gt;enabled&lt;/b&gt;: %1</source>
        <translation>Välipalvelin on &lt;b&gt;käytössä&lt;/b&gt;: %1</translation>
    </message>
    <message>
        <source>Send coins to a Particl address</source>
        <translation>Lähetä kolikoita Particl-osoitteeseen</translation>
    </message>
    <message>
        <source>Backup wallet to another location</source>
        <translation>Varmuuskopioi lompakko toiseen sijaintiin</translation>
    </message>
    <message>
        <source>Change the passphrase used for wallet encryption</source>
        <translation>Vaihda lompakon salaukseen käytettävä tunnuslause</translation>
    </message>
    <message>
<<<<<<< HEAD
        <source>&amp;Verify message...</source>
        <translation>Varmista &amp;viesti...</translation>
    </message>
    <message>
        <source>&amp;Send</source>
        <translation>&amp;Lähetä</translation>
=======
        <source>Fee estimation failed. Fallbackfee is disabled. Wait a few blocks or enable -fallbackfee.</source>
        <translation type="unfinished">Siirtomaksun arviointi epäonnistui. Odota muutama lohko tai käytä -fallbackfee -valintaa..</translation>
>>>>>>> 3f385c91
    </message>
    <message>
        <source>&amp;Receive</source>
        <translation>&amp;Vastaanota</translation>
    </message>
    <message>
        <source>&amp;Show / Hide</source>
        <translation>&amp;Näytä / Piilota</translation>
    </message>
    <message>
        <source>Show or hide the main Window</source>
        <translation>Näytä tai piilota Particl-ikkuna</translation>
    </message>
    <message>
        <source>Encrypt the private keys that belong to your wallet</source>
        <translation>Suojaa yksityiset avaimet, jotka kuuluvat lompakkoosi</translation>
    </message>
    <message>
        <source>Sign messages with your Particl addresses to prove you own them</source>
        <translation>Allekirjoita viestisi omalla Particl -osoitteellasi todistaaksesi, että omistat ne</translation>
    </message>
    <message>
        <source>Verify messages to ensure they were signed with specified Particl addresses</source>
        <translation>Varmista, että viestisi on allekirjoitettu määritetyllä Particl -osoitteella</translation>
    </message>
    <message>
        <source>&amp;File</source>
        <translation>&amp;Tiedosto</translation>
    </message>
    <message>
        <source>&amp;Settings</source>
        <translation>&amp;Asetukset</translation>
    </message>
    <message>
        <source>&amp;Help</source>
        <translation>&amp;Apua</translation>
    </message>
    <message>
        <source>Tabs toolbar</source>
        <translation>Välilehtipalkki</translation>
    </message>
    <message>
        <source>Request payments (generates QR codes and particl: URIs)</source>
        <translation>Pyydä maksuja (Luo QR koodit ja particl: URIt)</translation>
    </message>
    <message>
        <source>Show the list of used sending addresses and labels</source>
        <translation>Näytä lähettämiseen käytettyjen osoitteiden ja nimien lista</translation>
    </message>
    <message>
        <source>Show the list of used receiving addresses and labels</source>
        <translation>Näytä vastaanottamiseen käytettyjen osoitteiden ja nimien lista</translation>
    </message>
    <message>
        <source>&amp;Command-line options</source>
        <translation>&amp;Komentorivin valinnat</translation>
    </message>
    <message numerus="yes">
        <source>%n active connection(s) to Particl network</source>
        <translation><numerusform>%n aktiivinen yhteys Particl-verkkoon</numerusform><numerusform>%n aktiivista yhteyttä Particl-verkkoon</numerusform></translation>
    </message>
    <message>
        <source>Indexing blocks on disk...</source>
        <translation>Ladataan lohkoindeksiä...</translation>
    </message>
    <message>
        <source>Processing blocks on disk...</source>
        <translation>Käsitellään lohkoja levyllä...</translation>
    </message>
    <message numerus="yes">
        <source>Processed %n block(s) of transaction history.</source>
        <translation><numerusform>Käsitelty %n lohko rahansiirtohistoriasta.</numerusform><numerusform>Käsitelty %n lohkoa rahansiirtohistoriasta.</numerusform></translation>
    </message>
    <message>
        <source>%1 behind</source>
        <translation>%1 jäljessä</translation>
    </message>
    <message>
        <source>Last received block was generated %1 ago.</source>
        <translation>Viimeisin vastaanotettu lohko tuotettu %1.</translation>
    </message>
    <message>
        <source>Transactions after this will not yet be visible.</source>
        <translation>Tämän jälkeiset rahansiirrot eivät ole vielä näkyvissä.</translation>
    </message>
    <message>
        <source>Error</source>
        <translation>Virhe</translation>
    </message>
    <message>
        <source>Warning</source>
        <translation>Varoitus</translation>
    </message>
    <message>
        <source>Information</source>
        <translation>Tietoa</translation>
    </message>
    <message>
        <source>Up to date</source>
        <translation>Rahansiirtohistoria on ajan tasalla</translation>
    </message>
    <message>
        <source>&amp;Load PSBT from file...</source>
        <translation>&amp;Lataa PSBT (osittain allekirjoitettu particl-siirto) tiedostosta...</translation>
    </message>
    <message>
        <source>Load Partially Signed Particl Transaction</source>
        <translation>Lataa osittain allekirjoitettu particl-siirtotapahtuma</translation>
    </message>
    <message>
        <source>Load PSBT from clipboard...</source>
        <translation>Lataa PSBT (osittain allekirjoitettu particl-siirto) leikepöydältä...</translation>
    </message>
    <message>
        <source>Load Partially Signed Particl Transaction from clipboard</source>
        <translation>Lataa osittain allekirjoitettu particl-siirtotapahtuma leikepöydältä</translation>
    </message>
    <message>
        <source>Node window</source>
        <translation>Solmu ikkuna</translation>
    </message>
    <message>
        <source>Open node debugging and diagnostic console</source>
        <translation>Avaa solmun diagnostiikka- ja vianmäärityskonsoli </translation>
    </message>
    <message>
        <source>&amp;Sending addresses</source>
        <translation>&amp;Lähetysosoitteet</translation>
    </message>
    <message>
        <source>&amp;Receiving addresses</source>
        <translation>&amp;Vastaanotto-osoitteet</translation>
    </message>
    <message>
        <source>Open a particl: URI</source>
        <translation>Avaa particl: URI</translation>
    </message>
    <message>
        <source>Open Wallet</source>
        <translation>Avaa lompakko</translation>
    </message>
    <message>
        <source>Open a wallet</source>
        <translation>Avaa lompakko</translation>
    </message>
    <message>
        <source>Close Wallet...</source>
        <translation>Sulje lompakko...</translation>
    </message>
    <message>
        <source>Close wallet</source>
        <translation>Sulje lompakko</translation>
    </message>
    <message>
        <source>Close All Wallets...</source>
        <translation>Sulje kaikki lompakot...</translation>
    </message>
    <message>
        <source>Close all wallets</source>
        <translation>Sulje kaikki lompakot</translation>
    </message>
    <message>
        <source>Show the %1 help message to get a list with possible Particl command-line options</source>
        <translation>Näytä %1 ohjeet saadaksesi listan mahdollisista Particlin komentorivivalinnoista</translation>
    </message>
    <message>
        <source>&amp;Mask values</source>
        <translation>&amp;Naamioi arvot</translation>
    </message>
    <message>
        <source>Mask the values in the Overview tab</source>
        <translation>Naamioi arvot Yhteenveto-välilehdessä</translation>
    </message>
    <message>
        <source>default wallet</source>
        <translation>oletuslompakko</translation>
    </message>
    <message>
        <source>No wallets available</source>
        <translation>Lompakoita ei ole saatavilla</translation>
    </message>
    <message>
<<<<<<< HEAD
        <source>&amp;Window</source>
        <translation>&amp;Ikkuna</translation>
    </message>
    <message>
        <source>Minimize</source>
        <translation>Pienennä</translation>
=======
        <source>Error: Couldn't create cursor into database</source>
        <translation type="unfinished">Virhe: Tietokantaan ei voitu luoda kursoria.</translation>
>>>>>>> 3f385c91
    </message>
    <message>
        <source>Zoom</source>
        <translation>Lähennä/loitonna</translation>
    </message>
    <message>
        <source>Main Window</source>
        <translation>Pääikkuna</translation>
    </message>
    <message>
        <source>%1 client</source>
        <translation>%1-asiakas</translation>
    </message>
    <message>
        <source>Connecting to peers...</source>
        <translation>Yhdistetään vertaisiin...</translation>
    </message>
    <message>
        <source>Catching up...</source>
        <translation>Saavutetaan verkkoa...</translation>
    </message>
    <message>
        <source>Error: %1</source>
        <translation>Virhe: %1</translation>
    </message>
    <message>
        <source>Warning: %1</source>
        <translation>Varoitus: %1</translation>
    </message>
    <message>
        <source>Date: %1
</source>
        <translation>Päivämäärä: %1
</translation>
    </message>
    <message>
        <source>Amount: %1
</source>
        <translation>Määrä: %1
</translation>
    </message>
    <message>
        <source>Wallet: %1
</source>
        <translation>Lompakko: %1
</translation>
    </message>
    <message>
        <source>Type: %1
</source>
        <translation>Tyyppi: %1
</translation>
    </message>
    <message>
        <source>Label: %1
</source>
        <translation>Nimike: %1
</translation>
    </message>
    <message>
        <source>Address: %1
</source>
        <translation>Osoite: %1
</translation>
    </message>
    <message>
        <source>Sent transaction</source>
        <translation>Lähetetyt rahansiirrot</translation>
    </message>
    <message>
        <source>Incoming transaction</source>
        <translation>Saapuva rahansiirto</translation>
    </message>
    <message>
        <source>HD key generation is &lt;b&gt;enabled&lt;/b&gt;</source>
        <translation>HD avaimen generointi on &lt;b&gt;päällä&lt;/b&gt;</translation>
    </message>
    <message>
        <source>HD key generation is &lt;b&gt;disabled&lt;/b&gt;</source>
        <translation>HD avaimen generointi on &lt;/b&gt;pois päältä&lt;/b&gt;</translation>
    </message>
    <message>
        <source>Private key &lt;b&gt;disabled&lt;/b&gt;</source>
        <translation>Yksityisavain &lt;b&gt;ei käytössä&lt;/b&gt;</translation>
    </message>
    <message>
        <source>Wallet is &lt;b&gt;encrypted&lt;/b&gt; and currently &lt;b&gt;unlocked&lt;/b&gt;</source>
        <translation>Lompakko on &lt;b&gt;salattu&lt;/b&gt; ja tällä hetkellä &lt;b&gt;avoinna&lt;/b&gt;</translation>
    </message>
    <message>
        <source>Wallet is &lt;b&gt;encrypted&lt;/b&gt; and currently &lt;b&gt;locked&lt;/b&gt;</source>
        <translation>Lompakko on &lt;b&gt;salattu&lt;/b&gt; ja tällä hetkellä &lt;b&gt;lukittuna&lt;/b&gt;</translation>
    </message>
    <message>
        <source>Original message:</source>
        <translation>Alkuperäinen viesti:</translation>
    </message>
    <message>
        <source>A fatal error occurred. %1 can no longer continue safely and will quit.</source>
        <translation>Peruuttamaton virhe on tapahtunut. %1 ei voi enää jatkaa turvallisesti ja sammutetaan.</translation>
    </message>
</context>
<context>
    <name>CoinControlDialog</name>
    <message>
        <source>Coin Selection</source>
        <translation>Kolikoiden valinta</translation>
    </message>
    <message>
        <source>Quantity:</source>
        <translation>Määrä:</translation>
    </message>
    <message>
        <source>Bytes:</source>
        <translation>Tavuja:</translation>
    </message>
    <message>
        <source>Amount:</source>
        <translation>Määrä:</translation>
    </message>
    <message>
<<<<<<< HEAD
        <source>Fee:</source>
        <translation>Palkkio:</translation>
=======
        <source>No addresses available</source>
        <translation type="unfinished">Osoitteita ei ole saatavilla</translation>
>>>>>>> 3f385c91
    </message>
    <message>
        <source>Dust:</source>
        <translation>Tomu:</translation>
    </message>
    <message>
        <source>After Fee:</source>
        <translation>Palkkion jälkeen:</translation>
    </message>
    <message>
<<<<<<< HEAD
        <source>Change:</source>
        <translation>Vaihtoraha:</translation>
    </message>
    <message>
        <source>(un)select all</source>
        <translation>(epä)valitse kaikki</translation>
=======
        <source>Prune mode is incompatible with -txindex.</source>
        <translation type="unfinished">Karsittu tila ei ole yhteensopiva -txindex:n kanssa.</translation>
>>>>>>> 3f385c91
    </message>
    <message>
        <source>Tree mode</source>
        <translation>Puurakenne</translation>
    </message>
    <message>
        <source>List mode</source>
        <translation>Listarakenne</translation>
    </message>
    <message>
        <source>Amount</source>
        <translation>Määrä</translation>
    </message>
    <message>
        <source>Received with label</source>
        <translation>Vastaanotettu nimikkeellä</translation>
    </message>
    <message>
        <source>Received with address</source>
        <translation>Vastaanotettu osoitteella</translation>
    </message>
    <message>
        <source>Date</source>
        <translation>Aika</translation>
    </message>
    <message>
        <source>Confirmations</source>
        <translation>Vahvistuksia</translation>
    </message>
    <message>
        <source>Confirmed</source>
        <translation>Vahvistettu</translation>
    </message>
    <message>
        <source>Copy address</source>
        <translation>Kopioi osoite</translation>
    </message>
    <message>
        <source>Copy label</source>
        <translation>Kopioi nimike</translation>
    </message>
    <message>
        <source>Copy amount</source>
        <translation>Kopioi määrä</translation>
    </message>
    <message>
        <source>Copy transaction ID</source>
        <translation>Kopioi siirron ID</translation>
    </message>
    <message>
        <source>Lock unspent</source>
        <translation>Lukitse käyttämättömät</translation>
    </message>
    <message>
        <source>Unlock unspent</source>
        <translation>Avaa käyttämättömien lukitus</translation>
    </message>
    <message>
        <source>Copy quantity</source>
        <translation>Kopioi lukumäärä</translation>
    </message>
    <message>
        <source>Copy fee</source>
        <translation>Kopioi rahansiirtokulu</translation>
    </message>
    <message>
        <source>Copy after fee</source>
        <translation>Kopioi rahansiirtokulun jälkeen</translation>
    </message>
    <message>
        <source>Copy bytes</source>
        <translation>Kopioi tavut</translation>
    </message>
    <message>
        <source>Copy dust</source>
        <translation>Kopioi tomu</translation>
    </message>
    <message>
        <source>Copy change</source>
        <translation>Kopioi vaihtorahat</translation>
    </message>
    <message>
        <source>(%1 locked)</source>
        <translation>(%1 lukittu)</translation>
    </message>
    <message>
        <source>yes</source>
        <translation>kyllä</translation>
    </message>
    <message>
        <source>no</source>
        <translation>ei</translation>
    </message>
    <message>
        <source>This label turns red if any recipient receives an amount smaller than the current dust threshold.</source>
        <translation>Tämä nimike muuttuu punaiseksi, jos jokin vastaanottajista on saamassa tämänhetkistä tomun rajaa pienemmän summan.</translation>
    </message>
    <message>
        <source>Can vary +/- %1 satoshi(s) per input.</source>
        <translation>Saattaa vaihdella +/- %1 satoshia per syöte.</translation>
    </message>
    <message>
        <source>(no label)</source>
        <translation>(ei nimikettä)</translation>
    </message>
    <message>
        <source>change from %1 (%2)</source>
        <translation>Vaihda %1 (%2)</translation>
    </message>
    <message>
        <source>(change)</source>
        <translation>(vaihtoraha)</translation>
    </message>
</context>
<context>
    <name>CreateWalletActivity</name>
    <message>
        <source>Creating Wallet &lt;b&gt;%1&lt;/b&gt;...</source>
        <translation>Luodaan lompakkoa &lt;b&gt;%1&lt;/b&gt;...</translation>
    </message>
    <message>
        <source>Create wallet failed</source>
        <translation>Lompakon luonti epäonnistui</translation>
    </message>
    <message>
        <source>Create wallet warning</source>
        <translation>Luo lompakkovaroitus</translation>
    </message>
</context>
<context>
    <name>CreateWalletDialog</name>
    <message>
        <source>Create Wallet</source>
        <translation>Luo lompakko</translation>
    </message>
    <message>
        <source>Wallet Name</source>
        <translation>Lompakon nimi</translation>
    </message>
    <message>
        <source>Encrypt the wallet. The wallet will be encrypted with a passphrase of your choice.</source>
        <translation>Salaa lompakko. Lompakko salataan valitsemallasa salasanalla.</translation>
    </message>
    <message>
        <source>Encrypt Wallet</source>
        <translation>Salaa lompakko</translation>
    </message>
    <message>
        <source>Disable private keys for this wallet. Wallets with private keys disabled will have no private keys and cannot have an HD seed or imported private keys. This is ideal for watch-only wallets.</source>
        <translation>Poista tämän lompakon yksityiset avaimet käytöstä. Lompakot, joissa yksityiset avaimet on poistettu käytöstä, eivät sisällä yksityisiä avaimia, eikä niissä voi olla HD-juurisanoja tai tuotuja yksityisiä avaimia. Tämä on ihanteellinen katselulompakkoihin.</translation>
    </message>
    <message>
        <source>Disable Private Keys</source>
        <translation>Poista yksityisavaimet käytöstä</translation>
    </message>
    <message>
<<<<<<< HEAD
        <source>Make a blank wallet. Blank wallets do not initially have private keys or scripts. Private keys and addresses can be imported, or an HD seed can be set, at a later time.</source>
        <translation>Luo tyhjä lompakko. Tyhjissä lompakoissa ei aluksi ole yksityisavaimia tai skriptejä. Myöhemmin voidaan tuoda yksityisavaimia ja -osoitteita, tai asettaa HD-siemen.</translation>
    </message>
    <message>
        <source>Make Blank Wallet</source>
        <translation>Luo tyhjä lompakko</translation>
=======
        <source>User Agent comment (%s) contains unsafe characters.</source>
        <translation type="unfinished">User Agent -kommentti (%s) sisältää turvattomia merkkejä.</translation>
>>>>>>> 3f385c91
    </message>
    <message>
        <source>Use descriptors for scriptPubKey management</source>
        <translation>Käytä kuvaajia sciptPubKeyn hallinnointiin</translation>
    </message>
    <message>
        <source>Descriptor Wallet</source>
        <translation>Kuvaajalompakko</translation>
    </message>
    <message>
        <source>Create</source>
        <translation>Luo</translation>
    </message>
</context>
<context>
    <name>EditAddressDialog</name>
    <message>
        <source>Edit Address</source>
        <translation>Muokkaa osoitetta</translation>
    </message>
    <message>
        <source>&amp;Label</source>
        <translation>&amp;Nimi</translation>
    </message>
    <message>
        <source>The label associated with this address list entry</source>
        <translation>Tähän osoitteeseen liitetty nimi</translation>
    </message>
    <message>
        <source>The address associated with this address list entry. This can only be modified for sending addresses.</source>
        <translation>Osoite liitettynä tähän osoitekirjan alkioon. Tämä voidaan muokata vain lähetysosoitteissa.</translation>
    </message>
    <message>
        <source>&amp;Address</source>
        <translation>&amp;Osoite</translation>
    </message>
    <message>
        <source>New sending address</source>
        <translation>Uusi lähetysosoite</translation>
    </message>
    <message>
        <source>Edit receiving address</source>
        <translation>Muokkaa vastaanottavaa osoitetta</translation>
    </message>
    <message>
        <source>Edit sending address</source>
        <translation>Muokkaa lähettävää osoitetta</translation>
    </message>
    <message>
        <source>The entered address "%1" is not a valid Particl address.</source>
        <translation>Antamasi osoite "%1" ei ole kelvollinen Particl-osoite.</translation>
    </message>
    <message>
        <source>Address "%1" already exists as a receiving address with label "%2" and so cannot be added as a sending address.</source>
        <translation>Osoite "%1" on jo vastaanotto-osoitteena nimellä "%2", joten sitä ei voi lisätä lähetysosoitteeksi.</translation>
    </message>
    <message>
        <source>The entered address "%1" is already in the address book with label "%2".</source>
        <translation>Syötetty osoite "%1" on jo osoitekirjassa nimellä "%2".</translation>
    </message>
    <message>
        <source>Could not unlock wallet.</source>
        <translation>Lompakkoa ei voitu avata.</translation>
    </message>
    <message>
        <source>New key generation failed.</source>
        <translation>Uuden avaimen luonti epäonnistui.</translation>
    </message>
</context>
<context>
    <name>FreespaceChecker</name>
    <message>
        <source>A new data directory will be created.</source>
        <translation>Luodaan uusi kansio.</translation>
    </message>
    <message>
        <source>name</source>
        <translation>Nimi</translation>
    </message>
    <message>
        <source>Directory already exists. Add %1 if you intend to create a new directory here.</source>
        <translation>Hakemisto on jo olemassa. Lisää %1 jos tarkoitus on luoda hakemisto tänne.</translation>
    </message>
    <message>
        <source>Path already exists, and is not a directory.</source>
        <translation>Polku on jo olemassa, eikä se ole kansio.</translation>
    </message>
    <message>
        <source>Cannot create data directory here.</source>
        <translation>Ei voida luoda data-hakemistoa tänne.</translation>
    </message>
</context>
<context>
    <name>HelpMessageDialog</name>
    <message>
        <source>version</source>
        <translation>versio</translation>
    </message>
    <message>
        <source>About %1</source>
        <translation>Tietoja %1</translation>
    </message>
    <message>
        <source>Command-line options</source>
        <translation>Komentorivi parametrit</translation>
    </message>
</context>
<context>
    <name>Intro</name>
    <message>
        <source>Welcome</source>
        <translation>Tervetuloa</translation>
    </message>
    <message>
        <source>Welcome to %1.</source>
        <translation>Tervetuloa %1 pariin.</translation>
    </message>
    <message>
        <source>As this is the first time the program is launched, you can choose where %1 will store its data.</source>
        <translation>Tämä on ensimmäinen kerta, kun %1 on käynnistetty, joten voit valita data-hakemiston paikan.</translation>
    </message>
    <message>
        <source>When you click OK, %1 will begin to download and process the full %4 block chain (%2GB) starting with the earliest transactions in %3 when %4 initially launched.</source>
        <translation>Kun valitset OK, %1 aloittaa lataamaan ja käsittelemään koko %4 lohkoketjua (%2GB) aloittaen ensimmäisestä siirrosta %3 jolloin %4 käynnistettiin ensimmäistä kertaa.</translation>
    </message>
    <message>
        <source>Reverting this setting requires re-downloading the entire blockchain. It is faster to download the full chain first and prune it later. Disables some advanced features.</source>
        <translation>Tämän asetuksen peruuttaminen vaatii koko lohkoketjun uudelleenlataamisen. On nopeampaa ladata koko ketju ensin ja karsia se myöhemmin. Tämä myös poistaa käytöstä joitain edistyneitä toimintoja.</translation>
    </message>
    <message>
        <source>This initial synchronisation is very demanding, and may expose hardware problems with your computer that had previously gone unnoticed. Each time you run %1, it will continue downloading where it left off.</source>
        <translation>Tämä alustava synkronointi on erittäin vaativa ja saattaa tuoda esiin laiteongelmia, joita ei aikaisemmin ole havaittu. Aina kun ajat %1:n, jatketaan siitä kohdasta, mihin viimeksi jäätiin.</translation>
    </message>
    <message>
        <source>If you have chosen to limit block chain storage (pruning), the historical data must still be downloaded and processed, but will be deleted afterward to keep your disk usage low.</source>
        <translation>Vaikka olisitkin valinnut rajoittaa lohkoketjun tallennustilaa (karsinnalla), täytyy historiatiedot silti ladata ja käsitellä, mutta ne poistetaan jälkikäteen levytilan säästämiseksi.</translation>
    </message>
    <message>
        <source>Use the default data directory</source>
        <translation>Käytä oletuskansiota</translation>
    </message>
    <message>
        <source>Use a custom data directory:</source>
        <translation>Määritä oma kansio:</translation>
    </message>
    <message>
        <source>Particl</source>
        <translation>Particl</translation>
    </message>
    <message>
        <source>Discard blocks after verification, except most recent %1 GB (prune)</source>
        <translation>Hävitä lohkot varmistuksen jälkeen, poislukien viimeiset %1 GB (karsinta)</translation>
    </message>
    <message>
        <source>At least %1 GB of data will be stored in this directory, and it will grow over time.</source>
        <translation>Ainakin %1 GB tietoa varastoidaan tähän hakemistoon ja tarve kasvaa ajan myötä.</translation>
    </message>
    <message>
        <source>Approximately %1 GB of data will be stored in this directory.</source>
        <translation>Noin %1 GB tietoa varastoidaan tähän hakemistoon.</translation>
    </message>
    <message>
        <source>%1 will download and store a copy of the Particl block chain.</source>
        <translation>%1 lataa ja tallentaa kopion Particlin lohkoketjusta.</translation>
    </message>
    <message>
        <source>The wallet will also be stored in this directory.</source>
        <translation>Lompakko tallennetaan myös tähän hakemistoon.</translation>
    </message>
    <message>
        <source>Error: Specified data directory "%1" cannot be created.</source>
        <translation>Virhe: Annettu datahakemistoa "%1" ei voida luoda.</translation>
    </message>
    <message>
        <source>Error</source>
        <translation>Virhe</translation>
    </message>
    <message numerus="yes">
        <source>%n GB of free space available</source>
        <translation><numerusform>%n GB tilaa vapaana</numerusform><numerusform>%n GB tilaa vapaana</numerusform></translation>
    </message>
    <message numerus="yes">
        <source>(of %n GB needed)</source>
        <translation><numerusform>(tarvitaan %n GB)</numerusform><numerusform>(tarvitaan %n GB)</numerusform></translation>
    </message>
    <message numerus="yes">
        <source>(%n GB needed for full chain)</source>
        <translation><numerusform>(tarvitaan %n GB koko ketjua varten)</numerusform><numerusform>(tarvitaan %n GB koko ketjua varten)</numerusform></translation>
    </message>
</context>
<context>
    <name>ModalOverlay</name>
    <message>
        <source>Form</source>
        <translation>Lomake</translation>
    </message>
    <message>
        <source>Recent transactions may not yet be visible, and therefore your wallet's balance might be incorrect. This information will be correct once your wallet has finished synchronizing with the particl network, as detailed below.</source>
        <translation>Viimeiset tapahtumat eivät välttämättä vielä näy, joten lompakkosi saldo voi olla virheellinen. Tieto korjautuu, kunhan lompakkosi synkronointi particl-verkon kanssa on päättynyt. Tiedot näkyvät alla.</translation>
    </message>
    <message>
        <source>Attempting to spend particl that are affected by not-yet-displayed transactions will not be accepted by the network.</source>
        <translation>Verkko ei tule hyväksymään sellaisten particlien käyttämistä, jotka liittyvät vielä näkymättömissä oleviin siirtoihin.</translation>
    </message>
    <message>
        <source>Number of blocks left</source>
        <translation>Lohkoja jäljellä</translation>
    </message>
    <message>
        <source>Unknown...</source>
        <translation>Tunnistamaton..</translation>
    </message>
    <message>
        <source>Last block time</source>
        <translation>Viimeisimmän lohkon aika</translation>
    </message>
    <message>
<<<<<<< HEAD
        <source>Progress</source>
        <translation>Edistyminen</translation>
=======
        <source>&amp;Command-line options</source>
        <translation type="unfinished">&amp;Komentorivin valinnat</translation>
    </message>
    <message numerus="yes">
        <source>Processed %n block(s) of transaction history.</source>
        <translation type="unfinished">
            <numerusform>Käsitelty %n lohko rahansiirtohistoriasta.</numerusform>
            <numerusform>Käsitelty %n lohkoa rahansiirtohistoriasta.</numerusform>
        </translation>
>>>>>>> 3f385c91
    </message>
    <message>
        <source>Progress increase per hour</source>
        <translation>Edistymisen kasvu tunnissa</translation>
    </message>
    <message>
        <source>calculating...</source>
        <translation>lasketaan..</translation>
    </message>
    <message>
        <source>Estimated time left until synced</source>
        <translation>Arvioitu jäljellä oleva aika, kunnes synkronoitu</translation>
    </message>
    <message>
        <source>Hide</source>
        <translation>Piilota</translation>
    </message>
    <message>
        <source>Esc</source>
        <translation>Poistu</translation>
    </message>
    <message>
        <source>%1 is currently syncing.  It will download headers and blocks from peers and validate them until reaching the tip of the block chain.</source>
        <translation>%1 synkronoidaan parhaillaan. Se lataa tunnisteet ja lohkot vertaisilta ja vahvistaa ne, kunnes ne saavuttavat lohkon ketjun kärjen.</translation>
    </message>
    <message>
        <source>Unknown. Syncing Headers (%1, %2%)...</source>
        <translation>Tuntematon. Synkronoidaan tunnisteita (%1, %2%)...</translation>
    </message>
</context>
<context>
    <name>OpenURIDialog</name>
    <message>
        <source>Open particl URI</source>
        <translation>Avaa particl URI</translation>
    </message>
    <message>
        <source>URI:</source>
        <translation>URI:</translation>
    </message>
</context>
<context>
    <name>OpenWalletActivity</name>
    <message>
        <source>Open wallet failed</source>
        <translation>Lompakon avaaminen epäonnistui</translation>
    </message>
    <message>
        <source>Open wallet warning</source>
        <translation>Avoimen lompakon varoitus</translation>
    </message>
    <message>
        <source>default wallet</source>
        <translation>oletuslompakko</translation>
    </message>
    <message>
        <source>Opening Wallet &lt;b&gt;%1&lt;/b&gt;...</source>
        <translation>Avataan lompakkoa &lt;b&gt;%1&lt;/b&gt;...</translation>
    </message>
</context>
<context>
    <name>OptionsDialog</name>
    <message>
        <source>Options</source>
        <translation>Asetukset</translation>
    </message>
    <message>
        <source>&amp;Main</source>
        <translation>&amp;Yleiset</translation>
    </message>
    <message>
        <source>Automatically start %1 after logging in to the system.</source>
        <translation>Käynnistä %1 automaattisesti järjestelmään kirjautumisen jälkeen.</translation>
    </message>
    <message>
        <source>&amp;Start %1 on system login</source>
        <translation>&amp;Käynnistä %1 järjestelmään kirjautuessa</translation>
    </message>
    <message>
        <source>Size of &amp;database cache</source>
        <translation>&amp;Tietokannan välimuistin koko</translation>
    </message>
    <message>
        <source>Number of script &amp;verification threads</source>
        <translation>Säikeiden määrä skriptien &amp;varmistuksessa</translation>
    </message>
    <message>
        <source>IP address of the proxy (e.g. IPv4: 127.0.0.1 / IPv6: ::1)</source>
        <translation>IP osoite proxille (esim. IPv4: 127.0.0.1 / IPv6: ::1)</translation>
    </message>
    <message>
        <source>Shows if the supplied default SOCKS5 proxy is used to reach peers via this network type.</source>
        <translation>Ilmoittaa, mikäli oletetettua SOCKS5-välityspalvelinta käytetään vertaisten tavoittamiseen tämän verkkotyypin kautta.</translation>
    </message>
    <message>
        <source>Hide the icon from the system tray.</source>
        <translation>Piilota kuvake järjestelmäpalkista.</translation>
    </message>
    <message>
        <source>&amp;Hide tray icon</source>
        <translation>&amp;Piilota tehtäväpalkin kuvake</translation>
    </message>
    <message>
        <source>Minimize instead of exit the application when the window is closed. When this option is enabled, the application will be closed only after selecting Exit in the menu.</source>
        <translation>Minimoi ikkuna ohjelman sulkemisen sijasta kun ikkuna suljetaan. Kun tämä asetus on käytössä, ohjelma suljetaan vain valittaessa valikosta Poistu.</translation>
    </message>
    <message>
<<<<<<< HEAD
        <source>Third party URLs (e.g. a block explorer) that appear in the transactions tab as context menu items. %s in the URL is replaced by transaction hash. Multiple URLs are separated by vertical bar |.</source>
        <translation>Ulkopuoliset URL-osoitteet (esim. block explorer), jotka esiintyvät siirrot-välilehdellä valikossa. %s URL-osoitteessa korvataan siirtotunnuksella. Useampi URL-osoite on eroteltu pystyviivalla |.</translation>
=======
        <source>Wallet Data</source>
        <extracomment>Name of the wallet data file format.</extracomment>
        <translation type="unfinished">Lompakkotiedot</translation>
    </message>
    <message>
        <source>Wallet Name</source>
        <extracomment>Label of the input field where the name of the wallet is entered.</extracomment>
        <translation type="unfinished">Lompakon nimi</translation>
    </message>
    <message>
        <source>&amp;Window</source>
        <translation type="unfinished">&amp;Ikkuna</translation>
>>>>>>> 3f385c91
    </message>
    <message>
        <source>Open the %1 configuration file from the working directory.</source>
        <translation>Avaa %1 asetustiedosto työhakemistosta.</translation>
    </message>
    <message>
        <source>Open Configuration File</source>
        <translation>Avaa asetustiedosto.</translation>
    </message>
    <message>
<<<<<<< HEAD
        <source>Reset all client options to default.</source>
        <translation>Palauta kaikki asetukset takaisin alkuperäisiksi.</translation>
=======
        <source>%1 client</source>
        <translation type="unfinished">%1-asiakas</translation>
    </message>
    <message>
        <source>&amp;Hide</source>
        <translation type="unfinished">&amp;Piilota</translation>
    </message>
    <message numerus="yes">
        <source>%n active connection(s) to Bitcoin network.</source>
        <extracomment>A substring of the tooltip.</extracomment>
        <translation type="unfinished">
            <numerusform />
            <numerusform />
        </translation>
>>>>>>> 3f385c91
    </message>
    <message>
        <source>&amp;Reset Options</source>
        <translation>&amp;Palauta asetukset</translation>
    </message>
    <message>
        <source>&amp;Network</source>
        <translation>&amp;Verkko</translation>
    </message>
    <message>
        <source>Disables some advanced features but all blocks will still be fully validated. Reverting this setting requires re-downloading the entire blockchain. Actual disk usage may be somewhat higher.</source>
        <translation>Jättää pois joitain edistyneitä ominaisuuksia, mutta silti varmistaa kaikki lohkot kokonaan. Tämän asetuksen muutto vaatii koko lohkoketjun uudelleen lataamisen. Levyn käyttöaste saattaa olla hiukan suurempaa.</translation>
    </message>
    <message>
        <source>Prune &amp;block storage to</source>
        <translation>Karsi lohkovaraston kooksi</translation>
    </message>
    <message>
        <source>GB</source>
        <translation>Gt</translation>
    </message>
    <message>
        <source>Reverting this setting requires re-downloading the entire blockchain.</source>
        <translation>Tämän asetuksen muuttaminen vaatii koko lohkoketjun uudelleenlataamista.</translation>
    </message>
    <message>
        <source>MiB</source>
        <translation>MiB</translation>
    </message>
    <message>
        <source>(0 = auto, &lt;0 = leave that many cores free)</source>
        <translation>(0 = auto, &lt;0 = jätä näin monta ydintä vapaaksi)</translation>
    </message>
    <message>
        <source>W&amp;allet</source>
        <translation>&amp;Lompakko</translation>
    </message>
    <message>
        <source>Expert</source>
        <translation>Expertti</translation>
    </message>
    <message>
        <source>Enable coin &amp;control features</source>
        <translation>Ota käytöön &amp;Kolikkokontrolli-ominaisuudet</translation>
    </message>
    <message>
        <source>If you disable the spending of unconfirmed change, the change from a transaction cannot be used until that transaction has at least one confirmation. This also affects how your balance is computed.</source>
        <translation>Jos poistat varmistamattomien vaihtorahojen käytön, ei siirtojen vaihtorahaa ei voida käyttää ennen vähintään yhtä varmistusta. Tämä vaikuttaa myös taseesi lasketaan.</translation>
    </message>
    <message>
        <source>&amp;Spend unconfirmed change</source>
        <translation>&amp;Käytä varmistamattomia vaihtorahoja</translation>
    </message>
    <message>
        <source>Automatically open the Particl client port on the router. This only works when your router supports UPnP and it is enabled.</source>
        <translation>Avaa Particl-asiakasohjelman portti reitittimellä automaattisesti. Tämä toimii vain, jos reitittimesi tukee UPnP:tä ja se on käytössä.</translation>
    </message>
    <message>
        <source>Map port using &amp;UPnP</source>
        <translation>Portin uudelleenohjaus &amp;UPnP:llä</translation>
    </message>
    <message>
        <source>Accept connections from outside.</source>
        <translation>Hyväksy yhteysiä ulkopuolelta</translation>
    </message>
    <message>
        <source>Allow incomin&amp;g connections</source>
        <translation>Hyväksy sisääntulevia yhteyksiä</translation>
    </message>
    <message>
        <source>Connect to the Particl network through a SOCKS5 proxy.</source>
        <translation>Yhdistä Particl-verkkoon SOCKS5-välityspalvelimen kautta.</translation>
    </message>
    <message>
        <source>&amp;Connect through SOCKS5 proxy (default proxy):</source>
        <translation>&amp;Yhdistä SOCKS5-välityspalvelimen kautta (oletus välityspalvelin):</translation>
    </message>
    <message>
        <source>Proxy &amp;IP:</source>
        <translation>Proxyn &amp;IP:</translation>
    </message>
    <message>
        <source>&amp;Port:</source>
        <translation>&amp;Portti</translation>
    </message>
    <message>
        <source>Port of the proxy (e.g. 9050)</source>
        <translation>Proxyn Portti (esim. 9050)</translation>
    </message>
    <message>
        <source>Used for reaching peers via:</source>
        <translation>Vertaisten saavuttamiseen käytettävät verkkotyypit:</translation>
    </message>
    <message>
        <source>IPv4</source>
        <translation>IPv4</translation>
    </message>
    <message>
        <source>IPv6</source>
        <translation>IPv6</translation>
    </message>
    <message>
        <source>Tor</source>
        <translation>Tor</translation>
    </message>
    <message>
        <source>&amp;Window</source>
        <translation>&amp;Ikkuna</translation>
    </message>
    <message>
        <source>Show only a tray icon after minimizing the window.</source>
        <translation>Näytä ainoastaan ilmaisinalueella ikkunan pienentämisen jälkeen.</translation>
    </message>
    <message>
        <source>&amp;Minimize to the tray instead of the taskbar</source>
        <translation>&amp;Pienennä ilmaisinalueelle työkalurivin sijasta</translation>
    </message>
    <message>
        <source>M&amp;inimize on close</source>
        <translation>P&amp;ienennä suljettaessa</translation>
    </message>
    <message>
        <source>&amp;Display</source>
        <translation>&amp;Käyttöliittymä</translation>
    </message>
    <message>
        <source>User Interface &amp;language:</source>
        <translation>&amp;Käyttöliittymän kieli</translation>
    </message>
    <message>
        <source>The user interface language can be set here. This setting will take effect after restarting %1.</source>
        <translation>Tässä voit määritellä käyttöliittymän kielen. Muutokset astuvat voimaan seuraavan kerran, kun %1 käynnistetään.</translation>
    </message>
    <message>
        <source>&amp;Unit to show amounts in:</source>
        <translation>Yksikkö jona particl-määrät näytetään</translation>
    </message>
    <message>
        <source>Choose the default subdivision unit to show in the interface and when sending coins.</source>
        <translation>Valitse mitä yksikköä käytetään ensisijaisesti particl-määrien näyttämiseen.</translation>
    </message>
    <message>
        <source>Whether to show coin control features or not.</source>
        <translation>Näytetäänkö kolikkokontrollin ominaisuuksia vai ei</translation>
    </message>
    <message>
        <source>Connect to the Particl network through a separate SOCKS5 proxy for Tor onion services.</source>
        <translation>Yhdistä Particl-verkkoon erillisen SOCKS5-välityspalvelimen kautta Torin onion-palveluja varten.</translation>
    </message>
    <message>
        <source>Use separate SOCKS&amp;5 proxy to reach peers via Tor onion services:</source>
        <translation>Käytä erillistä SOCKS&amp;5-välityspalvelinta tavoittaaksesi vertaisia Torin onion-palvelujen kautta:</translation>
    </message>
    <message>
        <source>&amp;Third party transaction URLs</source>
        <translation>&amp;Kolmannen osapuolen rahansiirto URL:t</translation>
    </message>
    <message>
        <source>Options set in this dialog are overridden by the command line or in the configuration file:</source>
        <translation>Seuraavat komentorivillä tai asetustiedostossa annetut määritykset menevät tässä ikkunassa asetettujen asetusten edelle:</translation>
    </message>
    <message>
        <source>&amp;OK</source>
        <translation>&amp;OK</translation>
    </message>
    <message>
        <source>&amp;Cancel</source>
        <translation>&amp;Peruuta</translation>
    </message>
    <message>
        <source>default</source>
        <translation>oletus</translation>
    </message>
    <message>
        <source>none</source>
        <translation>ei mitään</translation>
    </message>
    <message>
        <source>Confirm options reset</source>
        <translation>Varmista asetusten palautus</translation>
    </message>
    <message>
        <source>Client restart required to activate changes.</source>
        <translation>Ohjelman uudelleenkäynnistys aktivoi muutokset.</translation>
    </message>
    <message>
        <source>Client will be shut down. Do you want to proceed?</source>
        <translation>Asiakasohjelma sammutetaan. Haluatko jatkaa?</translation>
    </message>
    <message>
        <source>Configuration options</source>
        <translation>Kokoonpanoasetukset</translation>
    </message>
    <message>
        <source>The configuration file is used to specify advanced user options which override GUI settings. Additionally, any command-line options will override this configuration file.</source>
        <translation>Asetustiedostoa käytetään määrittämään kokeneen käyttäjän lisävalintoja, jotka ylikirjoittavat graafisen käyttöliittymän asetukset. Lisäksi komentokehoitteen valinnat ylikirjoittavat kyseisen asetustiedoston.</translation>
    </message>
    <message>
        <source>Error</source>
        <translation>Virhe</translation>
    </message>
    <message>
        <source>The configuration file could not be opened.</source>
        <translation>Asetustiedostoa ei voitu avata.</translation>
    </message>
    <message>
        <source>This change would require a client restart.</source>
        <translation>Tämä muutos vaatii ohjelman uudelleenkäynnistyksen.</translation>
    </message>
    <message>
        <source>The supplied proxy address is invalid.</source>
        <translation>Antamasi proxy-osoite on virheellinen.</translation>
    </message>
</context>
<context>
    <name>OverviewPage</name>
    <message>
        <source>Form</source>
        <translation>Lomake</translation>
    </message>
    <message>
        <source>The displayed information may be out of date. Your wallet automatically synchronizes with the Particl network after a connection is established, but this process has not completed yet.</source>
        <translation>Näytetyt tiedot eivät välttämättä ole ajantasalla. Lompakkosi synkronoituu Particl-verkon kanssa automaattisesti yhteyden muodostamisen jälkeen, mutta synkronointi on vielä meneillään.</translation>
    </message>
    <message>
        <source>Watch-only:</source>
        <translation>Seuranta:</translation>
    </message>
    <message>
        <source>Available:</source>
        <translation>Käytettävissä:</translation>
    </message>
    <message>
        <source>Your current spendable balance</source>
        <translation>Nykyinen käytettävissä oleva tase</translation>
    </message>
    <message>
        <source>Pending:</source>
        <translation>Odotetaan:</translation>
    </message>
    <message>
        <source>Total of transactions that have yet to be confirmed, and do not yet count toward the spendable balance</source>
        <translation>Varmistamattomien rahansiirtojen summa, jota ei lasketa käytettävissä olevaan taseeseen.</translation>
    </message>
    <message>
        <source>Immature:</source>
        <translation>Epäkypsää:</translation>
    </message>
<<<<<<< HEAD
=======
    </context>
<context>
    <name>LoadWalletsActivity</name>
>>>>>>> 3f385c91
    <message>
        <source>Mined balance that has not yet matured</source>
        <translation>Louhittu saldo, joka ei ole vielä kypsynyt</translation>
    </message>
    <message>
        <source>Balances</source>
        <translation>Saldot</translation>
    </message>
    <message>
        <source>Total:</source>
        <translation>Yhteensä:</translation>
    </message>
    <message>
        <source>Your current total balance</source>
        <translation>Tililläsi tällä hetkellä olevien Particlien määrä</translation>
    </message>
    <message>
        <source>Your current balance in watch-only addresses</source>
        <translation>Nykyinen tase seurattavassa osoitetteissa</translation>
    </message>
    <message>
        <source>Spendable:</source>
        <translation>Käytettävissä:</translation>
    </message>
    <message>
        <source>Recent transactions</source>
        <translation>Viimeisimmät rahansiirrot</translation>
    </message>
    <message>
        <source>Unconfirmed transactions to watch-only addresses</source>
        <translation>Vahvistamattomat rahansiirrot vain seurattaviin osoitteisiin</translation>
    </message>
    <message>
        <source>Mined balance in watch-only addresses that has not yet matured</source>
        <translation>Louhittu, ei vielä kypsynyt saldo vain seurattavissa osoitteissa</translation>
    </message>
    <message>
        <source>Current total balance in watch-only addresses</source>
        <translation>Nykyinen tase seurattavassa osoitetteissa</translation>
    </message>
    <message>
        <source>Privacy mode activated for the Overview tab. To unmask the values, uncheck Settings-&gt;Mask values.</source>
        <translation>Yksityisyysmoodi aktivoitu Yhteenveto-välilehdestä. Paljastaaksesi arvot raksi pois Asetukset-&gt;Naamioi arvot.</translation>
    </message>
</context>
<context>
    <name>PSBTOperationsDialog</name>
    <message>
        <source>Dialog</source>
        <translation>Dialogi</translation>
    </message>
    <message>
        <source>Sign Tx</source>
        <translation>Allekirjoita Tx</translation>
    </message>
    <message>
        <source>Broadcast Tx</source>
        <translation>Lähetä Tx</translation>
    </message>
    <message>
        <source>Copy to Clipboard</source>
        <translation>Kopioi leikepöydälle</translation>
    </message>
    <message>
        <source>Save...</source>
        <translation>Tallenna...</translation>
    </message>
    <message>
        <source>Close</source>
        <translation>Sulje</translation>
    </message>
    <message>
        <source>Failed to load transaction: %1</source>
        <translation>Siirtoa ei voitu ladata: %1</translation>
    </message>
    <message>
        <source>Failed to sign transaction: %1</source>
        <translation>Siirtoa ei voitu allekirjoittaa: %1</translation>
    </message>
    <message>
        <source>Could not sign any more inputs.</source>
        <translation>Syötteitä ei voitu enää allekirjoittaa.</translation>
    </message>
    <message>
        <source>Signed %1 inputs, but more signatures are still required.</source>
        <translation>%1 syötettä allekirjoitettiin, mutta lisää allekirjoituksia tarvitaan.</translation>
    </message>
    <message>
        <source>Signed transaction successfully. Transaction is ready to broadcast.</source>
        <translation>Siirto allekirjoitettiin onnistuneesti. Siirto on valmis lähetettäväksi.</translation>
    </message>
    <message>
        <source>Unknown error processing transaction.</source>
        <translation>Siirron käsittelyssä tapahtui tuntematon virhe.</translation>
    </message>
    <message>
        <source>Transaction broadcast successfully! Transaction ID: %1</source>
        <translation>Siirto lähetettiin onnistuneesti! Siirtotunniste: %1</translation>
    </message>
    <message>
        <source>Transaction broadcast failed: %1</source>
        <translation>Siirron lähetys epäonnstui: %1</translation>
    </message>
    <message>
        <source>PSBT copied to clipboard.</source>
        <translation>PSBT (osittain allekirjoitettu particl-siirto) kopioitiin leikepöydälle.</translation>
    </message>
    <message>
        <source>Save Transaction Data</source>
        <translation>Tallenna siirtotiedot</translation>
    </message>
    <message>
        <source>Partially Signed Transaction (Binary) (*.psbt)</source>
        <translation>Osittain tallennettu siirto (binääri) (*.psbt)</translation>
    </message>
    <message>
        <source>PSBT saved to disk.</source>
        <translation>PSBT (osittain tallennettu particl-siirto) tallennettiin levylle.</translation>
    </message>
    <message>
        <source> * Sends %1 to %2</source>
        <translation>*Lähettää %1'n kohteeseen %2</translation>
    </message>
    <message>
        <source>Unable to calculate transaction fee or total transaction amount.</source>
        <translation>Siirtokuluja tai siirron lopullista määrää ei voitu laskea.</translation>
    </message>
    <message>
        <source>Pays transaction fee: </source>
        <translation>Maksaa siirtokulut:</translation>
    </message>
    <message>
        <source>Total Amount</source>
        <translation>Yhteensä</translation>
    </message>
    <message>
        <source>or</source>
        <translation>tai</translation>
    </message>
    <message>
        <source>Transaction has %1 unsigned inputs.</source>
        <translation>Siirrossa on %1 allekirjoittamatonta syötettä.</translation>
    </message>
    <message>
        <source>Transaction is missing some information about inputs.</source>
        <translation>Siirto kaipaa tietoa syötteistä.</translation>
    </message>
    <message>
        <source>Transaction still needs signature(s).</source>
        <translation>Siirto tarvitsee vielä allekirjoituksia.</translation>
    </message>
    <message>
        <source>(But this wallet cannot sign transactions.)</source>
        <translation>(Mutta tämä lompakko ei voi allekirjoittaa siirtoja.)</translation>
    </message>
    <message>
        <source>(But this wallet does not have the right keys.)</source>
        <translation>(Mutta tällä lompakolla ei ole oikeita avaimia.)</translation>
    </message>
    <message>
        <source>Transaction is fully signed and ready for broadcast.</source>
        <translation>Siirto on täysin allekirjoitettu ja valmis lähetettäväksi.</translation>
    </message>
    <message>
        <source>Transaction status is unknown.</source>
        <translation>Siirron tila on tuntematon.</translation>
    </message>
</context>
<context>
    <name>PaymentServer</name>
    <message>
        <source>Payment request error</source>
        <translation>Maksupyyntövirhe</translation>
    </message>
    <message>
        <source>Cannot start particl: click-to-pay handler</source>
        <translation>Particlia ei voi käynnistää: klikkaa-maksaaksesi -käsittelijän virhe</translation>
    </message>
    <message>
        <source>URI handling</source>
        <translation>URI käsittely</translation>
    </message>
    <message>
        <source>'particl://' is not a valid URI. Use 'particl:' instead.</source>
        <translation>'particl://' ei ole kelvollinen URI. Käytä 'particl:' sen sijaan.</translation>
    </message>
    <message>
        <source>Cannot process payment request because BIP70 is not supported.</source>
        <translation>Maksupyyntöä ei voida käsitellä, koska BIP70:tä ei tueta.</translation>
    </message>
<<<<<<< HEAD
    <message>
        <source>Due to widespread security flaws in BIP70 it's strongly recommended that any merchant instructions to switch wallets be ignored.</source>
        <translation>BIP70:n laajalle levinneiden tietoturvavirheiden vuoksi on erittäin suositeltavaa, että kaikki kauppiaan ohjeet lompakkojen vaihtamiseksi jätetään huomioimatta.</translation>
    </message>
    <message>
        <source>If you are receiving this error you should request the merchant provide a BIP21 compatible URI.</source>
        <translation>Tämän virheen saadessasi tulee sinun pyytää kauppiaalta BIP21 -yhteensopivaa URI-osoitetta.</translation>
=======
</context>
<context>
    <name>Intro</name>
    <message numerus="yes">
        <source>%n GB of space available</source>
        <translation type="unfinished">
            <numerusform />
            <numerusform />
        </translation>
    </message>
    <message numerus="yes">
        <source>(of %n GB needed)</source>
        <translation type="unfinished">
            <numerusform />
            <numerusform />
        </translation>
    </message>
    <message numerus="yes">
        <source>(%n GB needed for full chain)</source>
        <translation type="unfinished">
            <numerusform />
            <numerusform />
        </translation>
>>>>>>> 3f385c91
    </message>
    <message>
        <source>Invalid payment address %1</source>
        <translation>Virheellinen maksuosoite %1</translation>
    </message>
    <message>
        <source>URI cannot be parsed! This can be caused by an invalid Particl address or malformed URI parameters.</source>
        <translation>URIa ei voitu jäsentää! Tämä voi johtua virheellisestä Particl-osoitteesta tai väärin muotoilluista URI parametreista.</translation>
    </message>
    <message>
        <source>Payment request file handling</source>
        <translation>Maksupyynnön tiedoston käsittely</translation>
    </message>
</context>
<context>
    <name>PeerTableModel</name>
    <message>
        <source>User Agent</source>
        <translation>Käyttöliittymä</translation>
    </message>
    <message>
        <source>Node/Service</source>
        <translation>Noodi/Palvelu</translation>
    </message>
    <message>
        <source>NodeId</source>
        <translation>NodeId</translation>
    </message>
    <message>
        <source>Ping</source>
        <translation>Vasteaika</translation>
    </message>
    <message>
        <source>Sent</source>
        <translation>Lähetetyt</translation>
    </message>
    <message>
        <source>Received</source>
        <translation>Vastaanotetut</translation>
    </message>
</context>
<context>
    <name>QObject</name>
    <message>
<<<<<<< HEAD
        <source>Amount</source>
        <translation>Määrä</translation>
    </message>
    <message>
        <source>Enter a Particl address (e.g. %1)</source>
        <translation>Syötä Particl-osoite (esim. %1)</translation>
=======
        <source>Limit block chain storage to</source>
        <translation type="unfinished">Rajoita lohkoketjun tallennus</translation>
>>>>>>> 3f385c91
    </message>
    <message>
        <source>%1 d</source>
        <translation>%1 d</translation>
    </message>
    <message>
        <source>%1 h</source>
        <translation>%1 h</translation>
    </message>
    <message>
        <source>%1 m</source>
        <translation>%1 m</translation>
    </message>
    <message>
        <source>%1 s</source>
        <translation>%1 s</translation>
    </message>
    <message>
        <source>None</source>
        <translation>Ei yhtään</translation>
    </message>
    <message>
        <source>N/A</source>
        <translation>Ei saatavilla</translation>
    </message>
    <message>
        <source>%1 ms</source>
        <translation>%1 ms</translation>
    </message>
    <message numerus="yes">
        <source>%n second(s)</source>
        <translation><numerusform>%n sekunti</numerusform><numerusform>%n sekuntia</numerusform></translation>
    </message>
    <message numerus="yes">
        <source>%n minute(s)</source>
        <translation><numerusform>%n minuutti</numerusform><numerusform>%n minuuttia</numerusform></translation>
    </message>
    <message numerus="yes">
        <source>%n hour(s)</source>
        <translation><numerusform>%n tunti</numerusform><numerusform>%n tuntia</numerusform></translation>
    </message>
    <message numerus="yes">
        <source>%n day(s)</source>
        <translation><numerusform>%n päivä</numerusform><numerusform>%n päivää</numerusform></translation>
    </message>
    <message numerus="yes">
        <source>%n week(s)</source>
        <translation><numerusform>%n viikko</numerusform><numerusform>%n viikkoa</numerusform></translation>
    </message>
    <message>
        <source>%1 and %2</source>
        <translation>%1 ja %2</translation>
    </message>
    <message numerus="yes">
        <source>%n year(s)</source>
        <translation><numerusform>%n vuosi</numerusform><numerusform>%n vuotta</numerusform></translation>
    </message>
    <message>
        <source>%1 B</source>
        <translation>%1 B</translation>
    </message>
    <message>
        <source>%1 KB</source>
        <translation>%1 KB</translation>
    </message>
    <message>
        <source>%1 MB</source>
        <translation>%1 MB</translation>
    </message>
    <message>
        <source>%1 GB</source>
        <translation>%1 GB</translation>
    </message>
    <message>
        <source>Error: Specified data directory "%1" does not exist.</source>
        <translation>Virhe: Annettua data-hakemistoa "%1" ei ole olemassa.</translation>
    </message>
    <message>
        <source>Error: Cannot parse configuration file: %1.</source>
        <translation>Virhe: Asetustiedostoa ei voida käsitellä: %1.</translation>
    </message>
    <message>
        <source>Error: %1</source>
        <translation>Virhe: %1</translation>
    </message>
    <message>
        <source>Error initializing settings: %1</source>
        <translation>Virhe alustaessa asetuksia: %1</translation>
    </message>
    <message>
        <source>%1 didn't yet exit safely...</source>
        <translation>%1 ei vielä sulkeutunut turvallisesti...</translation>
    </message>
    <message>
        <source>unknown</source>
        <translation>tuntematon</translation>
    </message>
</context>
<context>
    <name>QRImageWidget</name>
    <message>
        <source>&amp;Save Image...</source>
        <translation>&amp;Tallenna kuva</translation>
    </message>
    <message>
        <source>&amp;Copy Image</source>
        <translation>&amp;Kopioi kuva</translation>
    </message>
    <message>
        <source>Resulting URI too long, try to reduce the text for label / message.</source>
        <translation>Tuloksen URI on liian pitkä, yritä lyhentää otsikon tai viestin tekstiä.</translation>
    </message>
    <message>
        <source>Error encoding URI into QR Code.</source>
        <translation>Virhe käännettäessä URI:a QR-koodiksi.</translation>
    </message>
    <message>
        <source>QR code support not available.</source>
        <translation>Tukea QR-koodeille ei ole saatavilla.</translation>
    </message>
    <message>
        <source>Save QR Code</source>
        <translation>Tallenna QR-koodi</translation>
    </message>
    <message>
        <source>PNG Image (*.png)</source>
        <translation>PNG kuva (*.png)</translation>
    </message>
    </context>
<context>
    <name>RPCConsole</name>
    <message>
        <source>N/A</source>
        <translation>Ei saatavilla</translation>
    </message>
    <message>
        <source>Client version</source>
        <translation>Pääteohjelman versio</translation>
    </message>
    <message>
        <source>&amp;Information</source>
        <translation>T&amp;ietoa</translation>
    </message>
    <message>
        <source>General</source>
        <translation>Yleinen</translation>
    </message>
    <message>
        <source>Using BerkeleyDB version</source>
        <translation>Käyttää BerkeleyDB-versiota</translation>
    </message>
    <message>
        <source>Datadir</source>
        <translation>Data-hakemisto</translation>
    </message>
    <message>
        <source>To specify a non-default location of the data directory use the '%1' option.</source>
        <translation>Käytä '%1' -valitsinta määritelläksesi muun kuin oletuksen data-hakemistolle.</translation>
    </message>
    <message>
        <source>Blocksdir</source>
        <translation>Blocksdir</translation>
    </message>
    <message>
        <source>To specify a non-default location of the blocks directory use the '%1' option.</source>
        <translation>Käytä '%1' -valitsinta määritelläksesi muun kuin oletuksen lohkohakemistolle.</translation>
    </message>
    <message>
        <source>Startup time</source>
        <translation>Käynnistysaika</translation>
    </message>
    <message>
        <source>Network</source>
        <translation>Verkko</translation>
    </message>
    <message>
        <source>Name</source>
        <translation>Nimi</translation>
    </message>
    <message>
        <source>Number of connections</source>
        <translation>Yhteyksien lukumäärä</translation>
    </message>
    <message>
        <source>Block chain</source>
        <translation>Lohkoketju</translation>
    </message>
    <message>
        <source>Memory Pool</source>
        <translation>Muistiallas</translation>
    </message>
    <message>
        <source>Current number of transactions</source>
        <translation>Tämänhetkinen rahansiirtojen määrä</translation>
    </message>
    <message>
        <source>Memory usage</source>
        <translation>Muistin käyttö</translation>
    </message>
    <message>
        <source>Wallet: </source>
        <translation>Lompakko:</translation>
    </message>
    <message>
        <source>(none)</source>
        <translation>(tyhjä)</translation>
    </message>
    <message>
        <source>&amp;Reset</source>
        <translation>&amp;Nollaa</translation>
    </message>
    <message>
        <source>Received</source>
        <translation>Vastaanotetut</translation>
    </message>
    <message>
        <source>Sent</source>
        <translation>Lähetetyt</translation>
    </message>
    <message>
        <source>&amp;Peers</source>
        <translation>&amp;Vertaiset</translation>
    </message>
    <message>
        <source>Banned peers</source>
        <translation>Estetyt vertaiset</translation>
    </message>
    <message>
        <source>Select a peer to view detailed information.</source>
        <translation>Valitse vertainen eriteltyjä tietoja varten.</translation>
    </message>
    <message>
        <source>Direction</source>
        <translation>Suunta</translation>
    </message>
    <message>
        <source>Version</source>
        <translation>Versio</translation>
    </message>
    <message>
        <source>Starting Block</source>
        <translation>Alkaen lohkosta</translation>
    </message>
    <message>
        <source>Synced Headers</source>
        <translation>Synkronoidut ylätunnisteet</translation>
    </message>
    <message>
        <source>Synced Blocks</source>
        <translation>Synkronoidut lohkot</translation>
    </message>
    <message>
        <source>The mapped Autonomous System used for diversifying peer selection.</source>
        <translation>Kartoitettu autonominen järjestelmä, jota käytetään monipuolistamaan solmuvalikoimaa</translation>
    </message>
    <message>
        <source>Mapped AS</source>
        <translation>Kartoitettu AS</translation>
    </message>
    <message>
        <source>User Agent</source>
        <translation>Käyttöliittymä</translation>
    </message>
    <message>
        <source>Node window</source>
        <translation>Solmun näkymä</translation>
    </message>
    <message>
        <source>Current block height</source>
        <translation>Lohkon nykyinen korkeus</translation>
    </message>
    <message>
        <source>Open the %1 debug log file from the current data directory. This can take a few seconds for large log files.</source>
        <translation>Avaa %1 -debug-loki tämänhetkisestä data-hakemistosta. Tämä voi viedä muutaman sekunnin suurille lokitiedostoille.</translation>
    </message>
    <message>
        <source>Decrease font size</source>
        <translation>Pienennä fontin kokoa</translation>
    </message>
    <message>
        <source>Increase font size</source>
        <translation>Suurenna fontin kokoa</translation>
    </message>
    <message>
        <source>Permissions</source>
        <translation>Luvat</translation>
    </message>
    <message>
        <source>Services</source>
        <translation>Palvelut</translation>
    </message>
    <message>
        <source>Connection Time</source>
        <translation>Yhteysaika</translation>
    </message>
    <message>
        <source>Last Send</source>
        <translation>Viimeisin lähetetty</translation>
    </message>
    <message>
        <source>Last Receive</source>
        <translation>Viimeisin vastaanotettu</translation>
    </message>
    <message>
        <source>Ping Time</source>
        <translation>Vasteaika</translation>
    </message>
    <message>
        <source>The duration of a currently outstanding ping.</source>
        <translation>Tämänhetkisen merkittävän yhteyskokeilun kesto.</translation>
    </message>
    <message>
        <source>Ping Wait</source>
        <translation>Yhteyskokeilun odotus</translation>
    </message>
    <message>
        <source>Min Ping</source>
        <translation>Pienin vasteaika</translation>
    </message>
    <message>
        <source>Time Offset</source>
        <translation>Ajan poikkeama</translation>
    </message>
    <message>
        <source>Last block time</source>
        <translation>Viimeisimmän lohkon aika</translation>
    </message>
    <message>
        <source>&amp;Open</source>
        <translation>&amp;Avaa</translation>
    </message>
    <message>
        <source>&amp;Console</source>
        <translation>&amp;Konsoli</translation>
    </message>
    <message>
        <source>&amp;Network Traffic</source>
        <translation>&amp;Verkkoliikenne</translation>
    </message>
    <message>
        <source>Totals</source>
        <translation>Yhteensä</translation>
    </message>
    <message>
        <source>In:</source>
        <translation>Sisään:</translation>
    </message>
    <message>
        <source>Out:</source>
        <translation>Ulos:</translation>
    </message>
    <message>
        <source>Debug log file</source>
        <translation>Debug lokitiedosto</translation>
    </message>
    <message>
        <source>Clear console</source>
        <translation>Tyhjennä konsoli</translation>
    </message>
    <message>
        <source>1 &amp;hour</source>
        <translation>1 &amp;tunti</translation>
    </message>
    <message>
        <source>1 &amp;day</source>
        <translation>1 &amp;päivä</translation>
    </message>
    <message>
<<<<<<< HEAD
        <source>1 &amp;week</source>
        <translation>1 &amp;viikko</translation>
    </message>
    <message>
        <source>1 &amp;year</source>
        <translation>1 &amp;vuosi</translation>
=======
        <source>&amp;Cancel</source>
        <translation type="unfinished">&amp;Peruuta</translation>
>>>>>>> 3f385c91
    </message>
    <message>
        <source>&amp;Disconnect</source>
        <translation>&amp;Katkaise yhteys</translation>
    </message>
    <message>
        <source>Ban for</source>
        <translation>Estä</translation>
    </message>
    <message>
        <source>&amp;Unban</source>
        <translation>&amp;Poista esto</translation>
    </message>
    <message>
<<<<<<< HEAD
        <source>Welcome to the %1 RPC console.</source>
        <translation>Tervetuloa %1 RPC-konsoliin.</translation>
    </message>
    <message>
        <source>Use up and down arrows to navigate history, and %1 to clear screen.</source>
        <translation>Käytä nuolia ylös ja alas selataksesi historiaa, sekä %1 tyhjentääkseksi ruudun.</translation>
    </message>
    <message>
        <source>Type %1 for an overview of available commands.</source>
        <translation>Kirjoita %1 nähdäksesi yleiskatsauksen käytettävissä olevista komennoista.</translation>
=======
        <source>Confirm options reset</source>
        <extracomment>Window title text of pop-up window shown when the user has chosen to reset options.</extracomment>
        <translation type="unfinished">Varmista asetusten palautus</translation>
    </message>
    <message>
        <source>Client restart required to activate changes.</source>
        <extracomment>Text explaining that the settings changed will not come into effect until the client is restarted.</extracomment>
        <translation type="unfinished">Ohjelman uudelleenkäynnistys aktivoi muutokset.</translation>
    </message>
    <message>
        <source>Client will be shut down. Do you want to proceed?</source>
        <extracomment>Text asking the user to confirm if they would like to proceed with a client shutdown.</extracomment>
        <translation type="unfinished">Asiakasohjelma sammutetaan. Haluatko jatkaa?</translation>
>>>>>>> 3f385c91
    </message>
    <message>
        <source>For more information on using this console type %1.</source>
        <translation>Lisätietoja konsolin käytöstä saat kirjoittamalla %1.</translation>
    </message>
    <message>
        <source>WARNING: Scammers have been active, telling users to type commands here, stealing their wallet contents. Do not use this console without fully understanding the ramifications of a command.</source>
        <translation>VAROITUS: aktiiviset huijarit neuvovat kirjoittamaan komentoja tähän komentoriviin, varastaen lompakkosi sisällön. Älä käytä komentoriviä ilman täyttä ymmärrystä kirjoittamasi komennon toiminnasta.</translation>
    </message>
    <message>
        <source>Network activity disabled</source>
        <translation>Verkkoliikenne pysäytetty</translation>
    </message>
    <message>
        <source>Executing command without any wallet</source>
        <translation>Suoritetaan komento ilman lomakkoa</translation>
    </message>
    <message>
        <source>Executing command using "%1" wallet</source>
        <translation>Suoritetaan komento käyttäen lompakkoa "%1"</translation>
    </message>
    <message>
        <source>(node id: %1)</source>
        <translation>(solmukohdan id: %1)</translation>
    </message>
    <message>
        <source>via %1</source>
        <translation>%1 kautta</translation>
    </message>
    <message>
        <source>never</source>
        <translation>ei koskaan</translation>
    </message>
    <message>
        <source>Inbound</source>
        <translation>Sisääntuleva</translation>
    </message>
    <message>
        <source>Outbound</source>
        <translation>Ulosmenevä</translation>
    </message>
    <message>
        <source>Unknown</source>
        <translation>Tuntematon</translation>
    </message>
</context>
<context>
    <name>ReceiveCoinsDialog</name>
    <message>
        <source>&amp;Amount:</source>
        <translation>&amp;Määrä</translation>
    </message>
    <message>
        <source>&amp;Label:</source>
        <translation>&amp;Nimi:</translation>
    </message>
    <message>
        <source>&amp;Message:</source>
        <translation>&amp;Viesti:</translation>
    </message>
    <message>
        <source>An optional message to attach to the payment request, which will be displayed when the request is opened. Note: The message will not be sent with the payment over the Particl network.</source>
        <translation>Valinnainen viesti liitetään maksupyyntöön ja näytetään avattaessa. Viestiä ei lähetetä Particl-verkkoon.</translation>
    </message>
    <message>
        <source>An optional label to associate with the new receiving address.</source>
        <translation>Valinnainen nimi liitetään vastaanottavaan osoitteeseen.</translation>
    </message>
    <message>
        <source>Use this form to request payments. All fields are &lt;b&gt;optional&lt;/b&gt;.</source>
        <translation>Käytä lomaketta maksupyyntöihin. Kaikki kentät ovat &lt;b&gt;valinnaisia&lt;/b&gt;.</translation>
    </message>
    <message>
        <source>An optional amount to request. Leave this empty or zero to not request a specific amount.</source>
        <translation>Valinnainen pyyntömäärä. Jätä tyhjäksi tai nollaksi jos et pyydä tiettyä määrää.</translation>
    </message>
    <message>
        <source>An optional label to associate with the new receiving address (used by you to identify an invoice).  It is also attached to the payment request.</source>
        <translation>Valinnainen tarra, joka liitetään uuteen vastaanotto-osoitteeseen (jonka käytät laskun tunnistamiseen). Se liitetään myös maksupyyntöön.</translation>
    </message>
    <message>
        <source>An optional message that is attached to the payment request and may be displayed to the sender.</source>
        <translation>Valinnainen viesti, joka on liitetty maksupyyntöön ja joka voidaan näyttää lähettäjälle.</translation>
    </message>
    <message>
        <source>&amp;Create new receiving address</source>
        <translation> &amp;Luo uusi vastaanotto-osoite</translation>
    </message>
    <message>
        <source>Clear all fields of the form.</source>
        <translation>Tyhjennä lomakkeen kaikki kentät.</translation>
    </message>
    <message>
        <source>Clear</source>
        <translation>Tyhjennä</translation>
    </message>
    <message>
        <source>Native segwit addresses (aka Bech32 or BIP-173) reduce your transaction fees later on and offer better protection against typos, but old wallets don't support them. When unchecked, an address compatible with older wallets will be created instead.</source>
        <translation>Natiivi segwit osoite (nk. Bech32 tai BIP173) rajoittaa siirtomaksuja myöhemmin ja tarjoaa paremman suojan kirjoitusvihreitä vastaan, mutta vanhat lompakot eivät tue ominaisuutta. Jos tätä ei valita, luodaan vanhojen lompakoiden kanssa yhteensopivia osoitteita.</translation>
    </message>
    <message>
        <source>Generate native segwit (Bech32) address</source>
        <translation>Luo natiivi segwit (Bech32) -osoite</translation>
    </message>
    <message>
        <source>Requested payments history</source>
        <translation>Pyydettyjen maksujen historia</translation>
    </message>
    <message>
        <source>Show the selected request (does the same as double clicking an entry)</source>
        <translation>Näytä valittu pyyntö (sama toiminta kuin alkion tuplaklikkaus)</translation>
    </message>
    <message>
        <source>Show</source>
        <translation>Näytä</translation>
    </message>
    <message>
        <source>Remove the selected entries from the list</source>
        <translation>Poista valitut alkiot listasta</translation>
    </message>
    <message>
        <source>Remove</source>
        <translation>Poista</translation>
    </message>
    <message>
        <source>Copy URI</source>
        <translation>Kopioi URI</translation>
    </message>
    <message>
        <source>Copy label</source>
        <translation>Kopioi nimike</translation>
    </message>
    <message>
        <source>Copy message</source>
        <translation>Kopioi viesti</translation>
    </message>
    <message>
        <source>Copy amount</source>
        <translation>Kopioi määrä</translation>
    </message>
    <message>
        <source>Could not unlock wallet.</source>
        <translation>Lompakkoa ei voitu avata.</translation>
    </message>
    <message>
        <source>Could not generate new %1 address</source>
        <translation>Uutta %1-osoitetta ei voitu luoda</translation>
    </message>
</context>
<context>
    <name>ReceiveRequestDialog</name>
    <message>
        <source>Request payment to ...</source>
        <translation>Pyydä maksua osoitteeseen...</translation>
    </message>
    <message>
        <source>Address:</source>
        <translation>Osoite:</translation>
    </message>
    <message>
        <source>Amount:</source>
        <translation>Määrä:</translation>
    </message>
    <message>
        <source>Label:</source>
        <translation>Tunniste:</translation>
    </message>
    <message>
        <source>Message:</source>
        <translation>Viesti:</translation>
    </message>
    <message>
        <source>Wallet:</source>
        <translation>Lompakko:</translation>
    </message>
    <message>
        <source>Copy &amp;URI</source>
        <translation>Kopioi &amp;URI</translation>
    </message>
    <message>
        <source>Copy &amp;Address</source>
        <translation>Kopioi &amp;Osoite</translation>
    </message>
    <message>
        <source>&amp;Save Image...</source>
        <translation>&amp;Tallenna kuva</translation>
    </message>
    <message>
        <source>Request payment to %1</source>
        <translation>Pyydä maksua osoitteeseen %1</translation>
    </message>
    <message>
        <source>Payment information</source>
        <translation>Maksutiedot</translation>
    </message>
</context>
<context>
    <name>RecentRequestsTableModel</name>
    <message>
        <source>Date</source>
        <translation>Aika</translation>
    </message>
    <message>
        <source>Label</source>
        <translation>Nimike</translation>
    </message>
    <message>
        <source>Message</source>
        <translation>Viesti</translation>
    </message>
    <message>
        <source>(no label)</source>
        <translation>(ei nimikettä)</translation>
    </message>
    <message>
        <source>(no message)</source>
        <translation>(ei viestiä)</translation>
    </message>
    <message>
        <source>(no amount requested)</source>
        <translation>(ei pyydettyä määrää)</translation>
    </message>
    <message>
        <source>Requested</source>
        <translation>Pyydetty</translation>
    </message>
</context>
<context>
    <name>SendCoinsDialog</name>
    <message>
<<<<<<< HEAD
        <source>Send Coins</source>
        <translation>Lähetä kolikoita</translation>
=======
        <source>(But no wallet is loaded.)</source>
        <translation type="unfinished">(Mutta lompakkoa ei ole ladattu.)</translation>
    </message>
    <message>
        <source>(But this wallet cannot sign transactions.)</source>
        <translation type="unfinished">(Mutta tämä lompakko ei voi allekirjoittaa siirtoja.)</translation>
>>>>>>> 3f385c91
    </message>
    <message>
        <source>Coin Control Features</source>
        <translation>Kolikkokontrolli ominaisuudet</translation>
    </message>
    <message>
        <source>Inputs...</source>
        <translation>Sisääntulot...</translation>
    </message>
    <message>
        <source>automatically selected</source>
        <translation>automaattisesti valitut</translation>
    </message>
    <message>
        <source>Insufficient funds!</source>
        <translation>Lompakon saldo ei riitä!</translation>
    </message>
    <message>
        <source>Quantity:</source>
        <translation>Määrä:</translation>
    </message>
    <message>
        <source>Bytes:</source>
        <translation>Tavuja:</translation>
    </message>
    <message>
        <source>Amount:</source>
        <translation>Määrä:</translation>
    </message>
    <message>
        <source>Fee:</source>
        <translation>Palkkio:</translation>
    </message>
    <message>
        <source>After Fee:</source>
        <translation>Palkkion jälkeen:</translation>
    </message>
    <message>
        <source>Change:</source>
        <translation>Vaihtoraha:</translation>
    </message>
    <message>
        <source>If this is activated, but the change address is empty or invalid, change will be sent to a newly generated address.</source>
        <translation>Jos tämä aktivoidaan mutta vaihtorahan osoite on tyhjä tai virheellinen, vaihtoraha tullaan lähettämään uuteen luotuun osoitteeseen.</translation>
    </message>
    <message>
        <source>Custom change address</source>
        <translation>Kustomoitu vaihtorahan osoite</translation>
    </message>
    <message>
        <source>Transaction Fee:</source>
        <translation>Rahansiirtokulu:</translation>
    </message>
    <message>
        <source>Choose...</source>
        <translation>Valitse...</translation>
    </message>
    <message>
        <source>Using the fallbackfee can result in sending a transaction that will take several hours or days (or never) to confirm. Consider choosing your fee manually or wait until you have validated the complete chain.</source>
        <translation>Fallbackfeen käyttö voi johtaa useita tunteja, päiviä (tai loputtomiin) kestävän siirron lähettämiseen. Harkitse palkkion valitsemista itse tai odota kunnes koko ketju on vahvistettu.</translation>
    </message>
    <message>
        <source>Warning: Fee estimation is currently not possible.</source>
        <translation>Varoitus: Kulujen arviointi ei ole juuri nyt mahdollista.</translation>
    </message>
    <message>
        <source>Specify a custom fee per kB (1,000 bytes) of the transaction's virtual size.

Note:  Since the fee is calculated on a per-byte basis, a fee of "100 satoshis per kB" for a transaction size of 500 bytes (half of 1 kB) would ultimately yield a fee of only 50 satoshis.</source>
        <translation>Määrittele siirtotapahtuman näennäiskooksi siirtomaksu kilotavua (1,000 tavua) kohti.

Huom: Koska siirtomaksu lasketaan tavujen mukaan, niin määrittelemällä 500 tavun (puoli kt) siirrolle "100 sat / kt", johtaa tämä lopulta vain 50 satoshin maksuun.</translation>
    </message>
    <message>
        <source>per kilobyte</source>
        <translation>per kilotavu</translation>
    </message>
    <message>
        <source>Hide</source>
        <translation>Piilota</translation>
    </message>
    <message>
        <source>Recommended:</source>
        <translation>Suositeltu:</translation>
    </message>
    <message>
        <source>Custom:</source>
        <translation>Muokattu:</translation>
    </message>
    <message>
        <source>(Smart fee not initialized yet. This usually takes a few blocks...)</source>
        <translation>(Älykästä rahansiirtokulua ei ole vielä alustettu. Tähän kuluu yleensä aikaa muutaman lohkon verran...)</translation>
    </message>
    <message>
        <source>Send to multiple recipients at once</source>
        <translation>Lähetä usealla vastaanottajalle samanaikaisesti</translation>
    </message>
    <message>
        <source>Add &amp;Recipient</source>
        <translation>Lisää &amp;Vastaanottaja</translation>
    </message>
    <message>
        <source>Clear all fields of the form.</source>
        <translation>Tyhjennä lomakkeen kaikki kentät.</translation>
    </message>
    <message>
        <source>Dust:</source>
        <translation>Tomu:</translation>
    </message>
    <message>
        <source>Hide transaction fee settings</source>
        <translation> Piilota siirtomaksuasetukset</translation>
    </message>
    <message>
        <source>When there is less transaction volume than space in the blocks, miners as well as relaying nodes may enforce a minimum fee. Paying only this minimum fee is just fine, but be aware that this can result in a never confirming transaction once there is more demand for particl transactions than the network can process.</source>
        <translation>Mikäli lohkoissa ei ole tilaa kaikille siirtotapahtumille, voi louhijat sekä välittävät solmut pakottaa vähimmäispalkkion. Tämän vähimmäispalkkion maksaminen on täysin OK, mutta huomaa, että se saattaa johtaa siihen, ettei siirto vahvistu koskaan, jos particl-siirtoja on enemmän kuin mitä verkko pystyy käsittelemään.</translation>
    </message>
    <message>
        <source>A too low fee might result in a never confirming transaction (read the tooltip)</source>
        <translation>Liian alhainen maksu saattaa johtaa siirtoon, joka ei koskaan vahvistu (lue työkaluohje)</translation>
    </message>
    <message>
        <source>Confirmation time target:</source>
        <translation>Vahvistusajan tavoite:</translation>
    </message>
    <message>
        <source>Enable Replace-By-Fee</source>
        <translation>Käytä Replace-By-Fee:tä</translation>
    </message>
    <message>
        <source>With Replace-By-Fee (BIP-125) you can increase a transaction's fee after it is sent. Without this, a higher fee may be recommended to compensate for increased transaction delay risk.</source>
        <translation>Replace-By-Fee:tä (BIP-125) käyttämällä voit korottaa siirtotapahtuman palkkiota sen lähettämisen jälkeen. Ilman tätä saatetaan suositella käyttämään suurempaa palkkiota kompensoimaan viiveen kasvamisen riskiä.</translation>
    </message>
    <message>
        <source>Clear &amp;All</source>
        <translation>&amp;Tyhjennnä Kaikki</translation>
    </message>
    <message>
        <source>Balance:</source>
        <translation>Balanssi:</translation>
    </message>
    <message>
        <source>Confirm the send action</source>
        <translation>Vahvista lähetys</translation>
    </message>
    <message>
        <source>S&amp;end</source>
        <translation>&amp;Lähetä</translation>
    </message>
    <message>
        <source>Copy quantity</source>
        <translation>Kopioi lukumäärä</translation>
    </message>
    <message>
        <source>Copy amount</source>
        <translation>Kopioi määrä</translation>
    </message>
    <message>
        <source>Copy fee</source>
        <translation>Kopioi rahansiirtokulu</translation>
    </message>
    <message>
        <source>Copy after fee</source>
        <translation>Kopioi rahansiirtokulun jälkeen</translation>
    </message>
    <message>
        <source>Copy bytes</source>
        <translation>Kopioi tavut</translation>
    </message>
    <message>
        <source>Copy dust</source>
        <translation>Kopioi tomu</translation>
    </message>
    <message>
        <source>Copy change</source>
        <translation>Kopioi vaihtorahat</translation>
    </message>
    <message>
        <source>%1 (%2 blocks)</source>
        <translation>%1 (%2 lohkoa)</translation>
    </message>
    <message>
        <source>Cr&amp;eate Unsigned</source>
        <translation>L&amp;uo allekirjoittamaton</translation>
    </message>
    <message>
        <source>Creates a Partially Signed Particl Transaction (PSBT) for use with e.g. an offline %1 wallet, or a PSBT-compatible hardware wallet.</source>
        <translation>Luo osittain allekirjoitetun particl-siirtotapahtuman (PSBT) käytettäväksi mm. offline %1 lompakko tai PSBT-yhteensopiva hardware-lompakko.</translation>
    </message>
    <message>
        <source> from wallet '%1'</source>
        <translation> lompakosta '%1'</translation>
    </message>
    <message>
        <source>%1 to %2</source>
        <translation>%1 to %2</translation>
    </message>
    <message>
        <source>Do you want to draft this transaction?</source>
        <translation>Haluatko laatia tämän siirron?</translation>
    </message>
    <message>
        <source>Are you sure you want to send?</source>
        <translation>Oletko varma, että haluat lähettää?</translation>
    </message>
    <message>
        <source>Create Unsigned</source>
        <translation>Luo allekirjoittamaton</translation>
    </message>
    <message>
        <source>Save Transaction Data</source>
        <translation>Tallenna siirtotiedot</translation>
    </message>
    <message>
        <source>Partially Signed Transaction (Binary) (*.psbt)</source>
        <translation>Osittain tallennettu siirtotapahtuma (binääri) (*.psbt)</translation>
    </message>
    <message>
        <source>PSBT saved</source>
        <translation>PSBT tallennettu</translation>
    </message>
    <message>
        <source>or</source>
        <translation>tai</translation>
    </message>
    <message>
        <source>You can increase the fee later (signals Replace-By-Fee, BIP-125).</source>
        <translation>Voit korottaa palkkiota myöhemmin (osoittaa Replace-By-Fee:tä, BIP-125).</translation>
    </message>
    <message>
        <source>Please, review your transaction proposal. This will produce a Partially Signed Particl Transaction (PSBT) which you can save or copy and then sign with e.g. an offline %1 wallet, or a PSBT-compatible hardware wallet.</source>
        <translation>Ole hyvä ja tarkista siirtoehdotuksesi. Tämä luo osittain allekirjoitetun Particl-siirron (PBST), jonka voit tallentaa tai kopioida ja sitten allekirjoittaa esim. verkosta irrannaisella %1-lompakolla tai PBST-yhteensopivalla laitteistolompakolla.</translation>
    </message>
    <message>
        <source>Please, review your transaction.</source>
        <translation>Tarkistathan siirtosi.</translation>
    </message>
    <message>
        <source>Transaction fee</source>
        <translation>Siirtokulu</translation>
    </message>
    <message>
        <source>Not signalling Replace-By-Fee, BIP-125.</source>
        <translation>Ei signalointia Korvattavissa korkeammalla kululla, BIP-125.</translation>
    </message>
    <message>
        <source>Total Amount</source>
        <translation>Yhteensä</translation>
    </message>
    <message>
        <source>To review recipient list click "Show Details..."</source>
        <translation>Valitse "Näytä yksityiskohdat" nähdäksesi listan vastaanottajsta.</translation>
    </message>
    <message>
        <source>Confirm send coins</source>
        <translation>Vahvista kolikoiden lähetys</translation>
    </message>
    <message>
        <source>Confirm transaction proposal</source>
        <translation>Vahvista siirtoehdotus</translation>
    </message>
    <message>
        <source>Send</source>
        <translation>Lähetä</translation>
    </message>
    <message>
        <source>Watch-only balance:</source>
        <translation>Katselulompakon saldo:</translation>
    </message>
    <message>
        <source>The recipient address is not valid. Please recheck.</source>
        <translation>Vastaanottajan osoite ei ole kelvollinen. Tarkista osoite.</translation>
    </message>
    <message>
        <source>The amount to pay must be larger than 0.</source>
        <translation>Maksettavan määrän täytyy olla suurempi kuin 0.</translation>
    </message>
    <message>
        <source>The amount exceeds your balance.</source>
        <translation>Määrä ylittää tilisi saldon.</translation>
    </message>
    <message>
        <source>The total exceeds your balance when the %1 transaction fee is included.</source>
        <translation>Kokonaismäärä ylittää saldosi kun %1 siirtomaksu lisätään summaan.</translation>
    </message>
    <message>
        <source>Duplicate address found: addresses should only be used once each.</source>
        <translation>Osoite esiintyy useaan kertaan: osoitteita tulisi käyttää vain kerran kutakin.</translation>
    </message>
    <message>
        <source>Transaction creation failed!</source>
        <translation>Rahansiirron luonti epäonnistui!</translation>
    </message>
    <message>
        <source>A fee higher than %1 is considered an absurdly high fee.</source>
        <translation>%1:tä ja korkeampaa siirtokulua pidetään mielettömän korkeana.</translation>
    </message>
    <message>
        <source>Payment request expired.</source>
        <translation>Maksupyyntö vanhentui.</translation>
    </message>
    <message numerus="yes">
        <source>Estimated to begin confirmation within %n block(s).</source>
        <translation><numerusform>Vahvistuminen alkaa arviolta %n lohkon sisällä.</numerusform><numerusform>Vahvistuminen alkaa arviolta %n lohkon sisällä.</numerusform></translation>
    </message>
    <message>
        <source>Warning: Invalid Particl address</source>
        <translation>Varoitus: Virheellinen Particl-osoite</translation>
    </message>
    <message>
        <source>Warning: Unknown change address</source>
        <translation>Varoitus: Tuntematon vaihtorahan osoite</translation>
    </message>
    <message>
        <source>Confirm custom change address</source>
        <translation>Vahvista kustomoitu vaihtorahan osoite</translation>
    </message>
    <message>
        <source>The address you selected for change is not part of this wallet. Any or all funds in your wallet may be sent to this address. Are you sure?</source>
        <translation>Valitsemasi vaihtorahan osoite ei kuulu tähän lompakkoon. Osa tai kaikki varoista lompakossasi voidaan lähettää tähän osoitteeseen. Oletko varma?</translation>
    </message>
    <message>
        <source>(no label)</source>
        <translation>(ei nimikettä)</translation>
    </message>
</context>
<context>
    <name>SendCoinsEntry</name>
    <message>
        <source>A&amp;mount:</source>
        <translation>M&amp;äärä:</translation>
    </message>
    <message>
        <source>Pay &amp;To:</source>
        <translation>Maksun saaja:</translation>
    </message>
    <message>
        <source>&amp;Label:</source>
        <translation>&amp;Nimi:</translation>
    </message>
    <message>
        <source>Choose previously used address</source>
        <translation>Valitse aikaisemmin käytetty osoite</translation>
    </message>
    <message>
        <source>The Particl address to send the payment to</source>
        <translation>Particl-osoite johon maksu lähetetään</translation>
    </message>
    <message>
        <source>Alt+A</source>
        <translation>Alt+A</translation>
    </message>
    <message>
        <source>Paste address from clipboard</source>
        <translation>Liitä osoite leikepöydältä</translation>
    </message>
    <message>
        <source>Alt+P</source>
        <translation>Alt+P</translation>
    </message>
    <message>
        <source>Remove this entry</source>
        <translation>Poista tämä alkio</translation>
    </message>
    <message>
        <source>The amount to send in the selected unit</source>
        <translation>Lähetettävä summa valitussa yksikössä</translation>
    </message>
    <message>
        <source>The fee will be deducted from the amount being sent. The recipient will receive less particl than you enter in the amount field. If multiple recipients are selected, the fee is split equally.</source>
        <translation>Kulu vähennetään lähetettävästä määrästä. Saaja vastaanottaa vähemmän particleja kuin merkitset Määrä-kenttään. Jos saajia on monia, kulu jaetaan tasan.</translation>
    </message>
    <message>
        <source>S&amp;ubtract fee from amount</source>
        <translation>V&amp;ähennä maksukulu määrästä</translation>
    </message>
    <message>
        <source>Use available balance</source>
        <translation>Käytä saatavilla oleva saldo</translation>
    </message>
    <message>
        <source>Message:</source>
        <translation>Viesti:</translation>
    </message>
    <message>
        <source>This is an unauthenticated payment request.</source>
        <translation>Tämä on todentamaton maksupyyntö.</translation>
    </message>
    <message>
        <source>This is an authenticated payment request.</source>
        <translation>Tämä on todennettu maksupyyntö.</translation>
    </message>
    <message>
        <source>Enter a label for this address to add it to the list of used addresses</source>
        <translation>Aseta nimi tälle osoitteelle lisätäksesi sen käytettyjen osoitteiden listalle.</translation>
    </message>
    <message>
        <source>A message that was attached to the particl: URI which will be stored with the transaction for your reference. Note: This message will not be sent over the Particl network.</source>
        <translation>Viesti joka liitettiin particl: URI:iin tallennetaan rahansiirtoon viitteeksi. Tätä viestiä ei lähetetä Particl-verkkoon.</translation>
    </message>
    <message>
        <source>Pay To:</source>
        <translation>Saaja:</translation>
    </message>
    <message>
        <source>Memo:</source>
        <translation>Muistio:</translation>
    </message>
</context>
<context>
    <name>ShutdownWindow</name>
    <message>
        <source>%1 is shutting down...</source>
        <translation>%1 sulkeutuu...</translation>
    </message>
    <message>
        <source>Do not shut down the computer until this window disappears.</source>
        <translation>Älä sammuta tietokonetta ennenkuin tämä ikkuna katoaa.</translation>
    </message>
</context>
<context>
    <name>SignVerifyMessageDialog</name>
    <message>
        <source>Signatures - Sign / Verify a Message</source>
        <translation>Allekirjoitukset - Allekirjoita / Varmista viesti</translation>
    </message>
    <message>
        <source>&amp;Sign Message</source>
        <translation>&amp;Allekirjoita viesti</translation>
    </message>
    <message>
        <source>You can sign messages/agreements with your addresses to prove you can receive particl sent to them. Be careful not to sign anything vague or random, as phishing attacks may try to trick you into signing your identity over to them. Only sign fully-detailed statements you agree to.</source>
        <translation>Voit allekirjoittaa viestit / sopimukset omalla osoitteellasi todistaaksesi että voit vastaanottaa siihen lähetetyt particlit. Varo allekirjoittamasta mitään epämääräistä, sillä phishing-hyökkääjät voivat huijata sinua luovuttamaan henkilöllisyytesi allekirjoituksella. Allekirjoita ainoastaan täysin yksityiskohtainen selvitys siitä, mihin olet sitoutumassa.</translation>
    </message>
    <message>
        <source>The Particl address to sign the message with</source>
        <translation>Particl-osoite jolla viesti allekirjoitetaan</translation>
    </message>
    <message>
        <source>Choose previously used address</source>
        <translation>Valitse aikaisemmin käytetty osoite</translation>
    </message>
    <message>
        <source>Alt+A</source>
        <translation>Alt+A</translation>
    </message>
    <message>
        <source>Paste address from clipboard</source>
        <translation>Liitä osoite leikepöydältä</translation>
    </message>
    <message>
        <source>Alt+P</source>
        <translation>Alt+P</translation>
    </message>
    <message>
        <source>Enter the message you want to sign here</source>
        <translation>Kirjoita tähän viesti minkä haluat allekirjoittaa</translation>
    </message>
    <message>
        <source>Signature</source>
        <translation>Allekirjoitus</translation>
    </message>
    <message>
        <source>Copy the current signature to the system clipboard</source>
        <translation>Kopioi tämänhetkinen allekirjoitus leikepöydälle</translation>
    </message>
    <message>
        <source>Sign the message to prove you own this Particl address</source>
        <translation>Allekirjoita viesti todistaaksesi, että omistat tämän Particl-osoitteen</translation>
    </message>
    <message>
        <source>Sign &amp;Message</source>
        <translation>Allekirjoita &amp;viesti</translation>
    </message>
    <message>
        <source>Reset all sign message fields</source>
        <translation>Tyhjennä kaikki allekirjoita-viesti-kentät</translation>
    </message>
    <message>
        <source>Clear &amp;All</source>
        <translation>&amp;Tyhjennnä Kaikki</translation>
    </message>
    <message>
        <source>&amp;Verify Message</source>
        <translation>&amp;Varmista viesti</translation>
    </message>
    <message>
        <source>Enter the receiver's address, message (ensure you copy line breaks, spaces, tabs, etc. exactly) and signature below to verify the message. Be careful not to read more into the signature than what is in the signed message itself, to avoid being tricked by a man-in-the-middle attack. Note that this only proves the signing party receives with the address, it cannot prove sendership of any transaction!</source>
        <translation>Syötä vastaanottajan osoite, viesti ja allekirjoitus (varmista että kopioit rivinvaihdot, välilyönnit, sarkaimet yms. täsmälleen) alle vahvistaaksesi viestin. Varo lukemasta allekirjoitukseen enempää kuin mitä viestissä itsessään on välttääksesi man-in-the-middle -hyökkäyksiltä. Huomaa, että tämä todentaa ainoastaan allekirjoittavan vastaanottajan osoitteen, tämä ei voi todentaa minkään tapahtuman lähettäjää!</translation>
    </message>
    <message>
        <source>The Particl address the message was signed with</source>
        <translation>Particl-osoite jolla viesti on allekirjoitettu</translation>
    </message>
    <message>
        <source>The signed message to verify</source>
        <translation>Allekirjoitettu viesti vahvistettavaksi</translation>
    </message>
    <message>
        <source>The signature given when the message was signed</source>
        <translation>Viestin allekirjoittamisen yhteydessä annettu allekirjoitus</translation>
    </message>
    <message>
        <source>Verify the message to ensure it was signed with the specified Particl address</source>
        <translation>Tarkista viestin allekirjoitus varmistaaksesi, että se allekirjoitettiin tietyllä Particl-osoitteella</translation>
    </message>
    <message>
        <source>Verify &amp;Message</source>
        <translation>Varmista &amp;viesti...</translation>
    </message>
    <message>
        <source>Reset all verify message fields</source>
        <translation>Tyhjennä kaikki varmista-viesti-kentät</translation>
    </message>
    <message>
        <source>Click "Sign Message" to generate signature</source>
        <translation>Valitse "Allekirjoita Viesti" luodaksesi allekirjoituksen.</translation>
    </message>
    <message>
        <source>The entered address is invalid.</source>
        <translation>Syötetty osoite on virheellinen.</translation>
    </message>
    <message>
        <source>Please check the address and try again.</source>
        <translation>Tarkista osoite ja yritä uudelleen.</translation>
    </message>
    <message>
        <source>The entered address does not refer to a key.</source>
        <translation>Syötetty osoite ei viittaa tunnettuun avaimeen.</translation>
    </message>
    <message>
        <source>Wallet unlock was cancelled.</source>
        <translation>Lompakon avaaminen peruttiin.</translation>
    </message>
    <message>
        <source>No error</source>
        <translation>Ei virhettä</translation>
    </message>
    <message>
        <source>Private key for the entered address is not available.</source>
        <translation>Yksityistä avainta syötetylle osoitteelle ei ole saatavilla.</translation>
    </message>
    <message>
        <source>Message signing failed.</source>
        <translation>Viestin allekirjoitus epäonnistui.</translation>
    </message>
    <message>
        <source>Message signed.</source>
        <translation>Viesti allekirjoitettu.</translation>
    </message>
    <message>
        <source>The signature could not be decoded.</source>
        <translation>Allekirjoitusta ei pystytty tulkitsemaan.</translation>
    </message>
    <message>
        <source>Please check the signature and try again.</source>
        <translation>Tarkista allekirjoitus ja yritä uudelleen.</translation>
    </message>
    <message>
        <source>The signature did not match the message digest.</source>
        <translation>Allekirjoitus ei täsmää viestin tiivisteeseen.</translation>
    </message>
    <message>
        <source>Message verification failed.</source>
        <translation>Viestin varmistus epäonnistui.</translation>
    </message>
    <message>
        <source>Message verified.</source>
        <translation>Viesti varmistettu.</translation>
    </message>
</context>
<context>
    <name>TrafficGraphWidget</name>
    <message>
        <source>KB/s</source>
        <translation>KB/s</translation>
    </message>
</context>
<context>
    <name>TransactionDesc</name>
    <message numerus="yes">
        <source>Open for %n more block(s)</source>
        <translation><numerusform>Avoinna vielä %n lohkon ajan</numerusform><numerusform>Avoinna vielä %n lohkon ajan</numerusform></translation>
    </message>
    <message>
        <source>Open until %1</source>
        <translation>Avoinna %1 asti</translation>
    </message>
    <message>
        <source>conflicted with a transaction with %1 confirmations</source>
        <translation>ristiriidassa maksutapahtumalle, jolla on %1 varmistusta</translation>
    </message>
    <message>
        <source>0/unconfirmed, %1</source>
        <translation>0/varmistamaton, %1</translation>
    </message>
    <message>
        <source>in memory pool</source>
        <translation>muistialtaassa</translation>
    </message>
    <message>
        <source>not in memory pool</source>
        <translation>ei muistialtaassa</translation>
    </message>
    <message>
        <source>abandoned</source>
        <translation>hylätty</translation>
    </message>
    <message>
        <source>%1/unconfirmed</source>
        <translation>%1/vahvistamaton</translation>
    </message>
    <message>
        <source>%1 confirmations</source>
        <translation>%1 vahvistusta</translation>
    </message>
    <message>
        <source>Status</source>
        <translation>Tila</translation>
    </message>
    <message>
        <source>Date</source>
        <translation>Aika</translation>
    </message>
    <message>
        <source>Source</source>
        <translation>Lähde</translation>
    </message>
    <message>
        <source>Generated</source>
        <translation>Generoitu</translation>
    </message>
    <message>
        <source>From</source>
        <translation>Lähettäjä</translation>
    </message>
    <message>
        <source>unknown</source>
        <translation>tuntematon</translation>
    </message>
    <message>
        <source>To</source>
        <translation>Saaja</translation>
    </message>
    <message>
        <source>own address</source>
        <translation>oma osoite</translation>
    </message>
    <message>
        <source>watch-only</source>
        <translation>vain seurattava</translation>
    </message>
    <message>
        <source>label</source>
        <translation>nimi</translation>
    </message>
    <message>
        <source>Credit</source>
        <translation>Krediitti</translation>
    </message>
    <message numerus="yes">
        <source>matures in %n more block(s)</source>
        <translation><numerusform>kypsyy %n lohkon kuluttua</numerusform><numerusform>kypsyy %n lohkon kuluttua</numerusform></translation>
    </message>
    <message>
        <source>not accepted</source>
        <translation>ei hyväksytty</translation>
    </message>
    <message>
        <source>Debit</source>
        <translation>Debiitti</translation>
    </message>
    <message>
        <source>Total debit</source>
        <translation>Debiitti yhteensä</translation>
    </message>
    <message>
        <source>Total credit</source>
        <translation>Krediitti yhteensä</translation>
    </message>
    <message>
        <source>Transaction fee</source>
        <translation>Siirtokulu</translation>
    </message>
    <message>
        <source>Net amount</source>
        <translation>Nettomäärä</translation>
    </message>
    <message>
        <source>Message</source>
        <translation>Viesti</translation>
    </message>
    <message>
        <source>Comment</source>
        <translation>Kommentti</translation>
    </message>
    <message>
        <source>Transaction ID</source>
        <translation>Maksutapahtuman tunnus</translation>
    </message>
    <message>
        <source>Transaction total size</source>
        <translation>Maksutapahtuman kokonaiskoko</translation>
    </message>
    <message>
        <source>Transaction virtual size</source>
        <translation>Tapahtuman näennäiskoko</translation>
    </message>
    <message>
        <source>Output index</source>
        <translation>Ulostulon indeksi</translation>
    </message>
    <message>
        <source> (Certificate was not verified)</source>
        <translation> (Sertifikaattia ei vahvistettu)</translation>
    </message>
    <message>
        <source>Merchant</source>
        <translation>Kauppias</translation>
    </message>
    <message>
        <source>Generated coins must mature %1 blocks before they can be spent. When you generated this block, it was broadcast to the network to be added to the block chain. If it fails to get into the chain, its state will change to "not accepted" and it won't be spendable. This may occasionally happen if another node generates a block within a few seconds of yours.</source>
        <translation>Luotujen kolikoiden täytyy kypsyä vielä %1 lohkoa ennenkuin niitä voidaan käyttää. Luotuasi tämän lohkon, se kuulutettiin verkolle lohkoketjuun lisättäväksi. Mikäli lohko ei kuitenkaan pääse ketjuun, sen tilaksi vaihdetaan "ei hyväksytty" ja sitä ei voida käyttää. Toisinaan näin tapahtuu, jos jokin verkon toinen solmu luo lohkon lähes samanaikaisesti sinun lohkosi kanssa.</translation>
    </message>
    <message>
        <source>Debug information</source>
        <translation>Debug tiedot</translation>
    </message>
    <message>
        <source>Transaction</source>
        <translation>Maksutapahtuma</translation>
    </message>
    <message>
        <source>Inputs</source>
        <translation>Sisääntulot</translation>
    </message>
    <message>
        <source>Amount</source>
        <translation>Määrä</translation>
    </message>
    <message>
        <source>true</source>
        <translation>tosi</translation>
    </message>
    <message>
        <source>false</source>
        <translation>epätosi</translation>
    </message>
</context>
<context>
    <name>TransactionDescDialog</name>
    <message>
        <source>This pane shows a detailed description of the transaction</source>
        <translation>Tämä ruutu näyttää yksityiskohtaisen tiedon rahansiirrosta</translation>
    </message>
    <message>
        <source>Details for %1</source>
        <translation>%1:n yksityiskohdat</translation>
    </message>
</context>
<context>
    <name>TransactionTableModel</name>
    <message>
        <source>Date</source>
        <translation>Aika</translation>
    </message>
    <message>
        <source>Type</source>
        <translation>Tyyppi</translation>
    </message>
    <message>
        <source>Label</source>
        <translation>Nimike</translation>
    </message>
    <message numerus="yes">
        <source>Open for %n more block(s)</source>
        <translation><numerusform>Avoinna vielä %n lohkon ajan</numerusform><numerusform>Avoinna vielä %n lohkon ajan</numerusform></translation>
    </message>
    <message>
        <source>Open until %1</source>
        <translation>Avoinna %1 asti</translation>
    </message>
    <message>
        <source>Unconfirmed</source>
        <translation>Varmistamaton</translation>
    </message>
    <message>
        <source>Abandoned</source>
        <translation>Hylätty</translation>
    </message>
    <message>
        <source>Confirming (%1 of %2 recommended confirmations)</source>
        <translation>Varmistetaan (%1 suositellusta %2 varmistuksesta)</translation>
    </message>
    <message>
        <source>Confirmed (%1 confirmations)</source>
        <translation>Varmistettu (%1 varmistusta)</translation>
    </message>
    <message>
        <source>Conflicted</source>
        <translation>Ristiriitainen</translation>
    </message>
    <message>
        <source>Immature (%1 confirmations, will be available after %2)</source>
        <translation>Epäkypsä (%1 varmistusta, saatavilla %2 jälkeen)</translation>
    </message>
    <message>
        <source>Generated but not accepted</source>
        <translation>Luotu, mutta ei hyäksytty</translation>
    </message>
    <message>
        <source>Received with</source>
        <translation>Vastaanotettu osoitteella</translation>
    </message>
    <message>
        <source>Received from</source>
        <translation>Vastaanotettu</translation>
    </message>
    <message>
        <source>Sent to</source>
        <translation>Lähetetty vastaanottajalle</translation>
    </message>
    <message>
        <source>Payment to yourself</source>
        <translation>Maksu itsellesi</translation>
    </message>
    <message>
        <source>Mined</source>
        <translation>Louhittu</translation>
    </message>
    <message>
        <source>watch-only</source>
        <translation>vain seurattava</translation>
    </message>
    <message>
        <source>(n/a)</source>
        <translation>(ei saatavilla)</translation>
    </message>
    <message>
        <source>(no label)</source>
        <translation>(ei nimikettä)</translation>
    </message>
    <message>
        <source>Transaction status. Hover over this field to show number of confirmations.</source>
        <translation>Rahansiirron tila. Siirrä osoitin kentän päälle nähdäksesi vahvistusten lukumäärä.</translation>
    </message>
    <message>
        <source>Date and time that the transaction was received.</source>
        <translation>Rahansiirron vastaanottamisen päivämäärä ja aika.</translation>
    </message>
    <message>
        <source>Type of transaction.</source>
        <translation>Maksutapahtuman tyyppi.</translation>
    </message>
    <message>
        <source>Whether or not a watch-only address is involved in this transaction.</source>
        <translation>Onko rahansiirrossa mukana ainoastaan seurattava osoite vai ei.</translation>
    </message>
    <message>
        <source>User-defined intent/purpose of the transaction.</source>
        <translation>Käyttäjän määrittämä käyttötarkoitus rahansiirrolle.</translation>
    </message>
    <message>
        <source>Amount removed from or added to balance.</source>
        <translation>Saldoon lisätty tai siitä vähennetty määrä.</translation>
    </message>
</context>
<context>
    <name>TransactionView</name>
    <message>
        <source>All</source>
        <translation>Kaikki</translation>
    </message>
    <message>
        <source>Today</source>
        <translation>Tänään</translation>
    </message>
    <message>
        <source>This week</source>
        <translation>Tällä viikolla</translation>
    </message>
    <message>
        <source>This month</source>
        <translation>Tässä kuussa</translation>
    </message>
    <message>
        <source>Last month</source>
        <translation>Viime kuussa</translation>
    </message>
    <message>
        <source>This year</source>
        <translation>Tänä vuonna</translation>
    </message>
    <message>
        <source>Range...</source>
        <translation>Alue...</translation>
    </message>
    <message>
        <source>Received with</source>
        <translation>Vastaanotettu osoitteella</translation>
    </message>
    <message>
        <source>Sent to</source>
        <translation>Lähetetty vastaanottajalle</translation>
    </message>
    <message>
        <source>To yourself</source>
        <translation>Itsellesi</translation>
    </message>
    <message>
        <source>Mined</source>
        <translation>Louhittu</translation>
    </message>
    <message>
        <source>Other</source>
        <translation>Muu</translation>
    </message>
    <message>
        <source>Enter address, transaction id, or label to search</source>
        <translation>Kirjoita osoite, siirron tunniste tai nimiö etsiäksesi</translation>
    </message>
    <message>
        <source>Min amount</source>
        <translation>Minimimäärä</translation>
    </message>
    <message>
        <source>Abandon transaction</source>
        <translation>Hylkää siirto</translation>
    </message>
    <message>
        <source>Increase transaction fee</source>
        <translation>Kasvata siirtokulun määrää</translation>
    </message>
    <message>
        <source>Copy address</source>
        <translation>Kopioi osoite</translation>
    </message>
    <message>
        <source>Copy label</source>
        <translation>Kopioi nimike</translation>
    </message>
    <message>
        <source>Copy amount</source>
        <translation>Kopioi määrä</translation>
    </message>
<<<<<<< HEAD
    <message>
        <source>Copy transaction ID</source>
        <translation>Kopioi transaktion ID</translation>
    </message>
    <message>
        <source>Copy raw transaction</source>
        <translation>Kopioi rahansiirron raakavedos</translation>
=======
    <message numerus="yes">
        <source>Estimated to begin confirmation within %n block(s).</source>
        <translation type="unfinished">
            <numerusform />
            <numerusform />
        </translation>
>>>>>>> 3f385c91
    </message>
    <message>
        <source>Copy full transaction details</source>
        <translation>Kopioi rahansiirron täydet yksityiskohdat</translation>
    </message>
    <message>
        <source>Edit label</source>
        <translation>Muokkaa nimeä</translation>
    </message>
    <message>
        <source>Show transaction details</source>
        <translation>Näytä rahansiirron yksityiskohdat</translation>
    </message>
    <message>
        <source>Export Transaction History</source>
        <translation>Vie rahansiirtohistoria</translation>
    </message>
    <message>
        <source>Comma separated file (*.csv)</source>
        <translation>Pilkuilla erotettu tiedosto (*.csv)</translation>
    </message>
    <message>
        <source>Confirmed</source>
        <translation>Vahvistettu</translation>
    </message>
    <message>
        <source>Watch-only</source>
        <translation>Vain seurattava</translation>
    </message>
    <message>
        <source>Date</source>
        <translation>Aika</translation>
    </message>
    <message>
        <source>Type</source>
        <translation>Tyyppi</translation>
    </message>
    <message>
        <source>Label</source>
        <translation>Nimike</translation>
    </message>
    <message>
        <source>Address</source>
        <translation>Osoite</translation>
    </message>
    <message>
        <source>ID</source>
        <translation>ID</translation>
    </message>
    <message>
        <source>Exporting Failed</source>
        <translation>Vienti epäonnistui</translation>
    </message>
    <message>
        <source>There was an error trying to save the transaction history to %1.</source>
        <translation>Rahansiirron historian tallentamisessa tapahtui virhe paikkaan %1.</translation>
    </message>
    <message>
        <source>Exporting Successful</source>
        <translation>Vienti onnistui</translation>
    </message>
    <message>
        <source>The transaction history was successfully saved to %1.</source>
        <translation>Rahansiirron historia tallennettiin onnistuneesti kohteeseen %1.</translation>
    </message>
    <message>
        <source>Range:</source>
        <translation>Alue:</translation>
    </message>
    <message>
<<<<<<< HEAD
        <source>to</source>
        <translation>vastaanottaja</translation>
    </message>
</context>
<context>
    <name>UnitDisplayStatusBarControl</name>
    <message>
        <source>Unit to show amounts in. Click to select another unit.</source>
        <translation>Yksikkö jossa määrät näytetään. Klikkaa valitaksesi toisen yksikön.</translation>
    </message>
</context>
<context>
    <name>WalletController</name>
    <message>
        <source>Close wallet</source>
        <translation>Sulje lompakko</translation>
=======
        <source>Enter a label for this address to add it to the list of used addresses</source>
        <translation type="unfinished">Aseta nimi tälle osoitteelle lisätäksesi sen käytettyjen osoitteiden listalle.</translation>
>>>>>>> 3f385c91
    </message>
    <message>
        <source>Closing the wallet for too long can result in having to resync the entire chain if pruning is enabled.</source>
        <translation>Lompakon sulkeminen liian pitkäksi aikaa saattaa johtaa tarpeeseen synkronoida koko ketju uudelleen, mikäli karsinta on käytössä.</translation>
    </message>
<<<<<<< HEAD
    <message>
        <source>Close all wallets</source>
        <translation>Sulje kaikki lompakot</translation>
    </message>
    <message>
        <source>Are you sure you wish to close all wallets?</source>
        <translation>Haluatko varmasti sulkea kaikki lompakot?</translation>
    </message>
=======
>>>>>>> 3f385c91
</context>
<context>
    <name>WalletFrame</name>
    <message>
        <source>No wallet has been loaded.
Go to File &gt; Open Wallet to load a wallet.
- OR -</source>
        <translation>Lompakkoa ei ladattu.
Siirry osioon Tiedosto &gt; Avaa lompakko ladataksesi lompakon.
- TAI -</translation>
    </message>
    <message>
        <source>Create a new wallet</source>
        <translation>Luo uusi lompakko</translation>
    </message>
</context>
<context>
    <name>WalletModel</name>
    <message>
        <source>Send Coins</source>
        <translation>Lähetä kolikoita</translation>
    </message>
    <message>
        <source>Fee bump error</source>
        <translation>Virhe nostaessa palkkiota.</translation>
    </message>
    <message>
        <source>Increasing transaction fee failed</source>
        <translation>Siirtokulun nosto epäonnistui</translation>
    </message>
    <message>
        <source>Do you want to increase the fee?</source>
        <translation>Haluatko nostaa siirtomaksua?</translation>
    </message>
    <message>
        <source>Do you want to draft a transaction with fee increase?</source>
        <translation>Haluatko nostaa siirtomaksua siirtoon?</translation>
    </message>
    <message>
        <source>Current fee:</source>
        <translation>Nykyinen palkkio:</translation>
    </message>
    <message>
        <source>Increase:</source>
        <translation>Korota:</translation>
    </message>
    <message>
        <source>New fee:</source>
        <translation>Uusi palkkio:</translation>
    </message>
    <message>
        <source>Confirm fee bump</source>
        <translation>Vahvista palkkion korotus</translation>
    </message>
    <message>
        <source>Can't draft transaction.</source>
        <translation> Siirtoa ei voida laatia.</translation>
    </message>
    <message>
        <source>PSBT copied</source>
        <translation>PSBT kopioitu</translation>
    </message>
    <message>
        <source>Can't sign transaction.</source>
        <translation>Siirtoa ei voida allekirjoittaa.</translation>
    </message>
    <message>
        <source>Could not commit transaction</source>
        <translation>Siirtoa ei voitu tehdä</translation>
    </message>
    <message>
        <source>default wallet</source>
        <translation>oletuslompakko</translation>
    </message>
</context>
<context>
    <name>WalletView</name>
    <message>
        <source>&amp;Export</source>
        <translation>&amp;Vie</translation>
    </message>
    <message>
        <source>Export the data in the current tab to a file</source>
        <translation>Vie auki olevan välilehden tiedot tiedostoon</translation>
    </message>
    <message>
        <source>Error</source>
        <translation>Virhe</translation>
    </message>
    <message>
        <source>Unable to decode PSBT from clipboard (invalid base64)</source>
        <translation>PBST-ää ei voitu tulkita leikepöydältä (kelpaamaton base64)</translation>
    </message>
    <message>
        <source>Load Transaction Data</source>
        <translation>Lataa siirtotiedot</translation>
    </message>
    <message>
        <source>Partially Signed Transaction (*.psbt)</source>
        <translation>Osittain allekirjoitettu siirto (*.pbst)</translation>
    </message>
    <message>
        <source>PSBT file must be smaller than 100 MiB</source>
        <translation>PBST-tiedoston tulee olla pienempi kuin 100 mebitavua</translation>
    </message>
    <message>
        <source>Unable to decode PSBT</source>
        <translation>PSBT-ää ei voitu tulkita</translation>
    </message>
    <message>
        <source>Backup Wallet</source>
        <translation>Varmuuskopioi lompakko</translation>
    </message>
    <message>
        <source>Wallet Data (*.dat)</source>
        <translation>Lompakkodata (*.dat)</translation>
    </message>
    <message>
        <source>Backup Failed</source>
        <translation>Varmuuskopio epäonnistui</translation>
    </message>
    <message>
        <source>There was an error trying to save the wallet data to %1.</source>
        <translation>Lompakon tallennuksessa tapahtui virhe %1.</translation>
    </message>
    <message>
        <source>Backup Successful</source>
        <translation>Varmuuskopio Onnistui</translation>
    </message>
    <message>
        <source>The wallet data was successfully saved to %1.</source>
        <translation>Lompakko tallennettiin onnistuneesti tiedostoon %1.</translation>
    </message>
    <message>
        <source>Cancel</source>
        <translation>Peruuta</translation>
    </message>
</context>
<context>
    <name>bitcoin-core</name>
    <message>
        <source>Distributed under the MIT software license, see the accompanying file %s or %s</source>
        <translation>Jaettu MIT -ohjelmistolisenssin alaisuudessa, katso mukana tuleva %s tiedosto tai %s</translation>
    </message>
    <message>
        <source>Prune configured below the minimum of %d MiB.  Please use a higher number.</source>
        <translation>Karsinta konfiguroitu alle minimin %d MiB. Käytä surempaa numeroa.</translation>
    </message>
    <message>
        <source>Prune: last wallet synchronisation goes beyond pruned data. You need to -reindex (download the whole blockchain again in case of pruned node)</source>
        <translation>Karsinta: viime lompakon synkronisointi menee karsitun datan taakse. Sinun tarvitsee ajaa -reindex (lataa koko lohkoketju uudelleen tapauksessa jossa karsiva noodi)</translation>
    </message>
    <message>
        <source>Pruning blockstore...</source>
        <translation>Karsitaan lohkovarastoa...</translation>
    </message>
    <message>
        <source>Unable to start HTTP server. See debug log for details.</source>
        <translation>HTTP-palvelinta ei voitu käynnistää. Katso debug-lokista lisätietoja.</translation>
    </message>
    <message>
        <source>The %s developers</source>
        <translation>%s kehittäjät</translation>
    </message>
    <message>
        <source>Cannot obtain a lock on data directory %s. %s is probably already running.</source>
        <translation>Ei voida lukita data-hakemistoa %s. %s on luultavasti jo käynnissä.</translation>
    </message>
    <message>
<<<<<<< HEAD
        <source>Cannot provide specific connections and have addrman find outgoing connections at the same.</source>
        <translation>Ei voida tarjota tiettyjä yhteyksiä, ja antaa addrmanin löytää lähteviä yhteyksiä samanaikaisesti.</translation>
    </message>
    <message>
        <source>Error reading %s! All keys read correctly, but transaction data or address book entries might be missing or incorrect.</source>
        <translation>Virhe luettaessa %s! Avaimet luetttiin oikein, mutta rahansiirtotiedot tai osoitekirjan sisältö saattavat olla puutteellisia tai vääriä.</translation>
    </message>
    <message>
        <source>More than one onion bind address is provided. Using %s for the automatically created Tor onion service.</source>
        <translation>Useampi onion bind -osoite on tarjottu. Automaattisesti luotua Torin onion-palvelua varten käytetään %s.</translation>
    </message>
    <message>
        <source>Please check that your computer's date and time are correct! If your clock is wrong, %s will not work properly.</source>
        <translation>Tarkistathan että tietokoneesi päivämäärä ja kellonaika ovat oikeassa! Jos kellosi on väärässä, %s ei toimi oikein.</translation>
    </message>
    <message>
        <source>Please contribute if you find %s useful. Visit %s for further information about the software.</source>
        <translation>Ole hyvä ja avusta, jos %s on mielestäsi hyödyllinen. Vieraile %s saadaksesi lisää tietoa ohjelmistosta.</translation>
    </message>
    <message>
        <source>SQLiteDatabase: Failed to prepare the statement to fetch sqlite wallet schema version: %s</source>
        <translation>SQLiteDatabase: Lausekkeen valmistelu sqlite-lompakkokaavioversion %s noutamista varten epäonnistui</translation>
    </message>
    <message>
        <source>SQLiteDatabase: Failed to prepare the statement to fetch the application id: %s</source>
        <translation>SQLiteDatabase: Lausekkeen valmistelu sovellustunnisteen %s noutamista varten epäonnistui</translation>
=======
        <source>conflicted with a transaction with %1 confirmations</source>
        <extracomment>Text explaining the current status of a transaction, shown in the status field of the details window for this transaction. This status represents an unconfirmed transaction that conflicts with a confirmed transaction.</extracomment>
        <translation type="unfinished">ristiriidassa maksutapahtumalle, jolla on %1 varmistusta</translation>
    </message>
    <message>
        <source>abandoned</source>
        <extracomment>Text explaining the current status of a transaction, shown in the status field of the details window for this transaction. This status represents an abandoned transaction.</extracomment>
        <translation type="unfinished">hylätty</translation>
    </message>
    <message>
        <source>%1/unconfirmed</source>
        <extracomment>Text explaining the current status of a transaction, shown in the status field of the details window for this transaction. This status represents a transaction confirmed in at least one block, but less than 6 blocks.</extracomment>
        <translation type="unfinished">%1/vahvistamaton</translation>
    </message>
    <message>
        <source>%1 confirmations</source>
        <extracomment>Text explaining the current status of a transaction, shown in the status field of the details window for this transaction. This status represents a transaction confirmed in 6 or more blocks.</extracomment>
        <translation type="unfinished">%1 vahvistusta</translation>
>>>>>>> 3f385c91
    </message>
    <message>
        <source>The block database contains a block which appears to be from the future. This may be due to your computer's date and time being set incorrectly. Only rebuild the block database if you are sure that your computer's date and time are correct</source>
        <translation>Lohkotietokanta sisältää lohkon, joka vaikuttaa olevan tulevaisuudesta. Tämä saattaa johtua tietokoneesi virheellisesti asetetuista aika-asetuksista. Rakenna lohkotietokanta uudelleen vain jos olet varma, että tietokoneesi päivämäärä ja aika ovat oikein.</translation>
    </message>
    <message>
        <source>This is a pre-release test build - use at your own risk - do not use for mining or merchant applications</source>
        <translation>Tämä on esi-julkaistu kokeiluversio - Käyttö omalla vastuullasi - Ethän käytä louhimiseen tai kauppasovelluksiin.</translation>
    </message>
    <message>
        <source>This is the transaction fee you may discard if change is smaller than dust at this level</source>
        <translation>Voit ohittaa tämän siirtomaksun, mikäli vaihtoraha on pienempi kuin tomun arvo tällä hetkellä</translation>
    </message>
    <message>
        <source>Unable to replay blocks. You will need to rebuild the database using -reindex-chainstate.</source>
        <translation>Lohkoja ei voida uudelleenlukea. Joulut uudelleenrakentamaan tietokannan käyttämällä -reindex-chainstate -valitsinta.</translation>
    </message>
    <message>
        <source>Unable to rewind the database to a pre-fork state. You will need to redownload the blockchain</source>
        <translation>Tietokantaa ei onnistuttu palauttamaan tilaan ennen haarautumista. Lohkoketju pitää ladata uudestaan.</translation>
    </message>
    <message>
        <source>Warning: The network does not appear to fully agree! Some miners appear to be experiencing issues.</source>
        <translation>Varoitus: Tietoverkko ei ole sovussa! Luohijat näyttävät kokevan virhetilanteita.</translation>
    </message>
    <message>
        <source>Warning: We do not appear to fully agree with our peers! You may need to upgrade, or other nodes may need to upgrade.</source>
        <translation>Varoitus: Olemme ristiriidassa vertaisten kanssa! Sinun tulee päivittää tai toisten solmujen tulee päivitää.</translation>
    </message>
    <message>
        <source>-maxmempool must be at least %d MB</source>
        <translation>-maxmempool on oltava vähintään %d MB</translation>
    </message>
    <message>
        <source>Cannot resolve -%s address: '%s'</source>
        <translation>-%s -osoitteen '%s' selvittäminen epäonnistui</translation>
    </message>
    <message>
        <source>Change index out of range</source>
        <translation>Vaihda hakemisto alueen ulkopuolelle</translation>
    </message>
    <message>
        <source>Config setting for %s only applied on %s network when in [%s] section.</source>
        <translation>Konfigurointiasetuksen %s käyttöön vain %s -verkossa, kun osassa [%s].</translation>
    </message>
    <message>
        <source>Copyright (C) %i-%i</source>
        <translation>Tekijänoikeus (C) %i-%i</translation>
    </message>
    <message>
        <source>Corrupted block database detected</source>
        <translation>Vioittunut lohkotietokanta havaittu</translation>
    </message>
    <message>
        <source>Could not find asmap file %s</source>
        <translation>Asmap-tiedostoa %s ei löytynyt</translation>
    </message>
    <message>
        <source>Could not parse asmap file %s</source>
        <translation>Asmap-tiedostoa %s ei voitu jäsentää</translation>
    </message>
    <message>
        <source>Do you want to rebuild the block database now?</source>
        <translation>Haluatko uudelleenrakentaa lohkotietokannan nyt?</translation>
    </message>
    <message>
        <source>Error initializing block database</source>
        <translation>Virhe alustaessa lohkotietokantaa</translation>
    </message>
    <message>
        <source>Error initializing wallet database environment %s!</source>
        <translation>Virhe alustaessa lompakon tietokantaympäristöä %s!</translation>
    </message>
    <message>
        <source>Error loading %s</source>
        <translation>Virhe ladattaessa %s</translation>
    </message>
    <message>
        <source>Error loading %s: Private keys can only be disabled during creation</source>
        <translation>Virhe %s:n lataamisessa: Yksityiset avaimet voidaan poistaa käytöstä vain luomisen aikana</translation>
    </message>
    <message>
        <source>Error loading %s: Wallet corrupted</source>
        <translation>Virhe ladattaessa %s: Lompakko vioittunut</translation>
    </message>
    <message>
        <source>Error loading %s: Wallet requires newer version of %s</source>
        <translation>Virhe ladattaessa %s: Tarvitset uudemman %s -version</translation>
    </message>
    <message>
        <source>Error loading block database</source>
        <translation>Virhe avattaessa lohkoketjua</translation>
    </message>
    <message>
        <source>Error opening block database</source>
        <translation>Virhe avattaessa lohkoindeksiä</translation>
    </message>
    <message>
        <source>Failed to listen on any port. Use -listen=0 if you want this.</source>
        <translation>Ei onnistuttu kuuntelemaan missään portissa. Käytä -listen=0 jos haluat tätä.</translation>
    </message>
    <message>
        <source>Failed to rescan the wallet during initialization</source>
        <translation>Lompakkoa ei voitu tarkastaa alustuksen yhteydessä.</translation>
    </message>
    <message>
        <source>Failed to verify database</source>
        <translation>Tietokannan todennus epäonnistui</translation>
    </message>
    <message>
        <source>Importing...</source>
        <translation>Tuodaan...</translation>
    </message>
    <message>
        <source>Incorrect or no genesis block found. Wrong datadir for network?</source>
        <translation>Virheellinen tai olematon alkulohko löydetty. Väärä data-hakemisto verkolle?</translation>
    </message>
    <message>
        <source>Initialization sanity check failed. %s is shutting down.</source>
        <translation>Alustava järkevyyden tarkistus epäonnistui. %s sulkeutuu.</translation>
    </message>
    <message>
        <source>Invalid amount for -%s=&lt;amount&gt;: '%s'</source>
        <translation>Virheellinen määrä -%s=&lt;amount&gt;: '%s'</translation>
    </message>
    <message>
        <source>Invalid amount for -discardfee=&lt;amount&gt;: '%s'</source>
        <translation>Virheellinen määrä -discardfee=&lt;amount&gt;: '%s'</translation>
    </message>
    <message>
        <source>Invalid amount for -fallbackfee=&lt;amount&gt;: '%s'</source>
        <translation>Virheellinen määrä -fallbackfee=&lt;amount&gt;: '%s'</translation>
    </message>
    <message>
        <source>SQLiteDatabase: Failed to execute statement to verify database: %s</source>
        <translation>SQLiteDatabase: Lausekkeen suorittaminen tietokannan %s todentamista varten epäonnistui</translation>
    </message>
    <message>
        <source>SQLiteDatabase: Failed to fetch sqlite wallet schema version: %s</source>
        <translation>SQLiteDatabase: sqlite-lompakkokaavioversion %s nouto epäonnistui</translation>
    </message>
    <message>
        <source>SQLiteDatabase: Failed to fetch the application id: %s</source>
        <translation>SQLiteDatabase: Sovellustunnisteen %s nouto epäonnistui</translation>
    </message>
    <message>
        <source>SQLiteDatabase: Failed to prepare statement to verify database: %s</source>
        <translation>SQLiteDatabase: Lausekkeen valmistelu tietokannan %s todentamista varten epäonnistui</translation>
    </message>
    <message>
        <source>SQLiteDatabase: Failed to read database verification error: %s</source>
        <translation>SQLiteDatabase: Tietokantatodennusvirheen %s luku epäonnistui</translation>
    </message>
    <message>
        <source>SQLiteDatabase: Unexpected application id. Expected %u, got %u</source>
        <translation>SQLiteDatabase: Odottamaton sovellustunniste. %u odotettu, %u saatu</translation>
    </message>
    <message>
        <source>Specified blocks directory "%s" does not exist.</source>
        <translation>Määrättyä lohkohakemistoa "%s" ei ole olemassa.</translation>
    </message>
    <message>
        <source>Unknown address type '%s'</source>
        <translation>Tuntematon osoitetyyppi '%s'</translation>
    </message>
    <message>
        <source>Unknown change type '%s'</source>
        <translation>Tuntematon vaihtorahatyyppi '%s'</translation>
    </message>
    <message>
        <source>Upgrading txindex database</source>
        <translation>Päivitetään txindex -tietokantaa</translation>
    </message>
    <message>
        <source>Loading P2P addresses...</source>
        <translation>Ladataan P2P-vertaisten osoitteita...</translation>
    </message>
    <message>
        <source>Loading banlist...</source>
        <translation>Ladataan kieltolistaa...</translation>
    </message>
    <message>
        <source>Not enough file descriptors available.</source>
        <translation>Ei tarpeeksi tiedostomerkintöjä vapaana.</translation>
    </message>
    <message>
        <source>Prune cannot be configured with a negative value.</source>
        <translation>Karsintaa ei voi toteuttaa negatiivisella arvolla.</translation>
    </message>
    <message>
        <source>Prune mode is incompatible with -txindex.</source>
        <translation>Karsittu tila ei ole yhteensopiva -txindex:n kanssa.</translation>
    </message>
    <message>
        <source>Replaying blocks...</source>
        <translation>Tarkastetaan lohkoja..</translation>
    </message>
    <message>
        <source>Rewinding blocks...</source>
        <translation>Varmistetaan lohkoja...</translation>
    </message>
    <message>
        <source>The source code is available from %s.</source>
        <translation>Lähdekoodi löytyy %s.</translation>
    </message>
    <message>
        <source>Transaction fee and change calculation failed</source>
        <translation>Siirtokulun ja vaihtorahan laskenta epäonnistui</translation>
    </message>
    <message>
        <source>Unable to bind to %s on this computer. %s is probably already running.</source>
        <translation>Kytkeytyminen kohteeseen %s ei onnistu tällä tietokoneella. %s on luultavasti jo käynnissä.</translation>
    </message>
    <message>
        <source>Unable to generate keys</source>
        <translation>Avaimia ei voitu luoda</translation>
    </message>
    <message>
        <source>Unsupported logging category %s=%s.</source>
        <translation>Lokikategoriaa %s=%s ei tueta.</translation>
    </message>
    <message>
        <source>Upgrading UTXO database</source>
        <translation>Päivitetään UTXO-tietokantaa</translation>
    </message>
    <message>
        <source>User Agent comment (%s) contains unsafe characters.</source>
        <translation>User Agent -kommentti (%s) sisältää turvattomia merkkejä.</translation>
    </message>
    <message>
        <source>Verifying blocks...</source>
        <translation>Varmistetaan lohkoja...</translation>
    </message>
    <message>
        <source>Wallet needed to be rewritten: restart %s to complete</source>
        <translation>Lompakko tarvitsee uudelleenkirjoittaa: käynnistä %s uudelleen</translation>
    </message>
    <message>
        <source>Error: Listening for incoming connections failed (listen returned error %s)</source>
        <translation>Virhe: Saapuvien yhteyksien kuuntelu epäonnistui (kuuntelu palautti virheen %s)</translation>
    </message>
    <message>
        <source>%s corrupt. Try using the wallet tool particl-wallet to salvage or restoring a backup.</source>
        <translation>%s on vioittunut. Yritä käyttää lompakkotyökalua particl-wallet pelastaaksesi sen tai palauttaa varmuuskopio.</translation>
    </message>
    <message>
        <source>Cannot upgrade a non HD split wallet without upgrading to support pre split keypool. Please use version 169900 or no version specified.</source>
        <translation>Muuta kuin HD-jaettua lompakkoa ei voi päivittää ilman päivitystä tukemaan esijaettua avainvarastoa. Käytä versiota 169900 tai älä kaytä määritettyä versiota.</translation>
    </message>
    <message>
        <source>Invalid amount for -maxtxfee=&lt;amount&gt;: '%s' (must be at least the minrelay fee of %s to prevent stuck transactions)</source>
        <translation>Virheellinen summa -maxtxfee =: '%s' (täytyy olla vähintään %s minrelay-kulu, jotta estetään jumiutuneet siirtotapahtumat)</translation>
    </message>
    <message>
        <source>The transaction amount is too small to send after the fee has been deducted</source>
        <translation>Siirtomäärä on liian pieni lähetettäväksi kulun vähentämisen jälkeen.</translation>
    </message>
    <message>
        <source>This error could occur if this wallet was not shutdown cleanly and was last loaded using a build with a newer version of Berkeley DB. If so, please use the software that last loaded this wallet</source>
        <translation>Tämä virhe voi tapahtua, jos tämä lompakko ei sammutettu siististi ja ladattiin viimeksi uudempaa Berkeley DB -versiota käyttäneellä ohjelmalla. Tässä tapauksessa käytä sitä ohjelmaa, joka viimeksi latasi tämän lompakon.</translation>
    </message>
    <message>
        <source>This is the maximum transaction fee you pay (in addition to the normal fee) to prioritize partial spend avoidance over regular coin selection.</source>
        <translation>Tämä on maksimimäärä, jonka maksat siirtokuluina (normaalien kulujen lisäksi) pistääksesi osittaiskulutuksen välttämisen tavallisen kolikonvalinnan edelle.</translation>
    </message>
    <message>
        <source>Transaction needs a change address, but we can't generate it. Please call keypoolrefill first.</source>
        <translation>Siirtoon tarvitaan vaihto-osoite, muttemme voi luoda sitä. Ole hyvä ja kutsu ensin keypoolrefill.</translation>
    </message>
    <message>
        <source>You need to rebuild the database using -reindex to go back to unpruned mode.  This will redownload the entire blockchain</source>
        <translation>Palataksesi karsimattomaan tilaan joudut uudelleenrakentamaan tietokannan -reindex -valinnalla. Tämä lataa koko lohkoketjun uudestaan.</translation>
    </message>
    <message>
        <source>A fatal internal error occurred, see debug.log for details</source>
        <translation>Kriittinen sisäinen virhe kohdattiin, katso debug.log lisätietoja varten</translation>
    </message>
    <message>
        <source>Cannot set -peerblockfilters without -blockfilterindex.</source>
        <translation>-peerblockfiltersiä ei voida asettaa ilman -blockfilterindexiä.</translation>
    </message>
    <message>
        <source>Disk space is too low!</source>
        <translation>Liian vähän levytilaa!</translation>
    </message>
    <message>
        <source>Error reading from database, shutting down.</source>
        <translation>Virheitä tietokantaa luettaessa, ohjelma pysäytetään.</translation>
    </message>
    <message>
        <source>Error upgrading chainstate database</source>
        <translation>Virhe päivittäessä chainstate-tietokantaa</translation>
    </message>
    <message>
        <source>Error: Disk space is low for %s</source>
        <translation>Virhe: levytila vähissä kohteessa %s</translation>
    </message>
    <message>
        <source>Error: Keypool ran out, please call keypoolrefill first</source>
        <translation>Virhe: Avainallas tyhjentyi, ole hyvä ja kutsu keypoolrefill ensin</translation>
    </message>
    <message>
        <source>Fee rate (%s) is lower than the minimum fee rate setting (%s)</source>
        <translation>Kulutaso (%s) on alempi, kuin minimikulutasoasetus (%s)</translation>
    </message>
    <message>
        <source>Invalid -onion address or hostname: '%s'</source>
        <translation>Virheellinen -onion osoite tai isäntänimi: '%s'</translation>
    </message>
    <message>
        <source>Invalid -proxy address or hostname: '%s'</source>
        <translation>Virheellinen -proxy osoite tai isäntänimi: '%s'</translation>
    </message>
    <message>
        <source>Invalid amount for -paytxfee=&lt;amount&gt;: '%s' (must be at least %s)</source>
        <translation>Kelvoton määrä argumentille -paytxfee=&lt;amount&gt;: '%s' (pitää olla vähintään %s)</translation>
    </message>
    <message>
        <source>Invalid netmask specified in -whitelist: '%s'</source>
        <translation>Kelvoton verkkopeite määritelty argumentissa -whitelist: '%s'</translation>
    </message>
    <message>
        <source>Need to specify a port with -whitebind: '%s'</source>
        <translation>Pitää määritellä portti argumentilla -whitebind: '%s'</translation>
    </message>
    <message>
        <source>No proxy server specified. Use -proxy=&lt;ip&gt; or -proxy=&lt;ip:port&gt;.</source>
        <translation>Välityspalvelinta ei ole määritetty. Käytä -proxy=&lt;ip&gt; tai -proxy=&lt;ip:port&gt;.</translation>
    </message>
    <message>
        <source>Prune mode is incompatible with -blockfilterindex.</source>
        <translation>Karsintatila ei ole yhteensopiva -blockfilterindex valinnan kanssa</translation>
    </message>
    <message>
        <source>Reducing -maxconnections from %d to %d, because of system limitations.</source>
        <translation>Vähennetään -maxconnections arvoa %d:stä %d:hen järjestelmän rajoitusten vuoksi.</translation>
    </message>
    <message>
        <source>Signing transaction failed</source>
        <translation>Siirron vahvistus epäonnistui</translation>
    </message>
    <message>
        <source>Specified -walletdir "%s" does not exist</source>
        <translation>Määriteltyä lompakon hakemistoa "%s" ei ole olemassa.</translation>
    </message>
    <message>
        <source>Specified -walletdir "%s" is a relative path</source>
        <translation>Määritelty lompakkohakemisto "%s" sijaitsee suhteellisessa polussa</translation>
    </message>
    <message>
        <source>Specified -walletdir "%s" is not a directory</source>
        <translation>Määritelty -walletdir "%s" ei ole hakemisto</translation>
    </message>
    <message>
        <source>The specified config file %s does not exist
</source>
        <translation>Määriteltyä asetustiedostoa %s ei löytynyt
</translation>
    </message>
    <message>
        <source>The transaction amount is too small to pay the fee</source>
        <translation>Rahansiirron määrä on liian pieni kattaakseen maksukulun</translation>
    </message>
    <message>
        <source>This is experimental software.</source>
        <translation>Tämä on ohjelmistoa kokeelliseen käyttöön.</translation>
    </message>
    <message>
        <source>Transaction amount too small</source>
        <translation>Siirtosumma liian pieni</translation>
    </message>
    <message>
        <source>Transaction too large</source>
        <translation>Siirtosumma liian iso</translation>
    </message>
    <message>
        <source>Unable to bind to %s on this computer (bind returned error %s)</source>
        <translation>Kytkeytyminen kohteeseen %s ei onnistunut tällä tietokonella (kytkeytyminen palautti virheen %s)</translation>
    </message>
    <message>
        <source>Unable to create the PID file '%s': %s</source>
        <translation>PID-tiedostoa '%s' ei voitu luoda: %s</translation>
    </message>
    <message>
        <source>Unable to generate initial keys</source>
        <translation>Alkuavaimia ei voi luoda</translation>
    </message>
    <message>
        <source>Unknown -blockfilterindex value %s.</source>
        <translation>Tuntematon -lohkosuodatusindeksiarvo %s.</translation>
    </message>
    <message>
        <source>Verifying wallet(s)...</source>
        <translation>Varmistetaan lompakko(ja)...</translation>
    </message>
    <message>
        <source>Warning: unknown new rules activated (versionbit %i)</source>
        <translation>Varoitus: tuntemattomia uusia sääntöjä aktivoitu (versiobitti %i)</translation>
    </message>
    <message>
        <source>-maxtxfee is set very high! Fees this large could be paid on a single transaction.</source>
        <translation>-maxtxfee on asetettu erittäin suureksi! Tämänkokoisia kuluja saatetaan maksaa yhdessä rahansiirrossa.</translation>
    </message>
    <message>
        <source>This is the transaction fee you may pay when fee estimates are not available.</source>
        <translation>Tämän siirtomaksun maksat, kun siirtomaksun arviointi ei ole käytettävissä.</translation>
    </message>
    <message>
        <source>Total length of network version string (%i) exceeds maximum length (%i). Reduce the number or size of uacomments.</source>
        <translation>Verkon versiokenttä (%i) ylittää sallitun pituuden (%i). Vähennä uacomments:in arvoa tai kokoa.</translation>
    </message>
    <message>
        <source>%s is set very high!</source>
        <translation>%s on asetettu todella korkeaksi!</translation>
    </message>
    <message>
        <source>Error loading wallet %s. Duplicate -wallet filename specified.</source>
        <translation>Virhe ladattaessa lompakkoa %s. -wallet -tiedostonimi esiintyy useaan kertaan.</translation>
    </message>
    <message>
        <source>Starting network threads...</source>
        <translation>Käynnistetään verkkoa...</translation>
    </message>
    <message>
        <source>The wallet will avoid paying less than the minimum relay fee.</source>
        <translation>Lompakko välttää maksamasta alle vähimmäisen välityskulun.</translation>
    </message>
    <message>
        <source>This is the minimum transaction fee you pay on every transaction.</source>
        <translation>Tämä on jokaisesta siirrosta maksettava vähimmäismaksu.</translation>
    </message>
    <message>
        <source>This is the transaction fee you will pay if you send a transaction.</source>
        <translation>Tämä on se siirtomaksu, jonka maksat, mikäli lähetät siirron.</translation>
    </message>
    <message>
        <source>Transaction amounts must not be negative</source>
        <translation>Lähetyksen siirtosumman tulee olla positiivinen</translation>
    </message>
    <message>
        <source>Transaction has too long of a mempool chain</source>
        <translation>Maksutapahtumalla on liian pitkä muistialtaan ketju</translation>
    </message>
    <message>
        <source>Transaction must have at least one recipient</source>
        <translation>Lähetyksessä tulee olla ainakin yksi vastaanottaja</translation>
    </message>
    <message>
        <source>Unknown network specified in -onlynet: '%s'</source>
        <translation>Tuntematon verkko -onlynet parametrina: '%s'</translation>
    </message>
    <message>
        <source>Insufficient funds</source>
        <translation>Lompakon saldo ei riitä</translation>
    </message>
    <message>
        <source>Fee estimation failed. Fallbackfee is disabled. Wait a few blocks or enable -fallbackfee.</source>
        <translation>Siirtomaksun arviointi epäonnistui. Odota muutama lohko tai käytä -fallbackfee -valintaa..</translation>
    </message>
    <message>
        <source>Warning: Private keys detected in wallet {%s} with disabled private keys</source>
        <translation>Varoitus: lompakosta {%s} tunnistetut yksityiset avaimet, on poistettu käytöstä</translation>
    </message>
    <message>
        <source>Cannot write to data directory '%s'; check permissions.</source>
        <translation>Hakemistoon '%s' ei voida kirjoittaa. Tarkista käyttöoikeudet.</translation>
    </message>
    <message>
        <source>Loading block index...</source>
        <translation>Ladataan lohkoindeksiä...</translation>
    </message>
    <message>
        <source>Loading wallet...</source>
        <translation>Ladataan lompakkoa...</translation>
    </message>
    <message>
        <source>Cannot downgrade wallet</source>
        <translation>Et voi päivittää lompakkoasi vanhempaan versioon</translation>
    </message>
    <message>
        <source>Rescanning...</source>
        <translation>Skannataan uudelleen...</translation>
    </message>
    <message>
        <source>Done loading</source>
        <translation>Lataus on valmis</translation>
    </message>
</context>
</TS><|MERGE_RESOLUTION|>--- conflicted
+++ resolved
@@ -1,1131 +1,1092 @@
-<TS language="fi" version="2.1">
+<TS version="2.1" language="fi">
 <context>
     <name>AddressBookPage</name>
     <message>
         <source>Right-click to edit address or label</source>
-        <translation>Valitse hiiren oikealla painikkeella muokataksesi osoitetta tai nimikettä</translation>
+        <translation type="unfinished">Valitse hiiren oikealla painikkeella muokataksesi osoitetta tai nimikettä</translation>
     </message>
     <message>
         <source>Create a new address</source>
-        <translation>Luo uusi osoite</translation>
+        <translation type="unfinished">Luo uusi osoite</translation>
     </message>
     <message>
         <source>&amp;New</source>
-        <translation>&amp;Uusi</translation>
+        <translation type="unfinished">&amp;Uusi</translation>
     </message>
     <message>
         <source>Copy the currently selected address to the system clipboard</source>
-        <translation>Kopioi valittu osoite leikepöydälle</translation>
+        <translation type="unfinished">Kopioi valittu osoite leikepöydälle</translation>
     </message>
     <message>
         <source>&amp;Copy</source>
-        <translation>&amp;Kopioi</translation>
+        <translation type="unfinished">&amp;Kopioi</translation>
     </message>
     <message>
         <source>C&amp;lose</source>
-        <translation>S&amp;ulje</translation>
+        <translation type="unfinished">S&amp;ulje</translation>
     </message>
     <message>
         <source>Delete the currently selected address from the list</source>
-        <translation>Poista valittu osoite listalta</translation>
+        <translation type="unfinished">Poista valittu osoite listalta</translation>
     </message>
     <message>
         <source>Enter address or label to search</source>
-        <translation>Anna etsittävä osoite tai tunniste</translation>
+        <translation type="unfinished">Anna etsittävä osoite tai tunniste</translation>
     </message>
     <message>
         <source>Export the data in the current tab to a file</source>
-        <translation>Vie auki olevan välilehden tiedot tiedostoon</translation>
+        <translation type="unfinished">Vie auki olevan välilehden tiedot tiedostoon</translation>
     </message>
     <message>
         <source>&amp;Export</source>
-        <translation>&amp;Vie</translation>
+        <translation type="unfinished">&amp;Vie</translation>
     </message>
     <message>
         <source>&amp;Delete</source>
-        <translation>&amp;Poista</translation>
+        <translation type="unfinished">&amp;Poista</translation>
     </message>
     <message>
         <source>Choose the address to send coins to</source>
-        <translation>Valitse osoite johon kolikot lähetetään</translation>
+        <translation type="unfinished">Valitse osoite johon kolikot lähetetään</translation>
     </message>
     <message>
         <source>Choose the address to receive coins with</source>
-        <translation>Valitse osoite kolikoiden vastaanottamiseen</translation>
+        <translation type="unfinished">Valitse osoite kolikoiden vastaanottamiseen</translation>
     </message>
     <message>
         <source>C&amp;hoose</source>
-        <translation>V&amp;alitse</translation>
+        <translation type="unfinished">V&amp;alitse</translation>
     </message>
     <message>
         <source>Sending addresses</source>
-        <translation>Lähetysosoitteet</translation>
+        <translation type="unfinished">Lähetysosoitteet</translation>
     </message>
     <message>
         <source>Receiving addresses</source>
-        <translation>Vastaanotto-osoitteet</translation>
+        <translation type="unfinished">Vastaanotto-osoitteet</translation>
     </message>
     <message>
         <source>These are your Particl addresses for sending payments. Always check the amount and the receiving address before sending coins.</source>
-        <translation>Nämä ovat Particl-osoitteesi maksujen lähettämistä varten. Tarkista aina määrä ja vastaanotto-osoite ennen kolikoiden lähettämistä.</translation>
+        <translation type="unfinished">Nämä ovat Particl-osoitteesi maksujen lähettämistä varten. Tarkista aina määrä ja vastaanotto-osoite ennen kolikoiden lähettämistä.</translation>
     </message>
     <message>
         <source>These are your Particl addresses for receiving payments. Use the 'Create new receiving address' button in the receive tab to create new addresses.
 Signing is only possible with addresses of the type 'legacy'.</source>
-        <translation>Nämä ovat Particl-osoitteesi maksujen vastaanottoa varten. Käytä painiketta "Luo uusi vastaanotto-osoite" vastaanottovälilehdessä luodaksesi uusia osoitteita.
+        <translation type="unfinished">Nämä ovat Particl-osoitteesi maksujen vastaanottoa varten. Käytä painiketta "Luo uusi vastaanotto-osoite" vastaanottovälilehdessä luodaksesi uusia osoitteita.
 Allekirjoitus on mahdollista vain 'legacy'-tyyppisillä osoitteilla.</translation>
     </message>
     <message>
         <source>&amp;Copy Address</source>
-        <translation>&amp;Kopioi osoite</translation>
+        <translation type="unfinished">&amp;Kopioi osoite</translation>
     </message>
     <message>
         <source>Copy &amp;Label</source>
-        <translation>Kopioi &amp;nimike</translation>
+        <translation type="unfinished">Kopioi &amp;nimike</translation>
     </message>
     <message>
         <source>&amp;Edit</source>
-        <translation>&amp;Muokkaa</translation>
+        <translation type="unfinished">&amp;Muokkaa</translation>
     </message>
     <message>
         <source>Export Address List</source>
-        <translation>Vie osoitelista</translation>
-    </message>
-    <message>
-        <source>Comma separated file (*.csv)</source>
-        <translation>Pilkuilla erotettu tiedosto (*.csv)</translation>
+        <translation type="unfinished">Vie osoitelista</translation>
+    </message>
+    <message>
+        <source>Comma separated file</source>
+        <extracomment>Expanded name of the CSV file format. See: https://en.wikipedia.org/wiki/Comma-separated_values.</extracomment>
+        <translation type="unfinished">Pilkulla erotettu tiedosto</translation>
+    </message>
+    <message>
+        <source>There was an error trying to save the address list to %1. Please try again.</source>
+        <extracomment>An error message. %1 is a stand-in argument for the name of the file we attempted to save to.</extracomment>
+        <translation type="unfinished">Virhe tallentaessa osoitelistaa kohteeseen %1. Yritä uudelleen.</translation>
     </message>
     <message>
         <source>Exporting Failed</source>
-        <translation>Vienti epäonnistui</translation>
-    </message>
-    <message>
-        <source>There was an error trying to save the address list to %1. Please try again.</source>
-        <translation>Virhe tallentaessa osoitelistaa kohteeseen %1. Yritä uudelleen.</translation>
+        <translation type="unfinished">Vienti epäonnistui</translation>
     </message>
 </context>
 <context>
     <name>AddressTableModel</name>
     <message>
         <source>Label</source>
-        <translation>Nimike</translation>
+        <translation type="unfinished">Nimike</translation>
     </message>
     <message>
         <source>Address</source>
-        <translation>Osoite</translation>
+        <translation type="unfinished">Osoite</translation>
     </message>
     <message>
         <source>(no label)</source>
-        <translation>(ei nimikettä)</translation>
+        <translation type="unfinished">(ei nimikettä)</translation>
     </message>
 </context>
 <context>
     <name>AskPassphraseDialog</name>
     <message>
         <source>Passphrase Dialog</source>
-        <translation>Tunnuslauseen tekstinsyöttökenttä</translation>
+        <translation type="unfinished">Tunnuslauseen tekstinsyöttökenttä</translation>
     </message>
     <message>
         <source>Enter passphrase</source>
-        <translation>Kirjoita tunnuslause</translation>
+        <translation type="unfinished">Kirjoita tunnuslause</translation>
     </message>
     <message>
         <source>New passphrase</source>
-        <translation>Uusi tunnuslause</translation>
+        <translation type="unfinished">Uusi tunnuslause</translation>
     </message>
     <message>
         <source>Repeat new passphrase</source>
-        <translation>Toista uusi tunnuslause</translation>
+        <translation type="unfinished">Toista uusi tunnuslause</translation>
     </message>
     <message>
         <source>Show passphrase</source>
-        <translation>Näytä salasanalause</translation>
+        <translation type="unfinished">Näytä salasanalause</translation>
     </message>
     <message>
         <source>Encrypt wallet</source>
-        <translation>Salaa lompakko</translation>
+        <translation type="unfinished">Salaa lompakko</translation>
     </message>
     <message>
         <source>This operation needs your wallet passphrase to unlock the wallet.</source>
-        <translation>Tämä toiminto vaatii lompakkosi tunnuslauseen sen avaamiseksi</translation>
+        <translation type="unfinished">Tämä toiminto vaatii lompakkosi tunnuslauseen sen avaamiseksi</translation>
     </message>
     <message>
         <source>Unlock wallet</source>
-        <translation>Avaa lompakko</translation>
-    </message>
-    <message>
-        <source>This operation needs your wallet passphrase to decrypt the wallet.</source>
-        <translation>Tämä toiminto vaatii lompakkosia tunnuslauseen salauksen purkuun</translation>
-    </message>
-    <message>
-        <source>Decrypt wallet</source>
-        <translation>Pura lompakon salaus</translation>
+        <translation type="unfinished">Avaa lompakko</translation>
     </message>
     <message>
         <source>Change passphrase</source>
-        <translation>Vaihda salasana</translation>
+        <translation type="unfinished">Vaihda salasana</translation>
     </message>
     <message>
         <source>Confirm wallet encryption</source>
-        <translation>Vahvista lompakon salaaminen</translation>
+        <translation type="unfinished">Vahvista lompakon salaaminen</translation>
     </message>
     <message>
         <source>Warning: If you encrypt your wallet and lose your passphrase, you will &lt;b&gt;LOSE ALL OF YOUR PARTICL&lt;/b&gt;!</source>
-        <translation>Varoitus: Jos salaat lompakkosi ja menetät tunnuslauseesi, &lt;b&gt;MENETÄT KAIKKI PARTICLISI&lt;/b&gt;!</translation>
+        <translation type="unfinished">Varoitus: Jos salaat lompakkosi ja menetät tunnuslauseesi, &lt;b&gt;MENETÄT KAIKKI PARTICLISI&lt;/b&gt;!</translation>
     </message>
     <message>
         <source>Are you sure you wish to encrypt your wallet?</source>
-        <translation>Oletko varma että haluat salata lompakkosi?</translation>
+        <translation type="unfinished">Oletko varma että haluat salata lompakkosi?</translation>
     </message>
     <message>
         <source>Wallet encrypted</source>
-        <translation>Lompakko salattiin</translation>
+        <translation type="unfinished">Lompakko salattiin</translation>
     </message>
     <message>
         <source>Enter the new passphrase for the wallet.&lt;br/&gt;Please use a passphrase of &lt;b&gt;ten or more random characters&lt;/b&gt;, or &lt;b&gt;eight or more words&lt;/b&gt;.</source>
-        <translation>Syötä uusi salasanalause lompakolle &lt;br/&gt;Ole hyvä ja käytä salasanalausetta, jossa on &lt;b&gt;kymmenen tai enemmän sattumanvaraisia merkkjä tai &lt;b&gt;kahdeksan tai enemmän sanoja&lt;/b&gt; .</translation>
+        <translation type="unfinished">Syötä uusi salasanalause lompakolle &lt;br/&gt;Käytä salasanalausetta, jossa on &lt;b&gt;vähintään kymmenen sattumanvaraista merkkiä tai &lt;b&gt;vähintään kahdeksan sanaa&lt;/b&gt; .</translation>
     </message>
     <message>
         <source>Enter the old passphrase and new passphrase for the wallet.</source>
-        <translation>Syötä vanha ja uusi salasanalause lompakolle.</translation>
+        <translation type="unfinished">Syötä vanha ja uusi salasanalause lompakolle.</translation>
     </message>
     <message>
         <source>Remember that encrypting your wallet cannot fully protect your particl from being stolen by malware infecting your computer.</source>
-        <translation>Muista, että salaamalla lompakkosi et täysin pysty suojaamaan particleja varkaudelta, jotka aiheutuvat koneellasi olevista haittaohjelmista.</translation>
+        <translation type="unfinished">Muista, että salaamalla lompakkosi et täysin pysty suojaamaan particleja varkaudelta, jotka aiheutuvat koneellasi olevista haittaohjelmista.</translation>
     </message>
     <message>
         <source>Wallet to be encrypted</source>
-        <translation>Lompakko tulee salata</translation>
+        <translation type="unfinished">Lompakko tulee salata</translation>
     </message>
     <message>
         <source>Your wallet is about to be encrypted. </source>
-        <translation>Lompakkosi tulee kohta salatuksi.</translation>
+        <translation type="unfinished">Lompakkosi tulee kohta salatuksi.</translation>
     </message>
     <message>
         <source>Your wallet is now encrypted. </source>
-        <translation>Lompakkosi on nyt salattu.</translation>
+        <translation type="unfinished">Lompakkosi on nyt salattu.</translation>
     </message>
     <message>
         <source>IMPORTANT: Any previous backups you have made of your wallet file should be replaced with the newly generated, encrypted wallet file. For security reasons, previous backups of the unencrypted wallet file will become useless as soon as you start using the new, encrypted wallet.</source>
-        <translation>TÄRKEÄÄ: Kaikki tekemäsi vanhan lompakon varmuuskopiot pitäisi korvata uusilla suojatuilla varmuuskopioilla. Turvallisuussyistä edelliset varmuuskopiot muuttuvat turhiksi, kun aloitat uuden suojatun lompakon käytön.</translation>
+        <translation type="unfinished">TÄRKEÄÄ: Kaikki tekemäsi vanhan lompakon varmuuskopiot pitäisi korvata uusilla suojatuilla varmuuskopioilla. Turvallisuussyistä edelliset varmuuskopiot muuttuvat turhiksi, kun aloitat uuden suojatun lompakon käytön.</translation>
     </message>
     <message>
         <source>Wallet encryption failed</source>
-        <translation>Lompakon salaaminen epäonnistui</translation>
+        <translation type="unfinished">Lompakon salaaminen epäonnistui</translation>
     </message>
     <message>
         <source>Wallet encryption failed due to an internal error. Your wallet was not encrypted.</source>
-        <translation>Lompakon salaaminen epäonnistui sisäisen virheen vuoksi. Lompakkoasi ei salattu.</translation>
+        <translation type="unfinished">Lompakon salaaminen epäonnistui sisäisen virheen vuoksi. Lompakkoasi ei salattu.</translation>
     </message>
     <message>
         <source>The supplied passphrases do not match.</source>
-        <translation>Annetut salauslauseet eivät täsmää.</translation>
+        <translation type="unfinished">Annetut salauslauseet eivät täsmää.</translation>
     </message>
     <message>
         <source>Wallet unlock failed</source>
-        <translation>Lompakon lukituksen avaaminen epäonnistui</translation>
+        <translation type="unfinished">Lompakon lukituksen avaaminen epäonnistui</translation>
     </message>
     <message>
         <source>The passphrase entered for the wallet decryption was incorrect.</source>
-        <translation>Annettu salauslause lompakon avaamiseksi oli väärä.</translation>
-    </message>
-    <message>
-        <source>Wallet decryption failed</source>
-        <translation>Lompakon salauksen purkaminen epäonnistui</translation>
+        <translation type="unfinished">Annettu salauslause lompakon avaamiseksi oli väärä.</translation>
     </message>
     <message>
         <source>Wallet passphrase was successfully changed.</source>
-        <translation>Lompakon salasana vaihdettiin onnistuneesti.</translation>
+        <translation type="unfinished">Lompakon salasana vaihdettiin onnistuneesti.</translation>
     </message>
     <message>
         <source>Warning: The Caps Lock key is on!</source>
-        <translation>Varoitus: Caps Lock-painike on päällä!</translation>
+        <translation type="unfinished">Varoitus: Caps Lock-painike on päällä!</translation>
     </message>
 </context>
 <context>
     <name>BanTableModel</name>
     <message>
         <source>IP/Netmask</source>
-        <translation>IP/Verkon peite</translation>
+        <translation type="unfinished">IP/Verkon peite</translation>
     </message>
     <message>
         <source>Banned Until</source>
-        <translation>Estetty kunnes</translation>
+        <translation type="unfinished">Estetty kunnes</translation>
     </message>
 </context>
 <context>
-    <name>BitcoinGUI</name>
-    <message>
-<<<<<<< HEAD
-        <source>Sign &amp;message...</source>
-        <translation>&amp;Allekirjoita viesti...</translation>
-=======
+    <name>BitcoinApplication</name>
+    <message>
         <source>Settings file %1 might be corrupt or invalid.</source>
         <translation type="unfinished">Asetustiedosto %1 saattaa olla vioittunut tai virheellinen.</translation>
     </message>
     <message>
         <source>A fatal error occurred. %1 can no longer continue safely and will quit.</source>
         <translation type="unfinished">Peruuttamaton virhe on tapahtunut. %1 ei voi enää jatkaa turvallisesti ja sammutetaan.</translation>
->>>>>>> 3f385c91
-    </message>
-    <message>
-        <source>Synchronizing with network...</source>
-        <translation>Synkronoidaan verkon kanssa...</translation>
-    </message>
-    <message>
-        <source>&amp;Overview</source>
-        <translation>&amp;Yleisnäkymä</translation>
-    </message>
-    <message>
-        <source>Show general overview of wallet</source>
-        <translation>Lompakon tilanteen yleiskatsaus</translation>
-    </message>
-    <message>
-        <source>&amp;Transactions</source>
-        <translation>&amp;Rahansiirrot</translation>
-    </message>
-    <message>
-        <source>Browse transaction history</source>
-        <translation>Selaa rahansiirtohistoriaa</translation>
-    </message>
-    <message>
-        <source>E&amp;xit</source>
-        <translation>L&amp;opeta</translation>
-    </message>
-    <message>
-        <source>Quit application</source>
-        <translation>Sulje ohjelma</translation>
-    </message>
-    <message>
-        <source>&amp;About %1</source>
-        <translation>&amp;Tietoja %1</translation>
-    </message>
-    <message>
-        <source>Show information about %1</source>
-        <translation>Näytä tietoa aiheesta %1</translation>
-    </message>
-    <message>
-        <source>About &amp;Qt</source>
-        <translation>Tietoja &amp;Qt</translation>
-    </message>
-    <message>
-        <source>Show information about Qt</source>
-        <translation>Näytä tietoja Qt:ta</translation>
-    </message>
-    <message>
-        <source>&amp;Options...</source>
-        <translation>&amp;Asetukset...</translation>
-    </message>
-    <message>
-        <source>Modify configuration options for %1</source>
-        <translation>Muuta kohteen %1 kokoonpanoasetuksia</translation>
-    </message>
-    <message>
-        <source>&amp;Encrypt Wallet...</source>
-        <translation>&amp;Salaa lompakko...</translation>
-    </message>
-    <message>
-        <source>&amp;Backup Wallet...</source>
-        <translation>&amp;Varmuuskopioi Lompakko...</translation>
-    </message>
-    <message>
-        <source>&amp;Change Passphrase...</source>
-        <translation>&amp;Vaihda Tunnuslause...</translation>
-    </message>
-    <message>
-        <source>Open &amp;URI...</source>
-        <translation>Avaa &amp;URI...</translation>
-    </message>
-    <message>
-        <source>Create Wallet...</source>
-        <translation>Luo lompakko...</translation>
-    </message>
-    <message>
-        <source>Create a new wallet</source>
-        <translation>Luo uusi lompakko</translation>
-    </message>
-    <message>
-        <source>Wallet:</source>
-        <translation>Lompakko:</translation>
-    </message>
-    <message>
-        <source>Click to disable network activity.</source>
-        <translation>Paina poistaaksesi verkkoyhteysilmaisin käytöstä.</translation>
-    </message>
-    <message>
-        <source>Network activity disabled.</source>
-        <translation>Verkkoyhteysmittari pois käytöstä</translation>
-    </message>
-    <message>
-        <source>Click to enable network activity again.</source>
-        <translation>Paina ottaaksesi verkkoyhteysilmaisin uudelleen käyttöön.</translation>
-    </message>
-    <message>
-        <source>Syncing Headers (%1%)...</source>
-        <translation>Synkronoidaan Tunnisteita (%1%)...</translation>
-    </message>
-    <message>
-        <source>Reindexing blocks on disk...</source>
-        <translation>Ladataan lohkoindeksiä...</translation>
-    </message>
-    <message>
-        <source>Proxy is &lt;b&gt;enabled&lt;/b&gt;: %1</source>
-        <translation>Välipalvelin on &lt;b&gt;käytössä&lt;/b&gt;: %1</translation>
-    </message>
-    <message>
-        <source>Send coins to a Particl address</source>
-        <translation>Lähetä kolikoita Particl-osoitteeseen</translation>
-    </message>
-    <message>
-        <source>Backup wallet to another location</source>
-        <translation>Varmuuskopioi lompakko toiseen sijaintiin</translation>
-    </message>
-    <message>
-        <source>Change the passphrase used for wallet encryption</source>
-        <translation>Vaihda lompakon salaukseen käytettävä tunnuslause</translation>
-    </message>
-    <message>
-<<<<<<< HEAD
-        <source>&amp;Verify message...</source>
-        <translation>Varmista &amp;viesti...</translation>
-    </message>
-    <message>
-        <source>&amp;Send</source>
-        <translation>&amp;Lähetä</translation>
-=======
+    </message>
+    <message>
+        <source>Internal error</source>
+        <translation type="unfinished">Sisäinen virhe</translation>
+    </message>
+    <message>
+        <source>An internal error occurred. %1 will attempt to continue safely. This is an unexpected bug which can be reported as described below.</source>
+        <translation type="unfinished">Tapahtui sisäinen virhe. %1 yrittää jatkaa turvallisesti. Tämä on odottamaton bugi, josta voidaan ilmoittaa alla kuvatulla tavalla.</translation>
+    </message>
+</context>
+<context>
+    <name>QObject</name>
+    <message>
+        <source>Do you want to reset settings to default values, or to abort without making changes?</source>
+        <extracomment>Explanatory text shown on startup when the settings file cannot be read. Prompts user to make a choice between resetting or aborting.</extracomment>
+        <translation type="unfinished">Haluatko palauttaa asetukset oletusarvoihin vai keskeyttää tekemättä muutoksia?</translation>
+    </message>
+    <message>
+        <source>Error: Specified data directory "%1" does not exist.</source>
+        <translation type="unfinished">Virhe: Annettua data-hakemistoa "%1" ei ole olemassa.</translation>
+    </message>
+    <message>
+        <source>Error: Cannot parse configuration file: %1.</source>
+        <translation type="unfinished">Virhe: Asetustiedostoa ei voida käsitellä: %1.</translation>
+    </message>
+    <message>
+        <source>Error: %1</source>
+        <translation type="unfinished">Virhe: %1</translation>
+    </message>
+    <message>
+        <source>%1 didn't yet exit safely…</source>
+        <translation type="unfinished">%1 ei vielä poistunut turvallisesti...</translation>
+    </message>
+    <message>
+        <source>unknown</source>
+        <translation type="unfinished">tuntematon</translation>
+    </message>
+    <message>
+        <source>Amount</source>
+        <translation type="unfinished">Määrä</translation>
+    </message>
+    <message>
+        <source>Enter a Particl address (e.g. %1)</source>
+        <translation type="unfinished">Syötä Particl-osoite (esim. %1)</translation>
+    </message>
+    <message>
+        <source>Unroutable</source>
+        <translation type="unfinished">Reitittämätön</translation>
+    </message>
+    <message>
+        <source>Internal</source>
+        <translation type="unfinished">Sisäinen</translation>
+    </message>
+    <message>
+        <source>Inbound</source>
+        <extracomment>An inbound connection from a peer. An inbound connection is a connection initiated by a peer.</extracomment>
+        <translation type="unfinished">Sisääntuleva</translation>
+    </message>
+    <message>
+        <source>Outbound</source>
+        <extracomment>An outbound connection to a peer. An outbound connection is a connection initiated by us.</extracomment>
+        <translation type="unfinished">Ulosmenevä</translation>
+    </message>
+    <message>
+        <source>Manual</source>
+        <extracomment>Peer connection type established manually through one of several methods.</extracomment>
+        <translation type="unfinished">Manuaali</translation>
+    </message>
+    <message>
+        <source>Address Fetch</source>
+        <extracomment>Short-lived peer connection type that solicits known addresses from a peer.</extracomment>
+        <translation type="unfinished">Osoitteen haku</translation>
+    </message>
+    <message>
+        <source>None</source>
+        <translation type="unfinished">Ei yhtään</translation>
+    </message>
+    <message>
+        <source>N/A</source>
+        <translation type="unfinished">Ei saatavilla</translation>
+    </message>
+    <message numerus="yes">
+        <source>%n second(s)</source>
+        <translation type="unfinished">
+            <numerusform />
+            <numerusform />
+        </translation>
+    </message>
+    <message numerus="yes">
+        <source>%n minute(s)</source>
+        <translation type="unfinished">
+            <numerusform />
+            <numerusform />
+        </translation>
+    </message>
+    <message numerus="yes">
+        <source>%n hour(s)</source>
+        <translation type="unfinished">
+            <numerusform />
+            <numerusform />
+        </translation>
+    </message>
+    <message numerus="yes">
+        <source>%n day(s)</source>
+        <translation type="unfinished">
+            <numerusform />
+            <numerusform />
+        </translation>
+    </message>
+    <message numerus="yes">
+        <source>%n week(s)</source>
+        <translation type="unfinished">
+            <numerusform />
+            <numerusform />
+        </translation>
+    </message>
+    <message>
+        <source>%1 and %2</source>
+        <translation type="unfinished">%1 ja %2</translation>
+    </message>
+    <message numerus="yes">
+        <source>%n year(s)</source>
+        <translation type="unfinished">
+            <numerusform />
+            <numerusform />
+        </translation>
+    </message>
+    </context>
+<context>
+    <name>bitcoin-core</name>
+    <message>
+        <source>Settings file could not be read</source>
+        <translation type="unfinished">Asetustiedostoa ei voitu lukea</translation>
+    </message>
+    <message>
+        <source>Settings file could not be written</source>
+        <translation type="unfinished">Asetustiedostoa ei voitu kirjoittaa</translation>
+    </message>
+    <message>
+        <source>The %s developers</source>
+        <translation type="unfinished">%s kehittäjät</translation>
+    </message>
+    <message>
+        <source>%s corrupt. Try using the wallet tool particl-wallet to salvage or restoring a backup.</source>
+        <translation type="unfinished">%s on vioittunut. Yritä käyttää lompakkotyökalua particl-wallet pelastaaksesi sen tai palauttaa varmuuskopio.</translation>
+    </message>
+    <message>
+        <source>-maxtxfee is set very high! Fees this large could be paid on a single transaction.</source>
+        <translation type="unfinished">-maxtxfee on asetettu erittäin suureksi! Tämänkokoisia kuluja saatetaan maksaa yhdessä rahansiirrossa.</translation>
+    </message>
+    <message>
+        <source>Cannot downgrade wallet from version %i to version %i. Wallet version unchanged.</source>
+        <translation type="unfinished">Ei voida alentaa lompakon versiota versiosta %i versioon %i. Lompakon versio pysyy ennallaan.</translation>
+    </message>
+    <message>
+        <source>Cannot obtain a lock on data directory %s. %s is probably already running.</source>
+        <translation type="unfinished">Ei voida lukita data-hakemistoa %s. %s on luultavasti jo käynnissä.</translation>
+    </message>
+    <message>
+        <source>Distributed under the MIT software license, see the accompanying file %s or %s</source>
+        <translation type="unfinished">Jaettu MIT -ohjelmistolisenssin alaisuudessa, katso mukana tuleva %s tiedosto tai %s</translation>
+    </message>
+    <message>
+        <source>Error reading %s! All keys read correctly, but transaction data or address book entries might be missing or incorrect.</source>
+        <translation type="unfinished">Virhe luettaessa %s! Avaimet luetttiin oikein, mutta rahansiirtotiedot tai osoitekirjan sisältö saattavat olla puutteellisia tai vääriä.</translation>
+    </message>
+    <message>
+        <source>Error: Dumpfile version is not supported. This version of particl-wallet only supports version 1 dumpfiles. Got dumpfile with version %s</source>
+        <translation type="unfinished">Virhe: Dump-tiedoston versio ei ole tuettu. Tämä particl-lompakon versio tukee vain version 1 dump-tiedostoja. Annetun dump-tiedoston versio %s</translation>
+    </message>
+    <message>
         <source>Fee estimation failed. Fallbackfee is disabled. Wait a few blocks or enable -fallbackfee.</source>
         <translation type="unfinished">Siirtomaksun arviointi epäonnistui. Odota muutama lohko tai käytä -fallbackfee -valintaa..</translation>
->>>>>>> 3f385c91
-    </message>
-    <message>
-        <source>&amp;Receive</source>
-        <translation>&amp;Vastaanota</translation>
-    </message>
-    <message>
-        <source>&amp;Show / Hide</source>
-        <translation>&amp;Näytä / Piilota</translation>
-    </message>
-    <message>
-        <source>Show or hide the main Window</source>
-        <translation>Näytä tai piilota Particl-ikkuna</translation>
-    </message>
-    <message>
-        <source>Encrypt the private keys that belong to your wallet</source>
-        <translation>Suojaa yksityiset avaimet, jotka kuuluvat lompakkoosi</translation>
-    </message>
-    <message>
-        <source>Sign messages with your Particl addresses to prove you own them</source>
-        <translation>Allekirjoita viestisi omalla Particl -osoitteellasi todistaaksesi, että omistat ne</translation>
-    </message>
-    <message>
-        <source>Verify messages to ensure they were signed with specified Particl addresses</source>
-        <translation>Varmista, että viestisi on allekirjoitettu määritetyllä Particl -osoitteella</translation>
-    </message>
-    <message>
-        <source>&amp;File</source>
-        <translation>&amp;Tiedosto</translation>
-    </message>
-    <message>
-        <source>&amp;Settings</source>
-        <translation>&amp;Asetukset</translation>
-    </message>
-    <message>
-        <source>&amp;Help</source>
-        <translation>&amp;Apua</translation>
-    </message>
-    <message>
-        <source>Tabs toolbar</source>
-        <translation>Välilehtipalkki</translation>
-    </message>
-    <message>
-        <source>Request payments (generates QR codes and particl: URIs)</source>
-        <translation>Pyydä maksuja (Luo QR koodit ja particl: URIt)</translation>
-    </message>
-    <message>
-        <source>Show the list of used sending addresses and labels</source>
-        <translation>Näytä lähettämiseen käytettyjen osoitteiden ja nimien lista</translation>
-    </message>
-    <message>
-        <source>Show the list of used receiving addresses and labels</source>
-        <translation>Näytä vastaanottamiseen käytettyjen osoitteiden ja nimien lista</translation>
-    </message>
-    <message>
-        <source>&amp;Command-line options</source>
-        <translation>&amp;Komentorivin valinnat</translation>
-    </message>
-    <message numerus="yes">
-        <source>%n active connection(s) to Particl network</source>
-        <translation><numerusform>%n aktiivinen yhteys Particl-verkkoon</numerusform><numerusform>%n aktiivista yhteyttä Particl-verkkoon</numerusform></translation>
-    </message>
-    <message>
-        <source>Indexing blocks on disk...</source>
-        <translation>Ladataan lohkoindeksiä...</translation>
-    </message>
-    <message>
-        <source>Processing blocks on disk...</source>
-        <translation>Käsitellään lohkoja levyllä...</translation>
-    </message>
-    <message numerus="yes">
-        <source>Processed %n block(s) of transaction history.</source>
-        <translation><numerusform>Käsitelty %n lohko rahansiirtohistoriasta.</numerusform><numerusform>Käsitelty %n lohkoa rahansiirtohistoriasta.</numerusform></translation>
-    </message>
-    <message>
-        <source>%1 behind</source>
-        <translation>%1 jäljessä</translation>
-    </message>
-    <message>
-        <source>Last received block was generated %1 ago.</source>
-        <translation>Viimeisin vastaanotettu lohko tuotettu %1.</translation>
-    </message>
-    <message>
-        <source>Transactions after this will not yet be visible.</source>
-        <translation>Tämän jälkeiset rahansiirrot eivät ole vielä näkyvissä.</translation>
-    </message>
-    <message>
-        <source>Error</source>
-        <translation>Virhe</translation>
-    </message>
-    <message>
-        <source>Warning</source>
-        <translation>Varoitus</translation>
-    </message>
-    <message>
-        <source>Information</source>
-        <translation>Tietoa</translation>
-    </message>
-    <message>
-        <source>Up to date</source>
-        <translation>Rahansiirtohistoria on ajan tasalla</translation>
-    </message>
-    <message>
-        <source>&amp;Load PSBT from file...</source>
-        <translation>&amp;Lataa PSBT (osittain allekirjoitettu particl-siirto) tiedostosta...</translation>
-    </message>
-    <message>
-        <source>Load Partially Signed Particl Transaction</source>
-        <translation>Lataa osittain allekirjoitettu particl-siirtotapahtuma</translation>
-    </message>
-    <message>
-        <source>Load PSBT from clipboard...</source>
-        <translation>Lataa PSBT (osittain allekirjoitettu particl-siirto) leikepöydältä...</translation>
-    </message>
-    <message>
-        <source>Load Partially Signed Particl Transaction from clipboard</source>
-        <translation>Lataa osittain allekirjoitettu particl-siirtotapahtuma leikepöydältä</translation>
-    </message>
-    <message>
-        <source>Node window</source>
-        <translation>Solmu ikkuna</translation>
-    </message>
-    <message>
-        <source>Open node debugging and diagnostic console</source>
-        <translation>Avaa solmun diagnostiikka- ja vianmäärityskonsoli </translation>
-    </message>
-    <message>
-        <source>&amp;Sending addresses</source>
-        <translation>&amp;Lähetysosoitteet</translation>
-    </message>
-    <message>
-        <source>&amp;Receiving addresses</source>
-        <translation>&amp;Vastaanotto-osoitteet</translation>
-    </message>
-    <message>
-        <source>Open a particl: URI</source>
-        <translation>Avaa particl: URI</translation>
-    </message>
-    <message>
-        <source>Open Wallet</source>
-        <translation>Avaa lompakko</translation>
-    </message>
-    <message>
-        <source>Open a wallet</source>
-        <translation>Avaa lompakko</translation>
-    </message>
-    <message>
-        <source>Close Wallet...</source>
-        <translation>Sulje lompakko...</translation>
-    </message>
-    <message>
-        <source>Close wallet</source>
-        <translation>Sulje lompakko</translation>
-    </message>
-    <message>
-        <source>Close All Wallets...</source>
-        <translation>Sulje kaikki lompakot...</translation>
-    </message>
-    <message>
-        <source>Close all wallets</source>
-        <translation>Sulje kaikki lompakot</translation>
-    </message>
-    <message>
-        <source>Show the %1 help message to get a list with possible Particl command-line options</source>
-        <translation>Näytä %1 ohjeet saadaksesi listan mahdollisista Particlin komentorivivalinnoista</translation>
-    </message>
-    <message>
-        <source>&amp;Mask values</source>
-        <translation>&amp;Naamioi arvot</translation>
-    </message>
-    <message>
-        <source>Mask the values in the Overview tab</source>
-        <translation>Naamioi arvot Yhteenveto-välilehdessä</translation>
-    </message>
-    <message>
-        <source>default wallet</source>
-        <translation>oletuslompakko</translation>
-    </message>
-    <message>
-        <source>No wallets available</source>
-        <translation>Lompakoita ei ole saatavilla</translation>
-    </message>
-    <message>
-<<<<<<< HEAD
-        <source>&amp;Window</source>
-        <translation>&amp;Ikkuna</translation>
-    </message>
-    <message>
-        <source>Minimize</source>
-        <translation>Pienennä</translation>
-=======
+    </message>
+    <message>
+        <source>Invalid amount for -maxtxfee=&lt;amount&gt;: '%s' (must be at least the minrelay fee of %s to prevent stuck transactions)</source>
+        <translation type="unfinished">Virheellinen summa -maxtxfee =: '%s' (täytyy olla vähintään %s minrelay-kulu, jotta estetään jumiutuneet siirtotapahtumat)</translation>
+    </message>
+    <message>
+        <source>More than one onion bind address is provided. Using %s for the automatically created Tor onion service.</source>
+        <translation type="unfinished">Useampi onion bind -osoite on tarjottu. Automaattisesti luotua Torin onion-palvelua varten käytetään %s.</translation>
+    </message>
+    <message>
+        <source>Please check that your computer's date and time are correct! If your clock is wrong, %s will not work properly.</source>
+        <translation type="unfinished">Tarkistathan että tietokoneesi päivämäärä ja kellonaika ovat oikeassa! Jos kellosi on väärässä, %s ei toimi oikein.</translation>
+    </message>
+    <message>
+        <source>Please contribute if you find %s useful. Visit %s for further information about the software.</source>
+        <translation type="unfinished">Ole hyvä ja avusta, jos %s on mielestäsi hyödyllinen. Vieraile %s saadaksesi lisää tietoa ohjelmistosta.</translation>
+    </message>
+    <message>
+        <source>Prune configured below the minimum of %d MiB.  Please use a higher number.</source>
+        <translation type="unfinished">Karsinta konfiguroitu alle minimin %d MiB. Käytä surempaa numeroa.</translation>
+    </message>
+    <message>
+        <source>Prune: last wallet synchronisation goes beyond pruned data. You need to -reindex (download the whole blockchain again in case of pruned node)</source>
+        <translation type="unfinished">Karsinta: viime lompakon synkronisointi menee karsitun datan taakse. Sinun tarvitsee ajaa -reindex (lataa koko lohkoketju uudelleen tapauksessa jossa karsiva noodi)</translation>
+    </message>
+    <message>
+        <source>The block database contains a block which appears to be from the future. This may be due to your computer's date and time being set incorrectly. Only rebuild the block database if you are sure that your computer's date and time are correct</source>
+        <translation type="unfinished">Lohkotietokanta sisältää lohkon, joka vaikuttaa olevan tulevaisuudesta. Tämä saattaa johtua tietokoneesi virheellisesti asetetuista aika-asetuksista. Rakenna lohkotietokanta uudelleen vain jos olet varma, että tietokoneesi päivämäärä ja aika ovat oikein.</translation>
+    </message>
+    <message>
+        <source>The transaction amount is too small to send after the fee has been deducted</source>
+        <translation type="unfinished">Siirtomäärä on liian pieni lähetettäväksi kulun vähentämisen jälkeen.</translation>
+    </message>
+    <message>
+        <source>This error could occur if this wallet was not shutdown cleanly and was last loaded using a build with a newer version of Berkeley DB. If so, please use the software that last loaded this wallet</source>
+        <translation type="unfinished">Tämä virhe voi tapahtua, jos tämä lompakko ei sammutettu siististi ja ladattiin viimeksi uudempaa Berkeley DB -versiota käyttäneellä ohjelmalla. Tässä tapauksessa käytä sitä ohjelmaa, joka viimeksi latasi tämän lompakon.</translation>
+    </message>
+    <message>
+        <source>This is a pre-release test build - use at your own risk - do not use for mining or merchant applications</source>
+        <translation type="unfinished">Tämä on esi-julkaistu kokeiluversio - Käyttö omalla vastuullasi - Ethän käytä louhimiseen tai kauppasovelluksiin.</translation>
+    </message>
+    <message>
+        <source>This is the maximum transaction fee you pay (in addition to the normal fee) to prioritize partial spend avoidance over regular coin selection.</source>
+        <translation type="unfinished">Tämä on maksimimäärä, jonka maksat siirtokuluina (normaalien kulujen lisäksi) pistääksesi osittaiskulutuksen välttämisen tavallisen kolikonvalinnan edelle.</translation>
+    </message>
+    <message>
+        <source>This is the transaction fee you may discard if change is smaller than dust at this level</source>
+        <translation type="unfinished">Voit ohittaa tämän siirtomaksun, mikäli vaihtoraha on pienempi kuin tomun arvo tällä hetkellä</translation>
+    </message>
+    <message>
+        <source>This is the transaction fee you may pay when fee estimates are not available.</source>
+        <translation type="unfinished">Tämän siirtomaksun maksat, kun siirtomaksun arviointi ei ole käytettävissä.</translation>
+    </message>
+    <message>
+        <source>Total length of network version string (%i) exceeds maximum length (%i). Reduce the number or size of uacomments.</source>
+        <translation type="unfinished">Verkon versiokenttä (%i) ylittää sallitun pituuden (%i). Vähennä uacomments:in arvoa tai kokoa.</translation>
+    </message>
+    <message>
+        <source>Unable to replay blocks. You will need to rebuild the database using -reindex-chainstate.</source>
+        <translation type="unfinished">Lohkoja ei voida uudelleenlukea. Joulut uudelleenrakentamaan tietokannan käyttämällä -reindex-chainstate -valitsinta.</translation>
+    </message>
+    <message>
+        <source>Warning: Private keys detected in wallet {%s} with disabled private keys</source>
+        <translation type="unfinished">Varoitus: lompakosta {%s} tunnistetut yksityiset avaimet, on poistettu käytöstä</translation>
+    </message>
+    <message>
+        <source>Warning: We do not appear to fully agree with our peers! You may need to upgrade, or other nodes may need to upgrade.</source>
+        <translation type="unfinished">Varoitus: Olemme ristiriidassa vertaisten kanssa! Sinun tulee päivittää tai toisten solmujen tulee päivitää.</translation>
+    </message>
+    <message>
+        <source>You need to rebuild the database using -reindex to go back to unpruned mode.  This will redownload the entire blockchain</source>
+        <translation type="unfinished">Palataksesi karsimattomaan tilaan joudut uudelleenrakentamaan tietokannan -reindex -valinnalla. Tämä lataa koko lohkoketjun uudestaan.</translation>
+    </message>
+    <message>
+        <source>%s is set very high!</source>
+        <translation type="unfinished">%s on asetettu todella korkeaksi!</translation>
+    </message>
+    <message>
+        <source>-maxmempool must be at least %d MB</source>
+        <translation type="unfinished">-maxmempool on oltava vähintään %d MB</translation>
+    </message>
+    <message>
+        <source>A fatal internal error occurred, see debug.log for details</source>
+        <translation type="unfinished">Kriittinen sisäinen virhe kohdattiin, katso debug.log lisätietoja varten</translation>
+    </message>
+    <message>
+        <source>Cannot resolve -%s address: '%s'</source>
+        <translation type="unfinished">-%s -osoitteen '%s' selvittäminen epäonnistui</translation>
+    </message>
+    <message>
+        <source>Cannot set -peerblockfilters without -blockfilterindex.</source>
+        <translation type="unfinished">-peerblockfiltersiä ei voida asettaa ilman -blockfilterindexiä.</translation>
+    </message>
+    <message>
+        <source>Cannot write to data directory '%s'; check permissions.</source>
+        <translation type="unfinished">Hakemistoon '%s' ei voida kirjoittaa. Tarkista käyttöoikeudet.</translation>
+    </message>
+    <message>
+        <source>Config setting for %s only applied on %s network when in [%s] section.</source>
+        <translation type="unfinished">Konfigurointiasetuksen %s käyttöön vain %s -verkossa, kun osassa [%s].</translation>
+    </message>
+    <message>
+        <source>Copyright (C) %i-%i</source>
+        <translation type="unfinished">Tekijänoikeus (C) %i-%i</translation>
+    </message>
+    <message>
+        <source>Corrupted block database detected</source>
+        <translation type="unfinished">Vioittunut lohkotietokanta havaittu</translation>
+    </message>
+    <message>
+        <source>Could not find asmap file %s</source>
+        <translation type="unfinished">Asmap-tiedostoa %s ei löytynyt</translation>
+    </message>
+    <message>
+        <source>Could not parse asmap file %s</source>
+        <translation type="unfinished">Asmap-tiedostoa %s ei voitu jäsentää</translation>
+    </message>
+    <message>
+        <source>Disk space is too low!</source>
+        <translation type="unfinished">Liian vähän levytilaa!</translation>
+    </message>
+    <message>
+        <source>Do you want to rebuild the block database now?</source>
+        <translation type="unfinished">Haluatko uudelleenrakentaa lohkotietokannan nyt?</translation>
+    </message>
+    <message>
+        <source>Done loading</source>
+        <translation type="unfinished">Lataus on valmis</translation>
+    </message>
+    <message>
+        <source>Dump file %s does not exist.</source>
+        <translation type="unfinished">Dump-tiedostoa %s ei ole olemassa.</translation>
+    </message>
+    <message>
+        <source>Error creating %s</source>
+        <translation type="unfinished">Virhe luodessa %s</translation>
+    </message>
+    <message>
+        <source>Error initializing block database</source>
+        <translation type="unfinished">Virhe alustaessa lohkotietokantaa</translation>
+    </message>
+    <message>
+        <source>Error initializing wallet database environment %s!</source>
+        <translation type="unfinished">Virhe alustaessa lompakon tietokantaympäristöä %s!</translation>
+    </message>
+    <message>
+        <source>Error loading %s</source>
+        <translation type="unfinished">Virhe ladattaessa %s</translation>
+    </message>
+    <message>
+        <source>Error loading %s: Private keys can only be disabled during creation</source>
+        <translation type="unfinished">Virhe %s:n lataamisessa: Yksityiset avaimet voidaan poistaa käytöstä vain luomisen aikana</translation>
+    </message>
+    <message>
+        <source>Error loading %s: Wallet corrupted</source>
+        <translation type="unfinished">Virhe ladattaessa %s: Lompakko vioittunut</translation>
+    </message>
+    <message>
+        <source>Error loading %s: Wallet requires newer version of %s</source>
+        <translation type="unfinished">Virhe ladattaessa %s: Tarvitset uudemman %s -version</translation>
+    </message>
+    <message>
+        <source>Error loading block database</source>
+        <translation type="unfinished">Virhe avattaessa lohkoketjua</translation>
+    </message>
+    <message>
+        <source>Error opening block database</source>
+        <translation type="unfinished">Virhe avattaessa lohkoindeksiä</translation>
+    </message>
+    <message>
+        <source>Error reading from database, shutting down.</source>
+        <translation type="unfinished">Virheitä tietokantaa luettaessa, ohjelma pysäytetään.</translation>
+    </message>
+    <message>
+        <source>Error reading next record from wallet database</source>
+        <translation type="unfinished">Virhe seuraavan tietueen lukemisessa lompakon tietokannasta</translation>
+    </message>
+    <message>
         <source>Error: Couldn't create cursor into database</source>
         <translation type="unfinished">Virhe: Tietokantaan ei voitu luoda kursoria.</translation>
->>>>>>> 3f385c91
-    </message>
-    <message>
-        <source>Zoom</source>
-        <translation>Lähennä/loitonna</translation>
-    </message>
-    <message>
-        <source>Main Window</source>
-        <translation>Pääikkuna</translation>
-    </message>
-    <message>
-        <source>%1 client</source>
-        <translation>%1-asiakas</translation>
-    </message>
-    <message>
-        <source>Connecting to peers...</source>
-        <translation>Yhdistetään vertaisiin...</translation>
-    </message>
-    <message>
-        <source>Catching up...</source>
-        <translation>Saavutetaan verkkoa...</translation>
-    </message>
-    <message>
-        <source>Error: %1</source>
-        <translation>Virhe: %1</translation>
-    </message>
-    <message>
-        <source>Warning: %1</source>
-        <translation>Varoitus: %1</translation>
-    </message>
-    <message>
-        <source>Date: %1
-</source>
-        <translation>Päivämäärä: %1
-</translation>
-    </message>
-    <message>
-        <source>Amount: %1
-</source>
-        <translation>Määrä: %1
-</translation>
-    </message>
-    <message>
-        <source>Wallet: %1
-</source>
-        <translation>Lompakko: %1
-</translation>
-    </message>
-    <message>
-        <source>Type: %1
-</source>
-        <translation>Tyyppi: %1
-</translation>
-    </message>
-    <message>
-        <source>Label: %1
-</source>
-        <translation>Nimike: %1
-</translation>
-    </message>
-    <message>
-        <source>Address: %1
-</source>
-        <translation>Osoite: %1
-</translation>
-    </message>
-    <message>
-        <source>Sent transaction</source>
-        <translation>Lähetetyt rahansiirrot</translation>
-    </message>
-    <message>
-        <source>Incoming transaction</source>
-        <translation>Saapuva rahansiirto</translation>
-    </message>
-    <message>
-        <source>HD key generation is &lt;b&gt;enabled&lt;/b&gt;</source>
-        <translation>HD avaimen generointi on &lt;b&gt;päällä&lt;/b&gt;</translation>
-    </message>
-    <message>
-        <source>HD key generation is &lt;b&gt;disabled&lt;/b&gt;</source>
-        <translation>HD avaimen generointi on &lt;/b&gt;pois päältä&lt;/b&gt;</translation>
-    </message>
-    <message>
-        <source>Private key &lt;b&gt;disabled&lt;/b&gt;</source>
-        <translation>Yksityisavain &lt;b&gt;ei käytössä&lt;/b&gt;</translation>
-    </message>
-    <message>
-        <source>Wallet is &lt;b&gt;encrypted&lt;/b&gt; and currently &lt;b&gt;unlocked&lt;/b&gt;</source>
-        <translation>Lompakko on &lt;b&gt;salattu&lt;/b&gt; ja tällä hetkellä &lt;b&gt;avoinna&lt;/b&gt;</translation>
-    </message>
-    <message>
-        <source>Wallet is &lt;b&gt;encrypted&lt;/b&gt; and currently &lt;b&gt;locked&lt;/b&gt;</source>
-        <translation>Lompakko on &lt;b&gt;salattu&lt;/b&gt; ja tällä hetkellä &lt;b&gt;lukittuna&lt;/b&gt;</translation>
-    </message>
-    <message>
-        <source>Original message:</source>
-        <translation>Alkuperäinen viesti:</translation>
-    </message>
-    <message>
-        <source>A fatal error occurred. %1 can no longer continue safely and will quit.</source>
-        <translation>Peruuttamaton virhe on tapahtunut. %1 ei voi enää jatkaa turvallisesti ja sammutetaan.</translation>
-    </message>
-</context>
-<context>
-    <name>CoinControlDialog</name>
-    <message>
-        <source>Coin Selection</source>
-        <translation>Kolikoiden valinta</translation>
-    </message>
-    <message>
-        <source>Quantity:</source>
-        <translation>Määrä:</translation>
-    </message>
-    <message>
-        <source>Bytes:</source>
-        <translation>Tavuja:</translation>
-    </message>
-    <message>
-        <source>Amount:</source>
-        <translation>Määrä:</translation>
-    </message>
-    <message>
-<<<<<<< HEAD
-        <source>Fee:</source>
-        <translation>Palkkio:</translation>
-=======
+    </message>
+    <message>
+        <source>Error: Disk space is low for %s</source>
+        <translation type="unfinished">Virhe: levytila vähissä kohteessa %s</translation>
+    </message>
+    <message>
+        <source>Error: Dumpfile checksum does not match. Computed %s, expected %s</source>
+        <translation type="unfinished">Virhe: Dump-tiedoston tarkistussumma ei täsmää. Laskettu %s, odotettu %s</translation>
+    </message>
+    <message>
+        <source>Error: Keypool ran out, please call keypoolrefill first</source>
+        <translation type="unfinished">Virhe: Avainallas tyhjentyi, ole hyvä ja kutsu keypoolrefill ensin</translation>
+    </message>
+    <message>
+        <source>Error: Missing checksum</source>
+        <translation type="unfinished">virhe: Puuttuva tarkistussumma</translation>
+    </message>
+    <message>
+        <source>Failed to listen on any port. Use -listen=0 if you want this.</source>
+        <translation type="unfinished">Ei onnistuttu kuuntelemaan missään portissa. Käytä -listen=0 jos haluat tätä.</translation>
+    </message>
+    <message>
+        <source>Failed to rescan the wallet during initialization</source>
+        <translation type="unfinished">Lompakkoa ei voitu tarkastaa alustuksen yhteydessä.</translation>
+    </message>
+    <message>
+        <source>Failed to verify database</source>
+        <translation type="unfinished">Tietokannan todennus epäonnistui</translation>
+    </message>
+    <message>
+        <source>Fee rate (%s) is lower than the minimum fee rate setting (%s)</source>
+        <translation type="unfinished">Kulutaso (%s) on alempi, kuin minimikulutasoasetus (%s)</translation>
+    </message>
+    <message>
+        <source>Ignoring duplicate -wallet %s.</source>
+        <translation type="unfinished">Ohitetaan kaksois -lompakko %s.</translation>
+    </message>
+    <message>
+        <source>Importing…</source>
+        <translation type="unfinished">Tuodaan...</translation>
+    </message>
+    <message>
+        <source>Incorrect or no genesis block found. Wrong datadir for network?</source>
+        <translation type="unfinished">Virheellinen tai olematon alkulohko löydetty. Väärä data-hakemisto verkolle?</translation>
+    </message>
+    <message>
+        <source>Initialization sanity check failed. %s is shutting down.</source>
+        <translation type="unfinished">Alustava järkevyyden tarkistus epäonnistui. %s sulkeutuu.</translation>
+    </message>
+    <message>
+        <source>Insufficient funds</source>
+        <translation type="unfinished">Lompakon saldo ei riitä</translation>
+    </message>
+    <message>
+        <source>Invalid -i2psam address or hostname: '%s'</source>
+        <translation type="unfinished">Virheellinen -i2psam osoite tai isäntänimi: '%s'</translation>
+    </message>
+    <message>
+        <source>Invalid -onion address or hostname: '%s'</source>
+        <translation type="unfinished">Virheellinen -onion osoite tai isäntänimi: '%s'</translation>
+    </message>
+    <message>
+        <source>Invalid -proxy address or hostname: '%s'</source>
+        <translation type="unfinished">Virheellinen -proxy osoite tai isäntänimi: '%s'</translation>
+    </message>
+    <message>
+        <source>Invalid amount for -%s=&lt;amount&gt;: '%s'</source>
+        <translation type="unfinished">Virheellinen määrä -%s=&lt;amount&gt;: '%s'</translation>
+    </message>
+    <message>
+        <source>Invalid amount for -discardfee=&lt;amount&gt;: '%s'</source>
+        <translation type="unfinished">Virheellinen määrä -discardfee=&lt;amount&gt;: '%s'</translation>
+    </message>
+    <message>
+        <source>Invalid amount for -fallbackfee=&lt;amount&gt;: '%s'</source>
+        <translation type="unfinished">Virheellinen määrä -fallbackfee=&lt;amount&gt;: '%s'</translation>
+    </message>
+    <message>
+        <source>Invalid amount for -paytxfee=&lt;amount&gt;: '%s' (must be at least %s)</source>
+        <translation type="unfinished">Kelvoton määrä argumentille -paytxfee=&lt;amount&gt;: '%s' (pitää olla vähintään %s)</translation>
+    </message>
+    <message>
+        <source>Invalid netmask specified in -whitelist: '%s'</source>
+        <translation type="unfinished">Kelvoton verkkopeite määritelty argumentissa -whitelist: '%s'</translation>
+    </message>
+    <message>
+        <source>Loading P2P addresses…</source>
+        <translation type="unfinished">Ladataan P2P-osoitteita...</translation>
+    </message>
+    <message>
+        <source>Loading banlist…</source>
+        <translation type="unfinished">Ladataan kieltolistaa...</translation>
+    </message>
+    <message>
+        <source>Loading block index…</source>
+        <translation type="unfinished">Ladataan lohkoindeksiä...</translation>
+    </message>
+    <message>
+        <source>Loading wallet…</source>
+        <translation type="unfinished">Ladataan lompakko...</translation>
+    </message>
+    <message>
+        <source>Need to specify a port with -whitebind: '%s'</source>
+        <translation type="unfinished">Pitää määritellä portti argumentilla -whitebind: '%s'</translation>
+    </message>
+    <message>
         <source>No addresses available</source>
         <translation type="unfinished">Osoitteita ei ole saatavilla</translation>
->>>>>>> 3f385c91
-    </message>
-    <message>
-        <source>Dust:</source>
-        <translation>Tomu:</translation>
-    </message>
-    <message>
-        <source>After Fee:</source>
-        <translation>Palkkion jälkeen:</translation>
-    </message>
-    <message>
-<<<<<<< HEAD
-        <source>Change:</source>
-        <translation>Vaihtoraha:</translation>
-    </message>
-    <message>
-        <source>(un)select all</source>
-        <translation>(epä)valitse kaikki</translation>
-=======
+    </message>
+    <message>
+        <source>Not enough file descriptors available.</source>
+        <translation type="unfinished">Ei tarpeeksi tiedostomerkintöjä vapaana.</translation>
+    </message>
+    <message>
+        <source>Prune cannot be configured with a negative value.</source>
+        <translation type="unfinished">Karsintaa ei voi toteuttaa negatiivisella arvolla.</translation>
+    </message>
+    <message>
         <source>Prune mode is incompatible with -txindex.</source>
         <translation type="unfinished">Karsittu tila ei ole yhteensopiva -txindex:n kanssa.</translation>
->>>>>>> 3f385c91
-    </message>
-    <message>
-        <source>Tree mode</source>
-        <translation>Puurakenne</translation>
-    </message>
-    <message>
-        <source>List mode</source>
-        <translation>Listarakenne</translation>
-    </message>
-    <message>
-        <source>Amount</source>
-        <translation>Määrä</translation>
-    </message>
-    <message>
-        <source>Received with label</source>
-        <translation>Vastaanotettu nimikkeellä</translation>
-    </message>
-    <message>
-        <source>Received with address</source>
-        <translation>Vastaanotettu osoitteella</translation>
-    </message>
-    <message>
-        <source>Date</source>
-        <translation>Aika</translation>
-    </message>
-    <message>
-        <source>Confirmations</source>
-        <translation>Vahvistuksia</translation>
-    </message>
-    <message>
-        <source>Confirmed</source>
-        <translation>Vahvistettu</translation>
-    </message>
-    <message>
-        <source>Copy address</source>
-        <translation>Kopioi osoite</translation>
-    </message>
-    <message>
-        <source>Copy label</source>
-        <translation>Kopioi nimike</translation>
-    </message>
-    <message>
-        <source>Copy amount</source>
-        <translation>Kopioi määrä</translation>
-    </message>
-    <message>
-        <source>Copy transaction ID</source>
-        <translation>Kopioi siirron ID</translation>
-    </message>
-    <message>
-        <source>Lock unspent</source>
-        <translation>Lukitse käyttämättömät</translation>
-    </message>
-    <message>
-        <source>Unlock unspent</source>
-        <translation>Avaa käyttämättömien lukitus</translation>
-    </message>
-    <message>
-        <source>Copy quantity</source>
-        <translation>Kopioi lukumäärä</translation>
-    </message>
-    <message>
-        <source>Copy fee</source>
-        <translation>Kopioi rahansiirtokulu</translation>
-    </message>
-    <message>
-        <source>Copy after fee</source>
-        <translation>Kopioi rahansiirtokulun jälkeen</translation>
-    </message>
-    <message>
-        <source>Copy bytes</source>
-        <translation>Kopioi tavut</translation>
-    </message>
-    <message>
-        <source>Copy dust</source>
-        <translation>Kopioi tomu</translation>
-    </message>
-    <message>
-        <source>Copy change</source>
-        <translation>Kopioi vaihtorahat</translation>
-    </message>
-    <message>
-        <source>(%1 locked)</source>
-        <translation>(%1 lukittu)</translation>
-    </message>
-    <message>
-        <source>yes</source>
-        <translation>kyllä</translation>
-    </message>
-    <message>
-        <source>no</source>
-        <translation>ei</translation>
-    </message>
-    <message>
-        <source>This label turns red if any recipient receives an amount smaller than the current dust threshold.</source>
-        <translation>Tämä nimike muuttuu punaiseksi, jos jokin vastaanottajista on saamassa tämänhetkistä tomun rajaa pienemmän summan.</translation>
-    </message>
-    <message>
-        <source>Can vary +/- %1 satoshi(s) per input.</source>
-        <translation>Saattaa vaihdella +/- %1 satoshia per syöte.</translation>
-    </message>
-    <message>
-        <source>(no label)</source>
-        <translation>(ei nimikettä)</translation>
-    </message>
-    <message>
-        <source>change from %1 (%2)</source>
-        <translation>Vaihda %1 (%2)</translation>
-    </message>
-    <message>
-        <source>(change)</source>
-        <translation>(vaihtoraha)</translation>
-    </message>
-</context>
-<context>
-    <name>CreateWalletActivity</name>
-    <message>
-        <source>Creating Wallet &lt;b&gt;%1&lt;/b&gt;...</source>
-        <translation>Luodaan lompakkoa &lt;b&gt;%1&lt;/b&gt;...</translation>
-    </message>
-    <message>
-        <source>Create wallet failed</source>
-        <translation>Lompakon luonti epäonnistui</translation>
-    </message>
-    <message>
-        <source>Create wallet warning</source>
-        <translation>Luo lompakkovaroitus</translation>
-    </message>
-</context>
-<context>
-    <name>CreateWalletDialog</name>
-    <message>
-        <source>Create Wallet</source>
-        <translation>Luo lompakko</translation>
-    </message>
-    <message>
-        <source>Wallet Name</source>
-        <translation>Lompakon nimi</translation>
-    </message>
-    <message>
-        <source>Encrypt the wallet. The wallet will be encrypted with a passphrase of your choice.</source>
-        <translation>Salaa lompakko. Lompakko salataan valitsemallasa salasanalla.</translation>
-    </message>
-    <message>
-        <source>Encrypt Wallet</source>
-        <translation>Salaa lompakko</translation>
-    </message>
-    <message>
-        <source>Disable private keys for this wallet. Wallets with private keys disabled will have no private keys and cannot have an HD seed or imported private keys. This is ideal for watch-only wallets.</source>
-        <translation>Poista tämän lompakon yksityiset avaimet käytöstä. Lompakot, joissa yksityiset avaimet on poistettu käytöstä, eivät sisällä yksityisiä avaimia, eikä niissä voi olla HD-juurisanoja tai tuotuja yksityisiä avaimia. Tämä on ihanteellinen katselulompakkoihin.</translation>
-    </message>
-    <message>
-        <source>Disable Private Keys</source>
-        <translation>Poista yksityisavaimet käytöstä</translation>
-    </message>
-    <message>
-<<<<<<< HEAD
-        <source>Make a blank wallet. Blank wallets do not initially have private keys or scripts. Private keys and addresses can be imported, or an HD seed can be set, at a later time.</source>
-        <translation>Luo tyhjä lompakko. Tyhjissä lompakoissa ei aluksi ole yksityisavaimia tai skriptejä. Myöhemmin voidaan tuoda yksityisavaimia ja -osoitteita, tai asettaa HD-siemen.</translation>
-    </message>
-    <message>
-        <source>Make Blank Wallet</source>
-        <translation>Luo tyhjä lompakko</translation>
-=======
+    </message>
+    <message>
+        <source>Pruning blockstore…</source>
+        <translation type="unfinished">Karsitaan lohkovarastoa...</translation>
+    </message>
+    <message>
+        <source>Reducing -maxconnections from %d to %d, because of system limitations.</source>
+        <translation type="unfinished">Vähennetään -maxconnections arvoa %d:stä %d:hen järjestelmän rajoitusten vuoksi.</translation>
+    </message>
+    <message>
+        <source>Replaying blocks…</source>
+        <translation type="unfinished">Tarkastetaan lohkoja...</translation>
+    </message>
+    <message>
+        <source>Rescanning…</source>
+        <translation type="unfinished">Uudelleen skannaus...</translation>
+    </message>
+    <message>
+        <source>SQLiteDatabase: Failed to execute statement to verify database: %s</source>
+        <translation type="unfinished">SQLiteDatabase: Lausekkeen suorittaminen tietokannan %s todentamista varten epäonnistui</translation>
+    </message>
+    <message>
+        <source>SQLiteDatabase: Failed to prepare statement to verify database: %s</source>
+        <translation type="unfinished">SQLiteDatabase: Lausekkeen valmistelu tietokannan %s todentamista varten epäonnistui</translation>
+    </message>
+    <message>
+        <source>SQLiteDatabase: Failed to read database verification error: %s</source>
+        <translation type="unfinished">SQLiteDatabase: Tietokantatodennusvirheen %s luku epäonnistui</translation>
+    </message>
+    <message>
+        <source>SQLiteDatabase: Unexpected application id. Expected %u, got %u</source>
+        <translation type="unfinished">SQLiteDatabase: Odottamaton sovellustunniste. %u odotettu, %u saatu</translation>
+    </message>
+    <message>
+        <source>Signing transaction failed</source>
+        <translation type="unfinished">Siirron vahvistus epäonnistui</translation>
+    </message>
+    <message>
+        <source>Specified -walletdir "%s" does not exist</source>
+        <translation type="unfinished">Määriteltyä lompakon hakemistoa "%s" ei ole olemassa.</translation>
+    </message>
+    <message>
+        <source>Specified -walletdir "%s" is a relative path</source>
+        <translation type="unfinished">Määritelty lompakkohakemisto "%s" sijaitsee suhteellisessa polussa</translation>
+    </message>
+    <message>
+        <source>Specified -walletdir "%s" is not a directory</source>
+        <translation type="unfinished">Määritelty -walletdir "%s" ei ole hakemisto</translation>
+    </message>
+    <message>
+        <source>Specified blocks directory "%s" does not exist.</source>
+        <translation type="unfinished">Määrättyä lohkohakemistoa "%s" ei ole olemassa.</translation>
+    </message>
+    <message>
+        <source>The source code is available from %s.</source>
+        <translation type="unfinished">Lähdekoodi löytyy %s.</translation>
+    </message>
+    <message>
+        <source>The specified config file %s does not exist</source>
+        <translation type="unfinished">Määritettyä asetustiedostoa %s ei ole olemassa</translation>
+    </message>
+    <message>
+        <source>The transaction amount is too small to pay the fee</source>
+        <translation type="unfinished">Rahansiirron määrä on liian pieni kattaakseen maksukulun</translation>
+    </message>
+    <message>
+        <source>The wallet will avoid paying less than the minimum relay fee.</source>
+        <translation type="unfinished">Lompakko välttää maksamasta alle vähimmäisen välityskulun.</translation>
+    </message>
+    <message>
+        <source>This is experimental software.</source>
+        <translation type="unfinished">Tämä on ohjelmistoa kokeelliseen käyttöön.</translation>
+    </message>
+    <message>
+        <source>This is the minimum transaction fee you pay on every transaction.</source>
+        <translation type="unfinished">Tämä on jokaisesta siirrosta maksettava vähimmäismaksu.</translation>
+    </message>
+    <message>
+        <source>This is the transaction fee you will pay if you send a transaction.</source>
+        <translation type="unfinished">Tämä on se siirtomaksu, jonka maksat, mikäli lähetät siirron.</translation>
+    </message>
+    <message>
+        <source>Transaction amount too small</source>
+        <translation type="unfinished">Siirtosumma liian pieni</translation>
+    </message>
+    <message>
+        <source>Transaction amounts must not be negative</source>
+        <translation type="unfinished">Lähetyksen siirtosumman tulee olla positiivinen</translation>
+    </message>
+    <message>
+        <source>Transaction has too long of a mempool chain</source>
+        <translation type="unfinished">Maksutapahtumalla on liian pitkä muistialtaan ketju</translation>
+    </message>
+    <message>
+        <source>Transaction must have at least one recipient</source>
+        <translation type="unfinished">Lähetyksessä tulee olla ainakin yksi vastaanottaja</translation>
+    </message>
+    <message>
+        <source>Transaction too large</source>
+        <translation type="unfinished">Siirtosumma liian iso</translation>
+    </message>
+    <message>
+        <source>Unable to bind to %s on this computer (bind returned error %s)</source>
+        <translation type="unfinished">Kytkeytyminen kohteeseen %s ei onnistunut tällä tietokonella (kytkeytyminen palautti virheen %s)</translation>
+    </message>
+    <message>
+        <source>Unable to bind to %s on this computer. %s is probably already running.</source>
+        <translation type="unfinished">Kytkeytyminen kohteeseen %s ei onnistu tällä tietokoneella. %s on luultavasti jo käynnissä.</translation>
+    </message>
+    <message>
+        <source>Unable to create the PID file '%s': %s</source>
+        <translation type="unfinished">PID-tiedostoa '%s' ei voitu luoda: %s</translation>
+    </message>
+    <message>
+        <source>Unable to generate initial keys</source>
+        <translation type="unfinished">Alkuavaimia ei voi luoda</translation>
+    </message>
+    <message>
+        <source>Unable to generate keys</source>
+        <translation type="unfinished">Avaimia ei voitu luoda</translation>
+    </message>
+    <message>
+        <source>Unable to open %s for writing</source>
+        <translation type="unfinished">Ei pystytä avaamaan %s kirjoittamista varten</translation>
+    </message>
+    <message>
+        <source>Unable to start HTTP server. See debug log for details.</source>
+        <translation type="unfinished">HTTP-palvelinta ei voitu käynnistää. Katso debug-lokista lisätietoja.</translation>
+    </message>
+    <message>
+        <source>Unknown -blockfilterindex value %s.</source>
+        <translation type="unfinished">Tuntematon -lohkosuodatusindeksiarvo %s.</translation>
+    </message>
+    <message>
+        <source>Unknown address type '%s'</source>
+        <translation type="unfinished">Tuntematon osoitetyyppi '%s'</translation>
+    </message>
+    <message>
+        <source>Unknown change type '%s'</source>
+        <translation type="unfinished">Tuntematon vaihtorahatyyppi '%s'</translation>
+    </message>
+    <message>
+        <source>Unknown network specified in -onlynet: '%s'</source>
+        <translation type="unfinished">Tuntematon verkko -onlynet parametrina: '%s'</translation>
+    </message>
+    <message>
+        <source>Unknown new rules activated (versionbit %i)</source>
+        <translation type="unfinished">Tuntemattomia uusia sääntöjä aktivoitu (versiobitti %i)</translation>
+    </message>
+    <message>
+        <source>Unsupported logging category %s=%s.</source>
+        <translation type="unfinished">Lokikategoriaa %s=%s ei tueta.</translation>
+    </message>
+    <message>
         <source>User Agent comment (%s) contains unsafe characters.</source>
         <translation type="unfinished">User Agent -kommentti (%s) sisältää turvattomia merkkejä.</translation>
->>>>>>> 3f385c91
-    </message>
-    <message>
-        <source>Use descriptors for scriptPubKey management</source>
-        <translation>Käytä kuvaajia sciptPubKeyn hallinnointiin</translation>
-    </message>
-    <message>
-        <source>Descriptor Wallet</source>
-        <translation>Kuvaajalompakko</translation>
-    </message>
-    <message>
-        <source>Create</source>
-        <translation>Luo</translation>
+    </message>
+    <message>
+        <source>Verifying blocks…</source>
+        <translation type="unfinished">Varmennetaan lohkoja...</translation>
+    </message>
+    <message>
+        <source>Verifying wallet(s)…</source>
+        <translation type="unfinished">Varmennetaan lompakko(ita)...</translation>
+    </message>
+    <message>
+        <source>Wallet needed to be rewritten: restart %s to complete</source>
+        <translation type="unfinished">Lompakko tarvitsee uudelleenkirjoittaa: käynnistä %s uudelleen</translation>
     </message>
 </context>
 <context>
-    <name>EditAddressDialog</name>
-    <message>
-        <source>Edit Address</source>
-        <translation>Muokkaa osoitetta</translation>
-    </message>
-    <message>
-        <source>&amp;Label</source>
-        <translation>&amp;Nimi</translation>
-    </message>
-    <message>
-        <source>The label associated with this address list entry</source>
-        <translation>Tähän osoitteeseen liitetty nimi</translation>
-    </message>
-    <message>
-        <source>The address associated with this address list entry. This can only be modified for sending addresses.</source>
-        <translation>Osoite liitettynä tähän osoitekirjan alkioon. Tämä voidaan muokata vain lähetysosoitteissa.</translation>
-    </message>
-    <message>
-        <source>&amp;Address</source>
-        <translation>&amp;Osoite</translation>
-    </message>
-    <message>
-        <source>New sending address</source>
-        <translation>Uusi lähetysosoite</translation>
-    </message>
-    <message>
-        <source>Edit receiving address</source>
-        <translation>Muokkaa vastaanottavaa osoitetta</translation>
-    </message>
-    <message>
-        <source>Edit sending address</source>
-        <translation>Muokkaa lähettävää osoitetta</translation>
-    </message>
-    <message>
-        <source>The entered address "%1" is not a valid Particl address.</source>
-        <translation>Antamasi osoite "%1" ei ole kelvollinen Particl-osoite.</translation>
-    </message>
-    <message>
-        <source>Address "%1" already exists as a receiving address with label "%2" and so cannot be added as a sending address.</source>
-        <translation>Osoite "%1" on jo vastaanotto-osoitteena nimellä "%2", joten sitä ei voi lisätä lähetysosoitteeksi.</translation>
-    </message>
-    <message>
-        <source>The entered address "%1" is already in the address book with label "%2".</source>
-        <translation>Syötetty osoite "%1" on jo osoitekirjassa nimellä "%2".</translation>
-    </message>
-    <message>
-        <source>Could not unlock wallet.</source>
-        <translation>Lompakkoa ei voitu avata.</translation>
-    </message>
-    <message>
-        <source>New key generation failed.</source>
-        <translation>Uuden avaimen luonti epäonnistui.</translation>
-    </message>
-</context>
-<context>
-    <name>FreespaceChecker</name>
-    <message>
-        <source>A new data directory will be created.</source>
-        <translation>Luodaan uusi kansio.</translation>
-    </message>
-    <message>
-        <source>name</source>
-        <translation>Nimi</translation>
-    </message>
-    <message>
-        <source>Directory already exists. Add %1 if you intend to create a new directory here.</source>
-        <translation>Hakemisto on jo olemassa. Lisää %1 jos tarkoitus on luoda hakemisto tänne.</translation>
-    </message>
-    <message>
-        <source>Path already exists, and is not a directory.</source>
-        <translation>Polku on jo olemassa, eikä se ole kansio.</translation>
-    </message>
-    <message>
-        <source>Cannot create data directory here.</source>
-        <translation>Ei voida luoda data-hakemistoa tänne.</translation>
-    </message>
-</context>
-<context>
-    <name>HelpMessageDialog</name>
-    <message>
-        <source>version</source>
-        <translation>versio</translation>
-    </message>
-    <message>
-        <source>About %1</source>
-        <translation>Tietoja %1</translation>
-    </message>
-    <message>
-        <source>Command-line options</source>
-        <translation>Komentorivi parametrit</translation>
-    </message>
-</context>
-<context>
-    <name>Intro</name>
-    <message>
-        <source>Welcome</source>
-        <translation>Tervetuloa</translation>
-    </message>
-    <message>
-        <source>Welcome to %1.</source>
-        <translation>Tervetuloa %1 pariin.</translation>
-    </message>
-    <message>
-        <source>As this is the first time the program is launched, you can choose where %1 will store its data.</source>
-        <translation>Tämä on ensimmäinen kerta, kun %1 on käynnistetty, joten voit valita data-hakemiston paikan.</translation>
-    </message>
-    <message>
-        <source>When you click OK, %1 will begin to download and process the full %4 block chain (%2GB) starting with the earliest transactions in %3 when %4 initially launched.</source>
-        <translation>Kun valitset OK, %1 aloittaa lataamaan ja käsittelemään koko %4 lohkoketjua (%2GB) aloittaen ensimmäisestä siirrosta %3 jolloin %4 käynnistettiin ensimmäistä kertaa.</translation>
-    </message>
-    <message>
-        <source>Reverting this setting requires re-downloading the entire blockchain. It is faster to download the full chain first and prune it later. Disables some advanced features.</source>
-        <translation>Tämän asetuksen peruuttaminen vaatii koko lohkoketjun uudelleenlataamisen. On nopeampaa ladata koko ketju ensin ja karsia se myöhemmin. Tämä myös poistaa käytöstä joitain edistyneitä toimintoja.</translation>
-    </message>
-    <message>
-        <source>This initial synchronisation is very demanding, and may expose hardware problems with your computer that had previously gone unnoticed. Each time you run %1, it will continue downloading where it left off.</source>
-        <translation>Tämä alustava synkronointi on erittäin vaativa ja saattaa tuoda esiin laiteongelmia, joita ei aikaisemmin ole havaittu. Aina kun ajat %1:n, jatketaan siitä kohdasta, mihin viimeksi jäätiin.</translation>
-    </message>
-    <message>
-        <source>If you have chosen to limit block chain storage (pruning), the historical data must still be downloaded and processed, but will be deleted afterward to keep your disk usage low.</source>
-        <translation>Vaikka olisitkin valinnut rajoittaa lohkoketjun tallennustilaa (karsinnalla), täytyy historiatiedot silti ladata ja käsitellä, mutta ne poistetaan jälkikäteen levytilan säästämiseksi.</translation>
-    </message>
-    <message>
-        <source>Use the default data directory</source>
-        <translation>Käytä oletuskansiota</translation>
-    </message>
-    <message>
-        <source>Use a custom data directory:</source>
-        <translation>Määritä oma kansio:</translation>
-    </message>
-    <message>
-        <source>Particl</source>
-        <translation>Particl</translation>
-    </message>
-    <message>
-        <source>Discard blocks after verification, except most recent %1 GB (prune)</source>
-        <translation>Hävitä lohkot varmistuksen jälkeen, poislukien viimeiset %1 GB (karsinta)</translation>
-    </message>
-    <message>
-        <source>At least %1 GB of data will be stored in this directory, and it will grow over time.</source>
-        <translation>Ainakin %1 GB tietoa varastoidaan tähän hakemistoon ja tarve kasvaa ajan myötä.</translation>
-    </message>
-    <message>
-        <source>Approximately %1 GB of data will be stored in this directory.</source>
-        <translation>Noin %1 GB tietoa varastoidaan tähän hakemistoon.</translation>
-    </message>
-    <message>
-        <source>%1 will download and store a copy of the Particl block chain.</source>
-        <translation>%1 lataa ja tallentaa kopion Particlin lohkoketjusta.</translation>
-    </message>
-    <message>
-        <source>The wallet will also be stored in this directory.</source>
-        <translation>Lompakko tallennetaan myös tähän hakemistoon.</translation>
-    </message>
-    <message>
-        <source>Error: Specified data directory "%1" cannot be created.</source>
-        <translation>Virhe: Annettu datahakemistoa "%1" ei voida luoda.</translation>
-    </message>
-    <message>
-        <source>Error</source>
-        <translation>Virhe</translation>
-    </message>
-    <message numerus="yes">
-        <source>%n GB of free space available</source>
-        <translation><numerusform>%n GB tilaa vapaana</numerusform><numerusform>%n GB tilaa vapaana</numerusform></translation>
-    </message>
-    <message numerus="yes">
-        <source>(of %n GB needed)</source>
-        <translation><numerusform>(tarvitaan %n GB)</numerusform><numerusform>(tarvitaan %n GB)</numerusform></translation>
-    </message>
-    <message numerus="yes">
-        <source>(%n GB needed for full chain)</source>
-        <translation><numerusform>(tarvitaan %n GB koko ketjua varten)</numerusform><numerusform>(tarvitaan %n GB koko ketjua varten)</numerusform></translation>
-    </message>
-</context>
-<context>
-    <name>ModalOverlay</name>
-    <message>
-        <source>Form</source>
-        <translation>Lomake</translation>
-    </message>
-    <message>
-        <source>Recent transactions may not yet be visible, and therefore your wallet's balance might be incorrect. This information will be correct once your wallet has finished synchronizing with the particl network, as detailed below.</source>
-        <translation>Viimeiset tapahtumat eivät välttämättä vielä näy, joten lompakkosi saldo voi olla virheellinen. Tieto korjautuu, kunhan lompakkosi synkronointi particl-verkon kanssa on päättynyt. Tiedot näkyvät alla.</translation>
-    </message>
-    <message>
-        <source>Attempting to spend particl that are affected by not-yet-displayed transactions will not be accepted by the network.</source>
-        <translation>Verkko ei tule hyväksymään sellaisten particlien käyttämistä, jotka liittyvät vielä näkymättömissä oleviin siirtoihin.</translation>
-    </message>
-    <message>
-        <source>Number of blocks left</source>
-        <translation>Lohkoja jäljellä</translation>
-    </message>
-    <message>
-        <source>Unknown...</source>
-        <translation>Tunnistamaton..</translation>
-    </message>
-    <message>
-        <source>Last block time</source>
-        <translation>Viimeisimmän lohkon aika</translation>
-    </message>
-    <message>
-<<<<<<< HEAD
-        <source>Progress</source>
-        <translation>Edistyminen</translation>
-=======
+    <name>BitcoinGUI</name>
+    <message>
+        <source>&amp;Overview</source>
+        <translation type="unfinished">&amp;Yleisnäkymä</translation>
+    </message>
+    <message>
+        <source>Show general overview of wallet</source>
+        <translation type="unfinished">Lompakon tilanteen yleiskatsaus</translation>
+    </message>
+    <message>
+        <source>&amp;Transactions</source>
+        <translation type="unfinished">&amp;Rahansiirrot</translation>
+    </message>
+    <message>
+        <source>Browse transaction history</source>
+        <translation type="unfinished">Selaa rahansiirtohistoriaa</translation>
+    </message>
+    <message>
+        <source>E&amp;xit</source>
+        <translation type="unfinished">L&amp;opeta</translation>
+    </message>
+    <message>
+        <source>Quit application</source>
+        <translation type="unfinished">Sulje ohjelma</translation>
+    </message>
+    <message>
+        <source>&amp;About %1</source>
+        <translation type="unfinished">&amp;Tietoja %1</translation>
+    </message>
+    <message>
+        <source>Show information about %1</source>
+        <translation type="unfinished">Näytä tietoa aiheesta %1</translation>
+    </message>
+    <message>
+        <source>About &amp;Qt</source>
+        <translation type="unfinished">Tietoja &amp;Qt</translation>
+    </message>
+    <message>
+        <source>Show information about Qt</source>
+        <translation type="unfinished">Näytä tietoja Qt:ta</translation>
+    </message>
+    <message>
+        <source>Modify configuration options for %1</source>
+        <translation type="unfinished">Muuta kohteen %1 kokoonpanoasetuksia</translation>
+    </message>
+    <message>
+        <source>Create a new wallet</source>
+        <translation type="unfinished">Luo uusi lompakko</translation>
+    </message>
+    <message>
+        <source>Wallet:</source>
+        <translation type="unfinished">Lompakko:</translation>
+    </message>
+    <message>
+        <source>Network activity disabled.</source>
+        <extracomment>A substring of the tooltip.</extracomment>
+        <translation type="unfinished">Verkkoyhteysmittari pois käytöstä</translation>
+    </message>
+    <message>
+        <source>Proxy is &lt;b&gt;enabled&lt;/b&gt;: %1</source>
+        <translation type="unfinished">Välipalvelin on &lt;b&gt;käytössä&lt;/b&gt;: %1</translation>
+    </message>
+    <message>
+        <source>Send coins to a Particl address</source>
+        <translation type="unfinished">Lähetä kolikoita Particl-osoitteeseen</translation>
+    </message>
+    <message>
+        <source>Backup wallet to another location</source>
+        <translation type="unfinished">Varmuuskopioi lompakko toiseen sijaintiin</translation>
+    </message>
+    <message>
+        <source>Change the passphrase used for wallet encryption</source>
+        <translation type="unfinished">Vaihda lompakon salaukseen käytettävä tunnuslause</translation>
+    </message>
+    <message>
+        <source>&amp;Send</source>
+        <translation type="unfinished">&amp;Lähetä</translation>
+    </message>
+    <message>
+        <source>&amp;Receive</source>
+        <translation type="unfinished">&amp;Vastaanota</translation>
+    </message>
+    <message>
+        <source>&amp;Options…</source>
+        <translation type="unfinished">&amp;Asetukset...</translation>
+    </message>
+    <message>
+        <source>&amp;Encrypt Wallet…</source>
+        <translation type="unfinished">&amp;Salaa lompakko...</translation>
+    </message>
+    <message>
+        <source>Encrypt the private keys that belong to your wallet</source>
+        <translation type="unfinished">Suojaa yksityiset avaimet, jotka kuuluvat lompakkoosi</translation>
+    </message>
+    <message>
+        <source>&amp;Backup Wallet…</source>
+        <translation type="unfinished">&amp;Varmuuskopioi lompakko...</translation>
+    </message>
+    <message>
+        <source>&amp;Change Passphrase…</source>
+        <translation type="unfinished">&amp;Vaihda salalauseke...</translation>
+    </message>
+    <message>
+        <source>Sign &amp;message…</source>
+        <translation type="unfinished">Allekirjoita &amp;viesti...</translation>
+    </message>
+    <message>
+        <source>Sign messages with your Particl addresses to prove you own them</source>
+        <translation type="unfinished">Allekirjoita viestisi omalla Particl -osoitteellasi todistaaksesi, että omistat ne</translation>
+    </message>
+    <message>
+        <source>&amp;Verify message…</source>
+        <translation type="unfinished">&amp;Varmenna viesti...</translation>
+    </message>
+    <message>
+        <source>Verify messages to ensure they were signed with specified Particl addresses</source>
+        <translation type="unfinished">Varmista, että viestisi on allekirjoitettu määritetyllä Particl -osoitteella</translation>
+    </message>
+    <message>
+        <source>&amp;Load PSBT from file…</source>
+        <translation type="unfinished">&amp;Lataa PSBT tiedostosta...</translation>
+    </message>
+    <message>
+        <source>Open &amp;URI…</source>
+        <translation type="unfinished">Avaa &amp;URL...</translation>
+    </message>
+    <message>
+        <source>Close Wallet…</source>
+        <translation type="unfinished">Sulje lompakko...</translation>
+    </message>
+    <message>
+        <source>Create Wallet…</source>
+        <translation type="unfinished">Luo lompakko...</translation>
+    </message>
+    <message>
+        <source>Close All Wallets…</source>
+        <translation type="unfinished">Sulje kaikki lompakot...</translation>
+    </message>
+    <message>
+        <source>&amp;File</source>
+        <translation type="unfinished">&amp;Tiedosto</translation>
+    </message>
+    <message>
+        <source>&amp;Settings</source>
+        <translation type="unfinished">&amp;Asetukset</translation>
+    </message>
+    <message>
+        <source>&amp;Help</source>
+        <translation type="unfinished">&amp;Apua</translation>
+    </message>
+    <message>
+        <source>Tabs toolbar</source>
+        <translation type="unfinished">Välilehtipalkki</translation>
+    </message>
+    <message>
+        <source>Syncing Headers (%1%)…</source>
+        <translation type="unfinished">Synkronoi järjestysnumeroita (%1%)...</translation>
+    </message>
+    <message>
+        <source>Synchronizing with network…</source>
+        <translation type="unfinished">Synkronointi verkon kanssa...</translation>
+    </message>
+    <message>
+        <source>Indexing blocks on disk…</source>
+        <translation type="unfinished">Lohkojen indeksointi levyllä...</translation>
+    </message>
+    <message>
+        <source>Processing blocks on disk…</source>
+        <translation type="unfinished">Lohkojen käsittely levyllä...</translation>
+    </message>
+    <message>
+        <source>Reindexing blocks on disk…</source>
+        <translation type="unfinished">Lohkojen uudelleen indeksointi levyllä...</translation>
+    </message>
+    <message>
+        <source>Connecting to peers…</source>
+        <translation type="unfinished">Yhdistetään vertaisiin...</translation>
+    </message>
+    <message>
+        <source>Request payments (generates QR codes and particl: URIs)</source>
+        <translation type="unfinished">Pyydä maksuja (Luo QR koodit ja particl: URIt)</translation>
+    </message>
+    <message>
+        <source>Show the list of used sending addresses and labels</source>
+        <translation type="unfinished">Näytä lähettämiseen käytettyjen osoitteiden ja nimien lista</translation>
+    </message>
+    <message>
+        <source>Show the list of used receiving addresses and labels</source>
+        <translation type="unfinished">Näytä vastaanottamiseen käytettyjen osoitteiden ja nimien lista</translation>
+    </message>
+    <message>
         <source>&amp;Command-line options</source>
         <translation type="unfinished">&amp;Komentorivin valinnat</translation>
     </message>
@@ -1135,118 +1096,104 @@
             <numerusform>Käsitelty %n lohko rahansiirtohistoriasta.</numerusform>
             <numerusform>Käsitelty %n lohkoa rahansiirtohistoriasta.</numerusform>
         </translation>
->>>>>>> 3f385c91
-    </message>
-    <message>
-        <source>Progress increase per hour</source>
-        <translation>Edistymisen kasvu tunnissa</translation>
-    </message>
-    <message>
-        <source>calculating...</source>
-        <translation>lasketaan..</translation>
-    </message>
-    <message>
-        <source>Estimated time left until synced</source>
-        <translation>Arvioitu jäljellä oleva aika, kunnes synkronoitu</translation>
-    </message>
-    <message>
-        <source>Hide</source>
-        <translation>Piilota</translation>
-    </message>
-    <message>
-        <source>Esc</source>
-        <translation>Poistu</translation>
-    </message>
-    <message>
-        <source>%1 is currently syncing.  It will download headers and blocks from peers and validate them until reaching the tip of the block chain.</source>
-        <translation>%1 synkronoidaan parhaillaan. Se lataa tunnisteet ja lohkot vertaisilta ja vahvistaa ne, kunnes ne saavuttavat lohkon ketjun kärjen.</translation>
-    </message>
-    <message>
-        <source>Unknown. Syncing Headers (%1, %2%)...</source>
-        <translation>Tuntematon. Synkronoidaan tunnisteita (%1, %2%)...</translation>
-    </message>
-</context>
-<context>
-    <name>OpenURIDialog</name>
-    <message>
-        <source>Open particl URI</source>
-        <translation>Avaa particl URI</translation>
-    </message>
-    <message>
-        <source>URI:</source>
-        <translation>URI:</translation>
-    </message>
-</context>
-<context>
-    <name>OpenWalletActivity</name>
-    <message>
-        <source>Open wallet failed</source>
-        <translation>Lompakon avaaminen epäonnistui</translation>
-    </message>
-    <message>
-        <source>Open wallet warning</source>
-        <translation>Avoimen lompakon varoitus</translation>
+    </message>
+    <message>
+        <source>%1 behind</source>
+        <translation type="unfinished">%1 jäljessä</translation>
+    </message>
+    <message>
+        <source>Catching up…</source>
+        <translation type="unfinished">Jäljellä...</translation>
+    </message>
+    <message>
+        <source>Last received block was generated %1 ago.</source>
+        <translation type="unfinished">Viimeisin vastaanotettu lohko tuotettu %1.</translation>
+    </message>
+    <message>
+        <source>Transactions after this will not yet be visible.</source>
+        <translation type="unfinished">Tämän jälkeiset rahansiirrot eivät ole vielä näkyvissä.</translation>
+    </message>
+    <message>
+        <source>Error</source>
+        <translation type="unfinished">Virhe</translation>
+    </message>
+    <message>
+        <source>Warning</source>
+        <translation type="unfinished">Varoitus</translation>
+    </message>
+    <message>
+        <source>Information</source>
+        <translation type="unfinished">Tietoa</translation>
+    </message>
+    <message>
+        <source>Up to date</source>
+        <translation type="unfinished">Rahansiirtohistoria on ajan tasalla</translation>
+    </message>
+    <message>
+        <source>Load Partially Signed Particl Transaction</source>
+        <translation type="unfinished">Lataa osittain allekirjoitettu particl-siirtotapahtuma</translation>
+    </message>
+    <message>
+        <source>Load Partially Signed Particl Transaction from clipboard</source>
+        <translation type="unfinished">Lataa osittain allekirjoitettu particl-siirtotapahtuma leikepöydältä</translation>
+    </message>
+    <message>
+        <source>Node window</source>
+        <translation type="unfinished">Solmu ikkuna</translation>
+    </message>
+    <message>
+        <source>Open node debugging and diagnostic console</source>
+        <translation type="unfinished">Avaa solmun diagnostiikka- ja vianmäärityskonsoli </translation>
+    </message>
+    <message>
+        <source>&amp;Sending addresses</source>
+        <translation type="unfinished">&amp;Lähetysosoitteet</translation>
+    </message>
+    <message>
+        <source>&amp;Receiving addresses</source>
+        <translation type="unfinished">&amp;Vastaanotto-osoitteet</translation>
+    </message>
+    <message>
+        <source>Open a particl: URI</source>
+        <translation type="unfinished">Avaa particl: URI</translation>
+    </message>
+    <message>
+        <source>Open Wallet</source>
+        <translation type="unfinished">Avaa lompakko</translation>
+    </message>
+    <message>
+        <source>Open a wallet</source>
+        <translation type="unfinished">Avaa lompakko</translation>
+    </message>
+    <message>
+        <source>Close wallet</source>
+        <translation type="unfinished">Sulje lompakko</translation>
+    </message>
+    <message>
+        <source>Close all wallets</source>
+        <translation type="unfinished">Sulje kaikki lompakot</translation>
+    </message>
+    <message>
+        <source>Show the %1 help message to get a list with possible Particl command-line options</source>
+        <translation type="unfinished">Näytä %1 ohjeet saadaksesi listan mahdollisista Particlin komentorivivalinnoista</translation>
+    </message>
+    <message>
+        <source>&amp;Mask values</source>
+        <translation type="unfinished">&amp;Naamioi arvot</translation>
+    </message>
+    <message>
+        <source>Mask the values in the Overview tab</source>
+        <translation type="unfinished">Naamioi arvot Yhteenveto-välilehdessä</translation>
     </message>
     <message>
         <source>default wallet</source>
-        <translation>oletuslompakko</translation>
-    </message>
-    <message>
-        <source>Opening Wallet &lt;b&gt;%1&lt;/b&gt;...</source>
-        <translation>Avataan lompakkoa &lt;b&gt;%1&lt;/b&gt;...</translation>
-    </message>
-</context>
-<context>
-    <name>OptionsDialog</name>
-    <message>
-        <source>Options</source>
-        <translation>Asetukset</translation>
-    </message>
-    <message>
-        <source>&amp;Main</source>
-        <translation>&amp;Yleiset</translation>
-    </message>
-    <message>
-        <source>Automatically start %1 after logging in to the system.</source>
-        <translation>Käynnistä %1 automaattisesti järjestelmään kirjautumisen jälkeen.</translation>
-    </message>
-    <message>
-        <source>&amp;Start %1 on system login</source>
-        <translation>&amp;Käynnistä %1 järjestelmään kirjautuessa</translation>
-    </message>
-    <message>
-        <source>Size of &amp;database cache</source>
-        <translation>&amp;Tietokannan välimuistin koko</translation>
-    </message>
-    <message>
-        <source>Number of script &amp;verification threads</source>
-        <translation>Säikeiden määrä skriptien &amp;varmistuksessa</translation>
-    </message>
-    <message>
-        <source>IP address of the proxy (e.g. IPv4: 127.0.0.1 / IPv6: ::1)</source>
-        <translation>IP osoite proxille (esim. IPv4: 127.0.0.1 / IPv6: ::1)</translation>
-    </message>
-    <message>
-        <source>Shows if the supplied default SOCKS5 proxy is used to reach peers via this network type.</source>
-        <translation>Ilmoittaa, mikäli oletetettua SOCKS5-välityspalvelinta käytetään vertaisten tavoittamiseen tämän verkkotyypin kautta.</translation>
-    </message>
-    <message>
-        <source>Hide the icon from the system tray.</source>
-        <translation>Piilota kuvake järjestelmäpalkista.</translation>
-    </message>
-    <message>
-        <source>&amp;Hide tray icon</source>
-        <translation>&amp;Piilota tehtäväpalkin kuvake</translation>
-    </message>
-    <message>
-        <source>Minimize instead of exit the application when the window is closed. When this option is enabled, the application will be closed only after selecting Exit in the menu.</source>
-        <translation>Minimoi ikkuna ohjelman sulkemisen sijasta kun ikkuna suljetaan. Kun tämä asetus on käytössä, ohjelma suljetaan vain valittaessa valikosta Poistu.</translation>
-    </message>
-    <message>
-<<<<<<< HEAD
-        <source>Third party URLs (e.g. a block explorer) that appear in the transactions tab as context menu items. %s in the URL is replaced by transaction hash. Multiple URLs are separated by vertical bar |.</source>
-        <translation>Ulkopuoliset URL-osoitteet (esim. block explorer), jotka esiintyvät siirrot-välilehdellä valikossa. %s URL-osoitteessa korvataan siirtotunnuksella. Useampi URL-osoite on eroteltu pystyviivalla |.</translation>
-=======
+        <translation type="unfinished">oletuslompakko</translation>
+    </message>
+    <message>
+        <source>No wallets available</source>
+        <translation type="unfinished">Lompakoita ei ole saatavilla</translation>
+    </message>
+    <message>
         <source>Wallet Data</source>
         <extracomment>Name of the wallet data file format.</extracomment>
         <translation type="unfinished">Lompakkotiedot</translation>
@@ -1259,21 +1206,16 @@
     <message>
         <source>&amp;Window</source>
         <translation type="unfinished">&amp;Ikkuna</translation>
->>>>>>> 3f385c91
-    </message>
-    <message>
-        <source>Open the %1 configuration file from the working directory.</source>
-        <translation>Avaa %1 asetustiedosto työhakemistosta.</translation>
-    </message>
-    <message>
-        <source>Open Configuration File</source>
-        <translation>Avaa asetustiedosto.</translation>
-    </message>
-    <message>
-<<<<<<< HEAD
-        <source>Reset all client options to default.</source>
-        <translation>Palauta kaikki asetukset takaisin alkuperäisiksi.</translation>
-=======
+    </message>
+    <message>
+        <source>Zoom</source>
+        <translation type="unfinished">Lähennä/loitonna</translation>
+    </message>
+    <message>
+        <source>Main Window</source>
+        <translation type="unfinished">Pääikkuna</translation>
+    </message>
+    <message>
         <source>%1 client</source>
         <translation type="unfinished">%1-asiakas</translation>
     </message>
@@ -1282,466 +1224,487 @@
         <translation type="unfinished">&amp;Piilota</translation>
     </message>
     <message numerus="yes">
-        <source>%n active connection(s) to Bitcoin network.</source>
+        <source>%n active connection(s) to Particl network.</source>
         <extracomment>A substring of the tooltip.</extracomment>
         <translation type="unfinished">
             <numerusform />
             <numerusform />
         </translation>
->>>>>>> 3f385c91
-    </message>
-    <message>
-        <source>&amp;Reset Options</source>
-        <translation>&amp;Palauta asetukset</translation>
-    </message>
-    <message>
-        <source>&amp;Network</source>
-        <translation>&amp;Verkko</translation>
-    </message>
-    <message>
-        <source>Disables some advanced features but all blocks will still be fully validated. Reverting this setting requires re-downloading the entire blockchain. Actual disk usage may be somewhat higher.</source>
-        <translation>Jättää pois joitain edistyneitä ominaisuuksia, mutta silti varmistaa kaikki lohkot kokonaan. Tämän asetuksen muutto vaatii koko lohkoketjun uudelleen lataamisen. Levyn käyttöaste saattaa olla hiukan suurempaa.</translation>
-    </message>
-    <message>
-        <source>Prune &amp;block storage to</source>
-        <translation>Karsi lohkovaraston kooksi</translation>
-    </message>
-    <message>
-        <source>GB</source>
-        <translation>Gt</translation>
-    </message>
-    <message>
-        <source>Reverting this setting requires re-downloading the entire blockchain.</source>
-        <translation>Tämän asetuksen muuttaminen vaatii koko lohkoketjun uudelleenlataamista.</translation>
-    </message>
-    <message>
-        <source>MiB</source>
-        <translation>MiB</translation>
-    </message>
-    <message>
-        <source>(0 = auto, &lt;0 = leave that many cores free)</source>
-        <translation>(0 = auto, &lt;0 = jätä näin monta ydintä vapaaksi)</translation>
-    </message>
-    <message>
-        <source>W&amp;allet</source>
-        <translation>&amp;Lompakko</translation>
-    </message>
-    <message>
-        <source>Expert</source>
-        <translation>Expertti</translation>
-    </message>
-    <message>
-        <source>Enable coin &amp;control features</source>
-        <translation>Ota käytöön &amp;Kolikkokontrolli-ominaisuudet</translation>
-    </message>
-    <message>
-        <source>If you disable the spending of unconfirmed change, the change from a transaction cannot be used until that transaction has at least one confirmation. This also affects how your balance is computed.</source>
-        <translation>Jos poistat varmistamattomien vaihtorahojen käytön, ei siirtojen vaihtorahaa ei voida käyttää ennen vähintään yhtä varmistusta. Tämä vaikuttaa myös taseesi lasketaan.</translation>
-    </message>
-    <message>
-        <source>&amp;Spend unconfirmed change</source>
-        <translation>&amp;Käytä varmistamattomia vaihtorahoja</translation>
-    </message>
-    <message>
-        <source>Automatically open the Particl client port on the router. This only works when your router supports UPnP and it is enabled.</source>
-        <translation>Avaa Particl-asiakasohjelman portti reitittimellä automaattisesti. Tämä toimii vain, jos reitittimesi tukee UPnP:tä ja se on käytössä.</translation>
-    </message>
-    <message>
-        <source>Map port using &amp;UPnP</source>
-        <translation>Portin uudelleenohjaus &amp;UPnP:llä</translation>
-    </message>
-    <message>
-        <source>Accept connections from outside.</source>
-        <translation>Hyväksy yhteysiä ulkopuolelta</translation>
-    </message>
-    <message>
-        <source>Allow incomin&amp;g connections</source>
-        <translation>Hyväksy sisääntulevia yhteyksiä</translation>
-    </message>
-    <message>
-        <source>Connect to the Particl network through a SOCKS5 proxy.</source>
-        <translation>Yhdistä Particl-verkkoon SOCKS5-välityspalvelimen kautta.</translation>
-    </message>
-    <message>
-        <source>&amp;Connect through SOCKS5 proxy (default proxy):</source>
-        <translation>&amp;Yhdistä SOCKS5-välityspalvelimen kautta (oletus välityspalvelin):</translation>
-    </message>
-    <message>
-        <source>Proxy &amp;IP:</source>
-        <translation>Proxyn &amp;IP:</translation>
-    </message>
-    <message>
-        <source>&amp;Port:</source>
-        <translation>&amp;Portti</translation>
-    </message>
-    <message>
-        <source>Port of the proxy (e.g. 9050)</source>
-        <translation>Proxyn Portti (esim. 9050)</translation>
-    </message>
-    <message>
-        <source>Used for reaching peers via:</source>
-        <translation>Vertaisten saavuttamiseen käytettävät verkkotyypit:</translation>
-    </message>
-    <message>
-        <source>IPv4</source>
-        <translation>IPv4</translation>
-    </message>
-    <message>
-        <source>IPv6</source>
-        <translation>IPv6</translation>
-    </message>
-    <message>
-        <source>Tor</source>
-        <translation>Tor</translation>
-    </message>
-    <message>
-        <source>&amp;Window</source>
-        <translation>&amp;Ikkuna</translation>
-    </message>
-    <message>
-        <source>Show only a tray icon after minimizing the window.</source>
-        <translation>Näytä ainoastaan ilmaisinalueella ikkunan pienentämisen jälkeen.</translation>
-    </message>
-    <message>
-        <source>&amp;Minimize to the tray instead of the taskbar</source>
-        <translation>&amp;Pienennä ilmaisinalueelle työkalurivin sijasta</translation>
-    </message>
-    <message>
-        <source>M&amp;inimize on close</source>
-        <translation>P&amp;ienennä suljettaessa</translation>
-    </message>
-    <message>
-        <source>&amp;Display</source>
-        <translation>&amp;Käyttöliittymä</translation>
-    </message>
-    <message>
-        <source>User Interface &amp;language:</source>
-        <translation>&amp;Käyttöliittymän kieli</translation>
-    </message>
-    <message>
-        <source>The user interface language can be set here. This setting will take effect after restarting %1.</source>
-        <translation>Tässä voit määritellä käyttöliittymän kielen. Muutokset astuvat voimaan seuraavan kerran, kun %1 käynnistetään.</translation>
-    </message>
-    <message>
-        <source>&amp;Unit to show amounts in:</source>
-        <translation>Yksikkö jona particl-määrät näytetään</translation>
-    </message>
-    <message>
-        <source>Choose the default subdivision unit to show in the interface and when sending coins.</source>
-        <translation>Valitse mitä yksikköä käytetään ensisijaisesti particl-määrien näyttämiseen.</translation>
-    </message>
-    <message>
-        <source>Whether to show coin control features or not.</source>
-        <translation>Näytetäänkö kolikkokontrollin ominaisuuksia vai ei</translation>
-    </message>
-    <message>
-        <source>Connect to the Particl network through a separate SOCKS5 proxy for Tor onion services.</source>
-        <translation>Yhdistä Particl-verkkoon erillisen SOCKS5-välityspalvelimen kautta Torin onion-palveluja varten.</translation>
-    </message>
-    <message>
-        <source>Use separate SOCKS&amp;5 proxy to reach peers via Tor onion services:</source>
-        <translation>Käytä erillistä SOCKS&amp;5-välityspalvelinta tavoittaaksesi vertaisia Torin onion-palvelujen kautta:</translation>
-    </message>
-    <message>
-        <source>&amp;Third party transaction URLs</source>
-        <translation>&amp;Kolmannen osapuolen rahansiirto URL:t</translation>
-    </message>
-    <message>
-        <source>Options set in this dialog are overridden by the command line or in the configuration file:</source>
-        <translation>Seuraavat komentorivillä tai asetustiedostossa annetut määritykset menevät tässä ikkunassa asetettujen asetusten edelle:</translation>
-    </message>
-    <message>
-        <source>&amp;OK</source>
-        <translation>&amp;OK</translation>
-    </message>
-    <message>
-        <source>&amp;Cancel</source>
-        <translation>&amp;Peruuta</translation>
-    </message>
-    <message>
-        <source>default</source>
-        <translation>oletus</translation>
-    </message>
-    <message>
-        <source>none</source>
-        <translation>ei mitään</translation>
-    </message>
-    <message>
-        <source>Confirm options reset</source>
-        <translation>Varmista asetusten palautus</translation>
-    </message>
-    <message>
-        <source>Client restart required to activate changes.</source>
-        <translation>Ohjelman uudelleenkäynnistys aktivoi muutokset.</translation>
-    </message>
-    <message>
-        <source>Client will be shut down. Do you want to proceed?</source>
-        <translation>Asiakasohjelma sammutetaan. Haluatko jatkaa?</translation>
-    </message>
-    <message>
-        <source>Configuration options</source>
-        <translation>Kokoonpanoasetukset</translation>
-    </message>
-    <message>
-        <source>The configuration file is used to specify advanced user options which override GUI settings. Additionally, any command-line options will override this configuration file.</source>
-        <translation>Asetustiedostoa käytetään määrittämään kokeneen käyttäjän lisävalintoja, jotka ylikirjoittavat graafisen käyttöliittymän asetukset. Lisäksi komentokehoitteen valinnat ylikirjoittavat kyseisen asetustiedoston.</translation>
-    </message>
-    <message>
-        <source>Error</source>
-        <translation>Virhe</translation>
-    </message>
-    <message>
-        <source>The configuration file could not be opened.</source>
-        <translation>Asetustiedostoa ei voitu avata.</translation>
-    </message>
-    <message>
-        <source>This change would require a client restart.</source>
-        <translation>Tämä muutos vaatii ohjelman uudelleenkäynnistyksen.</translation>
-    </message>
-    <message>
-        <source>The supplied proxy address is invalid.</source>
-        <translation>Antamasi proxy-osoite on virheellinen.</translation>
+    </message>
+    <message>
+        <source>Click for more actions.</source>
+        <extracomment>A substring of the tooltip. "More actions" are available via the context menu.</extracomment>
+        <translation type="unfinished">Klikkaa saadaksesi lisää toimintoja.</translation>
+    </message>
+    <message>
+        <source>Show Peers tab</source>
+        <extracomment>A context menu item. The "Peers tab" is an element of the "Node window".</extracomment>
+        <translation type="unfinished">Näytä Vertaiset-välilehti</translation>
+    </message>
+    <message>
+        <source>Disable network activity</source>
+        <extracomment>A context menu item.</extracomment>
+        <translation type="unfinished">Poista verkkotoiminta käytöstä</translation>
+    </message>
+    <message>
+        <source>Enable network activity</source>
+        <extracomment>A context menu item. The network activity was disabled previously.</extracomment>
+        <translation type="unfinished">Ota verkkotoiminta käyttöön</translation>
+    </message>
+    <message>
+        <source>Error: %1</source>
+        <translation type="unfinished">Virhe: %1</translation>
+    </message>
+    <message>
+        <source>Warning: %1</source>
+        <translation type="unfinished">Varoitus: %1</translation>
+    </message>
+    <message>
+        <source>Date: %1
+</source>
+        <translation type="unfinished">Päivämäärä: %1
+</translation>
+    </message>
+    <message>
+        <source>Amount: %1
+</source>
+        <translation type="unfinished">Määrä: %1
+</translation>
+    </message>
+    <message>
+        <source>Wallet: %1
+</source>
+        <translation type="unfinished">Lompakko: %1
+</translation>
+    </message>
+    <message>
+        <source>Type: %1
+</source>
+        <translation type="unfinished">Tyyppi: %1
+</translation>
+    </message>
+    <message>
+        <source>Label: %1
+</source>
+        <translation type="unfinished">Nimike: %1
+</translation>
+    </message>
+    <message>
+        <source>Address: %1
+</source>
+        <translation type="unfinished">Osoite: %1
+</translation>
+    </message>
+    <message>
+        <source>Sent transaction</source>
+        <translation type="unfinished">Lähetetyt rahansiirrot</translation>
+    </message>
+    <message>
+        <source>Incoming transaction</source>
+        <translation type="unfinished">Saapuva rahansiirto</translation>
+    </message>
+    <message>
+        <source>HD key generation is &lt;b&gt;enabled&lt;/b&gt;</source>
+        <translation type="unfinished">HD avaimen generointi on &lt;b&gt;päällä&lt;/b&gt;</translation>
+    </message>
+    <message>
+        <source>HD key generation is &lt;b&gt;disabled&lt;/b&gt;</source>
+        <translation type="unfinished">HD avaimen generointi on &lt;/b&gt;pois päältä&lt;/b&gt;</translation>
+    </message>
+    <message>
+        <source>Private key &lt;b&gt;disabled&lt;/b&gt;</source>
+        <translation type="unfinished">Yksityisavain &lt;b&gt;ei käytössä&lt;/b&gt;</translation>
+    </message>
+    <message>
+        <source>Wallet is &lt;b&gt;encrypted&lt;/b&gt; and currently &lt;b&gt;unlocked&lt;/b&gt;</source>
+        <translation type="unfinished">Lompakko on &lt;b&gt;salattu&lt;/b&gt; ja tällä hetkellä &lt;b&gt;avoinna&lt;/b&gt;</translation>
+    </message>
+    <message>
+        <source>Wallet is &lt;b&gt;encrypted&lt;/b&gt; and currently &lt;b&gt;locked&lt;/b&gt;</source>
+        <translation type="unfinished">Lompakko on &lt;b&gt;salattu&lt;/b&gt; ja tällä hetkellä &lt;b&gt;lukittuna&lt;/b&gt;</translation>
+    </message>
+    <message>
+        <source>Original message:</source>
+        <translation type="unfinished">Alkuperäinen viesti:</translation>
     </message>
 </context>
 <context>
-    <name>OverviewPage</name>
-    <message>
-        <source>Form</source>
-        <translation>Lomake</translation>
-    </message>
-    <message>
-        <source>The displayed information may be out of date. Your wallet automatically synchronizes with the Particl network after a connection is established, but this process has not completed yet.</source>
-        <translation>Näytetyt tiedot eivät välttämättä ole ajantasalla. Lompakkosi synkronoituu Particl-verkon kanssa automaattisesti yhteyden muodostamisen jälkeen, mutta synkronointi on vielä meneillään.</translation>
-    </message>
-    <message>
-        <source>Watch-only:</source>
-        <translation>Seuranta:</translation>
-    </message>
-    <message>
-        <source>Available:</source>
-        <translation>Käytettävissä:</translation>
-    </message>
-    <message>
-        <source>Your current spendable balance</source>
-        <translation>Nykyinen käytettävissä oleva tase</translation>
-    </message>
-    <message>
-        <source>Pending:</source>
-        <translation>Odotetaan:</translation>
-    </message>
-    <message>
-        <source>Total of transactions that have yet to be confirmed, and do not yet count toward the spendable balance</source>
-        <translation>Varmistamattomien rahansiirtojen summa, jota ei lasketa käytettävissä olevaan taseeseen.</translation>
-    </message>
-    <message>
-        <source>Immature:</source>
-        <translation>Epäkypsää:</translation>
-    </message>
-<<<<<<< HEAD
-=======
+    <name>UnitDisplayStatusBarControl</name>
+    <message>
+        <source>Unit to show amounts in. Click to select another unit.</source>
+        <translation type="unfinished">Yksikkö jossa määrät näytetään. Klikkaa valitaksesi toisen yksikön.</translation>
+    </message>
+</context>
+<context>
+    <name>CoinControlDialog</name>
+    <message>
+        <source>Coin Selection</source>
+        <translation type="unfinished">Kolikoiden valinta</translation>
+    </message>
+    <message>
+        <source>Quantity:</source>
+        <translation type="unfinished">Määrä:</translation>
+    </message>
+    <message>
+        <source>Bytes:</source>
+        <translation type="unfinished">Tavuja:</translation>
+    </message>
+    <message>
+        <source>Amount:</source>
+        <translation type="unfinished">Määrä:</translation>
+    </message>
+    <message>
+        <source>Fee:</source>
+        <translation type="unfinished">Palkkio:</translation>
+    </message>
+    <message>
+        <source>Dust:</source>
+        <translation type="unfinished">Tomu:</translation>
+    </message>
+    <message>
+        <source>After Fee:</source>
+        <translation type="unfinished">Palkkion jälkeen:</translation>
+    </message>
+    <message>
+        <source>Change:</source>
+        <translation type="unfinished">Vaihtoraha:</translation>
+    </message>
+    <message>
+        <source>(un)select all</source>
+        <translation type="unfinished">(epä)valitse kaikki</translation>
+    </message>
+    <message>
+        <source>Tree mode</source>
+        <translation type="unfinished">Puurakenne</translation>
+    </message>
+    <message>
+        <source>List mode</source>
+        <translation type="unfinished">Listarakenne</translation>
+    </message>
+    <message>
+        <source>Amount</source>
+        <translation type="unfinished">Määrä</translation>
+    </message>
+    <message>
+        <source>Received with label</source>
+        <translation type="unfinished">Vastaanotettu nimikkeellä</translation>
+    </message>
+    <message>
+        <source>Received with address</source>
+        <translation type="unfinished">Vastaanotettu osoitteella</translation>
+    </message>
+    <message>
+        <source>Date</source>
+        <translation type="unfinished">Aika</translation>
+    </message>
+    <message>
+        <source>Confirmations</source>
+        <translation type="unfinished">Vahvistuksia</translation>
+    </message>
+    <message>
+        <source>Confirmed</source>
+        <translation type="unfinished">Vahvistettu</translation>
+    </message>
+    <message>
+        <source>Copy amount</source>
+        <translation type="unfinished">Kopioi määrä</translation>
+    </message>
+    <message>
+        <source>&amp;Copy address</source>
+        <translation type="unfinished">&amp;Kopioi osoite</translation>
+    </message>
+    <message>
+        <source>Copy &amp;label</source>
+        <translation type="unfinished">Kopioi &amp;viite</translation>
+    </message>
+    <message>
+        <source>Copy &amp;amount</source>
+        <translation type="unfinished">Kopioi &amp;määrä</translation>
+    </message>
+    <message>
+        <source>Copy quantity</source>
+        <translation type="unfinished">Kopioi lukumäärä</translation>
+    </message>
+    <message>
+        <source>Copy fee</source>
+        <translation type="unfinished">Kopioi rahansiirtokulu</translation>
+    </message>
+    <message>
+        <source>Copy after fee</source>
+        <translation type="unfinished">Kopioi rahansiirtokulun jälkeen</translation>
+    </message>
+    <message>
+        <source>Copy bytes</source>
+        <translation type="unfinished">Kopioi tavut</translation>
+    </message>
+    <message>
+        <source>Copy dust</source>
+        <translation type="unfinished">Kopioi tomu</translation>
+    </message>
+    <message>
+        <source>Copy change</source>
+        <translation type="unfinished">Kopioi vaihtorahat</translation>
+    </message>
+    <message>
+        <source>(%1 locked)</source>
+        <translation type="unfinished">(%1 lukittu)</translation>
+    </message>
+    <message>
+        <source>yes</source>
+        <translation type="unfinished">kyllä</translation>
+    </message>
+    <message>
+        <source>no</source>
+        <translation type="unfinished">ei</translation>
+    </message>
+    <message>
+        <source>This label turns red if any recipient receives an amount smaller than the current dust threshold.</source>
+        <translation type="unfinished">Tämä nimike muuttuu punaiseksi, jos jokin vastaanottajista on saamassa tämänhetkistä tomun rajaa pienemmän summan.</translation>
+    </message>
+    <message>
+        <source>Can vary +/- %1 satoshi(s) per input.</source>
+        <translation type="unfinished">Saattaa vaihdella +/- %1 satoshia per syöte.</translation>
+    </message>
+    <message>
+        <source>(no label)</source>
+        <translation type="unfinished">(ei nimikettä)</translation>
+    </message>
+    <message>
+        <source>change from %1 (%2)</source>
+        <translation type="unfinished">Vaihda %1 (%2)</translation>
+    </message>
+    <message>
+        <source>(change)</source>
+        <translation type="unfinished">(vaihtoraha)</translation>
+    </message>
+</context>
+<context>
+    <name>CreateWalletActivity</name>
+    <message>
+        <source>Create Wallet</source>
+        <extracomment>Title of window indicating the progress of creation of a new wallet.</extracomment>
+        <translation type="unfinished">Luo lompakko</translation>
+    </message>
+    <message>
+        <source>Creating Wallet &lt;b&gt;%1&lt;/b&gt;…</source>
+        <extracomment>Descriptive text of the create wallet progress window which indicates to the user which wallet is currently being created.</extracomment>
+        <translation type="unfinished">Luodaan lompakko &lt;b&gt;%1&lt;/b&gt;...</translation>
+    </message>
+    <message>
+        <source>Create wallet failed</source>
+        <translation type="unfinished">Lompakon luonti epäonnistui</translation>
+    </message>
+    <message>
+        <source>Create wallet warning</source>
+        <translation type="unfinished">Luo lompakkovaroitus</translation>
+    </message>
+    <message>
+        <source>Can't list signers</source>
+        <translation type="unfinished">Allekirjoittajia ei voida listata</translation>
+    </message>
     </context>
 <context>
     <name>LoadWalletsActivity</name>
->>>>>>> 3f385c91
-    <message>
-        <source>Mined balance that has not yet matured</source>
-        <translation>Louhittu saldo, joka ei ole vielä kypsynyt</translation>
-    </message>
-    <message>
-        <source>Balances</source>
-        <translation>Saldot</translation>
-    </message>
-    <message>
-        <source>Total:</source>
-        <translation>Yhteensä:</translation>
-    </message>
-    <message>
-        <source>Your current total balance</source>
-        <translation>Tililläsi tällä hetkellä olevien Particlien määrä</translation>
-    </message>
-    <message>
-        <source>Your current balance in watch-only addresses</source>
-        <translation>Nykyinen tase seurattavassa osoitetteissa</translation>
-    </message>
-    <message>
-        <source>Spendable:</source>
-        <translation>Käytettävissä:</translation>
-    </message>
-    <message>
-        <source>Recent transactions</source>
-        <translation>Viimeisimmät rahansiirrot</translation>
-    </message>
-    <message>
-        <source>Unconfirmed transactions to watch-only addresses</source>
-        <translation>Vahvistamattomat rahansiirrot vain seurattaviin osoitteisiin</translation>
-    </message>
-    <message>
-        <source>Mined balance in watch-only addresses that has not yet matured</source>
-        <translation>Louhittu, ei vielä kypsynyt saldo vain seurattavissa osoitteissa</translation>
-    </message>
-    <message>
-        <source>Current total balance in watch-only addresses</source>
-        <translation>Nykyinen tase seurattavassa osoitetteissa</translation>
-    </message>
-    <message>
-        <source>Privacy mode activated for the Overview tab. To unmask the values, uncheck Settings-&gt;Mask values.</source>
-        <translation>Yksityisyysmoodi aktivoitu Yhteenveto-välilehdestä. Paljastaaksesi arvot raksi pois Asetukset-&gt;Naamioi arvot.</translation>
+    <message>
+        <source>Load Wallets</source>
+        <extracomment>Title of progress window which is displayed when wallets are being loaded.</extracomment>
+        <translation type="unfinished">Lompakoiden lataaminen</translation>
+    </message>
+    <message>
+        <source>Loading wallets…</source>
+        <extracomment>Descriptive text of the load wallets progress window which indicates to the user that wallets are currently being loaded.</extracomment>
+        <translation type="unfinished">Ladataan lompakoita...</translation>
     </message>
 </context>
 <context>
-    <name>PSBTOperationsDialog</name>
-    <message>
-        <source>Dialog</source>
-        <translation>Dialogi</translation>
-    </message>
-    <message>
-        <source>Sign Tx</source>
-        <translation>Allekirjoita Tx</translation>
-    </message>
-    <message>
-        <source>Broadcast Tx</source>
-        <translation>Lähetä Tx</translation>
-    </message>
-    <message>
-        <source>Copy to Clipboard</source>
-        <translation>Kopioi leikepöydälle</translation>
-    </message>
-    <message>
-        <source>Save...</source>
-        <translation>Tallenna...</translation>
-    </message>
-    <message>
-        <source>Close</source>
-        <translation>Sulje</translation>
-    </message>
-    <message>
-        <source>Failed to load transaction: %1</source>
-        <translation>Siirtoa ei voitu ladata: %1</translation>
-    </message>
-    <message>
-        <source>Failed to sign transaction: %1</source>
-        <translation>Siirtoa ei voitu allekirjoittaa: %1</translation>
-    </message>
-    <message>
-        <source>Could not sign any more inputs.</source>
-        <translation>Syötteitä ei voitu enää allekirjoittaa.</translation>
-    </message>
-    <message>
-        <source>Signed %1 inputs, but more signatures are still required.</source>
-        <translation>%1 syötettä allekirjoitettiin, mutta lisää allekirjoituksia tarvitaan.</translation>
-    </message>
-    <message>
-        <source>Signed transaction successfully. Transaction is ready to broadcast.</source>
-        <translation>Siirto allekirjoitettiin onnistuneesti. Siirto on valmis lähetettäväksi.</translation>
-    </message>
-    <message>
-        <source>Unknown error processing transaction.</source>
-        <translation>Siirron käsittelyssä tapahtui tuntematon virhe.</translation>
-    </message>
-    <message>
-        <source>Transaction broadcast successfully! Transaction ID: %1</source>
-        <translation>Siirto lähetettiin onnistuneesti! Siirtotunniste: %1</translation>
-    </message>
-    <message>
-        <source>Transaction broadcast failed: %1</source>
-        <translation>Siirron lähetys epäonnstui: %1</translation>
-    </message>
-    <message>
-        <source>PSBT copied to clipboard.</source>
-        <translation>PSBT (osittain allekirjoitettu particl-siirto) kopioitiin leikepöydälle.</translation>
-    </message>
-    <message>
-        <source>Save Transaction Data</source>
-        <translation>Tallenna siirtotiedot</translation>
-    </message>
-    <message>
-        <source>Partially Signed Transaction (Binary) (*.psbt)</source>
-        <translation>Osittain tallennettu siirto (binääri) (*.psbt)</translation>
-    </message>
-    <message>
-        <source>PSBT saved to disk.</source>
-        <translation>PSBT (osittain tallennettu particl-siirto) tallennettiin levylle.</translation>
-    </message>
-    <message>
-        <source> * Sends %1 to %2</source>
-        <translation>*Lähettää %1'n kohteeseen %2</translation>
-    </message>
-    <message>
-        <source>Unable to calculate transaction fee or total transaction amount.</source>
-        <translation>Siirtokuluja tai siirron lopullista määrää ei voitu laskea.</translation>
-    </message>
-    <message>
-        <source>Pays transaction fee: </source>
-        <translation>Maksaa siirtokulut:</translation>
-    </message>
-    <message>
-        <source>Total Amount</source>
-        <translation>Yhteensä</translation>
-    </message>
-    <message>
-        <source>or</source>
-        <translation>tai</translation>
-    </message>
-    <message>
-        <source>Transaction has %1 unsigned inputs.</source>
-        <translation>Siirrossa on %1 allekirjoittamatonta syötettä.</translation>
-    </message>
-    <message>
-        <source>Transaction is missing some information about inputs.</source>
-        <translation>Siirto kaipaa tietoa syötteistä.</translation>
-    </message>
-    <message>
-        <source>Transaction still needs signature(s).</source>
-        <translation>Siirto tarvitsee vielä allekirjoituksia.</translation>
-    </message>
-    <message>
-        <source>(But this wallet cannot sign transactions.)</source>
-        <translation>(Mutta tämä lompakko ei voi allekirjoittaa siirtoja.)</translation>
-    </message>
-    <message>
-        <source>(But this wallet does not have the right keys.)</source>
-        <translation>(Mutta tällä lompakolla ei ole oikeita avaimia.)</translation>
-    </message>
-    <message>
-        <source>Transaction is fully signed and ready for broadcast.</source>
-        <translation>Siirto on täysin allekirjoitettu ja valmis lähetettäväksi.</translation>
-    </message>
-    <message>
-        <source>Transaction status is unknown.</source>
-        <translation>Siirron tila on tuntematon.</translation>
+    <name>OpenWalletActivity</name>
+    <message>
+        <source>Open wallet failed</source>
+        <translation type="unfinished">Lompakon avaaminen epäonnistui</translation>
+    </message>
+    <message>
+        <source>Open wallet warning</source>
+        <translation type="unfinished">Avoimen lompakon varoitus</translation>
+    </message>
+    <message>
+        <source>default wallet</source>
+        <translation type="unfinished">oletuslompakko</translation>
+    </message>
+    <message>
+        <source>Open Wallet</source>
+        <extracomment>Title of window indicating the progress of opening of a wallet.</extracomment>
+        <translation type="unfinished">Avaa lompakko</translation>
+    </message>
+    <message>
+        <source>Opening Wallet &lt;b&gt;%1&lt;/b&gt;…</source>
+        <extracomment>Descriptive text of the open wallet progress window which indicates to the user which wallet is currently being opened.</extracomment>
+        <translation type="unfinished">Avataan lompakko &lt;b&gt;%1&lt;/b&gt;...</translation>
     </message>
 </context>
 <context>
-    <name>PaymentServer</name>
-    <message>
-        <source>Payment request error</source>
-        <translation>Maksupyyntövirhe</translation>
-    </message>
-    <message>
-        <source>Cannot start particl: click-to-pay handler</source>
-        <translation>Particlia ei voi käynnistää: klikkaa-maksaaksesi -käsittelijän virhe</translation>
-    </message>
-    <message>
-        <source>URI handling</source>
-        <translation>URI käsittely</translation>
-    </message>
-    <message>
-        <source>'particl://' is not a valid URI. Use 'particl:' instead.</source>
-        <translation>'particl://' ei ole kelvollinen URI. Käytä 'particl:' sen sijaan.</translation>
-    </message>
-    <message>
-        <source>Cannot process payment request because BIP70 is not supported.</source>
-        <translation>Maksupyyntöä ei voida käsitellä, koska BIP70:tä ei tueta.</translation>
-    </message>
-<<<<<<< HEAD
-    <message>
-        <source>Due to widespread security flaws in BIP70 it's strongly recommended that any merchant instructions to switch wallets be ignored.</source>
-        <translation>BIP70:n laajalle levinneiden tietoturvavirheiden vuoksi on erittäin suositeltavaa, että kaikki kauppiaan ohjeet lompakkojen vaihtamiseksi jätetään huomioimatta.</translation>
-    </message>
-    <message>
-        <source>If you are receiving this error you should request the merchant provide a BIP21 compatible URI.</source>
-        <translation>Tämän virheen saadessasi tulee sinun pyytää kauppiaalta BIP21 -yhteensopivaa URI-osoitetta.</translation>
-=======
+    <name>WalletController</name>
+    <message>
+        <source>Close wallet</source>
+        <translation type="unfinished">Sulje lompakko</translation>
+    </message>
+    <message>
+        <source>Closing the wallet for too long can result in having to resync the entire chain if pruning is enabled.</source>
+        <translation type="unfinished">Lompakon sulkeminen liian pitkäksi aikaa saattaa johtaa tarpeeseen synkronoida koko ketju uudelleen, mikäli karsinta on käytössä.</translation>
+    </message>
+    <message>
+        <source>Close all wallets</source>
+        <translation type="unfinished">Sulje kaikki lompakot</translation>
+    </message>
+    <message>
+        <source>Are you sure you wish to close all wallets?</source>
+        <translation type="unfinished">Haluatko varmasti sulkea kaikki lompakot?</translation>
+    </message>
+</context>
+<context>
+    <name>CreateWalletDialog</name>
+    <message>
+        <source>Create Wallet</source>
+        <translation type="unfinished">Luo lompakko</translation>
+    </message>
+    <message>
+        <source>Wallet Name</source>
+        <translation type="unfinished">Lompakon nimi</translation>
+    </message>
+    <message>
+        <source>Wallet</source>
+        <translation type="unfinished">Lompakko</translation>
+    </message>
+    <message>
+        <source>Encrypt the wallet. The wallet will be encrypted with a passphrase of your choice.</source>
+        <translation type="unfinished">Salaa lompakko. Lompakko salataan valitsemallasa salasanalla.</translation>
+    </message>
+    <message>
+        <source>Encrypt Wallet</source>
+        <translation type="unfinished">Salaa lompakko</translation>
+    </message>
+    <message>
+        <source>Advanced Options</source>
+        <translation type="unfinished">Lisäasetukset</translation>
+    </message>
+    <message>
+        <source>Disable private keys for this wallet. Wallets with private keys disabled will have no private keys and cannot have an HD seed or imported private keys. This is ideal for watch-only wallets.</source>
+        <translation type="unfinished">Poista tämän lompakon yksityiset avaimet käytöstä. Lompakot, joissa yksityiset avaimet on poistettu käytöstä, eivät sisällä yksityisiä avaimia, eikä niissä voi olla HD-juurisanoja tai tuotuja yksityisiä avaimia. Tämä on ihanteellinen katselulompakkoihin.</translation>
+    </message>
+    <message>
+        <source>Disable Private Keys</source>
+        <translation type="unfinished">Poista yksityisavaimet käytöstä</translation>
+    </message>
+    <message>
+        <source>Make a blank wallet. Blank wallets do not initially have private keys or scripts. Private keys and addresses can be imported, or an HD seed can be set, at a later time.</source>
+        <translation type="unfinished">Luo tyhjä lompakko. Tyhjissä lompakoissa ei aluksi ole yksityisavaimia tai skriptejä. Myöhemmin voidaan tuoda yksityisavaimia ja -osoitteita, tai asettaa HD-siemen.</translation>
+    </message>
+    <message>
+        <source>Make Blank Wallet</source>
+        <translation type="unfinished">Luo tyhjä lompakko</translation>
+    </message>
+    <message>
+        <source>Use descriptors for scriptPubKey management</source>
+        <translation type="unfinished">Käytä kuvaajia sciptPubKeyn hallinnointiin</translation>
+    </message>
+    <message>
+        <source>Descriptor Wallet</source>
+        <translation type="unfinished">Kuvaajalompakko</translation>
+    </message>
+    <message>
+        <source>External signer</source>
+        <translation type="unfinished">Ulkopuolinen allekirjoittaja</translation>
+    </message>
+    <message>
+        <source>Create</source>
+        <translation type="unfinished">Luo</translation>
+    </message>
+    <message>
+        <source>Compiled without sqlite support (required for descriptor wallets)</source>
+        <translation type="unfinished">Koostettu ilman sqlite-tukea (vaaditaan descriptor-lompakoille)</translation>
+    </message>
+    <message>
+        <source>Compiled without external signing support (required for external signing)</source>
+        <extracomment>"External signing" means using devices such as hardware wallets.</extracomment>
+        <translation type="unfinished">Käännetään ilman ulkoista allekirjoitustukea (tarvitaan ulkoista allekirjoitusta varten)</translation>
+    </message>
+</context>
+<context>
+    <name>EditAddressDialog</name>
+    <message>
+        <source>Edit Address</source>
+        <translation type="unfinished">Muokkaa osoitetta</translation>
+    </message>
+    <message>
+        <source>&amp;Label</source>
+        <translation type="unfinished">&amp;Nimi</translation>
+    </message>
+    <message>
+        <source>The label associated with this address list entry</source>
+        <translation type="unfinished">Tähän osoitteeseen liitetty nimi</translation>
+    </message>
+    <message>
+        <source>The address associated with this address list entry. This can only be modified for sending addresses.</source>
+        <translation type="unfinished">Osoite liitettynä tähän osoitekirjan alkioon. Tämä voidaan muokata vain lähetysosoitteissa.</translation>
+    </message>
+    <message>
+        <source>&amp;Address</source>
+        <translation type="unfinished">&amp;Osoite</translation>
+    </message>
+    <message>
+        <source>New sending address</source>
+        <translation type="unfinished">Uusi lähetysosoite</translation>
+    </message>
+    <message>
+        <source>Edit receiving address</source>
+        <translation type="unfinished">Muokkaa vastaanottavaa osoitetta</translation>
+    </message>
+    <message>
+        <source>Edit sending address</source>
+        <translation type="unfinished">Muokkaa lähettävää osoitetta</translation>
+    </message>
+    <message>
+        <source>The entered address "%1" is not a valid Particl address.</source>
+        <translation type="unfinished">Antamasi osoite "%1" ei ole kelvollinen Particl-osoite.</translation>
+    </message>
+    <message>
+        <source>Address "%1" already exists as a receiving address with label "%2" and so cannot be added as a sending address.</source>
+        <translation type="unfinished">Osoite "%1" on jo vastaanotto-osoitteena nimellä "%2", joten sitä ei voi lisätä lähetysosoitteeksi.</translation>
+    </message>
+    <message>
+        <source>The entered address "%1" is already in the address book with label "%2".</source>
+        <translation type="unfinished">Syötetty osoite "%1" on jo osoitekirjassa nimellä "%2".</translation>
+    </message>
+    <message>
+        <source>Could not unlock wallet.</source>
+        <translation type="unfinished">Lompakkoa ei voitu avata.</translation>
+    </message>
+    <message>
+        <source>New key generation failed.</source>
+        <translation type="unfinished">Uuden avaimen luonti epäonnistui.</translation>
+    </message>
+</context>
+<context>
+    <name>FreespaceChecker</name>
+    <message>
+        <source>A new data directory will be created.</source>
+        <translation type="unfinished">Luodaan uusi kansio.</translation>
+    </message>
+    <message>
+        <source>name</source>
+        <translation type="unfinished">Nimi</translation>
+    </message>
+    <message>
+        <source>Directory already exists. Add %1 if you intend to create a new directory here.</source>
+        <translation type="unfinished">Hakemisto on jo olemassa. Lisää %1 jos tarkoitus on luoda hakemisto tänne.</translation>
+    </message>
+    <message>
+        <source>Path already exists, and is not a directory.</source>
+        <translation type="unfinished">Polku on jo olemassa, eikä se ole kansio.</translation>
+    </message>
+    <message>
+        <source>Cannot create data directory here.</source>
+        <translation type="unfinished">Ei voida luoda data-hakemistoa tänne.</translation>
+    </message>
 </context>
 <context>
     <name>Intro</name>
@@ -1765,467 +1728,422 @@
             <numerusform />
             <numerusform />
         </translation>
->>>>>>> 3f385c91
-    </message>
-    <message>
-        <source>Invalid payment address %1</source>
-        <translation>Virheellinen maksuosoite %1</translation>
-    </message>
-    <message>
-        <source>URI cannot be parsed! This can be caused by an invalid Particl address or malformed URI parameters.</source>
-        <translation>URIa ei voitu jäsentää! Tämä voi johtua virheellisestä Particl-osoitteesta tai väärin muotoilluista URI parametreista.</translation>
-    </message>
-    <message>
-        <source>Payment request file handling</source>
-        <translation>Maksupyynnön tiedoston käsittely</translation>
-    </message>
-</context>
-<context>
-    <name>PeerTableModel</name>
-    <message>
-        <source>User Agent</source>
-        <translation>Käyttöliittymä</translation>
-    </message>
-    <message>
-        <source>Node/Service</source>
-        <translation>Noodi/Palvelu</translation>
-    </message>
-    <message>
-        <source>NodeId</source>
-        <translation>NodeId</translation>
-    </message>
-    <message>
-        <source>Ping</source>
-        <translation>Vasteaika</translation>
-    </message>
-    <message>
-        <source>Sent</source>
-        <translation>Lähetetyt</translation>
-    </message>
-    <message>
-        <source>Received</source>
-        <translation>Vastaanotetut</translation>
-    </message>
-</context>
-<context>
-    <name>QObject</name>
-    <message>
-<<<<<<< HEAD
-        <source>Amount</source>
-        <translation>Määrä</translation>
-    </message>
-    <message>
-        <source>Enter a Particl address (e.g. %1)</source>
-        <translation>Syötä Particl-osoite (esim. %1)</translation>
-=======
+    </message>
+    <message>
+        <source>At least %1 GB of data will be stored in this directory, and it will grow over time.</source>
+        <translation type="unfinished">Ainakin %1 GB tietoa varastoidaan tähän hakemistoon ja tarve kasvaa ajan myötä.</translation>
+    </message>
+    <message>
+        <source>Approximately %1 GB of data will be stored in this directory.</source>
+        <translation type="unfinished">Noin %1 GB tietoa varastoidaan tähän hakemistoon.</translation>
+    </message>
+    <message numerus="yes">
+        <source>(sufficient to restore backups %n day(s) old)</source>
+        <extracomment>Explanatory text on the capability of the current prune target.</extracomment>
+        <translation type="unfinished">
+            <numerusform />
+            <numerusform />
+        </translation>
+    </message>
+    <message>
+        <source>%1 will download and store a copy of the Particl block chain.</source>
+        <translation type="unfinished">%1 lataa ja tallentaa kopion Particlin lohkoketjusta.</translation>
+    </message>
+    <message>
+        <source>The wallet will also be stored in this directory.</source>
+        <translation type="unfinished">Lompakko tallennetaan myös tähän hakemistoon.</translation>
+    </message>
+    <message>
+        <source>Error: Specified data directory "%1" cannot be created.</source>
+        <translation type="unfinished">Virhe: Annettu datahakemistoa "%1" ei voida luoda.</translation>
+    </message>
+    <message>
+        <source>Error</source>
+        <translation type="unfinished">Virhe</translation>
+    </message>
+    <message>
+        <source>Welcome</source>
+        <translation type="unfinished">Tervetuloa</translation>
+    </message>
+    <message>
+        <source>Welcome to %1.</source>
+        <translation type="unfinished">Tervetuloa %1 pariin.</translation>
+    </message>
+    <message>
+        <source>As this is the first time the program is launched, you can choose where %1 will store its data.</source>
+        <translation type="unfinished">Tämä on ensimmäinen kerta, kun %1 on käynnistetty, joten voit valita data-hakemiston paikan.</translation>
+    </message>
+    <message>
         <source>Limit block chain storage to</source>
         <translation type="unfinished">Rajoita lohkoketjun tallennus</translation>
->>>>>>> 3f385c91
-    </message>
-    <message>
-        <source>%1 d</source>
-        <translation>%1 d</translation>
-    </message>
-    <message>
-        <source>%1 h</source>
-        <translation>%1 h</translation>
-    </message>
-    <message>
-        <source>%1 m</source>
-        <translation>%1 m</translation>
-    </message>
-    <message>
-        <source>%1 s</source>
-        <translation>%1 s</translation>
-    </message>
-    <message>
-        <source>None</source>
-        <translation>Ei yhtään</translation>
-    </message>
-    <message>
-        <source>N/A</source>
-        <translation>Ei saatavilla</translation>
-    </message>
-    <message>
-        <source>%1 ms</source>
-        <translation>%1 ms</translation>
-    </message>
-    <message numerus="yes">
-        <source>%n second(s)</source>
-        <translation><numerusform>%n sekunti</numerusform><numerusform>%n sekuntia</numerusform></translation>
-    </message>
-    <message numerus="yes">
-        <source>%n minute(s)</source>
-        <translation><numerusform>%n minuutti</numerusform><numerusform>%n minuuttia</numerusform></translation>
-    </message>
-    <message numerus="yes">
-        <source>%n hour(s)</source>
-        <translation><numerusform>%n tunti</numerusform><numerusform>%n tuntia</numerusform></translation>
-    </message>
-    <message numerus="yes">
-        <source>%n day(s)</source>
-        <translation><numerusform>%n päivä</numerusform><numerusform>%n päivää</numerusform></translation>
-    </message>
-    <message numerus="yes">
-        <source>%n week(s)</source>
-        <translation><numerusform>%n viikko</numerusform><numerusform>%n viikkoa</numerusform></translation>
-    </message>
-    <message>
-        <source>%1 and %2</source>
-        <translation>%1 ja %2</translation>
-    </message>
-    <message numerus="yes">
-        <source>%n year(s)</source>
-        <translation><numerusform>%n vuosi</numerusform><numerusform>%n vuotta</numerusform></translation>
-    </message>
-    <message>
-        <source>%1 B</source>
-        <translation>%1 B</translation>
-    </message>
-    <message>
-        <source>%1 KB</source>
-        <translation>%1 KB</translation>
-    </message>
-    <message>
-        <source>%1 MB</source>
-        <translation>%1 MB</translation>
-    </message>
-    <message>
-        <source>%1 GB</source>
-        <translation>%1 GB</translation>
-    </message>
-    <message>
-        <source>Error: Specified data directory "%1" does not exist.</source>
-        <translation>Virhe: Annettua data-hakemistoa "%1" ei ole olemassa.</translation>
-    </message>
-    <message>
-        <source>Error: Cannot parse configuration file: %1.</source>
-        <translation>Virhe: Asetustiedostoa ei voida käsitellä: %1.</translation>
-    </message>
-    <message>
-        <source>Error: %1</source>
-        <translation>Virhe: %1</translation>
-    </message>
-    <message>
-        <source>Error initializing settings: %1</source>
-        <translation>Virhe alustaessa asetuksia: %1</translation>
-    </message>
-    <message>
-        <source>%1 didn't yet exit safely...</source>
-        <translation>%1 ei vielä sulkeutunut turvallisesti...</translation>
-    </message>
-    <message>
-        <source>unknown</source>
-        <translation>tuntematon</translation>
+    </message>
+    <message>
+        <source>Reverting this setting requires re-downloading the entire blockchain. It is faster to download the full chain first and prune it later. Disables some advanced features.</source>
+        <translation type="unfinished">Tämän asetuksen peruuttaminen vaatii koko lohkoketjun uudelleenlataamisen. On nopeampaa ladata koko ketju ensin ja karsia se myöhemmin. Tämä myös poistaa käytöstä joitain edistyneitä toimintoja.</translation>
+    </message>
+    <message>
+        <source> GB</source>
+        <translation type="unfinished">GB</translation>
+    </message>
+    <message>
+        <source>This initial synchronisation is very demanding, and may expose hardware problems with your computer that had previously gone unnoticed. Each time you run %1, it will continue downloading where it left off.</source>
+        <translation type="unfinished">Tämä alustava synkronointi on erittäin vaativa ja saattaa tuoda esiin laiteongelmia, joita ei aikaisemmin ole havaittu. Aina kun ajat %1:n, jatketaan siitä kohdasta, mihin viimeksi jäätiin.</translation>
+    </message>
+    <message>
+        <source>If you have chosen to limit block chain storage (pruning), the historical data must still be downloaded and processed, but will be deleted afterward to keep your disk usage low.</source>
+        <translation type="unfinished">Vaikka olisitkin valinnut rajoittaa lohkoketjun tallennustilaa (karsinnalla), täytyy historiatiedot silti ladata ja käsitellä, mutta ne poistetaan jälkikäteen levytilan säästämiseksi.</translation>
+    </message>
+    <message>
+        <source>Use the default data directory</source>
+        <translation type="unfinished">Käytä oletuskansiota</translation>
+    </message>
+    <message>
+        <source>Use a custom data directory:</source>
+        <translation type="unfinished">Määritä oma kansio:</translation>
     </message>
 </context>
 <context>
-    <name>QRImageWidget</name>
-    <message>
-        <source>&amp;Save Image...</source>
-        <translation>&amp;Tallenna kuva</translation>
-    </message>
-    <message>
-        <source>&amp;Copy Image</source>
-        <translation>&amp;Kopioi kuva</translation>
-    </message>
-    <message>
-        <source>Resulting URI too long, try to reduce the text for label / message.</source>
-        <translation>Tuloksen URI on liian pitkä, yritä lyhentää otsikon tai viestin tekstiä.</translation>
-    </message>
-    <message>
-        <source>Error encoding URI into QR Code.</source>
-        <translation>Virhe käännettäessä URI:a QR-koodiksi.</translation>
-    </message>
-    <message>
-        <source>QR code support not available.</source>
-        <translation>Tukea QR-koodeille ei ole saatavilla.</translation>
-    </message>
-    <message>
-        <source>Save QR Code</source>
-        <translation>Tallenna QR-koodi</translation>
-    </message>
-    <message>
-        <source>PNG Image (*.png)</source>
-        <translation>PNG kuva (*.png)</translation>
+    <name>HelpMessageDialog</name>
+    <message>
+        <source>version</source>
+        <translation type="unfinished">versio</translation>
+    </message>
+    <message>
+        <source>About %1</source>
+        <translation type="unfinished">Tietoja %1</translation>
+    </message>
+    <message>
+        <source>Command-line options</source>
+        <translation type="unfinished">Komentorivi parametrit</translation>
+    </message>
+</context>
+<context>
+    <name>ShutdownWindow</name>
+    <message>
+        <source>%1 is shutting down…</source>
+        <translation type="unfinished">%1 suljetaan...</translation>
+    </message>
+    <message>
+        <source>Do not shut down the computer until this window disappears.</source>
+        <translation type="unfinished">Älä sammuta tietokonetta ennenkuin tämä ikkuna katoaa.</translation>
+    </message>
+</context>
+<context>
+    <name>ModalOverlay</name>
+    <message>
+        <source>Form</source>
+        <translation type="unfinished">Lomake</translation>
+    </message>
+    <message>
+        <source>Recent transactions may not yet be visible, and therefore your wallet's balance might be incorrect. This information will be correct once your wallet has finished synchronizing with the particl network, as detailed below.</source>
+        <translation type="unfinished">Viimeiset tapahtumat eivät välttämättä vielä näy, joten lompakkosi saldo voi olla virheellinen. Tieto korjautuu, kunhan lompakkosi synkronointi particl-verkon kanssa on päättynyt. Tiedot näkyvät alla.</translation>
+    </message>
+    <message>
+        <source>Attempting to spend particl that are affected by not-yet-displayed transactions will not be accepted by the network.</source>
+        <translation type="unfinished">Verkko ei tule hyväksymään sellaisten particlien käyttämistä, jotka liittyvät vielä näkymättömissä oleviin siirtoihin.</translation>
+    </message>
+    <message>
+        <source>Number of blocks left</source>
+        <translation type="unfinished">Lohkoja jäljellä</translation>
+    </message>
+    <message>
+        <source>Unknown…</source>
+        <translation type="unfinished">Tuntematon...</translation>
+    </message>
+    <message>
+        <source>calculating…</source>
+        <translation type="unfinished">lasketaan...</translation>
+    </message>
+    <message>
+        <source>Last block time</source>
+        <translation type="unfinished">Viimeisimmän lohkon aika</translation>
+    </message>
+    <message>
+        <source>Progress</source>
+        <translation type="unfinished">Edistyminen</translation>
+    </message>
+    <message>
+        <source>Progress increase per hour</source>
+        <translation type="unfinished">Edistymisen kasvu tunnissa</translation>
+    </message>
+    <message>
+        <source>Estimated time left until synced</source>
+        <translation type="unfinished">Arvioitu jäljellä oleva aika, kunnes synkronoitu</translation>
+    </message>
+    <message>
+        <source>Hide</source>
+        <translation type="unfinished">Piilota</translation>
+    </message>
+    <message>
+        <source>Esc</source>
+        <translation type="unfinished">Poistu</translation>
+    </message>
+    <message>
+        <source>%1 is currently syncing.  It will download headers and blocks from peers and validate them until reaching the tip of the block chain.</source>
+        <translation type="unfinished">%1 synkronoidaan parhaillaan. Se lataa tunnisteet ja lohkot vertaisilta ja vahvistaa ne, kunnes ne saavuttavat lohkon ketjun kärjen.</translation>
+    </message>
+    <message>
+        <source>Unknown. Syncing Headers (%1, %2%)…</source>
+        <translation type="unfinished">Tuntematon. Synkronoidaan järjestysnumeroita (%1,%2%)...</translation>
     </message>
     </context>
 <context>
-    <name>RPCConsole</name>
-    <message>
-        <source>N/A</source>
-        <translation>Ei saatavilla</translation>
-    </message>
-    <message>
-        <source>Client version</source>
-        <translation>Pääteohjelman versio</translation>
-    </message>
-    <message>
-        <source>&amp;Information</source>
-        <translation>T&amp;ietoa</translation>
-    </message>
-    <message>
-        <source>General</source>
-        <translation>Yleinen</translation>
-    </message>
-    <message>
-        <source>Using BerkeleyDB version</source>
-        <translation>Käyttää BerkeleyDB-versiota</translation>
-    </message>
-    <message>
-        <source>Datadir</source>
-        <translation>Data-hakemisto</translation>
-    </message>
-    <message>
-        <source>To specify a non-default location of the data directory use the '%1' option.</source>
-        <translation>Käytä '%1' -valitsinta määritelläksesi muun kuin oletuksen data-hakemistolle.</translation>
-    </message>
-    <message>
-        <source>Blocksdir</source>
-        <translation>Blocksdir</translation>
-    </message>
-    <message>
-        <source>To specify a non-default location of the blocks directory use the '%1' option.</source>
-        <translation>Käytä '%1' -valitsinta määritelläksesi muun kuin oletuksen lohkohakemistolle.</translation>
-    </message>
-    <message>
-        <source>Startup time</source>
-        <translation>Käynnistysaika</translation>
-    </message>
-    <message>
-        <source>Network</source>
-        <translation>Verkko</translation>
-    </message>
-    <message>
-        <source>Name</source>
-        <translation>Nimi</translation>
-    </message>
-    <message>
-        <source>Number of connections</source>
-        <translation>Yhteyksien lukumäärä</translation>
-    </message>
-    <message>
-        <source>Block chain</source>
-        <translation>Lohkoketju</translation>
-    </message>
-    <message>
-        <source>Memory Pool</source>
-        <translation>Muistiallas</translation>
-    </message>
-    <message>
-        <source>Current number of transactions</source>
-        <translation>Tämänhetkinen rahansiirtojen määrä</translation>
-    </message>
-    <message>
-        <source>Memory usage</source>
-        <translation>Muistin käyttö</translation>
-    </message>
-    <message>
-        <source>Wallet: </source>
-        <translation>Lompakko:</translation>
-    </message>
-    <message>
-        <source>(none)</source>
-        <translation>(tyhjä)</translation>
-    </message>
-    <message>
-        <source>&amp;Reset</source>
-        <translation>&amp;Nollaa</translation>
-    </message>
-    <message>
-        <source>Received</source>
-        <translation>Vastaanotetut</translation>
-    </message>
-    <message>
-        <source>Sent</source>
-        <translation>Lähetetyt</translation>
-    </message>
-    <message>
-        <source>&amp;Peers</source>
-        <translation>&amp;Vertaiset</translation>
-    </message>
-    <message>
-        <source>Banned peers</source>
-        <translation>Estetyt vertaiset</translation>
-    </message>
-    <message>
-        <source>Select a peer to view detailed information.</source>
-        <translation>Valitse vertainen eriteltyjä tietoja varten.</translation>
-    </message>
-    <message>
-        <source>Direction</source>
-        <translation>Suunta</translation>
-    </message>
-    <message>
-        <source>Version</source>
-        <translation>Versio</translation>
-    </message>
-    <message>
-        <source>Starting Block</source>
-        <translation>Alkaen lohkosta</translation>
-    </message>
-    <message>
-        <source>Synced Headers</source>
-        <translation>Synkronoidut ylätunnisteet</translation>
-    </message>
-    <message>
-        <source>Synced Blocks</source>
-        <translation>Synkronoidut lohkot</translation>
-    </message>
-    <message>
-        <source>The mapped Autonomous System used for diversifying peer selection.</source>
-        <translation>Kartoitettu autonominen järjestelmä, jota käytetään monipuolistamaan solmuvalikoimaa</translation>
-    </message>
-    <message>
-        <source>Mapped AS</source>
-        <translation>Kartoitettu AS</translation>
-    </message>
-    <message>
-        <source>User Agent</source>
-        <translation>Käyttöliittymä</translation>
-    </message>
-    <message>
-        <source>Node window</source>
-        <translation>Solmun näkymä</translation>
-    </message>
-    <message>
-        <source>Current block height</source>
-        <translation>Lohkon nykyinen korkeus</translation>
-    </message>
-    <message>
-        <source>Open the %1 debug log file from the current data directory. This can take a few seconds for large log files.</source>
-        <translation>Avaa %1 -debug-loki tämänhetkisestä data-hakemistosta. Tämä voi viedä muutaman sekunnin suurille lokitiedostoille.</translation>
-    </message>
-    <message>
-        <source>Decrease font size</source>
-        <translation>Pienennä fontin kokoa</translation>
-    </message>
-    <message>
-        <source>Increase font size</source>
-        <translation>Suurenna fontin kokoa</translation>
-    </message>
-    <message>
-        <source>Permissions</source>
-        <translation>Luvat</translation>
-    </message>
-    <message>
-        <source>Services</source>
-        <translation>Palvelut</translation>
-    </message>
-    <message>
-        <source>Connection Time</source>
-        <translation>Yhteysaika</translation>
-    </message>
-    <message>
-        <source>Last Send</source>
-        <translation>Viimeisin lähetetty</translation>
-    </message>
-    <message>
-        <source>Last Receive</source>
-        <translation>Viimeisin vastaanotettu</translation>
-    </message>
-    <message>
-        <source>Ping Time</source>
-        <translation>Vasteaika</translation>
-    </message>
-    <message>
-        <source>The duration of a currently outstanding ping.</source>
-        <translation>Tämänhetkisen merkittävän yhteyskokeilun kesto.</translation>
-    </message>
-    <message>
-        <source>Ping Wait</source>
-        <translation>Yhteyskokeilun odotus</translation>
-    </message>
-    <message>
-        <source>Min Ping</source>
-        <translation>Pienin vasteaika</translation>
-    </message>
-    <message>
-        <source>Time Offset</source>
-        <translation>Ajan poikkeama</translation>
-    </message>
-    <message>
-        <source>Last block time</source>
-        <translation>Viimeisimmän lohkon aika</translation>
-    </message>
-    <message>
-        <source>&amp;Open</source>
-        <translation>&amp;Avaa</translation>
-    </message>
-    <message>
-        <source>&amp;Console</source>
-        <translation>&amp;Konsoli</translation>
-    </message>
-    <message>
-        <source>&amp;Network Traffic</source>
-        <translation>&amp;Verkkoliikenne</translation>
-    </message>
-    <message>
-        <source>Totals</source>
-        <translation>Yhteensä</translation>
-    </message>
-    <message>
-        <source>In:</source>
-        <translation>Sisään:</translation>
-    </message>
-    <message>
-        <source>Out:</source>
-        <translation>Ulos:</translation>
-    </message>
-    <message>
-        <source>Debug log file</source>
-        <translation>Debug lokitiedosto</translation>
-    </message>
-    <message>
-        <source>Clear console</source>
-        <translation>Tyhjennä konsoli</translation>
-    </message>
-    <message>
-        <source>1 &amp;hour</source>
-        <translation>1 &amp;tunti</translation>
-    </message>
-    <message>
-        <source>1 &amp;day</source>
-        <translation>1 &amp;päivä</translation>
-    </message>
-    <message>
-<<<<<<< HEAD
-        <source>1 &amp;week</source>
-        <translation>1 &amp;viikko</translation>
-    </message>
-    <message>
-        <source>1 &amp;year</source>
-        <translation>1 &amp;vuosi</translation>
-=======
+    <name>OpenURIDialog</name>
+    <message>
+        <source>Open particl URI</source>
+        <translation type="unfinished">Avaa particl URI</translation>
+    </message>
+    <message>
+        <source>Paste address from clipboard</source>
+        <extracomment>Tooltip text for button that allows you to paste an address that is in your clipboard.</extracomment>
+        <translation type="unfinished">Liitä osoite leikepöydältä</translation>
+    </message>
+</context>
+<context>
+    <name>OptionsDialog</name>
+    <message>
+        <source>Options</source>
+        <translation type="unfinished">Asetukset</translation>
+    </message>
+    <message>
+        <source>&amp;Main</source>
+        <translation type="unfinished">&amp;Yleiset</translation>
+    </message>
+    <message>
+        <source>Automatically start %1 after logging in to the system.</source>
+        <translation type="unfinished">Käynnistä %1 automaattisesti järjestelmään kirjautumisen jälkeen.</translation>
+    </message>
+    <message>
+        <source>&amp;Start %1 on system login</source>
+        <translation type="unfinished">&amp;Käynnistä %1 järjestelmään kirjautuessa</translation>
+    </message>
+    <message>
+        <source>Enabling pruning significantly reduces the disk space required to store transactions. All blocks are still fully validated. Reverting this setting requires re-downloading the entire blockchain.</source>
+        <translation type="unfinished">Rajaamisen ottaminen käyttöön vähentää merkittävästi tapahtumien tallentamiseen tarvittavaa levytilaa. Kaikki lohkot validoidaan edelleen täysin. Tämän asetuksen peruuttaminen edellyttää koko lohkoketjun lataamista uudelleen.</translation>
+    </message>
+    <message>
+        <source>Size of &amp;database cache</source>
+        <translation type="unfinished">&amp;Tietokannan välimuistin koko</translation>
+    </message>
+    <message>
+        <source>Number of script &amp;verification threads</source>
+        <translation type="unfinished">Säikeiden määrä skriptien &amp;varmistuksessa</translation>
+    </message>
+    <message>
+        <source>IP address of the proxy (e.g. IPv4: 127.0.0.1 / IPv6: ::1)</source>
+        <translation type="unfinished">IP osoite proxille (esim. IPv4: 127.0.0.1 / IPv6: ::1)</translation>
+    </message>
+    <message>
+        <source>Shows if the supplied default SOCKS5 proxy is used to reach peers via this network type.</source>
+        <translation type="unfinished">Ilmoittaa, mikäli oletetettua SOCKS5-välityspalvelinta käytetään vertaisten tavoittamiseen tämän verkkotyypin kautta.</translation>
+    </message>
+    <message>
+        <source>Minimize instead of exit the application when the window is closed. When this option is enabled, the application will be closed only after selecting Exit in the menu.</source>
+        <translation type="unfinished">Minimoi ikkuna ohjelman sulkemisen sijasta kun ikkuna suljetaan. Kun tämä asetus on käytössä, ohjelma suljetaan vain valittaessa valikosta Poistu.</translation>
+    </message>
+    <message>
+        <source>Open the %1 configuration file from the working directory.</source>
+        <translation type="unfinished">Avaa %1 asetustiedosto työhakemistosta.</translation>
+    </message>
+    <message>
+        <source>Open Configuration File</source>
+        <translation type="unfinished">Avaa asetustiedosto</translation>
+    </message>
+    <message>
+        <source>Reset all client options to default.</source>
+        <translation type="unfinished">Palauta kaikki asetukset takaisin alkuperäisiksi.</translation>
+    </message>
+    <message>
+        <source>&amp;Reset Options</source>
+        <translation type="unfinished">&amp;Palauta asetukset</translation>
+    </message>
+    <message>
+        <source>&amp;Network</source>
+        <translation type="unfinished">&amp;Verkko</translation>
+    </message>
+    <message>
+        <source>Prune &amp;block storage to</source>
+        <translation type="unfinished">Karsi lohkovaraston kooksi</translation>
+    </message>
+    <message>
+        <source>GB</source>
+        <translation type="unfinished">Gt</translation>
+    </message>
+    <message>
+        <source>Reverting this setting requires re-downloading the entire blockchain.</source>
+        <translation type="unfinished">Tämän asetuksen muuttaminen vaatii koko lohkoketjun uudelleenlataamista.</translation>
+    </message>
+    <message>
+        <source>(0 = auto, &lt;0 = leave that many cores free)</source>
+        <translation type="unfinished">(0 = auto, &lt;0 = jätä näin monta ydintä vapaaksi)</translation>
+    </message>
+    <message>
+        <source>This allows you or a third party tool to communicate with the node through command-line and JSON-RPC commands.</source>
+        <extracomment>Tooltip text for Options window setting that enables the RPC server.</extracomment>
+        <translation type="unfinished">Näin sinä tai kolmannen osapuolen työkalu voi kommunikoida solmun kanssa komentorivi- ja JSON-RPC-komentojen avulla.</translation>
+    </message>
+    <message>
+        <source>W&amp;allet</source>
+        <translation type="unfinished">&amp;Lompakko</translation>
+    </message>
+    <message>
+        <source>Expert</source>
+        <translation type="unfinished">Expertti</translation>
+    </message>
+    <message>
+        <source>Enable coin &amp;control features</source>
+        <translation type="unfinished">Ota käytöön &amp;Kolikkokontrolli-ominaisuudet</translation>
+    </message>
+    <message>
+        <source>If you disable the spending of unconfirmed change, the change from a transaction cannot be used until that transaction has at least one confirmation. This also affects how your balance is computed.</source>
+        <translation type="unfinished">Jos poistat varmistamattomien vaihtorahojen käytön, ei siirtojen vaihtorahaa ei voida käyttää ennen vähintään yhtä varmistusta. Tämä vaikuttaa myös taseesi lasketaan.</translation>
+    </message>
+    <message>
+        <source>&amp;Spend unconfirmed change</source>
+        <translation type="unfinished">&amp;Käytä varmistamattomia vaihtorahoja</translation>
+    </message>
+    <message>
+        <source>External Signer (e.g. hardware wallet)</source>
+        <translation type="unfinished">Ulkopuolinen allekirjoittaja (esim. laitelompakko)</translation>
+    </message>
+    <message>
+        <source>Full path to a Particl Core compatible script (e.g. C:\Downloads\hwi.exe or /Users/you/Downloads/hwi.py). Beware: malware can steal your coins!</source>
+        <translation type="unfinished">Koko polku Particl Core -yhteensopivaan skriptiin (esim. C:\Downloads\hwi.exe tai /Users/you/Downloads/hwi.py). Varo: haittaohjelma voi varastaa kolikkosi!</translation>
+    </message>
+    <message>
+        <source>Automatically open the Particl client port on the router. This only works when your router supports UPnP and it is enabled.</source>
+        <translation type="unfinished">Avaa Particl-asiakasohjelman portti reitittimellä automaattisesti. Tämä toimii vain, jos reitittimesi tukee UPnP:tä ja se on käytössä.</translation>
+    </message>
+    <message>
+        <source>Map port using &amp;UPnP</source>
+        <translation type="unfinished">Portin uudelleenohjaus &amp;UPnP:llä</translation>
+    </message>
+    <message>
+        <source>Automatically open the Particl client port on the router. This only works when your router supports NAT-PMP and it is enabled. The external port could be random.</source>
+        <translation type="unfinished">Avaa reitittimen Particl client-portti automaattisesti. Tämä toimii vain, jos reitittimesi tukee NAT-PMP:tä ja se on käytössä. Ulkoinen portti voi olla satunnainen.</translation>
+    </message>
+    <message>
+        <source>Map port using NA&amp;T-PMP</source>
+        <translation type="unfinished">Kartoita portti käyttämällä NA&amp;T-PMP:tä</translation>
+    </message>
+    <message>
+        <source>Accept connections from outside.</source>
+        <translation type="unfinished">Hyväksy yhteysiä ulkopuolelta</translation>
+    </message>
+    <message>
+        <source>Allow incomin&amp;g connections</source>
+        <translation type="unfinished">Hyväksy sisääntulevia yhteyksiä</translation>
+    </message>
+    <message>
+        <source>Connect to the Particl network through a SOCKS5 proxy.</source>
+        <translation type="unfinished">Yhdistä Particl-verkkoon SOCKS5-välityspalvelimen kautta.</translation>
+    </message>
+    <message>
+        <source>&amp;Connect through SOCKS5 proxy (default proxy):</source>
+        <translation type="unfinished">&amp;Yhdistä SOCKS5-välityspalvelimen kautta (oletus välityspalvelin):</translation>
+    </message>
+    <message>
+        <source>Proxy &amp;IP:</source>
+        <translation type="unfinished">Proxyn &amp;IP:</translation>
+    </message>
+    <message>
+        <source>&amp;Port:</source>
+        <translation type="unfinished">&amp;Portti</translation>
+    </message>
+    <message>
+        <source>Port of the proxy (e.g. 9050)</source>
+        <translation type="unfinished">Proxyn Portti (esim. 9050)</translation>
+    </message>
+    <message>
+        <source>Used for reaching peers via:</source>
+        <translation type="unfinished">Vertaisten saavuttamiseen käytettävät verkkotyypit:</translation>
+    </message>
+    <message>
+        <source>&amp;Window</source>
+        <translation type="unfinished">&amp;Ikkuna</translation>
+    </message>
+    <message>
+        <source>Show the icon in the system tray.</source>
+        <translation type="unfinished">Näytä kuvake järjestelmäalustassa.</translation>
+    </message>
+    <message>
+        <source>&amp;Show tray icon</source>
+        <translation type="unfinished">&amp;Näytä alustakuvake</translation>
+    </message>
+    <message>
+        <source>Show only a tray icon after minimizing the window.</source>
+        <translation type="unfinished">Näytä ainoastaan ilmaisinalueella ikkunan pienentämisen jälkeen.</translation>
+    </message>
+    <message>
+        <source>&amp;Minimize to the tray instead of the taskbar</source>
+        <translation type="unfinished">&amp;Pienennä ilmaisinalueelle työkalurivin sijasta</translation>
+    </message>
+    <message>
+        <source>M&amp;inimize on close</source>
+        <translation type="unfinished">P&amp;ienennä suljettaessa</translation>
+    </message>
+    <message>
+        <source>&amp;Display</source>
+        <translation type="unfinished">&amp;Käyttöliittymä</translation>
+    </message>
+    <message>
+        <source>User Interface &amp;language:</source>
+        <translation type="unfinished">&amp;Käyttöliittymän kieli</translation>
+    </message>
+    <message>
+        <source>The user interface language can be set here. This setting will take effect after restarting %1.</source>
+        <translation type="unfinished">Tässä voit määritellä käyttöliittymän kielen. Muutokset astuvat voimaan seuraavan kerran, kun %1 käynnistetään.</translation>
+    </message>
+    <message>
+        <source>&amp;Unit to show amounts in:</source>
+        <translation type="unfinished">Yksikkö jona particl-määrät näytetään</translation>
+    </message>
+    <message>
+        <source>Choose the default subdivision unit to show in the interface and when sending coins.</source>
+        <translation type="unfinished">Valitse mitä yksikköä käytetään ensisijaisesti particl-määrien näyttämiseen.</translation>
+    </message>
+    <message>
+        <source>Whether to show coin control features or not.</source>
+        <translation type="unfinished">Näytetäänkö kolikkokontrollin ominaisuuksia vai ei</translation>
+    </message>
+    <message>
+        <source>Connect to the Particl network through a separate SOCKS5 proxy for Tor onion services.</source>
+        <translation type="unfinished">Yhdistä Particl-verkkoon erillisen SOCKS5-välityspalvelimen kautta Torin onion-palveluja varten.</translation>
+    </message>
+    <message>
+        <source>Use separate SOCKS&amp;5 proxy to reach peers via Tor onion services:</source>
+        <translation type="unfinished">Käytä erillistä SOCKS&amp;5-välityspalvelinta tavoittaaksesi vertaisia Torin onion-palvelujen kautta:</translation>
+    </message>
+    <message>
+        <source>Monospaced font in the Overview tab:</source>
+        <translation type="unfinished">Monospaced-fontti Overview-välilehdellä:</translation>
+    </message>
+    <message>
+        <source>embedded "%1"</source>
+        <translation type="unfinished">upotettu "%1"</translation>
+    </message>
+    <message>
+        <source>closest matching "%1"</source>
+        <translation type="unfinished">lähin vastaavuus "%1"</translation>
+    </message>
+    <message>
         <source>&amp;Cancel</source>
         <translation type="unfinished">&amp;Peruuta</translation>
->>>>>>> 3f385c91
-    </message>
-    <message>
-        <source>&amp;Disconnect</source>
-        <translation>&amp;Katkaise yhteys</translation>
-    </message>
-    <message>
-        <source>Ban for</source>
-        <translation>Estä</translation>
-    </message>
-    <message>
-        <source>&amp;Unban</source>
-        <translation>&amp;Poista esto</translation>
-    </message>
-    <message>
-<<<<<<< HEAD
-        <source>Welcome to the %1 RPC console.</source>
-        <translation>Tervetuloa %1 RPC-konsoliin.</translation>
-    </message>
-    <message>
-        <source>Use up and down arrows to navigate history, and %1 to clear screen.</source>
-        <translation>Käytä nuolia ylös ja alas selataksesi historiaa, sekä %1 tyhjentääkseksi ruudun.</translation>
-    </message>
-    <message>
-        <source>Type %1 for an overview of available commands.</source>
-        <translation>Kirjoita %1 nähdäksesi yleiskatsauksen käytettävissä olevista komennoista.</translation>
-=======
+    </message>
+    <message>
+        <source>Compiled without external signing support (required for external signing)</source>
+        <extracomment>"External signing" means using devices such as hardware wallets.</extracomment>
+        <translation type="unfinished">Käännetään ilman ulkoista allekirjoitustukea (tarvitaan ulkoista allekirjoitusta varten)</translation>
+    </message>
+    <message>
+        <source>default</source>
+        <translation type="unfinished">oletus</translation>
+    </message>
+    <message>
+        <source>none</source>
+        <translation type="unfinished">ei mitään</translation>
+    </message>
+    <message>
         <source>Confirm options reset</source>
         <extracomment>Window title text of pop-up window shown when the user has chosen to reset options.</extracomment>
         <translation type="unfinished">Varmista asetusten palautus</translation>
@@ -2239,1316 +2157,1833 @@
         <source>Client will be shut down. Do you want to proceed?</source>
         <extracomment>Text asking the user to confirm if they would like to proceed with a client shutdown.</extracomment>
         <translation type="unfinished">Asiakasohjelma sammutetaan. Haluatko jatkaa?</translation>
->>>>>>> 3f385c91
-    </message>
-    <message>
-        <source>For more information on using this console type %1.</source>
-        <translation>Lisätietoja konsolin käytöstä saat kirjoittamalla %1.</translation>
-    </message>
-    <message>
-        <source>WARNING: Scammers have been active, telling users to type commands here, stealing their wallet contents. Do not use this console without fully understanding the ramifications of a command.</source>
-        <translation>VAROITUS: aktiiviset huijarit neuvovat kirjoittamaan komentoja tähän komentoriviin, varastaen lompakkosi sisällön. Älä käytä komentoriviä ilman täyttä ymmärrystä kirjoittamasi komennon toiminnasta.</translation>
-    </message>
-    <message>
-        <source>Network activity disabled</source>
-        <translation>Verkkoliikenne pysäytetty</translation>
-    </message>
-    <message>
-        <source>Executing command without any wallet</source>
-        <translation>Suoritetaan komento ilman lomakkoa</translation>
-    </message>
-    <message>
-        <source>Executing command using "%1" wallet</source>
-        <translation>Suoritetaan komento käyttäen lompakkoa "%1"</translation>
-    </message>
-    <message>
-        <source>(node id: %1)</source>
-        <translation>(solmukohdan id: %1)</translation>
-    </message>
-    <message>
-        <source>via %1</source>
-        <translation>%1 kautta</translation>
-    </message>
-    <message>
-        <source>never</source>
-        <translation>ei koskaan</translation>
-    </message>
-    <message>
-        <source>Inbound</source>
-        <translation>Sisääntuleva</translation>
-    </message>
-    <message>
-        <source>Outbound</source>
-        <translation>Ulosmenevä</translation>
-    </message>
-    <message>
-        <source>Unknown</source>
-        <translation>Tuntematon</translation>
+    </message>
+    <message>
+        <source>Configuration options</source>
+        <extracomment>Window title text of pop-up box that allows opening up of configuration file.</extracomment>
+        <translation type="unfinished">Kokoonpanoasetukset</translation>
+    </message>
+    <message>
+        <source>The configuration file is used to specify advanced user options which override GUI settings. Additionally, any command-line options will override this configuration file.</source>
+        <extracomment>Explanatory text about the priority order of instructions considered by client. The order from high to low being: command-line, configuration file, GUI settings.</extracomment>
+        <translation type="unfinished">Asetustiedostoa käytetään määrittämään kokeneen käyttäjän lisävalintoja, jotka ylikirjoittavat graafisen käyttöliittymän asetukset. Lisäksi komentokehoitteen valinnat ylikirjoittavat kyseisen asetustiedoston.</translation>
+    </message>
+    <message>
+        <source>Continue</source>
+        <translation type="unfinished">Jatka</translation>
+    </message>
+    <message>
+        <source>Cancel</source>
+        <translation type="unfinished">Peruuta</translation>
+    </message>
+    <message>
+        <source>Error</source>
+        <translation type="unfinished">Virhe</translation>
+    </message>
+    <message>
+        <source>The configuration file could not be opened.</source>
+        <translation type="unfinished">Asetustiedostoa ei voitu avata.</translation>
+    </message>
+    <message>
+        <source>This change would require a client restart.</source>
+        <translation type="unfinished">Tämä muutos vaatii ohjelman uudelleenkäynnistyksen.</translation>
+    </message>
+    <message>
+        <source>The supplied proxy address is invalid.</source>
+        <translation type="unfinished">Antamasi proxy-osoite on virheellinen.</translation>
     </message>
 </context>
 <context>
-    <name>ReceiveCoinsDialog</name>
-    <message>
-        <source>&amp;Amount:</source>
-        <translation>&amp;Määrä</translation>
-    </message>
-    <message>
-        <source>&amp;Label:</source>
-        <translation>&amp;Nimi:</translation>
-    </message>
-    <message>
-        <source>&amp;Message:</source>
-        <translation>&amp;Viesti:</translation>
-    </message>
-    <message>
-        <source>An optional message to attach to the payment request, which will be displayed when the request is opened. Note: The message will not be sent with the payment over the Particl network.</source>
-        <translation>Valinnainen viesti liitetään maksupyyntöön ja näytetään avattaessa. Viestiä ei lähetetä Particl-verkkoon.</translation>
-    </message>
-    <message>
-        <source>An optional label to associate with the new receiving address.</source>
-        <translation>Valinnainen nimi liitetään vastaanottavaan osoitteeseen.</translation>
-    </message>
-    <message>
-        <source>Use this form to request payments. All fields are &lt;b&gt;optional&lt;/b&gt;.</source>
-        <translation>Käytä lomaketta maksupyyntöihin. Kaikki kentät ovat &lt;b&gt;valinnaisia&lt;/b&gt;.</translation>
-    </message>
-    <message>
-        <source>An optional amount to request. Leave this empty or zero to not request a specific amount.</source>
-        <translation>Valinnainen pyyntömäärä. Jätä tyhjäksi tai nollaksi jos et pyydä tiettyä määrää.</translation>
-    </message>
-    <message>
-        <source>An optional label to associate with the new receiving address (used by you to identify an invoice).  It is also attached to the payment request.</source>
-        <translation>Valinnainen tarra, joka liitetään uuteen vastaanotto-osoitteeseen (jonka käytät laskun tunnistamiseen). Se liitetään myös maksupyyntöön.</translation>
-    </message>
-    <message>
-        <source>An optional message that is attached to the payment request and may be displayed to the sender.</source>
-        <translation>Valinnainen viesti, joka on liitetty maksupyyntöön ja joka voidaan näyttää lähettäjälle.</translation>
-    </message>
-    <message>
-        <source>&amp;Create new receiving address</source>
-        <translation> &amp;Luo uusi vastaanotto-osoite</translation>
-    </message>
-    <message>
-        <source>Clear all fields of the form.</source>
-        <translation>Tyhjennä lomakkeen kaikki kentät.</translation>
-    </message>
-    <message>
-        <source>Clear</source>
-        <translation>Tyhjennä</translation>
-    </message>
-    <message>
-        <source>Native segwit addresses (aka Bech32 or BIP-173) reduce your transaction fees later on and offer better protection against typos, but old wallets don't support them. When unchecked, an address compatible with older wallets will be created instead.</source>
-        <translation>Natiivi segwit osoite (nk. Bech32 tai BIP173) rajoittaa siirtomaksuja myöhemmin ja tarjoaa paremman suojan kirjoitusvihreitä vastaan, mutta vanhat lompakot eivät tue ominaisuutta. Jos tätä ei valita, luodaan vanhojen lompakoiden kanssa yhteensopivia osoitteita.</translation>
-    </message>
-    <message>
-        <source>Generate native segwit (Bech32) address</source>
-        <translation>Luo natiivi segwit (Bech32) -osoite</translation>
-    </message>
-    <message>
-        <source>Requested payments history</source>
-        <translation>Pyydettyjen maksujen historia</translation>
-    </message>
-    <message>
-        <source>Show the selected request (does the same as double clicking an entry)</source>
-        <translation>Näytä valittu pyyntö (sama toiminta kuin alkion tuplaklikkaus)</translation>
-    </message>
-    <message>
-        <source>Show</source>
-        <translation>Näytä</translation>
-    </message>
-    <message>
-        <source>Remove the selected entries from the list</source>
-        <translation>Poista valitut alkiot listasta</translation>
-    </message>
-    <message>
-        <source>Remove</source>
-        <translation>Poista</translation>
-    </message>
-    <message>
-        <source>Copy URI</source>
-        <translation>Kopioi URI</translation>
-    </message>
-    <message>
-        <source>Copy label</source>
-        <translation>Kopioi nimike</translation>
-    </message>
-    <message>
-        <source>Copy message</source>
-        <translation>Kopioi viesti</translation>
-    </message>
-    <message>
-        <source>Copy amount</source>
-        <translation>Kopioi määrä</translation>
-    </message>
-    <message>
-        <source>Could not unlock wallet.</source>
-        <translation>Lompakkoa ei voitu avata.</translation>
-    </message>
-    <message>
-        <source>Could not generate new %1 address</source>
-        <translation>Uutta %1-osoitetta ei voitu luoda</translation>
+    <name>OverviewPage</name>
+    <message>
+        <source>Form</source>
+        <translation type="unfinished">Lomake</translation>
+    </message>
+    <message>
+        <source>The displayed information may be out of date. Your wallet automatically synchronizes with the Particl network after a connection is established, but this process has not completed yet.</source>
+        <translation type="unfinished">Näytetyt tiedot eivät välttämättä ole ajantasalla. Lompakkosi synkronoituu Particl-verkon kanssa automaattisesti yhteyden muodostamisen jälkeen, mutta synkronointi on vielä meneillään.</translation>
+    </message>
+    <message>
+        <source>Watch-only:</source>
+        <translation type="unfinished">Seuranta:</translation>
+    </message>
+    <message>
+        <source>Available:</source>
+        <translation type="unfinished">Käytettävissä:</translation>
+    </message>
+    <message>
+        <source>Your current spendable balance</source>
+        <translation type="unfinished">Nykyinen käytettävissä oleva tase</translation>
+    </message>
+    <message>
+        <source>Pending:</source>
+        <translation type="unfinished">Odotetaan:</translation>
+    </message>
+    <message>
+        <source>Total of transactions that have yet to be confirmed, and do not yet count toward the spendable balance</source>
+        <translation type="unfinished">Varmistamattomien rahansiirtojen summa, jota ei lasketa käytettävissä olevaan taseeseen.</translation>
+    </message>
+    <message>
+        <source>Immature:</source>
+        <translation type="unfinished">Epäkypsää:</translation>
+    </message>
+    <message>
+        <source>Mined balance that has not yet matured</source>
+        <translation type="unfinished">Louhittu saldo, joka ei ole vielä kypsynyt</translation>
+    </message>
+    <message>
+        <source>Balances</source>
+        <translation type="unfinished">Saldot</translation>
+    </message>
+    <message>
+        <source>Total:</source>
+        <translation type="unfinished">Yhteensä:</translation>
+    </message>
+    <message>
+        <source>Your current total balance</source>
+        <translation type="unfinished">Tililläsi tällä hetkellä olevien Particlien määrä</translation>
+    </message>
+    <message>
+        <source>Your current balance in watch-only addresses</source>
+        <translation type="unfinished">Nykyinen tase seurattavassa osoitetteissa</translation>
+    </message>
+    <message>
+        <source>Spendable:</source>
+        <translation type="unfinished">Käytettävissä:</translation>
+    </message>
+    <message>
+        <source>Recent transactions</source>
+        <translation type="unfinished">Viimeisimmät rahansiirrot</translation>
+    </message>
+    <message>
+        <source>Unconfirmed transactions to watch-only addresses</source>
+        <translation type="unfinished">Vahvistamattomat rahansiirrot vain seurattaviin osoitteisiin</translation>
+    </message>
+    <message>
+        <source>Mined balance in watch-only addresses that has not yet matured</source>
+        <translation type="unfinished">Louhittu, ei vielä kypsynyt saldo vain seurattavissa osoitteissa</translation>
+    </message>
+    <message>
+        <source>Current total balance in watch-only addresses</source>
+        <translation type="unfinished">Nykyinen tase seurattavassa osoitetteissa</translation>
+    </message>
+    <message>
+        <source>Privacy mode activated for the Overview tab. To unmask the values, uncheck Settings-&gt;Mask values.</source>
+        <translation type="unfinished">Yksityisyysmoodi aktivoitu Yhteenveto-välilehdestä. Paljastaaksesi arvot raksi pois Asetukset-&gt;Naamioi arvot.</translation>
     </message>
 </context>
 <context>
-    <name>ReceiveRequestDialog</name>
-    <message>
-        <source>Request payment to ...</source>
-        <translation>Pyydä maksua osoitteeseen...</translation>
-    </message>
-    <message>
-        <source>Address:</source>
-        <translation>Osoite:</translation>
-    </message>
-    <message>
-        <source>Amount:</source>
-        <translation>Määrä:</translation>
-    </message>
-    <message>
-        <source>Label:</source>
-        <translation>Tunniste:</translation>
-    </message>
-    <message>
-        <source>Message:</source>
-        <translation>Viesti:</translation>
-    </message>
-    <message>
-        <source>Wallet:</source>
-        <translation>Lompakko:</translation>
-    </message>
-    <message>
-        <source>Copy &amp;URI</source>
-        <translation>Kopioi &amp;URI</translation>
-    </message>
-    <message>
-        <source>Copy &amp;Address</source>
-        <translation>Kopioi &amp;Osoite</translation>
-    </message>
-    <message>
-        <source>&amp;Save Image...</source>
-        <translation>&amp;Tallenna kuva</translation>
-    </message>
-    <message>
-        <source>Request payment to %1</source>
-        <translation>Pyydä maksua osoitteeseen %1</translation>
-    </message>
-    <message>
-        <source>Payment information</source>
-        <translation>Maksutiedot</translation>
-    </message>
-</context>
-<context>
-    <name>RecentRequestsTableModel</name>
-    <message>
-        <source>Date</source>
-        <translation>Aika</translation>
-    </message>
-    <message>
-        <source>Label</source>
-        <translation>Nimike</translation>
-    </message>
-    <message>
-        <source>Message</source>
-        <translation>Viesti</translation>
-    </message>
-    <message>
-        <source>(no label)</source>
-        <translation>(ei nimikettä)</translation>
-    </message>
-    <message>
-        <source>(no message)</source>
-        <translation>(ei viestiä)</translation>
-    </message>
-    <message>
-        <source>(no amount requested)</source>
-        <translation>(ei pyydettyä määrää)</translation>
-    </message>
-    <message>
-        <source>Requested</source>
-        <translation>Pyydetty</translation>
-    </message>
-</context>
-<context>
-    <name>SendCoinsDialog</name>
-    <message>
-<<<<<<< HEAD
-        <source>Send Coins</source>
-        <translation>Lähetä kolikoita</translation>
-=======
+    <name>PSBTOperationsDialog</name>
+    <message>
+        <source>Dialog</source>
+        <translation type="unfinished">Dialogi</translation>
+    </message>
+    <message>
+        <source>Sign Tx</source>
+        <translation type="unfinished">Allekirjoita Tx</translation>
+    </message>
+    <message>
+        <source>Broadcast Tx</source>
+        <translation type="unfinished">Lähetä Tx</translation>
+    </message>
+    <message>
+        <source>Copy to Clipboard</source>
+        <translation type="unfinished">Kopioi leikepöydälle</translation>
+    </message>
+    <message>
+        <source>Save…</source>
+        <translation type="unfinished">Tallenna...</translation>
+    </message>
+    <message>
+        <source>Close</source>
+        <translation type="unfinished">Sulje</translation>
+    </message>
+    <message>
+        <source>Failed to load transaction: %1</source>
+        <translation type="unfinished">Siirtoa ei voitu ladata: %1</translation>
+    </message>
+    <message>
+        <source>Failed to sign transaction: %1</source>
+        <translation type="unfinished">Siirtoa ei voitu allekirjoittaa: %1</translation>
+    </message>
+    <message>
+        <source>Cannot sign inputs while wallet is locked.</source>
+        <translation type="unfinished">Syötteitä ei voi allekirjoittaa, kun lompakko on lukittu.</translation>
+    </message>
+    <message>
+        <source>Could not sign any more inputs.</source>
+        <translation type="unfinished">Syötteitä ei voitu enää allekirjoittaa.</translation>
+    </message>
+    <message>
+        <source>Signed %1 inputs, but more signatures are still required.</source>
+        <translation type="unfinished">%1 syötettä allekirjoitettiin, mutta lisää allekirjoituksia tarvitaan.</translation>
+    </message>
+    <message>
+        <source>Signed transaction successfully. Transaction is ready to broadcast.</source>
+        <translation type="unfinished">Siirto allekirjoitettiin onnistuneesti. Siirto on valmis lähetettäväksi.</translation>
+    </message>
+    <message>
+        <source>Unknown error processing transaction.</source>
+        <translation type="unfinished">Siirron käsittelyssä tapahtui tuntematon virhe.</translation>
+    </message>
+    <message>
+        <source>Transaction broadcast successfully! Transaction ID: %1</source>
+        <translation type="unfinished">Siirto lähetettiin onnistuneesti! Siirtotunniste: %1</translation>
+    </message>
+    <message>
+        <source>Transaction broadcast failed: %1</source>
+        <translation type="unfinished">Siirron lähetys epäonnstui: %1</translation>
+    </message>
+    <message>
+        <source>PSBT copied to clipboard.</source>
+        <translation type="unfinished">PSBT (osittain allekirjoitettu particl-siirto) kopioitiin leikepöydälle.</translation>
+    </message>
+    <message>
+        <source>Save Transaction Data</source>
+        <translation type="unfinished">Tallenna siirtotiedot</translation>
+    </message>
+    <message>
+        <source>Partially Signed Transaction (Binary)</source>
+        <extracomment>Expanded name of the binary PSBT file format. See: BIP 174.</extracomment>
+        <translation type="unfinished">Osittain allekirjoitettu transaktio (Binääri)</translation>
+    </message>
+    <message>
+        <source>PSBT saved to disk.</source>
+        <translation type="unfinished">PSBT (osittain tallennettu particl-siirto) tallennettiin levylle.</translation>
+    </message>
+    <message>
+        <source> * Sends %1 to %2</source>
+        <translation type="unfinished">*Lähettää %1'n kohteeseen %2</translation>
+    </message>
+    <message>
+        <source>Unable to calculate transaction fee or total transaction amount.</source>
+        <translation type="unfinished">Siirtokuluja tai siirron lopullista määrää ei voitu laskea.</translation>
+    </message>
+    <message>
+        <source>Pays transaction fee: </source>
+        <translation type="unfinished">Maksaa siirtokulut:</translation>
+    </message>
+    <message>
+        <source>Total Amount</source>
+        <translation type="unfinished">Yhteensä</translation>
+    </message>
+    <message>
+        <source>or</source>
+        <translation type="unfinished">tai</translation>
+    </message>
+    <message>
+        <source>Transaction has %1 unsigned inputs.</source>
+        <translation type="unfinished">Siirrossa on %1 allekirjoittamatonta syötettä.</translation>
+    </message>
+    <message>
+        <source>Transaction is missing some information about inputs.</source>
+        <translation type="unfinished">Siirto kaipaa tietoa syötteistä.</translation>
+    </message>
+    <message>
+        <source>Transaction still needs signature(s).</source>
+        <translation type="unfinished">Siirto tarvitsee vielä allekirjoituksia.</translation>
+    </message>
+    <message>
         <source>(But no wallet is loaded.)</source>
         <translation type="unfinished">(Mutta lompakkoa ei ole ladattu.)</translation>
     </message>
     <message>
         <source>(But this wallet cannot sign transactions.)</source>
         <translation type="unfinished">(Mutta tämä lompakko ei voi allekirjoittaa siirtoja.)</translation>
->>>>>>> 3f385c91
+    </message>
+    <message>
+        <source>(But this wallet does not have the right keys.)</source>
+        <translation type="unfinished">(Mutta tällä lompakolla ei ole oikeita avaimia.)</translation>
+    </message>
+    <message>
+        <source>Transaction is fully signed and ready for broadcast.</source>
+        <translation type="unfinished">Siirto on täysin allekirjoitettu ja valmis lähetettäväksi.</translation>
+    </message>
+    <message>
+        <source>Transaction status is unknown.</source>
+        <translation type="unfinished">Siirron tila on tuntematon.</translation>
+    </message>
+</context>
+<context>
+    <name>PaymentServer</name>
+    <message>
+        <source>Payment request error</source>
+        <translation type="unfinished">Maksupyyntövirhe</translation>
+    </message>
+    <message>
+        <source>Cannot start particl: click-to-pay handler</source>
+        <translation type="unfinished">Particlia ei voi käynnistää: klikkaa-maksaaksesi -käsittelijän virhe</translation>
+    </message>
+    <message>
+        <source>URI handling</source>
+        <translation type="unfinished">URI käsittely</translation>
+    </message>
+    <message>
+        <source>'particl://' is not a valid URI. Use 'particl:' instead.</source>
+        <translation type="unfinished">'particl://' ei ole kelvollinen URI. Käytä 'particl:' sen sijaan.</translation>
+    </message>
+    <message>
+        <source>Cannot process payment request because BIP70 is not supported.
+Due to widespread security flaws in BIP70 it's strongly recommended that any merchant instructions to switch wallets be ignored.
+If you are receiving this error you should request the merchant provide a BIP21 compatible URI.</source>
+        <translation type="unfinished">Maksupyyntöä ei voida käsitellä, koska BIP70 ei ole tuettu.
+BIP70:n laajalle levinneiden tietoturva-aukkojen vuoksi on erittäin suositeltavaa jättää huomiotta kaikki kauppiaan ohjeet lompakon vaihtamisesta.
+Jos saat tämän virheen, pyydä kauppiasta antamaan BIP21-yhteensopiva URI.</translation>
+    </message>
+    <message>
+        <source>URI cannot be parsed! This can be caused by an invalid Particl address or malformed URI parameters.</source>
+        <translation type="unfinished">URIa ei voitu jäsentää! Tämä voi johtua virheellisestä Particl-osoitteesta tai väärin muotoilluista URI parametreista.</translation>
+    </message>
+    <message>
+        <source>Payment request file handling</source>
+        <translation type="unfinished">Maksupyynnön tiedoston käsittely</translation>
+    </message>
+</context>
+<context>
+    <name>PeerTableModel</name>
+    <message>
+        <source>User Agent</source>
+        <extracomment>Title of Peers Table column which contains the peer's User Agent string.</extracomment>
+        <translation type="unfinished">Käyttöliittymä</translation>
+    </message>
+    <message>
+        <source>Ping</source>
+        <extracomment>Title of Peers Table column which indicates the current latency of the connection with the peer.</extracomment>
+        <translation type="unfinished">Vasteaika</translation>
+    </message>
+    <message>
+        <source>Peer</source>
+        <extracomment>Title of Peers Table column which contains a unique number used to identify a connection.</extracomment>
+        <translation type="unfinished">Vertainen</translation>
+    </message>
+    <message>
+        <source>Direction</source>
+        <extracomment>Title of Peers Table column which indicates the direction the peer connection was initiated from.</extracomment>
+        <translation type="unfinished">Suunta</translation>
+    </message>
+    <message>
+        <source>Sent</source>
+        <extracomment>Title of Peers Table column which indicates the total amount of network information we have sent to the peer.</extracomment>
+        <translation type="unfinished">Lähetetyt</translation>
+    </message>
+    <message>
+        <source>Received</source>
+        <extracomment>Title of Peers Table column which indicates the total amount of network information we have received from the peer.</extracomment>
+        <translation type="unfinished">Vastaanotetut</translation>
+    </message>
+    <message>
+        <source>Address</source>
+        <extracomment>Title of Peers Table column which contains the IP/Onion/I2P address of the connected peer.</extracomment>
+        <translation type="unfinished">Osoite</translation>
+    </message>
+    <message>
+        <source>Type</source>
+        <extracomment>Title of Peers Table column which describes the type of peer connection. The "type" describes why the connection exists.</extracomment>
+        <translation type="unfinished">Tyyppi</translation>
+    </message>
+    <message>
+        <source>Network</source>
+        <extracomment>Title of Peers Table column which states the network the peer connected through.</extracomment>
+        <translation type="unfinished">Verkko</translation>
+    </message>
+    <message>
+        <source>Inbound</source>
+        <extracomment>An Inbound Connection from a Peer.</extracomment>
+        <translation type="unfinished">Sisääntuleva</translation>
+    </message>
+    <message>
+        <source>Outbound</source>
+        <extracomment>An Outbound Connection to a Peer.</extracomment>
+        <translation type="unfinished">Ulosmenevä</translation>
+    </message>
+</context>
+<context>
+    <name>QRImageWidget</name>
+    <message>
+        <source>&amp;Save Image…</source>
+        <translation type="unfinished">&amp;Tallenna kuva...</translation>
+    </message>
+    <message>
+        <source>&amp;Copy Image</source>
+        <translation type="unfinished">&amp;Kopioi kuva</translation>
+    </message>
+    <message>
+        <source>Resulting URI too long, try to reduce the text for label / message.</source>
+        <translation type="unfinished">Tuloksen URI on liian pitkä, yritä lyhentää otsikon tai viestin tekstiä.</translation>
+    </message>
+    <message>
+        <source>Error encoding URI into QR Code.</source>
+        <translation type="unfinished">Virhe käännettäessä URI:a QR-koodiksi.</translation>
+    </message>
+    <message>
+        <source>QR code support not available.</source>
+        <translation type="unfinished">Tukea QR-koodeille ei ole saatavilla.</translation>
+    </message>
+    <message>
+        <source>Save QR Code</source>
+        <translation type="unfinished">Tallenna QR-koodi</translation>
+    </message>
+    <message>
+        <source>PNG Image</source>
+        <extracomment>Expanded name of the PNG file format. See: https://en.wikipedia.org/wiki/Portable_Network_Graphics.</extracomment>
+        <translation type="unfinished">PNG-kuva</translation>
+    </message>
+</context>
+<context>
+    <name>RPCConsole</name>
+    <message>
+        <source>N/A</source>
+        <translation type="unfinished">Ei saatavilla</translation>
+    </message>
+    <message>
+        <source>Client version</source>
+        <translation type="unfinished">Pääteohjelman versio</translation>
+    </message>
+    <message>
+        <source>&amp;Information</source>
+        <translation type="unfinished">T&amp;ietoa</translation>
+    </message>
+    <message>
+        <source>General</source>
+        <translation type="unfinished">Yleinen</translation>
+    </message>
+    <message>
+        <source>Datadir</source>
+        <translation type="unfinished">Data-hakemisto</translation>
+    </message>
+    <message>
+        <source>To specify a non-default location of the data directory use the '%1' option.</source>
+        <translation type="unfinished">Käytä '%1' -valitsinta määritelläksesi muun kuin oletuksen data-hakemistolle.</translation>
+    </message>
+    <message>
+        <source>To specify a non-default location of the blocks directory use the '%1' option.</source>
+        <translation type="unfinished">Käytä '%1' -valitsinta määritelläksesi muun kuin oletuksen lohkohakemistolle.</translation>
+    </message>
+    <message>
+        <source>Startup time</source>
+        <translation type="unfinished">Käynnistysaika</translation>
+    </message>
+    <message>
+        <source>Network</source>
+        <translation type="unfinished">Verkko</translation>
+    </message>
+    <message>
+        <source>Name</source>
+        <translation type="unfinished">Nimi</translation>
+    </message>
+    <message>
+        <source>Number of connections</source>
+        <translation type="unfinished">Yhteyksien lukumäärä</translation>
+    </message>
+    <message>
+        <source>Block chain</source>
+        <translation type="unfinished">Lohkoketju</translation>
+    </message>
+    <message>
+        <source>Memory Pool</source>
+        <translation type="unfinished">Muistiallas</translation>
+    </message>
+    <message>
+        <source>Current number of transactions</source>
+        <translation type="unfinished">Tämänhetkinen rahansiirtojen määrä</translation>
+    </message>
+    <message>
+        <source>Memory usage</source>
+        <translation type="unfinished">Muistin käyttö</translation>
+    </message>
+    <message>
+        <source>Wallet: </source>
+        <translation type="unfinished">Lompakko:</translation>
+    </message>
+    <message>
+        <source>(none)</source>
+        <translation type="unfinished">(tyhjä)</translation>
+    </message>
+    <message>
+        <source>&amp;Reset</source>
+        <translation type="unfinished">&amp;Nollaa</translation>
+    </message>
+    <message>
+        <source>Received</source>
+        <translation type="unfinished">Vastaanotetut</translation>
+    </message>
+    <message>
+        <source>Sent</source>
+        <translation type="unfinished">Lähetetyt</translation>
+    </message>
+    <message>
+        <source>&amp;Peers</source>
+        <translation type="unfinished">&amp;Vertaiset</translation>
+    </message>
+    <message>
+        <source>Banned peers</source>
+        <translation type="unfinished">Estetyt vertaiset</translation>
+    </message>
+    <message>
+        <source>Select a peer to view detailed information.</source>
+        <translation type="unfinished">Valitse vertainen eriteltyjä tietoja varten.</translation>
+    </message>
+    <message>
+        <source>Version</source>
+        <translation type="unfinished">Versio</translation>
+    </message>
+    <message>
+        <source>Starting Block</source>
+        <translation type="unfinished">Alkaen lohkosta</translation>
+    </message>
+    <message>
+        <source>Synced Headers</source>
+        <translation type="unfinished">Synkronoidut ylätunnisteet</translation>
+    </message>
+    <message>
+        <source>Synced Blocks</source>
+        <translation type="unfinished">Synkronoidut lohkot</translation>
+    </message>
+    <message>
+        <source>The mapped Autonomous System used for diversifying peer selection.</source>
+        <translation type="unfinished">Kartoitettu autonominen järjestelmä, jota käytetään monipuolistamaan solmuvalikoimaa</translation>
+    </message>
+    <message>
+        <source>Mapped AS</source>
+        <translation type="unfinished">Kartoitettu AS</translation>
+    </message>
+    <message>
+        <source>User Agent</source>
+        <translation type="unfinished">Käyttöliittymä</translation>
+    </message>
+    <message>
+        <source>Node window</source>
+        <translation type="unfinished">Solmu ikkuna</translation>
+    </message>
+    <message>
+        <source>Current block height</source>
+        <translation type="unfinished">Lohkon nykyinen korkeus</translation>
+    </message>
+    <message>
+        <source>Open the %1 debug log file from the current data directory. This can take a few seconds for large log files.</source>
+        <translation type="unfinished">Avaa %1 -debug-loki tämänhetkisestä data-hakemistosta. Tämä voi viedä muutaman sekunnin suurille lokitiedostoille.</translation>
+    </message>
+    <message>
+        <source>Decrease font size</source>
+        <translation type="unfinished">Pienennä fontin kokoa</translation>
+    </message>
+    <message>
+        <source>Increase font size</source>
+        <translation type="unfinished">Suurenna fontin kokoa</translation>
+    </message>
+    <message>
+        <source>Permissions</source>
+        <translation type="unfinished">Luvat</translation>
+    </message>
+    <message>
+        <source>The direction and type of peer connection: %1</source>
+        <translation type="unfinished">Vertaisyhteyden suunta ja tyyppi: %1</translation>
+    </message>
+    <message>
+        <source>Direction/Type</source>
+        <translation type="unfinished">Suunta/Tyyppi</translation>
+    </message>
+    <message>
+        <source>The network protocol this peer is connected through: IPv4, IPv6, Onion, I2P, or CJDNS.</source>
+        <translation type="unfinished">Verkkoprotokolla, jonka kautta tämä vertaisverkko on yhdistetty: IPv4, IPv6, Onion, I2P tai CJDNS.</translation>
+    </message>
+    <message>
+        <source>Services</source>
+        <translation type="unfinished">Palvelut</translation>
+    </message>
+    <message>
+        <source>Whether the peer requested us to relay transactions.</source>
+        <translation type="unfinished">Pyytääkö vertainen meitä välittämään siirtotapahtumia.</translation>
+    </message>
+    <message>
+        <source>High Bandwidth</source>
+        <translation type="unfinished">Suuri kaistanleveys</translation>
+    </message>
+    <message>
+        <source>Connection Time</source>
+        <translation type="unfinished">Yhteysaika</translation>
+    </message>
+    <message>
+        <source>Elapsed time since a novel block passing initial validity checks was received from this peer.</source>
+        <translation type="unfinished">Kulunut aika siitä, kun tältä vertaiselta vastaanotettiin uusi lohko, joka on läpäissyt alustavat validiteettitarkistukset.</translation>
+    </message>
+    <message>
+        <source>Last Block</source>
+        <translation type="unfinished">Viimeisin lohko</translation>
+    </message>
+    <message>
+        <source>Last Send</source>
+        <translation type="unfinished">Viimeisin lähetetty</translation>
+    </message>
+    <message>
+        <source>Last Receive</source>
+        <translation type="unfinished">Viimeisin vastaanotettu</translation>
+    </message>
+    <message>
+        <source>Ping Time</source>
+        <translation type="unfinished">Vasteaika</translation>
+    </message>
+    <message>
+        <source>The duration of a currently outstanding ping.</source>
+        <translation type="unfinished">Tämänhetkisen merkittävän yhteyskokeilun kesto.</translation>
+    </message>
+    <message>
+        <source>Ping Wait</source>
+        <translation type="unfinished">Yhteyskokeilun odotus</translation>
+    </message>
+    <message>
+        <source>Min Ping</source>
+        <translation type="unfinished">Pienin vasteaika</translation>
+    </message>
+    <message>
+        <source>Time Offset</source>
+        <translation type="unfinished">Ajan poikkeama</translation>
+    </message>
+    <message>
+        <source>Last block time</source>
+        <translation type="unfinished">Viimeisimmän lohkon aika</translation>
+    </message>
+    <message>
+        <source>&amp;Open</source>
+        <translation type="unfinished">&amp;Avaa</translation>
+    </message>
+    <message>
+        <source>&amp;Console</source>
+        <translation type="unfinished">&amp;Konsoli</translation>
+    </message>
+    <message>
+        <source>&amp;Network Traffic</source>
+        <translation type="unfinished">&amp;Verkkoliikenne</translation>
+    </message>
+    <message>
+        <source>Totals</source>
+        <translation type="unfinished">Yhteensä</translation>
+    </message>
+    <message>
+        <source>Debug log file</source>
+        <translation type="unfinished">Debug lokitiedosto</translation>
+    </message>
+    <message>
+        <source>Clear console</source>
+        <translation type="unfinished">Tyhjennä konsoli</translation>
+    </message>
+    <message>
+        <source>In:</source>
+        <translation type="unfinished">Sisään:</translation>
+    </message>
+    <message>
+        <source>Out:</source>
+        <translation type="unfinished">Ulos:</translation>
+    </message>
+    <message>
+        <source>Inbound: initiated by peer</source>
+        <extracomment>Explanatory text for an inbound peer connection.</extracomment>
+        <translation type="unfinished">Saapuva: vertaisen aloittama</translation>
+    </message>
+    <message>
+        <source>Ctrl+=</source>
+        <extracomment>Secondary shortcut to increase the RPC console font size.</extracomment>
+        <translation type="unfinished">Ctrl+-</translation>
+    </message>
+    <message>
+        <source>&amp;Copy address</source>
+        <extracomment>Context menu action to copy the address of a peer.</extracomment>
+        <translation type="unfinished">&amp;Kopioi osoite</translation>
+    </message>
+    <message>
+        <source>&amp;Disconnect</source>
+        <translation type="unfinished">&amp;Katkaise yhteys</translation>
+    </message>
+    <message>
+        <source>1 &amp;hour</source>
+        <translation type="unfinished">1 &amp;tunti</translation>
+    </message>
+    <message>
+        <source>1 &amp;week</source>
+        <translation type="unfinished">1 &amp;viikko</translation>
+    </message>
+    <message>
+        <source>1 &amp;year</source>
+        <translation type="unfinished">1 &amp;vuosi</translation>
+    </message>
+    <message>
+        <source>&amp;Unban</source>
+        <translation type="unfinished">&amp;Poista esto</translation>
+    </message>
+    <message>
+        <source>Network activity disabled</source>
+        <translation type="unfinished">Verkkoliikenne pysäytetty</translation>
+    </message>
+    <message>
+        <source>Executing command without any wallet</source>
+        <translation type="unfinished">Suoritetaan komento ilman lomakkoa</translation>
+    </message>
+    <message>
+        <source>Executing command using "%1" wallet</source>
+        <translation type="unfinished">Suoritetaan komento käyttäen lompakkoa "%1"</translation>
+    </message>
+    <message>
+        <source>Executing…</source>
+        <extracomment>A console message indicating an entered command is currently being executed.</extracomment>
+        <translation type="unfinished">Suoritetaan...</translation>
+    </message>
+    <message>
+        <source>(peer: %1)</source>
+        <translation type="unfinished">(vertainen: %1)</translation>
+    </message>
+    <message>
+        <source>via %1</source>
+        <translation type="unfinished">%1 kautta</translation>
+    </message>
+    <message>
+        <source>Yes</source>
+        <translation type="unfinished">Kyllä</translation>
+    </message>
+    <message>
+        <source>No</source>
+        <translation type="unfinished">Ei</translation>
+    </message>
+    <message>
+        <source>To</source>
+        <translation type="unfinished">Saaja</translation>
+    </message>
+    <message>
+        <source>From</source>
+        <translation type="unfinished">Lähettäjä</translation>
+    </message>
+    <message>
+        <source>Ban for</source>
+        <translation type="unfinished">Estä</translation>
+    </message>
+    <message>
+        <source>Never</source>
+        <translation type="unfinished">Ei ikinä</translation>
+    </message>
+    <message>
+        <source>Unknown</source>
+        <translation type="unfinished">Tuntematon</translation>
+    </message>
+</context>
+<context>
+    <name>ReceiveCoinsDialog</name>
+    <message>
+        <source>&amp;Amount:</source>
+        <translation type="unfinished">&amp;Määrä</translation>
+    </message>
+    <message>
+        <source>&amp;Label:</source>
+        <translation type="unfinished">&amp;Nimi:</translation>
+    </message>
+    <message>
+        <source>&amp;Message:</source>
+        <translation type="unfinished">&amp;Viesti:</translation>
+    </message>
+    <message>
+        <source>An optional message to attach to the payment request, which will be displayed when the request is opened. Note: The message will not be sent with the payment over the Particl network.</source>
+        <translation type="unfinished">Valinnainen viesti liitetään maksupyyntöön ja näytetään avattaessa. Viestiä ei lähetetä Particl-verkkoon.</translation>
+    </message>
+    <message>
+        <source>An optional label to associate with the new receiving address.</source>
+        <translation type="unfinished">Valinnainen nimi liitetään vastaanottavaan osoitteeseen.</translation>
+    </message>
+    <message>
+        <source>Use this form to request payments. All fields are &lt;b&gt;optional&lt;/b&gt;.</source>
+        <translation type="unfinished">Käytä lomaketta maksupyyntöihin. Kaikki kentät ovat &lt;b&gt;valinnaisia&lt;/b&gt;.</translation>
+    </message>
+    <message>
+        <source>An optional amount to request. Leave this empty or zero to not request a specific amount.</source>
+        <translation type="unfinished">Valinnainen pyyntömäärä. Jätä tyhjäksi tai nollaksi jos et pyydä tiettyä määrää.</translation>
+    </message>
+    <message>
+        <source>An optional label to associate with the new receiving address (used by you to identify an invoice).  It is also attached to the payment request.</source>
+        <translation type="unfinished">Valinnainen tarra, joka liitetään uuteen vastaanotto-osoitteeseen (jonka käytät laskun tunnistamiseen). Se liitetään myös maksupyyntöön.</translation>
+    </message>
+    <message>
+        <source>An optional message that is attached to the payment request and may be displayed to the sender.</source>
+        <translation type="unfinished">Valinnainen viesti, joka on liitetty maksupyyntöön ja joka voidaan näyttää lähettäjälle.</translation>
+    </message>
+    <message>
+        <source>&amp;Create new receiving address</source>
+        <translation type="unfinished"> &amp;Luo uusi vastaanotto-osoite</translation>
+    </message>
+    <message>
+        <source>Clear all fields of the form.</source>
+        <translation type="unfinished">Tyhjennä lomakkeen kaikki kentät.</translation>
+    </message>
+    <message>
+        <source>Clear</source>
+        <translation type="unfinished">Tyhjennä</translation>
+    </message>
+    <message>
+        <source>Requested payments history</source>
+        <translation type="unfinished">Pyydettyjen maksujen historia</translation>
+    </message>
+    <message>
+        <source>Show the selected request (does the same as double clicking an entry)</source>
+        <translation type="unfinished">Näytä valittu pyyntö (sama toiminta kuin alkion tuplaklikkaus)</translation>
+    </message>
+    <message>
+        <source>Show</source>
+        <translation type="unfinished">Näytä</translation>
+    </message>
+    <message>
+        <source>Remove the selected entries from the list</source>
+        <translation type="unfinished">Poista valitut alkiot listasta</translation>
+    </message>
+    <message>
+        <source>Remove</source>
+        <translation type="unfinished">Poista</translation>
+    </message>
+    <message>
+        <source>Copy &amp;URI</source>
+        <translation type="unfinished">Kopioi &amp;URI</translation>
+    </message>
+    <message>
+        <source>&amp;Copy address</source>
+        <translation type="unfinished">&amp;Kopioi osoite</translation>
+    </message>
+    <message>
+        <source>Copy &amp;label</source>
+        <translation type="unfinished">Kopioi &amp;viite</translation>
+    </message>
+    <message>
+        <source>Copy &amp;message</source>
+        <translation type="unfinished">Kopioi &amp;viesti</translation>
+    </message>
+    <message>
+        <source>Copy &amp;amount</source>
+        <translation type="unfinished">Kopioi &amp;määrä</translation>
+    </message>
+    <message>
+        <source>Could not unlock wallet.</source>
+        <translation type="unfinished">Lompakkoa ei voitu avata.</translation>
+    </message>
+    <message>
+        <source>Could not generate new %1 address</source>
+        <translation type="unfinished">Uutta %1-osoitetta ei voitu luoda</translation>
+    </message>
+</context>
+<context>
+    <name>ReceiveRequestDialog</name>
+    <message>
+        <source>Request payment to …</source>
+        <translation type="unfinished">Pyydä maksua ooitteeseen ...</translation>
+    </message>
+    <message>
+        <source>Address:</source>
+        <translation type="unfinished">Osoite:</translation>
+    </message>
+    <message>
+        <source>Amount:</source>
+        <translation type="unfinished">Määrä:</translation>
+    </message>
+    <message>
+        <source>Label:</source>
+        <translation type="unfinished">Tunniste:</translation>
+    </message>
+    <message>
+        <source>Message:</source>
+        <translation type="unfinished">Viesti:</translation>
+    </message>
+    <message>
+        <source>Wallet:</source>
+        <translation type="unfinished">Lompakko:</translation>
+    </message>
+    <message>
+        <source>Copy &amp;URI</source>
+        <translation type="unfinished">Kopioi &amp;URI</translation>
+    </message>
+    <message>
+        <source>Copy &amp;Address</source>
+        <translation type="unfinished">Kopioi &amp;Osoite</translation>
+    </message>
+    <message>
+        <source>&amp;Verify</source>
+        <translation type="unfinished">&amp;Varmenna</translation>
+    </message>
+    <message>
+        <source>Verify this address on e.g. a hardware wallet screen</source>
+        <translation type="unfinished">Varmista tämä osoite esimerkiksi laitelompakon näytöltä</translation>
+    </message>
+    <message>
+        <source>&amp;Save Image…</source>
+        <translation type="unfinished">&amp;Tallenna kuva...</translation>
+    </message>
+    <message>
+        <source>Payment information</source>
+        <translation type="unfinished">Maksutiedot</translation>
+    </message>
+    <message>
+        <source>Request payment to %1</source>
+        <translation type="unfinished">Pyydä maksua osoitteeseen %1</translation>
+    </message>
+</context>
+<context>
+    <name>RecentRequestsTableModel</name>
+    <message>
+        <source>Date</source>
+        <translation type="unfinished">Aika</translation>
+    </message>
+    <message>
+        <source>Label</source>
+        <translation type="unfinished">Nimike</translation>
+    </message>
+    <message>
+        <source>Message</source>
+        <translation type="unfinished">Viesti</translation>
+    </message>
+    <message>
+        <source>(no label)</source>
+        <translation type="unfinished">(ei nimikettä)</translation>
+    </message>
+    <message>
+        <source>(no message)</source>
+        <translation type="unfinished">(ei viestiä)</translation>
+    </message>
+    <message>
+        <source>(no amount requested)</source>
+        <translation type="unfinished">(ei pyydettyä määrää)</translation>
+    </message>
+    <message>
+        <source>Requested</source>
+        <translation type="unfinished">Pyydetty</translation>
+    </message>
+</context>
+<context>
+    <name>SendCoinsDialog</name>
+    <message>
+        <source>Send Coins</source>
+        <translation type="unfinished">Lähetä kolikoita</translation>
     </message>
     <message>
         <source>Coin Control Features</source>
-        <translation>Kolikkokontrolli ominaisuudet</translation>
-    </message>
-    <message>
-        <source>Inputs...</source>
-        <translation>Sisääntulot...</translation>
+        <translation type="unfinished">Kolikkokontrolli ominaisuudet</translation>
     </message>
     <message>
         <source>automatically selected</source>
-        <translation>automaattisesti valitut</translation>
+        <translation type="unfinished">automaattisesti valitut</translation>
     </message>
     <message>
         <source>Insufficient funds!</source>
-        <translation>Lompakon saldo ei riitä!</translation>
+        <translation type="unfinished">Lompakon saldo ei riitä!</translation>
     </message>
     <message>
         <source>Quantity:</source>
-        <translation>Määrä:</translation>
+        <translation type="unfinished">Määrä:</translation>
     </message>
     <message>
         <source>Bytes:</source>
-        <translation>Tavuja:</translation>
+        <translation type="unfinished">Tavuja:</translation>
     </message>
     <message>
         <source>Amount:</source>
-        <translation>Määrä:</translation>
+        <translation type="unfinished">Määrä:</translation>
     </message>
     <message>
         <source>Fee:</source>
-        <translation>Palkkio:</translation>
+        <translation type="unfinished">Palkkio:</translation>
     </message>
     <message>
         <source>After Fee:</source>
-        <translation>Palkkion jälkeen:</translation>
+        <translation type="unfinished">Palkkion jälkeen:</translation>
     </message>
     <message>
         <source>Change:</source>
-        <translation>Vaihtoraha:</translation>
+        <translation type="unfinished">Vaihtoraha:</translation>
     </message>
     <message>
         <source>If this is activated, but the change address is empty or invalid, change will be sent to a newly generated address.</source>
-        <translation>Jos tämä aktivoidaan mutta vaihtorahan osoite on tyhjä tai virheellinen, vaihtoraha tullaan lähettämään uuteen luotuun osoitteeseen.</translation>
+        <translation type="unfinished">Jos tämä aktivoidaan mutta vaihtorahan osoite on tyhjä tai virheellinen, vaihtoraha tullaan lähettämään uuteen luotuun osoitteeseen.</translation>
     </message>
     <message>
         <source>Custom change address</source>
-        <translation>Kustomoitu vaihtorahan osoite</translation>
+        <translation type="unfinished">Kustomoitu vaihtorahan osoite</translation>
     </message>
     <message>
         <source>Transaction Fee:</source>
-        <translation>Rahansiirtokulu:</translation>
-    </message>
-    <message>
-        <source>Choose...</source>
-        <translation>Valitse...</translation>
+        <translation type="unfinished">Rahansiirtokulu:</translation>
     </message>
     <message>
         <source>Using the fallbackfee can result in sending a transaction that will take several hours or days (or never) to confirm. Consider choosing your fee manually or wait until you have validated the complete chain.</source>
-        <translation>Fallbackfeen käyttö voi johtaa useita tunteja, päiviä (tai loputtomiin) kestävän siirron lähettämiseen. Harkitse palkkion valitsemista itse tai odota kunnes koko ketju on vahvistettu.</translation>
+        <translation type="unfinished">Fallbackfeen käyttö voi johtaa useita tunteja, päiviä (tai loputtomiin) kestävän siirron lähettämiseen. Harkitse palkkion valitsemista itse tai odota kunnes koko ketju on vahvistettu.</translation>
     </message>
     <message>
         <source>Warning: Fee estimation is currently not possible.</source>
-        <translation>Varoitus: Kulujen arviointi ei ole juuri nyt mahdollista.</translation>
-    </message>
-    <message>
-        <source>Specify a custom fee per kB (1,000 bytes) of the transaction's virtual size.
-
-Note:  Since the fee is calculated on a per-byte basis, a fee of "100 satoshis per kB" for a transaction size of 500 bytes (half of 1 kB) would ultimately yield a fee of only 50 satoshis.</source>
-        <translation>Määrittele siirtotapahtuman näennäiskooksi siirtomaksu kilotavua (1,000 tavua) kohti.
-
-Huom: Koska siirtomaksu lasketaan tavujen mukaan, niin määrittelemällä 500 tavun (puoli kt) siirrolle "100 sat / kt", johtaa tämä lopulta vain 50 satoshin maksuun.</translation>
+        <translation type="unfinished">Varoitus: Kulujen arviointi ei ole juuri nyt mahdollista.</translation>
     </message>
     <message>
         <source>per kilobyte</source>
-        <translation>per kilotavu</translation>
+        <translation type="unfinished">per kilotavu</translation>
     </message>
     <message>
         <source>Hide</source>
-        <translation>Piilota</translation>
+        <translation type="unfinished">Piilota</translation>
     </message>
     <message>
         <source>Recommended:</source>
-        <translation>Suositeltu:</translation>
+        <translation type="unfinished">Suositeltu:</translation>
     </message>
     <message>
         <source>Custom:</source>
-        <translation>Muokattu:</translation>
-    </message>
-    <message>
-        <source>(Smart fee not initialized yet. This usually takes a few blocks...)</source>
-        <translation>(Älykästä rahansiirtokulua ei ole vielä alustettu. Tähän kuluu yleensä aikaa muutaman lohkon verran...)</translation>
+        <translation type="unfinished">Muokattu:</translation>
     </message>
     <message>
         <source>Send to multiple recipients at once</source>
-        <translation>Lähetä usealla vastaanottajalle samanaikaisesti</translation>
+        <translation type="unfinished">Lähetä usealla vastaanottajalle samanaikaisesti</translation>
     </message>
     <message>
         <source>Add &amp;Recipient</source>
-        <translation>Lisää &amp;Vastaanottaja</translation>
+        <translation type="unfinished">Lisää &amp;Vastaanottaja</translation>
     </message>
     <message>
         <source>Clear all fields of the form.</source>
-        <translation>Tyhjennä lomakkeen kaikki kentät.</translation>
+        <translation type="unfinished">Tyhjennä lomakkeen kaikki kentät.</translation>
+    </message>
+    <message>
+        <source>Inputs…</source>
+        <translation type="unfinished">Syötteet...</translation>
     </message>
     <message>
         <source>Dust:</source>
-        <translation>Tomu:</translation>
+        <translation type="unfinished">Tomu:</translation>
+    </message>
+    <message>
+        <source>Choose…</source>
+        <translation type="unfinished">Valitse...</translation>
     </message>
     <message>
         <source>Hide transaction fee settings</source>
-        <translation> Piilota siirtomaksuasetukset</translation>
+        <translation type="unfinished"> Piilota siirtomaksuasetukset</translation>
     </message>
     <message>
         <source>When there is less transaction volume than space in the blocks, miners as well as relaying nodes may enforce a minimum fee. Paying only this minimum fee is just fine, but be aware that this can result in a never confirming transaction once there is more demand for particl transactions than the network can process.</source>
-        <translation>Mikäli lohkoissa ei ole tilaa kaikille siirtotapahtumille, voi louhijat sekä välittävät solmut pakottaa vähimmäispalkkion. Tämän vähimmäispalkkion maksaminen on täysin OK, mutta huomaa, että se saattaa johtaa siihen, ettei siirto vahvistu koskaan, jos particl-siirtoja on enemmän kuin mitä verkko pystyy käsittelemään.</translation>
+        <translation type="unfinished">Mikäli lohkoissa ei ole tilaa kaikille siirtotapahtumille, voi louhijat sekä välittävät solmut pakottaa vähimmäispalkkion. Tämän vähimmäispalkkion maksaminen on täysin OK, mutta huomaa, että se saattaa johtaa siihen, ettei siirto vahvistu koskaan, jos particl-siirtoja on enemmän kuin mitä verkko pystyy käsittelemään.</translation>
     </message>
     <message>
         <source>A too low fee might result in a never confirming transaction (read the tooltip)</source>
-        <translation>Liian alhainen maksu saattaa johtaa siirtoon, joka ei koskaan vahvistu (lue työkaluohje)</translation>
+        <translation type="unfinished">Liian alhainen maksu saattaa johtaa siirtoon, joka ei koskaan vahvistu (lue työkaluohje)</translation>
     </message>
     <message>
         <source>Confirmation time target:</source>
-        <translation>Vahvistusajan tavoite:</translation>
+        <translation type="unfinished">Vahvistusajan tavoite:</translation>
     </message>
     <message>
         <source>Enable Replace-By-Fee</source>
-        <translation>Käytä Replace-By-Fee:tä</translation>
+        <translation type="unfinished">Käytä Replace-By-Fee:tä</translation>
     </message>
     <message>
         <source>With Replace-By-Fee (BIP-125) you can increase a transaction's fee after it is sent. Without this, a higher fee may be recommended to compensate for increased transaction delay risk.</source>
-        <translation>Replace-By-Fee:tä (BIP-125) käyttämällä voit korottaa siirtotapahtuman palkkiota sen lähettämisen jälkeen. Ilman tätä saatetaan suositella käyttämään suurempaa palkkiota kompensoimaan viiveen kasvamisen riskiä.</translation>
+        <translation type="unfinished">Replace-By-Fee:tä (BIP-125) käyttämällä voit korottaa siirtotapahtuman palkkiota sen lähettämisen jälkeen. Ilman tätä saatetaan suositella käyttämään suurempaa palkkiota kompensoimaan viiveen kasvamisen riskiä.</translation>
     </message>
     <message>
         <source>Clear &amp;All</source>
-        <translation>&amp;Tyhjennnä Kaikki</translation>
+        <translation type="unfinished">&amp;Tyhjennnä Kaikki</translation>
     </message>
     <message>
         <source>Balance:</source>
-        <translation>Balanssi:</translation>
+        <translation type="unfinished">Balanssi:</translation>
     </message>
     <message>
         <source>Confirm the send action</source>
-        <translation>Vahvista lähetys</translation>
+        <translation type="unfinished">Vahvista lähetys</translation>
     </message>
     <message>
         <source>S&amp;end</source>
-        <translation>&amp;Lähetä</translation>
+        <translation type="unfinished">&amp;Lähetä</translation>
     </message>
     <message>
         <source>Copy quantity</source>
-        <translation>Kopioi lukumäärä</translation>
+        <translation type="unfinished">Kopioi lukumäärä</translation>
     </message>
     <message>
         <source>Copy amount</source>
-        <translation>Kopioi määrä</translation>
+        <translation type="unfinished">Kopioi määrä</translation>
     </message>
     <message>
         <source>Copy fee</source>
-        <translation>Kopioi rahansiirtokulu</translation>
+        <translation type="unfinished">Kopioi rahansiirtokulu</translation>
     </message>
     <message>
         <source>Copy after fee</source>
-        <translation>Kopioi rahansiirtokulun jälkeen</translation>
+        <translation type="unfinished">Kopioi rahansiirtokulun jälkeen</translation>
     </message>
     <message>
         <source>Copy bytes</source>
-        <translation>Kopioi tavut</translation>
+        <translation type="unfinished">Kopioi tavut</translation>
     </message>
     <message>
         <source>Copy dust</source>
-        <translation>Kopioi tomu</translation>
+        <translation type="unfinished">Kopioi tomu</translation>
     </message>
     <message>
         <source>Copy change</source>
-        <translation>Kopioi vaihtorahat</translation>
+        <translation type="unfinished">Kopioi vaihtorahat</translation>
     </message>
     <message>
         <source>%1 (%2 blocks)</source>
-        <translation>%1 (%2 lohkoa)</translation>
+        <translation type="unfinished">%1 (%2 lohkoa)</translation>
+    </message>
+    <message>
+        <source>Connect your hardware wallet first.</source>
+        <translation type="unfinished">Yhdistä lompakkolaitteesi ensin.</translation>
+    </message>
+    <message>
+        <source>Set external signer script path in Options -&gt; Wallet</source>
+        <extracomment>"External signer" means using devices such as hardware wallets.</extracomment>
+        <translation type="unfinished">Aseta ulkoisen allekirjoittajan skriptipolku kohdassa Asetukset -&gt; Lompakko</translation>
     </message>
     <message>
         <source>Cr&amp;eate Unsigned</source>
-        <translation>L&amp;uo allekirjoittamaton</translation>
+        <translation type="unfinished">L&amp;uo allekirjoittamaton</translation>
     </message>
     <message>
         <source>Creates a Partially Signed Particl Transaction (PSBT) for use with e.g. an offline %1 wallet, or a PSBT-compatible hardware wallet.</source>
-        <translation>Luo osittain allekirjoitetun particl-siirtotapahtuman (PSBT) käytettäväksi mm. offline %1 lompakko tai PSBT-yhteensopiva hardware-lompakko.</translation>
+        <translation type="unfinished">Luo osittain allekirjoitetun particl-siirtotapahtuman (PSBT) käytettäväksi mm. offline %1 lompakko tai PSBT-yhteensopiva hardware-lompakko.</translation>
     </message>
     <message>
         <source> from wallet '%1'</source>
-        <translation> lompakosta '%1'</translation>
-    </message>
-    <message>
-        <source>%1 to %2</source>
-        <translation>%1 to %2</translation>
-    </message>
-    <message>
-        <source>Do you want to draft this transaction?</source>
-        <translation>Haluatko laatia tämän siirron?</translation>
-    </message>
-    <message>
-        <source>Are you sure you want to send?</source>
-        <translation>Oletko varma, että haluat lähettää?</translation>
-    </message>
-    <message>
-        <source>Create Unsigned</source>
-        <translation>Luo allekirjoittamaton</translation>
+        <translation type="unfinished"> lompakosta '%1'</translation>
+    </message>
+    <message>
+        <source>Sign failed</source>
+        <translation type="unfinished">Allekirjoittaminen epäonnistui</translation>
+    </message>
+    <message>
+        <source>External signer not found</source>
+        <extracomment>"External signer" means using devices such as hardware wallets.</extracomment>
+        <translation type="unfinished">Ulkopuolista allekirjoittajaa ei löydy</translation>
     </message>
     <message>
         <source>Save Transaction Data</source>
-        <translation>Tallenna siirtotiedot</translation>
-    </message>
-    <message>
-        <source>Partially Signed Transaction (Binary) (*.psbt)</source>
-        <translation>Osittain tallennettu siirtotapahtuma (binääri) (*.psbt)</translation>
+        <translation type="unfinished">Tallenna siirtotiedot</translation>
+    </message>
+    <message>
+        <source>Partially Signed Transaction (Binary)</source>
+        <extracomment>Expanded name of the binary PSBT file format. See: BIP 174.</extracomment>
+        <translation type="unfinished">Osittain allekirjoitettu transaktio (Binääri)</translation>
     </message>
     <message>
         <source>PSBT saved</source>
-        <translation>PSBT tallennettu</translation>
+        <translation type="unfinished">PSBT tallennettu</translation>
+    </message>
+    <message>
+        <source>External balance:</source>
+        <translation type="unfinished">Ulkopuolinen saldo:</translation>
     </message>
     <message>
         <source>or</source>
-        <translation>tai</translation>
+        <translation type="unfinished">tai</translation>
     </message>
     <message>
         <source>You can increase the fee later (signals Replace-By-Fee, BIP-125).</source>
-        <translation>Voit korottaa palkkiota myöhemmin (osoittaa Replace-By-Fee:tä, BIP-125).</translation>
+        <translation type="unfinished">Voit korottaa palkkiota myöhemmin (osoittaa Replace-By-Fee:tä, BIP-125).</translation>
     </message>
     <message>
         <source>Please, review your transaction proposal. This will produce a Partially Signed Particl Transaction (PSBT) which you can save or copy and then sign with e.g. an offline %1 wallet, or a PSBT-compatible hardware wallet.</source>
-        <translation>Ole hyvä ja tarkista siirtoehdotuksesi. Tämä luo osittain allekirjoitetun Particl-siirron (PBST), jonka voit tallentaa tai kopioida ja sitten allekirjoittaa esim. verkosta irrannaisella %1-lompakolla tai PBST-yhteensopivalla laitteistolompakolla.</translation>
+        <extracomment>Text to inform a user attempting to create a transaction of their current options. At this stage, a user can only create a PSBT. This string is displayed when private keys are disabled and an external signer is not available.</extracomment>
+        <translation type="unfinished">Ole hyvä ja tarkista siirtoehdotuksesi. Tämä luo osittain allekirjoitetun Particl-siirron (PBST), jonka voit tallentaa tai kopioida ja sitten allekirjoittaa esim. verkosta irrannaisella %1-lompakolla tai PBST-yhteensopivalla laitteistolompakolla.</translation>
+    </message>
+    <message>
+        <source>Do you want to create this transaction?</source>
+        <extracomment>Message displayed when attempting to create a transaction. Cautionary text to prompt the user to verify that the displayed transaction details represent the transaction the user intends to create.</extracomment>
+        <translation type="unfinished">Haluatko luoda tämän siirtotapahtuman?</translation>
     </message>
     <message>
         <source>Please, review your transaction.</source>
-        <translation>Tarkistathan siirtosi.</translation>
+        <extracomment>Text to prompt a user to review the details of the transaction they are attempting to send.</extracomment>
+        <translation type="unfinished">Tarkistathan siirtosi.</translation>
     </message>
     <message>
         <source>Transaction fee</source>
-        <translation>Siirtokulu</translation>
+        <translation type="unfinished">Siirtokulu</translation>
     </message>
     <message>
         <source>Not signalling Replace-By-Fee, BIP-125.</source>
-        <translation>Ei signalointia Korvattavissa korkeammalla kululla, BIP-125.</translation>
+        <translation type="unfinished">Ei signalointia Korvattavissa korkeammalla kululla, BIP-125.</translation>
     </message>
     <message>
         <source>Total Amount</source>
-        <translation>Yhteensä</translation>
-    </message>
-    <message>
-        <source>To review recipient list click "Show Details..."</source>
-        <translation>Valitse "Näytä yksityiskohdat" nähdäksesi listan vastaanottajsta.</translation>
+        <translation type="unfinished">Yhteensä</translation>
     </message>
     <message>
         <source>Confirm send coins</source>
-        <translation>Vahvista kolikoiden lähetys</translation>
-    </message>
-    <message>
-        <source>Confirm transaction proposal</source>
-        <translation>Vahvista siirtoehdotus</translation>
-    </message>
-    <message>
-        <source>Send</source>
-        <translation>Lähetä</translation>
+        <translation type="unfinished">Vahvista kolikoiden lähetys</translation>
     </message>
     <message>
         <source>Watch-only balance:</source>
-        <translation>Katselulompakon saldo:</translation>
+        <translation type="unfinished">Katselulompakon saldo:</translation>
     </message>
     <message>
         <source>The recipient address is not valid. Please recheck.</source>
-        <translation>Vastaanottajan osoite ei ole kelvollinen. Tarkista osoite.</translation>
+        <translation type="unfinished">Vastaanottajan osoite ei ole kelvollinen. Tarkista osoite.</translation>
     </message>
     <message>
         <source>The amount to pay must be larger than 0.</source>
-        <translation>Maksettavan määrän täytyy olla suurempi kuin 0.</translation>
+        <translation type="unfinished">Maksettavan määrän täytyy olla suurempi kuin 0.</translation>
     </message>
     <message>
         <source>The amount exceeds your balance.</source>
-        <translation>Määrä ylittää tilisi saldon.</translation>
+        <translation type="unfinished">Määrä ylittää tilisi saldon.</translation>
     </message>
     <message>
         <source>The total exceeds your balance when the %1 transaction fee is included.</source>
-        <translation>Kokonaismäärä ylittää saldosi kun %1 siirtomaksu lisätään summaan.</translation>
+        <translation type="unfinished">Kokonaismäärä ylittää saldosi kun %1 siirtomaksu lisätään summaan.</translation>
     </message>
     <message>
         <source>Duplicate address found: addresses should only be used once each.</source>
-        <translation>Osoite esiintyy useaan kertaan: osoitteita tulisi käyttää vain kerran kutakin.</translation>
+        <translation type="unfinished">Osoite esiintyy useaan kertaan: osoitteita tulisi käyttää vain kerran kutakin.</translation>
     </message>
     <message>
         <source>Transaction creation failed!</source>
-        <translation>Rahansiirron luonti epäonnistui!</translation>
+        <translation type="unfinished">Rahansiirron luonti epäonnistui!</translation>
     </message>
     <message>
         <source>A fee higher than %1 is considered an absurdly high fee.</source>
-        <translation>%1:tä ja korkeampaa siirtokulua pidetään mielettömän korkeana.</translation>
-    </message>
-    <message>
-        <source>Payment request expired.</source>
-        <translation>Maksupyyntö vanhentui.</translation>
-    </message>
-    <message numerus="yes">
-        <source>Estimated to begin confirmation within %n block(s).</source>
-        <translation><numerusform>Vahvistuminen alkaa arviolta %n lohkon sisällä.</numerusform><numerusform>Vahvistuminen alkaa arviolta %n lohkon sisällä.</numerusform></translation>
-    </message>
-    <message>
-        <source>Warning: Invalid Particl address</source>
-        <translation>Varoitus: Virheellinen Particl-osoite</translation>
-    </message>
-    <message>
-        <source>Warning: Unknown change address</source>
-        <translation>Varoitus: Tuntematon vaihtorahan osoite</translation>
-    </message>
-    <message>
-        <source>Confirm custom change address</source>
-        <translation>Vahvista kustomoitu vaihtorahan osoite</translation>
-    </message>
-    <message>
-        <source>The address you selected for change is not part of this wallet. Any or all funds in your wallet may be sent to this address. Are you sure?</source>
-        <translation>Valitsemasi vaihtorahan osoite ei kuulu tähän lompakkoon. Osa tai kaikki varoista lompakossasi voidaan lähettää tähän osoitteeseen. Oletko varma?</translation>
-    </message>
-    <message>
-        <source>(no label)</source>
-        <translation>(ei nimikettä)</translation>
-    </message>
-</context>
-<context>
-    <name>SendCoinsEntry</name>
-    <message>
-        <source>A&amp;mount:</source>
-        <translation>M&amp;äärä:</translation>
-    </message>
-    <message>
-        <source>Pay &amp;To:</source>
-        <translation>Maksun saaja:</translation>
-    </message>
-    <message>
-        <source>&amp;Label:</source>
-        <translation>&amp;Nimi:</translation>
-    </message>
-    <message>
-        <source>Choose previously used address</source>
-        <translation>Valitse aikaisemmin käytetty osoite</translation>
-    </message>
-    <message>
-        <source>The Particl address to send the payment to</source>
-        <translation>Particl-osoite johon maksu lähetetään</translation>
-    </message>
-    <message>
-        <source>Alt+A</source>
-        <translation>Alt+A</translation>
-    </message>
-    <message>
-        <source>Paste address from clipboard</source>
-        <translation>Liitä osoite leikepöydältä</translation>
-    </message>
-    <message>
-        <source>Alt+P</source>
-        <translation>Alt+P</translation>
-    </message>
-    <message>
-        <source>Remove this entry</source>
-        <translation>Poista tämä alkio</translation>
-    </message>
-    <message>
-        <source>The amount to send in the selected unit</source>
-        <translation>Lähetettävä summa valitussa yksikössä</translation>
-    </message>
-    <message>
-        <source>The fee will be deducted from the amount being sent. The recipient will receive less particl than you enter in the amount field. If multiple recipients are selected, the fee is split equally.</source>
-        <translation>Kulu vähennetään lähetettävästä määrästä. Saaja vastaanottaa vähemmän particleja kuin merkitset Määrä-kenttään. Jos saajia on monia, kulu jaetaan tasan.</translation>
-    </message>
-    <message>
-        <source>S&amp;ubtract fee from amount</source>
-        <translation>V&amp;ähennä maksukulu määrästä</translation>
-    </message>
-    <message>
-        <source>Use available balance</source>
-        <translation>Käytä saatavilla oleva saldo</translation>
-    </message>
-    <message>
-        <source>Message:</source>
-        <translation>Viesti:</translation>
-    </message>
-    <message>
-        <source>This is an unauthenticated payment request.</source>
-        <translation>Tämä on todentamaton maksupyyntö.</translation>
-    </message>
-    <message>
-        <source>This is an authenticated payment request.</source>
-        <translation>Tämä on todennettu maksupyyntö.</translation>
-    </message>
-    <message>
-        <source>Enter a label for this address to add it to the list of used addresses</source>
-        <translation>Aseta nimi tälle osoitteelle lisätäksesi sen käytettyjen osoitteiden listalle.</translation>
-    </message>
-    <message>
-        <source>A message that was attached to the particl: URI which will be stored with the transaction for your reference. Note: This message will not be sent over the Particl network.</source>
-        <translation>Viesti joka liitettiin particl: URI:iin tallennetaan rahansiirtoon viitteeksi. Tätä viestiä ei lähetetä Particl-verkkoon.</translation>
-    </message>
-    <message>
-        <source>Pay To:</source>
-        <translation>Saaja:</translation>
-    </message>
-    <message>
-        <source>Memo:</source>
-        <translation>Muistio:</translation>
-    </message>
-</context>
-<context>
-    <name>ShutdownWindow</name>
-    <message>
-        <source>%1 is shutting down...</source>
-        <translation>%1 sulkeutuu...</translation>
-    </message>
-    <message>
-        <source>Do not shut down the computer until this window disappears.</source>
-        <translation>Älä sammuta tietokonetta ennenkuin tämä ikkuna katoaa.</translation>
-    </message>
-</context>
-<context>
-    <name>SignVerifyMessageDialog</name>
-    <message>
-        <source>Signatures - Sign / Verify a Message</source>
-        <translation>Allekirjoitukset - Allekirjoita / Varmista viesti</translation>
-    </message>
-    <message>
-        <source>&amp;Sign Message</source>
-        <translation>&amp;Allekirjoita viesti</translation>
-    </message>
-    <message>
-        <source>You can sign messages/agreements with your addresses to prove you can receive particl sent to them. Be careful not to sign anything vague or random, as phishing attacks may try to trick you into signing your identity over to them. Only sign fully-detailed statements you agree to.</source>
-        <translation>Voit allekirjoittaa viestit / sopimukset omalla osoitteellasi todistaaksesi että voit vastaanottaa siihen lähetetyt particlit. Varo allekirjoittamasta mitään epämääräistä, sillä phishing-hyökkääjät voivat huijata sinua luovuttamaan henkilöllisyytesi allekirjoituksella. Allekirjoita ainoastaan täysin yksityiskohtainen selvitys siitä, mihin olet sitoutumassa.</translation>
-    </message>
-    <message>
-        <source>The Particl address to sign the message with</source>
-        <translation>Particl-osoite jolla viesti allekirjoitetaan</translation>
-    </message>
-    <message>
-        <source>Choose previously used address</source>
-        <translation>Valitse aikaisemmin käytetty osoite</translation>
-    </message>
-    <message>
-        <source>Alt+A</source>
-        <translation>Alt+A</translation>
-    </message>
-    <message>
-        <source>Paste address from clipboard</source>
-        <translation>Liitä osoite leikepöydältä</translation>
-    </message>
-    <message>
-        <source>Alt+P</source>
-        <translation>Alt+P</translation>
-    </message>
-    <message>
-        <source>Enter the message you want to sign here</source>
-        <translation>Kirjoita tähän viesti minkä haluat allekirjoittaa</translation>
-    </message>
-    <message>
-        <source>Signature</source>
-        <translation>Allekirjoitus</translation>
-    </message>
-    <message>
-        <source>Copy the current signature to the system clipboard</source>
-        <translation>Kopioi tämänhetkinen allekirjoitus leikepöydälle</translation>
-    </message>
-    <message>
-        <source>Sign the message to prove you own this Particl address</source>
-        <translation>Allekirjoita viesti todistaaksesi, että omistat tämän Particl-osoitteen</translation>
-    </message>
-    <message>
-        <source>Sign &amp;Message</source>
-        <translation>Allekirjoita &amp;viesti</translation>
-    </message>
-    <message>
-        <source>Reset all sign message fields</source>
-        <translation>Tyhjennä kaikki allekirjoita-viesti-kentät</translation>
-    </message>
-    <message>
-        <source>Clear &amp;All</source>
-        <translation>&amp;Tyhjennnä Kaikki</translation>
-    </message>
-    <message>
-        <source>&amp;Verify Message</source>
-        <translation>&amp;Varmista viesti</translation>
-    </message>
-    <message>
-        <source>Enter the receiver's address, message (ensure you copy line breaks, spaces, tabs, etc. exactly) and signature below to verify the message. Be careful not to read more into the signature than what is in the signed message itself, to avoid being tricked by a man-in-the-middle attack. Note that this only proves the signing party receives with the address, it cannot prove sendership of any transaction!</source>
-        <translation>Syötä vastaanottajan osoite, viesti ja allekirjoitus (varmista että kopioit rivinvaihdot, välilyönnit, sarkaimet yms. täsmälleen) alle vahvistaaksesi viestin. Varo lukemasta allekirjoitukseen enempää kuin mitä viestissä itsessään on välttääksesi man-in-the-middle -hyökkäyksiltä. Huomaa, että tämä todentaa ainoastaan allekirjoittavan vastaanottajan osoitteen, tämä ei voi todentaa minkään tapahtuman lähettäjää!</translation>
-    </message>
-    <message>
-        <source>The Particl address the message was signed with</source>
-        <translation>Particl-osoite jolla viesti on allekirjoitettu</translation>
-    </message>
-    <message>
-        <source>The signed message to verify</source>
-        <translation>Allekirjoitettu viesti vahvistettavaksi</translation>
-    </message>
-    <message>
-        <source>The signature given when the message was signed</source>
-        <translation>Viestin allekirjoittamisen yhteydessä annettu allekirjoitus</translation>
-    </message>
-    <message>
-        <source>Verify the message to ensure it was signed with the specified Particl address</source>
-        <translation>Tarkista viestin allekirjoitus varmistaaksesi, että se allekirjoitettiin tietyllä Particl-osoitteella</translation>
-    </message>
-    <message>
-        <source>Verify &amp;Message</source>
-        <translation>Varmista &amp;viesti...</translation>
-    </message>
-    <message>
-        <source>Reset all verify message fields</source>
-        <translation>Tyhjennä kaikki varmista-viesti-kentät</translation>
-    </message>
-    <message>
-        <source>Click "Sign Message" to generate signature</source>
-        <translation>Valitse "Allekirjoita Viesti" luodaksesi allekirjoituksen.</translation>
-    </message>
-    <message>
-        <source>The entered address is invalid.</source>
-        <translation>Syötetty osoite on virheellinen.</translation>
-    </message>
-    <message>
-        <source>Please check the address and try again.</source>
-        <translation>Tarkista osoite ja yritä uudelleen.</translation>
-    </message>
-    <message>
-        <source>The entered address does not refer to a key.</source>
-        <translation>Syötetty osoite ei viittaa tunnettuun avaimeen.</translation>
-    </message>
-    <message>
-        <source>Wallet unlock was cancelled.</source>
-        <translation>Lompakon avaaminen peruttiin.</translation>
-    </message>
-    <message>
-        <source>No error</source>
-        <translation>Ei virhettä</translation>
-    </message>
-    <message>
-        <source>Private key for the entered address is not available.</source>
-        <translation>Yksityistä avainta syötetylle osoitteelle ei ole saatavilla.</translation>
-    </message>
-    <message>
-        <source>Message signing failed.</source>
-        <translation>Viestin allekirjoitus epäonnistui.</translation>
-    </message>
-    <message>
-        <source>Message signed.</source>
-        <translation>Viesti allekirjoitettu.</translation>
-    </message>
-    <message>
-        <source>The signature could not be decoded.</source>
-        <translation>Allekirjoitusta ei pystytty tulkitsemaan.</translation>
-    </message>
-    <message>
-        <source>Please check the signature and try again.</source>
-        <translation>Tarkista allekirjoitus ja yritä uudelleen.</translation>
-    </message>
-    <message>
-        <source>The signature did not match the message digest.</source>
-        <translation>Allekirjoitus ei täsmää viestin tiivisteeseen.</translation>
-    </message>
-    <message>
-        <source>Message verification failed.</source>
-        <translation>Viestin varmistus epäonnistui.</translation>
-    </message>
-    <message>
-        <source>Message verified.</source>
-        <translation>Viesti varmistettu.</translation>
-    </message>
-</context>
-<context>
-    <name>TrafficGraphWidget</name>
-    <message>
-        <source>KB/s</source>
-        <translation>KB/s</translation>
-    </message>
-</context>
-<context>
-    <name>TransactionDesc</name>
-    <message numerus="yes">
-        <source>Open for %n more block(s)</source>
-        <translation><numerusform>Avoinna vielä %n lohkon ajan</numerusform><numerusform>Avoinna vielä %n lohkon ajan</numerusform></translation>
-    </message>
-    <message>
-        <source>Open until %1</source>
-        <translation>Avoinna %1 asti</translation>
-    </message>
-    <message>
-        <source>conflicted with a transaction with %1 confirmations</source>
-        <translation>ristiriidassa maksutapahtumalle, jolla on %1 varmistusta</translation>
-    </message>
-    <message>
-        <source>0/unconfirmed, %1</source>
-        <translation>0/varmistamaton, %1</translation>
-    </message>
-    <message>
-        <source>in memory pool</source>
-        <translation>muistialtaassa</translation>
-    </message>
-    <message>
-        <source>not in memory pool</source>
-        <translation>ei muistialtaassa</translation>
-    </message>
-    <message>
-        <source>abandoned</source>
-        <translation>hylätty</translation>
-    </message>
-    <message>
-        <source>%1/unconfirmed</source>
-        <translation>%1/vahvistamaton</translation>
-    </message>
-    <message>
-        <source>%1 confirmations</source>
-        <translation>%1 vahvistusta</translation>
-    </message>
-    <message>
-        <source>Status</source>
-        <translation>Tila</translation>
-    </message>
-    <message>
-        <source>Date</source>
-        <translation>Aika</translation>
-    </message>
-    <message>
-        <source>Source</source>
-        <translation>Lähde</translation>
-    </message>
-    <message>
-        <source>Generated</source>
-        <translation>Generoitu</translation>
-    </message>
-    <message>
-        <source>From</source>
-        <translation>Lähettäjä</translation>
-    </message>
-    <message>
-        <source>unknown</source>
-        <translation>tuntematon</translation>
-    </message>
-    <message>
-        <source>To</source>
-        <translation>Saaja</translation>
-    </message>
-    <message>
-        <source>own address</source>
-        <translation>oma osoite</translation>
-    </message>
-    <message>
-        <source>watch-only</source>
-        <translation>vain seurattava</translation>
-    </message>
-    <message>
-        <source>label</source>
-        <translation>nimi</translation>
-    </message>
-    <message>
-        <source>Credit</source>
-        <translation>Krediitti</translation>
-    </message>
-    <message numerus="yes">
-        <source>matures in %n more block(s)</source>
-        <translation><numerusform>kypsyy %n lohkon kuluttua</numerusform><numerusform>kypsyy %n lohkon kuluttua</numerusform></translation>
-    </message>
-    <message>
-        <source>not accepted</source>
-        <translation>ei hyväksytty</translation>
-    </message>
-    <message>
-        <source>Debit</source>
-        <translation>Debiitti</translation>
-    </message>
-    <message>
-        <source>Total debit</source>
-        <translation>Debiitti yhteensä</translation>
-    </message>
-    <message>
-        <source>Total credit</source>
-        <translation>Krediitti yhteensä</translation>
-    </message>
-    <message>
-        <source>Transaction fee</source>
-        <translation>Siirtokulu</translation>
-    </message>
-    <message>
-        <source>Net amount</source>
-        <translation>Nettomäärä</translation>
-    </message>
-    <message>
-        <source>Message</source>
-        <translation>Viesti</translation>
-    </message>
-    <message>
-        <source>Comment</source>
-        <translation>Kommentti</translation>
-    </message>
-    <message>
-        <source>Transaction ID</source>
-        <translation>Maksutapahtuman tunnus</translation>
-    </message>
-    <message>
-        <source>Transaction total size</source>
-        <translation>Maksutapahtuman kokonaiskoko</translation>
-    </message>
-    <message>
-        <source>Transaction virtual size</source>
-        <translation>Tapahtuman näennäiskoko</translation>
-    </message>
-    <message>
-        <source>Output index</source>
-        <translation>Ulostulon indeksi</translation>
-    </message>
-    <message>
-        <source> (Certificate was not verified)</source>
-        <translation> (Sertifikaattia ei vahvistettu)</translation>
-    </message>
-    <message>
-        <source>Merchant</source>
-        <translation>Kauppias</translation>
-    </message>
-    <message>
-        <source>Generated coins must mature %1 blocks before they can be spent. When you generated this block, it was broadcast to the network to be added to the block chain. If it fails to get into the chain, its state will change to "not accepted" and it won't be spendable. This may occasionally happen if another node generates a block within a few seconds of yours.</source>
-        <translation>Luotujen kolikoiden täytyy kypsyä vielä %1 lohkoa ennenkuin niitä voidaan käyttää. Luotuasi tämän lohkon, se kuulutettiin verkolle lohkoketjuun lisättäväksi. Mikäli lohko ei kuitenkaan pääse ketjuun, sen tilaksi vaihdetaan "ei hyväksytty" ja sitä ei voida käyttää. Toisinaan näin tapahtuu, jos jokin verkon toinen solmu luo lohkon lähes samanaikaisesti sinun lohkosi kanssa.</translation>
-    </message>
-    <message>
-        <source>Debug information</source>
-        <translation>Debug tiedot</translation>
-    </message>
-    <message>
-        <source>Transaction</source>
-        <translation>Maksutapahtuma</translation>
-    </message>
-    <message>
-        <source>Inputs</source>
-        <translation>Sisääntulot</translation>
-    </message>
-    <message>
-        <source>Amount</source>
-        <translation>Määrä</translation>
-    </message>
-    <message>
-        <source>true</source>
-        <translation>tosi</translation>
-    </message>
-    <message>
-        <source>false</source>
-        <translation>epätosi</translation>
-    </message>
-</context>
-<context>
-    <name>TransactionDescDialog</name>
-    <message>
-        <source>This pane shows a detailed description of the transaction</source>
-        <translation>Tämä ruutu näyttää yksityiskohtaisen tiedon rahansiirrosta</translation>
-    </message>
-    <message>
-        <source>Details for %1</source>
-        <translation>%1:n yksityiskohdat</translation>
-    </message>
-</context>
-<context>
-    <name>TransactionTableModel</name>
-    <message>
-        <source>Date</source>
-        <translation>Aika</translation>
-    </message>
-    <message>
-        <source>Type</source>
-        <translation>Tyyppi</translation>
-    </message>
-    <message>
-        <source>Label</source>
-        <translation>Nimike</translation>
-    </message>
-    <message numerus="yes">
-        <source>Open for %n more block(s)</source>
-        <translation><numerusform>Avoinna vielä %n lohkon ajan</numerusform><numerusform>Avoinna vielä %n lohkon ajan</numerusform></translation>
-    </message>
-    <message>
-        <source>Open until %1</source>
-        <translation>Avoinna %1 asti</translation>
-    </message>
-    <message>
-        <source>Unconfirmed</source>
-        <translation>Varmistamaton</translation>
-    </message>
-    <message>
-        <source>Abandoned</source>
-        <translation>Hylätty</translation>
-    </message>
-    <message>
-        <source>Confirming (%1 of %2 recommended confirmations)</source>
-        <translation>Varmistetaan (%1 suositellusta %2 varmistuksesta)</translation>
-    </message>
-    <message>
-        <source>Confirmed (%1 confirmations)</source>
-        <translation>Varmistettu (%1 varmistusta)</translation>
-    </message>
-    <message>
-        <source>Conflicted</source>
-        <translation>Ristiriitainen</translation>
-    </message>
-    <message>
-        <source>Immature (%1 confirmations, will be available after %2)</source>
-        <translation>Epäkypsä (%1 varmistusta, saatavilla %2 jälkeen)</translation>
-    </message>
-    <message>
-        <source>Generated but not accepted</source>
-        <translation>Luotu, mutta ei hyäksytty</translation>
-    </message>
-    <message>
-        <source>Received with</source>
-        <translation>Vastaanotettu osoitteella</translation>
-    </message>
-    <message>
-        <source>Received from</source>
-        <translation>Vastaanotettu</translation>
-    </message>
-    <message>
-        <source>Sent to</source>
-        <translation>Lähetetty vastaanottajalle</translation>
-    </message>
-    <message>
-        <source>Payment to yourself</source>
-        <translation>Maksu itsellesi</translation>
-    </message>
-    <message>
-        <source>Mined</source>
-        <translation>Louhittu</translation>
-    </message>
-    <message>
-        <source>watch-only</source>
-        <translation>vain seurattava</translation>
-    </message>
-    <message>
-        <source>(n/a)</source>
-        <translation>(ei saatavilla)</translation>
-    </message>
-    <message>
-        <source>(no label)</source>
-        <translation>(ei nimikettä)</translation>
-    </message>
-    <message>
-        <source>Transaction status. Hover over this field to show number of confirmations.</source>
-        <translation>Rahansiirron tila. Siirrä osoitin kentän päälle nähdäksesi vahvistusten lukumäärä.</translation>
-    </message>
-    <message>
-        <source>Date and time that the transaction was received.</source>
-        <translation>Rahansiirron vastaanottamisen päivämäärä ja aika.</translation>
-    </message>
-    <message>
-        <source>Type of transaction.</source>
-        <translation>Maksutapahtuman tyyppi.</translation>
-    </message>
-    <message>
-        <source>Whether or not a watch-only address is involved in this transaction.</source>
-        <translation>Onko rahansiirrossa mukana ainoastaan seurattava osoite vai ei.</translation>
-    </message>
-    <message>
-        <source>User-defined intent/purpose of the transaction.</source>
-        <translation>Käyttäjän määrittämä käyttötarkoitus rahansiirrolle.</translation>
-    </message>
-    <message>
-        <source>Amount removed from or added to balance.</source>
-        <translation>Saldoon lisätty tai siitä vähennetty määrä.</translation>
-    </message>
-</context>
-<context>
-    <name>TransactionView</name>
-    <message>
-        <source>All</source>
-        <translation>Kaikki</translation>
-    </message>
-    <message>
-        <source>Today</source>
-        <translation>Tänään</translation>
-    </message>
-    <message>
-        <source>This week</source>
-        <translation>Tällä viikolla</translation>
-    </message>
-    <message>
-        <source>This month</source>
-        <translation>Tässä kuussa</translation>
-    </message>
-    <message>
-        <source>Last month</source>
-        <translation>Viime kuussa</translation>
-    </message>
-    <message>
-        <source>This year</source>
-        <translation>Tänä vuonna</translation>
-    </message>
-    <message>
-        <source>Range...</source>
-        <translation>Alue...</translation>
-    </message>
-    <message>
-        <source>Received with</source>
-        <translation>Vastaanotettu osoitteella</translation>
-    </message>
-    <message>
-        <source>Sent to</source>
-        <translation>Lähetetty vastaanottajalle</translation>
-    </message>
-    <message>
-        <source>To yourself</source>
-        <translation>Itsellesi</translation>
-    </message>
-    <message>
-        <source>Mined</source>
-        <translation>Louhittu</translation>
-    </message>
-    <message>
-        <source>Other</source>
-        <translation>Muu</translation>
-    </message>
-    <message>
-        <source>Enter address, transaction id, or label to search</source>
-        <translation>Kirjoita osoite, siirron tunniste tai nimiö etsiäksesi</translation>
-    </message>
-    <message>
-        <source>Min amount</source>
-        <translation>Minimimäärä</translation>
-    </message>
-    <message>
-        <source>Abandon transaction</source>
-        <translation>Hylkää siirto</translation>
-    </message>
-    <message>
-        <source>Increase transaction fee</source>
-        <translation>Kasvata siirtokulun määrää</translation>
-    </message>
-    <message>
-        <source>Copy address</source>
-        <translation>Kopioi osoite</translation>
-    </message>
-    <message>
-        <source>Copy label</source>
-        <translation>Kopioi nimike</translation>
-    </message>
-    <message>
-        <source>Copy amount</source>
-        <translation>Kopioi määrä</translation>
-    </message>
-<<<<<<< HEAD
-    <message>
-        <source>Copy transaction ID</source>
-        <translation>Kopioi transaktion ID</translation>
-    </message>
-    <message>
-        <source>Copy raw transaction</source>
-        <translation>Kopioi rahansiirron raakavedos</translation>
-=======
+        <translation type="unfinished">%1:tä ja korkeampaa siirtokulua pidetään mielettömän korkeana.</translation>
+    </message>
     <message numerus="yes">
         <source>Estimated to begin confirmation within %n block(s).</source>
         <translation type="unfinished">
             <numerusform />
             <numerusform />
         </translation>
->>>>>>> 3f385c91
-    </message>
-    <message>
-        <source>Copy full transaction details</source>
-        <translation>Kopioi rahansiirron täydet yksityiskohdat</translation>
-    </message>
-    <message>
-        <source>Edit label</source>
-        <translation>Muokkaa nimeä</translation>
-    </message>
-    <message>
-        <source>Show transaction details</source>
-        <translation>Näytä rahansiirron yksityiskohdat</translation>
-    </message>
-    <message>
-        <source>Export Transaction History</source>
-        <translation>Vie rahansiirtohistoria</translation>
-    </message>
-    <message>
-        <source>Comma separated file (*.csv)</source>
-        <translation>Pilkuilla erotettu tiedosto (*.csv)</translation>
-    </message>
-    <message>
-        <source>Confirmed</source>
-        <translation>Vahvistettu</translation>
-    </message>
-    <message>
-        <source>Watch-only</source>
-        <translation>Vain seurattava</translation>
-    </message>
-    <message>
-        <source>Date</source>
-        <translation>Aika</translation>
-    </message>
-    <message>
-        <source>Type</source>
-        <translation>Tyyppi</translation>
-    </message>
-    <message>
-        <source>Label</source>
-        <translation>Nimike</translation>
-    </message>
-    <message>
-        <source>Address</source>
-        <translation>Osoite</translation>
-    </message>
-    <message>
-        <source>ID</source>
-        <translation>ID</translation>
-    </message>
-    <message>
-        <source>Exporting Failed</source>
-        <translation>Vienti epäonnistui</translation>
-    </message>
-    <message>
-        <source>There was an error trying to save the transaction history to %1.</source>
-        <translation>Rahansiirron historian tallentamisessa tapahtui virhe paikkaan %1.</translation>
-    </message>
-    <message>
-        <source>Exporting Successful</source>
-        <translation>Vienti onnistui</translation>
-    </message>
-    <message>
-        <source>The transaction history was successfully saved to %1.</source>
-        <translation>Rahansiirron historia tallennettiin onnistuneesti kohteeseen %1.</translation>
-    </message>
-    <message>
-        <source>Range:</source>
-        <translation>Alue:</translation>
-    </message>
-    <message>
-<<<<<<< HEAD
-        <source>to</source>
-        <translation>vastaanottaja</translation>
+    </message>
+    <message>
+        <source>Warning: Invalid Particl address</source>
+        <translation type="unfinished">Varoitus: Virheellinen Particl-osoite</translation>
+    </message>
+    <message>
+        <source>Warning: Unknown change address</source>
+        <translation type="unfinished">Varoitus: Tuntematon vaihtorahan osoite</translation>
+    </message>
+    <message>
+        <source>Confirm custom change address</source>
+        <translation type="unfinished">Vahvista kustomoitu vaihtorahan osoite</translation>
+    </message>
+    <message>
+        <source>The address you selected for change is not part of this wallet. Any or all funds in your wallet may be sent to this address. Are you sure?</source>
+        <translation type="unfinished">Valitsemasi vaihtorahan osoite ei kuulu tähän lompakkoon. Osa tai kaikki varoista lompakossasi voidaan lähettää tähän osoitteeseen. Oletko varma?</translation>
+    </message>
+    <message>
+        <source>(no label)</source>
+        <translation type="unfinished">(ei nimikettä)</translation>
     </message>
 </context>
 <context>
-    <name>UnitDisplayStatusBarControl</name>
-    <message>
-        <source>Unit to show amounts in. Click to select another unit.</source>
-        <translation>Yksikkö jossa määrät näytetään. Klikkaa valitaksesi toisen yksikön.</translation>
-    </message>
-</context>
-<context>
-    <name>WalletController</name>
-    <message>
-        <source>Close wallet</source>
-        <translation>Sulje lompakko</translation>
-=======
+    <name>SendCoinsEntry</name>
+    <message>
+        <source>A&amp;mount:</source>
+        <translation type="unfinished">M&amp;äärä:</translation>
+    </message>
+    <message>
+        <source>Pay &amp;To:</source>
+        <translation type="unfinished">Maksun saaja:</translation>
+    </message>
+    <message>
+        <source>&amp;Label:</source>
+        <translation type="unfinished">&amp;Nimi:</translation>
+    </message>
+    <message>
+        <source>Choose previously used address</source>
+        <translation type="unfinished">Valitse aikaisemmin käytetty osoite</translation>
+    </message>
+    <message>
+        <source>The Particl address to send the payment to</source>
+        <translation type="unfinished">Particl-osoite johon maksu lähetetään</translation>
+    </message>
+    <message>
+        <source>Paste address from clipboard</source>
+        <translation type="unfinished">Liitä osoite leikepöydältä</translation>
+    </message>
+    <message>
+        <source>Remove this entry</source>
+        <translation type="unfinished">Poista tämä alkio</translation>
+    </message>
+    <message>
+        <source>The amount to send in the selected unit</source>
+        <translation type="unfinished">Lähetettävä summa valitussa yksikössä</translation>
+    </message>
+    <message>
+        <source>The fee will be deducted from the amount being sent. The recipient will receive less particl than you enter in the amount field. If multiple recipients are selected, the fee is split equally.</source>
+        <translation type="unfinished">Kulu vähennetään lähetettävästä määrästä. Saaja vastaanottaa vähemmän particleja kuin merkitset Määrä-kenttään. Jos saajia on monia, kulu jaetaan tasan.</translation>
+    </message>
+    <message>
+        <source>S&amp;ubtract fee from amount</source>
+        <translation type="unfinished">V&amp;ähennä maksukulu määrästä</translation>
+    </message>
+    <message>
+        <source>Use available balance</source>
+        <translation type="unfinished">Käytä saatavilla oleva saldo</translation>
+    </message>
+    <message>
+        <source>Message:</source>
+        <translation type="unfinished">Viesti:</translation>
+    </message>
+    <message>
         <source>Enter a label for this address to add it to the list of used addresses</source>
         <translation type="unfinished">Aseta nimi tälle osoitteelle lisätäksesi sen käytettyjen osoitteiden listalle.</translation>
->>>>>>> 3f385c91
-    </message>
-    <message>
-        <source>Closing the wallet for too long can result in having to resync the entire chain if pruning is enabled.</source>
-        <translation>Lompakon sulkeminen liian pitkäksi aikaa saattaa johtaa tarpeeseen synkronoida koko ketju uudelleen, mikäli karsinta on käytössä.</translation>
-    </message>
-<<<<<<< HEAD
-    <message>
-        <source>Close all wallets</source>
-        <translation>Sulje kaikki lompakot</translation>
-    </message>
-    <message>
-        <source>Are you sure you wish to close all wallets?</source>
-        <translation>Haluatko varmasti sulkea kaikki lompakot?</translation>
-    </message>
-=======
->>>>>>> 3f385c91
+    </message>
+    <message>
+        <source>A message that was attached to the particl: URI which will be stored with the transaction for your reference. Note: This message will not be sent over the Particl network.</source>
+        <translation type="unfinished">Viesti joka liitettiin particl: URI:iin tallennetaan rahansiirtoon viitteeksi. Tätä viestiä ei lähetetä Particl-verkkoon.</translation>
+    </message>
+</context>
+<context>
+    <name>SendConfirmationDialog</name>
+    <message>
+        <source>Send</source>
+        <translation type="unfinished">Lähetä</translation>
+    </message>
+    <message>
+        <source>Create Unsigned</source>
+        <translation type="unfinished">Luo allekirjoittamaton</translation>
+    </message>
+</context>
+<context>
+    <name>SignVerifyMessageDialog</name>
+    <message>
+        <source>Signatures - Sign / Verify a Message</source>
+        <translation type="unfinished">Allekirjoitukset - Allekirjoita / Varmista viesti</translation>
+    </message>
+    <message>
+        <source>&amp;Sign Message</source>
+        <translation type="unfinished">&amp;Allekirjoita viesti</translation>
+    </message>
+    <message>
+        <source>You can sign messages/agreements with your addresses to prove you can receive particl sent to them. Be careful not to sign anything vague or random, as phishing attacks may try to trick you into signing your identity over to them. Only sign fully-detailed statements you agree to.</source>
+        <translation type="unfinished">Voit allekirjoittaa viestit / sopimukset omalla osoitteellasi todistaaksesi että voit vastaanottaa siihen lähetetyt particlit. Varo allekirjoittamasta mitään epämääräistä, sillä phishing-hyökkääjät voivat huijata sinua luovuttamaan henkilöllisyytesi allekirjoituksella. Allekirjoita ainoastaan täysin yksityiskohtainen selvitys siitä, mihin olet sitoutumassa.</translation>
+    </message>
+    <message>
+        <source>The Particl address to sign the message with</source>
+        <translation type="unfinished">Particl-osoite jolla viesti allekirjoitetaan</translation>
+    </message>
+    <message>
+        <source>Choose previously used address</source>
+        <translation type="unfinished">Valitse aikaisemmin käytetty osoite</translation>
+    </message>
+    <message>
+        <source>Paste address from clipboard</source>
+        <translation type="unfinished">Liitä osoite leikepöydältä</translation>
+    </message>
+    <message>
+        <source>Enter the message you want to sign here</source>
+        <translation type="unfinished">Kirjoita tähän viesti minkä haluat allekirjoittaa</translation>
+    </message>
+    <message>
+        <source>Signature</source>
+        <translation type="unfinished">Allekirjoitus</translation>
+    </message>
+    <message>
+        <source>Copy the current signature to the system clipboard</source>
+        <translation type="unfinished">Kopioi tämänhetkinen allekirjoitus leikepöydälle</translation>
+    </message>
+    <message>
+        <source>Sign the message to prove you own this Particl address</source>
+        <translation type="unfinished">Allekirjoita viesti todistaaksesi, että omistat tämän Particl-osoitteen</translation>
+    </message>
+    <message>
+        <source>Sign &amp;Message</source>
+        <translation type="unfinished">Allekirjoita &amp;viesti</translation>
+    </message>
+    <message>
+        <source>Reset all sign message fields</source>
+        <translation type="unfinished">Tyhjennä kaikki allekirjoita-viesti-kentät</translation>
+    </message>
+    <message>
+        <source>Clear &amp;All</source>
+        <translation type="unfinished">&amp;Tyhjennnä Kaikki</translation>
+    </message>
+    <message>
+        <source>&amp;Verify Message</source>
+        <translation type="unfinished">&amp;Varmista viesti</translation>
+    </message>
+    <message>
+        <source>Enter the receiver's address, message (ensure you copy line breaks, spaces, tabs, etc. exactly) and signature below to verify the message. Be careful not to read more into the signature than what is in the signed message itself, to avoid being tricked by a man-in-the-middle attack. Note that this only proves the signing party receives with the address, it cannot prove sendership of any transaction!</source>
+        <translation type="unfinished">Syötä vastaanottajan osoite, viesti ja allekirjoitus (varmista että kopioit rivinvaihdot, välilyönnit, sarkaimet yms. täsmälleen) alle vahvistaaksesi viestin. Varo lukemasta allekirjoitukseen enempää kuin mitä viestissä itsessään on välttääksesi man-in-the-middle -hyökkäyksiltä. Huomaa, että tämä todentaa ainoastaan allekirjoittavan vastaanottajan osoitteen, tämä ei voi todentaa minkään tapahtuman lähettäjää!</translation>
+    </message>
+    <message>
+        <source>The Particl address the message was signed with</source>
+        <translation type="unfinished">Particl-osoite jolla viesti on allekirjoitettu</translation>
+    </message>
+    <message>
+        <source>The signed message to verify</source>
+        <translation type="unfinished">Allekirjoitettu viesti vahvistettavaksi</translation>
+    </message>
+    <message>
+        <source>The signature given when the message was signed</source>
+        <translation type="unfinished">Viestin allekirjoittamisen yhteydessä annettu allekirjoitus</translation>
+    </message>
+    <message>
+        <source>Verify the message to ensure it was signed with the specified Particl address</source>
+        <translation type="unfinished">Tarkista viestin allekirjoitus varmistaaksesi, että se allekirjoitettiin tietyllä Particl-osoitteella</translation>
+    </message>
+    <message>
+        <source>Verify &amp;Message</source>
+        <translation type="unfinished">Varmista &amp;viesti...</translation>
+    </message>
+    <message>
+        <source>Reset all verify message fields</source>
+        <translation type="unfinished">Tyhjennä kaikki varmista-viesti-kentät</translation>
+    </message>
+    <message>
+        <source>Click "Sign Message" to generate signature</source>
+        <translation type="unfinished">Valitse "Allekirjoita Viesti" luodaksesi allekirjoituksen.</translation>
+    </message>
+    <message>
+        <source>The entered address is invalid.</source>
+        <translation type="unfinished">Syötetty osoite on virheellinen.</translation>
+    </message>
+    <message>
+        <source>Please check the address and try again.</source>
+        <translation type="unfinished">Tarkista osoite ja yritä uudelleen.</translation>
+    </message>
+    <message>
+        <source>The entered address does not refer to a key.</source>
+        <translation type="unfinished">Syötetty osoite ei viittaa tunnettuun avaimeen.</translation>
+    </message>
+    <message>
+        <source>Wallet unlock was cancelled.</source>
+        <translation type="unfinished">Lompakon avaaminen peruttiin.</translation>
+    </message>
+    <message>
+        <source>No error</source>
+        <translation type="unfinished">Ei virhettä</translation>
+    </message>
+    <message>
+        <source>Private key for the entered address is not available.</source>
+        <translation type="unfinished">Yksityistä avainta syötetylle osoitteelle ei ole saatavilla.</translation>
+    </message>
+    <message>
+        <source>Message signing failed.</source>
+        <translation type="unfinished">Viestin allekirjoitus epäonnistui.</translation>
+    </message>
+    <message>
+        <source>Message signed.</source>
+        <translation type="unfinished">Viesti allekirjoitettu.</translation>
+    </message>
+    <message>
+        <source>The signature could not be decoded.</source>
+        <translation type="unfinished">Allekirjoitusta ei pystytty tulkitsemaan.</translation>
+    </message>
+    <message>
+        <source>Please check the signature and try again.</source>
+        <translation type="unfinished">Tarkista allekirjoitus ja yritä uudelleen.</translation>
+    </message>
+    <message>
+        <source>The signature did not match the message digest.</source>
+        <translation type="unfinished">Allekirjoitus ei täsmää viestin tiivisteeseen.</translation>
+    </message>
+    <message>
+        <source>Message verification failed.</source>
+        <translation type="unfinished">Viestin varmistus epäonnistui.</translation>
+    </message>
+    <message>
+        <source>Message verified.</source>
+        <translation type="unfinished">Viesti varmistettu.</translation>
+    </message>
+</context>
+<context>
+    <name>SplashScreen</name>
+    <message>
+        <source>(press q to shutdown and continue later)</source>
+        <translation type="unfinished">(paina q lopettaaksesi ja jatkaaksesi myöhemmin)</translation>
+    </message>
+    </context>
+<context>
+    <name>TransactionDesc</name>
+    <message>
+        <source>conflicted with a transaction with %1 confirmations</source>
+        <extracomment>Text explaining the current status of a transaction, shown in the status field of the details window for this transaction. This status represents an unconfirmed transaction that conflicts with a confirmed transaction.</extracomment>
+        <translation type="unfinished">ristiriidassa maksutapahtumalle, jolla on %1 varmistusta</translation>
+    </message>
+    <message>
+        <source>abandoned</source>
+        <extracomment>Text explaining the current status of a transaction, shown in the status field of the details window for this transaction. This status represents an abandoned transaction.</extracomment>
+        <translation type="unfinished">hylätty</translation>
+    </message>
+    <message>
+        <source>%1/unconfirmed</source>
+        <extracomment>Text explaining the current status of a transaction, shown in the status field of the details window for this transaction. This status represents a transaction confirmed in at least one block, but less than 6 blocks.</extracomment>
+        <translation type="unfinished">%1/vahvistamaton</translation>
+    </message>
+    <message>
+        <source>%1 confirmations</source>
+        <extracomment>Text explaining the current status of a transaction, shown in the status field of the details window for this transaction. This status represents a transaction confirmed in 6 or more blocks.</extracomment>
+        <translation type="unfinished">%1 vahvistusta</translation>
+    </message>
+    <message>
+        <source>Status</source>
+        <translation type="unfinished">Tila</translation>
+    </message>
+    <message>
+        <source>Date</source>
+        <translation type="unfinished">Aika</translation>
+    </message>
+    <message>
+        <source>Source</source>
+        <translation type="unfinished">Lähde</translation>
+    </message>
+    <message>
+        <source>Generated</source>
+        <translation type="unfinished">Generoitu</translation>
+    </message>
+    <message>
+        <source>From</source>
+        <translation type="unfinished">Lähettäjä</translation>
+    </message>
+    <message>
+        <source>unknown</source>
+        <translation type="unfinished">tuntematon</translation>
+    </message>
+    <message>
+        <source>To</source>
+        <translation type="unfinished">Saaja</translation>
+    </message>
+    <message>
+        <source>own address</source>
+        <translation type="unfinished">oma osoite</translation>
+    </message>
+    <message>
+        <source>watch-only</source>
+        <translation type="unfinished">vain seurattava</translation>
+    </message>
+    <message>
+        <source>label</source>
+        <translation type="unfinished">nimi</translation>
+    </message>
+    <message>
+        <source>Credit</source>
+        <translation type="unfinished">Krediitti</translation>
+    </message>
+    <message numerus="yes">
+        <source>matures in %n more block(s)</source>
+        <translation type="unfinished">
+            <numerusform />
+            <numerusform />
+        </translation>
+    </message>
+    <message>
+        <source>not accepted</source>
+        <translation type="unfinished">ei hyväksytty</translation>
+    </message>
+    <message>
+        <source>Debit</source>
+        <translation type="unfinished">Debiitti</translation>
+    </message>
+    <message>
+        <source>Total debit</source>
+        <translation type="unfinished">Debiitti yhteensä</translation>
+    </message>
+    <message>
+        <source>Total credit</source>
+        <translation type="unfinished">Krediitti yhteensä</translation>
+    </message>
+    <message>
+        <source>Transaction fee</source>
+        <translation type="unfinished">Siirtokulu</translation>
+    </message>
+    <message>
+        <source>Net amount</source>
+        <translation type="unfinished">Nettomäärä</translation>
+    </message>
+    <message>
+        <source>Message</source>
+        <translation type="unfinished">Viesti</translation>
+    </message>
+    <message>
+        <source>Comment</source>
+        <translation type="unfinished">Kommentti</translation>
+    </message>
+    <message>
+        <source>Transaction ID</source>
+        <translation type="unfinished">Maksutapahtuman tunnus</translation>
+    </message>
+    <message>
+        <source>Transaction total size</source>
+        <translation type="unfinished">Maksutapahtuman kokonaiskoko</translation>
+    </message>
+    <message>
+        <source>Transaction virtual size</source>
+        <translation type="unfinished">Tapahtuman näennäiskoko</translation>
+    </message>
+    <message>
+        <source>Output index</source>
+        <translation type="unfinished">Ulostulon indeksi</translation>
+    </message>
+    <message>
+        <source> (Certificate was not verified)</source>
+        <translation type="unfinished"> (Sertifikaattia ei vahvistettu)</translation>
+    </message>
+    <message>
+        <source>Merchant</source>
+        <translation type="unfinished">Kauppias</translation>
+    </message>
+    <message>
+        <source>Generated coins must mature %1 blocks before they can be spent. When you generated this block, it was broadcast to the network to be added to the block chain. If it fails to get into the chain, its state will change to "not accepted" and it won't be spendable. This may occasionally happen if another node generates a block within a few seconds of yours.</source>
+        <translation type="unfinished">Luotujen kolikoiden täytyy kypsyä vielä %1 lohkoa ennenkuin niitä voidaan käyttää. Luotuasi tämän lohkon, se kuulutettiin verkolle lohkoketjuun lisättäväksi. Mikäli lohko ei kuitenkaan pääse ketjuun, sen tilaksi vaihdetaan "ei hyväksytty" ja sitä ei voida käyttää. Toisinaan näin tapahtuu, jos jokin verkon toinen solmu luo lohkon lähes samanaikaisesti sinun lohkosi kanssa.</translation>
+    </message>
+    <message>
+        <source>Debug information</source>
+        <translation type="unfinished">Debug tiedot</translation>
+    </message>
+    <message>
+        <source>Transaction</source>
+        <translation type="unfinished">Maksutapahtuma</translation>
+    </message>
+    <message>
+        <source>Inputs</source>
+        <translation type="unfinished">Sisääntulot</translation>
+    </message>
+    <message>
+        <source>Amount</source>
+        <translation type="unfinished">Määrä</translation>
+    </message>
+    <message>
+        <source>true</source>
+        <translation type="unfinished">tosi</translation>
+    </message>
+    <message>
+        <source>false</source>
+        <translation type="unfinished">epätosi</translation>
+    </message>
+</context>
+<context>
+    <name>TransactionDescDialog</name>
+    <message>
+        <source>This pane shows a detailed description of the transaction</source>
+        <translation type="unfinished">Tämä ruutu näyttää yksityiskohtaisen tiedon rahansiirrosta</translation>
+    </message>
+    <message>
+        <source>Details for %1</source>
+        <translation type="unfinished">%1:n yksityiskohdat</translation>
+    </message>
+</context>
+<context>
+    <name>TransactionTableModel</name>
+    <message>
+        <source>Date</source>
+        <translation type="unfinished">Aika</translation>
+    </message>
+    <message>
+        <source>Type</source>
+        <translation type="unfinished">Tyyppi</translation>
+    </message>
+    <message>
+        <source>Label</source>
+        <translation type="unfinished">Nimike</translation>
+    </message>
+    <message>
+        <source>Unconfirmed</source>
+        <translation type="unfinished">Varmistamaton</translation>
+    </message>
+    <message>
+        <source>Abandoned</source>
+        <translation type="unfinished">Hylätty</translation>
+    </message>
+    <message>
+        <source>Confirming (%1 of %2 recommended confirmations)</source>
+        <translation type="unfinished">Varmistetaan (%1 suositellusta %2 varmistuksesta)</translation>
+    </message>
+    <message>
+        <source>Confirmed (%1 confirmations)</source>
+        <translation type="unfinished">Varmistettu (%1 varmistusta)</translation>
+    </message>
+    <message>
+        <source>Conflicted</source>
+        <translation type="unfinished">Ristiriitainen</translation>
+    </message>
+    <message>
+        <source>Immature (%1 confirmations, will be available after %2)</source>
+        <translation type="unfinished">Epäkypsä (%1 varmistusta, saatavilla %2 jälkeen)</translation>
+    </message>
+    <message>
+        <source>Generated but not accepted</source>
+        <translation type="unfinished">Luotu, mutta ei hyäksytty</translation>
+    </message>
+    <message>
+        <source>Received with</source>
+        <translation type="unfinished">Vastaanotettu osoitteella</translation>
+    </message>
+    <message>
+        <source>Received from</source>
+        <translation type="unfinished">Vastaanotettu</translation>
+    </message>
+    <message>
+        <source>Sent to</source>
+        <translation type="unfinished">Lähetetty vastaanottajalle</translation>
+    </message>
+    <message>
+        <source>Payment to yourself</source>
+        <translation type="unfinished">Maksu itsellesi</translation>
+    </message>
+    <message>
+        <source>Mined</source>
+        <translation type="unfinished">Louhittu</translation>
+    </message>
+    <message>
+        <source>watch-only</source>
+        <translation type="unfinished">vain seurattava</translation>
+    </message>
+    <message>
+        <source>(n/a)</source>
+        <translation type="unfinished">(ei saatavilla)</translation>
+    </message>
+    <message>
+        <source>(no label)</source>
+        <translation type="unfinished">(ei nimikettä)</translation>
+    </message>
+    <message>
+        <source>Transaction status. Hover over this field to show number of confirmations.</source>
+        <translation type="unfinished">Rahansiirron tila. Siirrä osoitin kentän päälle nähdäksesi vahvistusten lukumäärä.</translation>
+    </message>
+    <message>
+        <source>Date and time that the transaction was received.</source>
+        <translation type="unfinished">Rahansiirron vastaanottamisen päivämäärä ja aika.</translation>
+    </message>
+    <message>
+        <source>Type of transaction.</source>
+        <translation type="unfinished">Maksutapahtuman tyyppi.</translation>
+    </message>
+    <message>
+        <source>Whether or not a watch-only address is involved in this transaction.</source>
+        <translation type="unfinished">Onko rahansiirrossa mukana ainoastaan seurattava osoite vai ei.</translation>
+    </message>
+    <message>
+        <source>User-defined intent/purpose of the transaction.</source>
+        <translation type="unfinished">Käyttäjän määrittämä käyttötarkoitus rahansiirrolle.</translation>
+    </message>
+    <message>
+        <source>Amount removed from or added to balance.</source>
+        <translation type="unfinished">Saldoon lisätty tai siitä vähennetty määrä.</translation>
+    </message>
+</context>
+<context>
+    <name>TransactionView</name>
+    <message>
+        <source>All</source>
+        <translation type="unfinished">Kaikki</translation>
+    </message>
+    <message>
+        <source>Today</source>
+        <translation type="unfinished">Tänään</translation>
+    </message>
+    <message>
+        <source>This week</source>
+        <translation type="unfinished">Tällä viikolla</translation>
+    </message>
+    <message>
+        <source>This month</source>
+        <translation type="unfinished">Tässä kuussa</translation>
+    </message>
+    <message>
+        <source>Last month</source>
+        <translation type="unfinished">Viime kuussa</translation>
+    </message>
+    <message>
+        <source>This year</source>
+        <translation type="unfinished">Tänä vuonna</translation>
+    </message>
+    <message>
+        <source>Received with</source>
+        <translation type="unfinished">Vastaanotettu osoitteella</translation>
+    </message>
+    <message>
+        <source>Sent to</source>
+        <translation type="unfinished">Lähetetty vastaanottajalle</translation>
+    </message>
+    <message>
+        <source>To yourself</source>
+        <translation type="unfinished">Itsellesi</translation>
+    </message>
+    <message>
+        <source>Mined</source>
+        <translation type="unfinished">Louhittu</translation>
+    </message>
+    <message>
+        <source>Other</source>
+        <translation type="unfinished">Muu</translation>
+    </message>
+    <message>
+        <source>Enter address, transaction id, or label to search</source>
+        <translation type="unfinished">Kirjoita osoite, siirron tunniste tai nimiö etsiäksesi</translation>
+    </message>
+    <message>
+        <source>Min amount</source>
+        <translation type="unfinished">Minimimäärä</translation>
+    </message>
+    <message>
+        <source>Range…</source>
+        <translation type="unfinished">Alue...</translation>
+    </message>
+    <message>
+        <source>&amp;Copy address</source>
+        <translation type="unfinished">&amp;Kopioi osoite</translation>
+    </message>
+    <message>
+        <source>Copy &amp;label</source>
+        <translation type="unfinished">Kopioi &amp;viite</translation>
+    </message>
+    <message>
+        <source>Copy &amp;amount</source>
+        <translation type="unfinished">Kopioi &amp;määrä</translation>
+    </message>
+    <message>
+        <source>Export Transaction History</source>
+        <translation type="unfinished">Vie rahansiirtohistoria</translation>
+    </message>
+    <message>
+        <source>Comma separated file</source>
+        <extracomment>Expanded name of the CSV file format. See: https://en.wikipedia.org/wiki/Comma-separated_values.</extracomment>
+        <translation type="unfinished">Pilkulla erotettu tiedosto</translation>
+    </message>
+    <message>
+        <source>Confirmed</source>
+        <translation type="unfinished">Vahvistettu</translation>
+    </message>
+    <message>
+        <source>Watch-only</source>
+        <translation type="unfinished">Vain seurattava</translation>
+    </message>
+    <message>
+        <source>Date</source>
+        <translation type="unfinished">Aika</translation>
+    </message>
+    <message>
+        <source>Type</source>
+        <translation type="unfinished">Tyyppi</translation>
+    </message>
+    <message>
+        <source>Label</source>
+        <translation type="unfinished">Nimike</translation>
+    </message>
+    <message>
+        <source>Address</source>
+        <translation type="unfinished">Osoite</translation>
+    </message>
+    <message>
+        <source>Exporting Failed</source>
+        <translation type="unfinished">Vienti epäonnistui</translation>
+    </message>
+    <message>
+        <source>There was an error trying to save the transaction history to %1.</source>
+        <translation type="unfinished">Rahansiirron historian tallentamisessa tapahtui virhe paikkaan %1.</translation>
+    </message>
+    <message>
+        <source>Exporting Successful</source>
+        <translation type="unfinished">Vienti onnistui</translation>
+    </message>
+    <message>
+        <source>The transaction history was successfully saved to %1.</source>
+        <translation type="unfinished">Rahansiirron historia tallennettiin onnistuneesti kohteeseen %1.</translation>
+    </message>
+    <message>
+        <source>Range:</source>
+        <translation type="unfinished">Alue:</translation>
+    </message>
+    <message>
+        <source>to</source>
+        <translation type="unfinished">vastaanottaja</translation>
+    </message>
 </context>
 <context>
     <name>WalletFrame</name>
@@ -3556,701 +3991,137 @@
         <source>No wallet has been loaded.
 Go to File &gt; Open Wallet to load a wallet.
 - OR -</source>
-        <translation>Lompakkoa ei ladattu.
+        <translation type="unfinished">Lompakkoa ei ladattu.
 Siirry osioon Tiedosto &gt; Avaa lompakko ladataksesi lompakon.
 - TAI -</translation>
     </message>
     <message>
         <source>Create a new wallet</source>
-        <translation>Luo uusi lompakko</translation>
+        <translation type="unfinished">Luo uusi lompakko</translation>
+    </message>
+    <message>
+        <source>Error</source>
+        <translation type="unfinished">Virhe</translation>
+    </message>
+    <message>
+        <source>Unable to decode PSBT from clipboard (invalid base64)</source>
+        <translation type="unfinished">PBST-ää ei voitu tulkita leikepöydältä (kelpaamaton base64)</translation>
+    </message>
+    <message>
+        <source>Load Transaction Data</source>
+        <translation type="unfinished">Lataa siirtotiedot</translation>
+    </message>
+    <message>
+        <source>Partially Signed Transaction (*.psbt)</source>
+        <translation type="unfinished">Osittain allekirjoitettu siirto (*.pbst)</translation>
+    </message>
+    <message>
+        <source>PSBT file must be smaller than 100 MiB</source>
+        <translation type="unfinished">PBST-tiedoston tulee olla pienempi kuin 100 mebitavua</translation>
+    </message>
+    <message>
+        <source>Unable to decode PSBT</source>
+        <translation type="unfinished">PSBT-ää ei voitu tulkita</translation>
     </message>
 </context>
 <context>
     <name>WalletModel</name>
     <message>
         <source>Send Coins</source>
-        <translation>Lähetä kolikoita</translation>
+        <translation type="unfinished">Lähetä kolikoita</translation>
     </message>
     <message>
         <source>Fee bump error</source>
-        <translation>Virhe nostaessa palkkiota.</translation>
+        <translation type="unfinished">Virhe nostaessa palkkiota.</translation>
     </message>
     <message>
         <source>Increasing transaction fee failed</source>
-        <translation>Siirtokulun nosto epäonnistui</translation>
+        <translation type="unfinished">Siirtokulun nosto epäonnistui</translation>
     </message>
     <message>
         <source>Do you want to increase the fee?</source>
-        <translation>Haluatko nostaa siirtomaksua?</translation>
-    </message>
-    <message>
-        <source>Do you want to draft a transaction with fee increase?</source>
-        <translation>Haluatko nostaa siirtomaksua siirtoon?</translation>
+        <extracomment>Asks a user if they would like to manually increase the fee of a transaction that has already been created.</extracomment>
+        <translation type="unfinished">Haluatko nostaa siirtomaksua?</translation>
     </message>
     <message>
         <source>Current fee:</source>
-        <translation>Nykyinen palkkio:</translation>
+        <translation type="unfinished">Nykyinen palkkio:</translation>
     </message>
     <message>
         <source>Increase:</source>
-        <translation>Korota:</translation>
+        <translation type="unfinished">Korota:</translation>
     </message>
     <message>
         <source>New fee:</source>
-        <translation>Uusi palkkio:</translation>
+        <translation type="unfinished">Uusi palkkio:</translation>
     </message>
     <message>
         <source>Confirm fee bump</source>
-        <translation>Vahvista palkkion korotus</translation>
+        <translation type="unfinished">Vahvista palkkion korotus</translation>
     </message>
     <message>
         <source>Can't draft transaction.</source>
-        <translation> Siirtoa ei voida laatia.</translation>
+        <translation type="unfinished"> Siirtoa ei voida laatia.</translation>
     </message>
     <message>
         <source>PSBT copied</source>
-        <translation>PSBT kopioitu</translation>
+        <translation type="unfinished">PSBT kopioitu</translation>
     </message>
     <message>
         <source>Can't sign transaction.</source>
-        <translation>Siirtoa ei voida allekirjoittaa.</translation>
+        <translation type="unfinished">Siirtoa ei voida allekirjoittaa.</translation>
     </message>
     <message>
         <source>Could not commit transaction</source>
-        <translation>Siirtoa ei voitu tehdä</translation>
+        <translation type="unfinished">Siirtoa ei voitu tehdä</translation>
+    </message>
+    <message>
+        <source>Can't display address</source>
+        <translation type="unfinished">Osoitetta ei voida näyttää</translation>
     </message>
     <message>
         <source>default wallet</source>
-        <translation>oletuslompakko</translation>
+        <translation type="unfinished">oletuslompakko</translation>
     </message>
 </context>
 <context>
     <name>WalletView</name>
     <message>
         <source>&amp;Export</source>
-        <translation>&amp;Vie</translation>
+        <translation type="unfinished">&amp;Vie</translation>
     </message>
     <message>
         <source>Export the data in the current tab to a file</source>
-        <translation>Vie auki olevan välilehden tiedot tiedostoon</translation>
-    </message>
-    <message>
-        <source>Error</source>
-        <translation>Virhe</translation>
-    </message>
-    <message>
-        <source>Unable to decode PSBT from clipboard (invalid base64)</source>
-        <translation>PBST-ää ei voitu tulkita leikepöydältä (kelpaamaton base64)</translation>
-    </message>
-    <message>
-        <source>Load Transaction Data</source>
-        <translation>Lataa siirtotiedot</translation>
-    </message>
-    <message>
-        <source>Partially Signed Transaction (*.psbt)</source>
-        <translation>Osittain allekirjoitettu siirto (*.pbst)</translation>
-    </message>
-    <message>
-        <source>PSBT file must be smaller than 100 MiB</source>
-        <translation>PBST-tiedoston tulee olla pienempi kuin 100 mebitavua</translation>
-    </message>
-    <message>
-        <source>Unable to decode PSBT</source>
-        <translation>PSBT-ää ei voitu tulkita</translation>
+        <translation type="unfinished">Vie auki olevan välilehden tiedot tiedostoon</translation>
     </message>
     <message>
         <source>Backup Wallet</source>
-        <translation>Varmuuskopioi lompakko</translation>
-    </message>
-    <message>
-        <source>Wallet Data (*.dat)</source>
-        <translation>Lompakkodata (*.dat)</translation>
+        <translation type="unfinished">Varmuuskopioi lompakko</translation>
+    </message>
+    <message>
+        <source>Wallet Data</source>
+        <extracomment>Name of the wallet data file format.</extracomment>
+        <translation type="unfinished">Lompakkotiedot</translation>
     </message>
     <message>
         <source>Backup Failed</source>
-        <translation>Varmuuskopio epäonnistui</translation>
+        <translation type="unfinished">Varmuuskopio epäonnistui</translation>
     </message>
     <message>
         <source>There was an error trying to save the wallet data to %1.</source>
-        <translation>Lompakon tallennuksessa tapahtui virhe %1.</translation>
+        <translation type="unfinished">Lompakon tallennuksessa tapahtui virhe %1.</translation>
     </message>
     <message>
         <source>Backup Successful</source>
-        <translation>Varmuuskopio Onnistui</translation>
+        <translation type="unfinished">Varmuuskopio Onnistui</translation>
     </message>
     <message>
         <source>The wallet data was successfully saved to %1.</source>
-        <translation>Lompakko tallennettiin onnistuneesti tiedostoon %1.</translation>
+        <translation type="unfinished">Lompakko tallennettiin onnistuneesti tiedostoon %1.</translation>
     </message>
     <message>
         <source>Cancel</source>
-        <translation>Peruuta</translation>
-    </message>
-</context>
-<context>
-    <name>bitcoin-core</name>
-    <message>
-        <source>Distributed under the MIT software license, see the accompanying file %s or %s</source>
-        <translation>Jaettu MIT -ohjelmistolisenssin alaisuudessa, katso mukana tuleva %s tiedosto tai %s</translation>
-    </message>
-    <message>
-        <source>Prune configured below the minimum of %d MiB.  Please use a higher number.</source>
-        <translation>Karsinta konfiguroitu alle minimin %d MiB. Käytä surempaa numeroa.</translation>
-    </message>
-    <message>
-        <source>Prune: last wallet synchronisation goes beyond pruned data. You need to -reindex (download the whole blockchain again in case of pruned node)</source>
-        <translation>Karsinta: viime lompakon synkronisointi menee karsitun datan taakse. Sinun tarvitsee ajaa -reindex (lataa koko lohkoketju uudelleen tapauksessa jossa karsiva noodi)</translation>
-    </message>
-    <message>
-        <source>Pruning blockstore...</source>
-        <translation>Karsitaan lohkovarastoa...</translation>
-    </message>
-    <message>
-        <source>Unable to start HTTP server. See debug log for details.</source>
-        <translation>HTTP-palvelinta ei voitu käynnistää. Katso debug-lokista lisätietoja.</translation>
-    </message>
-    <message>
-        <source>The %s developers</source>
-        <translation>%s kehittäjät</translation>
-    </message>
-    <message>
-        <source>Cannot obtain a lock on data directory %s. %s is probably already running.</source>
-        <translation>Ei voida lukita data-hakemistoa %s. %s on luultavasti jo käynnissä.</translation>
-    </message>
-    <message>
-<<<<<<< HEAD
-        <source>Cannot provide specific connections and have addrman find outgoing connections at the same.</source>
-        <translation>Ei voida tarjota tiettyjä yhteyksiä, ja antaa addrmanin löytää lähteviä yhteyksiä samanaikaisesti.</translation>
-    </message>
-    <message>
-        <source>Error reading %s! All keys read correctly, but transaction data or address book entries might be missing or incorrect.</source>
-        <translation>Virhe luettaessa %s! Avaimet luetttiin oikein, mutta rahansiirtotiedot tai osoitekirjan sisältö saattavat olla puutteellisia tai vääriä.</translation>
-    </message>
-    <message>
-        <source>More than one onion bind address is provided. Using %s for the automatically created Tor onion service.</source>
-        <translation>Useampi onion bind -osoite on tarjottu. Automaattisesti luotua Torin onion-palvelua varten käytetään %s.</translation>
-    </message>
-    <message>
-        <source>Please check that your computer's date and time are correct! If your clock is wrong, %s will not work properly.</source>
-        <translation>Tarkistathan että tietokoneesi päivämäärä ja kellonaika ovat oikeassa! Jos kellosi on väärässä, %s ei toimi oikein.</translation>
-    </message>
-    <message>
-        <source>Please contribute if you find %s useful. Visit %s for further information about the software.</source>
-        <translation>Ole hyvä ja avusta, jos %s on mielestäsi hyödyllinen. Vieraile %s saadaksesi lisää tietoa ohjelmistosta.</translation>
-    </message>
-    <message>
-        <source>SQLiteDatabase: Failed to prepare the statement to fetch sqlite wallet schema version: %s</source>
-        <translation>SQLiteDatabase: Lausekkeen valmistelu sqlite-lompakkokaavioversion %s noutamista varten epäonnistui</translation>
-    </message>
-    <message>
-        <source>SQLiteDatabase: Failed to prepare the statement to fetch the application id: %s</source>
-        <translation>SQLiteDatabase: Lausekkeen valmistelu sovellustunnisteen %s noutamista varten epäonnistui</translation>
-=======
-        <source>conflicted with a transaction with %1 confirmations</source>
-        <extracomment>Text explaining the current status of a transaction, shown in the status field of the details window for this transaction. This status represents an unconfirmed transaction that conflicts with a confirmed transaction.</extracomment>
-        <translation type="unfinished">ristiriidassa maksutapahtumalle, jolla on %1 varmistusta</translation>
-    </message>
-    <message>
-        <source>abandoned</source>
-        <extracomment>Text explaining the current status of a transaction, shown in the status field of the details window for this transaction. This status represents an abandoned transaction.</extracomment>
-        <translation type="unfinished">hylätty</translation>
-    </message>
-    <message>
-        <source>%1/unconfirmed</source>
-        <extracomment>Text explaining the current status of a transaction, shown in the status field of the details window for this transaction. This status represents a transaction confirmed in at least one block, but less than 6 blocks.</extracomment>
-        <translation type="unfinished">%1/vahvistamaton</translation>
-    </message>
-    <message>
-        <source>%1 confirmations</source>
-        <extracomment>Text explaining the current status of a transaction, shown in the status field of the details window for this transaction. This status represents a transaction confirmed in 6 or more blocks.</extracomment>
-        <translation type="unfinished">%1 vahvistusta</translation>
->>>>>>> 3f385c91
-    </message>
-    <message>
-        <source>The block database contains a block which appears to be from the future. This may be due to your computer's date and time being set incorrectly. Only rebuild the block database if you are sure that your computer's date and time are correct</source>
-        <translation>Lohkotietokanta sisältää lohkon, joka vaikuttaa olevan tulevaisuudesta. Tämä saattaa johtua tietokoneesi virheellisesti asetetuista aika-asetuksista. Rakenna lohkotietokanta uudelleen vain jos olet varma, että tietokoneesi päivämäärä ja aika ovat oikein.</translation>
-    </message>
-    <message>
-        <source>This is a pre-release test build - use at your own risk - do not use for mining or merchant applications</source>
-        <translation>Tämä on esi-julkaistu kokeiluversio - Käyttö omalla vastuullasi - Ethän käytä louhimiseen tai kauppasovelluksiin.</translation>
-    </message>
-    <message>
-        <source>This is the transaction fee you may discard if change is smaller than dust at this level</source>
-        <translation>Voit ohittaa tämän siirtomaksun, mikäli vaihtoraha on pienempi kuin tomun arvo tällä hetkellä</translation>
-    </message>
-    <message>
-        <source>Unable to replay blocks. You will need to rebuild the database using -reindex-chainstate.</source>
-        <translation>Lohkoja ei voida uudelleenlukea. Joulut uudelleenrakentamaan tietokannan käyttämällä -reindex-chainstate -valitsinta.</translation>
-    </message>
-    <message>
-        <source>Unable to rewind the database to a pre-fork state. You will need to redownload the blockchain</source>
-        <translation>Tietokantaa ei onnistuttu palauttamaan tilaan ennen haarautumista. Lohkoketju pitää ladata uudestaan.</translation>
-    </message>
-    <message>
-        <source>Warning: The network does not appear to fully agree! Some miners appear to be experiencing issues.</source>
-        <translation>Varoitus: Tietoverkko ei ole sovussa! Luohijat näyttävät kokevan virhetilanteita.</translation>
-    </message>
-    <message>
-        <source>Warning: We do not appear to fully agree with our peers! You may need to upgrade, or other nodes may need to upgrade.</source>
-        <translation>Varoitus: Olemme ristiriidassa vertaisten kanssa! Sinun tulee päivittää tai toisten solmujen tulee päivitää.</translation>
-    </message>
-    <message>
-        <source>-maxmempool must be at least %d MB</source>
-        <translation>-maxmempool on oltava vähintään %d MB</translation>
-    </message>
-    <message>
-        <source>Cannot resolve -%s address: '%s'</source>
-        <translation>-%s -osoitteen '%s' selvittäminen epäonnistui</translation>
-    </message>
-    <message>
-        <source>Change index out of range</source>
-        <translation>Vaihda hakemisto alueen ulkopuolelle</translation>
-    </message>
-    <message>
-        <source>Config setting for %s only applied on %s network when in [%s] section.</source>
-        <translation>Konfigurointiasetuksen %s käyttöön vain %s -verkossa, kun osassa [%s].</translation>
-    </message>
-    <message>
-        <source>Copyright (C) %i-%i</source>
-        <translation>Tekijänoikeus (C) %i-%i</translation>
-    </message>
-    <message>
-        <source>Corrupted block database detected</source>
-        <translation>Vioittunut lohkotietokanta havaittu</translation>
-    </message>
-    <message>
-        <source>Could not find asmap file %s</source>
-        <translation>Asmap-tiedostoa %s ei löytynyt</translation>
-    </message>
-    <message>
-        <source>Could not parse asmap file %s</source>
-        <translation>Asmap-tiedostoa %s ei voitu jäsentää</translation>
-    </message>
-    <message>
-        <source>Do you want to rebuild the block database now?</source>
-        <translation>Haluatko uudelleenrakentaa lohkotietokannan nyt?</translation>
-    </message>
-    <message>
-        <source>Error initializing block database</source>
-        <translation>Virhe alustaessa lohkotietokantaa</translation>
-    </message>
-    <message>
-        <source>Error initializing wallet database environment %s!</source>
-        <translation>Virhe alustaessa lompakon tietokantaympäristöä %s!</translation>
-    </message>
-    <message>
-        <source>Error loading %s</source>
-        <translation>Virhe ladattaessa %s</translation>
-    </message>
-    <message>
-        <source>Error loading %s: Private keys can only be disabled during creation</source>
-        <translation>Virhe %s:n lataamisessa: Yksityiset avaimet voidaan poistaa käytöstä vain luomisen aikana</translation>
-    </message>
-    <message>
-        <source>Error loading %s: Wallet corrupted</source>
-        <translation>Virhe ladattaessa %s: Lompakko vioittunut</translation>
-    </message>
-    <message>
-        <source>Error loading %s: Wallet requires newer version of %s</source>
-        <translation>Virhe ladattaessa %s: Tarvitset uudemman %s -version</translation>
-    </message>
-    <message>
-        <source>Error loading block database</source>
-        <translation>Virhe avattaessa lohkoketjua</translation>
-    </message>
-    <message>
-        <source>Error opening block database</source>
-        <translation>Virhe avattaessa lohkoindeksiä</translation>
-    </message>
-    <message>
-        <source>Failed to listen on any port. Use -listen=0 if you want this.</source>
-        <translation>Ei onnistuttu kuuntelemaan missään portissa. Käytä -listen=0 jos haluat tätä.</translation>
-    </message>
-    <message>
-        <source>Failed to rescan the wallet during initialization</source>
-        <translation>Lompakkoa ei voitu tarkastaa alustuksen yhteydessä.</translation>
-    </message>
-    <message>
-        <source>Failed to verify database</source>
-        <translation>Tietokannan todennus epäonnistui</translation>
-    </message>
-    <message>
-        <source>Importing...</source>
-        <translation>Tuodaan...</translation>
-    </message>
-    <message>
-        <source>Incorrect or no genesis block found. Wrong datadir for network?</source>
-        <translation>Virheellinen tai olematon alkulohko löydetty. Väärä data-hakemisto verkolle?</translation>
-    </message>
-    <message>
-        <source>Initialization sanity check failed. %s is shutting down.</source>
-        <translation>Alustava järkevyyden tarkistus epäonnistui. %s sulkeutuu.</translation>
-    </message>
-    <message>
-        <source>Invalid amount for -%s=&lt;amount&gt;: '%s'</source>
-        <translation>Virheellinen määrä -%s=&lt;amount&gt;: '%s'</translation>
-    </message>
-    <message>
-        <source>Invalid amount for -discardfee=&lt;amount&gt;: '%s'</source>
-        <translation>Virheellinen määrä -discardfee=&lt;amount&gt;: '%s'</translation>
-    </message>
-    <message>
-        <source>Invalid amount for -fallbackfee=&lt;amount&gt;: '%s'</source>
-        <translation>Virheellinen määrä -fallbackfee=&lt;amount&gt;: '%s'</translation>
-    </message>
-    <message>
-        <source>SQLiteDatabase: Failed to execute statement to verify database: %s</source>
-        <translation>SQLiteDatabase: Lausekkeen suorittaminen tietokannan %s todentamista varten epäonnistui</translation>
-    </message>
-    <message>
-        <source>SQLiteDatabase: Failed to fetch sqlite wallet schema version: %s</source>
-        <translation>SQLiteDatabase: sqlite-lompakkokaavioversion %s nouto epäonnistui</translation>
-    </message>
-    <message>
-        <source>SQLiteDatabase: Failed to fetch the application id: %s</source>
-        <translation>SQLiteDatabase: Sovellustunnisteen %s nouto epäonnistui</translation>
-    </message>
-    <message>
-        <source>SQLiteDatabase: Failed to prepare statement to verify database: %s</source>
-        <translation>SQLiteDatabase: Lausekkeen valmistelu tietokannan %s todentamista varten epäonnistui</translation>
-    </message>
-    <message>
-        <source>SQLiteDatabase: Failed to read database verification error: %s</source>
-        <translation>SQLiteDatabase: Tietokantatodennusvirheen %s luku epäonnistui</translation>
-    </message>
-    <message>
-        <source>SQLiteDatabase: Unexpected application id. Expected %u, got %u</source>
-        <translation>SQLiteDatabase: Odottamaton sovellustunniste. %u odotettu, %u saatu</translation>
-    </message>
-    <message>
-        <source>Specified blocks directory "%s" does not exist.</source>
-        <translation>Määrättyä lohkohakemistoa "%s" ei ole olemassa.</translation>
-    </message>
-    <message>
-        <source>Unknown address type '%s'</source>
-        <translation>Tuntematon osoitetyyppi '%s'</translation>
-    </message>
-    <message>
-        <source>Unknown change type '%s'</source>
-        <translation>Tuntematon vaihtorahatyyppi '%s'</translation>
-    </message>
-    <message>
-        <source>Upgrading txindex database</source>
-        <translation>Päivitetään txindex -tietokantaa</translation>
-    </message>
-    <message>
-        <source>Loading P2P addresses...</source>
-        <translation>Ladataan P2P-vertaisten osoitteita...</translation>
-    </message>
-    <message>
-        <source>Loading banlist...</source>
-        <translation>Ladataan kieltolistaa...</translation>
-    </message>
-    <message>
-        <source>Not enough file descriptors available.</source>
-        <translation>Ei tarpeeksi tiedostomerkintöjä vapaana.</translation>
-    </message>
-    <message>
-        <source>Prune cannot be configured with a negative value.</source>
-        <translation>Karsintaa ei voi toteuttaa negatiivisella arvolla.</translation>
-    </message>
-    <message>
-        <source>Prune mode is incompatible with -txindex.</source>
-        <translation>Karsittu tila ei ole yhteensopiva -txindex:n kanssa.</translation>
-    </message>
-    <message>
-        <source>Replaying blocks...</source>
-        <translation>Tarkastetaan lohkoja..</translation>
-    </message>
-    <message>
-        <source>Rewinding blocks...</source>
-        <translation>Varmistetaan lohkoja...</translation>
-    </message>
-    <message>
-        <source>The source code is available from %s.</source>
-        <translation>Lähdekoodi löytyy %s.</translation>
-    </message>
-    <message>
-        <source>Transaction fee and change calculation failed</source>
-        <translation>Siirtokulun ja vaihtorahan laskenta epäonnistui</translation>
-    </message>
-    <message>
-        <source>Unable to bind to %s on this computer. %s is probably already running.</source>
-        <translation>Kytkeytyminen kohteeseen %s ei onnistu tällä tietokoneella. %s on luultavasti jo käynnissä.</translation>
-    </message>
-    <message>
-        <source>Unable to generate keys</source>
-        <translation>Avaimia ei voitu luoda</translation>
-    </message>
-    <message>
-        <source>Unsupported logging category %s=%s.</source>
-        <translation>Lokikategoriaa %s=%s ei tueta.</translation>
-    </message>
-    <message>
-        <source>Upgrading UTXO database</source>
-        <translation>Päivitetään UTXO-tietokantaa</translation>
-    </message>
-    <message>
-        <source>User Agent comment (%s) contains unsafe characters.</source>
-        <translation>User Agent -kommentti (%s) sisältää turvattomia merkkejä.</translation>
-    </message>
-    <message>
-        <source>Verifying blocks...</source>
-        <translation>Varmistetaan lohkoja...</translation>
-    </message>
-    <message>
-        <source>Wallet needed to be rewritten: restart %s to complete</source>
-        <translation>Lompakko tarvitsee uudelleenkirjoittaa: käynnistä %s uudelleen</translation>
-    </message>
-    <message>
-        <source>Error: Listening for incoming connections failed (listen returned error %s)</source>
-        <translation>Virhe: Saapuvien yhteyksien kuuntelu epäonnistui (kuuntelu palautti virheen %s)</translation>
-    </message>
-    <message>
-        <source>%s corrupt. Try using the wallet tool particl-wallet to salvage or restoring a backup.</source>
-        <translation>%s on vioittunut. Yritä käyttää lompakkotyökalua particl-wallet pelastaaksesi sen tai palauttaa varmuuskopio.</translation>
-    </message>
-    <message>
-        <source>Cannot upgrade a non HD split wallet without upgrading to support pre split keypool. Please use version 169900 or no version specified.</source>
-        <translation>Muuta kuin HD-jaettua lompakkoa ei voi päivittää ilman päivitystä tukemaan esijaettua avainvarastoa. Käytä versiota 169900 tai älä kaytä määritettyä versiota.</translation>
-    </message>
-    <message>
-        <source>Invalid amount for -maxtxfee=&lt;amount&gt;: '%s' (must be at least the minrelay fee of %s to prevent stuck transactions)</source>
-        <translation>Virheellinen summa -maxtxfee =: '%s' (täytyy olla vähintään %s minrelay-kulu, jotta estetään jumiutuneet siirtotapahtumat)</translation>
-    </message>
-    <message>
-        <source>The transaction amount is too small to send after the fee has been deducted</source>
-        <translation>Siirtomäärä on liian pieni lähetettäväksi kulun vähentämisen jälkeen.</translation>
-    </message>
-    <message>
-        <source>This error could occur if this wallet was not shutdown cleanly and was last loaded using a build with a newer version of Berkeley DB. If so, please use the software that last loaded this wallet</source>
-        <translation>Tämä virhe voi tapahtua, jos tämä lompakko ei sammutettu siististi ja ladattiin viimeksi uudempaa Berkeley DB -versiota käyttäneellä ohjelmalla. Tässä tapauksessa käytä sitä ohjelmaa, joka viimeksi latasi tämän lompakon.</translation>
-    </message>
-    <message>
-        <source>This is the maximum transaction fee you pay (in addition to the normal fee) to prioritize partial spend avoidance over regular coin selection.</source>
-        <translation>Tämä on maksimimäärä, jonka maksat siirtokuluina (normaalien kulujen lisäksi) pistääksesi osittaiskulutuksen välttämisen tavallisen kolikonvalinnan edelle.</translation>
-    </message>
-    <message>
-        <source>Transaction needs a change address, but we can't generate it. Please call keypoolrefill first.</source>
-        <translation>Siirtoon tarvitaan vaihto-osoite, muttemme voi luoda sitä. Ole hyvä ja kutsu ensin keypoolrefill.</translation>
-    </message>
-    <message>
-        <source>You need to rebuild the database using -reindex to go back to unpruned mode.  This will redownload the entire blockchain</source>
-        <translation>Palataksesi karsimattomaan tilaan joudut uudelleenrakentamaan tietokannan -reindex -valinnalla. Tämä lataa koko lohkoketjun uudestaan.</translation>
-    </message>
-    <message>
-        <source>A fatal internal error occurred, see debug.log for details</source>
-        <translation>Kriittinen sisäinen virhe kohdattiin, katso debug.log lisätietoja varten</translation>
-    </message>
-    <message>
-        <source>Cannot set -peerblockfilters without -blockfilterindex.</source>
-        <translation>-peerblockfiltersiä ei voida asettaa ilman -blockfilterindexiä.</translation>
-    </message>
-    <message>
-        <source>Disk space is too low!</source>
-        <translation>Liian vähän levytilaa!</translation>
-    </message>
-    <message>
-        <source>Error reading from database, shutting down.</source>
-        <translation>Virheitä tietokantaa luettaessa, ohjelma pysäytetään.</translation>
-    </message>
-    <message>
-        <source>Error upgrading chainstate database</source>
-        <translation>Virhe päivittäessä chainstate-tietokantaa</translation>
-    </message>
-    <message>
-        <source>Error: Disk space is low for %s</source>
-        <translation>Virhe: levytila vähissä kohteessa %s</translation>
-    </message>
-    <message>
-        <source>Error: Keypool ran out, please call keypoolrefill first</source>
-        <translation>Virhe: Avainallas tyhjentyi, ole hyvä ja kutsu keypoolrefill ensin</translation>
-    </message>
-    <message>
-        <source>Fee rate (%s) is lower than the minimum fee rate setting (%s)</source>
-        <translation>Kulutaso (%s) on alempi, kuin minimikulutasoasetus (%s)</translation>
-    </message>
-    <message>
-        <source>Invalid -onion address or hostname: '%s'</source>
-        <translation>Virheellinen -onion osoite tai isäntänimi: '%s'</translation>
-    </message>
-    <message>
-        <source>Invalid -proxy address or hostname: '%s'</source>
-        <translation>Virheellinen -proxy osoite tai isäntänimi: '%s'</translation>
-    </message>
-    <message>
-        <source>Invalid amount for -paytxfee=&lt;amount&gt;: '%s' (must be at least %s)</source>
-        <translation>Kelvoton määrä argumentille -paytxfee=&lt;amount&gt;: '%s' (pitää olla vähintään %s)</translation>
-    </message>
-    <message>
-        <source>Invalid netmask specified in -whitelist: '%s'</source>
-        <translation>Kelvoton verkkopeite määritelty argumentissa -whitelist: '%s'</translation>
-    </message>
-    <message>
-        <source>Need to specify a port with -whitebind: '%s'</source>
-        <translation>Pitää määritellä portti argumentilla -whitebind: '%s'</translation>
-    </message>
-    <message>
-        <source>No proxy server specified. Use -proxy=&lt;ip&gt; or -proxy=&lt;ip:port&gt;.</source>
-        <translation>Välityspalvelinta ei ole määritetty. Käytä -proxy=&lt;ip&gt; tai -proxy=&lt;ip:port&gt;.</translation>
-    </message>
-    <message>
-        <source>Prune mode is incompatible with -blockfilterindex.</source>
-        <translation>Karsintatila ei ole yhteensopiva -blockfilterindex valinnan kanssa</translation>
-    </message>
-    <message>
-        <source>Reducing -maxconnections from %d to %d, because of system limitations.</source>
-        <translation>Vähennetään -maxconnections arvoa %d:stä %d:hen järjestelmän rajoitusten vuoksi.</translation>
-    </message>
-    <message>
-        <source>Signing transaction failed</source>
-        <translation>Siirron vahvistus epäonnistui</translation>
-    </message>
-    <message>
-        <source>Specified -walletdir "%s" does not exist</source>
-        <translation>Määriteltyä lompakon hakemistoa "%s" ei ole olemassa.</translation>
-    </message>
-    <message>
-        <source>Specified -walletdir "%s" is a relative path</source>
-        <translation>Määritelty lompakkohakemisto "%s" sijaitsee suhteellisessa polussa</translation>
-    </message>
-    <message>
-        <source>Specified -walletdir "%s" is not a directory</source>
-        <translation>Määritelty -walletdir "%s" ei ole hakemisto</translation>
-    </message>
-    <message>
-        <source>The specified config file %s does not exist
-</source>
-        <translation>Määriteltyä asetustiedostoa %s ei löytynyt
-</translation>
-    </message>
-    <message>
-        <source>The transaction amount is too small to pay the fee</source>
-        <translation>Rahansiirron määrä on liian pieni kattaakseen maksukulun</translation>
-    </message>
-    <message>
-        <source>This is experimental software.</source>
-        <translation>Tämä on ohjelmistoa kokeelliseen käyttöön.</translation>
-    </message>
-    <message>
-        <source>Transaction amount too small</source>
-        <translation>Siirtosumma liian pieni</translation>
-    </message>
-    <message>
-        <source>Transaction too large</source>
-        <translation>Siirtosumma liian iso</translation>
-    </message>
-    <message>
-        <source>Unable to bind to %s on this computer (bind returned error %s)</source>
-        <translation>Kytkeytyminen kohteeseen %s ei onnistunut tällä tietokonella (kytkeytyminen palautti virheen %s)</translation>
-    </message>
-    <message>
-        <source>Unable to create the PID file '%s': %s</source>
-        <translation>PID-tiedostoa '%s' ei voitu luoda: %s</translation>
-    </message>
-    <message>
-        <source>Unable to generate initial keys</source>
-        <translation>Alkuavaimia ei voi luoda</translation>
-    </message>
-    <message>
-        <source>Unknown -blockfilterindex value %s.</source>
-        <translation>Tuntematon -lohkosuodatusindeksiarvo %s.</translation>
-    </message>
-    <message>
-        <source>Verifying wallet(s)...</source>
-        <translation>Varmistetaan lompakko(ja)...</translation>
-    </message>
-    <message>
-        <source>Warning: unknown new rules activated (versionbit %i)</source>
-        <translation>Varoitus: tuntemattomia uusia sääntöjä aktivoitu (versiobitti %i)</translation>
-    </message>
-    <message>
-        <source>-maxtxfee is set very high! Fees this large could be paid on a single transaction.</source>
-        <translation>-maxtxfee on asetettu erittäin suureksi! Tämänkokoisia kuluja saatetaan maksaa yhdessä rahansiirrossa.</translation>
-    </message>
-    <message>
-        <source>This is the transaction fee you may pay when fee estimates are not available.</source>
-        <translation>Tämän siirtomaksun maksat, kun siirtomaksun arviointi ei ole käytettävissä.</translation>
-    </message>
-    <message>
-        <source>Total length of network version string (%i) exceeds maximum length (%i). Reduce the number or size of uacomments.</source>
-        <translation>Verkon versiokenttä (%i) ylittää sallitun pituuden (%i). Vähennä uacomments:in arvoa tai kokoa.</translation>
-    </message>
-    <message>
-        <source>%s is set very high!</source>
-        <translation>%s on asetettu todella korkeaksi!</translation>
-    </message>
-    <message>
-        <source>Error loading wallet %s. Duplicate -wallet filename specified.</source>
-        <translation>Virhe ladattaessa lompakkoa %s. -wallet -tiedostonimi esiintyy useaan kertaan.</translation>
-    </message>
-    <message>
-        <source>Starting network threads...</source>
-        <translation>Käynnistetään verkkoa...</translation>
-    </message>
-    <message>
-        <source>The wallet will avoid paying less than the minimum relay fee.</source>
-        <translation>Lompakko välttää maksamasta alle vähimmäisen välityskulun.</translation>
-    </message>
-    <message>
-        <source>This is the minimum transaction fee you pay on every transaction.</source>
-        <translation>Tämä on jokaisesta siirrosta maksettava vähimmäismaksu.</translation>
-    </message>
-    <message>
-        <source>This is the transaction fee you will pay if you send a transaction.</source>
-        <translation>Tämä on se siirtomaksu, jonka maksat, mikäli lähetät siirron.</translation>
-    </message>
-    <message>
-        <source>Transaction amounts must not be negative</source>
-        <translation>Lähetyksen siirtosumman tulee olla positiivinen</translation>
-    </message>
-    <message>
-        <source>Transaction has too long of a mempool chain</source>
-        <translation>Maksutapahtumalla on liian pitkä muistialtaan ketju</translation>
-    </message>
-    <message>
-        <source>Transaction must have at least one recipient</source>
-        <translation>Lähetyksessä tulee olla ainakin yksi vastaanottaja</translation>
-    </message>
-    <message>
-        <source>Unknown network specified in -onlynet: '%s'</source>
-        <translation>Tuntematon verkko -onlynet parametrina: '%s'</translation>
-    </message>
-    <message>
-        <source>Insufficient funds</source>
-        <translation>Lompakon saldo ei riitä</translation>
-    </message>
-    <message>
-        <source>Fee estimation failed. Fallbackfee is disabled. Wait a few blocks or enable -fallbackfee.</source>
-        <translation>Siirtomaksun arviointi epäonnistui. Odota muutama lohko tai käytä -fallbackfee -valintaa..</translation>
-    </message>
-    <message>
-        <source>Warning: Private keys detected in wallet {%s} with disabled private keys</source>
-        <translation>Varoitus: lompakosta {%s} tunnistetut yksityiset avaimet, on poistettu käytöstä</translation>
-    </message>
-    <message>
-        <source>Cannot write to data directory '%s'; check permissions.</source>
-        <translation>Hakemistoon '%s' ei voida kirjoittaa. Tarkista käyttöoikeudet.</translation>
-    </message>
-    <message>
-        <source>Loading block index...</source>
-        <translation>Ladataan lohkoindeksiä...</translation>
-    </message>
-    <message>
-        <source>Loading wallet...</source>
-        <translation>Ladataan lompakkoa...</translation>
-    </message>
-    <message>
-        <source>Cannot downgrade wallet</source>
-        <translation>Et voi päivittää lompakkoasi vanhempaan versioon</translation>
-    </message>
-    <message>
-        <source>Rescanning...</source>
-        <translation>Skannataan uudelleen...</translation>
-    </message>
-    <message>
-        <source>Done loading</source>
-        <translation>Lataus on valmis</translation>
+        <translation type="unfinished">Peruuta</translation>
     </message>
 </context>
 </TS>