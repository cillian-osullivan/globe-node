--- conflicted
+++ resolved
@@ -1025,31 +1025,8 @@
                     valtype& vchSig    = stacktop(-2);
                     valtype& vchPubKey = stacktop(-1);
 
-<<<<<<< HEAD
-                    // Subset of script starting at the most recent codeseparator
-                    CScript scriptCode(pbegincodehash, pend);
-
-                    // Drop the signature in pre-segwit scripts but not segwit scripts
-                    if (sigversion == SigVersion::BASE) {
-                        int found = FindAndDelete(scriptCode, CScript() << vchSig);
-                        if (found > 0 && (flags & SCRIPT_VERIFY_CONST_SCRIPTCODE))
-                            return set_error(serror, SCRIPT_ERR_SIG_FINDANDDELETE);
-                    }
-
-                    if (!CheckSignatureEncoding(vchSig, flags, serror) || !CheckPubKeyEncoding(vchPubKey, flags, sigversion, serror)) {
-                        //serror is set
-                        return false;
-                    }
-
-                    bool fSuccess = checker.CheckSig(vchSig, vchPubKey, scriptCode, sigversion);
-
-                    if (!fSuccess && (flags & SCRIPT_VERIFY_NULLFAIL) && vchSig.size())
-                        return set_error(serror, SCRIPT_ERR_SIG_NULLFAIL);
-
-=======
                     bool fSuccess = true;
                     if (!EvalChecksig(vchSig, vchPubKey, pbegincodehash, pend, flags, checker, sigversion, serror, fSuccess)) return false;
->>>>>>> 76143bf7
                     popstack(stack);
                     popstack(stack);
                     stack.push_back(fSuccess ? vchTrue : vchFalse);
