--- conflicted
+++ resolved
@@ -36,9 +36,8 @@
 
 #include <boost/algorithm/string/replace.hpp>
 
-<<<<<<< HEAD
 #include <wallet/hdwallet.h>
-=======
+
 const std::map<uint64_t,std::string> WALLET_FLAG_CAVEATS{
     {WALLET_FLAG_AVOID_REUSE,
         "You need to rescan the blockchain in order to correctly mark used "
@@ -46,7 +45,6 @@
         "be considered unused, even if the opposite is the case."
     },
 };
->>>>>>> 44d81723
 
 static const size_t OUTPUT_GROUP_MAX_ENTRIES = 10;
 
@@ -2260,16 +2258,9 @@
     uint256 hashTx = GetHash();
     for (unsigned int i = 0; i < tx->GetNumVOuts(); i++)
     {
-<<<<<<< HEAD
-        if (!pwallet->IsSpent(locked_chain, hashTx, i))
-        {
+        if (!pwallet->IsSpent(locked_chain, hashTx, i) && (allow_used_addresses || !pwallet->IsUsedDestination(hashTx, i))) {
             nCredit += fParticlWallet ? pwallet->GetCredit(tx->vpout[i].get(), filter)
                                       : pwallet->GetCredit(tx->vout[i], filter);
-=======
-        if (!pwallet->IsSpent(locked_chain, hashTx, i) && (allow_used_addresses || !pwallet->IsUsedDestination(hashTx, i))) {
-            const CTxOut &txout = tx->vout[i];
-            nCredit += pwallet->GetCredit(txout, filter);
->>>>>>> 44d81723
             if (!MoneyRange(nCredit))
                 throw std::runtime_error(std::string(__func__) + " : value out of range");
         }
@@ -2445,12 +2436,8 @@
  * @{
  */
 
-<<<<<<< HEAD
-CWallet::Balance CWallet::GetBalance(const int min_depth) const
-=======
 
 CWallet::Balance CWallet::GetBalance(const int min_depth, bool avoid_reuse) const
->>>>>>> 44d81723
 {
     Balance ret;
     isminefilter reuse_filter = avoid_reuse ? 0 : ISMINE_USED;
