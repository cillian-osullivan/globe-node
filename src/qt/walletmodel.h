// Copyright (c) 2011-2018 The Bitcoin Core developers
// Distributed under the MIT software license, see the accompanying
// file COPYING or http://www.opensource.org/licenses/mit-license.php.

#ifndef BITCOIN_QT_WALLETMODEL_H
#define BITCOIN_QT_WALLETMODEL_H

#include <key.h>
#include <serialize.h>
#include <script/standard.h>

#if defined(HAVE_CONFIG_H)
#include <config/bitcoin-config.h>
#endif

#ifdef ENABLE_BIP70
#include <qt/paymentrequestplus.h>
#endif
#include <qt/walletmodeltransaction.h>
#include <amount.h>

#include <interfaces/wallet.h>
#include <support/allocators/secure.h>


#include <map>
#include <vector>

#include <QObject>
#include <QMessageBox>

enum class OutputType;

class AddressTableModel;
class OptionsModel;
class PlatformStyle;
class RecentRequestsTableModel;
class TransactionTableModel;
class WalletModelTransaction;

class CCoinControl;
class CKeyID;
class COutPoint;
class COutput;
class CCoinControlEntry;
class CPubKey;
class uint256;
class CHDWallet;
class UniValue;

namespace interfaces {
class Node;
} // namespace interfaces

QT_BEGIN_NAMESPACE
class QTimer;
QT_END_NAMESPACE

class SendCoinsRecipient
{
public:
    explicit SendCoinsRecipient() : amount(0), fSubtractFeeFromAmount(false), nVersion(SendCoinsRecipient::CURRENT_VERSION) { }
    explicit SendCoinsRecipient(const QString &addr, const QString &_label, const CAmount& _amount, const QString &_message):
        address(addr), label(_label), amount(_amount), message(_message), fSubtractFeeFromAmount(false), nVersion(SendCoinsRecipient::CURRENT_VERSION) {}

    // If from an unauthenticated payment request, this is used for storing
    // the addresses, e.g. address-A<br />address-B<br />address-C.
    // Info: As we don't need to process addresses in here when using
    // payment requests, we can abuse it for displaying an address list.
    // Todo: This is a hack, should be replaced with a cleaner solution!
    QString address;
    QString label;
    CAmount amount;
    // If from a payment request, this is used for storing the memo
    QString message;

<<<<<<< HEAD
    QString narration;

=======
#ifdef ENABLE_BIP70
>>>>>>> 754a00d5
    // If from a payment request, paymentRequest.IsInitialized() will be true
    PaymentRequestPlus paymentRequest;
#else
    // If building with BIP70 is disabled, keep the payment request around as
    // serialized string to ensure load/store is lossless
    std::string sPaymentRequest;
#endif
    // Empty if no authentication or invalid signature/cert/etc.
    QString authenticatedMerchant;

    bool fSubtractFeeFromAmount; // memory only

    static const int CURRENT_VERSION = 1;
    int nVersion;

    bool m_coldstake = false;
    QString stake_address, spend_address;

    ADD_SERIALIZE_METHODS;

    template <typename Stream, typename Operation>
    inline void SerializationOp(Stream& s, Operation ser_action) {
        std::string sAddress = address.toStdString();
        std::string sLabel = label.toStdString();
        std::string sMessage = message.toStdString();
#ifdef ENABLE_BIP70
        std::string sPaymentRequest;
        if (!ser_action.ForRead() && paymentRequest.IsInitialized())
            paymentRequest.SerializeToString(&sPaymentRequest);
#endif
        std::string sAuthenticatedMerchant = authenticatedMerchant.toStdString();

        READWRITE(this->nVersion);
        READWRITE(sAddress);
        READWRITE(sLabel);
        READWRITE(amount);
        READWRITE(sMessage);
        READWRITE(sPaymentRequest);
        READWRITE(sAuthenticatedMerchant);

        if (ser_action.ForRead())
        {
            address = QString::fromStdString(sAddress);
            label = QString::fromStdString(sLabel);
            message = QString::fromStdString(sMessage);
#ifdef ENABLE_BIP70
            if (!sPaymentRequest.empty())
                paymentRequest.parse(QByteArray::fromRawData(sPaymentRequest.data(), sPaymentRequest.size()));
#endif
            authenticatedMerchant = QString::fromStdString(sAuthenticatedMerchant);
        }
    }
};

/** Interface to Bitcoin wallet from Qt view code. */
class WalletModel : public QObject
{
    Q_OBJECT

public:
    explicit WalletModel(std::unique_ptr<interfaces::Wallet> wallet, interfaces::Node& node, const PlatformStyle *platformStyle, OptionsModel *optionsModel, QObject *parent = 0);
    ~WalletModel();

    enum StatusCode // Returned by sendCoins
    {
        OK,
        InvalidAmount,
        InvalidAddress,
        AmountExceedsBalance,
        AmountWithFeeExceedsBalance,
        DuplicateAddress,
        TransactionCreationFailed, // Error returned when wallet is still locked
        TransactionCommitFailed,
        AbsurdFee,
        PaymentRequestExpired
    };

    enum EncryptionStatus
    {
        Unencrypted,  // !wallet->IsCrypted()
        Locked,       // wallet->IsCrypted() && wallet->IsLocked()
        Unlocked,     // wallet->IsCrypted() && !wallet->IsLocked()
        UnlockedForStaking
    };

    OptionsModel *getOptionsModel();
    AddressTableModel *getAddressTableModel();
    TransactionTableModel *getTransactionTableModel();
    RecentRequestsTableModel *getRecentRequestsTableModel();

    EncryptionStatus getEncryptionStatus() const;

    // Check address for validity
    bool validateAddress(const QString &address, bool allow_stakeonly=false);

    // Return status record for SendCoins, contains error id + information
    struct SendCoinsReturn
    {
        SendCoinsReturn(StatusCode _status = OK, QString _reasonCommitFailed = "")
            : status(_status),
              reasonCommitFailed(_reasonCommitFailed)
        {
        }
        StatusCode status;
        QString reasonCommitFailed;
    };

    // prepare transaction for getting txfee before sending coins
    SendCoinsReturn prepareTransaction(WalletModelTransaction &transaction, const CCoinControl& coinControl);

    // Send coins to a list of recipients
    SendCoinsReturn sendCoins(WalletModelTransaction &transaction);

    // Wallet encryption
    bool setWalletEncrypted(bool encrypted, const SecureString &passphrase);
    // Passphrase only needed when unlocking
    bool setWalletLocked(bool locked, const SecureString &passPhrase=SecureString(), bool stakingOnly=false);
    bool setUnlockedForStaking();
    bool changePassphrase(const SecureString &oldPass, const SecureString &newPass);

    // RAI object for unlocking wallet, returned by requestUnlock()
    class UnlockContext
    {
    public:
        UnlockContext(WalletModel *wallet, bool valid, bool relock, bool was_unlocked_for_staking);
        ~UnlockContext();

        bool isValid() const { return valid; }

        // Copy operator and constructor transfer the context
        UnlockContext(const UnlockContext& obj) { CopyFrom(obj); }
        UnlockContext& operator=(const UnlockContext& rhs) { CopyFrom(rhs); return *this; }
    private:
        WalletModel *wallet;
        bool valid;
        mutable bool relock; // mutable, as it can be set to false by copying
        bool was_unlocked_for_staking;

        void CopyFrom(const UnlockContext& rhs);
    };

    UnlockContext requestUnlock();


    void loadReceiveRequests(std::vector<std::string>& vReceiveRequests);
    bool saveReceiveRequest(const std::string &sAddress, const int64_t nId, const std::string &sRequest);

    bool bumpFee(uint256 hash, uint256& new_hash);

    static bool isWalletEnabled();
    bool privateKeysDisabled() const;

    void lockWallet();
    interfaces::Node& node() const { return m_node; }
    interfaces::Wallet& wallet() const { return *m_wallet; }

    QString getWalletName() const;

    bool isMultiwallet();

    AddressTableModel* getAddressTableModel() const { return addressTableModel; }

    bool tryCallRpc(const QString &sCommand, UniValue &rv, bool returnError=false) const;
    void warningBox(QString heading, QString msg) const;

private:
    std::unique_ptr<interfaces::Wallet> m_wallet;
    std::unique_ptr<interfaces::Handler> m_handler_unload;
    std::unique_ptr<interfaces::Handler> m_handler_status_changed;
    std::unique_ptr<interfaces::Handler> m_handler_address_book_changed;
    std::unique_ptr<interfaces::Handler> m_handler_transaction_changed;
    std::unique_ptr<interfaces::Handler> m_handler_show_progress;
    std::unique_ptr<interfaces::Handler> m_handler_watch_only_changed;
    interfaces::Node& m_node;

    std::unique_ptr<interfaces::Handler> m_handler_reserved_balance_changed;

    bool fHaveWatchOnly;
    bool fForceCheckBalanceChanged;

    // Wallet has an options model for wallet-specific options
    // (transaction fee, for example)
    OptionsModel *optionsModel;

    AddressTableModel *addressTableModel;
    TransactionTableModel *transactionTableModel;
    RecentRequestsTableModel *recentRequestsTableModel;

    // Cache some values to be able to detect changes
    interfaces::WalletBalances m_cached_balances;
    EncryptionStatus cachedEncryptionStatus;
    int cachedNumBlocks;

    QTimer *pollTimer;

    void subscribeToCoreSignals();
    void unsubscribeFromCoreSignals();

    void checkBalanceChanged(const interfaces::WalletBalances& new_balances);

Q_SIGNALS:
    // Signal that balance in wallet changed
    void balanceChanged(const interfaces::WalletBalances& balances);

    // Encryption status of wallet changed
    void encryptionStatusChanged();

    // Signal emitted when wallet needs to be unlocked
    // It is valid behaviour for listeners to keep the wallet locked after this signal;
    // this means that the unlocking failed or was cancelled.
    void requireUnlock();

    // Fired when a message should be reported to the user
    void message(const QString &title, const QString &message, unsigned int style) const;

    // Coins sent: from wallet, to recipient, in (serialized) transaction:
    void coinsSent(WalletModel* wallet, SendCoinsRecipient recipient, QByteArray transaction);

    // Show progress dialog e.g. for rescan
    void showProgress(const QString &title, int nProgress);

    // Watch-only address added
    void notifyWatchonlyChanged(bool fHaveWatchonly);

    // Signal that wallet is about to be removed
    void unload();

    // Signal that reserved balance in wallet changed
    void notifyReservedBalanceChanged(CAmount nValue);

public Q_SLOTS:
    /* Wallet status might have changed */
    void updateStatus();
    /* New transaction, or transaction changed status */
    void updateTransaction();
    /* New, updated or removed address book entry */
    void updateAddressBook(const QString &address, const QString &label, bool isMine, const QString &purpose, int status);
    /* Watch-only added */
    void updateWatchOnlyFlag(bool fHaveWatchonly);
    /* Current, immature or unconfirmed balance might have changed - emit 'balanceChanged' if so */
    void pollBalanceChanged();

    // Reserved balance changed
    void setReserveBalance(CAmount nReserveBalanceNew);

    // Reserved balance in wallet changed
    void updateReservedBalanceChanged(CAmount nValue);

    // Rescan blockchain for transactions
    void startRescan();
};

#endif // BITCOIN_QT_WALLETMODEL_H<|MERGE_RESOLUTION|>--- conflicted
+++ resolved
@@ -73,13 +73,9 @@
     CAmount amount;
     // If from a payment request, this is used for storing the memo
     QString message;
-
-<<<<<<< HEAD
     QString narration;
 
-=======
 #ifdef ENABLE_BIP70
->>>>>>> 754a00d5
     // If from a payment request, paymentRequest.IsInitialized() will be true
     PaymentRequestPlus paymentRequest;
 #else
