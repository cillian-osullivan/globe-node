--- conflicted
+++ resolved
@@ -2722,17 +2722,10 @@
 
 void PeerManagerImpl::ProcessBlock(CNode& node, const std::shared_ptr<const CBlock>& block, bool force_processing)
 {
-<<<<<<< HEAD
-    bool fNewBlock = false;
-    m_chainman.ProcessNewBlock(m_chainparams, pblock, fForceProcessing, &fNewBlock, pfrom.GetId());
-    if (fNewBlock) {
-        pfrom.nLastBlockTime = GetTime();
-=======
     bool new_block{false};
-    m_chainman.ProcessNewBlock(m_chainparams, block, force_processing, &new_block);
+    m_chainman.ProcessNewBlock(m_chainparams, block, force_processing, &new_block, node.GetId());
     if (new_block) {
         node.nLastBlockTime = GetTime();
->>>>>>> 6efbcec4
     } else {
         LOCK(cs_main);
         mapBlockSource.erase(block->GetHash());
