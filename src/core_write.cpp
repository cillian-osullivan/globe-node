// Copyright (c) 2009-2020 The Bitcoin Core developers
// Distributed under the MIT software license, see the accompanying
// file COPYING or http://www.opensource.org/licenses/mit-license.php.

#include <core_io.h>

#include <consensus/consensus.h>
#include <consensus/validation.h>
#include <key_io.h>
#include <script/script.h>
#include <script/standard.h>
#include <serialize.h>
#include <streams.h>
#include <undo.h>
#include <univalue.h>
#include <util/check.h>
#include <util/system.h>
#include <util/strencodings.h>
#include <insight/spentindex.h>
#include <blind.h>

UniValue ValueFromAmount(const CAmount& amount)
{
    bool sign = amount < 0;
    int64_t n_abs = (sign ? -amount : amount);
    int64_t quotient = n_abs / COIN;
    int64_t remainder = n_abs % COIN;
    return UniValue(UniValue::VNUM,
            strprintf("%s%d.%08d", sign ? "-" : "", quotient, remainder));
}

std::string FormatScript(const CScript& script)
{
    std::string ret;
    CScript::const_iterator it = script.begin();
    opcodetype op;
    while (it != script.end()) {
        CScript::const_iterator it2 = it;
        std::vector<unsigned char> vch;
        if (script.GetOp(it, op, vch)) {
            if (op == OP_0) {
                ret += "0 ";
                continue;
            } else if ((op >= OP_1 && op <= OP_16) || op == OP_1NEGATE) {
                ret += strprintf("%i ", op - OP_1NEGATE - 1);
                continue;
            } else if (op >= OP_NOP && op <= OP_NOP10) {
                std::string str(GetOpName(op));
                if (str.substr(0, 3) == std::string("OP_")) {
                    ret += str.substr(3, std::string::npos) + " ";
                    continue;
                }
            }
            if (vch.size() > 0) {
                ret += strprintf("0x%x 0x%x ", HexStr(std::vector<uint8_t>(it2, it - vch.size())),
                                               HexStr(std::vector<uint8_t>(it - vch.size(), it)));
            } else {
                ret += strprintf("0x%x ", HexStr(std::vector<uint8_t>(it2, it)));
            }
            continue;
        }
        ret += strprintf("0x%x ", HexStr(std::vector<uint8_t>(it2, script.end())));
        break;
    }
    return ret.substr(0, ret.size() - 1);
}

const std::map<unsigned char, std::string> mapSigHashTypes = {
    {static_cast<unsigned char>(SIGHASH_ALL), std::string("ALL")},
    {static_cast<unsigned char>(SIGHASH_ALL|SIGHASH_ANYONECANPAY), std::string("ALL|ANYONECANPAY")},
    {static_cast<unsigned char>(SIGHASH_NONE), std::string("NONE")},
    {static_cast<unsigned char>(SIGHASH_NONE|SIGHASH_ANYONECANPAY), std::string("NONE|ANYONECANPAY")},
    {static_cast<unsigned char>(SIGHASH_SINGLE), std::string("SINGLE")},
    {static_cast<unsigned char>(SIGHASH_SINGLE|SIGHASH_ANYONECANPAY), std::string("SINGLE|ANYONECANPAY")},
};

std::string SighashToStr(unsigned char sighash_type)
{
    const auto& it = mapSigHashTypes.find(sighash_type);
    if (it == mapSigHashTypes.end()) return "";
    return it->second;
}

/**
 * Create the assembly string representation of a CScript object.
 * @param[in] script    CScript object to convert into the asm string representation.
 * @param[in] fAttemptSighashDecode    Whether to attempt to decode sighash types on data within the script that matches the format
 *                                     of a signature. Only pass true for scripts you believe could contain signatures. For example,
 *                                     pass false, or omit the this argument (defaults to false), for scriptPubKeys.
 */
std::string ScriptToAsmStr(const CScript& script, const bool fAttemptSighashDecode)
{
    std::string str;
    opcodetype opcode;
    std::vector<unsigned char> vch;
    CScript::const_iterator pc = script.begin();
    while (pc < script.end()) {
        if (!str.empty()) {
            str += " ";
        }
        if (!script.GetOp(pc, opcode, vch)) {
            str += "[error]";
            return str;
        }
        if (0 <= opcode && opcode <= OP_PUSHDATA4) {
            if (vch.size() <= static_cast<std::vector<unsigned char>::size_type>(4)) {
                str += strprintf("%d", CScriptNum(vch, false).getint());
            } else {
                // the IsUnspendable check makes sure not to try to decode OP_RETURN data that may match the format of a signature
                if (fAttemptSighashDecode && !script.IsUnspendable()) {
                    std::string strSigHashDecode;
                    // goal: only attempt to decode a defined sighash type from data that looks like a signature within a scriptSig.
                    // this won't decode correctly formatted public keys in Pubkey or Multisig scripts due to
                    // the restrictions on the pubkey formats (see IsCompressedOrUncompressedPubKey) being incongruous with the
                    // checks in CheckSignatureEncoding.
                    if (CheckSignatureEncoding(vch, SCRIPT_VERIFY_STRICTENC, nullptr)) {
                        const unsigned char chSigHashType = vch.back();
                        const auto it = mapSigHashTypes.find(chSigHashType);
                        if (it != mapSigHashTypes.end()) {
                            strSigHashDecode = "[" + it->second + "]";
                            vch.pop_back(); // remove the sighash type byte. it will be replaced by the decode.
                        }
                    }
                    str += HexStr(vch) + strSigHashDecode;
                } else {
                    str += HexStr(vch);
                }
            }
        } else {
            str += GetOpName(opcode);
        }
    }
    return str;
}

std::string EncodeHexTx(const CTransaction& tx, const int serializeFlags)
{
    CDataStream ssTx(SER_NETWORK, PROTOCOL_VERSION | serializeFlags);
    ssTx << tx;
    return HexStr(ssTx);
}

void ScriptToUniv(const CScript& script, UniValue& out, bool include_address)
{
    out.pushKV("asm", ScriptToAsmStr(script));
    out.pushKV("hex", HexStr(script));

    std::vector<std::vector<unsigned char>> solns;
    TxoutType type = Solver(script, solns);
    out.pushKV("type", GetTxnOutputType(type));

    CTxDestination address;
    if (include_address && ExtractDestination(script, address) && type != TxoutType::PUBKEY) {
        out.pushKV("address", EncodeDestination(address));
    }
}

void ScriptPubKeyToUniv(const CScript& scriptPubKey,
                        UniValue& out, bool fIncludeHex)
{
    TxoutType type;
    std::vector<CTxDestination> addresses;
    int nRequired;

    out.pushKV("asm", ScriptToAsmStr(scriptPubKey));
    if (fIncludeHex)
        out.pushKV("hex", HexStr(scriptPubKey));

    if (!ExtractDestinations(scriptPubKey, type, addresses, nRequired) || type == TxoutType::PUBKEY) {
        out.pushKV("type", GetTxnOutputType(type));
        return;
    }

    out.pushKV("reqSigs", nRequired);
    out.pushKV("type", GetTxnOutputType(type));

    UniValue a(UniValue::VARR);
    for (const CTxDestination& addr : addresses) {
        a.push_back(EncodeDestination(addr));
    }
    out.pushKV("addresses", a);

    if (HasIsCoinstakeOp(scriptPubKey)) {
        CScript scriptCS;
        if (GetCoinstakeScriptPath(scriptPubKey, scriptCS)
            && ExtractDestinations(scriptCS, type, addresses, nRequired)) {
            UniValue a(UniValue::VARR);
            for (const CTxDestination& addr : addresses) {
                a.push_back(EncodeDestination(addr));
            }
            out.pushKV("stakeaddresses", a);
        }
    }
}

void AddRangeproof(const std::vector<uint8_t> &vRangeproof, UniValue &entry)
{
    entry.pushKV("rangeproof", HexStr(vRangeproof));

    if (vRangeproof.size() > 0) {
        int exponent, mantissa;
        CAmount min_value, max_value;
        if (0 == GetRangeProofInfo(vRangeproof, exponent, mantissa, min_value, max_value)) {
            entry.pushKV("rp_exponent", exponent);
            entry.pushKV("rp_mantissa", mantissa);
            entry.pushKV("rp_min_value", ValueFromAmount(min_value));
            entry.pushKV("rp_max_value", ValueFromAmount(max_value));
        }
    };
}

<<<<<<< HEAD
void OutputToJSON(uint256 &txid, int i,
    const CTxOutBase *baseOut, UniValue &entry)
{
    switch (baseOut->GetType()) {
        case OUTPUT_STANDARD:
            {
            entry.pushKV("type", "standard");
            CTxOutStandard *s = (CTxOutStandard*) baseOut;
            entry.pushKV("value", ValueFromAmount(s->nValue));
            entry.pushKV("valueSat", s->nValue);
            UniValue o(UniValue::VOBJ);
            ScriptPubKeyToUniv(s->scriptPubKey, o, true);
            entry.pushKV("scriptPubKey", o);
            }
            break;
        case OUTPUT_DATA:
            {
            CTxOutData *s = (CTxOutData*) baseOut;
            entry.pushKV("type", "data");
            entry.pushKV("data_hex", HexStr(s->vData));
            CAmount nValue;
            if (s->GetCTFee(nValue)) {
                entry.pushKV("ct_fee", ValueFromAmount(nValue));
            }
            if (s->GetDevFundCfwd(nValue)) {
                entry.pushKV("dev_fund_cfwd", ValueFromAmount(nValue));
            }
            if (s->GetSmsgFeeRate(nValue)) {
                entry.pushKV("smsgfeerate", ValueFromAmount(nValue));
            }
            uint32_t difficulty;
            if (s->GetSmsgDifficulty(difficulty)) {
                entry.pushKV("smsgdifficulty", strprintf("%08x", difficulty));
            }
            }
            break;
        case OUTPUT_CT:
            {
            CTxOutCT *s = (CTxOutCT*) baseOut;
            entry.pushKV("type", "blind");
            entry.pushKV("valueCommitment", HexStr(Span<const unsigned char>(s->commitment.data, 33)));
            UniValue o(UniValue::VOBJ);
            ScriptPubKeyToUniv(s->scriptPubKey, o, true);
            entry.pushKV("scriptPubKey", o);
            entry.pushKV("data_hex", HexStr(s->vData));

            AddRangeproof(s->vRangeproof, entry);
            }
            break;
        case OUTPUT_RINGCT:
            {
            CTxOutRingCT *s = (CTxOutRingCT*) baseOut;
            entry.pushKV("type", "anon");
            entry.pushKV("pubkey", HexStr(s->pk));
            entry.pushKV("valueCommitment", HexStr(Span<const unsigned char>(s->commitment.data, 33)));
            entry.pushKV("data_hex", HexStr(s->vData));

            AddRangeproof(s->vRangeproof, entry);
            }
            break;
        default:
            entry.pushKV("type", "unknown");
            break;
    }
};

void TxToUniv(const CTransaction& tx, const uint256& hashBlock, UniValue& entry, bool include_hex, int serialize_flags)
=======
void TxToUniv(const CTransaction& tx, const uint256& hashBlock, UniValue& entry, bool include_hex, int serialize_flags, const CTxUndo* txundo)
>>>>>>> 9c3765ad
{
    uint256 txid = tx.GetHash();
    entry.pushKV("txid", txid.GetHex());
    entry.pushKV("hash", tx.GetWitnessHash().GetHex());
    // Transaction version is actually unsigned in consensus checks, just signed in memory,
    // so cast to unsigned before giving it to the user.
    entry.pushKV("version", static_cast<int64_t>(static_cast<uint32_t>(tx.nVersion)));
    entry.pushKV("size", (int)::GetSerializeSize(tx, PROTOCOL_VERSION));
    entry.pushKV("vsize", (GetTransactionWeight(tx) + WITNESS_SCALE_FACTOR - 1) / WITNESS_SCALE_FACTOR);
    entry.pushKV("weight", GetTransactionWeight(tx));
    entry.pushKV("locktime", (int64_t)tx.nLockTime);

    UniValue vin{UniValue::VARR};

    // If available, use Undo data to calculate the fee. Note that txundo == nullptr
    // for coinbase transactions and for transactions where undo data is unavailable.
    const bool calculate_fee = txundo != nullptr;
    CAmount amt_total_in = 0;
    CAmount amt_total_out = 0;

    for (unsigned int i = 0; i < tx.vin.size(); i++) {
        const CTxIn& txin = tx.vin[i];
        UniValue in(UniValue::VOBJ);
        if (tx.IsCoinBase()) {
            in.pushKV("coinbase", HexStr(txin.scriptSig));
<<<<<<< HEAD
        }
        if (txin.IsAnonInput()) {
            in.pushKV("type", "anon");
            uint32_t nSigInputs, nSigRingSize;
            txin.GetAnonInfo(nSigInputs, nSigRingSize);
            in.pushKV("num_inputs", (int)nSigInputs);
            in.pushKV("ring_size", (int)nSigRingSize);
=======
>>>>>>> 9c3765ad
        } else {
            in.pushKV("txid", txin.prevout.hash.GetHex());
            in.pushKV("vout", (int64_t)txin.prevout.n);
            UniValue o(UniValue::VOBJ);
            o.pushKV("asm", ScriptToAsmStr(txin.scriptSig, true));
            o.pushKV("hex", HexStr(txin.scriptSig));
            in.pushKV("scriptSig", o);
        }
        if (!tx.vin[i].scriptWitness.IsNull()) {
            UniValue txinwitness(UniValue::VARR);
            for (const auto& item : tx.vin[i].scriptWitness.stack) {
                txinwitness.push_back(HexStr(item));
            }
            in.pushKV("txinwitness", txinwitness);
        }
        if (calculate_fee) {
            const CTxOut& prev_txout = txundo->vprevout[i].out;
            amt_total_in += prev_txout.nValue;
        }
        in.pushKV("sequence", (int64_t)txin.nSequence);
        vin.push_back(in);
    }
    entry.pushKV("vin", vin);

    UniValue vout(UniValue::VARR);
    for (unsigned int i = 0; i < tx.vpout.size(); i++)
    {
        UniValue out(UniValue::VOBJ);
        out.pushKV("n", (int64_t)i);
        OutputToJSON(txid, i, tx.vpout[i].get(), out);
        vout.push_back(out);
    }

    if (!tx.IsParticlVersion())
    for (unsigned int i = 0; i < tx.vout.size(); i++) {
        const CTxOut& txout = tx.vout[i];

        UniValue out(UniValue::VOBJ);

        out.pushKV("value", ValueFromAmount(txout.nValue));
        out.pushKV("n", (int64_t)i);

        UniValue o(UniValue::VOBJ);
        ScriptPubKeyToUniv(txout.scriptPubKey, o, true);
        out.pushKV("scriptPubKey", o);
        vout.push_back(out);

        if (calculate_fee) {
            amt_total_out += txout.nValue;
        }
    }

    entry.pushKV("vout", vout);

    if (calculate_fee) {
        const CAmount fee = amt_total_in - amt_total_out;
        CHECK_NONFATAL(MoneyRange(fee));
        entry.pushKV("fee", ValueFromAmount(fee));
    }

    if (!hashBlock.IsNull())
        entry.pushKV("blockhash", hashBlock.GetHex());

    if (include_hex) {
        entry.pushKV("hex", EncodeHexTx(tx, serialize_flags)); // The hex-encoded transaction. Used the name "hex" to be consistent with the verbose output of "getrawtransaction".
    }
}
<|MERGE_RESOLUTION|>--- conflicted
+++ resolved
@@ -209,7 +209,6 @@
     };
 }
 
-<<<<<<< HEAD
 void OutputToJSON(uint256 &txid, int i,
     const CTxOutBase *baseOut, UniValue &entry)
 {
@@ -276,10 +275,7 @@
     }
 };
 
-void TxToUniv(const CTransaction& tx, const uint256& hashBlock, UniValue& entry, bool include_hex, int serialize_flags)
-=======
 void TxToUniv(const CTransaction& tx, const uint256& hashBlock, UniValue& entry, bool include_hex, int serialize_flags, const CTxUndo* txundo)
->>>>>>> 9c3765ad
 {
     uint256 txid = tx.GetHash();
     entry.pushKV("txid", txid.GetHex());
@@ -305,7 +301,6 @@
         UniValue in(UniValue::VOBJ);
         if (tx.IsCoinBase()) {
             in.pushKV("coinbase", HexStr(txin.scriptSig));
-<<<<<<< HEAD
         }
         if (txin.IsAnonInput()) {
             in.pushKV("type", "anon");
@@ -313,8 +308,6 @@
             txin.GetAnonInfo(nSigInputs, nSigRingSize);
             in.pushKV("num_inputs", (int)nSigInputs);
             in.pushKV("ring_size", (int)nSigRingSize);
-=======
->>>>>>> 9c3765ad
         } else {
             in.pushKV("txid", txin.prevout.hash.GetHex());
             in.pushKV("vout", (int64_t)txin.prevout.n);
