--- conflicted
+++ resolved
@@ -759,16 +759,12 @@
         throw JSONRPCError(RPC_TYPE_ERROR, "Address does not refer to key");
     }
 
-<<<<<<< HEAD
-    const SigningProvider* provider = pwallet->GetSigningProvider();
-=======
-    CScript script_pub_key = GetScriptForDestination(*pkhash);
+    CScript script_pub_key = pkhash ? GetScriptForDestination(*pkhash) : GetScriptForDestination(*keyID256);
     const SigningProvider* provider = pwallet->GetSigningProvider(script_pub_key);
     if (!provider) {
         throw JSONRPCError(RPC_WALLET_ERROR, "Private key not available");
     }
 
->>>>>>> 0b79caf6
     CKey key;
     if (pkhash) {
         CKeyID keyID(*pkhash);
@@ -3775,39 +3771,9 @@
                 entry.pushKV("label", i->second.name);
             }
 
-<<<<<<< HEAD
-            const SigningProvider* provider = pwallet->GetSigningProvider();
-            if (scriptPubKey->IsPayToScriptHash()) {
-                const CScriptID& hash = CScriptID(boost::get<ScriptHash>(address));
-                CScript redeemScript;
-                if (provider->GetCScript(hash, redeemScript)) {
-                    entry.pushKV("redeemScript", HexStr(redeemScript.begin(), redeemScript.end()));
-                    // Now check if the redeemScript is actually a P2WSH script
-                    CTxDestination witness_destination;
-                    if (redeemScript.IsPayToWitnessScriptHash()) {
-                        bool extracted = ExtractDestination(redeemScript, witness_destination);
-                        CHECK_NONFATAL(extracted);
-                        // Also return the witness script
-                        const WitnessV0ScriptHash& whash = boost::get<WitnessV0ScriptHash>(witness_destination);
-                        CScriptID id;
-                        CRIPEMD160().Write(whash.begin(), whash.size()).Finalize(id.begin());
-                        CScript witnessScript;
-                        if (provider->GetCScript(id, witnessScript)) {
-                            entry.pushKV("witnessScript", HexStr(witnessScript.begin(), witnessScript.end()));
-                        }
-                    }
-                }
-            } else if (scriptPubKey->IsPayToWitnessScriptHash()) {
-                const WitnessV0ScriptHash& whash = boost::get<WitnessV0ScriptHash>(address);
-                CScriptID id;
-                CRIPEMD160().Write(whash.begin(), whash.size()).Finalize(id.begin());
-                CScript witnessScript;
-                if (provider->GetCScript(id, witnessScript)) {
-                    entry.pushKV("witnessScript", HexStr(witnessScript.begin(), witnessScript.end()));
-=======
-            const SigningProvider* provider = pwallet->GetSigningProvider(scriptPubKey);
+            const SigningProvider* provider = pwallet->GetSigningProvider(*scriptPubKey);
             if (provider) {
-                if (scriptPubKey.IsPayToScriptHash()) {
+                if (scriptPubKey->IsPayToScriptHash()) {
                     const CScriptID& hash = CScriptID(boost::get<ScriptHash>(address));
                     CScript redeemScript;
                     if (provider->GetCScript(hash, redeemScript)) {
@@ -3827,7 +3793,7 @@
                             }
                         }
                     }
-                } else if (scriptPubKey.IsPayToWitnessScriptHash()) {
+                } else if (scriptPubKey->IsPayToWitnessScriptHash()) {
                     const WitnessV0ScriptHash& whash = boost::get<WitnessV0ScriptHash>(address);
                     CScriptID id;
                     CRIPEMD160().Write(whash.begin(), whash.size()).Finalize(id.begin());
@@ -3835,16 +3801,14 @@
                     if (provider->GetCScript(id, witnessScript)) {
                         entry.pushKV("witnessScript", HexStr(witnessScript.begin(), witnessScript.end()));
                     }
->>>>>>> 0b79caf6
-                }
-            }
-            if (scriptPubKey->IsPayToScriptHash256()) {
-                const CScriptID256& hash = boost::get<CScriptID256>(address);
-                CScriptID scriptID;
-                scriptID.Set(hash);
-                CScript redeemScript;
-                if (provider->GetCScript(scriptID, redeemScript)) {
-                    entry.pushKV("redeemScript", HexStr(redeemScript.begin(), redeemScript.end()));
+                } else if (scriptPubKey->IsPayToScriptHash256()) {
+                    const CScriptID256& hash = boost::get<CScriptID256>(address);
+                    CScriptID scriptID;
+                    scriptID.Set(hash);
+                    CScript redeemScript;
+                    if (provider->GetCScript(scriptID, redeemScript)) {
+                        entry.pushKV("redeemScript", HexStr(redeemScript.begin(), redeemScript.end()));
+                    }
                 }
             }
         }
@@ -3871,16 +3835,8 @@
         entry.pushKV("spendable", out.fSpendable);
         entry.pushKV("solvable", out.fSolvable);
         if (out.fSolvable) {
-<<<<<<< HEAD
             auto descriptor = InferDescriptor(*scriptPubKey, *pwallet->GetLegacyScriptPubKeyMan());
             entry.pushKV("desc", descriptor->ToString());
-=======
-            const SigningProvider* provider = pwallet->GetSigningProvider(scriptPubKey);
-            if (provider) {
-                auto descriptor = InferDescriptor(scriptPubKey, *provider);
-                entry.pushKV("desc", descriptor->ToString());
-            }
->>>>>>> 0b79caf6
         }
         if (avoid_reuse) entry.pushKV("reused", reused);
         entry.pushKV("safe", out.fSafe);
