// Copyright (c) 2017-2021 The Bitcoin Core developers
// Distributed under the MIT software license, see the accompanying
// file COPYING or http://www.opensource.org/licenses/mit-license.php.

#include <consensus/validation.h>
#include <interfaces/chain.h>
#include <policy/fees.h>
#include <policy/policy.h>
#include <util/moneystr.h>
#include <util/rbf.h>
#include <util/system.h>
#include <util/translation.h>
#include <wallet/coincontrol.h>
#include <wallet/feebumper.h>
#include <wallet/fees.h>
#include <wallet/receive.h>
#include <wallet/spend.h>
#include <wallet/wallet.h>

#include <wallet/hdwallet.h>

namespace wallet {
//! Check whether transaction has descendant in wallet or mempool, or has been
//! mined, or conflicts with a mined transaction. Return a feebumper::Result.
static feebumper::Result PreconditionChecks(const CWallet& wallet, const CWalletTx& wtx, bool require_mine, std::vector<bilingual_str>& errors) EXCLUSIVE_LOCKS_REQUIRED(wallet.cs_wallet)
{
    if (wallet.HasWalletSpend(wtx.tx)) {
        errors.push_back(Untranslated("Transaction has descendants in the wallet"));
        return feebumper::Result::INVALID_PARAMETER;
    }

    {
        if (wallet.chain().hasDescendantsInMempool(wtx.GetHash())) {
            errors.push_back(Untranslated("Transaction has descendants in the mempool"));
            return feebumper::Result::INVALID_PARAMETER;
        }
    }

    if (wallet.GetTxDepthInMainChain(wtx) != 0) {
        errors.push_back(Untranslated("Transaction has been mined, or is conflicted with a mined transaction"));
        return feebumper::Result::WALLET_ERROR;
    }

    if (!SignalsOptInRBF(*wtx.tx)) {
        errors.push_back(Untranslated("Transaction is not BIP 125 replaceable"));
        return feebumper::Result::WALLET_ERROR;
    }

    if (wtx.mapValue.count("replaced_by_txid")) {
        errors.push_back(strprintf(Untranslated("Cannot bump transaction %s which was already bumped by transaction %s"), wtx.GetHash().ToString(), wtx.mapValue.at("replaced_by_txid")));
        return feebumper::Result::WALLET_ERROR;
    }

    if (require_mine) {
        // check that original tx consists entirely of our inputs
        // if not, we can't bump the fee, because the wallet has no way of knowing the value of the other inputs (thus the fee)
        isminefilter filter = wallet.GetLegacyScriptPubKeyMan() && wallet.IsWalletFlagSet(WALLET_FLAG_DISABLE_PRIVATE_KEYS) ? ISMINE_WATCH_ONLY : ISMINE_SPENDABLE;
        if (!AllInputsMine(wallet, *wtx.tx, filter)) {
            errors.push_back(Untranslated("Transaction contains inputs that don't belong to this wallet"));
            return feebumper::Result::WALLET_ERROR;
        }
    }

<<<<<<< HEAD
    return feebumper::Result::OK;
}

static feebumper::Result PreconditionChecks(const CHDWallet* wallet, const uint256 hash, const CTransactionRecord &rtx, std::vector<bilingual_str>& errors) EXCLUSIVE_LOCKS_REQUIRED(wallet->cs_wallet)
{
    if (wallet->HasWalletSpend(hash, rtx)) {
        errors.push_back(Untranslated("Transaction has descendants in the wallet"));
        return feebumper::Result::INVALID_PARAMETER;
    }

    {
        if (wallet->chain().hasDescendantsInMempool(hash)) {
            errors.push_back(Untranslated("Transaction has descendants in the mempool"));
            return feebumper::Result::INVALID_PARAMETER;
        }
    }

    if (wallet->GetDepthInMainChain(rtx) != 0) {
        errors.push_back(Untranslated("Transaction has been mined, or is conflicted with a mined transaction"));
        return feebumper::Result::WALLET_ERROR;
    }

    errors.push_back(Untranslated("TODO: mapRecord txn"));
    return feebumper::Result::WALLET_ERROR;
    /*
    if (!SignalsOptInRBF(*wtx.tx)) {
        errors.push_back("Transaction is not BIP 125 replaceable");
        return feebumper::Result::WALLET_ERROR;
    }

    if (wtx.mapValue.count("replaced_by_txid")) {
        errors.push_back(strprintf("Cannot bump transaction %s which was already bumped by transaction %s", wtx.GetHash().ToString(), wtx.mapValue.at("replaced_by_txid")));
        return feebumper::Result::WALLET_ERROR;
    }

    // check that original tx consists entirely of our inputs
    // if not, we can't bump the fee, because the wallet has no way of knowing the value of the other inputs (thus the fee)
    if (!wallet->IsAllFromMe(*wtx.tx, ISMINE_SPENDABLE)) {
        errors.push_back("Transaction contains inputs that don't belong to this wallet");
        return feebumper::Result::WALLET_ERROR;
    }
    */
=======
>>>>>>> c89fabff
    return feebumper::Result::OK;
}

//! Check if the user provided a valid feeRate
static feebumper::Result CheckFeeRate(const CWallet& wallet, const CWalletTx& wtx, const CFeeRate& newFeerate, const int64_t maxTxSize, CAmount old_fee, std::vector<bilingual_str>& errors)
{
    // check that fee rate is higher than mempool's minimum fee
    // (no point in bumping fee if we know that the new tx won't be accepted to the mempool)
    // This may occur if the user set fee_rate or paytxfee too low, if fallbackfee is too low, or, perhaps,
    // in a rare situation where the mempool minimum fee increased significantly since the fee estimation just a
    // moment earlier. In this case, we report an error to the user, who may adjust the fee.
    CFeeRate minMempoolFeeRate = wallet.chain().mempoolMinFee();

    if (newFeerate.GetFeePerK() < minMempoolFeeRate.GetFeePerK()) {
        errors.push_back(strprintf(
            Untranslated("New fee rate (%s) is lower than the minimum fee rate (%s) to get into the mempool -- "),
            FormatMoney(newFeerate.GetFeePerK()),
            FormatMoney(minMempoolFeeRate.GetFeePerK())));
        return feebumper::Result::WALLET_ERROR;
    }

    CAmount new_total_fee = newFeerate.GetFee(maxTxSize);

    CFeeRate incrementalRelayFee = std::max(wallet.chain().relayIncrementalFee(), CFeeRate(WALLET_INCREMENTAL_RELAY_FEE));

    // Given old total fee and transaction size, calculate the old feeRate
    const int64_t txSize = GetVirtualTransactionSize(*(wtx.tx));
    CFeeRate nOldFeeRate(old_fee, txSize);
    // Min total fee is old fee + relay fee
    CAmount minTotalFee = nOldFeeRate.GetFee(maxTxSize) + incrementalRelayFee.GetFee(maxTxSize);

    if (new_total_fee < minTotalFee) {
        errors.push_back(strprintf(Untranslated("Insufficient total fee %s, must be at least %s (oldFee %s + incrementalFee %s)"),
            FormatMoney(new_total_fee), FormatMoney(minTotalFee), FormatMoney(nOldFeeRate.GetFee(maxTxSize)), FormatMoney(incrementalRelayFee.GetFee(maxTxSize))));
        return feebumper::Result::INVALID_PARAMETER;
    }

    CAmount requiredFee = GetRequiredFee(wallet, maxTxSize);
    if (new_total_fee < requiredFee) {
        errors.push_back(strprintf(Untranslated("Insufficient total fee (cannot be less than required fee %s)"),
            FormatMoney(requiredFee)));
        return feebumper::Result::INVALID_PARAMETER;
    }

    // Check that in all cases the new fee doesn't violate maxTxFee
    const CAmount max_tx_fee = wallet.m_default_max_tx_fee;
    if (new_total_fee > max_tx_fee) {
        errors.push_back(strprintf(Untranslated("Specified or calculated fee %s is too high (cannot be higher than -maxtxfee %s)"),
            FormatMoney(new_total_fee), FormatMoney(max_tx_fee)));
        return feebumper::Result::WALLET_ERROR;
    }

    return feebumper::Result::OK;
}

static CFeeRate EstimateFeeRate(const CWallet& wallet, const CWalletTx& wtx, const CAmount old_fee, const CCoinControl& coin_control)
{
    // Get the fee rate of the original transaction. This is calculated from
    // the tx fee/vsize, so it may have been rounded down. Add 1 satoshi to the
    // result.
    int64_t txSize = GetVirtualTransactionSize(*(wtx.tx));
    CFeeRate feerate(old_fee, txSize);
    feerate += CFeeRate(1);

    // The node has a configurable incremental relay fee. Increment the fee by
    // the minimum of that and the wallet's conservative
    // WALLET_INCREMENTAL_RELAY_FEE value to future proof against changes to
    // network wide policy for incremental relay fee that our node may not be
    // aware of. This ensures we're over the required relay fee rate
    // (Rule 4).  The replacement tx will be at least as large as the
    // original tx, so the total fee will be greater (Rule 3)
    CFeeRate node_incremental_relay_fee = wallet.chain().relayIncrementalFee();
    CFeeRate wallet_incremental_relay_fee = CFeeRate(WALLET_INCREMENTAL_RELAY_FEE);
    feerate += std::max(node_incremental_relay_fee, wallet_incremental_relay_fee);

    // Fee rate must also be at least the wallet's GetMinimumFeeRate
    CFeeRate min_feerate(GetMinimumFeeRate(wallet, coin_control, /*feeCalc=*/nullptr));

    // Set the required fee rate for the replacement transaction in coin control.
    return std::max(feerate, min_feerate);
}

namespace feebumper {

bool TransactionCanBeBumped(const CWallet& wallet, const uint256& txid)
{
    LOCK(wallet.cs_wallet);
    if (fParticlMode) {
        const CHDWallet *pw = GetParticlWallet(&wallet);
        if (!pw) {
            return false;
        }
        LOCK(pw->cs_wallet); // LockAssertion

        std::vector<bilingual_str> errors_dummy;
        const CWalletTx* wtx = pw->GetWalletTx(txid);
        if (wtx != nullptr) {
            feebumper::Result res = PreconditionChecks(wallet, *wtx, errors_dummy);
            return res == feebumper::Result::OK;
        }
        auto mir = pw->mapRecords.find(txid);
        if (mir != pw->mapRecords.end()) {
            feebumper::Result res = PreconditionChecks(pw, mir->first, mir->second, errors_dummy);
            return res == feebumper::Result::OK;
        }

        return false;
    }


    const CWalletTx* wtx = wallet.GetWalletTx(txid);
    if (wtx == nullptr) return false;

    std::vector<bilingual_str> errors_dummy;
    feebumper::Result res = PreconditionChecks(wallet, *wtx, /* require_mine=*/ true, errors_dummy);
    return res == feebumper::Result::OK;
}

Result CreateTotalBumpTransaction(const CWallet* wallet, const uint256& txid, const CCoinControl& coin_control, std::vector<bilingual_str>& errors,
                                  CAmount& old_fee, CAmount& new_fee, CMutableTransaction& mtx)
{
    // Particl TODO: Remove CreateTotalBumpTransaction, convert CreateRateBumpTransaction
    new_fee = 0;
    errors.clear();

    if (!IsParticlWallet(wallet)) {
        return Result::WALLET_ERROR;
    }
    const CHDWallet *pw = GetParticlWallet(wallet);
    LOCK(pw->cs_wallet);
    auto it = pw->mapWallet.find(txid);
    if (it != pw->mapWallet.end()) {
        const CWalletTx& wtx = it->second;
        Result result = PreconditionChecks(*pw, wtx, errors);
        if (result != Result::OK) {
            return result;
        }
        // figure out which output was change
        // if there was no change output or multiple change outputs, fail
        int nOutput = -1;
        for (size_t i = 0; i < wtx.tx->GetNumVOuts(); ++i) {
            if (pw->IsChange(wtx.tx->vpout[i].get())) {
                if (nOutput != -1) {
                    errors.push_back(Untranslated("Transaction has multiple change outputs"));
                    return Result::WALLET_ERROR;
                }
                nOutput = i;
            }
        }
        if (nOutput == -1) {
            errors.push_back(Untranslated("Transaction does not have a change output"));
            return Result::WALLET_ERROR;
        }

        // Calculate the expected size of the new transaction.
        int64_t txSize = GetVirtualTransactionSize(*(wtx.tx));
        const int64_t maxNewTxSize = CalculateMaximumSignedTxSize(*wtx.tx, pw);
        if (maxNewTxSize < 0) {
            errors.push_back(Untranslated("Transaction contains inputs that cannot be signed"));
            return Result::INVALID_ADDRESS_OR_KEY;
        }

        // calculate the old fee and fee-rate
        old_fee = CachedTxGetDebit(*pw, wtx, ISMINE_SPENDABLE) - wtx.tx->GetValueOut();
        CFeeRate nOldFeeRate(old_fee, txSize);
        CFeeRate nNewFeeRate;
        // The wallet uses a conservative WALLET_INCREMENTAL_RELAY_FEE value to
        // future proof against changes to network wide policy for incremental relay
        // fee that our node may not be aware of.
        CFeeRate nodeIncrementalRelayFee = wallet->chain().relayIncrementalFee();
        CFeeRate walletIncrementalRelayFee = CFeeRate(WALLET_INCREMENTAL_RELAY_FEE);
        if (nodeIncrementalRelayFee > walletIncrementalRelayFee) {
            walletIncrementalRelayFee = nodeIncrementalRelayFee;
        }

        new_fee = GetMinimumFee(*wallet, maxNewTxSize, coin_control, nullptr /* FeeCalculation */);
        nNewFeeRate = CFeeRate(new_fee, maxNewTxSize);

        // New fee rate must be at least old rate + minimum incremental relay rate
        // walletIncrementalRelayFee.GetFeePerK() should be exact, because it's initialized
        // in that unit (fee per kb).
        // However, nOldFeeRate is a calculated value from the tx fee/size, so
        // add 1 satoshi to the result, because it may have been rounded down.
        if (nNewFeeRate.GetFeePerK() < nOldFeeRate.GetFeePerK() + 1 + walletIncrementalRelayFee.GetFeePerK()) {
            nNewFeeRate = CFeeRate(nOldFeeRate.GetFeePerK() + 1 + walletIncrementalRelayFee.GetFeePerK());
            new_fee = nNewFeeRate.GetFee(maxNewTxSize);
        }

        // Check that in all cases the new fee doesn't violate maxTxFee
        const CAmount max_tx_fee = pw->m_default_max_tx_fee;
        if (new_fee > max_tx_fee) {
             errors.push_back(strprintf(Untranslated("Specified or calculated fee %s is too high (cannot be higher than maxTxFee %s)"),
                                   FormatMoney(new_fee), FormatMoney(max_tx_fee)));
             return Result::WALLET_ERROR;
        }

        // check that fee rate is higher than mempool's minimum fee
        // (no point in bumping fee if we know that the new tx won't be accepted to the mempool)
        // This may occur if the user set TotalFee or paytxfee too low, if fallbackfee is too low, or, perhaps,
        // in a rare situation where the mempool minimum fee increased significantly since the fee estimation just a
        // moment earlier. In this case, we report an error to the user, who may use total_fee to make an adjustment.
        CFeeRate minMempoolFeeRate = wallet->chain().mempoolMinFee();
        if (nNewFeeRate.GetFeePerK() < minMempoolFeeRate.GetFeePerK()) {
            errors.push_back(strprintf(Untranslated(
                "New fee rate (%s) is lower than the minimum fee rate (%s) to get into the mempool -- "
                "the totalFee value should be at least %s or the settxfee value should be at least %s to add transaction"),
                FormatMoney(nNewFeeRate.GetFeePerK()),
                FormatMoney(minMempoolFeeRate.GetFeePerK()),
                FormatMoney(minMempoolFeeRate.GetFee(maxNewTxSize)),
                FormatMoney(minMempoolFeeRate.GetFeePerK())));
            return Result::WALLET_ERROR;
        }

        // Now modify the output to increase the fee.
        // If the output is not large enough to pay the fee, fail.
        CAmount nDelta = new_fee - old_fee;
        assert(nDelta > 0);
        mtx = CMutableTransaction{*wtx.tx};
        CTxOutBase* poutput = mtx.vpout[nOutput].get();
        if (poutput->GetValue() < nDelta) {
            errors.push_back(Untranslated("Change output is too small to bump the fee"));
            return Result::WALLET_ERROR;
        }

        // If the output would become dust, discard it (converting the dust to fee)
        poutput->SetValue(poutput->GetValue() - nDelta);
        if (poutput->GetValue() <= particl::GetDustThreshold((CTxOutStandard*)poutput, GetDiscardRate(*wallet))) {
            LogPrint(BCLog::RPC, "Bumping fee and discarding dust output\n");
            new_fee += poutput->GetValue();
            mtx.vpout.erase(mtx.vpout.begin() + nOutput);
        }

        // Mark new tx not replaceable, if requested.
        if (!coin_control.m_signal_bip125_rbf.value_or(wallet->m_signal_rbf)) {
            for (auto& input : mtx.vin) {
                if (input.nSequence < 0xfffffffe) input.nSequence = 0xfffffffe;
            }
        }
        return Result::OK;
    }

    errors.push_back(Untranslated("Invalid or non-wallet transaction id"));
    return Result::INVALID_ADDRESS_OR_KEY;
}

Result CreateRateBumpTransaction(CWallet& wallet, const uint256& txid, const CCoinControl& coin_control, std::vector<bilingual_str>& errors,
                                 CAmount& old_fee, CAmount& new_fee, CMutableTransaction& mtx, bool require_mine)
{
    // We are going to modify coin control later, copy to re-use
    CCoinControl new_coin_control(coin_control);

    LOCK(wallet.cs_wallet);
    errors.clear();
    auto it = wallet.mapWallet.find(txid);
    if (it == wallet.mapWallet.end()) {
        errors.push_back(Untranslated("Invalid or non-wallet transaction id"));
        return Result::INVALID_ADDRESS_OR_KEY;
    }
    const CWalletTx& wtx = it->second;

    // Retrieve all of the UTXOs and add them to coin control
    // While we're here, calculate the input amount
    std::map<COutPoint, Coin> coins;
    CAmount input_value = 0;
    std::vector<CTxOut> spent_outputs;
    for (const CTxIn& txin : wtx.tx->vin) {
        coins[txin.prevout]; // Create empty map entry keyed by prevout.
    }
    wallet.chain().findCoins(coins);
    for (const CTxIn& txin : wtx.tx->vin) {
        const Coin& coin = coins.at(txin.prevout);
        if (coin.out.IsNull()) {
            errors.push_back(Untranslated(strprintf("%s:%u is already spent", txin.prevout.hash.GetHex(), txin.prevout.n)));
            return Result::MISC_ERROR;
        }
        if (wallet.IsMine(txin.prevout)) {
            new_coin_control.Select(txin.prevout);
        } else {
            new_coin_control.SelectExternal(txin.prevout, coin.out);
        }
        input_value += coin.out.nValue;
        spent_outputs.push_back(coin.out);
    }

    // Figure out if we need to compute the input weight, and do so if necessary
    PrecomputedTransactionData txdata;
    txdata.Init(*wtx.tx, std::move(spent_outputs), /* force=*/ true);
    for (unsigned int i = 0; i < wtx.tx->vin.size(); ++i) {
        const CTxIn& txin = wtx.tx->vin.at(i);
        const Coin& coin = coins.at(txin.prevout);

        if (new_coin_control.IsExternalSelected(txin.prevout)) {
            // For external inputs, we estimate the size using the size of this input
            int64_t input_weight = GetTransactionInputWeight(txin);
            // Because signatures can have different sizes, we need to figure out all of the
            // signature sizes and replace them with the max sized signature.
            // In order to do this, we verify the script with a special SignatureChecker which
            // will observe the signatures verified and record their sizes.
            SignatureWeights weights;
            TransactionSignatureChecker tx_checker(wtx.tx.get(), i, coin.out.nValue, txdata, MissingDataBehavior::FAIL);
            SignatureWeightChecker size_checker(weights, tx_checker);
            VerifyScript(txin.scriptSig, coin.out.scriptPubKey, &txin.scriptWitness, STANDARD_SCRIPT_VERIFY_FLAGS, size_checker);
            // Add the difference between max and current to input_weight so that it represents the largest the input could be
            input_weight += weights.GetWeightDiffToMax();
            new_coin_control.SetInputWeight(txin.prevout, input_weight);
        }
    }

    Result result = PreconditionChecks(wallet, wtx, require_mine, errors);
    if (result != Result::OK) {
        return result;
    }

    // Fill in recipients(and preserve a single change key if there is one)
    // While we're here, calculate the output amount
    std::vector<CRecipient> recipients;
<<<<<<< HEAD
    if (IsParticlWallet(&wallet)) {
        assert(false);
    } else
=======
    CAmount output_value = 0;
>>>>>>> c89fabff
    for (const auto& output : wtx.tx->vout) {
        if (!OutputIsChange(wallet, output)) {
            CRecipient recipient = {output.scriptPubKey, output.nValue, false};
            recipients.push_back(recipient);
        } else {
            CTxDestination change_dest;
            ExtractDestination(output.scriptPubKey, change_dest);
            new_coin_control.destChange = change_dest;
        }
        output_value += output.nValue;
    }

    old_fee = input_value - output_value;

    if (coin_control.m_feerate) {
        // The user provided a feeRate argument.
        // We calculate this here to avoid compiler warning on the cs_wallet lock
        // We need to make a temporary transaction with no input witnesses as the dummy signer expects them to be empty for external inputs
        CMutableTransaction mtx{*wtx.tx};
        for (auto& txin : mtx.vin) {
            txin.scriptSig.clear();
            txin.scriptWitness.SetNull();
        }
        const int64_t maxTxSize{CalculateMaximumSignedTxSize(CTransaction(mtx), &wallet, &new_coin_control).vsize};
        Result res = CheckFeeRate(wallet, wtx, *new_coin_control.m_feerate, maxTxSize, old_fee, errors);
        if (res != Result::OK) {
            return res;
        }
    } else {
        // The user did not provide a feeRate argument
        new_coin_control.m_feerate = EstimateFeeRate(wallet, wtx, old_fee, new_coin_control);
    }

    // Fill in required inputs we are double-spending(all of them)
    // N.B.: bip125 doesn't require all the inputs in the replaced transaction to be
    // used in the replacement transaction, but it's very important for wallets to make
    // sure that happens. If not, it would be possible to bump a transaction A twice to
    // A2 and A3 where A2 and A3 don't conflict (or alternatively bump A to A2 and A2
    // to A3 where A and A3 don't conflict). If both later get confirmed then the sender
    // has accidentally double paid.
    for (const auto& inputs : wtx.tx->vin) {
        new_coin_control.Select(COutPoint(inputs.prevout));
    }
    new_coin_control.m_allow_other_inputs = true;

    // We cannot source new unconfirmed inputs(bip125 rule 2)
    new_coin_control.m_min_depth = 1;

    constexpr int RANDOM_CHANGE_POSITION = -1;
    auto res = CreateTransaction(wallet, recipients, RANDOM_CHANGE_POSITION, new_coin_control, false);
    if (!res) {
        errors.push_back(Untranslated("Unable to create transaction.") + Untranslated(" ") + util::ErrorString(res));
        return Result::WALLET_ERROR;
    }

    const auto& txr = *res;
    // Write back new fee if successful
    new_fee = txr.fee;

    // Write back transaction
    mtx = CMutableTransaction(*txr.tx);

    return Result::OK;
}

bool SignTransaction(CWallet& wallet, CMutableTransaction& mtx) {
    LOCK(wallet.cs_wallet);
    return wallet.SignTransaction(mtx);
}

Result CommitTransaction(CWallet& wallet, const uint256& txid, CMutableTransaction&& mtx, std::vector<bilingual_str>& errors, uint256& bumped_txid)
{
    LOCK(wallet.cs_wallet);
    if (!errors.empty()) {
        return Result::MISC_ERROR;
    }
    auto it = txid.IsNull() ? wallet.mapWallet.end() : wallet.mapWallet.find(txid);
    if (it == wallet.mapWallet.end()) {
        errors.push_back(Untranslated("Invalid or non-wallet transaction id"));
        return Result::MISC_ERROR;
    }
    const CWalletTx& oldWtx = it->second;

    // make sure the transaction still has no descendants and hasn't been mined in the meantime
    Result result = PreconditionChecks(wallet, oldWtx, /* require_mine=*/ false, errors);
    if (result != Result::OK) {
        return result;
    }

    // commit/broadcast the tx
    CTransactionRef tx = MakeTransactionRef(std::move(mtx));
    mapValue_t mapValue = oldWtx.mapValue;
    mapValue["replaces_txid"] = oldWtx.GetHash().ToString();

    wallet.CommitTransaction(tx, std::move(mapValue), oldWtx.vOrderForm);

    // mark the original tx as bumped
    bumped_txid = tx->GetHash();
    if (!wallet.MarkReplaced(oldWtx.GetHash(), bumped_txid)) {
        errors.push_back(Untranslated("Created new bumpfee transaction but could not mark the original transaction as replaced"));
    }
    return Result::OK;
}

} // namespace feebumper
} // namespace wallet<|MERGE_RESOLUTION|>--- conflicted
+++ resolved
@@ -61,7 +61,6 @@
         }
     }
 
-<<<<<<< HEAD
     return feebumper::Result::OK;
 }
 
@@ -104,8 +103,6 @@
         return feebumper::Result::WALLET_ERROR;
     }
     */
-=======
->>>>>>> c89fabff
     return feebumper::Result::OK;
 }
 
@@ -203,7 +200,7 @@
         std::vector<bilingual_str> errors_dummy;
         const CWalletTx* wtx = pw->GetWalletTx(txid);
         if (wtx != nullptr) {
-            feebumper::Result res = PreconditionChecks(wallet, *wtx, errors_dummy);
+            feebumper::Result res = PreconditionChecks(wallet, *wtx, /* require_mine=*/ true, errors_dummy);
             return res == feebumper::Result::OK;
         }
         auto mir = pw->mapRecords.find(txid);
@@ -239,7 +236,7 @@
     auto it = pw->mapWallet.find(txid);
     if (it != pw->mapWallet.end()) {
         const CWalletTx& wtx = it->second;
-        Result result = PreconditionChecks(*pw, wtx, errors);
+        Result result = PreconditionChecks(*pw, wtx, /* require_mine=*/ true, errors);
         if (result != Result::OK) {
             return result;
         }
@@ -422,13 +419,10 @@
     // Fill in recipients(and preserve a single change key if there is one)
     // While we're here, calculate the output amount
     std::vector<CRecipient> recipients;
-<<<<<<< HEAD
+    CAmount output_value = 0;
     if (IsParticlWallet(&wallet)) {
         assert(false);
-    } else
-=======
-    CAmount output_value = 0;
->>>>>>> c89fabff
+    }
     for (const auto& output : wtx.tx->vout) {
         if (!OutputIsChange(wallet, output)) {
             CRecipient recipient = {output.scriptPubKey, output.nValue, false};
