--- conflicted
+++ resolved
@@ -135,12 +135,7 @@
                                 self.nodes[2].lockunspent, False,
                                 [{"txid": unspent_0["txid"], "vout": 999}])
 
-<<<<<<< HEAD
-        self.log.info("test lockunspent unlocks on spend")
-        # An output should be unlocked when spent
-=======
         # The lock on a manually selected output is ignored
->>>>>>> be3af4f3
         unspent_0 = self.nodes[1].listunspent()[0]
         self.nodes[1].lockunspent(False, [unspent_0])
         tx = self.nodes[1].createrawtransaction([unspent_0], { self.nodes[1].getnewaddress() : 1 })
