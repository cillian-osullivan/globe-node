--- conflicted
+++ resolved
@@ -341,15 +341,7 @@
         <source>Wallet is &lt;b&gt;encrypted&lt;/b&gt; and currently &lt;b&gt;locked&lt;/b&gt;</source>
         <translation>Cassidile &lt;b&gt;cifratum&lt;/b&gt; est et iam nunc &lt;b&gt;seratum&lt;/b&gt;</translation>
     </message>
-<<<<<<< HEAD
-    <message>
-        <source>A fatal error occurred. Particl can no longer continue safely and will quit.</source>
-        <translation>Error fatalis accidit.  Particl nondum pergere tute potest, et exibit.</translation>
-    </message>
-</context>
-=======
-    </context>
->>>>>>> 5174b534
+    </context>
 <context>
     <name>CoinControlDialog</name>
     <message>
