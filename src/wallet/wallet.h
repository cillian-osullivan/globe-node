--- conflicted
+++ resolved
@@ -192,20 +192,14 @@
     bool m_change{true};
     std::string m_label;
 public:
-<<<<<<< HEAD
-
-    const std::string &name;
-=======
->>>>>>> 661bd5de
     std::string purpose;
     bool fBech32;
-    CAddressBookData() : name(m_label), purpose("unknown"), fBech32(false) {}
+    CAddressBookData() : purpose("unknown"), fBech32(false) {}
 
     std::vector<uint32_t> vPath; // Index to m is stored in first entry
 
     mutable uint8_t nOwned = 0; // 0 unknown, 1 yes, 2 no
 
-<<<<<<< HEAD
     ADD_SERIALIZE_METHODS;
     template <typename Stream, typename Operation>
     inline void SerializationOp(Stream &s, Operation ser_action)
@@ -224,9 +218,6 @@
             }
         }
     }
-=======
-    CAddressBookData() : purpose("unknown") {}
->>>>>>> 661bd5de
 
     typedef std::map<std::string, std::string> StringMap;
     StringMap destdata;
@@ -247,7 +238,7 @@
         fBech32 = _fBech32;
     }
     void Set(const CAddressBookData& data) {
-        m_label = data.name;
+        m_label = data.GetLabel();
         purpose = data.purpose;
         if (m_label.empty() && data.purpose == "unknown") {
             m_change = true;
