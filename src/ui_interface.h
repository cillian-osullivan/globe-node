--- conflicted
+++ resolved
@@ -118,14 +118,10 @@
     ADD_SIGNALS_DECL_WRAPPER(NotifyHeaderTip, void, bool, const CBlockIndex*);
 
     /** Banlist did change. */
-<<<<<<< HEAD
-    boost::signals2::signal<void (void)> BannedListChanged;
+    ADD_SIGNALS_DECL_WRAPPER(BannedListChanged, void, void);
 
     /** Waiting for device input. */
-    boost::signals2::signal<void (bool)> NotifyWaitingForDevice;
-=======
-    ADD_SIGNALS_DECL_WRAPPER(BannedListChanged, void, void);
->>>>>>> ddc3ec92
+    ADD_SIGNALS_DECL_WRAPPER(NotifyWaitingForDevice, void, bool);
 };
 
 /** Show warning message **/
