--- conflicted
+++ resolved
@@ -428,12 +428,6 @@
      */
     void ShowModalDialogAndDeleteOnClose(QDialog* dialog);
 
-<<<<<<< HEAD
-namespace particl
-{
-    QString escapeQString(const QString& si);
-}
-=======
     inline bool IsEscapeOrBack(int key)
     {
         if (key == Qt::Key_Escape) return true;
@@ -442,7 +436,11 @@
 #endif // Q_OS_ANDROID
         return false;
     }
->>>>>>> e457513e
+
+namespace particl
+{
+    QString escapeQString(const QString& si);
+}
 
 } // namespace GUIUtil
 
