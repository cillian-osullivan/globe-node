// Copyright (c) 2011-2020 The Bitcoin Core developers
// Distributed under the MIT software license, see the accompanying
// file COPYING or http://www.opensource.org/licenses/mit-license.php.

#include <qt/walletview.h>

#include <qt/addressbookpage.h>
#include <qt/askpassphrasedialog.h>
#include <qt/clientmodel.h>
#include <qt/guiutil.h>
#include <qt/optionsmodel.h>
#include <qt/overviewpage.h>
#include <qt/platformstyle.h>
#include <qt/receivecoinsdialog.h>
#include <qt/sendcoinsdialog.h>
#include <qt/signverifymessagedialog.h>
#include <qt/transactiontablemodel.h>
#include <qt/transactionview.h>
#include <qt/transactionrecord.h>
#include <qt/walletmodel.h>

#include <interfaces/node.h>
#include <node/ui_interface.h>
#include <util/strencodings.h>

#include <QAction>
#include <QActionGroup>
#include <QFileDialog>
#include <QHBoxLayout>
#include <QProgressDialog>
#include <QPushButton>
#include <QVBoxLayout>

WalletView::WalletView(WalletModel* wallet_model, const PlatformStyle* _platformStyle, QWidget* parent)
    : QStackedWidget(parent),
      clientModel(nullptr),
      walletModel(wallet_model),
      platformStyle(_platformStyle)
{
    assert(walletModel);

    // Create tabs
    overviewPage = new OverviewPage(platformStyle);
    overviewPage->setWalletModel(walletModel);

    transactionsPage = new QWidget(this);
    QVBoxLayout *vbox = new QVBoxLayout();
    QHBoxLayout *hbox_buttons = new QHBoxLayout();
    transactionView = new TransactionView(platformStyle, this);
    transactionView->setModel(walletModel);

    vbox->addWidget(transactionView);
    QPushButton *exportButton = new QPushButton(tr("&Export"), this);
    exportButton->setToolTip(tr("Export the data in the current tab to a file"));
    if (platformStyle->getImagesOnButtons()) {
        exportButton->setIcon(platformStyle->SingleColorIcon(":/icons/export"));
    }
    hbox_buttons->addStretch();
    hbox_buttons->addWidget(exportButton);
    vbox->addLayout(hbox_buttons);
    transactionsPage->setLayout(vbox);

    receiveCoinsPage = new ReceiveCoinsDialog(platformStyle);
    receiveCoinsPage->setModel(walletModel);

    sendCoinsPage = new SendCoinsDialog(platformStyle);
    sendCoinsPage->setModel(walletModel);

    usedSendingAddressesPage = new AddressBookPage(platformStyle, AddressBookPage::ForEditing, AddressBookPage::SendingTab, this);
    usedSendingAddressesPage->setModel(walletModel->getAddressTableModel());

    usedReceivingAddressesPage = new AddressBookPage(platformStyle, AddressBookPage::ForEditing, AddressBookPage::ReceivingTab, this);
    usedReceivingAddressesPage->setModel(walletModel->getAddressTableModel());

    addWidget(overviewPage);
    addWidget(transactionsPage);
    addWidget(receiveCoinsPage);
    addWidget(sendCoinsPage);

    connect(overviewPage, &OverviewPage::transactionClicked, this, &WalletView::transactionClicked);
    // Clicking on a transaction on the overview pre-selects the transaction on the transaction history page
    connect(overviewPage, &OverviewPage::transactionClicked, transactionView, qOverload<const QModelIndex&>(&TransactionView::focusTransaction));

    connect(overviewPage, &OverviewPage::outOfSyncWarningClicked, this, &WalletView::outOfSyncWarningClicked);

    connect(sendCoinsPage, &SendCoinsDialog::coinsSent, this, &WalletView::coinsSent);
    // Highlight transaction after send
    connect(sendCoinsPage, &SendCoinsDialog::coinsSent, transactionView, qOverload<const uint256&>(&TransactionView::focusTransaction));

    // Clicking on "Export" allows to export the transaction list
    connect(exportButton, &QPushButton::clicked, transactionView, &TransactionView::exportClicked);

    // Pass through messages from sendCoinsPage
    connect(sendCoinsPage, &SendCoinsDialog::message, this, &WalletView::message);
    // Pass through messages from transactionView
    connect(transactionView, &TransactionView::message, this, &WalletView::message);

    connect(this, &WalletView::setPrivacy, overviewPage, &OverviewPage::setPrivacy);

    // Receive and pass through messages from wallet model
    connect(walletModel, &WalletModel::message, this, &WalletView::message);

    // Handle changes in encryption status
    connect(walletModel, &WalletModel::encryptionStatusChanged, this, &WalletView::encryptionStatusChanged);

    // Balloon pop-up for new transaction
    connect(walletModel->getTransactionTableModel(), &TransactionTableModel::rowsInserted, this, &WalletView::processNewTransaction);

    // Ask for passphrase if needed
    connect(walletModel, &WalletModel::requireUnlock, this, &WalletView::unlockWalletSlot);

    // Show progress dialog
    connect(walletModel, &WalletModel::showProgress, this, &WalletView::showProgress);
}

WalletView::~WalletView()
{
}

void WalletView::setClientModel(ClientModel *_clientModel)
{
    this->clientModel = _clientModel;

    overviewPage->setClientModel(_clientModel);
    sendCoinsPage->setClientModel(_clientModel);
    walletModel->setClientModel(_clientModel);
}

void WalletView::processNewTransaction(const QModelIndex& parent, int start, int /*end*/)
{
    // Prevent balloon-spam when initial block download is in progress
    if (!clientModel || clientModel->node().isInitialBlockDownload()) {
        return;
    }

    TransactionTableModel *ttm = walletModel->getTransactionTableModel();
    if (!ttm || ttm->processingQueuedTransactions())
        return;

    QString date = ttm->index(start, TransactionTableModel::Date, parent).data().toString();
    qint64 amount = ttm->index(start, TransactionTableModel::Amount, parent).data(Qt::EditRole).toULongLong();
    QString type = ttm->index(start, TransactionTableModel::Type, parent).data().toString();
    QModelIndex index = ttm->index(start, 0, parent);
    QString address = ttm->data(index, TransactionTableModel::AddressRole).toString();
    QString label = GUIUtil::HtmlEscape(ttm->data(index, TransactionTableModel::LabelRole).toString());

    if (!clientModel->getOptionsModel()->getShowIncomingStakeNotifications()
        && ttm->data(index, TransactionTableModel::TypeRole) == TransactionRecord::Staked) {
        return;
    }

    Q_EMIT incomingTransaction(date, walletModel->getOptionsModel()->getDisplayUnit(), amount, type, address, label, GUIUtil::HtmlEscape(walletModel->getWalletName()));
}

void WalletView::gotoOverviewPage()
{
    setCurrentWidget(overviewPage);
}

void WalletView::gotoHistoryPage()
{
    setCurrentWidget(transactionsPage);
}

void WalletView::gotoReceiveCoinsPage()
{
    setCurrentWidget(receiveCoinsPage);
}

void WalletView::gotoSendCoinsPage(QString addr)
{
    setCurrentWidget(sendCoinsPage);

    if (!addr.isEmpty())
        sendCoinsPage->setAddress(addr);
}

void WalletView::gotoSignMessageTab(QString addr)
{
    // calls show() in showTab_SM()
    SignVerifyMessageDialog *signVerifyMessageDialog = new SignVerifyMessageDialog(platformStyle, this);
    signVerifyMessageDialog->setAttribute(Qt::WA_DeleteOnClose);
    signVerifyMessageDialog->setModel(walletModel);
    signVerifyMessageDialog->showTab_SM(true);

    if (!addr.isEmpty())
        signVerifyMessageDialog->setAddress_SM(addr);
}

void WalletView::gotoVerifyMessageTab(QString addr)
{
    // calls show() in showTab_VM()
    SignVerifyMessageDialog *signVerifyMessageDialog = new SignVerifyMessageDialog(platformStyle, this);
    signVerifyMessageDialog->setAttribute(Qt::WA_DeleteOnClose);
    signVerifyMessageDialog->setModel(walletModel);
    signVerifyMessageDialog->showTab_VM(true);

    if (!addr.isEmpty())
        signVerifyMessageDialog->setAddress_VM(addr);
}

bool WalletView::handlePaymentRequest(const SendCoinsRecipient& recipient)
{
    return sendCoinsPage->handlePaymentRequest(recipient);
}

void WalletView::showOutOfSyncWarning(bool fShow)
{
    overviewPage->showOutOfSyncWarning(fShow);
}

void WalletView::encryptWallet()
{
    auto dlg = new AskPassphraseDialog(AskPassphraseDialog::Encrypt, this);
    dlg->setModel(walletModel);
    connect(dlg, &QDialog::finished, this, &WalletView::encryptionStatusChanged);
    GUIUtil::ShowModalDialogAndDeleteOnClose(dlg);
}

void WalletView::backupWallet()
{
    QString filename = GUIUtil::getSaveFileName(this,
        tr("Backup Wallet"), QString(),
        //: Name of the wallet data file format.
        tr("Wallet Data") + QLatin1String(" (*.dat)"), nullptr);

    if (filename.isEmpty())
        return;

    if (!walletModel->wallet().backupWallet(filename.toLocal8Bit().data())) {
        Q_EMIT message(tr("Backup Failed"), tr("There was an error trying to save the wallet data to %1.").arg(filename),
            CClientUIInterface::MSG_ERROR);
        }
    else {
        Q_EMIT message(tr("Backup Successful"), tr("The wallet data was successfully saved to %1.").arg(filename),
            CClientUIInterface::MSG_INFORMATION);
    }
}

void WalletView::changePassphrase()
{
    auto dlg = new AskPassphraseDialog(AskPassphraseDialog::ChangePass, this);
    dlg->setModel(walletModel);
    GUIUtil::ShowModalDialogAndDeleteOnClose(dlg);
}

void WalletView::unlockWallet(bool iconClicked)
{
    // Unlock wallet when requested by wallet model
<<<<<<< HEAD
    if (walletModel->getEncryptionStatus() == WalletModel::Locked
        || (!iconClicked && walletModel->getEncryptionStatus() == WalletModel::UnlockedForStaking))
    {
        AskPassphraseDialog dlg(
            iconClicked ? AskPassphraseDialog::UnlockManual : AskPassphraseDialog::Unlock, this);
        dlg.setModel(walletModel);
        dlg.exec();
=======
    if (walletModel->getEncryptionStatus() == WalletModel::Locked) {
        auto dlg = new AskPassphraseDialog(AskPassphraseDialog::Unlock, this);
        dlg->setModel(walletModel);
        GUIUtil::ShowModalDialogAndDeleteOnClose(dlg);
>>>>>>> 571bb94d
    }
}

void WalletView::lockWallet()
{
    if(!walletModel)
        return;
    walletModel->lockWallet();
};

void WalletView::usedSendingAddresses()
{
    GUIUtil::bringToFront(usedSendingAddressesPage);
}

void WalletView::usedReceivingAddresses()
{
    GUIUtil::bringToFront(usedReceivingAddressesPage);
}

void WalletView::showProgress(const QString &title, int nProgress)
{
    if (nProgress == 0) {
        progressDialog = new QProgressDialog(title, tr("Cancel"), 0, 100);
        GUIUtil::PolishProgressDialog(progressDialog);
        progressDialog->setWindowModality(Qt::ApplicationModal);
        progressDialog->setAutoClose(false);
        progressDialog->setValue(0);
    } else if (nProgress == 100) {
        if (progressDialog) {
            progressDialog->close();
            progressDialog->deleteLater();
            progressDialog = nullptr;
        }
    } else if (progressDialog) {
        if (progressDialog->wasCanceled()) {
            getWalletModel()->wallet().abortRescan();
        } else {
            progressDialog->setValue(nProgress);
        }
    }
}<|MERGE_RESOLUTION|>--- conflicted
+++ resolved
@@ -247,20 +247,13 @@
 void WalletView::unlockWallet(bool iconClicked)
 {
     // Unlock wallet when requested by wallet model
-<<<<<<< HEAD
     if (walletModel->getEncryptionStatus() == WalletModel::Locked
         || (!iconClicked && walletModel->getEncryptionStatus() == WalletModel::UnlockedForStaking))
     {
-        AskPassphraseDialog dlg(
+        auto dlg = new AskPassphraseDialog(
             iconClicked ? AskPassphraseDialog::UnlockManual : AskPassphraseDialog::Unlock, this);
-        dlg.setModel(walletModel);
-        dlg.exec();
-=======
-    if (walletModel->getEncryptionStatus() == WalletModel::Locked) {
-        auto dlg = new AskPassphraseDialog(AskPassphraseDialog::Unlock, this);
         dlg->setModel(walletModel);
         GUIUtil::ShowModalDialogAndDeleteOnClose(dlg);
->>>>>>> 571bb94d
     }
 }
 
