--- conflicted
+++ resolved
@@ -32,13 +32,7 @@
 DOCKER_EXEC make distdir VERSION=$HOST
 END_FOLD
 
-<<<<<<< HEAD
-set +o errexit
-cd "particl-$HOST" || (echo "could not enter distdir particl-$HOST"; exit 1)
-set -o errexit
-=======
-export P_CI_DIR="$P_CI_DIR/bitcoin-$HOST"
->>>>>>> bce44089
+export P_CI_DIR="$P_CI_DIR/particl-$HOST"
 
 BEGIN_FOLD configure
 DOCKER_EXEC ./configure --cache-file=../config.cache $BITCOIN_CONFIG_ALL $BITCOIN_CONFIG || ( (DOCKER_EXEC cat config.log) && false)
