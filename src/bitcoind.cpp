--- conflicted
+++ resolved
@@ -191,7 +191,6 @@
             // If locking the data directory failed, exit immediately
             return false;
         }
-<<<<<<< HEAD
 
 #ifdef WIN32
         if (CreateMessageWindow() != 0) {
@@ -199,10 +198,7 @@
         }
 #endif
 
-        fRet = AppInitMain();
-=======
         fRet = AppInitMain(interfaces);
->>>>>>> cbf00939
     }
     catch (const std::exception& e) {
         PrintExceptionContinue(&e, "AppInit()");
