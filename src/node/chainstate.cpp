// Copyright (c) 2021 The Bitcoin Core developers
// Distributed under the MIT software license, see the accompanying
// file COPYING or http://www.opensource.org/licenses/mit-license.php.

#include <node/chainstate.h>

#include <chain.h>
#include <coins.h>
#include <consensus/params.h>
#include <node/blockstorage.h>
#include <node/caches.h>
#include <sync.h>
#include <threadsafety.h>
#include <tinyformat.h>
#include <txdb.h>
#include <uint256.h>
#include <util/time.h>
#include <util/translation.h>
#include <validation.h>

#include <algorithm>
#include <atomic>
#include <cassert>
#include <memory>
#include <vector>

// Particl
#include <insight/insight.h>

namespace node {
ChainstateLoadResult LoadChainstate(ChainstateManager& chainman, const CacheSizes& cache_sizes,
                                    const ChainstateLoadOptions& options)
{
    {
    auto is_coinsview_empty = [&](CChainState* chainstate) EXCLUSIVE_LOCKS_REQUIRED(::cs_main) {
        return options.reindex || options.reindex_chainstate || chainstate->CoinsTip().GetBestBlock().IsNull();
    };
<<<<<<< HEAD
=======

    if (!hashAssumeValid.IsNull()) {
        LogPrintf("Assuming ancestors of block %s have valid signatures.\n", hashAssumeValid.GetHex());
    } else {
        LogPrintf("Validating signatures for all blocks.\n");
    }
    LogPrintf("Setting nMinimumChainWork=%s\n", nMinimumChainWork.GetHex());
    if (nMinimumChainWork < UintToArith256(chainman.GetConsensus().nMinimumChainWork)) {
        LogPrintf("Warning: nMinimumChainWork set below default value of %s\n", chainman.GetConsensus().nMinimumChainWork.GetHex());
    }
    if (nPruneTarget == std::numeric_limits<uint64_t>::max()) {
        LogPrintf("Block pruning enabled.  Use RPC call pruneblockchain(height) to manually prune block and undo files.\n");
    } else if (nPruneTarget) {
        LogPrintf("Prune configured to target %u MiB on disk for block and undo files.\n", nPruneTarget / 1024 / 1024);
    }

>>>>>>> ea67232c
    LOCK(cs_main);
    chainman.InitializeChainstate(options.mempool);
    chainman.m_total_coinstip_cache = cache_sizes.coins;
    chainman.m_total_coinsdb_cache = cache_sizes.coins_db;

    auto& pblocktree{chainman.m_blockman.m_block_tree_db};
    // new CBlockTreeDB tries to delete the existing file, which
    // fails if it's still open from the previous loop. Close it first:
    pblocktree.reset();
    pblocktree.reset(new CBlockTreeDB(cache_sizes.block_tree_db, options.block_tree_db_in_memory, options.reindex));

    if (options.reindex) {
        pblocktree->WriteReindexing(true);
        //If we're reindexing in prune mode, wipe away unusable block files and all undo data files
        if (options.prune) {
            CleanupBlockRevFiles();
        }
    }

    if (options.check_interrupt && options.check_interrupt()) return {ChainstateLoadStatus::INTERRUPTED, {}};

    // LoadBlockIndex will load m_have_pruned if we've ever removed a
    // block file from disk.
    // Note that it also sets fReindex global based on the disk flag!
    // From here on, fReindex and options.reindex values may be different!
    if (!chainman.LoadBlockIndex()) {
        if (options.check_interrupt && options.check_interrupt()) return {ChainstateLoadStatus::INTERRUPTED, {}};
        return {ChainstateLoadStatus::FAILURE, _("Error loading block database")};
    }

    if (!chainman.BlockIndex().empty() &&
            !chainman.m_blockman.LookupBlockIndex(chainman.GetConsensus().hashGenesisBlock)) {
        // If the loaded chain has a wrong genesis, bail out immediately
        // (we're likely using a testnet datadir, or the other way around).
        return {ChainstateLoadStatus::FAILURE_INCOMPATIBLE_DB, _("Incorrect or no genesis block found. Wrong datadir for network?")};
    }

    // Particl: Check for changed index states
    if (fAddressIndex != options.args.address_index) {
        return {ChainstateLoadStatus::FAILURE, _("You need to rebuild the database using -reindex to change -addressindex.  This will redownload the entire blockchain")};
    }
    if (fSpentIndex != options.args.spent_index) {
        return {ChainstateLoadStatus::FAILURE, _("You need to rebuild the database using -reindex to change -spentindex.  This will redownload the entire blockchain")};
    }
    if (fTimestampIndex != options.args.timestamp_index) {
        return {ChainstateLoadStatus::FAILURE, _("You need to rebuild the database using -reindex to change -timestampindex.  This will redownload the entire blockchain")};
    }
    if (fBalancesIndex != options.args.balances_index) {
        return {ChainstateLoadStatus::FAILURE, _("You need to rebuild the database using -reindex to change -balancesindex.  This will redownload the entire blockchain")};
    }

    // Check for changed -prune state.  What we are concerned about is a user who has pruned blocks
    // in the past, but is now trying to run unpruned.
    if (chainman.m_blockman.m_have_pruned && !options.prune) {
        return {ChainstateLoadStatus::FAILURE, _("You need to rebuild the database using -reindex to go back to unpruned mode.  This will redownload the entire blockchain")};
    }

    // At this point blocktree args are consistent with what's on disk.
    // If we're not mid-reindex (based on disk + args), add a genesis block on disk
    // (otherwise we use the one already on disk).
    // This is called again in ThreadImport after the reindex completes.
    if (!fReindex && !chainman.ActiveChainstate().LoadGenesisBlock()) {
        return {ChainstateLoadStatus::FAILURE, _("Error initializing block database")};
    }

    // At this point we're either in reindex or we've loaded a useful
    // block tree into BlockIndex()!

    for (CChainState* chainstate : chainman.GetAll()) {
        chainstate->InitCoinsDB(
            /*cache_size_bytes=*/cache_sizes.coins_db,
            /*in_memory=*/options.coins_db_in_memory,
            /*should_wipe=*/options.reindex || options.reindex_chainstate);

        if (options.coins_error_cb) {
            chainstate->CoinsErrorCatcher().AddReadErrCallback(options.coins_error_cb);
        }

        // Refuse to load unsupported database format.
        // This is a no-op if we cleared the coinsviewdb with -reindex or -reindex-chainstate
        if (chainstate->CoinsDB().NeedsUpgrade()) {
            return {ChainstateLoadStatus::FAILURE_INCOMPATIBLE_DB, _("Unsupported chainstate database format found. "
                                                                     "Please restart with -reindex-chainstate. This will "
                                                                     "rebuild the chainstate database.")};
        }

        // ReplayBlocks is a no-op if we cleared the coinsviewdb with -reindex or -reindex-chainstate
        if (!chainstate->ReplayBlocks()) {
            return {ChainstateLoadStatus::FAILURE, _("Unable to replay blocks. You will need to rebuild the database using -reindex-chainstate.")};
        }

        // The on-disk coinsdb is now in a good state, create the cache
        chainstate->InitCoinsCache(cache_sizes.coins);
        assert(chainstate->CanFlushToDisk());

        if (!is_coinsview_empty(chainstate)) {
            // LoadChainTip initializes the chain based on CoinsTip()'s best block
            if (!chainstate->LoadChainTip()) {
                return {ChainstateLoadStatus::FAILURE, _("Error initializing block database")};
            }
            assert(chainstate->m_chain.Tip() != nullptr);
        }
    }

    }
    // Initialise temporary indices if required
    if (!::particl::RebuildRollingIndices(chainman, options.mempool)) {
        return {ChainstateLoadStatus::FAILURE, _("Rebuilding rolling indices failed")};
    }
    LOCK(cs_main);

    if (!options.reindex) {
        auto chainstates{chainman.GetAll()};
        if (std::any_of(chainstates.begin(), chainstates.end(),
                        [](const CChainState* cs) EXCLUSIVE_LOCKS_REQUIRED(cs_main) { return cs->NeedsRedownload(); })) {
            return {ChainstateLoadStatus::FAILURE, strprintf(_("Witness data for blocks after height %d requires validation. Please restart with -reindex."),
                                                             chainman.GetConsensus().SegwitHeight)};
        };
    }

    return {ChainstateLoadStatus::SUCCESS, {}};
}

ChainstateLoadResult VerifyLoadedChainstate(ChainstateManager& chainman, const ChainstateLoadOptions& options)
{
    auto is_coinsview_empty = [&](CChainState* chainstate) EXCLUSIVE_LOCKS_REQUIRED(::cs_main) {
        return options.reindex || options.reindex_chainstate || chainstate->CoinsTip().GetBestBlock().IsNull();
    };

    LOCK(cs_main);

    for (CChainState* chainstate : chainman.GetAll()) {
        if (!is_coinsview_empty(chainstate)) {
            const CBlockIndex* tip = chainstate->m_chain.Tip();
            if (tip &&
                tip != chainstate->m_chain.Genesis() && // Particl: Genesis block can be set in the future
                tip->nTime > GetTime() + MAX_FUTURE_BLOCK_TIME) {
                return {ChainstateLoadStatus::FAILURE, _("The block database contains a block which appears to be from the future. "
                                                         "This may be due to your computer's date and time being set incorrectly. "
                                                         "Only rebuild the block database if you are sure that your computer's date and time are correct")};
            }

            if (!CVerifyDB().VerifyDB(
                    *chainstate, chainman.GetConsensus(), chainstate->CoinsDB(),
                    options.check_level,
                    options.check_blocks)) {
                return {ChainstateLoadStatus::FAILURE, _("Corrupted block database detected")};
            }
        }
    }

    return {ChainstateLoadStatus::SUCCESS, {}};
}

namespace particl {
bool ShouldAutoReindex(ChainstateManager &chainman, const CacheSizes& cache_sizes, const ChainstateLoadOptions& options)
{
    LOCK(cs_main);
    auto &pblocktree{chainman.m_blockman.m_block_tree_db};

    // pblocktree shouldn't be open yet, temporarily open it to read flags
    pblocktree.reset();
    pblocktree.reset(new CBlockTreeDB(cache_sizes.block_tree_db, options.block_tree_db_in_memory, false));

    if (pblocktree->CountBlockIndex() < 1) {
        return false; // db will be initialised later in LoadBlockIndex
    }

    // Force reindex to update version
    bool nV1 = false;
    if (!pblocktree->ReadFlag("v1", nV1) || !nV1) {
        LogPrintf("%s: v1 marker not detected, attempting reindex.\n", __func__);
        return true;
    }
    pblocktree.reset();
    return false;
};
} // namespace particl
} // namespace node<|MERGE_RESOLUTION|>--- conflicted
+++ resolved
@@ -35,8 +35,6 @@
     auto is_coinsview_empty = [&](CChainState* chainstate) EXCLUSIVE_LOCKS_REQUIRED(::cs_main) {
         return options.reindex || options.reindex_chainstate || chainstate->CoinsTip().GetBestBlock().IsNull();
     };
-<<<<<<< HEAD
-=======
 
     if (!hashAssumeValid.IsNull()) {
         LogPrintf("Assuming ancestors of block %s have valid signatures.\n", hashAssumeValid.GetHex());
@@ -53,7 +51,6 @@
         LogPrintf("Prune configured to target %u MiB on disk for block and undo files.\n", nPruneTarget / 1024 / 1024);
     }
 
->>>>>>> ea67232c
     LOCK(cs_main);
     chainman.InitializeChainstate(options.mempool);
     chainman.m_total_coinstip_cache = cache_sizes.coins;
