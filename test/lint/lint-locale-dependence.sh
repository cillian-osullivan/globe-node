--- conflicted
+++ resolved
@@ -43,9 +43,6 @@
     "src/test/dbwrapper_tests.cpp:.*snprintf"
     "src/test/fuzz/locale.cpp"
     "src/test/fuzz/string.cpp"
-<<<<<<< HEAD
-    "src/torcontrol.cpp:.*strtol"
-    "src/uint256.cpp:.*tolower"
     "src/util/string.cpp:.*tolower"
     "src/util/string.cpp:.*isspace"
     "src/util/time.cpp:.*sscanf"
@@ -78,8 +75,6 @@
     "src/wallet/rpchdwallet.cpp:.*mktime"
     "src/usbdevice/usbwrapper.cpp:.*snprintf"
     "src/usbdevice/usbdevice.cpp:.*wcstombs"
-=======
->>>>>>> 111c3e06
 )
 
 REGEXP_IGNORE_EXTERNAL_DEPENDENCIES="^src/(crypto/ctaes/|leveldb/|secp256k1/|minisketch/|tinyformat.h|univalue/)"
