// Copyright (c) 2010 Satoshi Nakamoto
// Copyright (c) 2009-2020 The Bitcoin Core developers
// Distributed under the MIT software license, see the accompanying
// file COPYING or http://www.opensource.org/licenses/mit-license.php.

#include <consensus/amount.h>
#include <core_io.h>
#include <interfaces/chain.h>
#include <key_io.h>
#include <node/context.h>
#include <outputtype.h>
#include <policy/feerate.h>
#include <policy/fees.h>
#include <policy/policy.h>
#include <policy/rbf.h>
#include <rpc/rawtransaction_util.h>
#include <rpc/server.h>
#include <rpc/util.h>
#include <script/descriptor.h>
#include <script/sign.h>
#include <util/bip32.h>
#include <util/fees.h>
#include <util/message.h> // For MessageSign()
#include <util/moneystr.h>
#include <util/string.h>
#include <util/system.h>
#include <util/translation.h>
#include <util/url.h>
#include <util/vector.h>
#include <wallet/coincontrol.h>
#include <wallet/context.h>
#include <wallet/feebumper.h>
#include <wallet/load.h>
#include <wallet/receive.h>
#include <wallet/rpcwallet.h>
#include <wallet/spend.h>
#include <wallet/wallet.h>
#include <wallet/walletdb.h>
#include <wallet/walletutil.h>

#include <optional>
#include <stdint.h>
#include <univalue.h>

#include <map>

// Particl includes
#include <wallet/hdwallet.h>


using interfaces::FoundBlock;

static const std::string WALLET_ENDPOINT_BASE = "/wallet/";
static const std::string HELP_REQUIRING_PASSPHRASE{"\nRequires wallet passphrase to be set with walletpassphrase call if wallet is encrypted.\n"};

bool GetAvoidReuseFlag(const CWallet& wallet, const UniValue& param) {
    bool can_avoid_reuse = wallet.IsWalletFlagSet(WALLET_FLAG_AVOID_REUSE);
    bool avoid_reuse = param.isNull() ? can_avoid_reuse : param.get_bool();

    if (avoid_reuse && !can_avoid_reuse) {
        throw JSONRPCError(RPC_WALLET_ERROR, "wallet does not have the \"avoid reuse\" feature enabled");
    }

    return avoid_reuse;
}


/** Used by RPC commands that have an include_watchonly parameter.
 *  We default to true for watchonly wallets if include_watchonly isn't
 *  explicitly set.
 */
static bool ParseIncludeWatchonly(const UniValue& include_watchonly, const CWallet& wallet)
{
    if (include_watchonly.isNull()) {
        // if include_watchonly isn't explicitly set, then check if we have a watchonly wallet
        return wallet.IsWalletFlagSet(WALLET_FLAG_DISABLE_PRIVATE_KEYS);
    }

    // otherwise return whatever include_watchonly was set to
    return include_watchonly.get_bool();
}


/** Checks if a CKey is in the given CWallet compressed or otherwise*/
bool HaveKey(const SigningProvider& wallet, const CKey& key)
{
    CKey key2;
    key2.Set(key.begin(), key.end(), !key.IsCompressed());
    return wallet.HaveKey(key.GetPubKey().GetID()) || wallet.HaveKey(key2.GetPubKey().GetID());
}

bool GetWalletNameFromJSONRPCRequest(const JSONRPCRequest& request, std::string& wallet_name)
{
    if (URL_DECODE && request.URI.substr(0, WALLET_ENDPOINT_BASE.size()) == WALLET_ENDPOINT_BASE) {
        // wallet endpoint was used
        wallet_name = URL_DECODE(request.URI.substr(WALLET_ENDPOINT_BASE.size()));
        return true;
    }
    return false;
}

std::shared_ptr<CWallet> GetWalletForJSONRPCRequest(const JSONRPCRequest& request)
{
    CHECK_NONFATAL(request.mode == JSONRPCRequest::EXECUTE);
    WalletContext& context = EnsureWalletContext(request.context);

    std::string wallet_name;
    if (GetWalletNameFromJSONRPCRequest(request, wallet_name)) {
        std::shared_ptr<CWallet> pwallet = GetWallet(context, wallet_name);
        if (!pwallet) throw JSONRPCError(RPC_WALLET_NOT_FOUND, "Requested wallet does not exist or is not loaded");
        return pwallet;
    }

    std::vector<std::shared_ptr<CWallet>> wallets = GetWallets(context);
    if (wallets.size() == 1) {
        return wallets[0];
    }

    if (wallets.empty()) {
        throw JSONRPCError(
            RPC_WALLET_NOT_FOUND, "No wallet is loaded. Load a wallet using loadwallet or create a new one with createwallet. (Note: A default wallet is no longer automatically created)");
    }
    throw JSONRPCError(RPC_WALLET_NOT_SPECIFIED,
        "Wallet file not specified (must request wallet RPC through /wallet/<filename> uri-path).");
}

void EnsureWalletIsUnlocked(const CWallet& wallet)
{
    if (wallet.IsLocked()) {
        throw JSONRPCError(RPC_WALLET_UNLOCK_NEEDED, "Error: Please enter the wallet passphrase with walletpassphrase first.");
    }

    if (IsParticlWallet(&wallet)
        && GetParticlWallet(&wallet)->fUnlockForStakingOnly) {
        throw JSONRPCError(RPC_WALLET_UNLOCK_NEEDED, "Error: Wallet is unlocked for staking only.");
    }
}

WalletContext& EnsureWalletContext(const std::any& context)
{
    auto wallet_context = util::AnyPtr<WalletContext>(context);
    if (!wallet_context) {
        throw JSONRPCError(RPC_INTERNAL_ERROR, "Wallet context not found");
    }
    return *wallet_context;
}

// also_create should only be set to true only when the RPC is expected to add things to a blank wallet and make it no longer blank
LegacyScriptPubKeyMan& EnsureLegacyScriptPubKeyMan(CWallet& wallet, bool also_create)
{
    LegacyScriptPubKeyMan* spk_man = wallet.GetLegacyScriptPubKeyMan();
    if (!spk_man && also_create) {
        spk_man = wallet.GetOrCreateLegacyScriptPubKeyMan();
    }
    if (!spk_man) {
        throw JSONRPCError(RPC_WALLET_ERROR, "This type of wallet does not support this command");
    }
    return *spk_man;
}

void WalletTxToJSON(const CWallet& wallet, const CWalletTx& wtx, UniValue& entry, bool fFilterMode=false)
{
    interfaces::Chain& chain = wallet.chain();
    int confirms = wallet.GetTxDepthInMainChain(wtx);
    entry.pushKV("confirmations", confirms);
    if (wtx.IsCoinBase())
        entry.pushKV("generated", true);
    if (confirms > 0)
    {
        entry.pushKV("blockhash", wtx.m_confirm.hashBlock.GetHex());
        entry.pushKV("blockheight", wtx.m_confirm.block_height);
        entry.pushKV("blockindex", wtx.m_confirm.nIndex);
        int64_t block_time;
        CHECK_NONFATAL(chain.findBlock(wtx.m_confirm.hashBlock, FoundBlock().time(block_time)));
        PushTime(entry, "blocktime", block_time);
    } else {
        entry.pushKV("trusted", CachedTxIsTrusted(wallet, wtx));
    }
    uint256 hash = wtx.GetHash();
    entry.pushKV("txid", hash.GetHex());
    UniValue conflicts(UniValue::VARR);
    for (const uint256& conflict : wallet.GetTxConflicts(wtx))
        conflicts.push_back(conflict.GetHex());
    if (conflicts.size() > 0 || !fFilterMode)
        entry.pushKV("walletconflicts", conflicts);
    PushTime(entry, "time", wtx.GetTxTime());
    PushTime(entry, "timereceived", wtx.nTimeReceived);

    // Add opt-in RBF status
    std::string rbfStatus = "no";
    if (confirms <= 0) {
        RBFTransactionState rbfState = chain.isRBFOptIn(*wtx.tx);
        if (rbfState == RBFTransactionState::UNKNOWN)
            rbfStatus = "unknown";
        else if (rbfState == RBFTransactionState::REPLACEABLE_BIP125)
            rbfStatus = "yes";
    }
    entry.pushKV("bip125_replaceable", rbfStatus);

    if (!fFilterMode) {
        for (const std::pair<const std::string, std::string>& item : wtx.mapValue) {
            entry.pushKV(item.first, item.second);
        }
    }
}

void RecordTxToJSON(interfaces::Chain& chain, const CHDWallet *phdw, const uint256 &hash, const CTransactionRecord& rtx, UniValue &entry) EXCLUSIVE_LOCKS_REQUIRED(phdw->cs_wallet)
{
    int confirms = phdw->GetDepthInMainChain(rtx);
    entry.pushKV("confirmations", confirms);

    if (rtx.IsCoinStake()) {
        entry.pushKV("coinstake", true);
    } else
    if (rtx.IsCoinBase()) {
        entry.pushKV("generated", true);
    }

    if (confirms > 0) {
        entry.pushKV("blockhash", rtx.blockHash.GetHex());
        entry.pushKV("blockindex", rtx.nIndex);
        PushTime(entry, "blocktime", rtx.nBlockTime);
    } else {
        entry.pushKV("trusted", phdw->IsTrusted(hash, rtx));
    }

    entry.pushKV("txid", hash.GetHex());
    UniValue conflicts(UniValue::VARR);
    for (const auto &conflict : phdw->GetConflicts(hash)) {
        conflicts.push_back(conflict.GetHex());
    }
    entry.pushKV("walletconflicts", conflicts);
    PushTime(entry, "time", rtx.GetTxTime());
    PushTime(entry, "timereceived", rtx.nTimeReceived);

    for (const auto &item : rtx.mapValue) {
        if (item.first == RTXVT_COMMENT) {
            entry.pushKV("comment", std::string(item.second.begin(), item.second.end()));
        } else
        if (item.first == RTXVT_TO) {
            entry.pushKV("comment_to", std::string(item.second.begin(), item.second.end()));
        }
    }

    /*
    // Add opt-in RBF status
    std::string rbfStatus = "no";
    if (confirms <= 0) {
        LOCK(mempool.cs);
        RBFTransactionState rbfState = IsRBFOptIn(wtx, mempool);
        if (rbfState == RBF_TRANSACTIONSTATE_UNKNOWN)
            rbfStatus = "unknown";
        else if (rbfState == RBF_TRANSACTIONSTATE_REPLACEABLE_BIP125)
            rbfStatus = "yes";
    }
    entry.push_back(Pair("bip125_replaceable", rbfStatus));
    */
}

static void AddSmsgFundingInfo(const CTransaction &tx, UniValue &entry)
{
    CAmount smsg_fees = 0;
    UniValue smsges(UniValue::VARR);
    for (const auto &v : tx.vpout) {
        if (!v->IsType(OUTPUT_DATA)) {
            continue;
        }
        CTxOutData *txd = (CTxOutData*) v.get();
        if (txd->vData.size() < 25 || txd->vData[0] != DO_FUND_MSG) {
            continue;
        }
        size_t n = (txd->vData.size()-1) / 24;
        for (size_t k = 0; k < n; ++k) {
            uint32_t nAmount;
            memcpy(&nAmount, &txd->vData[1+k*24+20], 4);
            nAmount = le32toh(nAmount);
            smsg_fees += nAmount;
            UniValue funded_smsg(UniValue::VOBJ);
            funded_smsg.pushKV("smsghash", HexStr(Span<const unsigned char>(&txd->vData[1+k*24], 20)));
            funded_smsg.pushKV("fee", ValueFromAmount(nAmount));
            smsges.push_back(funded_smsg);
        }
    }
    if (smsg_fees > 0) {
        entry.pushKV("smsgs_funded", smsges);
        entry.pushKV("smsg_fees", ValueFromAmount(smsg_fees));
    }
}

static std::string LabelFromValue(const UniValue& value)
{
    std::string label = value.get_str();
    if (label == "*")
        throw JSONRPCError(RPC_WALLET_INVALID_LABEL_NAME, "Invalid label name");
    return label;
}

/**
 * Update coin control with fee estimation based on the given parameters
 *
 * @param[in]     wallet            Wallet reference
 * @param[in,out] cc                Coin control to be updated
 * @param[in]     conf_target       UniValue integer; confirmation target in blocks, values between 1 and 1008 are valid per policy/fees.h;
 * @param[in]     estimate_mode     UniValue string; fee estimation mode, valid values are "unset", "economical" or "conservative";
 * @param[in]     fee_rate          UniValue real; fee rate in sat/vB;
 *                                      if present, both conf_target and estimate_mode must either be null, or "unset"
 * @param[in]     override_min_fee  bool; whether to set fOverrideFeeRate to true to disable minimum fee rate checks and instead
 *                                      verify only that fee_rate is greater than 0
 * @throws a JSONRPCError if conf_target, estimate_mode, or fee_rate contain invalid values or are in conflict
 */
static void SetFeeEstimateMode(const CWallet& wallet, CCoinControl& cc, const UniValue& conf_target, const UniValue& estimate_mode, const UniValue& fee_rate, bool override_min_fee)
{
    if (!fee_rate.isNull()) {
        if (!conf_target.isNull()) {
            throw JSONRPCError(RPC_INVALID_PARAMETER, "Cannot specify both conf_target and fee_rate. Please provide either a confirmation target in blocks for automatic fee estimation, or an explicit fee rate.");
        }
        if (!estimate_mode.isNull() && estimate_mode.get_str() != "unset") {
            throw JSONRPCError(RPC_INVALID_PARAMETER, "Cannot specify both estimate_mode and fee_rate");
        }
        // Fee rates in sat/vB cannot represent more than 3 significant digits.
        cc.m_feerate = CFeeRate{AmountFromValue(fee_rate, /* decimals */ 3)};
        if (override_min_fee) cc.fOverrideFeeRate = true;
        // Default RBF to true for explicit fee_rate, if unset.
        if (!cc.m_signal_bip125_rbf) cc.m_signal_bip125_rbf = true;
        return;
    }
    if (!estimate_mode.isNull() && !FeeModeFromString(estimate_mode.get_str(), cc.m_fee_mode)) {
        throw JSONRPCError(RPC_INVALID_PARAMETER, InvalidEstimateModeErrorMessage());
    }
    if (!conf_target.isNull()) {
        cc.m_confirm_target = ParseConfirmTarget(conf_target, wallet.chain().estimateMaxBlocks());
    }
}

static RPCHelpMan getnewaddress()
{
    return RPCHelpMan{"getnewaddress",
                "\nReturns a new Particl address for receiving payments.\n"
                "If 'label' is specified, it is added to the address book \n"
                "so payments received with the address will be associated with 'label'.\n",
                {
                    {"label", RPCArg::Type::STR, RPCArg::Default{""}, "The label name for the address to be linked to. If not provided, the default label \"\" is used. It can also be set to the empty string \"\" to represent the default label. The label does not need to exist, it will be created if there is no label by the given name."},
                    {"bech32", RPCArg::Type::BOOL, RPCArg::Default{false}, "Use Bech32 encoding."},
                    {"hardened", RPCArg::Type::BOOL, RPCArg::Default{false}, "Derive a hardened key."},
                    {"256bit", RPCArg::Type::BOOL, RPCArg::Default{false}, "Use 256bit hash type."},
                    {"address_type", RPCArg::Type::STR, RPCArg::DefaultHint{"set by -addresstype"}, "The address type to use. Options are \"legacy\", \"p2sh-segwit\", and \"bech32\"."},
                },
                RPCResult{
                    RPCResult::Type::STR, "address", "The new particl address"
                },
                RPCExamples{
                    HelpExampleCli("getnewaddress", "")
            + HelpExampleRpc("getnewaddress", "")
                },
        [&](const RPCHelpMan& self, const JSONRPCRequest& request) -> UniValue
{
    std::shared_ptr<CWallet> const pwallet = GetWalletForJSONRPCRequest(request);
    if (!pwallet) return NullUniValue;

    //LOCK(pwallet->cs_wallet);

    if (!pwallet->IsParticlWallet()) {
        LOCK(pwallet->cs_wallet);
        if (!pwallet->CanGetAddresses()) {
            throw JSONRPCError(RPC_WALLET_ERROR, "Error: This wallet has no available keys");
        }
    }

    // Parse the label first so we don't generate a key if there's an error
    std::string label;
    if (!request.params[0].isNull())
        label = LabelFromValue(request.params[0]);

    OutputType output_type = pwallet->m_default_address_type;
    size_t type_ofs = fParticlMode ? 4 : 1;
    if (!request.params[type_ofs].isNull()) {
        std::optional<OutputType> parsed = ParseOutputType(request.params[type_ofs].get_str());
        if (!parsed) {
            throw JSONRPCError(RPC_INVALID_ADDRESS_OR_KEY, strprintf("Unknown address type '%s'", request.params[type_ofs].get_str()));
        } else if (parsed.value() == OutputType::BECH32M && pwallet->GetLegacyScriptPubKeyMan()) {
            throw JSONRPCError(RPC_INVALID_PARAMETER, "Legacy wallets cannot provide bech32m addresses");
        }
        output_type = parsed.value();
    }

    if (pwallet->IsParticlWallet()) {
        CKeyID keyID;

        bool fBech32 = request.params.size() > 1 ? GetBool(request.params[1]) : false;
        bool fHardened = request.params.size() > 2 ? GetBool(request.params[2]) : false;
        bool f256bit = request.params.size() > 3 ? GetBool(request.params[3]) : false;

        if (output_type == OutputType::P2SH_SEGWIT) {
            //throw JSONRPCError(RPC_INVALID_PARAMETER, "Valid address_types are \"legacy\" and \"bech32\"");
        }
        if (f256bit && output_type != OutputType::LEGACY) {
            throw JSONRPCError(RPC_INVALID_PARAMETER, "256bit must be used with address_type \"legacy\"");
        }

        CPubKey newKey;
        CHDWallet *phdw = GetParticlWallet(pwallet.get());
        {
            LOCK(phdw->cs_wallet);
            if (pwallet->IsWalletFlagSet(WALLET_FLAG_DISABLE_PRIVATE_KEYS)) {
                throw JSONRPCError(RPC_WALLET_ERROR, "Error: Private keys are disabled for this wallet");
            }
            if (phdw->idDefaultAccount.IsNull()) {
                if (!phdw->pEKMaster) {
                    throw JSONRPCError(RPC_WALLET_ERROR, "Wallet has no active master key.");
                }
                throw JSONRPCError(RPC_WALLET_ERROR, "No default account set.");
            }
        }
        if (0 != phdw->NewKeyFromAccount(newKey, false, fHardened, f256bit, fBech32, label.c_str())) {
            throw JSONRPCError(RPC_WALLET_ERROR, "NewKeyFromAccount failed.");
        }


        if (output_type != OutputType::LEGACY) {
            CTxDestination dest;
            LegacyScriptPubKeyMan* spk_man = pwallet->GetLegacyScriptPubKeyMan();
            if (spk_man) {
                spk_man->LearnRelatedScripts(newKey, output_type);
            }
            dest = GetDestinationForKey(newKey, output_type);
            return EncodeDestination(dest);
        }
        if (f256bit) {
            CKeyID256 idKey256 = newKey.GetID256();
            return CBitcoinAddress(idKey256, fBech32).ToString();
        }
        return CBitcoinAddress(PKHash(newKey), fBech32).ToString();
    }

    LOCK(pwallet->cs_wallet);

    CTxDestination dest;
    bilingual_str error;
    if (!pwallet->GetNewDestination(output_type, label, dest, error)) {
        throw JSONRPCError(RPC_WALLET_KEYPOOL_RAN_OUT, error.original);
    }

    return EncodeDestination(dest);
},
    };
}

static RPCHelpMan getrawchangeaddress()
{
    return RPCHelpMan{"getrawchangeaddress",
                "\nReturns a new Particl address, for receiving change.\n"
                "This is for use with raw transactions, NOT normal use.\n",
                {
                    {"address_type", RPCArg::Type::STR, RPCArg::DefaultHint{"set by -changetype"}, "The address type to use. Options are \"legacy\", \"p2sh-segwit\", and \"bech32\"."},
                },
                RPCResult{
                    RPCResult::Type::STR, "address", "The address"
                },
                RPCExamples{
                    HelpExampleCli("getrawchangeaddress", "")
            + HelpExampleRpc("getrawchangeaddress", "")
                },
        [&](const RPCHelpMan& self, const JSONRPCRequest& request) -> UniValue
{
    std::shared_ptr<CWallet> const pwallet = GetWalletForJSONRPCRequest(request);
    if (!pwallet) return NullUniValue;

    LOCK(pwallet->cs_wallet);

    if (pwallet->IsParticlWallet()) {
        CHDWallet *phdw = GetParticlWallet(pwallet.get());
        CPubKey pkOut;

        if (0 != phdw->NewKeyFromAccount(pkOut, true)) {
            throw JSONRPCError(RPC_WALLET_ERROR, "NewKeyFromAccount failed.");
        }
        return EncodeDestination(PKHash(pkOut.GetID()));
    }

    if (!pwallet->CanGetAddresses(true)) {
        throw JSONRPCError(RPC_WALLET_ERROR, "Error: This wallet has no available keys");
    }

    OutputType output_type = pwallet->m_default_change_type.value_or(pwallet->m_default_address_type);
    if (!request.params[0].isNull()) {
        std::optional<OutputType> parsed = ParseOutputType(request.params[0].get_str());
        if (!parsed) {
            throw JSONRPCError(RPC_INVALID_ADDRESS_OR_KEY, strprintf("Unknown address type '%s'", request.params[0].get_str()));
        } else if (parsed.value() == OutputType::BECH32M && pwallet->GetLegacyScriptPubKeyMan()) {
            throw JSONRPCError(RPC_INVALID_PARAMETER, "Legacy wallets cannot provide bech32m addresses");
        }
        output_type = parsed.value();
    }

    CTxDestination dest;
    bilingual_str error;
    if (!pwallet->GetNewChangeDestination(output_type, dest, error)) {
        throw JSONRPCError(RPC_WALLET_KEYPOOL_RAN_OUT, error.original);
    }
    return EncodeDestination(dest);
},
    };
}


static RPCHelpMan setlabel()
{
    return RPCHelpMan{"setlabel",
                "\nSets the label associated with the given address.\n",
                {
                    {"address", RPCArg::Type::STR, RPCArg::Optional::OMITTED_NAMED_ARG, "The particl address to be associated with a label."},
                    {"label", RPCArg::Type::STR, RPCArg::Optional::OMITTED_NAMED_ARG, "The label to assign to the address."},
                },
                RPCResult{RPCResult::Type::NONE, "", ""},
                RPCExamples{
                    HelpExampleCli("setlabel", "\"" + EXAMPLE_ADDRESS[0] + "\" \"tabby\"")
            + HelpExampleRpc("setlabel", "\"" + EXAMPLE_ADDRESS[0] + "\", \"tabby\"")
                },
        [&](const RPCHelpMan& self, const JSONRPCRequest& request) -> UniValue
{
    std::shared_ptr<CWallet> const pwallet = GetWalletForJSONRPCRequest(request);
    if (!pwallet) return NullUniValue;

    LOCK(pwallet->cs_wallet);

    CTxDestination dest = DecodeDestination(request.params[0].get_str());
    if (!IsValidDestination(dest)) {
        throw JSONRPCError(RPC_INVALID_ADDRESS_OR_KEY, "Invalid Particl address");
    }

    std::string label = LabelFromValue(request.params[1]);

    if (pwallet->IsMine(dest)) {
        pwallet->SetAddressBook(dest, label, "receive");
    } else {
        pwallet->SetAddressBook(dest, label, "send");
    }

    return NullUniValue;
},
    };
}

void ParseRecipients(const UniValue& address_amounts, const UniValue& subtract_fee_outputs, std::vector<CRecipient> &recipients) {
    std::set<CTxDestination> destinations;
    int i = 0;
    for (const std::string& address: address_amounts.getKeys()) {
        CTxDestination dest = DecodeDestination(address);
        if (!IsValidDestination(dest)) {
            throw JSONRPCError(RPC_INVALID_ADDRESS_OR_KEY, std::string("Invalid Particl address: ") + address);
        }

        if (destinations.count(dest)) {
            throw JSONRPCError(RPC_INVALID_PARAMETER, std::string("Invalid parameter, duplicated address: ") + address);
        }
        destinations.insert(dest);

        CScript script_pub_key = GetScriptForDestination(dest);
        CAmount amount = AmountFromValue(address_amounts[i++]);

        bool subtract_fee = false;
        for (unsigned int idx = 0; idx < subtract_fee_outputs.size(); idx++) {
            const UniValue& addr = subtract_fee_outputs[idx];
            if (addr.get_str() == address) {
                subtract_fee = true;
            }
        }

        CRecipient recipient = {script_pub_key, amount, subtract_fee};
        recipients.push_back(recipient);
    }
}

UniValue SendMoney(CWallet& wallet, const CCoinControl &coin_control, std::vector<CRecipient> &recipients, mapValue_t map_value, bool verbose)
{
    EnsureWalletIsUnlocked(wallet);

    // This function is only used by sendtoaddress and sendmany.
    // This should always try to sign, if we don't have private keys, don't try to do anything here.
    if (wallet.IsWalletFlagSet(WALLET_FLAG_DISABLE_PRIVATE_KEYS)) {
        throw JSONRPCError(RPC_WALLET_ERROR, "Error: Private keys are disabled for this wallet");
    }

    // Shuffle recipient list
    Shuffle(recipients.begin(), recipients.end(), FastRandomContext());

    // Send
    CAmount nFeeRequired = 0;
    int nChangePosRet = -1;
    bilingual_str error;
    CTransactionRef tx;
    FeeCalculation fee_calc_out;
    const bool fCreated = CreateTransaction(wallet, recipients, tx, nFeeRequired, nChangePosRet, error, coin_control, fee_calc_out, true);
    if (!fCreated) {
        throw JSONRPCError(RPC_WALLET_INSUFFICIENT_FUNDS, error.original);
    }
    wallet.CommitTransaction(tx, std::move(map_value), {} /* orderForm */);
    if (verbose) {
        UniValue entry(UniValue::VOBJ);
        entry.pushKV("txid", tx->GetHash().GetHex());
        entry.pushKV("fee_reason", StringForFeeReason(fee_calc_out.reason));
        return entry;
    }
    return tx->GetHash().GetHex();
}

extern UniValue SendTypeToInner(const JSONRPCRequest &request);
static RPCHelpMan sendtoaddress()
{
    return RPCHelpMan{"sendtoaddress",
                "\nSend an amount to a given address." +
        HELP_REQUIRING_PASSPHRASE,
                {
                    {"address", RPCArg::Type::STR, RPCArg::Optional::NO, "The particl address to send to."},
                    {"amount", RPCArg::Type::AMOUNT, RPCArg::Optional::NO, "The amount in " + CURRENCY_UNIT + " to send. eg 0.1"},
                    {"comment", RPCArg::Type::STR, RPCArg::Optional::OMITTED_NAMED_ARG, "A comment used to store what the transaction is for.\n"
                                         "This is not part of the transaction, just kept in your wallet."},
                    {"comment_to", RPCArg::Type::STR, RPCArg::Optional::OMITTED_NAMED_ARG, "A comment to store the name of the person or organization\n"
                                         "to which you're sending the transaction. This is not part of the \n"
                                         "transaction, just kept in your wallet."},
                    {"subtractfeefromamount", RPCArg::Type::BOOL, RPCArg::Default{false}, "The fee will be deducted from the amount being sent.\n"
                                         "The recipient will receive less particl than you enter in the amount field."},
                    {"narration", RPCArg::Type::STR, RPCArg::Default{""}, "Up to 24 characters sent with the transaction.\n"
                                         "Plaintext if sending to standard address type, encrypted when sending to stealthaddresses."},
                    {"replaceable", RPCArg::Type::BOOL, RPCArg::DefaultHint{"wallet default"}, "Allow this transaction to be replaced by a transaction with higher fees via BIP 125"},
                    {"conf_target", RPCArg::Type::NUM, RPCArg::DefaultHint{"wallet -txconfirmtarget"}, "Confirmation target in blocks"},
                    {"estimate_mode", RPCArg::Type::STR, RPCArg::Default{"unset"}, std::string() + "The fee estimate mode, must be one of (case insensitive):\n"
            "       \"" + FeeModes("\"\n\"") + "\""},
                    {"avoid_reuse", RPCArg::Type::BOOL, RPCArg::Default{true}, "(only available if avoid_reuse wallet flag is set) Avoid spending from dirty addresses; addresses are considered\n"
                                         "dirty if they have previously been used in a transaction. If true, this also activates avoidpartialspends, grouping outputs by their addresses."},
                    {"fee_rate", RPCArg::Type::AMOUNT, RPCArg::DefaultHint{"not set, fall back to wallet fee estimation"}, "Specify a fee rate in " + CURRENCY_ATOM + "/vB."},
                    {"verbose", RPCArg::Type::BOOL, RPCArg::Default{false}, "If true, return extra information about the transaction."},
                },
                {
                    RPCResult{"if verbose is not set or set to false",
                        RPCResult::Type::STR_HEX, "txid", "The transaction id."
                    },
                    RPCResult{"if verbose is set to true",
                        RPCResult::Type::OBJ, "", "",
                        {
                            {RPCResult::Type::STR_HEX, "txid", "The transaction id."},
                            {RPCResult::Type::STR, "fee_reason", "The transaction fee reason."}
                        },
                    },
                },
                RPCExamples{
                    "\nSend 0.1 PART\n"
                    + HelpExampleCli("sendtoaddress", "\"" + EXAMPLE_ADDRESS[0] + "\" 0.1") +
                    "\nSend 0.1 PART with a confirmation target of 6 blocks in economical fee estimate mode using positional arguments\n"
                    + HelpExampleCli("sendtoaddress", "\"" + EXAMPLE_ADDRESS[0] + "\" 0.1 \"donation\" \"sean's outpost\" false true 6 economical") +
                    "\nSend 0.1 PART with a fee rate of 1.1 " + CURRENCY_ATOM + "/vB, subtract fee from amount, BIP125-replaceable, using positional arguments\n"
                    + HelpExampleCli("sendtoaddress", "\"" + EXAMPLE_ADDRESS[0] + "\" 0.1 \"drinks\" \"room77\" true true null \"unset\" null 1.1") +
                    "\nSend 0.2 PART with a confirmation target of 6 blocks in economical fee estimate mode using named arguments\n"
                    + HelpExampleCli("-named sendtoaddress", "address=\"" + EXAMPLE_ADDRESS[0] + "\" amount=0.2 conf_target=6 estimate_mode=\"economical\"") +
                    "\nSend 0.5 PART with a fee rate of 25 " + CURRENCY_ATOM + "/vB using named arguments\n"
                    + HelpExampleCli("-named sendtoaddress", "address=\"" + EXAMPLE_ADDRESS[0] + "\" amount=0.5 fee_rate=25")
                    + HelpExampleCli("-named sendtoaddress", "address=\"" + EXAMPLE_ADDRESS[0] + "\" amount=0.5 fee_rate=25 subtractfeefromamount=false replaceable=true avoid_reuse=true comment=\"2 pizzas\" comment_to=\"jeremy\" verbose=true")
                },
        [&](const RPCHelpMan& self, const JSONRPCRequest& request) -> UniValue
{
    std::shared_ptr<CWallet> const pwallet = GetWalletForJSONRPCRequest(request);
    if (!pwallet) return NullUniValue;

    // Make sure the results are valid at least up to the most recent block
    // the user could have gotten from another RPC command prior to now
    pwallet->BlockUntilSyncedToCurrentChain();

    LOCK(pwallet->cs_wallet);

    // Wallet comments
    mapValue_t mapValue;
    if (!request.params[2].isNull() && !request.params[2].get_str().empty())
        mapValue["comment"] = request.params[2].get_str();
    if (!request.params[3].isNull() && !request.params[3].get_str().empty())
        mapValue["to"] = request.params[3].get_str();

    bool fSubtractFeeFromAmount = false;
    if (!request.params[4].isNull()) {
        fSubtractFeeFromAmount = request.params[4].get_bool();
    }

    CCoinControl coin_control;

    if (!request.params[6].isNull()) {
        coin_control.m_signal_bip125_rbf = request.params[6].get_bool();
    }

    coin_control.m_avoid_address_reuse = GetAvoidReuseFlag(*pwallet, request.params[9]);
    // We also enable partial spend avoidance if reuse avoidance is set.
    coin_control.m_avoid_partial_spends |= coin_control.m_avoid_address_reuse;

    SetFeeEstimateMode(*pwallet, coin_control, /* conf_target */ request.params[7], /* estimate_mode */ request.params[8], /* fee_rate */ request.params[10], /* override_min_fee */ false);

    if (pwallet->IsParticlWallet()) {
        JSONRPCRequest newRequest;
        newRequest.context = request.context;
        newRequest.fSkipBlock = true; // already blocked in this function
        newRequest.URI = request.URI;
        UniValue params(UniValue::VARR);
        params.push_back("part");
        params.push_back("part");
        UniValue arr(UniValue::VARR);
        UniValue out(UniValue::VOBJ);

        out.pushKV("address", request.params[0].get_str());
        out.pushKV("amount", request.params[1]);

        if (request.params.size() > 5) {
            out.pushKV("narr", request.params[5].get_str());
        }
        if (fSubtractFeeFromAmount) {
            UniValue uvBool(fSubtractFeeFromAmount);
            out.pushKV("subfee", uvBool);
        }
        arr.push_back(out);
        params.push_back(arr);

        std::string sComment, sCommentTo;
        if (!request.params[2].isNull() && !request.params[2].get_str().empty()) {
            sComment = request.params[2].get_str();
        }
        if (!request.params[3].isNull() && !request.params[3].get_str().empty()) {
            sCommentTo = request.params[3].get_str();
        }

        params.push_back(sComment);
        params.push_back(sCommentTo);

        // Add coinstake params
        if (request.params.size() > 6) {
            UniValue uvRingsize(4);
            params.push_back(uvRingsize);
            UniValue uvNumInputs(32);
            params.push_back(uvNumInputs);
            UniValue uvBool(false);
            params.push_back(uvBool); // test_fee

            UniValue uvCoinControl(UniValue::VOBJ);
            uvCoinControl.pushKV("replaceable", coin_control.m_signal_bip125_rbf.value_or(pwallet->m_signal_rbf));
            unsigned int target = coin_control.m_confirm_target ? *coin_control.m_confirm_target : pwallet->m_confirm_target;
            uvCoinControl.pushKV("conf_target", (int)target);
            std::string sEstimateMode = "UNSET";
            if (coin_control.m_fee_mode == FeeEstimateMode::ECONOMICAL) {
                sEstimateMode = "ECONOMICAL";
            } else
            if (coin_control.m_fee_mode == FeeEstimateMode::CONSERVATIVE) {
                sEstimateMode = "CONSERVATIVE";
            }
            uvCoinControl.pushKV("estimate_mode", sEstimateMode);

            params.push_back(uvCoinControl);
        }

        newRequest.params = params;
        return SendTypeToInner(newRequest);
    }

    EnsureWalletIsUnlocked(*pwallet);

    UniValue address_amounts(UniValue::VOBJ);
    const std::string address = request.params[0].get_str();
    address_amounts.pushKV(address, request.params[1]);
    UniValue subtractFeeFromAmount(UniValue::VARR);
    if (fSubtractFeeFromAmount) {
        subtractFeeFromAmount.push_back(address);
    }

    std::vector<CRecipient> recipients;
    ParseRecipients(address_amounts, subtractFeeFromAmount, recipients);
    const bool verbose{request.params[11].isNull() ? false : request.params[11].get_bool()};

    return SendMoney(*pwallet, coin_control, recipients, mapValue, verbose);
},
    };
}

static RPCHelpMan listaddressgroupings()
{
    return RPCHelpMan{"listaddressgroupings",
                "\nLists groups of addresses which have had their common ownership\n"
                "made public by common use as inputs or as the resulting change\n"
                "in past transactions\n",
                {},
                RPCResult{
                    RPCResult::Type::ARR, "", "",
                    {
                        {RPCResult::Type::ARR, "", "",
                        {
                            {RPCResult::Type::ARR_FIXED, "", "",
                            {
                                {RPCResult::Type::STR, "address", "The particl address"},
                                {RPCResult::Type::STR_AMOUNT, "amount", "The amount in " + CURRENCY_UNIT},
                                {RPCResult::Type::STR, "label", /* optional */ true, "The label"},
                            }},
                        }},
                    }
                },
                RPCExamples{
                    HelpExampleCli("listaddressgroupings", "")
            + HelpExampleRpc("listaddressgroupings", "")
                },
        [&](const RPCHelpMan& self, const JSONRPCRequest& request) -> UniValue
{
    std::shared_ptr<CWallet> const pwallet = GetWalletForJSONRPCRequest(request);
    if (!pwallet) return NullUniValue;

    // Make sure the results are valid at least up to the most recent block
    // the user could have gotten from another RPC command prior to now
    pwallet->BlockUntilSyncedToCurrentChain();

    LOCK(pwallet->cs_wallet);

    UniValue jsonGroupings(UniValue::VARR);
    std::map<CTxDestination, CAmount> balances = GetAddressBalances(*pwallet);
    for (const std::set<CTxDestination>& grouping : GetAddressGroupings(*pwallet)) {
        UniValue jsonGrouping(UniValue::VARR);
        for (const CTxDestination& address : grouping)
        {
            UniValue addressInfo(UniValue::VARR);
            addressInfo.push_back(EncodeDestination(address));
            addressInfo.push_back(ValueFromAmount(balances[address]));
            {
                const auto* address_book_entry = pwallet->FindAddressBookEntry(address);
                if (address_book_entry) {
                    addressInfo.push_back(address_book_entry->GetLabel());
                }
            }
            jsonGrouping.push_back(addressInfo);
        }
        jsonGroupings.push_back(jsonGrouping);
    }
    return jsonGroupings;
},
    };
}

static RPCHelpMan signmessage()
{
    return RPCHelpMan{"signmessage",
                "\nSign a message with the private key of an address" +
        HELP_REQUIRING_PASSPHRASE,
                {
                    {"address", RPCArg::Type::STR, RPCArg::Optional::NO, "The particl address to use for the private key."},
                    {"message", RPCArg::Type::STR, RPCArg::Optional::NO, "The message to create a signature of."},
                },
                RPCResult{
                    RPCResult::Type::STR, "signature", "The signature of the message encoded in base 64"
                },
                RPCExamples{
            "\nUnlock the wallet for 30 seconds\n"
            + HelpExampleCli("walletpassphrase", "\"mypassphrase\" 30") +
            "\nCreate the signature\n"
            + HelpExampleCli("signmessage", "\"PswXnorAgjpAtaySWkPSmWQe3Fc8LmviVc\" \"my message\"") +
            "\nVerify the signature\n"
            + HelpExampleCli("verifymessage", "\"PswXnorAgjpAtaySWkPSmWQe3Fc8LmviVc\" \"signature\" \"my message\"") +
            "\nAs a JSON-RPC call\n"
            + HelpExampleRpc("signmessage", "\"PswXnorAgjpAtaySWkPSmWQe3Fc8LmviVc\", \"my message\"")
                },
        [&](const RPCHelpMan& self, const JSONRPCRequest& request) -> UniValue
{
    std::shared_ptr<CWallet> const pwallet = GetWalletForJSONRPCRequest(request);
    if (!pwallet) return NullUniValue;

    LOCK(pwallet->cs_wallet);

    EnsureWalletIsUnlocked(*pwallet);

    std::string strAddress = request.params[0].get_str();
    std::string strMessage = request.params[1].get_str();

    CTxDestination dest = DecodeDestination(strAddress);
    if (!IsValidDestination(dest)) {
        throw JSONRPCError(RPC_INVALID_ADDRESS_OR_KEY, "Invalid address");
    }

    const PKHash *pkhash = std::get_if<PKHash>(&dest);
    const CKeyID256 *keyID256 = std::get_if<CKeyID256>(&dest);

    if (!pkhash && !keyID256) {
        throw JSONRPCError(RPC_TYPE_ERROR, "Address does not refer to key");
    }

    std::string signature;
    SigningResult err = keyID256 ? pwallet->SignMessage(strMessage, *keyID256, signature)
                                 : pwallet->SignMessage(strMessage, *pkhash, signature);
    if (err == SigningResult::SIGNING_FAILED) {
        throw JSONRPCError(RPC_INVALID_ADDRESS_OR_KEY, SigningResultString(err));
    } else if (err != SigningResult::OK){
        throw JSONRPCError(RPC_WALLET_ERROR, SigningResultString(err));
    }

    return signature;
},
    };
}

static CAmount GetReceived(const CWallet& wallet, const UniValue& params, bool by_label) EXCLUSIVE_LOCKS_REQUIRED(wallet.cs_wallet)
{
    std::set<CTxDestination> address_set;

    if (by_label) {
        // Get the set of addresses assigned to label
        std::string label = LabelFromValue(params[0]);
        address_set = wallet.GetLabelAddresses(label);
    } else {
        // Get the address
        CTxDestination dest = DecodeDestination(params[0].get_str());
        if (!IsValidDestination(dest)) {
            throw JSONRPCError(RPC_INVALID_ADDRESS_OR_KEY, "Invalid Particl address");
        }
        CScript script_pub_key = GetScriptForDestination(dest);
        if (!wallet.IsMine(script_pub_key)) {
            throw JSONRPCError(RPC_WALLET_ERROR, "Address not found in wallet");
        }
        address_set.insert(dest);
    }

    // Minimum confirmations
    int min_depth = 1;
    if (!params[1].isNull())
        min_depth = params[1].get_int();

    // Tally
    CAmount amount = 0;
    for (const std::pair<const uint256, CWalletTx>& wtx_pair : wallet.mapWallet) {
        const CWalletTx& wtx = wtx_pair.second;
        if ((!wallet.IsParticlWallet() && wtx.IsCoinBase()) || !wallet.chain().checkFinalTx(*wtx.tx) || wallet.GetTxDepthInMainChain(wtx) < min_depth) {
            continue;
        }
        if (wallet.IsParticlWallet()) {
            for (auto &txout : wtx.tx->vpout) {
                if (txout->IsStandardOutput()) {
                    CTxDestination address;
                    if (ExtractDestination(*txout->GetPScriptPubKey(), address) && wallet.IsMine(address) && address_set.count(address)) {
                        amount += txout->GetValue();
                    }
                }
            }
        } else
        for (const CTxOut& txout : wtx.tx->vout) {
            CTxDestination address;
            if (ExtractDestination(txout.scriptPubKey, address) && wallet.IsMine(address) && address_set.count(address)) {
                amount += txout.nValue;
            }
        }
    }

    return amount;
}


static RPCHelpMan getreceivedbyaddress()
{
    return RPCHelpMan{"getreceivedbyaddress",
                "\nReturns the total amount received by the given address in transactions with at least minconf confirmations.\n",
                {
                    {"address", RPCArg::Type::STR, RPCArg::Optional::NO, "The particl address for transactions."},
                    {"minconf", RPCArg::Type::NUM, RPCArg::Default{1}, "Only include transactions confirmed at least this many times."},
                },
                RPCResult{
                    RPCResult::Type::STR_AMOUNT, "amount", "The total amount in " + CURRENCY_UNIT + " received at this address."
                },
                RPCExamples{
            "\nThe amount from transactions with at least 1 confirmation\n"
            + HelpExampleCli("getreceivedbyaddress", "\"" + EXAMPLE_ADDRESS[0] + "\"") +
            "\nThe amount including unconfirmed transactions, zero confirmations\n"
            + HelpExampleCli("getreceivedbyaddress", "\"" + EXAMPLE_ADDRESS[0] + "\" 0") +
            "\nThe amount with at least 6 confirmations\n"
            + HelpExampleCli("getreceivedbyaddress", "\"" + EXAMPLE_ADDRESS[0] + "\" 6") +
            "\nAs a JSON-RPC call\n"
            + HelpExampleRpc("getreceivedbyaddress", "\"" + EXAMPLE_ADDRESS[0] + "\", 6")
                },
        [&](const RPCHelpMan& self, const JSONRPCRequest& request) -> UniValue
{
    std::shared_ptr<CWallet> const pwallet = GetWalletForJSONRPCRequest(request);
    if (!pwallet) return NullUniValue;

    // Make sure the results are valid at least up to the most recent block
    // the user could have gotten from another RPC command prior to now
    pwallet->BlockUntilSyncedToCurrentChain();

    LOCK(pwallet->cs_wallet);

    return ValueFromAmount(GetReceived(*pwallet, request.params, /* by_label */ false));
},
    };
}


static RPCHelpMan getreceivedbylabel()
{
    return RPCHelpMan{"getreceivedbylabel",
                "\nReturns the total amount received by addresses with <label> in transactions with at least [minconf] confirmations.\n",
                {
                    {"label", RPCArg::Type::STR, RPCArg::Optional::NO, "The selected label, may be the default label using \"\"."},
                    {"minconf", RPCArg::Type::NUM, RPCArg::Default{1}, "Only include transactions confirmed at least this many times."},
                },
                RPCResult{
                    RPCResult::Type::STR_AMOUNT, "amount", "The total amount in " + CURRENCY_UNIT + " received for this label."
                },
                RPCExamples{
            "\nAmount received by the default label with at least 1 confirmation\n"
            + HelpExampleCli("getreceivedbylabel", "\"\"") +
            "\nAmount received at the tabby label including unconfirmed amounts with zero confirmations\n"
            + HelpExampleCli("getreceivedbylabel", "\"tabby\" 0") +
            "\nThe amount with at least 6 confirmations\n"
            + HelpExampleCli("getreceivedbylabel", "\"tabby\" 6") +
            "\nAs a JSON-RPC call\n"
            + HelpExampleRpc("getreceivedbylabel", "\"tabby\", 6")
                },
        [&](const RPCHelpMan& self, const JSONRPCRequest& request) -> UniValue
{
    std::shared_ptr<CWallet> const pwallet = GetWalletForJSONRPCRequest(request);
    if (!pwallet) return NullUniValue;

    // Make sure the results are valid at least up to the most recent block
    // the user could have gotten from another RPC command prior to now
    pwallet->BlockUntilSyncedToCurrentChain();

    LOCK(pwallet->cs_wallet);

    return ValueFromAmount(GetReceived(*pwallet, request.params, /* by_label */ true));
},
    };
}


static RPCHelpMan getbalance()
{
    return RPCHelpMan{"getbalance",
                "\nReturns the total available balance.\n"
                "The available balance is what the wallet considers currently spendable, and is\n"
                "thus affected by options which limit spendability such as -spendzeroconfchange.\n",
                {
                    {"dummy", RPCArg::Type::STR, RPCArg::Optional::OMITTED_NAMED_ARG, "Remains for backward compatibility. Must be excluded or set to \"*\"."},
                    {"minconf", RPCArg::Type::NUM, RPCArg::Default{0}, "Only include transactions confirmed at least this many times."},
                    {"include_watchonly", RPCArg::Type::BOOL, RPCArg::DefaultHint{"true for watch-only wallets, otherwise false"}, "Also include balance in watch-only addresses (see 'importaddress')"},
                    {"avoid_reuse", RPCArg::Type::BOOL, RPCArg::Default{true}, "(only available if avoid_reuse wallet flag is set) Do not include balance in dirty outputs; addresses are considered dirty if they have previously been used in a transaction."},
                },
                RPCResult{
                    RPCResult::Type::STR_AMOUNT, "amount", "The total amount in " + CURRENCY_UNIT + " received for this wallet."
                },
                RPCExamples{
            "\nThe total amount in the wallet with 0 or more confirmations\n"
            + HelpExampleCli("getbalance", "") +
            "\nThe total amount in the wallet with at least 6 confirmations\n"
            + HelpExampleCli("getbalance", "\"*\" 6") +
            "\nAs a JSON-RPC call\n"
            + HelpExampleRpc("getbalance", "\"*\", 6")
                },
        [&](const RPCHelpMan& self, const JSONRPCRequest& request) -> UniValue
{
    std::shared_ptr<CWallet> const pwallet = GetWalletForJSONRPCRequest(request);
    if (!pwallet) return NullUniValue;

    // Make sure the results are valid at least up to the most recent block
    // the user could have gotten from another RPC command prior to now
    pwallet->BlockUntilSyncedToCurrentChain();

    LOCK(pwallet->cs_wallet);

    const UniValue& dummy_value = request.params[0];
    if (!dummy_value.isNull() && dummy_value.get_str() != "*") {
        throw JSONRPCError(RPC_METHOD_DEPRECATED, "dummy first argument must be excluded or set to \"*\".");
    }

    int min_depth = 0;
    if (!request.params[1].isNull()) {
        min_depth = request.params[1].get_int();
    }

    bool include_watchonly = ParseIncludeWatchonly(request.params[2], *pwallet);

    bool avoid_reuse = GetAvoidReuseFlag(*pwallet, request.params[3]);

    const auto bal = GetBalance(*pwallet, min_depth, avoid_reuse);

    return ValueFromAmount(bal.m_mine_trusted + (include_watchonly ? bal.m_watchonly_trusted : 0));
},
    };
}

static RPCHelpMan getunconfirmedbalance()
{
    return RPCHelpMan{"getunconfirmedbalance",
                "DEPRECATED\nIdentical to getbalances().mine.untrusted_pending\n",
                {},
                RPCResult{RPCResult::Type::NUM, "", "The balance"},
                RPCExamples{""},
        [&](const RPCHelpMan& self, const JSONRPCRequest& request) -> UniValue
{
    std::shared_ptr<CWallet> const pwallet = GetWalletForJSONRPCRequest(request);
    if (!pwallet) return NullUniValue;

    // Make sure the results are valid at least up to the most recent block
    // the user could have gotten from another RPC command prior to now
    pwallet->BlockUntilSyncedToCurrentChain();

    LOCK(pwallet->cs_wallet);

    return ValueFromAmount(GetBalance(*pwallet).m_mine_untrusted_pending);
},
    };
}


static RPCHelpMan sendmany()
{
    return RPCHelpMan{"sendmany",
                "\nSend multiple times. Amounts are double-precision floating point numbers." +
        HELP_REQUIRING_PASSPHRASE,
                {
                    {"dummy", RPCArg::Type::STR, RPCArg::Optional::NO, "Must be set to \"\" for backwards compatibility.", "\"\""},
                    {"amounts", RPCArg::Type::OBJ_USER_KEYS, RPCArg::Optional::NO, "The addresses and amounts",
                        {
                            {"address", RPCArg::Type::AMOUNT, RPCArg::Optional::NO, "The particl address is the key, the numeric amount (can be string) in " + CURRENCY_UNIT + " is the value"},
                        },
                    },
                    {"minconf", RPCArg::Type::NUM, RPCArg::Optional::OMITTED_NAMED_ARG, "Ignored dummy value"},
                    {"comment", RPCArg::Type::STR, RPCArg::Optional::OMITTED_NAMED_ARG, "A comment"},
                    {"subtractfeefrom", RPCArg::Type::ARR, RPCArg::Optional::OMITTED_NAMED_ARG, "The addresses.\n"
                                       "The fee will be equally deducted from the amount of each selected address.\n"
                                       "Those recipients will receive less particl than you enter in their corresponding amount field.\n"
                                       "If no addresses are specified here, the sender pays the fee.",
                        {
                            {"address", RPCArg::Type::STR, RPCArg::Optional::OMITTED, "Subtract fee from this address"},
                        },
                    },
                    {"replaceable", RPCArg::Type::BOOL, RPCArg::DefaultHint{"wallet default"}, "Allow this transaction to be replaced by a transaction with higher fees via BIP 125"},
                    {"conf_target", RPCArg::Type::NUM, RPCArg::DefaultHint{"wallet -txconfirmtarget"}, "Confirmation target in blocks"},
                    {"estimate_mode", RPCArg::Type::STR, RPCArg::Default{"unset"}, std::string() + "The fee estimate mode, must be one of (case insensitive):\n"
            "       \"" + FeeModes("\"\n\"") + "\""},
                    {"fee_rate", RPCArg::Type::AMOUNT, RPCArg::DefaultHint{"not set, fall back to wallet fee estimation"}, "Specify a fee rate in " + CURRENCY_ATOM + "/vB."},
                    {"verbose", RPCArg::Type::BOOL, RPCArg::Default{false}, "If true, return extra infomration about the transaction."},
                },
                {
                    RPCResult{"if verbose is not set or set to false",
                        RPCResult::Type::STR_HEX, "txid", "The transaction id for the send. Only 1 transaction is created regardless of\n"
                "the number of addresses."
                    },
                    RPCResult{"if verbose is set to true",
                        RPCResult::Type::OBJ, "", "",
                        {
                            {RPCResult::Type::STR_HEX, "txid", "The transaction id for the send. Only 1 transaction is created regardless of\n"
                "the number of addresses."},
                            {RPCResult::Type::STR, "fee_reason", "The transaction fee reason."}
                        },
                    },
                },
                RPCExamples{
            "\nSend two amounts to two different addresses:\n"
            + HelpExampleCli("sendmany", "\"\" \"{\\\"" + EXAMPLE_ADDRESS[0] + "\\\":0.01,\\\"" + EXAMPLE_ADDRESS[1] + "\\\":0.02}\"") +
            "\nSend two amounts to two different addresses setting the confirmation and comment:\n"
            + HelpExampleCli("sendmany", "\"\" \"{\\\"" + EXAMPLE_ADDRESS[0] + "\\\":0.01,\\\"" + EXAMPLE_ADDRESS[1] + "\\\":0.02}\" 6 \"testing\"") +
            "\nSend two amounts to two different addresses, subtract fee from amount:\n"
            + HelpExampleCli("sendmany", "\"\" \"{\\\"" + EXAMPLE_ADDRESS[0] + "\\\":0.01,\\\"" + EXAMPLE_ADDRESS[1] + "\\\":0.02}\" 1 \"\" \"[\\\"" + EXAMPLE_ADDRESS[0] + "\\\",\\\"" + EXAMPLE_ADDRESS[1] + "\\\"]\"") +
            "\nAs a JSON-RPC call\n"
            + HelpExampleRpc("sendmany", "\"\", {\"" + EXAMPLE_ADDRESS[0] + "\":0.01,\"" + EXAMPLE_ADDRESS[1] + "\":0.02}, 6, \"testing\"")
                },
        [&](const RPCHelpMan& self, const JSONRPCRequest& request) -> UniValue
{
    std::shared_ptr<CWallet> const pwallet = GetWalletForJSONRPCRequest(request);
    if (!pwallet) return NullUniValue;

    // Make sure the results are valid at least up to the most recent block
    // the user could have gotten from another RPC command prior to now
    pwallet->BlockUntilSyncedToCurrentChain();

    LOCK(pwallet->cs_wallet);

    if (!request.params[0].isNull() && !request.params[0].get_str().empty()) {
        throw JSONRPCError(RPC_INVALID_PARAMETER, "Dummy value must be set to \"\"");
    }
    UniValue sendTo = request.params[1].get_obj();

    mapValue_t mapValue;
    if (!request.params[3].isNull() && !request.params[3].get_str().empty())
        mapValue["comment"] = request.params[3].get_str();

    UniValue subtractFeeFromAmount(UniValue::VARR);
    if (!request.params[4].isNull())
        subtractFeeFromAmount = request.params[4].get_array();

    CCoinControl coin_control;
    if (!request.params[5].isNull()) {
        coin_control.m_signal_bip125_rbf = request.params[5].get_bool();
    }

    SetFeeEstimateMode(*pwallet, coin_control, /* conf_target */ request.params[6], /* estimate_mode */ request.params[7], /* fee_rate */ request.params[8], /* override_min_fee */ false);

    if (pwallet->IsParticlWallet()) {
        JSONRPCRequest newRequest;
        newRequest.context = request.context;
        //newRequest.mode = EXECUTE;
        newRequest.fSkipBlock = true; // already blocked in this function
        newRequest.URI = request.URI;
        UniValue params(UniValue::VARR);
        params.push_back("part");
        params.push_back("part");
        UniValue arr(UniValue::VARR);

        std::vector<std::string> keys = sendTo.getKeys();
        for (const std::string& name_ : keys) {
            UniValue out(UniValue::VOBJ);

            out.pushKV("address", name_);
            out.pushKV("amount", sendTo[name_]);

            bool fSubtractFeeFromAmount = false;
            for (unsigned int idx = 0; idx < subtractFeeFromAmount.size(); idx++) {
                const UniValue& addr = subtractFeeFromAmount[idx];
                if (addr.get_str() == name_)
                    fSubtractFeeFromAmount = true;
            }
            if (fSubtractFeeFromAmount) {
                UniValue uvBool(fSubtractFeeFromAmount);
                out.pushKV("subfee", uvBool);
            }
            arr.push_back(out);
        }
        params.push_back(arr);

        std::string sComment, sCommentTo;
        if (!request.params[3].isNull() && !request.params[3].get_str().empty())
            sComment = request.params[3].get_str();

        params.push_back(sComment);
        params.push_back(sCommentTo);

        // Add coincontrol params
        if (request.params.size() > 5) {
            UniValue uvRingsize(4);
            params.push_back(uvRingsize);
            UniValue uvNumInputs(32);
            params.push_back(uvNumInputs);
            UniValue uvBool(false);
            params.push_back(uvBool); // test_fee

            UniValue uvCoinControl(UniValue::VOBJ);
            uvCoinControl.pushKV("replaceable", coin_control.m_signal_bip125_rbf.value_or(pwallet->m_signal_rbf));
            unsigned int target = coin_control.m_confirm_target ? *coin_control.m_confirm_target : pwallet->m_confirm_target;
            uvCoinControl.pushKV("conf_target", (int)target);
            std::string sEstimateMode = "UNSET";
            if (coin_control.m_fee_mode == FeeEstimateMode::ECONOMICAL) {
                sEstimateMode = "ECONOMICAL";
            } else
            if (coin_control.m_fee_mode == FeeEstimateMode::CONSERVATIVE) {
                sEstimateMode = "CONSERVATIVE";
            }
            uvCoinControl.pushKV("estimate_mode", sEstimateMode);

            params.push_back(uvCoinControl);
        }

        newRequest.params = params;
        return SendTypeToInner(newRequest);
    }

    std::set<CTxDestination> destinations;
    std::vector<CRecipient> vecSend;

    std::vector<std::string> keys = sendTo.getKeys();
    for (const std::string& name_ : keys) {
        CTxDestination dest = DecodeDestination(name_);
        if (!IsValidDestination(dest)) {
            throw JSONRPCError(RPC_INVALID_ADDRESS_OR_KEY, std::string("Invalid Particl address: ") + name_);
        }

        if (destinations.count(dest)) {
            throw JSONRPCError(RPC_INVALID_PARAMETER, std::string("Invalid parameter, duplicated address: ") + name_);
        }
        destinations.insert(dest);

        CScript scriptPubKey = GetScriptForDestination(dest);
        CAmount nAmount = AmountFromValue(sendTo[name_]);
        if (nAmount <= 0)
            throw JSONRPCError(RPC_TYPE_ERROR, "Invalid amount for send");

        bool fSubtractFeeFromAmount = false;
        for (unsigned int idx = 0; idx < subtractFeeFromAmount.size(); idx++) {
            const UniValue& addr = subtractFeeFromAmount[idx];
            if (addr.get_str() == name_)
                fSubtractFeeFromAmount = true;
        }

        CRecipient recipient = {scriptPubKey, nAmount, fSubtractFeeFromAmount};
        vecSend.push_back(recipient);
    }

    EnsureWalletIsUnlocked(*pwallet);

    std::vector<CRecipient> recipients;
    ParseRecipients(sendTo, subtractFeeFromAmount, recipients);
    const bool verbose{request.params[9].isNull() ? false : request.params[9].get_bool()};

    return SendMoney(*pwallet, coin_control, recipients, std::move(mapValue), verbose);
},
    };
}


static RPCHelpMan addmultisigaddress()
{
    return RPCHelpMan{"addmultisigaddress",
                "\nAdd an nrequired-to-sign multisignature address to the wallet. Requires a new wallet backup.\n"
                "Each key is a Particl address or hex-encoded public key.\n"
                "This functionality is only intended for use with non-watchonly addresses.\n"
                "See `importaddress` for watchonly p2sh address support.\n"
                "If 'label' is specified, assign address to that label.\n",
                {
                    {"nrequired", RPCArg::Type::NUM, RPCArg::Optional::NO, "The number of required signatures out of the n keys or addresses."},
                    {"keys", RPCArg::Type::ARR, RPCArg::Optional::NO, "The particl addresses or hex-encoded public keys",
                        {
                            {"key", RPCArg::Type::STR, RPCArg::Optional::OMITTED, "particl address or hex-encoded public key"},
                        },
                        },
                    {"label", RPCArg::Type::STR, RPCArg::Optional::OMITTED_NAMED_ARG, "A label to assign the addresses to."},
                    {"bech32", RPCArg::Type::BOOL, RPCArg::Default{false}, "Use Bech32 encoding."},
                    {"256bit", RPCArg::Type::BOOL, RPCArg::Default{false}, "Use 256bit hash type."},
                    {"address_type", RPCArg::Type::STR, RPCArg::DefaultHint{"set by -addresstype"}, "The address type to use. Options are \"legacy\", \"p2sh-segwit\", and \"bech32\"."},
                },
                RPCResult{
                    RPCResult::Type::OBJ, "", "",
                    {
                        {RPCResult::Type::STR, "address", "The value of the new multisig address"},
                        {RPCResult::Type::STR_HEX, "redeemScript", "The string value of the hex-encoded redemption script"},
                        {RPCResult::Type::STR, "descriptor", "The descriptor for this multisig"},
                    }
                },
                RPCExamples{
            "\nAdd a multisig address from 2 addresses\n"
            + HelpExampleCli("addmultisigaddress", "2 \"[\\\"" + EXAMPLE_ADDRESS[0] + "\\\",\\\"" + EXAMPLE_ADDRESS[1] + "\\\"]\"") +
            "\nAs a JSON-RPC call\n"
            + HelpExampleRpc("addmultisigaddress", "2, \"[\\\"" + EXAMPLE_ADDRESS[0] + "\\\",\\\"" + EXAMPLE_ADDRESS[1] + "\\\"]\"")
                },
        [&](const RPCHelpMan& self, const JSONRPCRequest& request) -> UniValue
{
    std::shared_ptr<CWallet> const pwallet = GetWalletForJSONRPCRequest(request);
    if (!pwallet) return NullUniValue;

    LegacyScriptPubKeyMan& spk_man = EnsureLegacyScriptPubKeyMan(*pwallet);

    LOCK2(pwallet->cs_wallet, spk_man.cs_KeyStore);

    std::string label;
    if (!request.params[2].isNull())
        label = LabelFromValue(request.params[2]);

    int required = request.params[0].get_int();

    // Get the public keys
    const UniValue& keys_or_addrs = request.params[1].get_array();
    std::vector<CPubKey> pubkeys;
    for (unsigned int i = 0; i < keys_or_addrs.size(); ++i) {
        if (IsHex(keys_or_addrs[i].get_str()) && (keys_or_addrs[i].get_str().length() == 66 || keys_or_addrs[i].get_str().length() == 130)) {
            pubkeys.push_back(HexToPubKey(keys_or_addrs[i].get_str()));
        } else {
            pubkeys.push_back(AddrToPubKey(spk_man, keys_or_addrs[i].get_str()));
        }
    }

    OutputType output_type = pwallet->m_default_address_type;
    size_t type_ofs = fParticlMode ? 5 : 3;
    if (!request.params[type_ofs].isNull()) {
        std::optional<OutputType> parsed = ParseOutputType(request.params[type_ofs].get_str());
        if (!parsed) {
            throw JSONRPCError(RPC_INVALID_ADDRESS_OR_KEY, strprintf("Unknown address type '%s'", request.params[type_ofs].get_str()));
        } else if (parsed.value() == OutputType::BECH32M) {
            throw JSONRPCError(RPC_INVALID_ADDRESS_OR_KEY, "Bech32m multisig addresses cannot be created with legacy wallets");
        }
        output_type = parsed.value();
    }

    // Construct using pay-to-script-hash:
    CScript inner;
    CTxDestination dest = AddAndGetMultisigDestination(required, pubkeys, output_type, spk_man, inner);

    // Make the descriptor
    std::unique_ptr<Descriptor> descriptor = InferDescriptor(GetScriptForDestination(dest), spk_man);

    UniValue result(UniValue::VOBJ);
    bool fbech32 = fParticlMode && request.params.size() > 3 ? request.params[3].get_bool() : false;
    bool f256Hash = fParticlMode && request.params.size() > 4 ? request.params[4].get_bool() : false;

    if (f256Hash) {
        CScriptID256 innerID;
        innerID.Set(inner);
        pwallet->SetAddressBook(innerID, label, "send", fbech32);
        result.pushKV("address", CBitcoinAddress(innerID, fbech32).ToString());
    } else {
        pwallet->SetAddressBook(dest, label, "send", fbech32);
        result.pushKV("address", EncodeDestination(dest, fbech32));
    }

    result.pushKV("redeemScript", HexStr(inner));
    result.pushKV("descriptor", descriptor->ToString());
    return result;
},
    };
}

struct tallyitem
{
    CAmount nAmount{0};
    int nConf{std::numeric_limits<int>::max()};
    std::vector<uint256> txids;
    bool fIsWatchonly{false};
    tallyitem()
    {
    }
};

static UniValue ListReceived(const CWallet& wallet, const UniValue& params, bool by_label) EXCLUSIVE_LOCKS_REQUIRED(wallet.cs_wallet)
{
    // Minimum confirmations
    int nMinDepth = 1;
    if (!params[0].isNull())
        nMinDepth = params[0].get_int();

    // Whether to include empty labels
    bool fIncludeEmpty = false;
    if (!params[1].isNull())
        fIncludeEmpty = params[1].get_bool();

    isminefilter filter = ISMINE_SPENDABLE;

    if (ParseIncludeWatchonly(params[2], wallet)) {
        filter |= ISMINE_WATCH_ONLY;
    }

    bool has_filtered_address = false;
    CTxDestination filtered_address = CNoDestination();
    if (!by_label && params.size() > 3) {
        if (!IsValidDestinationString(params[3].get_str())) {
            throw JSONRPCError(RPC_WALLET_ERROR, "address_filter parameter was invalid");
        }
        filtered_address = DecodeDestination(params[3].get_str());
        has_filtered_address = true;
    }

    // Tally
    std::map<CTxDestination, tallyitem> mapTally;
    for (const std::pair<const uint256, CWalletTx>& pairWtx : wallet.mapWallet) {
        const CWalletTx& wtx = pairWtx.second;

        if (wtx.IsCoinBase() || !wallet.chain().checkFinalTx(*wtx.tx)) {
            continue;
        }

        int nDepth = wallet.GetTxDepthInMainChain(wtx);
        if (nDepth < nMinDepth)
            continue;

        for (auto &txout : wtx.tx->vpout)
        {
            if (!txout->IsType(OUTPUT_STANDARD))
                continue;
            CTxOutStandard *pOut = (CTxOutStandard*)txout.get();

            CTxDestination address;
            if (!ExtractDestination(pOut->scriptPubKey, address))
                continue;

            isminefilter mine = wallet.IsMine(address);
            if (!(mine & filter))
                continue;

            tallyitem& item = mapTally[address];
            item.nAmount += pOut->nValue;
            item.nConf = std::min(item.nConf, nDepth);
            item.txids.push_back(wtx.GetHash());
            if (mine & ISMINE_WATCH_ONLY)
                item.fIsWatchonly = true;
        };

        for (const CTxOut& txout : wtx.tx->vout)
        {
            CTxDestination address;
            if (!ExtractDestination(txout.scriptPubKey, address))
                continue;

            if (has_filtered_address && !(filtered_address == address)) {
                continue;
            }

            isminefilter mine = wallet.IsMine(address);
            if(!(mine & filter))
                continue;

            tallyitem& item = mapTally[address];
            item.nAmount += txout.nValue;
            item.nConf = std::min(item.nConf, nDepth);
            item.txids.push_back(wtx.GetHash());
            if (mine & ISMINE_WATCH_ONLY)
                item.fIsWatchonly = true;
        }
    }

    // Reply
    UniValue ret(UniValue::VARR);
    std::map<std::string, tallyitem> label_tally;

    // Create m_address_book iterator
    // If we aren't filtering, go from begin() to end()
    auto start = wallet.m_address_book.begin();
    auto end = wallet.m_address_book.end();
    // If we are filtering, find() the applicable entry
    if (has_filtered_address) {
        start = wallet.m_address_book.find(filtered_address);
        if (start != end) {
            end = std::next(start);
        }
    }

    for (auto item_it = start; item_it != end; ++item_it)
    {
        if (item_it->second.IsChange()) continue;
        const CTxDestination& address = item_it->first;
        const std::string& label = item_it->second.GetLabel();
        auto it = mapTally.find(address);
        if (it == mapTally.end() && !fIncludeEmpty)
            continue;

        CAmount nAmount = 0;
        int nConf = std::numeric_limits<int>::max();
        bool fIsWatchonly = false;
        if (it != mapTally.end())
        {
            nAmount = (*it).second.nAmount;
            nConf = (*it).second.nConf;
            fIsWatchonly = (*it).second.fIsWatchonly;
        }

        if (by_label)
        {
            tallyitem& _item = label_tally[label];
            _item.nAmount += nAmount;
            _item.nConf = std::min(_item.nConf, nConf);
            _item.fIsWatchonly = fIsWatchonly;
        }
        else
        {
            UniValue obj(UniValue::VOBJ);
            if(fIsWatchonly)
                obj.pushKV("involvesWatchonly", true);
            obj.pushKV("address",       EncodeDestination(address));
            obj.pushKV("amount",        ValueFromAmount(nAmount));
            obj.pushKV("confirmations", (nConf == std::numeric_limits<int>::max() ? 0 : nConf));
            obj.pushKV("label", label);
            UniValue transactions(UniValue::VARR);
            if (it != mapTally.end())
            {
                for (const uint256& _item : (*it).second.txids)
                {
                    transactions.push_back(_item.GetHex());
                }
            }
            obj.pushKV("txids", transactions);
            ret.push_back(obj);
        }
    }

    if (by_label)
    {
        for (const auto& entry : label_tally)
        {
            CAmount nAmount = entry.second.nAmount;
            int nConf = entry.second.nConf;
            UniValue obj(UniValue::VOBJ);
            if (entry.second.fIsWatchonly)
                obj.pushKV("involvesWatchonly", true);
            obj.pushKV("amount",        ValueFromAmount(nAmount));
            obj.pushKV("confirmations", (nConf == std::numeric_limits<int>::max() ? 0 : nConf));
            obj.pushKV("label",         entry.first);
            ret.push_back(obj);
        }
    }

    return ret;
}

static RPCHelpMan listreceivedbyaddress()
{
    return RPCHelpMan{"listreceivedbyaddress",
                "\nList balances by receiving address.\n",
                {
                    {"minconf", RPCArg::Type::NUM, RPCArg::Default{1}, "The minimum number of confirmations before payments are included."},
                    {"include_empty", RPCArg::Type::BOOL, RPCArg::Default{false}, "Whether to include addresses that haven't received any payments."},
                    {"include_watchonly", RPCArg::Type::BOOL, RPCArg::DefaultHint{"true for watch-only wallets, otherwise false"}, "Whether to include watch-only addresses (see 'importaddress')"},
                    {"address_filter", RPCArg::Type::STR, RPCArg::Optional::OMITTED_NAMED_ARG, "If present, only return information on this address."},
                },
                RPCResult{
                    RPCResult::Type::ARR, "", "",
                    {
                        {RPCResult::Type::OBJ, "", "",
                        {
                            {RPCResult::Type::BOOL, "involvesWatchonly", /* optional */ true, "Only returns true if imported addresses were involved in transaction"},
                            {RPCResult::Type::STR, "address", "The receiving address"},
                            {RPCResult::Type::STR_AMOUNT, "amount", "The total amount in " + CURRENCY_UNIT + " received by the address"},
                            {RPCResult::Type::NUM, "confirmations", "The number of confirmations of the most recent transaction included"},
                            {RPCResult::Type::STR, "label", "The label of the receiving address. The default label is \"\""},
                            {RPCResult::Type::ARR, "txids", "",
                            {
                                {RPCResult::Type::STR_HEX, "txid", "The ids of transactions received with the address"},
                            }},
                        }},
                    }
                },
                RPCExamples{
                    HelpExampleCli("listreceivedbyaddress", "")
            + HelpExampleCli("listreceivedbyaddress", "6 true")
            + HelpExampleRpc("listreceivedbyaddress", "6, true, true")
            + HelpExampleRpc("listreceivedbyaddress", "6, true, true, \"" + EXAMPLE_ADDRESS[0] + "\"")
                },
        [&](const RPCHelpMan& self, const JSONRPCRequest& request) -> UniValue
{
    std::shared_ptr<CWallet> const pwallet = GetWalletForJSONRPCRequest(request);
    if (!pwallet) return NullUniValue;

    // Make sure the results are valid at least up to the most recent block
    // the user could have gotten from another RPC command prior to now
    pwallet->BlockUntilSyncedToCurrentChain();

    LOCK(pwallet->cs_wallet);

    return ListReceived(*pwallet, request.params, false);
},
    };
}

static RPCHelpMan listreceivedbylabel()
{
    return RPCHelpMan{"listreceivedbylabel",
                "\nList received transactions by label.\n",
                {
                    {"minconf", RPCArg::Type::NUM, RPCArg::Default{1}, "The minimum number of confirmations before payments are included."},
                    {"include_empty", RPCArg::Type::BOOL, RPCArg::Default{false}, "Whether to include labels that haven't received any payments."},
                    {"include_watchonly", RPCArg::Type::BOOL, RPCArg::DefaultHint{"true for watch-only wallets, otherwise false"}, "Whether to include watch-only addresses (see 'importaddress')"},
                },
                RPCResult{
                    RPCResult::Type::ARR, "", "",
                    {
                        {RPCResult::Type::OBJ, "", "",
                        {
                            {RPCResult::Type::BOOL, "involvesWatchonly", /* optional */ true, "Only returns true if imported addresses were involved in transaction"},
                            {RPCResult::Type::STR_AMOUNT, "amount", "The total amount received by addresses with this label"},
                            {RPCResult::Type::NUM, "confirmations", "The number of confirmations of the most recent transaction included"},
                            {RPCResult::Type::STR, "label", "The label of the receiving address. The default label is \"\""},
                        }},
                    }
                },
                RPCExamples{
                    HelpExampleCli("listreceivedbylabel", "")
            + HelpExampleCli("listreceivedbylabel", "6 true")
            + HelpExampleRpc("listreceivedbylabel", "6, true, true")
                },
        [&](const RPCHelpMan& self, const JSONRPCRequest& request) -> UniValue
{
    std::shared_ptr<CWallet> const pwallet = GetWalletForJSONRPCRequest(request);
    if (!pwallet) return NullUniValue;

    // Make sure the results are valid at least up to the most recent block
    // the user could have gotten from another RPC command prior to now
    pwallet->BlockUntilSyncedToCurrentChain();

    LOCK(pwallet->cs_wallet);

    return ListReceived(*pwallet, request.params, true);
},
    };
}

static void MaybePushAddress(UniValue & entry, const CTxDestination &dest)
{
    if (IsValidDestination(dest)) {
        entry.pushKV("address", EncodeDestination(dest));
    }
}

/**
 * List transactions based on the given criteria.
 *
 * @param  wallet         The wallet.
 * @param  wtx            The wallet transaction.
 * @param  nMinDepth      The minimum confirmation depth.
 * @param  fLong          Whether to include the JSON version of the transaction.
 * @param  ret            The UniValue into which the result is stored.
 * @param  filter_ismine  The "is mine" filter flags.
 * @param  filter_label   Optional label string to filter incoming transactions.
 */
static void ListTransactions(const CWallet& wallet, const CWalletTx& wtx, int nMinDepth, bool fLong, UniValue& ret, const isminefilter& filter_ismine, const std::string* filter_label) EXCLUSIVE_LOCKS_REQUIRED(wallet.cs_wallet)
{
    CAmount nFee;
    std::list<COutputEntry> listReceived;
    std::list<COutputEntry> listSent;
    std::list<COutputEntry> listStaked;

    CachedTxGetAmounts(wallet, wtx, listReceived, listSent, listStaked, nFee, filter_ismine);

    bool involvesWatchonly = CachedTxIsFromMe(wallet, wtx, ISMINE_WATCH_ONLY);

    // Sent
    if (!filter_label)
    {
        for (const COutputEntry& s : listSent)
        {
            UniValue entry(UniValue::VOBJ);
            if (involvesWatchonly || (wallet.IsMine(s.destination) & ISMINE_WATCH_ONLY) || (s.ismine & ISMINE_WATCH_ONLY)) {
                entry.pushKV("involvesWatchonly", true);
            }
            MaybePushAddress(entry, s.destination);
            if (s.destStake.index() != DI::_CNoDestination) {
                entry.pushKV("coldstake_address", EncodeDestination(s.destStake));
            }
            entry.pushKV("category", "send");
            entry.pushKV("amount", ValueFromAmount(-s.amount));
            const auto* address_book_entry = wallet.FindAddressBookEntry(s.destination);
            if (address_book_entry) {
                entry.pushKV("label", address_book_entry->GetLabel());
            }
            entry.pushKV("vout", s.vout);
            entry.pushKV("fee", ValueFromAmount(-nFee));
            if (fLong) {
                WalletTxToJSON(wallet, wtx, entry);
            } else {
                std::string sNarrKey = strprintf("n%d", s.vout);
                mapValue_t::const_iterator mi = wtx.mapValue.find(sNarrKey);
                if (mi != wtx.mapValue.end() && !mi->second.empty())
                    entry.pushKV("narration", mi->second);
            }
            entry.pushKV("abandoned", wtx.isAbandoned());

            ret.push_back(entry);
        }
    }

    // Received
    if (listReceived.size() > 0 && wallet.GetTxDepthInMainChain(wtx) >= nMinDepth) {
        for (const COutputEntry& r : listReceived)
        {
            std::string label;
            const auto* address_book_entry = wallet.FindAddressBookEntry(r.destination);
            if (address_book_entry) {
                label = address_book_entry->GetLabel();
            }
            if (filter_label && label != *filter_label) {
                continue;
            }
            UniValue entry(UniValue::VOBJ);
            if (involvesWatchonly || (wallet.IsMine(r.destination) & ISMINE_WATCH_ONLY) || (r.ismine & ISMINE_WATCH_ONLY)) {
                entry.pushKV("involvesWatchonly", true);
            }

            if (wallet.IsParticlWallet()
                && r.destination.index() == DI::_PKHash) {
                CStealthAddress sx;
                CKeyID idK = ToKeyID(std::get<PKHash>(r.destination));
                if (GetParticlWallet(&wallet)->GetStealthLinked(idK, sx)) {
                    entry.pushKV("stealth_address", sx.Encoded());
                }
            }

            MaybePushAddress(entry, r.destination);
            if (r.destStake.index() != DI::_CNoDestination) {
                entry.pushKV("coldstake_address", EncodeDestination(r.destStake));
            }
            if (wtx.IsCoinBase()) {
                if (wallet.GetTxDepthInMainChain(wtx) < 1) {
                    entry.pushKV("category", "orphan");
                } else if (wallet.IsTxImmatureCoinBase(wtx)) {
                    entry.pushKV("category", "immature");
                } else {
                    entry.pushKV("category", (fParticlMode ? "coinbase" : "generate"));
                }
            } else {
                entry.pushKV("category", "receive");
            }
            entry.pushKV("amount", ValueFromAmount(r.amount));
            if (address_book_entry) {
                entry.pushKV("label", label);
                entry.pushKV("account", label); // For exchanges
            }
            entry.pushKV("vout", r.vout);
            if (fLong) {
                WalletTxToJSON(wallet, wtx, entry);
            } else {
                std::string sNarrKey = strprintf("n%d", r.vout);
                mapValue_t::const_iterator mi = wtx.mapValue.find(sNarrKey);
                if (mi != wtx.mapValue.end() && !mi->second.empty()) {
                    entry.pushKV("narration", mi->second);
                }
            }
            ret.push_back(entry);
        }
    }

    // Staked
    if (listStaked.size() > 0 && wallet.GetTxDepthInMainChain(wtx) >= nMinDepth) {
        for (const auto &s : listStaked) {
            UniValue entry(UniValue::VOBJ);
            if (involvesWatchonly || (s.ismine & ISMINE_WATCH_ONLY)) {
                entry.pushKV("involvesWatchonly", true);
            }
            MaybePushAddress(entry, s.destination);
            if (s.destStake.index() != DI::_CNoDestination) {
                entry.pushKV("coldstake_address", EncodeDestination(s.destStake));
            }
            entry.pushKV("category", wallet.GetTxDepthInMainChain(wtx) < 1 ? "orphaned_stake" : "stake");

            entry.pushKV("amount", ValueFromAmount(s.amount));
            const auto* address_book_entry = wallet.FindAddressBookEntry(s.destination);
            if (address_book_entry) {
                entry.pushKV("label", address_book_entry->GetLabel());
            }
            entry.pushKV("vout", s.vout);
            entry.pushKV("reward", ValueFromAmount(-nFee));
            if (fLong) {
                WalletTxToJSON(wallet, wtx, entry);
            }
            entry.pushKV("abandoned", wtx.isAbandoned());
            ret.push_back(entry);
        }
    }
}

static void ListRecord(const CHDWallet *phdw, const uint256 &hash, const CTransactionRecord &rtx,
    const std::string &strAccount, int nMinDepth, bool fLong, UniValue &ret, const isminefilter &filter) EXCLUSIVE_LOCKS_REQUIRED(phdw->cs_wallet)
{
    bool fAllAccounts = (strAccount == std::string("*"));

    for (const auto &r : rtx.vout) {
        if (r.nFlags & ORF_CHANGE) {
            continue;
        }

        if (!(r.nFlags & ORF_FROM) && !(r.nFlags & ORF_OWNED) && !(filter & ISMINE_WATCH_ONLY)) {
            continue;
        }

        std::string account;
        CBitcoinAddress addr;
        CTxDestination dest;
        if (ExtractDestination(r.scriptPubKey, dest) && !r.scriptPubKey.IsUnspendable()) {
            addr.Set(dest);

            std::map<CTxDestination, CAddressBookData>::const_iterator mai = phdw->m_address_book.find(dest);
            if (mai != phdw->m_address_book.end() && !mai->second.GetLabel().empty()) {
                account = mai->second.GetLabel();
            }
        }

        if (!fAllAccounts && (account != strAccount)) {
            continue;
        }

        UniValue entry(UniValue::VOBJ);
        if (r.nFlags & ORF_OWN_WATCH) {
            entry.pushKV("involvesWatchonly", true);
        }
        entry.pushKV("account", account);

        if (r.vPath.size() > 0) {
            if (r.vPath[0] == ORA_STEALTH) {
                if (r.vPath.size() < 5) {
                    LogPrintf("%s: Warning, malformed vPath.\n", __func__);
                } else {
                    uint32_t sidx;
                    memcpy(&sidx, &r.vPath[1], 4);
                    CStealthAddress sx;
                    if (phdw->GetStealthByIndex(sidx, sx)) {
                        entry.pushKV("stealth_address", sx.Encoded());
                    }
                }
            }
        } else {
            PKHash *pkh = std::get_if<PKHash>(&dest);
            if (pkh) {
                CStealthAddress sx;
                CKeyID idK = ToKeyID(*pkh);
                if (phdw->GetStealthLinked(idK, sx)) {
                    entry.pushKV("stealth_address", sx.Encoded());
                }
            }
        }

        if (r.nFlags & ORF_LOCKED) {
            entry.pushKV("requires_unlock", true);
        }

        if (dest.index() == DI::_CNoDestination) {
            entry.pushKV("address", "none");
        } else {
            entry.pushKV("address", addr.ToString());
        }

        std::string sCategory;
        if (r.nFlags & ORF_OWNED && r.nFlags & ORF_FROM) {
            // Sent to self
            sCategory = "receive";
        } else
        if (r.nFlags & ORF_OWN_ANY) {
            sCategory = "receive";
        } else
        if (r.nFlags & ORF_FROM) {
            sCategory = "send";
        }

        entry.pushKV("category", sCategory);
        entry.pushKV("type", r.nType == OUTPUT_STANDARD ? "standard"
                : r.nType == OUTPUT_CT ? "blind" : r.nType == OUTPUT_RINGCT ? "anon" : "unknown");

        if (r.nFlags & ORF_OWNED && r.nFlags & ORF_FROM) {
            entry.pushKV("fromself", "true");
        }

        entry.pushKV("amount", ValueFromAmount(r.nValue * ((r.nFlags & ORF_OWN_ANY) ? 1 : -1)));

        if (r.nFlags & ORF_FROM) {
            entry.pushKV("fee", ValueFromAmount(-rtx.nFee));
        }

        entry.pushKV("vout", r.n);

        int confirms = phdw->GetDepthInMainChain(rtx);
        entry.pushKV("confirmations", confirms);
        if (confirms > 0) {
            entry.pushKV("blockhash", rtx.blockHash.GetHex());
            entry.pushKV("blockindex", rtx.nIndex);
            PushTime(entry, "blocktime", rtx.nBlockTime);
        } else {
            entry.pushKV("trusted", phdw->IsTrusted(hash, rtx));
        }

        entry.pushKV("txid", hash.ToString());

        UniValue conflicts(UniValue::VARR);
        std::set<uint256> setconflicts = phdw->GetConflicts(hash);
        setconflicts.erase(hash);
        for (const auto &conflict : setconflicts) {
            conflicts.push_back(conflict.GetHex());
        }
        entry.pushKV("walletconflicts", conflicts);

        PushTime(entry, "time", rtx.GetTxTime());

        if (!r.sNarration.empty()) {
            entry.pushKV("narration", r.sNarration);
        }

        if (r.nFlags & ORF_FROM) {
            entry.pushKV("abandoned", rtx.IsAbandoned());
        }

        ret.push_back(entry);
    }
};

static const std::vector<RPCResult> TransactionDescriptionString()
{
    return{{RPCResult::Type::NUM, "confirmations", "The number of confirmations for the transaction. Negative confirmations means the\n"
               "transaction conflicted that many blocks ago."},
           {RPCResult::Type::BOOL, "generated", /* optional */ true, "Only present if transaction only input is a coinbase one."},
           {RPCResult::Type::BOOL, "trusted", /* optional */ true, "Only present if we consider transaction to be trusted and so safe to spend from."},
           {RPCResult::Type::STR_HEX, "blockhash", /* optional */ true, "The block hash containing the transaction."},
           {RPCResult::Type::NUM, "blockheight", /* optional */ true, "The block height containing the transaction."},
           {RPCResult::Type::NUM, "blockindex", /* optional */ true, "The index of the transaction in the block that includes it."},
           {RPCResult::Type::NUM_TIME, "blocktime", /* optional */ true, "The block time expressed in " + UNIX_EPOCH_TIME + "."},
           {RPCResult::Type::STR_HEX, "txid", "The transaction id."},
           {RPCResult::Type::ARR, "walletconflicts", "Conflicting transaction ids.",
           {
               {RPCResult::Type::STR_HEX, "txid", "The transaction id."},
           }},
           {RPCResult::Type::STR_HEX, "replaced_by_txid", /* optional */ true, "The txid if this tx was replaced."},
           {RPCResult::Type::STR_HEX, "replaces_txid", /* optional */ true, "The txid if the tx replaces one."},
           {RPCResult::Type::STR, "comment", /* optional */ true, ""},
           {RPCResult::Type::STR, "to", /* optional */ true, "If a comment to is associated with the transaction."},
           {RPCResult::Type::NUM_TIME, "time", "The transaction time expressed in " + UNIX_EPOCH_TIME + "."},
           {RPCResult::Type::NUM_TIME, "timereceived", "The time received expressed in " + UNIX_EPOCH_TIME + "."},
           {RPCResult::Type::STR, "comment", /* optional */ true, "If a comment is associated with the transaction, only present if not empty."},
           {RPCResult::Type::STR, "bip125-replaceable", "(\"yes|no|unknown\") Whether this transaction could be replaced due to BIP125 (replace-by-fee);\n"
               "may be unknown for unconfirmed transactions not in the mempool"}};
}

static RPCHelpMan listtransactions()
{
    return RPCHelpMan{"listtransactions",
                "\nIf a label name is provided, this will return only incoming transactions paying to addresses with the specified label.\n"
                "\nReturns up to 'count' most recent transactions skipping the first 'from' transactions.\n",
                {
                    {"label|dummy", RPCArg::Type::STR, RPCArg::Optional::OMITTED_NAMED_ARG, "If set, should be a valid label name to return only incoming transactions\n"
                          "with the specified label, or \"*\" to disable filtering and return all transactions."},
                    {"count", RPCArg::Type::NUM, RPCArg::Default{10}, "The number of transactions to return"},
                    {"skip", RPCArg::Type::NUM, RPCArg::Default{0}, "The number of transactions to skip"},
                    {"include_watchonly", RPCArg::Type::BOOL, RPCArg::DefaultHint{"true for watch-only wallets, otherwise false"}, "Include transactions to watch-only addresses (see 'importaddress')"},
                },
                RPCResult{
                    RPCResult::Type::ARR, "", "",
                    {
                        {RPCResult::Type::OBJ, "", "", Cat(Cat<std::vector<RPCResult>>(
                        {
                            {RPCResult::Type::BOOL, "involvesWatchonly", /* optional */ true, "Only returns true if imported addresses were involved in transaction."},
                            {RPCResult::Type::STR, "address", /* optional */ true, "The particl address of the transaction."},
                            {RPCResult::Type::STR, "category", "The transaction category.\n"
                                "\"send\"                  Transactions sent.\n"
                                "\"receive\"               Non-coinbase transactions received.\n"
                                "\"generate\"              Coinbase transactions received with more than 100 confirmations.\n"
                                "\"immature\"              Coinbase transactions received with 100 or fewer confirmations.\n"
                                "\"orphan\"                Orphaned coinbase transactions received."},
                            {RPCResult::Type::STR_AMOUNT, "amount", "The amount in " + CURRENCY_UNIT + ". This is negative for the 'send' category, and is positive\n"
                                "for all other categories"},
                            {RPCResult::Type::STR, "label", /* optional */ true, "A comment for the address/transaction, if any"},
                            {RPCResult::Type::NUM, "vout", "the vout value"},
                            {RPCResult::Type::STR_AMOUNT, "fee", /* optional */ true, "The amount of the fee in " + CURRENCY_UNIT + ". This is negative and only available for the\n"
                                 "'send' category of transactions."},
                        },
                        TransactionDescriptionString()),
                        {
                            {RPCResult::Type::BOOL, "abandoned", /* optional */ true, "'true' if the transaction has been abandoned (inputs are respendable). Only available for the \n"
                                 "'send' category of transactions."},
                        })},
                    }
                },
                RPCExamples{
            "\nList the most recent 10 transactions in the systems\n"
            + HelpExampleCli("listtransactions", "") +
            "\nList transactions 100 to 120\n"
            + HelpExampleCli("listtransactions", "\"*\" 20 100") +
            "\nAs a JSON-RPC call\n"
            + HelpExampleRpc("listtransactions", "\"*\", 20, 100")
                },
        [&](const RPCHelpMan& self, const JSONRPCRequest& request) -> UniValue
{
    std::shared_ptr<CWallet> const pwallet = GetWalletForJSONRPCRequest(request);
    if (!pwallet) return NullUniValue;

    // Make sure the results are valid at least up to the most recent block
    // the user could have gotten from another RPC command prior to now
    pwallet->BlockUntilSyncedToCurrentChain();

    const std::string* filter_label = nullptr;
    if (!request.params[0].isNull() && request.params[0].get_str() != "*") {
        filter_label = &request.params[0].get_str();
        if (filter_label->empty()) {
            throw JSONRPCError(RPC_INVALID_PARAMETER, "Label argument must be a valid label name or \"*\".");
        }
    }
    int nCount = 10;
    if (!request.params[1].isNull())
        nCount = request.params[1].get_int();
    int nFrom = 0;
    if (!request.params[2].isNull())
        nFrom = request.params[2].get_int();
    isminefilter filter = ISMINE_SPENDABLE;

    if (ParseIncludeWatchonly(request.params[3], *pwallet)) {
        filter |= ISMINE_WATCH_ONLY;
    }

    if (nCount < 0)
        throw JSONRPCError(RPC_INVALID_PARAMETER, "Negative count");
    if (nFrom < 0)
        throw JSONRPCError(RPC_INVALID_PARAMETER, "Negative from");


    // NOTE: nFrom and nCount seem to apply to the individual json entries, not the txn
    //  a txn producing 2 entries will output only 1 entry if nCount is 1
    // TODO: Change to count on unique txids?

    UniValue ret(UniValue::VARR);
    {
        LOCK(pwallet->cs_wallet);
        const CWallet::TxItems &txOrdered = pwallet->wtxOrdered;

        // iterate backwards until we have nCount items to return:
        for (CWallet::TxItems::const_reverse_iterator it = txOrdered.rbegin(); it != txOrdered.rend(); ++it) {
            CWalletTx *const pwtx = (*it).second;
            ListTransactions(*pwallet, *pwtx, 0, true, ret, filter, filter_label);
            if ((int)ret.size() >= (nCount+nFrom)) break;
        }
    }
    // ret must be newest to oldest
    ret.reverse();

    if (pwallet->IsParticlWallet()) {
        const CHDWallet *phdw = GetParticlWallet(pwallet.get());
        LOCK(phdw->cs_wallet);
        const RtxOrdered_t &txOrdered = phdw->rtxOrdered;

        // TODO: Combine finding and inserting into ret loops

        UniValue retRecords(UniValue::VARR);
        for (RtxOrdered_t::const_reverse_iterator it = txOrdered.rbegin(); it != txOrdered.rend(); ++it) {
            std::string strAccount = "*";
            ListRecord(phdw, it->second->first, it->second->second, strAccount, 0, true, retRecords, filter);
            if ((int)retRecords.size() >= nCount + nFrom) {
                break;
            }
        }

        size_t nSearchStart = 0;
        for(int i = (int)retRecords.size() - 1; i >= 0; --i) {
            int64_t nInsertTime = find_value(retRecords[i], "time").get_int64();
            bool fFound = false;
            for (size_t k = nSearchStart; k < ret.size(); k++) {
                nSearchStart = k;
                int64_t nTime = find_value(ret[k], "time").get_int64();
                if (nTime > nInsertTime) {
                    ret.insert(k, retRecords[i]);
                    fFound = true;
                    break;
                }
            }

            if (!fFound) {
                ret.push_back(retRecords[i]);
            }
        }

        if (nFrom > 0 && ret.size() > 0) {
            ret.erase(std::max((size_t)0, ret.size() - nFrom), ret.size());
        }

        if (ret.size() > (size_t)nCount) {
            ret.erase(0, ret.size() - nCount);
        }
    }

    return ret;
},
    };
}

static RPCHelpMan listsinceblock()
{
    return RPCHelpMan{"listsinceblock",
                "\nGet all transactions in blocks since block [blockhash], or all transactions if omitted.\n"
                "If \"blockhash\" is no longer a part of the main chain, transactions from the fork point onward are included.\n"
                "Additionally, if include_removed is set, transactions affecting the wallet which were removed are returned in the \"removed\" array.\n",
                {
                    {"blockhash", RPCArg::Type::STR, RPCArg::Optional::OMITTED_NAMED_ARG, "If set, the block hash to list transactions since, otherwise list all transactions."},
                    {"target_confirmations", RPCArg::Type::NUM, RPCArg::Default{1}, "Return the nth block hash from the main chain. e.g. 1 would mean the best block hash. Note: this is not used as a filter, but only affects [lastblock] in the return value"},
                    {"include_watchonly", RPCArg::Type::BOOL, RPCArg::DefaultHint{"true for watch-only wallets, otherwise false"}, "Include transactions to watch-only addresses (see 'importaddress')"},
                    {"include_removed", RPCArg::Type::BOOL, RPCArg::Default{true}, "Show transactions that were removed due to a reorg in the \"removed\" array\n"
                                                                       "(not guaranteed to work on pruned nodes)"},
                },
                RPCResult{
                    RPCResult::Type::OBJ, "", "",
                    {
                        {RPCResult::Type::ARR, "transactions", "",
                        {
                            {RPCResult::Type::OBJ, "", "", Cat(Cat<std::vector<RPCResult>>(
                            {
                                {RPCResult::Type::BOOL, "involvesWatchonly", /* optional */ true, "Only returns true if imported addresses were involved in transaction."},
                                {RPCResult::Type::STR, "address", /* optional */ true, "The particl address of the transaction."},
                                {RPCResult::Type::STR, "category", "The transaction category.\n"
                                    "\"send\"                  Transactions sent.\n"
                                    "\"receive\"               Non-coinbase transactions received.\n"
                                    "\"generate\"              Coinbase transactions received with more than 100 confirmations.\n"
                                    "\"immature\"              Coinbase transactions received with 100 or fewer confirmations.\n"
                                    "\"orphan\"                Orphaned coinbase transactions received."},
                                {RPCResult::Type::STR_AMOUNT, "amount", "The amount in " + CURRENCY_UNIT + ". This is negative for the 'send' category, and is positive\n"
                                    "for all other categories"},
                                {RPCResult::Type::NUM, "vout", "the vout value"},
                                {RPCResult::Type::STR_AMOUNT, "fee", /* optional */ true, "The amount of the fee in " + CURRENCY_UNIT + ". This is negative and only available for the\n"
                                     "'send' category of transactions."},
                            },
                            TransactionDescriptionString()),
                            {
                                {RPCResult::Type::BOOL, "abandoned", /* optional */ true, "'true' if the transaction has been abandoned (inputs are respendable). Only available for the \n"
                                     "'send' category of transactions."},
                                {RPCResult::Type::STR, "label", /* optional */ true, "A comment for the address/transaction, if any"},
                            })},
                        }},
                        {RPCResult::Type::ARR, "removed", /* optional */ true, "<structure is the same as \"transactions\" above, only present if include_removed=true>\n"
                            "Note: transactions that were re-added in the active chain will appear as-is in this array, and may thus have a positive confirmation count."
                        , {{RPCResult::Type::ELISION, "", ""},}},
                        {RPCResult::Type::STR_HEX, "lastblock", "The hash of the block (target_confirmations-1) from the best block on the main chain, or the genesis hash if the referenced block does not exist yet. This is typically used to feed back into listsinceblock the next time you call it. So you would generally use a target_confirmations of say 6, so you will be continually re-notified of transactions until they've reached 6 confirmations plus any new ones"},
                    }
                },
                RPCExamples{
                    HelpExampleCli("listsinceblock", "")
            + HelpExampleCli("listsinceblock", "\"000000000000000bacf66f7497b7dc45ef753ee9a7d38571037cdb1a57f663ad\" 6")
            + HelpExampleRpc("listsinceblock", "\"000000000000000bacf66f7497b7dc45ef753ee9a7d38571037cdb1a57f663ad\", 6")
                },
        [&](const RPCHelpMan& self, const JSONRPCRequest& request) -> UniValue
{
    std::shared_ptr<CWallet> const pwallet = GetWalletForJSONRPCRequest(request);
    if (!pwallet) return NullUniValue;

    const CWallet& wallet = *pwallet;
    // Make sure the results are valid at least up to the most recent block
    // the user could have gotten from another RPC command prior to now
    wallet.BlockUntilSyncedToCurrentChain();

    LOCK(wallet.cs_wallet);

    std::optional<int> height;    // Height of the specified block or the common ancestor, if the block provided was in a deactivated chain.
    std::optional<int> altheight; // Height of the specified block, even if it's in a deactivated chain.
    int target_confirms = 1;
    isminefilter filter = ISMINE_SPENDABLE;

    uint256 blockId;
    if (!request.params[0].isNull() && !request.params[0].get_str().empty()) {
        blockId = ParseHashV(request.params[0], "blockhash");
        height = int{};
        altheight = int{};
        if (!wallet.chain().findCommonAncestor(blockId, wallet.GetLastBlockHash(), /* ancestor out */ FoundBlock().height(*height), /* blockId out */ FoundBlock().height(*altheight))) {
            throw JSONRPCError(RPC_INVALID_ADDRESS_OR_KEY, "Block not found");
        }
    }

    if (!request.params[1].isNull()) {
        target_confirms = request.params[1].get_int();

        if (target_confirms < 1) {
            throw JSONRPCError(RPC_INVALID_PARAMETER, "Invalid parameter");
        }
    }

    if (ParseIncludeWatchonly(request.params[2], wallet)) {
        filter |= ISMINE_WATCH_ONLY;
    }

    bool include_removed = (request.params[3].isNull() || request.params[3].get_bool());

    int depth = height ? wallet.GetLastBlockHeight() + 1 - *height : -1;

    UniValue transactions(UniValue::VARR);

    for (const std::pair<const uint256, CWalletTx>& pairWtx : wallet.mapWallet) {
        const CWalletTx& tx = pairWtx.second;

        if (depth == -1 || abs(wallet.GetTxDepthInMainChain(tx)) < depth) {
            ListTransactions(wallet, tx, 0, true, transactions, filter, nullptr /* filter_label */);
        }
    }

    if (IsParticlWallet(&wallet)) {
        const CHDWallet *phdw = GetParticlWallet(&wallet);
        LOCK_ASSERTION(phdw->cs_wallet);

        for (const auto &ri : phdw->mapRecords) {
            const uint256 &txhash = ri.first;
            const CTransactionRecord &rtx = ri.second;
            if (depth == -1 || phdw->GetDepthInMainChain(rtx) < depth) {
                ListRecord(phdw, txhash, rtx, "*", 0, true, transactions, filter);
            }
        }
    }


    // when a reorg'd block is requested, we also list any relevant transactions
    // in the blocks of the chain that was detached
    UniValue removed(UniValue::VARR);
    while (include_removed && altheight && *altheight > *height) {
        CBlock block;
        if (!wallet.chain().findBlock(blockId, FoundBlock().data(block)) || block.IsNull()) {
            throw JSONRPCError(RPC_INTERNAL_ERROR, "Can't read block from disk");
        }
        for (const CTransactionRef& tx : block.vtx) {
            auto it = wallet.mapWallet.find(tx->GetHash());
            if (it != wallet.mapWallet.end()) {
                // We want all transactions regardless of confirmation count to appear here,
                // even negative confirmation ones, hence the big negative.
                ListTransactions(wallet, it->second, -100000000, true, removed, filter, nullptr /* filter_label */);
            } else
            if (IsParticlWallet(&wallet)) {
                const CHDWallet *phdw = GetParticlWallet(&wallet);
                LOCK_ASSERTION(phdw->cs_wallet);
                const uint256 &txhash = tx->GetHash();
                MapRecords_t::const_iterator mri = phdw->mapRecords.find(txhash);
                if (mri != phdw->mapRecords.end()) {
                    const CTransactionRecord &rtx = mri->second;
                    ListRecord(phdw, txhash, rtx, "*", -100000000, true, removed, filter);
                }
            }
        }
        blockId = block.hashPrevBlock;
        --*altheight;
    }

    uint256 lastblock;
    target_confirms = std::min(target_confirms, wallet.GetLastBlockHeight() + 1);
    CHECK_NONFATAL(wallet.chain().findAncestorByHeight(wallet.GetLastBlockHash(), wallet.GetLastBlockHeight() + 1 - target_confirms, FoundBlock().hash(lastblock)));

    UniValue ret(UniValue::VOBJ);
    ret.pushKV("transactions", transactions);
    if (include_removed) ret.pushKV("removed", removed);
    ret.pushKV("lastblock", lastblock.GetHex());

    return ret;
},
    };
}

UniValue gettransaction_inner(JSONRPCRequest const &request)
{
    std::shared_ptr<CWallet> const pwallet = GetWalletForJSONRPCRequest(request);
    if (!pwallet) return NullUniValue;

    // Make sure the results are valid at least up to the most recent block
    // the user could have gotten from another RPC command prior to now
    if (!request.fSkipBlock)
        pwallet->BlockUntilSyncedToCurrentChain();

    LOCK(pwallet->cs_wallet);

    uint256 hash(ParseHashV(request.params[0], "txid"));

    isminefilter filter = ISMINE_SPENDABLE;

    if (ParseIncludeWatchonly(request.params[1], *pwallet)) {
        filter |= ISMINE_WATCH_ONLY;
    }

    bool verbose = request.params[2].isNull() ? false : request.params[2].get_bool();

    UniValue entry(UniValue::VOBJ);
    auto it = pwallet->mapWallet.find(hash);
    if (it == pwallet->mapWallet.end()) {
        if (IsParticlWallet(pwallet.get())) {
            CHDWallet *phdw = GetParticlWallet(pwallet.get());
            LOCK_ASSERTION(phdw->cs_wallet);
            MapRecords_t::const_iterator mri = phdw->mapRecords.find(hash);

            if (mri != phdw->mapRecords.end()) {
                const CTransactionRecord &rtx = mri->second;
                RecordTxToJSON(pwallet->chain(), phdw, mri->first, rtx, entry);

                UniValue details(UniValue::VARR);
                ListRecord(phdw, hash, rtx, "*", 0, false, details, filter);
                entry.pushKV("details", details);

                CStoredTransaction stx;
                if (CHDWalletDB(phdw->GetDatabase()).ReadStoredTx(hash, stx)) { // TODO: cache / use mapTempWallet
                    std::string strHex = EncodeHexTx(*(stx.tx.get()), RPCSerializationFlags());
                    entry.pushKV("hex", strHex);

                    if (verbose) {
                        UniValue decoded(UniValue::VOBJ);
                        TxToUniv(*(stx.tx.get()), uint256(), decoded, false);
                        entry.pushKV("decoded", decoded);
                    }
                    mapRTxValue_t::const_iterator mvi = rtx.mapValue.find(RTXVT_SMSG_FEES);
                    if (mvi != rtx.mapValue.end()) {
                        AddSmsgFundingInfo(*(stx.tx.get()), entry);
                    }
                }

                return entry;
            }
        }

        throw JSONRPCError(RPC_INVALID_ADDRESS_OR_KEY, "Invalid or non-wallet transaction id");
    }
    const CWalletTx& wtx = it->second;

    CAmount nCredit = CachedTxGetCredit(*pwallet, wtx, filter);
    CAmount nDebit = CachedTxGetDebit(*pwallet, wtx, filter);
    CAmount nNet = nCredit - nDebit;
    CAmount nFee = (CachedTxIsFromMe(*pwallet, wtx, filter) ? wtx.tx->GetValueOut() - nDebit : 0);

    entry.pushKV("amount", ValueFromAmount(nNet - nFee));
    if (CachedTxIsFromMe(*pwallet, wtx, filter))
        entry.pushKV("fee", ValueFromAmount(nFee));

    WalletTxToJSON(*pwallet, wtx, entry);

    UniValue details(UniValue::VARR);
    ListTransactions(*pwallet, wtx, 0, false, details, filter, nullptr /* filter_label */);
    entry.pushKV("details", details);

    std::string strHex = EncodeHexTx(*wtx.tx, pwallet->chain().rpcSerializationFlags());
    entry.pushKV("hex", strHex);

    if (verbose) {
        UniValue decoded(UniValue::VOBJ);
        TxToUniv(*wtx.tx, uint256(), decoded, false);
        entry.pushKV("decoded", decoded);
    }
    AddSmsgFundingInfo(*wtx.tx, entry);

    return entry;
}

static RPCHelpMan gettransaction()
{
    return RPCHelpMan{"gettransaction",
                "\nGet detailed information about in-wallet transaction <txid>\n",
                {
                    {"txid", RPCArg::Type::STR, RPCArg::Optional::NO, "The transaction id"},
                    {"include_watchonly", RPCArg::Type::BOOL, RPCArg::DefaultHint{"true for watch-only wallets, otherwise false"},
                            "Whether to include watch-only addresses in balance calculation and details[]"},
                    {"verbose", RPCArg::Type::BOOL, RPCArg::Default{false},
                            "Whether to include a `decoded` field containing the decoded transaction (equivalent to RPC decoderawtransaction)"},
                },
                RPCResult{
                    RPCResult::Type::OBJ, "", "", Cat(Cat<std::vector<RPCResult>>(
                    {
                        {RPCResult::Type::STR_AMOUNT, "amount", "The amount in " + CURRENCY_UNIT},
                        {RPCResult::Type::STR_AMOUNT, "fee", /* optional */ true, "The amount of the fee in " + CURRENCY_UNIT + ". This is negative and only available for the\n"
                                     "'send' category of transactions."},
                    },
                    TransactionDescriptionString()),
                    {
                        {RPCResult::Type::ARR, "details", "",
                        {
                            {RPCResult::Type::OBJ, "", "",
                            {
                                {RPCResult::Type::BOOL, "involvesWatchonly", /* optional */ true, "Only returns true if imported addresses were involved in transaction."},
                                {RPCResult::Type::STR, "address", /* optional */ true, "The particl address involved in the transaction."},
                                {RPCResult::Type::STR, "category", "The transaction category.\n"
                                    "\"send\"                  Transactions sent.\n"
                                    "\"receive\"               Non-coinbase transactions received.\n"
                                    "\"generate\"              Coinbase transactions received with more than 100 confirmations.\n"
                                    "\"immature\"              Coinbase transactions received with 100 or fewer confirmations.\n"
                                    "\"orphan\"                Orphaned coinbase transactions received."},
                                {RPCResult::Type::STR_AMOUNT, "amount", "The amount in " + CURRENCY_UNIT},
                                {RPCResult::Type::STR, "label", /* optional */ true, "A comment for the address/transaction, if any"},
                                {RPCResult::Type::NUM, "vout", "the vout value"},
                                {RPCResult::Type::STR_AMOUNT, "fee", /* optional */ true, "The amount of the fee in " + CURRENCY_UNIT + ". This is negative and only available for the \n"
                                    "'send' category of transactions."},
                                {RPCResult::Type::BOOL, "abandoned", /* optional */ true, "'true' if the transaction has been abandoned (inputs are respendable). Only available for the \n"
                                     "'send' category of transactions."},
                            }},
                        }},
                        {RPCResult::Type::STR_HEX, "hex", "Raw data for transaction"},
                        {RPCResult::Type::OBJ, "decoded", /* optional */ true, "The decoded transaction (only present when `verbose` is passed)",
                        {
                            {RPCResult::Type::ELISION, "", "Equivalent to the RPC decoderawtransaction method, or the RPC getrawtransaction method when `verbose` is passed."},
                        }},
                    })
                },
                RPCExamples{
                    HelpExampleCli("gettransaction", "\"1075db55d416d3ca199f55b6084e2115b9345e16c5cf302fc80e9d5fbf5d48d\"")
            + HelpExampleCli("gettransaction", "\"1075db55d416d3ca199f55b6084e2115b9345e16c5cf302fc80e9d5fbf5d48d\" true")
            + HelpExampleCli("gettransaction", "\"1075db55d416d3ca199f55b6084e2115b9345e16c5cf302fc80e9d5fbf5d48d\" false true")
            + HelpExampleRpc("gettransaction", "\"1075db55d416d3ca199f55b6084e2115b9345e16c5cf302fc80e9d5fbf5d48d\"")
                },
        [&](const RPCHelpMan& self, const JSONRPCRequest& request) -> UniValue
{
    return gettransaction_inner(request);
},
    };
}

static RPCHelpMan abandontransaction()
{
    return RPCHelpMan{"abandontransaction",
                "\nMark in-wallet transaction <txid> as abandoned\n"
                "This will mark this transaction and all its in-wallet descendants as abandoned which will allow\n"
                "for their inputs to be respent.  It can be used to replace \"stuck\" or evicted transactions.\n"
                "It only works on transactions which are not included in a block and are not currently in the mempool.\n"
                "It has no effect on transactions which are already abandoned.\n",
                {
                    {"txid", RPCArg::Type::STR_HEX, RPCArg::Optional::NO, "The transaction id"},
                },
                RPCResult{RPCResult::Type::NONE, "", ""},
                RPCExamples{
                    HelpExampleCli("abandontransaction", "\"1075db55d416d3ca199f55b6084e2115b9345e16c5cf302fc80e9d5fbf5d48d\"")
            + HelpExampleRpc("abandontransaction", "\"1075db55d416d3ca199f55b6084e2115b9345e16c5cf302fc80e9d5fbf5d48d\"")
                },
        [&](const RPCHelpMan& self, const JSONRPCRequest& request) -> UniValue
{
    std::shared_ptr<CWallet> const pwallet = GetWalletForJSONRPCRequest(request);
    if (!pwallet) return NullUniValue;

    // Make sure the results are valid at least up to the most recent block
    // the user could have gotten from another RPC command prior to now
    pwallet->BlockUntilSyncedToCurrentChain();

    LOCK(pwallet->cs_wallet);

    uint256 hash(ParseHashV(request.params[0], "txid"));

    if (!pwallet->mapWallet.count(hash)) {
        if (!IsParticlWallet(pwallet.get())) {
            throw JSONRPCError(RPC_INVALID_ADDRESS_OR_KEY, "Invalid or non-wallet transaction id");
        }
        CHDWallet *phdw = GetParticlWallet(pwallet.get());
        if (!phdw) {
            throw JSONRPCError(RPC_INVALID_ADDRESS_OR_KEY, "Invalid or non-wallet transaction id");
        }
        LOCK_ASSERTION(phdw->cs_wallet);
        if (!phdw->HaveTransaction(hash)) {
            throw JSONRPCError(RPC_INVALID_ADDRESS_OR_KEY, "Invalid or non-wallet transaction id");
        }
    }
    if (!pwallet->AbandonTransaction(hash)) {
        throw JSONRPCError(RPC_INVALID_ADDRESS_OR_KEY, "Transaction not eligible for abandonment");
    }

    return NullUniValue;
},
    };
}


static RPCHelpMan backupwallet()
{
    return RPCHelpMan{"backupwallet",
                "\nSafely copies current wallet file to destination, which can be a directory or a path with filename.\n",
                {
                    {"destination", RPCArg::Type::STR, RPCArg::Optional::NO, "The destination directory or file"},
                },
                RPCResult{RPCResult::Type::NONE, "", ""},
                RPCExamples{
                    HelpExampleCli("backupwallet", "\"backup.dat\"")
            + HelpExampleRpc("backupwallet", "\"backup.dat\"")
                },
        [&](const RPCHelpMan& self, const JSONRPCRequest& request) -> UniValue
{
    std::shared_ptr<CWallet> const pwallet = GetWalletForJSONRPCRequest(request);
    if (!pwallet) return NullUniValue;

    // Make sure the results are valid at least up to the most recent block
    // the user could have gotten from another RPC command prior to now
    pwallet->BlockUntilSyncedToCurrentChain();

    LOCK(pwallet->cs_wallet);

    std::string strDest = request.params[0].get_str();
    if (!pwallet->BackupWallet(strDest)) {
        throw JSONRPCError(RPC_WALLET_ERROR, "Error: Wallet backup failed!");
    }

    return NullUniValue;
},
    };
}


static RPCHelpMan keypoolrefill()
{
    return RPCHelpMan{"keypoolrefill",
                "\nFills the keypool."+
        HELP_REQUIRING_PASSPHRASE,
                {
                    {"newsize", RPCArg::Type::NUM, RPCArg::DefaultHint{strprintf("%u, or as set by -keypool", DEFAULT_KEYPOOL_SIZE)}, "The new keypool size"},
                },
                RPCResult{RPCResult::Type::NONE, "", ""},
                RPCExamples{
                    HelpExampleCli("keypoolrefill", "")
            + HelpExampleRpc("keypoolrefill", "")
                },
        [&](const RPCHelpMan& self, const JSONRPCRequest& request) -> UniValue
{
    std::shared_ptr<CWallet> const pwallet = GetWalletForJSONRPCRequest(request);
    if (!pwallet) return NullUniValue;

    if (pwallet->IsLegacy() && pwallet->IsWalletFlagSet(WALLET_FLAG_DISABLE_PRIVATE_KEYS)) {
        throw JSONRPCError(RPC_WALLET_ERROR, "Error: Private keys are disabled for this wallet");
    }

    LOCK(pwallet->cs_wallet);

    // 0 is interpreted by TopUpKeyPool() as the default keypool size given by -keypool
    unsigned int kpSize = 0;
    if (!request.params[0].isNull()) {
        if (request.params[0].get_int() < 0)
            throw JSONRPCError(RPC_INVALID_PARAMETER, "Invalid parameter, expected valid size.");
        kpSize = (unsigned int)request.params[0].get_int();
    }

    EnsureWalletIsUnlocked(*pwallet);
    pwallet->TopUpKeyPool(kpSize);

    if (pwallet->GetKeyPoolSize() < kpSize) {
        throw JSONRPCError(RPC_WALLET_ERROR, "Error refreshing keypool.");
    }

    return NullUniValue;
},
    };
}

<<<<<<< HEAD
=======

static RPCHelpMan newkeypool()
{
    return RPCHelpMan{"newkeypool",
                "\nEntirely clears and refills the keypool."+
            HELP_REQUIRING_PASSPHRASE,
                {},
                RPCResult{RPCResult::Type::NONE, "", ""},
                RPCExamples{
            HelpExampleCli("newkeypool", "")
            + HelpExampleRpc("newkeypool", "")
                },
        [&](const RPCHelpMan& self, const JSONRPCRequest& request) -> UniValue
{
    std::shared_ptr<CWallet> const pwallet = GetWalletForJSONRPCRequest(request);
    if (!pwallet) return NullUniValue;

    LOCK(pwallet->cs_wallet);

    LegacyScriptPubKeyMan& spk_man = EnsureLegacyScriptPubKeyMan(*pwallet, true);
    spk_man.NewKeyPool();

    return NullUniValue;
},
    };
}


>>>>>>> 1884ce2f
static RPCHelpMan walletpassphrase()
{
    return RPCHelpMan{"walletpassphrase",
                "\nStores the wallet decryption key in memory for 'timeout' seconds.\n"
                "This is needed prior to performing transactions related to private keys such as sending particl\n"
            "\nNote:\n"
            "Issuing the walletpassphrase command while the wallet is already unlocked will set a new unlock\n"
            "time that overrides the old one.\n"
            "If [stakingonly] is true and <timeout> is 0, the wallet will remain unlocked for staking until manually locked again.\n",
                {
                    {"passphrase", RPCArg::Type::STR, RPCArg::Optional::NO, "The wallet passphrase"},
                    {"timeout", RPCArg::Type::NUM, RPCArg::Optional::NO, "The time to keep the decryption key in seconds; capped at 100000000 (~3 years)."},
                    {"stakingonly", RPCArg::Type::BOOL, RPCArg::Default{false}, "If true, sending functions are disabled."},
                },
                RPCResult{RPCResult::Type::NONE, "", ""},
                RPCExamples{
            "\nUnlock the wallet for 60 seconds\n"
            + HelpExampleCli("walletpassphrase", "\"my pass phrase\" 60") +
            "\nLock the wallet again (before 60 seconds)\n"
            + HelpExampleCli("walletlock", "") +
            "\nAs a JSON-RPC call\n"
            + HelpExampleRpc("walletpassphrase", "\"my pass phrase\", 60")
                },
        [&](const RPCHelpMan& self, const JSONRPCRequest& request) -> UniValue
{
    std::shared_ptr<CWallet> const wallet = GetWalletForJSONRPCRequest(request);
    if (!wallet) return NullUniValue;
    CWallet* const pwallet = wallet.get();

    int64_t nSleepTime;
    int64_t relock_time;

    bool fWalletUnlockStakingOnly = false;
    if (request.params.size() > 2) {
        fWalletUnlockStakingOnly = request.params[2].get_bool();
    }

    // Prevent concurrent calls to walletpassphrase with the same wallet.
    LOCK(pwallet->m_unlock_mutex);
    {
        SecureString strWalletPass;
        {
        LOCK(pwallet->cs_wallet);

        if (!pwallet->IsCrypted()) {
            throw JSONRPCError(RPC_WALLET_WRONG_ENC_STATE, "Error: running with an unencrypted wallet, but walletpassphrase was called.");
        }

        // Note that the walletpassphrase is stored in request.params[0] which is not mlock()ed
        //SecureString strWalletPass;
        strWalletPass.reserve(100);
        // TODO: get rid of this .c_str() by implementing SecureString::operator=(std::string)
        // Alternately, find a way to make request.params[0] mlock()'d to begin with.
        strWalletPass = request.params[0].get_str().c_str();

        // Get the timeout
        nSleepTime = request.params[1].get_int64();
        // Timeout cannot be negative, otherwise it will relock immediately
        if (nSleepTime < 0) {
            throw JSONRPCError(RPC_INVALID_PARAMETER, "Timeout cannot be negative.");
        }
        // Clamp timeout
        constexpr int64_t MAX_SLEEP_TIME = 100000000; // larger values trigger a macos/libevent bug?
        if (nSleepTime > MAX_SLEEP_TIME) {
            nSleepTime = MAX_SLEEP_TIME;
        }

        if (strWalletPass.empty()) {
            throw JSONRPCError(RPC_INVALID_PARAMETER, "passphrase can not be empty");
        }
        }
        if (!pwallet->Unlock(strWalletPass)) {
            throw JSONRPCError(RPC_WALLET_PASSPHRASE_INCORRECT, "Error: The wallet passphrase entered was incorrect.");
        }

        {
        LOCK(pwallet->cs_wallet);
        pwallet->TopUpKeyPool();

        if (pwallet->IsParticlWallet()) {
            CHDWallet *phdw = GetParticlWallet(pwallet);
            phdw->fUnlockForStakingOnly = fWalletUnlockStakingOnly;
        }
        pwallet->nRelockTime = GetTime() + nSleepTime;
        relock_time = pwallet->nRelockTime;
        }
    }

    // rpcRunLater must be called without cs_wallet held otherwise a deadlock
    // can occur. The deadlock would happen when RPCRunLater removes the
    // previous timer (and waits for the callback to finish if already running)
    // and the callback locks cs_wallet.
    AssertLockNotHeld(wallet->cs_wallet);

    // Only allow unlimited timeout (nSleepTime=0) on staking.
    if (nSleepTime > 0 || !fWalletUnlockStakingOnly) {
        // Keep a weak pointer to the wallet so that it is possible to unload the
        // wallet before the following callback is called. If a valid shared pointer
        // is acquired in the callback then the wallet is still loaded.
        std::weak_ptr<CWallet> weak_wallet = wallet;
        pwallet->chain().rpcRunLater(strprintf("lockwallet(%s)", pwallet->GetName()), [weak_wallet, relock_time] {
            if (auto shared_wallet = weak_wallet.lock()) {
                LOCK(shared_wallet->cs_wallet);
                // Skip if this is not the most recent rpcRunLater callback.
                if (shared_wallet->nRelockTime != relock_time) return;
                shared_wallet->Lock();
                shared_wallet->nRelockTime = 0;
            }
        }, nSleepTime);
    } else {
        RPCRunLaterErase(strprintf("lockwallet(%s)", pwallet->GetName()));
        {
        LOCK(pwallet->cs_wallet);
        pwallet->nRelockTime = 0;
        }
    }
    return NullUniValue;
},
    };
}


static RPCHelpMan walletpassphrasechange()
{
    return RPCHelpMan{"walletpassphrasechange",
                "\nChanges the wallet passphrase from 'oldpassphrase' to 'newpassphrase'.\n",
                {
                    {"oldpassphrase", RPCArg::Type::STR, RPCArg::Optional::NO, "The current passphrase"},
                    {"newpassphrase", RPCArg::Type::STR, RPCArg::Optional::NO, "The new passphrase"},
                },
                RPCResult{RPCResult::Type::NONE, "", ""},
                RPCExamples{
                    HelpExampleCli("walletpassphrasechange", "\"old one\" \"new one\"")
            + HelpExampleRpc("walletpassphrasechange", "\"old one\", \"new one\"")
                },
        [&](const RPCHelpMan& self, const JSONRPCRequest& request) -> UniValue
{
    std::shared_ptr<CWallet> const pwallet = GetWalletForJSONRPCRequest(request);
    if (!pwallet) return NullUniValue;

    LOCK(pwallet->cs_wallet);

    if (!pwallet->IsCrypted()) {
        throw JSONRPCError(RPC_WALLET_WRONG_ENC_STATE, "Error: running with an unencrypted wallet, but walletpassphrasechange was called.");
    }

    // TODO: get rid of these .c_str() calls by implementing SecureString::operator=(std::string)
    // Alternately, find a way to make request.params[0] mlock()'d to begin with.
    SecureString strOldWalletPass;
    strOldWalletPass.reserve(100);
    strOldWalletPass = request.params[0].get_str().c_str();

    SecureString strNewWalletPass;
    strNewWalletPass.reserve(100);
    strNewWalletPass = request.params[1].get_str().c_str();

    if (strOldWalletPass.empty() || strNewWalletPass.empty()) {
        throw JSONRPCError(RPC_INVALID_PARAMETER, "passphrase can not be empty");
    }

    if (!pwallet->ChangeWalletPassphrase(strOldWalletPass, strNewWalletPass)) {
        throw JSONRPCError(RPC_WALLET_PASSPHRASE_INCORRECT, "Error: The wallet passphrase entered was incorrect.");
    }

    return NullUniValue;
},
    };
}


static RPCHelpMan walletlock()
{
    return RPCHelpMan{"walletlock",
                "\nRemoves the wallet encryption key from memory, locking the wallet.\n"
                "After calling this method, you will need to call walletpassphrase again\n"
                "before being able to call any methods which require the wallet to be unlocked.\n",
                {},
                RPCResult{RPCResult::Type::NONE, "", ""},
                RPCExamples{
            "\nSet the passphrase for 2 minutes to perform a transaction\n"
            + HelpExampleCli("walletpassphrase", "\"my pass phrase\" 120") +
            "\nPerform a send (requires passphrase set)\n"
            + HelpExampleCli("sendtoaddress", "\"" + EXAMPLE_ADDRESS[0] + "\" 1.0") +
            "\nClear the passphrase since we are done before 2 minutes is up\n"
            + HelpExampleCli("walletlock", "") +
            "\nAs a JSON-RPC call\n"
            + HelpExampleRpc("walletlock", "")
                },
        [&](const RPCHelpMan& self, const JSONRPCRequest& request) -> UniValue
{
    std::shared_ptr<CWallet> const pwallet = GetWalletForJSONRPCRequest(request);
    if (!pwallet) return NullUniValue;

    LOCK(pwallet->cs_wallet);

    if (!pwallet->IsCrypted()) {
        throw JSONRPCError(RPC_WALLET_WRONG_ENC_STATE, "Error: running with an unencrypted wallet, but walletlock was called.");
    }

    pwallet->Lock();
    pwallet->nRelockTime = 0;

    return NullUniValue;
},
    };
}


static RPCHelpMan encryptwallet()
{
    return RPCHelpMan{"encryptwallet",
                "\nEncrypts the wallet with 'passphrase'. This is for first time encryption.\n"
                "After this, any calls that interact with private keys such as sending or signing \n"
                "will require the passphrase to be set prior the making these calls.\n"
                "Use the walletpassphrase call for this, and then walletlock call.\n"
                "If the wallet is already encrypted, use the walletpassphrasechange call.\n",
                {
                    {"passphrase", RPCArg::Type::STR, RPCArg::Optional::NO, "The pass phrase to encrypt the wallet with. It must be at least 1 character, but should be long."},
                },
                RPCResult{RPCResult::Type::STR, "", "A string with further instructions"},
                RPCExamples{
            "\nEncrypt your wallet\n"
            + HelpExampleCli("encryptwallet", "\"my pass phrase\"") +
            "\nNow set the passphrase to use the wallet, such as for signing or sending particl\n"
            + HelpExampleCli("walletpassphrase", "\"my pass phrase\"") +
            "\nNow we can do something like sign\n"
            + HelpExampleCli("signmessage", "\"address\" \"test message\"") +
            "\nNow lock the wallet again by removing the passphrase\n"
            + HelpExampleCli("walletlock", "") +
            "\nAs a JSON-RPC call\n"
            + HelpExampleRpc("encryptwallet", "\"my pass phrase\"")
                },
        [&](const RPCHelpMan& self, const JSONRPCRequest& request) -> UniValue
{
    std::shared_ptr<CWallet> const pwallet = GetWalletForJSONRPCRequest(request);
    if (!pwallet) return NullUniValue;

    LOCK(pwallet->cs_wallet);

    if (pwallet->IsWalletFlagSet(WALLET_FLAG_DISABLE_PRIVATE_KEYS)) {
        throw JSONRPCError(RPC_WALLET_ENCRYPTION_FAILED, "Error: wallet does not contain private keys, nothing to encrypt.");
    }

    if (pwallet->IsCrypted()) {
        throw JSONRPCError(RPC_WALLET_WRONG_ENC_STATE, "Error: running with an encrypted wallet, but encryptwallet was called.");
    }

    // TODO: get rid of this .c_str() by implementing SecureString::operator=(std::string)
    // Alternately, find a way to make request.params[0] mlock()'d to begin with.
    SecureString strWalletPass;
    strWalletPass.reserve(100);
    strWalletPass = request.params[0].get_str().c_str();

    if (strWalletPass.empty()) {
        throw JSONRPCError(RPC_INVALID_PARAMETER, "passphrase can not be empty");
    }

    if (!pwallet->EncryptWallet(strWalletPass)) {
        throw JSONRPCError(RPC_WALLET_ENCRYPTION_FAILED, "Error: Failed to encrypt the wallet.");
    }

    return "wallet encrypted; You need to make a new backup.";
},
    };
}

static RPCHelpMan lockunspent()
{
    return RPCHelpMan{"lockunspent",
                "\nUpdates list of temporarily unspendable outputs.\n"
                "Temporarily lock (unlock=false) or unlock (unlock=true) specified transaction outputs.\n"
                "If no transaction outputs are specified when unlocking then all current locked transaction outputs are unlocked.\n"
                "A locked transaction output will not be chosen by automatic coin selection, when spending particl.\n"
                "Manually selected coins are automatically unlocked.\n"
                "Locks are stored in memory only, unless persistent=true, in which case they will be written to the\n"
                "wallet database and loaded on node start. Unwritten (persistent=false) locks are always cleared\n"
                "(by virtue of process exit) when a node stops or fails. Unlocking will clear both persistent and not.\n"
                "Also see the listunspent call\n",
                {
                    {"unlock", RPCArg::Type::BOOL, RPCArg::Optional::NO, "Whether to unlock (true) or lock (false) the specified transactions"},
                    {"transactions", RPCArg::Type::ARR, RPCArg::Default{UniValue::VARR}, "The transaction outputs and within each, the txid (string) vout (numeric).",
                        {
                            {"", RPCArg::Type::OBJ, RPCArg::Optional::OMITTED, "",
                                {
                                    {"txid", RPCArg::Type::STR_HEX, RPCArg::Optional::NO, "The transaction id"},
                                    {"vout", RPCArg::Type::NUM, RPCArg::Optional::NO, "The output number"},
                                },
                            },
                        },
                    },
                    {"persistent", RPCArg::Type::BOOL, RPCArg::Default{false}, "Whether to write/erase this lock in the wallet database, or keep the change in memory only. Ignored for unlocking."},
                },
                RPCResult{
                    RPCResult::Type::BOOL, "", "Whether the command was successful or not"
                },
                RPCExamples{
            "\nList the unspent transactions\n"
            + HelpExampleCli("listunspent", "") +
            "\nLock an unspent transaction\n"
            + HelpExampleCli("lockunspent", "false \"[{\\\"txid\\\":\\\"a08e6907dbbd3d809776dbfc5d82e371b764ed838b5655e72f463568df1aadf0\\\",\\\"vout\\\":1}]\"") +
            "\nList the locked transactions\n"
            + HelpExampleCli("listlockunspent", "") +
            "\nUnlock the transaction again\n"
            + HelpExampleCli("lockunspent", "true \"[{\\\"txid\\\":\\\"a08e6907dbbd3d809776dbfc5d82e371b764ed838b5655e72f463568df1aadf0\\\",\\\"vout\\\":1}]\"") +
            "\nLock the transaction persistently in the wallet database\n"
            + HelpExampleCli("lockunspent", "false \"[{\\\"txid\\\":\\\"a08e6907dbbd3d809776dbfc5d82e371b764ed838b5655e72f463568df1aadf0\\\",\\\"vout\\\":1}]\" true") +
            "\nAs a JSON-RPC call\n"
            + HelpExampleRpc("lockunspent", "false, \"[{\\\"txid\\\":\\\"a08e6907dbbd3d809776dbfc5d82e371b764ed838b5655e72f463568df1aadf0\\\",\\\"vout\\\":1}]\"")
                },
        [&](const RPCHelpMan& self, const JSONRPCRequest& request) -> UniValue
{
    std::shared_ptr<CWallet> const pwallet = GetWalletForJSONRPCRequest(request);
    if (!pwallet) return NullUniValue;

    // Make sure the results are valid at least up to the most recent block
    // the user could have gotten from another RPC command prior to now
    pwallet->BlockUntilSyncedToCurrentChain();

    LOCK(pwallet->cs_wallet);

    RPCTypeCheckArgument(request.params[0], UniValue::VBOOL);

    bool fUnlock = request.params[0].get_bool();

    const bool persistent{request.params[2].isNull() ? false : request.params[2].get_bool()};

    if (request.params[1].isNull()) {
        if (fUnlock) {
            if (!pwallet->UnlockAllCoins())
                throw JSONRPCError(RPC_WALLET_ERROR, "Unlocking coins failed");
        }
        return true;
    }

    RPCTypeCheckArgument(request.params[1], UniValue::VARR);

    const UniValue& output_params = request.params[1];

    // Create and validate the COutPoints first.

    std::vector<COutPoint> outputs;
    outputs.reserve(output_params.size());

    for (unsigned int idx = 0; idx < output_params.size(); idx++) {
        const UniValue& o = output_params[idx].get_obj();

        RPCTypeCheckObj(o,
            {
                {"txid", UniValueType(UniValue::VSTR)},
                {"vout", UniValueType(UniValue::VNUM)},
            });

        const uint256 txid(ParseHashO(o, "txid"));
        const int nOutput = find_value(o, "vout").get_int();
        if (nOutput < 0) {
            throw JSONRPCError(RPC_INVALID_PARAMETER, "Invalid parameter, vout cannot be negative");
        }

        const COutPoint outpt(txid, nOutput);

        if (IsParticlWallet(pwallet.get()))  {
            const auto it = pwallet->mapWallet.find(outpt.hash);
            if (it == pwallet->mapWallet.end()) {
                CHDWallet *phdw = GetParticlWallet(pwallet.get());
                const auto it = phdw->mapRecords.find(outpt.hash);
                if (it == phdw->mapRecords.end()) {
                    throw JSONRPCError(RPC_INVALID_PARAMETER, "Invalid parameter, unknown transaction");
                }
                const CTransactionRecord &rtx = it->second;
                if (!rtx.GetOutput(outpt.n)) {
                    throw JSONRPCError(RPC_INVALID_PARAMETER, "Invalid parameter, vout index out of bounds");
                }
            } else {
                const CWalletTx& trans = it->second;
                if (outpt.n >= trans.tx->GetNumVOuts()) {
                    throw JSONRPCError(RPC_INVALID_PARAMETER, "Invalid parameter, vout index out of bounds");
                }
            }
        } else {
        const auto it = pwallet->mapWallet.find(outpt.hash);
        if (it == pwallet->mapWallet.end()) {
            throw JSONRPCError(RPC_INVALID_PARAMETER, "Invalid parameter, unknown transaction");
        }

        const CWalletTx& trans = it->second;

        if (outpt.n >= trans.tx->vout.size()) {
            throw JSONRPCError(RPC_INVALID_PARAMETER, "Invalid parameter, vout index out of bounds");
        }
        }

        if (pwallet->IsSpent(outpt.hash, outpt.n)) {
            throw JSONRPCError(RPC_INVALID_PARAMETER, "Invalid parameter, expected unspent output");
        }

        const bool is_locked = pwallet->IsLockedCoin(outpt.hash, outpt.n);

        if (fUnlock && !is_locked) {
            throw JSONRPCError(RPC_INVALID_PARAMETER, "Invalid parameter, expected locked output");
        }

        if (!fUnlock && is_locked && !persistent) {
            throw JSONRPCError(RPC_INVALID_PARAMETER, "Invalid parameter, output already locked");
        }

        outputs.push_back(outpt);
    }

    std::unique_ptr<WalletBatch> batch = nullptr;
    // Unlock is always persistent
    if (fUnlock || persistent) batch = std::make_unique<WalletBatch>(pwallet->GetDatabase());

    // Atomically set (un)locked status for the outputs.
    for (const COutPoint& outpt : outputs) {
        if (fUnlock) {
            if (!pwallet->UnlockCoin(outpt, batch.get())) throw JSONRPCError(RPC_WALLET_ERROR, "Unlocking coin failed");
        } else {
            if (!pwallet->LockCoin(outpt, batch.get())) throw JSONRPCError(RPC_WALLET_ERROR, "Locking coin failed");
        }
    }

    return true;
},
    };
}

static RPCHelpMan listlockunspent()
{
    return RPCHelpMan{"listlockunspent",
                "\nReturns list of temporarily unspendable outputs.\n"
                "See the lockunspent call to lock and unlock transactions for spending.\n",
                {},
                RPCResult{
                    RPCResult::Type::ARR, "", "",
                    {
                        {RPCResult::Type::OBJ, "", "",
                        {
                            {RPCResult::Type::STR_HEX, "txid", "The transaction id locked"},
                            {RPCResult::Type::NUM, "vout", "The vout value"},
                        }},
                    }
                },
                RPCExamples{
            "\nList the unspent transactions\n"
            + HelpExampleCli("listunspent", "") +
            "\nLock an unspent transaction\n"
            + HelpExampleCli("lockunspent", "false \"[{\\\"txid\\\":\\\"a08e6907dbbd3d809776dbfc5d82e371b764ed838b5655e72f463568df1aadf0\\\",\\\"vout\\\":1}]\"") +
            "\nList the locked transactions\n"
            + HelpExampleCli("listlockunspent", "") +
            "\nUnlock the transaction again\n"
            + HelpExampleCli("lockunspent", "true \"[{\\\"txid\\\":\\\"a08e6907dbbd3d809776dbfc5d82e371b764ed838b5655e72f463568df1aadf0\\\",\\\"vout\\\":1}]\"") +
            "\nAs a JSON-RPC call\n"
            + HelpExampleRpc("listlockunspent", "")
                },
        [&](const RPCHelpMan& self, const JSONRPCRequest& request) -> UniValue
{
    std::shared_ptr<CWallet> const pwallet = GetWalletForJSONRPCRequest(request);
    if (!pwallet) return NullUniValue;

    LOCK(pwallet->cs_wallet);

    std::vector<COutPoint> vOutpts;
    pwallet->ListLockedCoins(vOutpts);

    UniValue ret(UniValue::VARR);

    for (const COutPoint& outpt : vOutpts) {
        UniValue o(UniValue::VOBJ);

        o.pushKV("txid", outpt.hash.GetHex());
        o.pushKV("vout", (int)outpt.n);
        ret.push_back(o);
    }

    return ret;
},
    };
}

static RPCHelpMan settxfee()
{
    return RPCHelpMan{"settxfee",
                "\nSet the transaction fee rate in " + CURRENCY_UNIT + "/kvB for this wallet. Overrides the global -paytxfee command line parameter.\n"
                "Can be deactivated by passing 0 as the fee. In that case automatic fee selection will be used by default.\n",
                {
                    {"amount", RPCArg::Type::AMOUNT, RPCArg::Optional::NO, "The transaction fee rate in " + CURRENCY_UNIT + "/kvB"},
                },
                RPCResult{
                    RPCResult::Type::BOOL, "", "Returns true if successful"
                },
                RPCExamples{
                    HelpExampleCli("settxfee", "0.00001")
            + HelpExampleRpc("settxfee", "0.00001")
                },
        [&](const RPCHelpMan& self, const JSONRPCRequest& request) -> UniValue
{
    std::shared_ptr<CWallet> const pwallet = GetWalletForJSONRPCRequest(request);
    if (!pwallet) return NullUniValue;

    LOCK(pwallet->cs_wallet);

    CAmount nAmount = AmountFromValue(request.params[0]);
    CFeeRate tx_fee_rate(nAmount, 1000);
    CFeeRate max_tx_fee_rate(pwallet->m_default_max_tx_fee, 1000);
    if (tx_fee_rate == CFeeRate(0)) {
        // automatic selection
    } else if (tx_fee_rate < pwallet->chain().relayMinFee()) {
        throw JSONRPCError(RPC_INVALID_PARAMETER, strprintf("txfee cannot be less than min relay tx fee (%s)", pwallet->chain().relayMinFee().ToString()));
    } else if (tx_fee_rate < pwallet->m_min_fee) {
        throw JSONRPCError(RPC_INVALID_PARAMETER, strprintf("txfee cannot be less than wallet min fee (%s)", pwallet->m_min_fee.ToString()));
    } else if (tx_fee_rate > max_tx_fee_rate) {
        throw JSONRPCError(RPC_INVALID_PARAMETER, strprintf("txfee cannot be more than wallet max tx fee (%s)", max_tx_fee_rate.ToString()));
    }

    pwallet->m_pay_tx_fee = tx_fee_rate;
    return true;
},
    };
}

static RPCHelpMan getbalances()
{
    return RPCHelpMan{
        "getbalances",
        "Returns an object with all balances in " + CURRENCY_UNIT + ".\n",
        {},
        RPCResult{
            RPCResult::Type::OBJ, "", "",
            {
                {RPCResult::Type::OBJ, "mine", "balances from outputs that the wallet can sign",
                {
                    {RPCResult::Type::STR_AMOUNT, "trusted", "trusted balance (outputs created by the wallet or confirmed outputs)"},
                    {RPCResult::Type::STR_AMOUNT, "untrusted_pending", "untrusted pending balance (outputs created by others that are in the mempool)"},
                    {RPCResult::Type::STR_AMOUNT, "immature", "balance from immature coinbase outputs"},
                    {RPCResult::Type::STR_AMOUNT, "used", /* optional */ true, "(only present if avoid_reuse is set) balance from coins sent to addresses that were previously spent from (potentially privacy violating)"},
                    {RPCResult::Type::STR_AMOUNT, "staked", /* optional */ true, "balance from staked outputs (non-spendable until maturity)"},
                    {RPCResult::Type::STR_AMOUNT, "blind_trusted", /* optional */ true, "trusted blinded balance (outputs created by the wallet or confirmed outputs)"},
                    {RPCResult::Type::STR_AMOUNT, "blind_untrusted_pending", /* optional */ true, "untrusted pending blinded balance (outputs created by others that are in the mempool)"},
                    {RPCResult::Type::STR_AMOUNT, "blind_used", /* optional */ true, "(only present if avoid_reuse is set) balance from coins sent to addresses that were previously spent from (potentially privacy violating)"},
                    {RPCResult::Type::STR_AMOUNT, "anon_trusted", /* optional */ true, "trusted anon balance (outputs created by the wallet or confirmed outputs)"},
                    {RPCResult::Type::STR_AMOUNT, "anon_immature", /* optional */ true, "immature anon balance (outputs created by the wallet or confirmed outputs below spendable depth)"},
                    {RPCResult::Type::STR_AMOUNT, "anon_untrusted_pending", /* optional */ true, "untrusted pending anon balance (outputs created by others that are in the mempool)"},
                }},
                {RPCResult::Type::OBJ, "watchonly", /* optional */ true, "watchonly balances (not present if wallet does not watch anything)",
                {
                    {RPCResult::Type::STR_AMOUNT, "trusted", "trusted balance (outputs created by the wallet or confirmed outputs)"},
                    {RPCResult::Type::STR_AMOUNT, "untrusted_pending", "untrusted pending balance (outputs created by others that are in the mempool)"},
                    {RPCResult::Type::STR_AMOUNT, "immature", "balance from immature coinbase outputs"},
                    {RPCResult::Type::STR_AMOUNT, "staked", "balance from staked outputs"},
                    {RPCResult::Type::STR_AMOUNT, "blind_trusted", "trusted blinded balance (outputs created by the wallet or confirmed outputs)"},
                    {RPCResult::Type::STR_AMOUNT, "blind_untrusted_pending", "untrusted pending blinded balance (outputs created by others that are in the mempool)"},
                    {RPCResult::Type::STR_AMOUNT, "anon_trusted", "trusted anon balance (outputs created by the wallet or confirmed outputs)"},
                    {RPCResult::Type::STR_AMOUNT, "anon_immature", "immature anon balance (outputs created by the wallet or confirmed outputs below spendable depth)"},
                    {RPCResult::Type::STR_AMOUNT, "anon_untrusted_pending", "untrusted pending anon balance (outputs created by others that are in the mempool)"},
                }},
            }
            },
        RPCExamples{
            HelpExampleCli("getbalances", "") +
            HelpExampleRpc("getbalances", "")},
        [&](const RPCHelpMan& self, const JSONRPCRequest& request) -> UniValue
{
    std::shared_ptr<CWallet> const rpc_wallet = GetWalletForJSONRPCRequest(request);
    if (!rpc_wallet) return NullUniValue;
    CWallet& wallet = *rpc_wallet;

    // Make sure the results are valid at least up to the most recent block
    // the user could have gotten from another RPC command prior to now
    wallet.BlockUntilSyncedToCurrentChain();

    LOCK(wallet.cs_wallet);

    if (IsParticlWallet(&wallet)) {
        const CHDWallet *pwhd = GetParticlWallet(&wallet);
        CHDWalletBalances bal;
        pwhd->GetBalances(bal);

        UniValue balances{UniValue::VOBJ};
        {
            UniValue balances_mine{UniValue::VOBJ};
            balances_mine.pushKV("trusted", ValueFromAmount(bal.nPart));
            balances_mine.pushKV("untrusted_pending", ValueFromAmount(bal.nPartUnconf));
            balances_mine.pushKV("immature", ValueFromAmount(bal.nPartImmature));
            balances_mine.pushKV("staked", ValueFromAmount(bal.nPartStaked));

            if (wallet.IsWalletFlagSet(WALLET_FLAG_AVOID_REUSE)) {

                // If the AVOID_REUSE flag is set, bal has been set to just the un-reused address balance. Get
                // the total balance, and then subtract bal to get the reused address balance.
                CHDWalletBalances full_bal;
                pwhd->GetBalances(full_bal, false);
                balances_mine.pushKV("used", ValueFromAmount(full_bal.nPart + full_bal.nPartUnconf - bal.nPart - bal.nPartUnconf));
                balances_mine.pushKV("blind_used", ValueFromAmount(full_bal.nBlind + full_bal.nBlindUnconf - bal.nBlind - bal.nBlindUnconf));
            }

            balances_mine.pushKV("blind_trusted", ValueFromAmount(bal.nBlind));
            balances_mine.pushKV("blind_untrusted_pending", ValueFromAmount(bal.nBlindUnconf));

            balances_mine.pushKV("anon_trusted", ValueFromAmount(bal.nAnon));
            balances_mine.pushKV("anon_immature", ValueFromAmount(bal.nAnonImmature));
            balances_mine.pushKV("anon_untrusted_pending", ValueFromAmount(bal.nAnonUnconf));

            balances.pushKV("mine", balances_mine);
        }
        if (bal.nPartWatchOnly > 0 || bal.nPartWatchOnlyUnconf > 0 || bal.nPartWatchOnlyStaked > 0 ||
            bal.nBlindWatchOnly > 0 || bal.nBlindWatchOnlyUnconf > 0 ||
            bal.nAnonWatchOnly > 0 || bal.nAnonWatchOnlyImmature > 0 || bal.nAnonWatchOnlyUnconf > 0) {
            UniValue balances_watchonly{UniValue::VOBJ};
            balances_watchonly.pushKV("trusted", ValueFromAmount(bal.nPartWatchOnly));
            balances_watchonly.pushKV("untrusted_pending", ValueFromAmount(bal.nPartWatchOnlyUnconf));
            balances_watchonly.pushKV("immature", ValueFromAmount(bal.nPartWatchOnlyImmature)); // Always 0, would only be non zero during chain bootstrapping
            balances_watchonly.pushKV("staked", ValueFromAmount(bal.nPartWatchOnlyStaked));
            balances_watchonly.pushKV("blind_trusted", ValueFromAmount(bal.nBlindWatchOnly));
            balances_watchonly.pushKV("blind_untrusted_pending", ValueFromAmount(bal.nBlindWatchOnlyUnconf));

            balances_watchonly.pushKV("anon_trusted", ValueFromAmount(bal.nAnonWatchOnly));
            balances_watchonly.pushKV("anon_immature", ValueFromAmount(bal.nAnonWatchOnlyImmature));
            balances_watchonly.pushKV("anon_untrusted_pending", ValueFromAmount(bal.nAnonWatchOnlyUnconf));

            balances.pushKV("watchonly", balances_watchonly);
        }
        return balances;
    }

    const auto bal = GetBalance(wallet);
    UniValue balances{UniValue::VOBJ};
    {
        UniValue balances_mine{UniValue::VOBJ};
        balances_mine.pushKV("trusted", ValueFromAmount(bal.m_mine_trusted));
        balances_mine.pushKV("untrusted_pending", ValueFromAmount(bal.m_mine_untrusted_pending));
        balances_mine.pushKV("immature", ValueFromAmount(bal.m_mine_immature));
        if (wallet.IsWalletFlagSet(WALLET_FLAG_AVOID_REUSE)) {
            // If the AVOID_REUSE flag is set, bal has been set to just the un-reused address balance. Get
            // the total balance, and then subtract bal to get the reused address balance.
            const auto full_bal = GetBalance(wallet, 0, false);
            balances_mine.pushKV("used", ValueFromAmount(full_bal.m_mine_trusted + full_bal.m_mine_untrusted_pending - bal.m_mine_trusted - bal.m_mine_untrusted_pending));
        }
        balances.pushKV("mine", balances_mine);
    }
    auto spk_man = wallet.GetLegacyScriptPubKeyMan();
    if (spk_man && spk_man->HaveWatchOnly()) {
        UniValue balances_watchonly{UniValue::VOBJ};
        balances_watchonly.pushKV("trusted", ValueFromAmount(bal.m_watchonly_trusted));
        balances_watchonly.pushKV("untrusted_pending", ValueFromAmount(bal.m_watchonly_untrusted_pending));
        balances_watchonly.pushKV("immature", ValueFromAmount(bal.m_watchonly_immature));
        balances.pushKV("watchonly", balances_watchonly);
    }
    return balances;
},
    };
}

static RPCHelpMan getwalletinfo()
{
    return RPCHelpMan{"getwalletinfo",
                "Returns an object containing various wallet state info.\n",
                {},
                RPCResult{
                    RPCResult::Type::OBJ, "", "",
                    {
                        {
                        {RPCResult::Type::STR, "walletname", "the wallet name"},
                        {RPCResult::Type::NUM, "walletversion", "the wallet version"},
                        {RPCResult::Type::STR_AMOUNT, "total_balance", "the total balance of the wallet in " + CURRENCY_UNIT},
                        {RPCResult::Type::STR, "format", "the database format (bdb or sqlite)"},
                        {RPCResult::Type::STR_AMOUNT, "balance", "DEPRECATED. Identical to getbalances().mine.trusted"},
                        {RPCResult::Type::STR_AMOUNT, "blind_balance", "DEPRECATED. Identical to getbalances().mine.blind_trusted"},
                        {RPCResult::Type::STR_AMOUNT, "anon_balance", "DEPRECATED. Identical to getbalances().mine.anon_trusted"},
                        {RPCResult::Type::STR_AMOUNT, "staked_balance", "DEPRECATED. Identical to getbalances().mine.staked"},
                        {RPCResult::Type::STR_AMOUNT, "unconfirmed_balance", "DEPRECATED. Identical to getbalances().mine.untrusted_pending"},
                        {RPCResult::Type::STR_AMOUNT, "immature_balance", "DEPRECATED. Identical to getbalances().mine.immature"},
                        {RPCResult::Type::STR_AMOUNT, "immature_anon_balance", "DEPRECATED. Identical to getbalances().mine.anon_immature"},
                        {RPCResult::Type::STR_AMOUNT, "reserve", "the reserve balance of the wallet in " + CURRENCY_UNIT},
                        {RPCResult::Type::NUM, "txcount", "the total number of transactions in the wallet"},
                        {RPCResult::Type::NUM_TIME, "keypoololdest", /* optional */ true, "the " + UNIX_EPOCH_TIME + " of the oldest pre-generated key in the key pool. Legacy wallets only."},
                        {RPCResult::Type::NUM, "keypoolsize", "how many new keys are pre-generated (only counts external keys)"},
                        {RPCResult::Type::NUM, "keypoolsize_hd_internal", /* optional */ true, "how many new keys are pre-generated for internal use (used for change outputs, only appears if the wallet is using this feature, otherwise external keys are used)"},
                        {RPCResult::Type::STR, "encryptionstatus", /* optional */ true, "the encryption status of this wallet: unencrypted/locked/unlocked"},
                        {RPCResult::Type::NUM_TIME, "unlocked_until", /* optional */ true, "the " + UNIX_EPOCH_TIME + " until which the wallet is unlocked for transfers, or 0 if the wallet is locked (only present for passphrase-encrypted wallets)"},
                        {RPCResult::Type::STR_AMOUNT, "paytxfee", "the transaction fee configuration, set in " + CURRENCY_UNIT + "/kvB"},
                        {RPCResult::Type::STR_HEX, "hdseedid", /* optional */ true, "the Hash160 of the HD seed (only present when HD is enabled)"},
                        {RPCResult::Type::BOOL, "private_keys_enabled", "false if privatekeys are disabled for this wallet (enforced watch-only wallet)"},
                        {RPCResult::Type::BOOL, "avoid_reuse", "whether this wallet tracks clean/dirty coins in terms of reuse"},
                        {RPCResult::Type::OBJ, "scanning", "current scanning details, or false if no scan is in progress",
                        {
                            {RPCResult::Type::NUM, "duration", "elapsed seconds since scan start"},
                            {RPCResult::Type::NUM, "progress", "scanning progress percentage [0.0, 1.0]"},
                        }},
                        {RPCResult::Type::BOOL, "descriptors", "whether this wallet uses descriptors for scriptPubKey management"},
                    }},
                },
                RPCExamples{
                    HelpExampleCli("getwalletinfo", "")
            + HelpExampleRpc("getwalletinfo", "")
                },
        [&](const RPCHelpMan& self, const JSONRPCRequest& request) -> UniValue
{
    std::shared_ptr<CWallet> const pwallet = GetWalletForJSONRPCRequest(request);
    if (!pwallet) return NullUniValue;

    // Make sure the results are valid at least up to the most recent block
    // the user could have gotten from another RPC command prior to now
    pwallet->BlockUntilSyncedToCurrentChain();

    LOCK(pwallet->cs_wallet);

    UniValue obj(UniValue::VOBJ);
    obj.pushKV("walletname", pwallet->GetName());
    obj.pushKV("walletversion", pwallet->GetVersion());
    obj.pushKV("format", pwallet->GetDatabase().Format());

    if (pwallet->IsParticlWallet()) {
        CHDWalletBalances bal;
        GetParticlWallet(pwallet.get())->GetBalances(bal);

        obj.pushKV("total_balance",         ValueFromAmount(
            bal.nPart + bal.nPartUnconf + bal.nPartStaked + bal.nPartImmature
            + bal.nBlind + bal.nBlindUnconf
            + bal.nAnon + bal.nAnonUnconf + bal.nAnonImmature));

        obj.pushKV("balance",               ValueFromAmount(bal.nPart));

        obj.pushKV("blind_balance",         ValueFromAmount(bal.nBlind));
        obj.pushKV("anon_balance",          ValueFromAmount(bal.nAnon));
        obj.pushKV("staked_balance",        ValueFromAmount(bal.nPartStaked));

        obj.pushKV("unconfirmed_balance",   ValueFromAmount(bal.nPartUnconf));
        obj.pushKV("unconfirmed_blind",     ValueFromAmount(bal.nBlindUnconf));
        obj.pushKV("unconfirmed_anon",      ValueFromAmount(bal.nAnonUnconf));
        obj.pushKV("immature_balance",      ValueFromAmount(bal.nPartImmature));
        obj.pushKV("immature_anon_balance", ValueFromAmount(bal.nAnonImmature));

        if (bal.nPartWatchOnly > 0 || bal.nPartWatchOnlyUnconf > 0 || bal.nPartWatchOnlyStaked > 0) {
            obj.pushKV("watchonly_balance",                 ValueFromAmount(bal.nPartWatchOnly));
            obj.pushKV("watchonly_staked_balance",          ValueFromAmount(bal.nPartWatchOnlyStaked));
            obj.pushKV("watchonly_unconfirmed_balance",     ValueFromAmount(bal.nPartWatchOnlyUnconf));
            obj.pushKV("watchonly_total_balance",
                ValueFromAmount(bal.nPartWatchOnly + bal.nPartWatchOnlyStaked + bal.nPartWatchOnlyUnconf));
        }
    } else {
        const auto bal = GetBalance(*pwallet);
        obj.pushKV("balance", ValueFromAmount(bal.m_mine_trusted));
        obj.pushKV("unconfirmed_balance", ValueFromAmount(bal.m_mine_untrusted_pending));
        obj.pushKV("immature_balance", ValueFromAmount(bal.m_mine_immature));
    }

    int nTxCount = (int)pwallet->mapWallet.size() + (pwallet->IsParticlWallet() ? (int)GetParticlWallet(pwallet.get())->mapRecords.size() : 0);
    obj.pushKV("txcount",       (int)nTxCount);

    CKeyID seed_id;
    if (IsParticlWallet(pwallet.get())) {
        const CHDWallet *pwhd = GetParticlWallet(pwallet.get());

        obj.pushKV("keypoololdest", pwhd->GetOldestActiveAccountTime());
        obj.pushKV("keypoolsize",   pwhd->CountActiveAccountKeys());

        obj.pushKV("reserve",   ValueFromAmount(pwhd->nReserveBalance));

        obj.pushKV("encryptionstatus", !pwhd->IsCrypted()
            ? "Unencrypted" : pwhd->IsLocked() ? "Locked" : pwhd->fUnlockForStakingOnly ? "Unlocked, staking only" : "Unlocked");

        seed_id = pwhd->idDefaultAccount;
    } else {
        size_t kpExternalSize = pwallet->KeypoolCountExternalKeys();

        int64_t kp_oldest = pwallet->GetOldestKeyPoolTime();
        if (kp_oldest > 0) {
            obj.pushKV("keypoololdest", pwallet->GetOldestKeyPoolTime());
        }
        obj.pushKV("keypoolsize", (int64_t)kpExternalSize);
        LegacyScriptPubKeyMan* spk_man = pwallet->GetLegacyScriptPubKeyMan();
        if (spk_man) {
            seed_id = spk_man->GetHDChain().seed_id;
        }
        if (pwallet->CanSupportFeature(FEATURE_HD_SPLIT)) {
            obj.pushKV("keypoolsize_hd_internal",   (int64_t)(pwallet->GetKeyPoolSize() - kpExternalSize));
        }
        obj.pushKV("encryptionstatus", !pwallet->IsCrypted()
            ? "Unencrypted" : pwallet->IsLocked() ? "Locked" : "Unlocked");
    }

    if (pwallet->IsCrypted())
        obj.pushKV("unlocked_until", pwallet->nRelockTime);

    obj.pushKV("paytxfee", ValueFromAmount(pwallet->m_pay_tx_fee.GetFeePerK()));

    if (!seed_id.IsNull()) {
        obj.pushKV("hdseedid", seed_id.GetHex());
    }
    obj.pushKV("private_keys_enabled", !pwallet->IsWalletFlagSet(WALLET_FLAG_DISABLE_PRIVATE_KEYS));
    obj.pushKV("avoid_reuse", pwallet->IsWalletFlagSet(WALLET_FLAG_AVOID_REUSE));
    if (pwallet->IsScanning()) {
        UniValue scanning(UniValue::VOBJ);
        scanning.pushKV("duration", pwallet->ScanningDuration() / 1000);
        scanning.pushKV("progress", pwallet->ScanningProgress());
        obj.pushKV("scanning", scanning);
    } else {
        obj.pushKV("scanning", false);
    }
    obj.pushKV("descriptors", pwallet->IsWalletFlagSet(WALLET_FLAG_DESCRIPTORS));
    return obj;
},
    };
}

static RPCHelpMan listwalletdir()
{
    return RPCHelpMan{"listwalletdir",
                "Returns a list of wallets in the wallet directory.\n",
                {},
                RPCResult{
                    RPCResult::Type::OBJ, "", "",
                    {
                        {RPCResult::Type::ARR, "wallets", "",
                        {
                            {RPCResult::Type::OBJ, "", "",
                            {
                                {RPCResult::Type::STR, "name", "The wallet name"},
                            }},
                        }},
                    }
                },
                RPCExamples{
                    HelpExampleCli("listwalletdir", "")
            + HelpExampleRpc("listwalletdir", "")
                },
        [&](const RPCHelpMan& self, const JSONRPCRequest& request) -> UniValue
{
    UniValue wallets(UniValue::VARR);
    for (const auto& path : ListDatabases(GetWalletDir())) {
        UniValue wallet(UniValue::VOBJ);
        wallet.pushKV("name", path.u8string());
        wallets.push_back(wallet);
    }

    UniValue result(UniValue::VOBJ);
    result.pushKV("wallets", wallets);
    return result;
},
    };
}

static RPCHelpMan listwallets()
{
    return RPCHelpMan{"listwallets",
                "Returns a list of currently loaded wallets.\n"
                "For full information on the wallet, use \"getwalletinfo\"\n",
                {},
                RPCResult{
                    RPCResult::Type::ARR, "", "",
                    {
                        {RPCResult::Type::STR, "walletname", "the wallet name"},
                    }
                },
                RPCExamples{
                    HelpExampleCli("listwallets", "")
            + HelpExampleRpc("listwallets", "")
                },
        [&](const RPCHelpMan& self, const JSONRPCRequest& request) -> UniValue
{
    UniValue obj(UniValue::VARR);

    WalletContext& context = EnsureWalletContext(request.context);
    for (const std::shared_ptr<CWallet>& wallet : GetWallets(context)) {
        LOCK(wallet->cs_wallet);
        obj.push_back(wallet->GetName());
    }

    return obj;
},
    };
}

static std::tuple<std::shared_ptr<CWallet>, std::vector<bilingual_str>> LoadWalletHelper(WalletContext& context, UniValue load_on_start_param, const std::string wallet_name)
{
    DatabaseOptions options;
    DatabaseStatus status;
    options.require_existing = true;
    bilingual_str error;
    std::vector<bilingual_str> warnings;
    std::optional<bool> load_on_start = load_on_start_param.isNull() ? std::nullopt : std::optional<bool>(load_on_start_param.get_bool());
    std::shared_ptr<CWallet> const wallet = LoadWallet(context, wallet_name, load_on_start, options, status, error, warnings);

    if (!wallet) {
        // Map bad format to not found, since bad format is returned when the
        // wallet directory exists, but doesn't contain a data file.
        RPCErrorCode code = RPC_WALLET_ERROR;
        switch (status) {
            case DatabaseStatus::FAILED_NOT_FOUND:
            case DatabaseStatus::FAILED_BAD_FORMAT:
                code = RPC_WALLET_NOT_FOUND;
                break;
            case DatabaseStatus::FAILED_ALREADY_LOADED:
                code = RPC_WALLET_ALREADY_LOADED;
                break;
            default: // RPC_WALLET_ERROR is returned for all other cases.
                break;
        }
        throw JSONRPCError(code, error.original);
    }

    return { wallet, warnings };
}

static RPCHelpMan loadwallet()
{
    return RPCHelpMan{"loadwallet",
                "\nLoads a wallet from a wallet file or directory."
                "\nNote that all wallet command-line options used when starting particld will be"
                "\napplied to the new wallet.\n",
                {
                    {"filename", RPCArg::Type::STR, RPCArg::Optional::NO, "The wallet directory or .dat file."},
                    {"load_on_startup", RPCArg::Type::BOOL, RPCArg::Optional::OMITTED_NAMED_ARG, "Save wallet name to persistent settings and load on startup. True to add wallet to startup list, false to remove, null to leave unchanged."},
                },
                RPCResult{
                    RPCResult::Type::OBJ, "", "",
                    {
                        {RPCResult::Type::STR, "name", "The wallet name if loaded successfully."},
                        {RPCResult::Type::STR, "warning", "Warning message if wallet was not loaded cleanly."},
                    }
                },
                RPCExamples{
                    HelpExampleCli("loadwallet", "\"test.dat\"")
            + HelpExampleRpc("loadwallet", "\"test.dat\"")
                },
        [&](const RPCHelpMan& self, const JSONRPCRequest& request) -> UniValue
{
    WalletContext& context = EnsureWalletContext(request.context);
    const std::string name(request.params[0].get_str());

    auto [wallet, warnings] = LoadWalletHelper(context, request.params[1], name);

    UniValue obj(UniValue::VOBJ);
    obj.pushKV("name", wallet->GetName());
    obj.pushKV("warning", Join(warnings, Untranslated("\n")).original);

    return obj;
},
    };
}

static RPCHelpMan setwalletflag()
{
            std::string flags = "";
            for (auto& it : WALLET_FLAG_MAP)
                if (it.second & MUTABLE_WALLET_FLAGS)
                    flags += (flags == "" ? "" : ", ") + it.first;

    return RPCHelpMan{"setwalletflag",
                "\nChange the state of the given wallet flag for a wallet.\n",
                {
                    {"flag", RPCArg::Type::STR, RPCArg::Optional::NO, "The name of the flag to change. Current available flags: " + flags},
                    {"value", RPCArg::Type::BOOL, RPCArg::Default{true}, "The new state."},
                },
                RPCResult{
                    RPCResult::Type::OBJ, "", "",
                    {
                        {RPCResult::Type::STR, "flag_name", "The name of the flag that was modified"},
                        {RPCResult::Type::BOOL, "flag_state", "The new state of the flag"},
                        {RPCResult::Type::STR, "warnings", "Any warnings associated with the change"},
                    }
                },
                RPCExamples{
                    HelpExampleCli("setwalletflag", "avoid_reuse")
                  + HelpExampleRpc("setwalletflag", "\"avoid_reuse\"")
                },
        [&](const RPCHelpMan& self, const JSONRPCRequest& request) -> UniValue
{
    std::shared_ptr<CWallet> const pwallet = GetWalletForJSONRPCRequest(request);
    if (!pwallet) return NullUniValue;

    std::string flag_str = request.params[0].get_str();
    bool value = request.params[1].isNull() || request.params[1].get_bool();

    if (!WALLET_FLAG_MAP.count(flag_str)) {
        throw JSONRPCError(RPC_INVALID_PARAMETER, strprintf("Unknown wallet flag: %s", flag_str));
    }

    auto flag = WALLET_FLAG_MAP.at(flag_str);

    if (!(flag & MUTABLE_WALLET_FLAGS)) {
        throw JSONRPCError(RPC_INVALID_PARAMETER, strprintf("Wallet flag is immutable: %s", flag_str));
    }

    UniValue res(UniValue::VOBJ);

    if (pwallet->IsWalletFlagSet(flag) == value) {
        throw JSONRPCError(RPC_INVALID_PARAMETER, strprintf("Wallet flag is already set to %s: %s", value ? "true" : "false", flag_str));
    }

    res.pushKV("flag_name", flag_str);
    res.pushKV("flag_state", value);

    if (value) {
        pwallet->SetWalletFlag(flag);
    } else {
        pwallet->UnsetWalletFlag(flag);
    }

    if (flag && value && WALLET_FLAG_CAVEATS.count(flag)) {
        res.pushKV("warnings", WALLET_FLAG_CAVEATS.at(flag));
    }

    return res;
},
    };
}

static RPCHelpMan createwallet()
{
    return RPCHelpMan{
        "createwallet",
        "\nCreates and loads a new wallet.\n",
        {
            {"wallet_name", RPCArg::Type::STR, RPCArg::Optional::NO, "The name for the new wallet. If this is a path, the wallet will be created at the path location."},
            {"disable_private_keys", RPCArg::Type::BOOL, RPCArg::Default{false}, "Disable the possibility of private keys (only watchonlys are possible in this mode)."},
            {"blank", RPCArg::Type::BOOL, RPCArg::Default{false}, "Create a blank wallet. A blank wallet has no keys or HD seed. One can be set using sethdseed."},
            {"passphrase", RPCArg::Type::STR, RPCArg::Optional::OMITTED_NAMED_ARG, "Encrypt the wallet with this passphrase."},
            {"avoid_reuse", RPCArg::Type::BOOL, RPCArg::Default{false}, "Keep track of coin reuse, and treat dirty and clean coins differently with privacy considerations in mind."},
            {"descriptors", RPCArg::Type::BOOL, RPCArg::Default{false}, "Create a native descriptor wallet. The wallet will use descriptors internally to handle address creation"},
            {"load_on_startup", RPCArg::Type::BOOL, RPCArg::Optional::OMITTED_NAMED_ARG, "Save wallet name to persistent settings and load on startup. True to add wallet to startup list, false to remove, null to leave unchanged."},
            {"external_signer", RPCArg::Type::BOOL, RPCArg::Default{false}, "Use an external signer such as a hardware wallet. Requires -signer to be configured. Wallet creation will fail if keys cannot be fetched. Requires disable_private_keys and descriptors set to true."},
        },
        RPCResult{
            RPCResult::Type::OBJ, "", "",
            {
                {RPCResult::Type::STR, "name", "The wallet name if created successfully. If the wallet was created using a full path, the wallet_name will be the full path."},
                {RPCResult::Type::STR, "warning", "Warning message if wallet was not loaded cleanly."},
            }
        },
        RPCExamples{
            HelpExampleCli("createwallet", "\"testwallet\"")
            + HelpExampleRpc("createwallet", "\"testwallet\"")
            + HelpExampleCliNamed("createwallet", {{"wallet_name", "descriptors"}, {"avoid_reuse", true}, {"descriptors", true}, {"load_on_startup", true}})
            + HelpExampleRpcNamed("createwallet", {{"wallet_name", "descriptors"}, {"avoid_reuse", true}, {"descriptors", true}, {"load_on_startup", true}})
        },
        [&](const RPCHelpMan& self, const JSONRPCRequest& request) -> UniValue
{
    WalletContext& context = EnsureWalletContext(request.context);
    uint64_t flags = 0;
    if (!request.params[1].isNull() && request.params[1].get_bool()) {
        flags |= WALLET_FLAG_DISABLE_PRIVATE_KEYS;
    }

    if (!request.params[2].isNull() && request.params[2].get_bool()) {
        flags |= WALLET_FLAG_BLANK_WALLET;
    }
    SecureString passphrase;
    passphrase.reserve(100);
    std::vector<bilingual_str> warnings;
    if (!request.params[3].isNull()) {
        passphrase = request.params[3].get_str().c_str();
        if (passphrase.empty()) {
            // Empty string means unencrypted
            warnings.emplace_back(Untranslated("Empty string given as passphrase, wallet will not be encrypted."));
        }
    }

    if (!request.params[4].isNull() && request.params[4].get_bool()) {
        flags |= WALLET_FLAG_AVOID_REUSE;
    }
    if (!request.params[5].isNull() && request.params[5].get_bool()) {
#ifndef USE_SQLITE
        throw JSONRPCError(RPC_WALLET_ERROR, "Compiled without sqlite support (required for descriptor wallets)");
#endif
        flags |= WALLET_FLAG_DESCRIPTORS;
        warnings.emplace_back(Untranslated("Wallet is an experimental descriptor wallet"));
    }
    if (!request.params[7].isNull() && request.params[7].get_bool()) {
#ifdef ENABLE_EXTERNAL_SIGNER
        flags |= WALLET_FLAG_EXTERNAL_SIGNER;
#else
        throw JSONRPCError(RPC_WALLET_ERROR, "Compiled without external signing support (required for external signing)");
#endif
    }

#ifndef USE_BDB
    if (!(flags & WALLET_FLAG_DESCRIPTORS)) {
        throw JSONRPCError(RPC_WALLET_ERROR, "Compiled without bdb support (required for legacy wallets)");
    }
#endif

    DatabaseOptions options;
    DatabaseStatus status;
    options.require_create = true;
    options.create_flags = flags;
    options.create_passphrase = passphrase;
    bilingual_str error;
    std::optional<bool> load_on_start = request.params[6].isNull() ? std::nullopt : std::optional<bool>(request.params[6].get_bool());
    std::shared_ptr<CWallet> wallet = CreateWallet(context, request.params[0].get_str(), load_on_start, options, status, error, warnings);
    if (!wallet) {
        RPCErrorCode code = status == DatabaseStatus::FAILED_ENCRYPT ? RPC_WALLET_ENCRYPTION_FAILED : RPC_WALLET_ERROR;
        throw JSONRPCError(code, error.original);
    }

    UniValue obj(UniValue::VOBJ);
    obj.pushKV("name", wallet->GetName());
    obj.pushKV("warning", Join(warnings, Untranslated("\n")).original);

    return obj;
},
    };
}

static RPCHelpMan restorewallet()
{
    return RPCHelpMan{
        "restorewallet",
        "\nRestore and loads a wallet from backup.\n",
        {
            {"wallet_name", RPCArg::Type::STR, RPCArg::Optional::NO, "The name that will be applied to the restored wallet"},
            {"backup_file", RPCArg::Type::STR, RPCArg::Optional::NO, "The backup file that will be used to restore the wallet."},
            {"load_on_startup", RPCArg::Type::BOOL, RPCArg::Optional::OMITTED_NAMED_ARG, "Save wallet name to persistent settings and load on startup. True to add wallet to startup list, false to remove, null to leave unchanged."},
        },
        RPCResult{
            RPCResult::Type::OBJ, "", "",
            {
                {RPCResult::Type::STR, "name", "The wallet name if restored successfully."},
                {RPCResult::Type::STR, "warning", "Warning message if wallet was not loaded cleanly."},
            }
        },
        RPCExamples{
            HelpExampleCli("restorewallet", "\"testwallet\" \"home\\backups\\backup-file.bak\"")
            + HelpExampleRpc("restorewallet", "\"testwallet\" \"home\\backups\\backup-file.bak\"")
            + HelpExampleCliNamed("restorewallet", {{"wallet_name", "testwallet"}, {"backup_file", "home\\backups\\backup-file.bak\""}, {"load_on_startup", true}})
            + HelpExampleRpcNamed("restorewallet", {{"wallet_name", "testwallet"}, {"backup_file", "home\\backups\\backup-file.bak\""}, {"load_on_startup", true}})
        },
        [&](const RPCHelpMan& self, const JSONRPCRequest& request) -> UniValue
{

    WalletContext& context = EnsureWalletContext(request.context);

    auto backup_file = fs::u8path(request.params[1].get_str());

    if (!fs::exists(backup_file)) {
        throw JSONRPCError(RPC_INVALID_PARAMETER, "Backup file does not exist");
    }

    std::string wallet_name = request.params[0].get_str();

    const fs::path wallet_path = fsbridge::AbsPathJoin(GetWalletDir(), fs::u8path(wallet_name));

    if (fs::exists(wallet_path)) {
        throw JSONRPCError(RPC_INVALID_PARAMETER, "Wallet name already exists.");
    }

    if (!TryCreateDirectories(wallet_path)) {
        throw JSONRPCError(RPC_WALLET_ERROR, strprintf("Failed to create database path '%s'. Database already exists.", wallet_path.u8string()));
    }

    auto wallet_file = wallet_path / "wallet.dat";

    fs::copy_file(backup_file, wallet_file, fs::copy_option::fail_if_exists);

    auto [wallet, warnings] = LoadWalletHelper(context, request.params[2], wallet_name);

    UniValue obj(UniValue::VOBJ);
    obj.pushKV("name", wallet->GetName());
    obj.pushKV("warning", Join(warnings, Untranslated("\n")).original);

    return obj;

},
    };
}

static RPCHelpMan unloadwallet()
{
    return RPCHelpMan{"unloadwallet",
                "Unloads the wallet referenced by the request endpoint otherwise unloads the wallet specified in the argument.\n"
                "Specifying the wallet name on a wallet endpoint is invalid.",
                {
                    {"wallet_name", RPCArg::Type::STR, RPCArg::DefaultHint{"the wallet name from the RPC endpoint"}, "The name of the wallet to unload. If provided both here and in the RPC endpoint, the two must be identical."},
                    {"load_on_startup", RPCArg::Type::BOOL, RPCArg::Optional::OMITTED_NAMED_ARG, "Save wallet name to persistent settings and load on startup. True to add wallet to startup list, false to remove, null to leave unchanged."},
                },
                RPCResult{RPCResult::Type::OBJ, "", "", {
                    {RPCResult::Type::STR, "warning", "Warning message if wallet was not unloaded cleanly."},
                }},
                RPCExamples{
                    HelpExampleCli("unloadwallet", "wallet_name")
            + HelpExampleRpc("unloadwallet", "wallet_name")
                },
        [&](const RPCHelpMan& self, const JSONRPCRequest& request) -> UniValue
{
    std::string wallet_name;
    if (GetWalletNameFromJSONRPCRequest(request, wallet_name)) {
        if (!(request.params[0].isNull() || request.params[0].get_str() == wallet_name)) {
            throw JSONRPCError(RPC_INVALID_PARAMETER, "RPC endpoint wallet and wallet_name parameter specify different wallets");
        }
    } else {
        wallet_name = request.params[0].get_str();
    }

    WalletContext& context = EnsureWalletContext(request.context);
    std::shared_ptr<CWallet> wallet = GetWallet(context, wallet_name);
    if (!wallet) {
        throw JSONRPCError(RPC_WALLET_NOT_FOUND, "Requested wallet does not exist or is not loaded");
    }

    // Release the "main" shared pointer and prevent further notifications.
    // Note that any attempt to load the same wallet would fail until the wallet
    // is destroyed (see CheckUniqueFileid).
    std::vector<bilingual_str> warnings;
    std::optional<bool> load_on_start = request.params[1].isNull() ? std::nullopt : std::optional<bool>(request.params[1].get_bool());
    if (!RemoveWallet(context, wallet, load_on_start, warnings)) {
        throw JSONRPCError(RPC_MISC_ERROR, "Requested wallet already unloaded");
    }

    if (wallet->IsParticlWallet()) {
        ChainstateManager *chainman = wallet->HaveChain() ? wallet->chain().getChainman() : nullptr;
        if (chainman) {
            RestartStakingThreads(context, *chainman);
        } else {
            LogPrintf("Warning: Chainstate manager not found, not rebuilding stake threads.\n");
        }
    }

    UnloadWallet(std::move(wallet));

    UniValue result(UniValue::VOBJ);
    result.pushKV("warning", Join(warnings, Untranslated("\n")).original);
    return result;
},
    };
}

static RPCHelpMan resendwallettransactions()
{
    return RPCHelpMan{"resendwallettransactions",
                "Immediately re-broadcast unconfirmed wallet transactions to all peers.\n"
                "Intended only for testing; the wallet code periodically re-broadcasts\n"
                "automatically.\n",
                {},
                RPCResult{
                    RPCResult::Type::ARR, "rebroadcast_transactions", "", {
                        {RPCResult::Type::STR_HEX, "txid", "id of rebroadcast transaction"},
                    }
                },
                 RPCExamples{""},
        [&](const RPCHelpMan& self, const JSONRPCRequest& request) -> UniValue
{
    std::shared_ptr<CWallet> const pwallet = GetWalletForJSONRPCRequest(request);
    if (!pwallet) return NullUniValue;

    LOCK(pwallet->cs_wallet);

    if (!pwallet->GetBroadcastTransactions()) {
        throw JSONRPCError(RPC_WALLET_ERROR, "Error: Wallet transaction broadcasting is disabled with -walletbroadcast");
    }

    std::vector<uint256> txids = pwallet->ResendWalletTransactionsBefore(GetTime());
    UniValue result(UniValue::VARR);
    if (pwallet->IsParticlWallet()) {
        CHDWallet *phdw = GetParticlWallet(pwallet.get());
        std::vector<uint256> txidsRec;
        txidsRec = phdw->ResendRecordTransactionsBefore(GetTime());

        for (auto &txid : txidsRec) {
            result.push_back(txid.ToString());
        }
    }

    for (const uint256& txid : txids) {
        result.push_back(txid.ToString());
    }
    return result;
},
    };
}

static RPCHelpMan listunspent()
{
    return RPCHelpMan{
                "listunspent",
                "\nReturns array of unspent transaction outputs\n"
                "with between minconf and maxconf (inclusive) confirmations.\n"
                "Optionally filter to only include txouts paid to specified addresses.\n",
                {
                    {"minconf", RPCArg::Type::NUM, RPCArg::Default{1}, "The minimum confirmations to filter"},
                    {"maxconf", RPCArg::Type::NUM, RPCArg::Default{9999999}, "The maximum confirmations to filter"},
                    {"addresses", RPCArg::Type::ARR, RPCArg::Default{UniValue::VARR}, "The particl addresses to filter",
                        {
                            {"address", RPCArg::Type::STR, RPCArg::Optional::OMITTED, "particl address"},
                        },
                    },
                    {"include_unsafe", RPCArg::Type::BOOL, RPCArg::Default{true}, "Include outputs that are not safe to spend\n"
                              "See description of \"safe\" attribute below."},
                    {"query_options", RPCArg::Type::OBJ, RPCArg::Optional::OMITTED_NAMED_ARG, "JSON with query options",
                        {
                            {"minimumAmount", RPCArg::Type::AMOUNT, RPCArg::Default{FormatMoney(0)}, "Minimum value of each UTXO in " + CURRENCY_UNIT + ""},
                            {"maximumAmount", RPCArg::Type::AMOUNT, RPCArg::DefaultHint{"unlimited"}, "Maximum value of each UTXO in " + CURRENCY_UNIT + ""},
                            {"maximumCount", RPCArg::Type::NUM, RPCArg::DefaultHint{"unlimited"}, "Maximum number of UTXOs"},
                            {"minimumSumAmount", RPCArg::Type::AMOUNT, RPCArg::DefaultHint{"unlimited"}, "Minimum sum value of all UTXOs in " + CURRENCY_UNIT + ""},
                            {"cc_format", RPCArg::Type::BOOL, RPCArg::Default{false}, "Format output for coincontrol"},
                            {"include_immature", RPCArg::Type::BOOL, RPCArg::Default{false}, "Include immature staked outputs"},
                        },
                        "query_options"},
                },
                RPCResult{
                    RPCResult::Type::ARR, "", "",
                    {
                        {RPCResult::Type::OBJ, "", "",
                        {
                            {RPCResult::Type::STR_HEX, "txid", "the transaction id"},
                            {RPCResult::Type::NUM, "vout", "the vout value"},
                            {RPCResult::Type::STR, "address", /* optional */ true, "the particl address"},
                            {RPCResult::Type::STR, "coldstaking_address", /* optional */ true, "the particl address this output must stake on"},
                            {RPCResult::Type::STR, "label", /* optional */ true, "The associated label, or \"\" for the default label"},
                            {RPCResult::Type::STR, "scriptPubKey", "the script key"},
                            {RPCResult::Type::STR_AMOUNT, "amount", "the transaction output amount in " + CURRENCY_UNIT},
                            {RPCResult::Type::NUM, "confirmations", "The number of confirmations"},
                            {RPCResult::Type::NUM, "ancestorcount", /* optional */ true, "The number of in-mempool ancestor transactions, including this one (if transaction is in the mempool)"},
                            {RPCResult::Type::NUM, "ancestorsize", /* optional */ true, "The virtual transaction size of in-mempool ancestors, including this one (if transaction is in the mempool)"},
                            {RPCResult::Type::STR_AMOUNT, "ancestorfees", /* optional */ true, "The total fees of in-mempool ancestors (including this one) with fee deltas used for mining priority in " + CURRENCY_ATOM + " (if transaction is in the mempool)"},
                            {RPCResult::Type::STR_HEX, "redeemScript", /* optional */ true, "The redeemScript if scriptPubKey is P2SH"},
                            {RPCResult::Type::STR, "witnessScript", /* optional */ true, "witnessScript if the scriptPubKey is P2WSH or P2SH-P2WSH"},
                            {RPCResult::Type::BOOL, "spendable", "Whether we have the private keys to spend this output"},
                            {RPCResult::Type::BOOL, "solvable", "Whether we know how to spend this output, ignoring the lack of keys"},
                            {RPCResult::Type::BOOL, "stakeable", /* optional */ true, "Whether we have the private keys to stake this output"},
                            {RPCResult::Type::BOOL, "reused", /* optional */ true, "(only present if avoid_reuse is set) Whether this output is reused/dirty (sent to an address that was previously spent from)"},
                            {RPCResult::Type::STR, "desc", /* optional */ true, "(only when solvable) A descriptor for spending this output"},
                            {RPCResult::Type::BOOL, "safe", "Whether this output is considered safe to spend. Unconfirmed transactions\n"
                                                            "from outside keys and unconfirmed replacement transactions are considered unsafe\n"
                                                            "and are not eligible for spending by fundrawtransaction and sendtoaddress."},
                        }},
                    }
                },
                RPCExamples{
                    HelpExampleCli("listunspent", "")
            + HelpExampleCli("listunspent", "6 9999999 \"[\\\"" + EXAMPLE_ADDRESS[0] + "\\\",\\\"" + EXAMPLE_ADDRESS[1] + "\\\"]\"")
            + HelpExampleRpc("listunspent", "6, 9999999 \"[\\\"" + EXAMPLE_ADDRESS[0] + "\\\",\\\"" + EXAMPLE_ADDRESS[1] + "\\\"]\"")
            + HelpExampleCli("listunspent", "6 9999999 '[]' true '{ \"minimumAmount\": 0.005 }'")
            + HelpExampleRpc("listunspent", "6, 9999999, [] , true, { \"minimumAmount\": 0.005 } ")
            + HelpExampleCli("listunspent", "1 9999999 '[]' false '{\"include_immature\":true}'")
            + HelpExampleRpc("listunspent", "1, 9999999, [] , false, {\"include_immature\":true} ")
                },
        [&](const RPCHelpMan& self, const JSONRPCRequest& request) -> UniValue
{
    std::shared_ptr<CWallet> const pwallet = GetWalletForJSONRPCRequest(request);
    if (!pwallet) return NullUniValue;

    int nMinDepth = 1;
    if (!request.params[0].isNull()) {
        RPCTypeCheckArgument(request.params[0], UniValue::VNUM);
        nMinDepth = request.params[0].get_int();
    }

    int nMaxDepth = 9999999;
    if (!request.params[1].isNull()) {
        RPCTypeCheckArgument(request.params[1], UniValue::VNUM);
        nMaxDepth = request.params[1].get_int();
    }

    std::set<CTxDestination> destinations;
    if (!request.params[2].isNull()) {
        RPCTypeCheckArgument(request.params[2], UniValue::VARR);
        UniValue inputs = request.params[2].get_array();
        for (unsigned int idx = 0; idx < inputs.size(); idx++) {
            const UniValue& input = inputs[idx];
            CTxDestination dest = DecodeDestination(input.get_str());
            if (!IsValidDestination(dest)) {
                throw JSONRPCError(RPC_INVALID_ADDRESS_OR_KEY, std::string("Invalid Particl address: ") + input.get_str());
            }
            if (!destinations.insert(dest).second) {
                throw JSONRPCError(RPC_INVALID_PARAMETER, std::string("Invalid parameter, duplicated address: ") + input.get_str());
            }
        }
    }

    bool include_unsafe = true;
    if (!request.params[3].isNull()) {
        RPCTypeCheckArgument(request.params[3], UniValue::VBOOL);
        include_unsafe = request.params[3].get_bool();
    }

    bool fCCFormat = false;
    bool fIncludeImmature = false;
    CAmount nMinimumAmount = 0;
    CAmount nMaximumAmount = MAX_MONEY;
    CAmount nMinimumSumAmount = MAX_MONEY;
    uint64_t nMaximumCount = 0;

    if (!request.params[4].isNull()) {
        const UniValue& options = request.params[4].get_obj();

        RPCTypeCheckObj(options,
            {
                {"minimumAmount", UniValueType()},
                {"maximumAmount", UniValueType()},
                {"minimumSumAmount", UniValueType()},
                {"maximumCount", UniValueType(UniValue::VNUM)},
                {"cc_format",               UniValueType(UniValue::VBOOL)},
                {"include_immature",        UniValueType(UniValue::VBOOL)},
            },
            true, true);

        if (options.exists("minimumAmount"))
            nMinimumAmount = AmountFromValue(options["minimumAmount"]);

        if (options.exists("maximumAmount"))
            nMaximumAmount = AmountFromValue(options["maximumAmount"]);

        if (options.exists("minimumSumAmount"))
            nMinimumSumAmount = AmountFromValue(options["minimumSumAmount"]);

        if (options.exists("maximumCount"))
            nMaximumCount = options["maximumCount"].get_int64();

        if (options.exists("cc_format"))
            fCCFormat = options["cc_format"].get_bool();

        if (options.exists("include_immature"))
            fIncludeImmature = options["include_immature"].get_bool();
    }

    // Make sure the results are valid at least up to the most recent block
    // the user could have gotten from another RPC command prior to now
    pwallet->BlockUntilSyncedToCurrentChain();

    UniValue results(UniValue::VARR);
    std::vector<COutput> vecOutputs;
    {
        CCoinControl cctl;
        cctl.m_avoid_address_reuse = false;
        cctl.m_min_depth = nMinDepth;
        cctl.m_max_depth = nMaxDepth;
        cctl.m_include_unsafe_inputs = include_unsafe;
        cctl.m_include_immature = fIncludeImmature;
        LOCK(pwallet->cs_wallet);
        AvailableCoins(*pwallet, vecOutputs, &cctl, nMinimumAmount, nMaximumAmount, nMinimumSumAmount, nMaximumCount);
    }

    LOCK(pwallet->cs_wallet);

    const bool avoid_reuse = pwallet->IsWalletFlagSet(WALLET_FLAG_AVOID_REUSE);

    for (const COutput& out : vecOutputs) {

        CAmount nValue;
        CTxDestination address;
        const CScript *scriptPubKey;
        if (pwallet->IsParticlWallet()) {
            scriptPubKey = out.tx->tx->vpout[out.i]->GetPScriptPubKey();
            nValue = out.tx->tx->vpout[out.i]->GetValue();
        } else {
            scriptPubKey = &out.tx->tx->vout[out.i].scriptPubKey;
            nValue = out.tx->tx->vout[out.i].nValue;
        }

        bool fValidAddress = ExtractDestination(*scriptPubKey, address);
        bool reused = avoid_reuse && pwallet->IsSpentKey(out.tx->GetHash(), out.i);
        if (destinations.size() && (!fValidAddress || !destinations.count(address)))
            continue;

        UniValue entry(UniValue::VOBJ);
        entry.pushKV("txid", out.tx->GetHash().GetHex());
        entry.pushKV("vout", out.i);

        if (fValidAddress) {
            entry.pushKV("address", EncodeDestination(address));

            const auto* address_book_entry = pwallet->FindAddressBookEntry(address);
            if (address_book_entry) {
                entry.pushKV("label", address_book_entry->GetLabel());
            }

            std::unique_ptr<SigningProvider> provider = pwallet->GetSolvingProvider(*scriptPubKey);
            if (provider) {
                if (scriptPubKey->IsPayToScriptHash()) {
                    const CScriptID& hash = CScriptID(std::get<ScriptHash>(address));
                    CScript redeemScript;
                    if (provider->GetCScript(hash, redeemScript)) {
                        entry.pushKV("redeemScript", HexStr(redeemScript));
                        // Now check if the redeemScript is actually a P2WSH script
                        CTxDestination witness_destination;
                        if (redeemScript.IsPayToWitnessScriptHash()) {
                            bool extracted = ExtractDestination(redeemScript, witness_destination);
                            CHECK_NONFATAL(extracted);
                            // Also return the witness script
                            const WitnessV0ScriptHash& whash = std::get<WitnessV0ScriptHash>(witness_destination);
                            CScriptID id;
                            CRIPEMD160().Write(whash.begin(), whash.size()).Finalize(id.begin());
                            CScript witnessScript;
                            if (provider->GetCScript(id, witnessScript)) {
                                entry.pushKV("witnessScript", HexStr(witnessScript));
                            }
                        }
                    }
                } else if (scriptPubKey->IsPayToWitnessScriptHash()) {
                    const WitnessV0ScriptHash& whash = std::get<WitnessV0ScriptHash>(address);
                    CScriptID id;
                    CRIPEMD160().Write(whash.begin(), whash.size()).Finalize(id.begin());
                    CScript witnessScript;
                    if (provider->GetCScript(id, witnessScript)) {
                        entry.pushKV("witnessScript", HexStr(witnessScript));
                    }
                } else if (scriptPubKey->IsPayToScriptHash256()) {
                    const CScriptID256& hash = std::get<CScriptID256>(address);
                    CScriptID scriptID;
                    scriptID.Set(hash);
                    CScript redeemScript;
                    if (provider->GetCScript(scriptID, redeemScript)) {
                        entry.pushKV("redeemScript", HexStr(redeemScript));
                    }
                }
            }
        }

        if (HasIsCoinstakeOp(*scriptPubKey)) {
            CScript scriptStake;
            if (GetCoinstakeScriptPath(*scriptPubKey, scriptStake)) {
                if (ExtractDestination(scriptStake, address)) {
                    entry.pushKV("coldstaking_address", EncodeDestination(address));
                }
            }
        }

        entry.pushKV("scriptPubKey", HexStr(*scriptPubKey));

        if (fCCFormat) {
            entry.pushKV("time", out.tx->GetTxTime());
            entry.pushKV("amount", nValue);
        } else {
            entry.pushKV("amount", ValueFromAmount(nValue));
        }
        entry.pushKV("confirmations", out.nDepth);
        if (!out.nDepth) {
            size_t ancestor_count, descendant_count, ancestor_size;
            CAmount ancestor_fees;
            pwallet->chain().getTransactionAncestry(out.tx->GetHash(), ancestor_count, descendant_count, &ancestor_size, &ancestor_fees);
            if (ancestor_count) {
                entry.pushKV("ancestorcount", uint64_t(ancestor_count));
                entry.pushKV("ancestorsize", uint64_t(ancestor_size));
                entry.pushKV("ancestorfees", uint64_t(ancestor_fees));
            }
        }
        entry.pushKV("spendable", out.fSpendable);
        entry.pushKV("solvable", out.fSolvable);
        if (out.fSolvable) {
            std::unique_ptr<SigningProvider> provider = pwallet->GetSolvingProvider(*scriptPubKey);
            if (provider) {
                auto descriptor = InferDescriptor(*scriptPubKey, *provider);
                entry.pushKV("desc", descriptor->ToString());
            }
        }
        if (avoid_reuse) entry.pushKV("reused", reused);
        entry.pushKV("safe", out.fSafe);

        if (IsParticlWallet(pwallet.get())) {
            const CHDWallet *phdw = GetParticlWallet(pwallet.get());
            LOCK_ASSERTION(phdw->cs_wallet);
            CKeyID stakingKeyID;
            bool fStakeable = particl::ExtractStakingKeyID(*scriptPubKey, stakingKeyID);
            if (fStakeable) {
                isminetype mine = phdw->IsMine(stakingKeyID);
                if (!(mine & ISMINE_SPENDABLE)
                    || (mine & ISMINE_HARDWARE_DEVICE)) {
                    fStakeable = false;
                }
            }
            entry.pushKV("stakeable", fStakeable);
        }

        if (fIncludeImmature)
            entry.pushKV("mature", out.fMature);

        if (out.fNeedHardwareKey)
            entry.pushKV("ondevice", out.fNeedHardwareKey);

        results.push_back(entry);
    }

    return results;
},
    };
}

// Only includes key documentation where the key is snake_case in all RPC methods. MixedCase keys can be added later.
static std::vector<RPCArg> FundTxDoc()
{
    return {
        {"conf_target", RPCArg::Type::NUM, RPCArg::DefaultHint{"wallet -txconfirmtarget"}, "Confirmation target in blocks"},
        {"estimate_mode", RPCArg::Type::STR, RPCArg::Default{"unset"}, std::string() + "The fee estimate mode, must be one of (case insensitive):\n"
            "         \"" + FeeModes("\"\n\"") + "\""},
        {"replaceable", RPCArg::Type::BOOL, RPCArg::DefaultHint{"wallet default"}, "Marks this transaction as BIP125 replaceable.\n"
            "Allows this transaction to be replaced by a transaction with higher fees"},
        {"solving_data", RPCArg::Type::OBJ, RPCArg::Optional::OMITTED_NAMED_ARG, "Keys and scripts needed for producing a final transaction with a dummy signature.\n"
            "Used for fee estimation during coin selection.",
         {
             {"pubkeys", RPCArg::Type::ARR, RPCArg::Default{UniValue::VARR}, "Public keys involved in this transaction.",
             {
                 {"pubkey", RPCArg::Type::STR_HEX, RPCArg::Optional::OMITTED, "A public key"},
             }},
             {"scripts", RPCArg::Type::ARR, RPCArg::Default{UniValue::VARR}, "Scripts involved in this transaction.",
             {
                 {"script", RPCArg::Type::STR_HEX, RPCArg::Optional::OMITTED, "A script"},
             }},
             {"descriptors", RPCArg::Type::ARR, RPCArg::Default{UniValue::VARR}, "Descriptors that provide solving data for this transaction.",
             {
                 {"descriptor", RPCArg::Type::STR, RPCArg::Optional::OMITTED, "A descriptor"},
             }},
         }},
    };
}

void FundTransaction(CWallet& wallet, CMutableTransaction& tx, CAmount& fee_out, int& change_position, const UniValue& options, CCoinControl& coinControl, bool override_min_fee)
{
    // Make sure the results are valid at least up to the most recent block
    // the user could have gotten from another RPC command prior to now
    wallet.BlockUntilSyncedToCurrentChain();

    change_position = -1;
    bool lockUnspents = false;
    UniValue subtractFeeFromOutputs;
    std::set<int> setSubtractFeeFromOutputs;

    if (!options.isNull()) {
      if (options.type() == UniValue::VBOOL) {
        // backward compatibility bool only fallback
        coinControl.fAllowWatchOnly = options.get_bool();
      }
      else {
        RPCTypeCheckArgument(options, UniValue::VOBJ);
        RPCTypeCheckObj(options,
            {
                {"add_inputs", UniValueType(UniValue::VBOOL)},
                {"include_unsafe", UniValueType(UniValue::VBOOL)},
                {"add_to_wallet", UniValueType(UniValue::VBOOL)},
                {"changeAddress", UniValueType(UniValue::VSTR)},
                {"change_address", UniValueType(UniValue::VSTR)},
                {"changePosition", UniValueType(UniValue::VNUM)},
                {"change_position", UniValueType(UniValue::VNUM)},
                {"change_type", UniValueType(UniValue::VSTR)},
                {"includeWatching", UniValueType(UniValue::VBOOL)},
                {"include_watching", UniValueType(UniValue::VBOOL)},
                {"inputs", UniValueType(UniValue::VARR)},
                {"lockUnspents", UniValueType(UniValue::VBOOL)},
                {"lock_unspents", UniValueType(UniValue::VBOOL)},
                {"locktime", UniValueType(UniValue::VNUM)},
                {"fee_rate", UniValueType()}, // will be checked by AmountFromValue() in SetFeeEstimateMode()
                {"feeRate", UniValueType()}, // will be checked by AmountFromValue() below
                {"psbt", UniValueType(UniValue::VBOOL)},
                {"solving_data", UniValueType(UniValue::VOBJ)},
                {"subtractFeeFromOutputs", UniValueType(UniValue::VARR)},
                {"subtract_fee_from_outputs", UniValueType(UniValue::VARR)},
                {"replaceable", UniValueType(UniValue::VBOOL)},
                {"conf_target", UniValueType(UniValue::VNUM)},
                {"estimate_mode", UniValueType(UniValue::VSTR)},
            },
            true, true);

        if (options.exists("add_inputs") ) {
            coinControl.m_add_inputs = options["add_inputs"].get_bool();
        }

        if (options.exists("changeAddress") || options.exists("change_address")) {
            const std::string change_address_str = (options.exists("change_address") ? options["change_address"] : options["changeAddress"]).get_str();
            CTxDestination dest = DecodeDestination(change_address_str);

            if (!IsValidDestination(dest)) {
                throw JSONRPCError(RPC_INVALID_ADDRESS_OR_KEY, "Change address must be a valid particl address");
            }

            coinControl.destChange = dest;
        }

        if (options.exists("changePosition") || options.exists("change_position")) {
            change_position = (options.exists("change_position") ? options["change_position"] : options["changePosition"]).get_int();
        }

        if (options.exists("change_type")) {
            if (options.exists("changeAddress") || options.exists("change_address")) {
                throw JSONRPCError(RPC_INVALID_PARAMETER, "Cannot specify both change address and address type options");
            }
            if (std::optional<OutputType> parsed = ParseOutputType(options["change_type"].get_str())) {
                coinControl.m_change_type.emplace(parsed.value());
            } else {
                throw JSONRPCError(RPC_INVALID_ADDRESS_OR_KEY, strprintf("Unknown change type '%s'", options["change_type"].get_str()));
            }
        }

        const UniValue include_watching_option = options.exists("include_watching") ? options["include_watching"] : options["includeWatching"];
        coinControl.fAllowWatchOnly = ParseIncludeWatchonly(include_watching_option, wallet);

        if (options.exists("lockUnspents") || options.exists("lock_unspents")) {
            lockUnspents = (options.exists("lock_unspents") ? options["lock_unspents"] : options["lockUnspents"]).get_bool();
        }

        if (options.exists("include_unsafe")) {
            coinControl.m_include_unsafe_inputs = options["include_unsafe"].get_bool();
        }

        if (options.exists("feeRate")) {
            if (options.exists("fee_rate")) {
                throw JSONRPCError(RPC_INVALID_PARAMETER, "Cannot specify both fee_rate (" + CURRENCY_ATOM + "/vB) and feeRate (" + CURRENCY_UNIT + "/kvB)");
            }
            if (options.exists("conf_target")) {
                throw JSONRPCError(RPC_INVALID_PARAMETER, "Cannot specify both conf_target and feeRate. Please provide either a confirmation target in blocks for automatic fee estimation, or an explicit fee rate.");
            }
            if (options.exists("estimate_mode")) {
                throw JSONRPCError(RPC_INVALID_PARAMETER, "Cannot specify both estimate_mode and feeRate");
            }
            coinControl.m_feerate = CFeeRate(AmountFromValue(options["feeRate"]));
            coinControl.fOverrideFeeRate = true;
        }

        if (options.exists("subtractFeeFromOutputs") || options.exists("subtract_fee_from_outputs") )
            subtractFeeFromOutputs = (options.exists("subtract_fee_from_outputs") ? options["subtract_fee_from_outputs"] : options["subtractFeeFromOutputs"]).get_array();

        if (options.exists("replaceable")) {
            coinControl.m_signal_bip125_rbf = options["replaceable"].get_bool();
        }
        SetFeeEstimateMode(wallet, coinControl, options["conf_target"], options["estimate_mode"], options["fee_rate"], override_min_fee);
      }
    } else {
        // if options is null and not a bool
        coinControl.fAllowWatchOnly = ParseIncludeWatchonly(NullUniValue, wallet);
    }

    if (options.exists("solving_data")) {
        const UniValue solving_data = options["solving_data"].get_obj();
        if (solving_data.exists("pubkeys")) {
            for (const UniValue& pk_univ : solving_data["pubkeys"].get_array().getValues()) {
                const std::string& pk_str = pk_univ.get_str();
                if (!IsHex(pk_str)) {
                    throw JSONRPCError(RPC_INVALID_ADDRESS_OR_KEY, strprintf("'%s' is not hex", pk_str));
                }
                const std::vector<unsigned char> data(ParseHex(pk_str));
                const CPubKey pubkey(data.begin(), data.end());
                if (!pubkey.IsFullyValid()) {
                    throw JSONRPCError(RPC_INVALID_ADDRESS_OR_KEY, strprintf("'%s' is not a valid public key", pk_str));
                }
                coinControl.m_external_provider.pubkeys.emplace(pubkey.GetID(), pubkey);
                // Add witness script for pubkeys
                const CScript wit_script = GetScriptForDestination(WitnessV0KeyHash(pubkey));
                coinControl.m_external_provider.scripts.emplace(CScriptID(wit_script), wit_script);
            }
        }

        if (solving_data.exists("scripts")) {
            for (const UniValue& script_univ : solving_data["scripts"].get_array().getValues()) {
                const std::string& script_str = script_univ.get_str();
                if (!IsHex(script_str)) {
                    throw JSONRPCError(RPC_INVALID_ADDRESS_OR_KEY, strprintf("'%s' is not hex", script_str));
                }
                std::vector<unsigned char> script_data(ParseHex(script_str));
                const CScript script(script_data.begin(), script_data.end());
                coinControl.m_external_provider.scripts.emplace(CScriptID(script), script);
            }
        }

        if (solving_data.exists("descriptors")) {
            for (const UniValue& desc_univ : solving_data["descriptors"].get_array().getValues()) {
                const std::string& desc_str  = desc_univ.get_str();
                FlatSigningProvider desc_out;
                std::string error;
                std::vector<CScript> scripts_temp;
                std::unique_ptr<Descriptor> desc = Parse(desc_str, desc_out, error, true);
                if (!desc) {
                    throw JSONRPCError(RPC_INVALID_PARAMETER, strprintf("Unable to parse descriptor '%s': %s", desc_str, error));
                }
                desc->Expand(0, desc_out, scripts_temp, desc_out);
                coinControl.m_external_provider = Merge(coinControl.m_external_provider, desc_out);
            }
        }
    }

    size_t nOutputs = tx.GetNumVOuts();
    if (nOutputs == 0)
        throw JSONRPCError(RPC_INVALID_PARAMETER, "TX must have at least one output");

    if (change_position != -1 && (change_position < 0 || (unsigned int)change_position > nOutputs))
        throw JSONRPCError(RPC_INVALID_PARAMETER, "changePosition out of bounds");

    for (unsigned int idx = 0; idx < subtractFeeFromOutputs.size(); idx++) {
        int pos = subtractFeeFromOutputs[idx].get_int();
        if (setSubtractFeeFromOutputs.count(pos))
            throw JSONRPCError(RPC_INVALID_PARAMETER, strprintf("Invalid parameter, duplicated position: %d", pos));
        if (pos < 0)
            throw JSONRPCError(RPC_INVALID_PARAMETER, strprintf("Invalid parameter, negative position: %d", pos));
        if (pos >= int(nOutputs))
            throw JSONRPCError(RPC_INVALID_PARAMETER, strprintf("Invalid parameter, position too large: %d", pos));
        setSubtractFeeFromOutputs.insert(pos);
    }

    // Fetch specified UTXOs from the UTXO set to get the scriptPubKeys and values of the outputs being selected
    // and to match with the given solving_data. Only used for non-wallet outputs.
    std::map<COutPoint, Coin> coins;
    for (const CTxIn& txin : tx.vin) {
        coins[txin.prevout]; // Create empty map entry keyed by prevout.
    }
    wallet.chain().findCoins(coins);
    for (const auto& coin : coins) {
        if (!coin.second.out.IsNull()) {
            coinControl.SelectExternal(coin.first, coin.second.out);
        }
    }

    bilingual_str error;

    if (!FundTransaction(wallet, tx, fee_out, change_position, error, lockUnspents, setSubtractFeeFromOutputs, coinControl)) {
        throw JSONRPCError(RPC_WALLET_ERROR, error.original);
    }
}

static RPCHelpMan fundrawtransaction()
{
    return RPCHelpMan{"fundrawtransaction",
                "\nIf the transaction has no inputs, they will be automatically selected to meet its out value.\n"
                "It will add at most one change output to the outputs.\n"
                "No existing outputs will be modified unless \"subtractFeeFromOutputs\" is specified.\n"
                "Note that inputs which were signed may need to be resigned after completion since in/outputs have been added.\n"
                "The inputs added will not be signed, use signrawtransactionwithkey\n"
                "or signrawtransactionwithwallet for that.\n"
                "All existing inputs must either have their previous output transaction be in the wallet\n"
                "or be in the UTXO set. Solving data must be provided for non-wallet inputs.\n"
                "Note that all inputs selected must be of standard form and P2SH scripts must be\n"
                "in the wallet using importaddress or addmultisigaddress (to calculate fees).\n"
                "You can see whether this is the case by checking the \"solvable\" field in the listunspent output.\n"
                "Only pay-to-pubkey, multisig, and P2SH versions thereof are currently supported for watch-only\n",
                {
                    {"hexstring", RPCArg::Type::STR_HEX, RPCArg::Optional::NO, "The hex string of the raw transaction"},
                    {"options", RPCArg::Type::OBJ, RPCArg::Optional::OMITTED_NAMED_ARG, "for backward compatibility: passing in a true instead of an object will result in {\"includeWatching\":true}",
                        Cat<std::vector<RPCArg>>(
                        {
                            {"add_inputs", RPCArg::Type::BOOL, RPCArg::Default{true}, "For a transaction with existing inputs, automatically include more if they are not enough."},
                            {"include_unsafe", RPCArg::Type::BOOL, RPCArg::Default{false}, "Include inputs that are not safe to spend (unconfirmed transactions from outside keys and unconfirmed replacement transactions).\n"
                                                          "Warning: the resulting transaction may become invalid if one of the unsafe inputs disappears.\n"
                                                          "If that happens, you will need to fund the transaction with different inputs and republish it."},
                            {"changeAddress", RPCArg::Type::STR, RPCArg::DefaultHint{"pool address"}, "The particl address to receive the change"},
                            {"changePosition", RPCArg::Type::NUM, RPCArg::DefaultHint{"random"}, "The index of the change output"},
                            {"change_type", RPCArg::Type::STR, RPCArg::DefaultHint{"set by -changetype"}, "The output type to use. Only valid if changeAddress is not specified. Options are \"legacy\", \"p2sh-segwit\", and \"bech32\"."},
                            {"includeWatching", RPCArg::Type::BOOL, RPCArg::DefaultHint{"true for watch-only wallets, otherwise false"}, "Also select inputs which are watch only.\n"
                                                          "Only solvable inputs can be used. Watch-only destinations are solvable if the public key and/or output script was imported,\n"
                                                          "e.g. with 'importpubkey' or 'importmulti' with the 'pubkeys' or 'desc' field."},
                            {"lockUnspents", RPCArg::Type::BOOL, RPCArg::Default{false}, "Lock selected unspent outputs"},
                            {"fee_rate", RPCArg::Type::AMOUNT, RPCArg::DefaultHint{"not set, fall back to wallet fee estimation"}, "Specify a fee rate in " + CURRENCY_ATOM + "/vB."},
                            {"feeRate", RPCArg::Type::AMOUNT, RPCArg::DefaultHint{"not set, fall back to wallet fee estimation"}, "Specify a fee rate in " + CURRENCY_UNIT + "/kvB."},
                            {"subtractFeeFromOutputs", RPCArg::Type::ARR, RPCArg::Default{UniValue::VARR}, "The integers.\n"
                                                          "The fee will be equally deducted from the amount of each specified output.\n"
                                                          "Those recipients will receive less particl than you enter in their corresponding amount field.\n"
                                                          "If no outputs are specified here, the sender pays the fee.",
                                {
                                    {"vout_index", RPCArg::Type::NUM, RPCArg::Optional::OMITTED, "The zero-based output index, before a change output is added."},
                                },
                            },
                        },
                        FundTxDoc()),
                        "options"},
                    {"iswitness", RPCArg::Type::BOOL, RPCArg::DefaultHint{"depends on heuristic tests"}, "Whether the transaction hex is a serialized witness transaction.\n"
                        "If iswitness is not present, heuristic tests will be used in decoding.\n"
                        "If true, only witness deserialization will be tried.\n"
                        "If false, only non-witness deserialization will be tried.\n"
                        "This boolean should reflect whether the transaction has inputs\n"
                        "(e.g. fully valid, or on-chain transactions), if known by the caller."
                    },
                },
                RPCResult{
                    RPCResult::Type::OBJ, "", "",
                    {
                        {RPCResult::Type::STR_HEX, "hex", "The resulting raw transaction (hex-encoded string)"},
                        {RPCResult::Type::STR_AMOUNT, "fee", "Fee in " + CURRENCY_UNIT + " the resulting transaction pays"},
                        {RPCResult::Type::NUM, "changepos", "The position of the added change output, or -1"},
                    }
                                },
                                RPCExamples{
                            "\nCreate a transaction with no inputs\n"
                            + HelpExampleCli("createrawtransaction", "\"[]\" \"{\\\"myaddress\\\":0.01}\"") +
                            "\nAdd sufficient unsigned inputs to meet the output value\n"
                            + HelpExampleCli("fundrawtransaction", "\"rawtransactionhex\"") +
                            "\nSign the transaction\n"
                            + HelpExampleCli("signrawtransactionwithwallet", "\"fundedtransactionhex\"") +
                            "\nSend the transaction\n"
                            + HelpExampleCli("sendrawtransaction", "\"signedtransactionhex\"")
                                },
        [&](const RPCHelpMan& self, const JSONRPCRequest& request) -> UniValue
{
    std::shared_ptr<CWallet> const pwallet = GetWalletForJSONRPCRequest(request);
    if (!pwallet) return NullUniValue;

    RPCTypeCheck(request.params, {UniValue::VSTR, UniValueType(), UniValue::VBOOL});

    // parse hex string from parameter
    CMutableTransaction tx;
    bool try_witness = request.params[2].isNull() ? true : request.params[2].get_bool();
    bool try_no_witness = request.params[2].isNull() ? true : !request.params[2].get_bool();
    if (!DecodeHexTx(tx, request.params[0].get_str(), try_no_witness, try_witness)) {
        throw JSONRPCError(RPC_DESERIALIZATION_ERROR, "TX decode failed");
    }

    CAmount fee;
    int change_position;
    CCoinControl coin_control;
    // Automatically select (additional) coins. Can be overridden by options.add_inputs.
    coin_control.m_add_inputs = true;
    FundTransaction(*pwallet, tx, fee, change_position, request.params[1], coin_control, /* override_min_fee */ true);

    UniValue result(UniValue::VOBJ);
    result.pushKV("hex", EncodeHexTx(CTransaction(tx)));
    result.pushKV("fee", ValueFromAmount(fee));
    result.pushKV("changepos", change_position);

    return result;
},
    };
}

RPCHelpMan signrawtransactionwithwallet()
{
    return RPCHelpMan{"signrawtransactionwithwallet",
                "\nSign inputs for raw transaction (serialized, hex-encoded).\n"
                "The second optional argument (may be null) is an array of previous transaction outputs that\n"
                "this transaction depends on but may not yet be in the block chain." +
        HELP_REQUIRING_PASSPHRASE,
                {
                    {"hexstring", RPCArg::Type::STR, RPCArg::Optional::NO, "The transaction hex string"},
                    {"prevtxs", RPCArg::Type::ARR, RPCArg::Optional::OMITTED_NAMED_ARG, "The previous dependent transaction outputs",
                        {
                            {"", RPCArg::Type::OBJ, RPCArg::Optional::OMITTED, "",
                                {
                                    {"txid", RPCArg::Type::STR_HEX, RPCArg::Optional::NO, "The transaction id"},
                                    {"vout", RPCArg::Type::NUM, RPCArg::Optional::NO, "The output number"},
                                    {"scriptPubKey", RPCArg::Type::STR_HEX, RPCArg::Optional::NO, "script key"},
                                    {"redeemScript", RPCArg::Type::STR_HEX, RPCArg::Optional::OMITTED, "(required for P2SH) redeem script"},
                                    {"witnessScript", RPCArg::Type::STR_HEX, RPCArg::Optional::OMITTED, "(required for P2WSH or P2SH-P2WSH) witness script"},
                                    {"amount", RPCArg::Type::AMOUNT, RPCArg::Optional::OMITTED, "(required for Segwit inputs) the amount spent"},
                                },
                            },
                        },
                    },
                    {"sighashtype", RPCArg::Type::STR, RPCArg::Default{"DEFAULT"}, "The signature hash type. Must be one of\n"
            "       \"DEFAULT\"\n"
            "       \"ALL\"\n"
            "       \"NONE\"\n"
            "       \"SINGLE\"\n"
            "       \"ALL|ANYONECANPAY\"\n"
            "       \"NONE|ANYONECANPAY\"\n"
            "       \"SINGLE|ANYONECANPAY\""},
                },
                RPCResult{
                    RPCResult::Type::OBJ, "", "",
                    {
                        {RPCResult::Type::STR_HEX, "hex", "The hex-encoded raw transaction with signature(s)"},
                        {RPCResult::Type::BOOL, "complete", "If the transaction has a complete set of signatures"},
                        {RPCResult::Type::ARR, "errors", /* optional */ true, "Script verification errors (if there are any)",
                        {
                            {RPCResult::Type::OBJ, "", "",
                            {
                                {RPCResult::Type::STR_HEX, "txid", "The hash of the referenced, previous transaction"},
                                {RPCResult::Type::NUM, "vout", "The index of the output to spent and used as input"},
                                {RPCResult::Type::ARR, "witness", "",
                                {
                                    {RPCResult::Type::STR_HEX, "witness", ""},
                                }},
                                {RPCResult::Type::STR_HEX, "scriptSig", "The hex-encoded signature script"},
                                {RPCResult::Type::NUM, "sequence", "Script sequence number"},
                                {RPCResult::Type::STR, "error", "Verification or signing error related to the input"},
                            }},
                        }},
                    }
                },
                RPCExamples{
                    HelpExampleCli("signrawtransactionwithwallet", "\"myhex\"")
            + HelpExampleRpc("signrawtransactionwithwallet", "\"myhex\"")
                },
        [&](const RPCHelpMan& self, const JSONRPCRequest& request) -> UniValue
{
    std::shared_ptr<CWallet> const pwallet = GetWalletForJSONRPCRequest(request);
    if (!pwallet) return NullUniValue;

    RPCTypeCheck(request.params, {UniValue::VSTR, UniValue::VARR, UniValue::VSTR}, true);

    CMutableTransaction mtx;
    if (!DecodeHexTx(mtx, request.params[0].get_str())) {
        throw JSONRPCError(RPC_DESERIALIZATION_ERROR, "TX decode failed. Make sure the tx has at least one input.");
    }

    // Sign the transaction
    LOCK(pwallet->cs_wallet);
    EnsureWalletIsUnlocked(*pwallet);

    // Fetch previous transactions (inputs):
    std::map<COutPoint, Coin> coins;
    for (const CTxIn& txin : mtx.vin) {
        coins[txin.prevout]; // Create empty map entry keyed by prevout.
    }
    pwallet->chain().findCoins(coins);

    // Parse the prevtxs array
    ParsePrevouts(request.params[1], nullptr, coins, mtx.IsCoinStake());

    int nHashType = ParseSighashString(request.params[2]);

    // Script verification errors
    std::map<int, bilingual_str> input_errors;

    bool complete = pwallet->SignTransaction(mtx, coins, nHashType, input_errors);
    UniValue result(UniValue::VOBJ);
    SignTransactionResultToJSON(mtx, complete, coins, input_errors, result);
    return result;
},
    };
}

static RPCHelpMan bumpfee_helper(std::string method_name)
{
    const bool want_psbt = method_name == "psbtbumpfee";
    const std::string incremental_fee{CFeeRate(DEFAULT_INCREMENTAL_RELAY_FEE).ToString(FeeEstimateMode::SAT_VB)};

    return RPCHelpMan{method_name,
        "\nBumps the fee of an opt-in-RBF transaction T, replacing it with a new transaction B.\n"
        + std::string(want_psbt ? "Returns a PSBT instead of creating and signing a new transaction.\n" : "") +
        "An opt-in RBF transaction with the given txid must be in the wallet.\n"
        "The command will pay the additional fee by reducing change outputs or adding inputs when necessary.\n"
        "It may add a new change output if one does not already exist.\n"
        "All inputs in the original transaction will be included in the replacement transaction.\n"
        "The command will fail if the wallet or mempool contains a transaction that spends one of T's outputs.\n"
        "By default, the new fee will be calculated automatically using the estimatesmartfee RPC.\n"
        "The user can specify a confirmation target for estimatesmartfee.\n"
        "Alternatively, the user can specify a fee rate in " + CURRENCY_ATOM + "/vB for the new transaction.\n"
        "At a minimum, the new fee rate must be high enough to pay an additional new relay fee (incrementalfee\n"
        "returned by getnetworkinfo) to enter the node's mempool.\n"
        "* WARNING: before version 0.21, fee_rate was in " + CURRENCY_UNIT + "/kvB. As of 0.21, fee_rate is in " + CURRENCY_ATOM + "/vB. *\n",
        {
            {"txid", RPCArg::Type::STR_HEX, RPCArg::Optional::NO, "The txid to be bumped"},
            {"options", RPCArg::Type::OBJ, RPCArg::Optional::OMITTED_NAMED_ARG, "",
                {
                    {"conf_target", RPCArg::Type::NUM, RPCArg::DefaultHint{"wallet -txconfirmtarget"}, "Confirmation target in blocks\n"},
                    {"fee_rate", RPCArg::Type::AMOUNT, RPCArg::DefaultHint{"not set, fall back to wallet fee estimation"},
                             "\nSpecify a fee rate in " + CURRENCY_ATOM + "/vB instead of relying on the built-in fee estimator.\n"
                             "Must be at least " + incremental_fee + " higher than the current transaction fee rate.\n"
                             "WARNING: before version 0.21, fee_rate was in " + CURRENCY_UNIT + "/kvB. As of 0.21, fee_rate is in " + CURRENCY_ATOM + "/vB.\n"},
                    {"replaceable", RPCArg::Type::BOOL, RPCArg::Default{true}, "Whether the new transaction should still be\n"
                             "marked bip-125 replaceable. If true, the sequence numbers in the transaction will\n"
                             "be left unchanged from the original. If false, any input sequence numbers in the\n"
                             "original transaction that were less than 0xfffffffe will be increased to 0xfffffffe\n"
                             "so the new transaction will not be explicitly bip-125 replaceable (though it may\n"
                             "still be replaceable in practice, for example if it has unconfirmed ancestors which\n"
                             "are replaceable).\n"},
                    {"estimate_mode", RPCArg::Type::STR, RPCArg::Default{"unset"}, "The fee estimate mode, must be one of (case insensitive):\n"
                             "\"" + FeeModes("\"\n\"") + "\""},
                },
                "options"},
        },
        RPCResult{
            RPCResult::Type::OBJ, "", "", Cat(
                want_psbt ?
                std::vector<RPCResult>{{RPCResult::Type::STR, "psbt", "The base64-encoded unsigned PSBT of the new transaction."}} :
                std::vector<RPCResult>{{RPCResult::Type::STR_HEX, "txid", "The id of the new transaction."}},
            {
                {RPCResult::Type::STR_AMOUNT, "origfee", "The fee of the replaced transaction."},
                {RPCResult::Type::STR_AMOUNT, "fee", "The fee of the new transaction."},
                {RPCResult::Type::ARR, "errors", "Errors encountered during processing (may be empty).",
                {
                    {RPCResult::Type::STR, "", ""},
                }},
            })
        },
        RPCExamples{
    "\nBump the fee, get the new transaction\'s " + std::string(want_psbt ? "psbt" : "txid") + "\n" +
            HelpExampleCli(method_name, "<txid>")
        },
        [want_psbt](const RPCHelpMan& self, const JSONRPCRequest& request) -> UniValue
{
    std::shared_ptr<CWallet> const pwallet = GetWalletForJSONRPCRequest(request);
    if (!pwallet) return NullUniValue;

    if (pwallet->IsWalletFlagSet(WALLET_FLAG_DISABLE_PRIVATE_KEYS) && !want_psbt) {
        throw JSONRPCError(RPC_WALLET_ERROR, "bumpfee is not available with wallets that have private keys disabled. Use psbtbumpfee instead.");
    }

    RPCTypeCheck(request.params, {UniValue::VSTR, UniValue::VOBJ});
    uint256 hash(ParseHashV(request.params[0], "txid"));

    CCoinControl coin_control;
    coin_control.fAllowWatchOnly = pwallet->IsWalletFlagSet(WALLET_FLAG_DISABLE_PRIVATE_KEYS);
    // optional parameters
    coin_control.m_signal_bip125_rbf = true;

    if (!request.params[1].isNull()) {
        UniValue options = request.params[1];
        RPCTypeCheckObj(options,
            {
                {"confTarget", UniValueType(UniValue::VNUM)},
                {"conf_target", UniValueType(UniValue::VNUM)},
                {"fee_rate", UniValueType()}, // will be checked by AmountFromValue() in SetFeeEstimateMode()
                {"replaceable", UniValueType(UniValue::VBOOL)},
                {"estimate_mode", UniValueType(UniValue::VSTR)},
            },
            true, true);

        if (options.exists("confTarget") && options.exists("conf_target")) {
            throw JSONRPCError(RPC_INVALID_PARAMETER, "confTarget and conf_target options should not both be set. Use conf_target (confTarget is deprecated).");
        }

        auto conf_target = options.exists("confTarget") ? options["confTarget"] : options["conf_target"];

        if (options.exists("replaceable")) {
            coin_control.m_signal_bip125_rbf = options["replaceable"].get_bool();
        }
        SetFeeEstimateMode(*pwallet, coin_control, conf_target, options["estimate_mode"], options["fee_rate"], /* override_min_fee */ false);
    }

    // Make sure the results are valid at least up to the most recent block
    // the user could have gotten from another RPC command prior to now
    pwallet->BlockUntilSyncedToCurrentChain();

    LOCK(pwallet->cs_wallet);

    EnsureWalletIsUnlocked(*pwallet);


    std::vector<bilingual_str> errors;
    CAmount old_fee;
    CAmount new_fee;
    CMutableTransaction mtx;
    feebumper::Result res;
    if (IsParticlWallet(pwallet.get())) {
        // Targeting total fee bump. Requires a change output of sufficient size.
        res = feebumper::CreateTotalBumpTransaction(pwallet.get(), hash, coin_control, errors, old_fee, new_fee, mtx);
    } else {
        // Targeting feerate bump.
        res = feebumper::CreateRateBumpTransaction(*pwallet, hash, coin_control, errors, old_fee, new_fee, mtx);
    }
    if (res != feebumper::Result::OK) {
        switch(res) {
            case feebumper::Result::INVALID_ADDRESS_OR_KEY:
                throw JSONRPCError(RPC_INVALID_ADDRESS_OR_KEY, errors[0].original);
                break;
            case feebumper::Result::INVALID_REQUEST:
                throw JSONRPCError(RPC_INVALID_REQUEST, errors[0].original);
                break;
            case feebumper::Result::INVALID_PARAMETER:
                throw JSONRPCError(RPC_INVALID_PARAMETER, errors[0].original);
                break;
            case feebumper::Result::WALLET_ERROR:
                throw JSONRPCError(RPC_WALLET_ERROR, errors[0].original);
                break;
            default:
                throw JSONRPCError(RPC_MISC_ERROR, errors[0].original);
                break;
        }
    }

    UniValue result(UniValue::VOBJ);

    // For bumpfee, return the new transaction id.
    // For psbtbumpfee, return the base64-encoded unsigned PSBT of the new transaction.
    if (!want_psbt) {
        if (!feebumper::SignTransaction(*pwallet, mtx)) {
            throw JSONRPCError(RPC_WALLET_ERROR, "Can't sign transaction.");
        }

        uint256 txid;
        if (feebumper::CommitTransaction(*pwallet, hash, std::move(mtx), errors, txid) != feebumper::Result::OK) {
            throw JSONRPCError(RPC_WALLET_ERROR, errors[0].original);
        }

        result.pushKV("txid", txid.GetHex());
    } else {
        PartiallySignedTransaction psbtx(mtx);
        bool complete = false;
        const TransactionError err = pwallet->FillPSBT(psbtx, complete, SIGHASH_DEFAULT, false /* sign */, true /* bip32derivs */);
        CHECK_NONFATAL(err == TransactionError::OK);
        CHECK_NONFATAL(!complete);
        CDataStream ssTx(SER_NETWORK, PROTOCOL_VERSION);
        ssTx << psbtx;
        result.pushKV("psbt", EncodeBase64(ssTx.str()));
    }

    result.pushKV("origfee", ValueFromAmount(old_fee));
    result.pushKV("fee", ValueFromAmount(new_fee));
    UniValue result_errors(UniValue::VARR);
    for (const bilingual_str& error : errors) {
        result_errors.push_back(error.original);
    }
    result.pushKV("errors", result_errors);

    return result;
},
    };
}

static RPCHelpMan bumpfee() { return bumpfee_helper("bumpfee"); }
static RPCHelpMan psbtbumpfee() { return bumpfee_helper("psbtbumpfee"); }

static RPCHelpMan rescanblockchain()
{
    return RPCHelpMan{"rescanblockchain",
                "\nRescan the local blockchain for wallet related transactions.\n"
                "Note: Use \"getwalletinfo\" to query the scanning progress.\n",
                {
                    {"start_height", RPCArg::Type::NUM, RPCArg::Default{0}, "block height where the rescan should start"},
                    {"stop_height", RPCArg::Type::NUM, RPCArg::Optional::OMITTED_NAMED_ARG, "the last block height that should be scanned. If none is provided it will rescan up to the tip at return time of this call."},
                },
                RPCResult{
                    RPCResult::Type::OBJ, "", "",
                    {
                        {RPCResult::Type::NUM, "start_height", "The block height where the rescan started (the requested height or 0)"},
                        {RPCResult::Type::NUM, "stop_height", "The height of the last rescanned block. May be null in rare cases if there was a reorg and the call didn't scan any blocks because they were already scanned in the background."},
                    }
                },
                RPCExamples{
                    HelpExampleCli("rescanblockchain", "100000 120000")
            + HelpExampleRpc("rescanblockchain", "100000, 120000")
                },
        [&](const RPCHelpMan& self, const JSONRPCRequest& request) -> UniValue
{
    std::shared_ptr<CWallet> const pwallet = GetWalletForJSONRPCRequest(request);
    if (!pwallet) return NullUniValue;

    WalletRescanReserver reserver(*pwallet);
    if (!reserver.reserve()) {
        throw JSONRPCError(RPC_WALLET_ERROR, "Wallet is currently rescanning. Abort existing rescan or wait.");
    }

    int start_height = 0;
    std::optional<int> stop_height;
    uint256 start_block;
    {
        LOCK(pwallet->cs_wallet);
        int tip_height = pwallet->GetLastBlockHeight();

        if (!request.params[0].isNull()) {
            start_height = request.params[0].get_int();
            if (start_height < 0 || start_height > tip_height) {
                throw JSONRPCError(RPC_INVALID_PARAMETER, "Invalid start_height");
            }
        }

        if (!request.params[1].isNull()) {
            stop_height = request.params[1].get_int();
            if (*stop_height < 0 || *stop_height > tip_height) {
                throw JSONRPCError(RPC_INVALID_PARAMETER, "Invalid stop_height");
            } else if (*stop_height < start_height) {
                throw JSONRPCError(RPC_INVALID_PARAMETER, "stop_height must be greater than start_height");
            }
        }

        // We can't rescan beyond non-pruned blocks, stop and throw an error
        if (!pwallet->chain().hasBlocks(pwallet->GetLastBlockHash(), start_height, stop_height)) {
            throw JSONRPCError(RPC_MISC_ERROR, "Can't rescan beyond pruned data. Use RPC call getblockchaininfo to determine your pruned height.");
        }

        CHECK_NONFATAL(pwallet->chain().findAncestorByHeight(pwallet->GetLastBlockHash(), start_height, FoundBlock().hash(start_block)));
    }

    CWallet::ScanResult result =
        pwallet->ScanForWalletTransactions(start_block, start_height, stop_height, reserver, true /* fUpdate */);
    switch (result.status) {
    case CWallet::ScanResult::SUCCESS:
        break;
    case CWallet::ScanResult::FAILURE:
        throw JSONRPCError(RPC_MISC_ERROR, "Rescan failed. Potentially corrupted data files.");
    case CWallet::ScanResult::USER_ABORT:
        throw JSONRPCError(RPC_MISC_ERROR, "Rescan aborted.");
        // no default case, so the compiler can warn about missing cases
    }
    UniValue response(UniValue::VOBJ);
    response.pushKV("start_height", start_height);
    response.pushKV("stop_height", result.last_scanned_height ? *result.last_scanned_height : UniValue());
    return response;
},
    };
}

class DescribeWalletAddressVisitor
{
public:
    const SigningProvider * const provider;

    void ProcessSubScript(const CScript& subscript, UniValue& obj) const
    {
        // Always present: script type and redeemscript
        std::vector<std::vector<unsigned char>> solutions_data;
        TxoutType which_type = Solver(subscript, solutions_data);
        obj.pushKV("script", GetTxnOutputType(which_type));
        obj.pushKV("hex", HexStr(subscript));

        CTxDestination embedded;
        if (ExtractDestination(subscript, embedded)) {
            // Only when the script corresponds to an address.
            UniValue subobj(UniValue::VOBJ);
            UniValue detail = DescribeAddress(embedded);
            subobj.pushKVs(detail);
            UniValue wallet_detail = std::visit(*this, embedded);
            subobj.pushKVs(wallet_detail);
            subobj.pushKV("address", EncodeDestination(embedded));
            subobj.pushKV("scriptPubKey", HexStr(subscript));
            // Always report the pubkey at the top level, so that `getnewaddress()['pubkey']` always works.
            if (subobj.exists("pubkey")) obj.pushKV("pubkey", subobj["pubkey"]);
            obj.pushKV("embedded", std::move(subobj));
        } else if (which_type == TxoutType::MULTISIG) {
            // Also report some information on multisig scripts (which do not have a corresponding address).
            obj.pushKV("sigsrequired", solutions_data[0][0]);
            UniValue pubkeys(UniValue::VARR);
            for (size_t i = 1; i < solutions_data.size() - 1; ++i) {
                CPubKey key(solutions_data[i].begin(), solutions_data[i].end());
                pubkeys.push_back(HexStr(key));
            }
            obj.pushKV("pubkeys", std::move(pubkeys));
        }
    }

    explicit DescribeWalletAddressVisitor(const SigningProvider* _provider) : provider(_provider) {}

    UniValue operator()(const CNoDestination& dest) const { return UniValue(UniValue::VOBJ); }

    UniValue operator()(const PKHash& pkhash) const
    {
        CKeyID keyID{ToKeyID(pkhash)};
        UniValue obj(UniValue::VOBJ);
        CPubKey vchPubKey;
        if (provider && provider->GetPubKey(keyID, vchPubKey)) {
            obj.pushKV("pubkey", HexStr(vchPubKey));
            obj.pushKV("iscompressed", vchPubKey.IsCompressed());
        }
        return obj;
    }

    UniValue operator()(const ScriptHash& scripthash) const
    {
        CScriptID scriptID(scripthash);
        UniValue obj(UniValue::VOBJ);
        CScript subscript;
        if (provider && provider->GetCScript(scriptID, subscript)) {
            ProcessSubScript(subscript, obj);
        }
        return obj;
    }

    UniValue operator()(const WitnessV0KeyHash& id) const
    {
        UniValue obj(UniValue::VOBJ);
        CPubKey pubkey;
        if (provider && provider->GetPubKey(ToKeyID(id), pubkey)) {
            obj.pushKV("pubkey", HexStr(pubkey));
        }
        return obj;
    }

    UniValue operator()(const WitnessV0ScriptHash& id) const
    {
        UniValue obj(UniValue::VOBJ);
        CScript subscript;
        CRIPEMD160 hasher;
        uint160 hash;
        hasher.Write(id.begin(), 32).Finalize(hash.begin());
        if (provider && provider->GetCScript(CScriptID(hash), subscript)) {
            ProcessSubScript(subscript, obj);
        }
        return obj;
    }

    UniValue operator()(const CExtPubKey &ekp) const {
        UniValue obj(UniValue::VOBJ);
        obj.pushKV("isextkey", true);
        return obj;
    }

    UniValue operator()(const CStealthAddress &sxAddr) const {
        UniValue obj(UniValue::VOBJ);
        obj.pushKV("isstealthaddress", true);
        obj.pushKV("prefix_num_bits", sxAddr.prefix.number_bits);
        obj.pushKV("prefix_bitfield", strprintf("0x%04x", sxAddr.prefix.bitfield));
        return obj;
    }

    UniValue operator()(const CKeyID256 &idk256) const {
        UniValue obj(UniValue::VOBJ);
        CPubKey vchPubKey;
        obj.pushKV("is256bit", true);
        CKeyID id160(idk256);
        if (provider && provider->GetPubKey(id160, vchPubKey)) {
            obj.pushKV("pubkey", HexStr(vchPubKey));
            obj.pushKV("iscompressed", vchPubKey.IsCompressed());
        }
        return obj;
    }

    UniValue operator()(const CScriptID256 &scriptID256) const {
        UniValue obj(UniValue::VOBJ);
        CScript subscript;
        obj.pushKV("is256bit", true);
        CScriptID scriptID;
        scriptID.Set(scriptID256);
        if (provider && provider->GetCScript(scriptID, subscript)) {
            ProcessSubScript(subscript, obj);
        }
        return obj;
    }

    UniValue operator()(const WitnessV1Taproot& id) const { return UniValue(UniValue::VOBJ); }
    UniValue operator()(const WitnessUnknown& id) const { return UniValue(UniValue::VOBJ); }
};

static UniValue DescribeWalletAddress(const CWallet& wallet, const CTxDestination& dest)
{
    UniValue ret(UniValue::VOBJ);
    UniValue detail = DescribeAddress(dest);
    CScript script = GetScriptForDestination(dest);
    std::unique_ptr<SigningProvider> provider = nullptr;
    provider = wallet.GetSolvingProvider(script);
    ret.pushKVs(detail);
    ret.pushKVs(std::visit(DescribeWalletAddressVisitor(provider.get()), dest));
    return ret;
}

/** Convert CAddressBookData to JSON record.  */
static UniValue AddressBookDataToJSON(const CAddressBookData& data, const bool verbose)
{
    UniValue ret(UniValue::VOBJ);
    if (verbose) {
        ret.pushKV("name", data.GetLabel());
    }
    ret.pushKV("purpose", data.purpose);
    return ret;
}

RPCHelpMan getaddressinfo()
{
    return RPCHelpMan{"getaddressinfo",
                "\nReturn information about the given particl address.\n"
                "Some of the information will only be present if the address is in the active wallet.\n",                {
                    {"address", RPCArg::Type::STR, RPCArg::Optional::NO, "The particl address to get the information of."},
                },
                RPCResult{
                    RPCResult::Type::OBJ, "", "",
                    {
                        {RPCResult::Type::STR, "address", "The particl address validated."},
                        {RPCResult::Type::STR_HEX, "scriptPubKey", "The hex-encoded scriptPubKey generated by the address."},
                        {RPCResult::Type::BOOL, "ismine", "If the address is yours."},
                        {RPCResult::Type::BOOL, "iswatchonly", "If the address is watchonly."},
                        {RPCResult::Type::BOOL, "solvable", "If we know how to spend coins sent to this address, ignoring the possible lack of private keys."},
                        {RPCResult::Type::STR, "desc", /* optional */ true, "A descriptor for spending coins sent to this address (only when solvable)."},
                        {RPCResult::Type::STR, "parent_desc", /* optional */ true, "The descriptor used to derive this address if this is a descriptor wallet"},
                        {RPCResult::Type::BOOL, "isscript", "If the key is a script."},
                        {RPCResult::Type::BOOL, "ischange", "If the address was used for change output."},
                        {RPCResult::Type::BOOL, "iswitness", "If the address is a witness address."},
                        {RPCResult::Type::NUM, "witness_version", /* optional */ true, "The version number of the witness program."},
                        {RPCResult::Type::STR_HEX, "witness_program", /* optional */ true, "The hex value of the witness program."},
                        {RPCResult::Type::STR, "script", /* optional */ true, "The output script type. Only if isscript is true and the redeemscript is known. Possible\n"
                                                                     "types: nonstandard, pubkey, pubkeyhash, scripthash, multisig, nulldata, witness_v0_keyhash,\n"
                            "witness_v0_scripthash, witness_unknown."},
                        {RPCResult::Type::STR_HEX, "hex", /* optional */ true, "The redeemscript for the p2sh address."},
                        {RPCResult::Type::ARR, "pubkeys", /* optional */ true, "Array of pubkeys associated with the known redeemscript (only if script is multisig).",
                        {
                            {RPCResult::Type::STR, "pubkey", ""},
                        }},
                        {RPCResult::Type::NUM, "sigsrequired", /* optional */ true, "The number of signatures required to spend multisig output (only if script is multisig)."},
                        {RPCResult::Type::STR_HEX, "pubkey", /* optional */ true, "The hex value of the raw public key for single-key addresses (possibly embedded in P2SH or P2WSH)."},
                        {RPCResult::Type::OBJ, "embedded", /* optional */ true, "Information about the address embedded in P2SH or P2WSH, if relevant and known.",
                        {
                            {RPCResult::Type::ELISION, "", "Includes all getaddressinfo output fields for the embedded address, excluding metadata (timestamp, hdkeypath, hdseedid)\n"
                            "and relation to the wallet (ismine, iswatchonly)."},
                        }},
                        {RPCResult::Type::BOOL, "iscompressed", /* optional */ true, "If the pubkey is compressed."},
                        {RPCResult::Type::NUM_TIME, "timestamp", /* optional */ true, "The creation time of the key, if available, expressed in " + UNIX_EPOCH_TIME + "."},
                        {RPCResult::Type::STR, "hdkeypath", /* optional */ true, "The HD keypath, if the key is HD and available."},
                        {RPCResult::Type::STR_HEX, "hdseedid", /* optional */ true, "The Hash160 of the HD seed."},
                        {RPCResult::Type::STR_HEX, "hdmasterfingerprint", /* optional */ true, "The fingerprint of the master key."},
                        {RPCResult::Type::ARR, "labels", "Array of labels associated with the address. Currently limited to one label but returned\n"
                            "as an array to keep the API stable if multiple labels are enabled in the future.",
                        {
                            {RPCResult::Type::STR, "label name", "Label name (defaults to \"\")."},
                        }},
                    }
                },
                RPCExamples{
                    HelpExampleCli("getaddressinfo", "\"" + EXAMPLE_ADDRESS[0] + "\"") +
                    HelpExampleRpc("getaddressinfo", "\"" + EXAMPLE_ADDRESS[0] + "\"")
                },
        [&](const RPCHelpMan& self, const JSONRPCRequest& request) -> UniValue
{
    std::shared_ptr<CWallet> const pwallet = GetWalletForJSONRPCRequest(request);
    if (!pwallet) return NullUniValue;

    LOCK(pwallet->cs_wallet);


    UniValue ret(UniValue::VOBJ);
    std::string error_msg;
    std::string s = request.params[0].get_str();
    bool fBech32 = bech32::Decode(s).data.size() > 0;
    bool is_stake_only_version = false;
    CTxDestination dest = DecodeDestination(s, error_msg);
    if (fBech32 && !IsValidDestination(dest)) {
        dest = DecodeDestination(s, true);
        is_stake_only_version = true;
    }

    // Make sure the destination is valid
    if (!IsValidDestination(dest)) {
        // Set generic error message in case 'DecodeDestination' didn't set it
        if (error_msg.empty()) error_msg = "Invalid address";

        throw JSONRPCError(RPC_INVALID_ADDRESS_OR_KEY, error_msg);
    }

    std::string currentAddress = EncodeDestination(dest, fBech32, is_stake_only_version);
    ret.pushKV("address", currentAddress);

    CScript scriptPubKey = GetScriptForDestination(dest);
    ret.pushKV("scriptPubKey", HexStr(scriptPubKey));

    std::unique_ptr<SigningProvider> provider = pwallet->GetSolvingProvider(scriptPubKey);

    isminetype mine = ISMINE_NO;
    if (IsParticlWallet(pwallet.get())) {
        const CHDWallet *phdw = GetParticlWallet(pwallet.get());
        LOCK_ASSERTION(phdw->cs_wallet);
        if (dest.index() == DI::_CExtPubKey) {
            CExtPubKey ek = std::get<CExtPubKey>(dest);
            CKeyID id = ek.GetID();
            mine = phdw->HaveExtKey(id);
        } else
        if (dest.index() == DI::_CStealthAddress) {
            const CStealthAddress &sxAddr = std::get<CStealthAddress>(dest);
            ret.pushKV("scan_public_key", HexStr(sxAddr.scan_pubkey));
            ret.pushKV("spend_public_key", HexStr(sxAddr.spend_pubkey));
            const CExtKeyAccount *pa = nullptr;
            const CEKAStealthKey *pask = nullptr;
            mine = phdw->IsMine(sxAddr, pa, pask);
            if (pa && pask) {
                ret.pushKV("account", pa->GetIDString58());
                CStoredExtKey *sek = pa->GetChain(pask->nScanParent);
                std::string sPath;
                if (sek) {
                    std::vector<uint32_t> vPath;
                    AppendChainPath(sek, vPath);
                    vPath.push_back(pask->nScanKey);
                    PathToString(vPath, sPath);
                    ret.pushKV("scan_path", sPath);
                }
                sek = pa->GetChain(pask->akSpend.nParent);
                if (sek) {
                    std::vector<uint32_t> vPath;
                    AppendChainPath(sek, vPath);
                    vPath.push_back(pask->akSpend.nKey);
                    PathToString(vPath, sPath);
                    ret.pushKV("spend_path", sPath);
                }
            }
        } else
        if (dest.index() == DI::_PKHash
            || dest.index() == DI::_CKeyID256) {
            CKeyID idk;
            const CEKAKey *pak = nullptr;
            const CEKASCKey *pasc = nullptr;
            CExtKeyAccount *pa = nullptr;
            bool isInvalid = false;
            mine = phdw->IsMine(scriptPubKey, idk, pak, pasc, pa, isInvalid);

            if (pa && pak) {
                CStoredExtKey *sek = pa->GetChain(pak->nParent);
                if (sek) {
                    ret.pushKV("from_ext_address_id", sek->GetIDString58());
                    std::string sPath;
                    std::vector<uint32_t> vPath;
                    AppendChainPath(sek, vPath);
                    vPath.push_back(pak->nKey);
                    PathToString(vPath, sPath);
                    ret.pushKV("path", sPath);
                } else {
                    ret.pushKV("error", "Unknown chain.");
                }
            } else
            if (dest.index() == DI::_PKHash) {
                CStealthAddress sx;
                idk = ToKeyID(std::get<PKHash>(dest));
                if (phdw->GetStealthLinked(idk, sx)) {
                    ret.pushKV("from_stealth_address", sx.Encoded());
                }
            }
        } else {
            mine = phdw->IsMine(dest);
        }
        if (mine & ISMINE_HARDWARE_DEVICE) {
            ret.pushKV("isondevice", true);
        }
    } else {
        mine = pwallet->IsMine(dest);
    }

    ret.pushKV("ismine", bool(mine & ISMINE_SPENDABLE));

    if (provider) {
        auto inferred = InferDescriptor(scriptPubKey, *provider);
        bool solvable = inferred->IsSolvable() || IsSolvable(*provider, scriptPubKey);
        ret.pushKV("solvable", solvable);
        if (solvable) {
            ret.pushKV("desc", inferred->ToString());
        }
    } else {
        ret.pushKV("solvable", false);
    }


    DescriptorScriptPubKeyMan* desc_spk_man = dynamic_cast<DescriptorScriptPubKeyMan*>(pwallet->GetScriptPubKeyMan(scriptPubKey));
    if (desc_spk_man) {
        std::string desc_str;
        if (desc_spk_man->GetDescriptorString(desc_str, /* priv */ false)) {
            ret.pushKV("parent_desc", desc_str);
        }
    }

    ret.pushKV("iswatchonly", bool(mine & ISMINE_WATCH_ONLY));
    if (is_stake_only_version) {
        ret.pushKV("isstakeonly", true);
    }

    UniValue detail = DescribeWalletAddress(*pwallet, dest);
    ret.pushKVs(detail);

    ret.pushKV("ischange", ScriptIsChange(*pwallet, scriptPubKey));

    ScriptPubKeyMan* spk_man = pwallet->GetScriptPubKeyMan(scriptPubKey);
    if (spk_man) {
        if (const std::unique_ptr<CKeyMetadata> meta = spk_man->GetMetadata(dest)) {
            ret.pushKV("timestamp", meta->nCreateTime);
            if (meta->has_key_origin) {
                ret.pushKV("hdkeypath", WriteHDKeypath(meta->key_origin.path));
                ret.pushKV("hdseedid", meta->hd_seed_id.GetHex());
                ret.pushKV("hdmasterfingerprint", HexStr(meta->key_origin.fingerprint));
            }
        }
    }

    // Return a `labels` array containing the label associated with the address,
    // equivalent to the `label` field above. Currently only one label can be
    // associated with an address, but we return an array so the API remains
    // stable if we allow multiple labels to be associated with an address in
    // the future.
    UniValue labels(UniValue::VARR);
    const auto* address_book_entry = pwallet->FindAddressBookEntry(dest);
    if (address_book_entry) {
        labels.push_back(address_book_entry->GetLabel());
    }
    ret.pushKV("labels", std::move(labels));

    return ret;
},
    };
}

static RPCHelpMan getaddressesbylabel()
{
    return RPCHelpMan{"getaddressesbylabel",
                "\nReturns the list of addresses assigned the specified label.\n",
                {
                    {"label", RPCArg::Type::STR, RPCArg::Optional::NO, "The label."},
                },
                RPCResult{
                    RPCResult::Type::OBJ_DYN, "", "json object with addresses as keys",
                    {
                        {RPCResult::Type::OBJ, "address", "json object with information about address",
                        {
                            {RPCResult::Type::STR, "purpose", "Purpose of address (\"send\" for sending address, \"receive\" for receiving address)"},
                        }},
                    }
                },
                RPCExamples{
                    HelpExampleCli("getaddressesbylabel", "\"tabby\"")
            + HelpExampleRpc("getaddressesbylabel", "\"tabby\"")
                },
        [&](const RPCHelpMan& self, const JSONRPCRequest& request) -> UniValue
{
    std::shared_ptr<CWallet> const pwallet = GetWalletForJSONRPCRequest(request);
    if (!pwallet) return NullUniValue;

    LOCK(pwallet->cs_wallet);

    std::string label = LabelFromValue(request.params[0]);

    // Find all addresses that have the given label
    UniValue ret(UniValue::VOBJ);
    std::set<std::string> addresses;
    for (const std::pair<const CTxDestination, CAddressBookData>& item : pwallet->m_address_book) {
        if (item.second.IsChange()) continue;
        if (item.second.GetLabel() == label) {
            std::string address = EncodeDestination(item.first);
            // CWallet::m_address_book is not expected to contain duplicate
            // address strings, but build a separate set as a precaution just in
            // case it does.
            bool unique = addresses.emplace(address).second;
            CHECK_NONFATAL(unique);
            // UniValue::pushKV checks if the key exists in O(N)
            // and since duplicate addresses are unexpected (checked with
            // std::set in O(log(N))), UniValue::__pushKV is used instead,
            // which currently is O(1).
            ret.__pushKV(address, AddressBookDataToJSON(item.second, false));
        }
    }

    if (ret.empty()) {
        throw JSONRPCError(RPC_WALLET_INVALID_LABEL_NAME, std::string("No addresses with label " + label));
    }

    return ret;
},
    };
}

static RPCHelpMan listlabels()
{
    return RPCHelpMan{"listlabels",
                "\nReturns the list of all labels, or labels that are assigned to addresses with a specific purpose.\n",
                {
                    {"purpose", RPCArg::Type::STR, RPCArg::Optional::OMITTED_NAMED_ARG, "Address purpose to list labels for ('send','receive'). An empty string is the same as not providing this argument."},
                },
                RPCResult{
                    RPCResult::Type::ARR, "", "",
                    {
                        {RPCResult::Type::STR, "label", "Label name"},
                    }
                },
                RPCExamples{
            "\nList all labels\n"
            + HelpExampleCli("listlabels", "") +
            "\nList labels that have receiving addresses\n"
            + HelpExampleCli("listlabels", "receive") +
            "\nList labels that have sending addresses\n"
            + HelpExampleCli("listlabels", "send") +
            "\nAs a JSON-RPC call\n"
            + HelpExampleRpc("listlabels", "receive")
                },
        [&](const RPCHelpMan& self, const JSONRPCRequest& request) -> UniValue
{
    std::shared_ptr<CWallet> const pwallet = GetWalletForJSONRPCRequest(request);
    if (!pwallet) return NullUniValue;

    LOCK(pwallet->cs_wallet);

    std::string purpose;
    if (!request.params[0].isNull()) {
        purpose = request.params[0].get_str();
    }

    // Add to a set to sort by label name, then insert into Univalue array
    std::set<std::string> label_set;
    for (const std::pair<const CTxDestination, CAddressBookData>& entry : pwallet->m_address_book) {
        if (entry.second.IsChange()) continue;
        if (purpose.empty() || entry.second.purpose == purpose) {
            label_set.insert(entry.second.GetLabel());
        }
    }

    UniValue ret(UniValue::VARR);
    for (const std::string& name : label_set) {
        ret.push_back(name);
    }

    return ret;
},
    };
}

static RPCHelpMan send()
{
    return RPCHelpMan{"send",
        "\nEXPERIMENTAL warning: this call may be changed in future releases.\n"
        "\nSend a transaction.\n",
        {
            {"outputs", RPCArg::Type::ARR, RPCArg::Optional::NO, "The outputs (key-value pairs), where none of the keys are duplicated.\n"
                    "That is, each address can only appear once and there can only be one 'data' object.\n"
                    "For convenience, a dictionary, which holds the key-value pairs directly, is also accepted.",
                {
                    {"", RPCArg::Type::OBJ_USER_KEYS, RPCArg::Optional::OMITTED, "",
                        {
                            {"address", RPCArg::Type::AMOUNT, RPCArg::Optional::NO, "A key-value pair. The key (string) is the particl address, the value (float or string) is the amount in " + CURRENCY_UNIT + ""},
                        },
                        },
                    {"", RPCArg::Type::OBJ, RPCArg::Optional::OMITTED, "",
                        {
                            {"data", RPCArg::Type::STR_HEX, RPCArg::Optional::NO, "A key-value pair. The key must be \"data\", the value is hex-encoded data"},
                        },
                    },
                },
            },
            {"conf_target", RPCArg::Type::NUM, RPCArg::DefaultHint{"wallet -txconfirmtarget"}, "Confirmation target in blocks"},
            {"estimate_mode", RPCArg::Type::STR, RPCArg::Default{"unset"}, std::string() + "The fee estimate mode, must be one of (case insensitive):\n"
                        "       \"" + FeeModes("\"\n\"") + "\""},
            {"fee_rate", RPCArg::Type::AMOUNT, RPCArg::DefaultHint{"not set, fall back to wallet fee estimation"}, "Specify a fee rate in " + CURRENCY_ATOM + "/vB."},
            {"options", RPCArg::Type::OBJ, RPCArg::Optional::OMITTED_NAMED_ARG, "",
                Cat<std::vector<RPCArg>>(
                {
                    {"add_inputs", RPCArg::Type::BOOL, RPCArg::Default{false}, "If inputs are specified, automatically include more if they are not enough."},
                    {"include_unsafe", RPCArg::Type::BOOL, RPCArg::Default{false}, "Include inputs that are not safe to spend (unconfirmed transactions from outside keys and unconfirmed replacement transactions).\n"
                                                          "Warning: the resulting transaction may become invalid if one of the unsafe inputs disappears.\n"
                                                          "If that happens, you will need to fund the transaction with different inputs and republish it."},
                    {"add_to_wallet", RPCArg::Type::BOOL, RPCArg::Default{true}, "When false, returns a serialized transaction which will not be added to the wallet or broadcast"},
                    {"change_address", RPCArg::Type::STR_HEX, RPCArg::DefaultHint{"pool address"}, "The particl address to receive the change"},
                    {"change_position", RPCArg::Type::NUM, RPCArg::DefaultHint{"random"}, "The index of the change output"},
                    {"change_type", RPCArg::Type::STR, RPCArg::DefaultHint{"set by -changetype"}, "The output type to use. Only valid if change_address is not specified. Options are \"legacy\", \"p2sh-segwit\", and \"bech32\"."},
                    {"fee_rate", RPCArg::Type::AMOUNT, RPCArg::DefaultHint{"not set, fall back to wallet fee estimation"}, "Specify a fee rate in " + CURRENCY_ATOM + "/vB."},
                    {"include_watching", RPCArg::Type::BOOL, RPCArg::DefaultHint{"true for watch-only wallets, otherwise false"}, "Also select inputs which are watch only.\n"
                                          "Only solvable inputs can be used. Watch-only destinations are solvable if the public key and/or output script was imported,\n"
                                          "e.g. with 'importpubkey' or 'importmulti' with the 'pubkeys' or 'desc' field."},
                    {"inputs", RPCArg::Type::ARR, RPCArg::Default{UniValue::VARR}, "Specify inputs instead of adding them automatically. A JSON array of JSON objects",
                        {
                            {"txid", RPCArg::Type::STR_HEX, RPCArg::Optional::NO, "The transaction id"},
                            {"vout", RPCArg::Type::NUM, RPCArg::Optional::NO, "The output number"},
                            {"sequence", RPCArg::Type::NUM, RPCArg::Optional::NO, "The sequence number"},
                        },
                    },
                    {"locktime", RPCArg::Type::NUM, RPCArg::Default{0}, "Raw locktime. Non-0 value also locktime-activates inputs"},
                    {"lock_unspents", RPCArg::Type::BOOL, RPCArg::Default{false}, "Lock selected unspent outputs"},
                    {"psbt", RPCArg::Type::BOOL,  RPCArg::DefaultHint{"automatic"}, "Always return a PSBT, implies add_to_wallet=false."},
                    {"subtract_fee_from_outputs", RPCArg::Type::ARR, RPCArg::Default{UniValue::VARR}, "Outputs to subtract the fee from, specified as integer indices.\n"
                    "The fee will be equally deducted from the amount of each specified output.\n"
                    "Those recipients will receive less particl than you enter in their corresponding amount field.\n"
                    "If no outputs are specified here, the sender pays the fee.",
                        {
                            {"vout_index", RPCArg::Type::NUM, RPCArg::Optional::OMITTED, "The zero-based output index, before a change output is added."},
                        },
                    },
                },
                FundTxDoc()),
                "options"},
        },
        RPCResult{
            RPCResult::Type::OBJ, "", "",
                {
                    {RPCResult::Type::BOOL, "complete", "If the transaction has a complete set of signatures"},
                    {RPCResult::Type::STR_HEX, "txid", /* optional */ true, "The transaction id for the send. Only 1 transaction is created regardless of the number of addresses."},
                    {RPCResult::Type::STR_HEX, "hex", /* optional */ true, "If add_to_wallet is false, the hex-encoded raw transaction with signature(s)"},
                    {RPCResult::Type::STR, "psbt", /* optional */ true, "If more signatures are needed, or if add_to_wallet is false, the base64-encoded (partially) signed transaction"}
                }
        },
        RPCExamples{""
        "\nSend 0.1 BTC with a confirmation target of 6 blocks in economical fee estimate mode\n"
        + HelpExampleCli("send", "'{\"" + EXAMPLE_ADDRESS[0] + "\": 0.1}' 6 economical\n") +
        "Send 0.2 BTC with a fee rate of 1.1 " + CURRENCY_ATOM + "/vB using positional arguments\n"
        + HelpExampleCli("send", "'{\"" + EXAMPLE_ADDRESS[0] + "\": 0.2}' null \"unset\" 1.1\n") +
        "Send 0.2 BTC with a fee rate of 1 " + CURRENCY_ATOM + "/vB using the options argument\n"
        + HelpExampleCli("send", "'{\"" + EXAMPLE_ADDRESS[0] + "\": 0.2}' null \"unset\" null '{\"fee_rate\": 1}'\n") +
        "Send 0.3 BTC with a fee rate of 25 " + CURRENCY_ATOM + "/vB using named arguments\n"
        + HelpExampleCli("-named send", "outputs='{\"" + EXAMPLE_ADDRESS[0] + "\": 0.3}' fee_rate=25\n") +
        "Create a transaction that should confirm the next block, with a specific input, and return result without adding to wallet or broadcasting to the network\n"
        + HelpExampleCli("send", "'{\"" + EXAMPLE_ADDRESS[0] + "\": 0.1}' 1 economical '{\"add_to_wallet\": false, \"inputs\": [{\"txid\":\"a08e6907dbbd3d809776dbfc5d82e371b764ed838b5655e72f463568df1aadf0\", \"vout\":1}]}'")
        },
        [&](const RPCHelpMan& self, const JSONRPCRequest& request) -> UniValue
        {
            RPCTypeCheck(request.params, {
                UniValueType(), // outputs (ARR or OBJ, checked later)
                UniValue::VNUM, // conf_target
                UniValue::VSTR, // estimate_mode
                UniValueType(), // fee_rate, will be checked by AmountFromValue() in SetFeeEstimateMode()
                UniValue::VOBJ, // options
                }, true
            );

            std::shared_ptr<CWallet> const pwallet = GetWalletForJSONRPCRequest(request);
            if (!pwallet) return NullUniValue;

            UniValue options{request.params[4].isNull() ? UniValue::VOBJ : request.params[4]};
            if (options.exists("conf_target") || options.exists("estimate_mode")) {
                if (!request.params[1].isNull() || !request.params[2].isNull()) {
                    throw JSONRPCError(RPC_INVALID_PARAMETER, "Pass conf_target and estimate_mode either as arguments or in the options object, but not both");
                }
            } else {
                options.pushKV("conf_target", request.params[1]);
                options.pushKV("estimate_mode", request.params[2]);
            }
            if (options.exists("fee_rate")) {
                if (!request.params[3].isNull()) {
                    throw JSONRPCError(RPC_INVALID_PARAMETER, "Pass the fee_rate either as an argument, or in the options object, but not both");
                }
            } else {
                options.pushKV("fee_rate", request.params[3]);
            }
            if (!options["conf_target"].isNull() && (options["estimate_mode"].isNull() || (options["estimate_mode"].get_str() == "unset"))) {
                throw JSONRPCError(RPC_INVALID_PARAMETER, "Specify estimate_mode");
            }
            if (options.exists("feeRate")) {
                throw JSONRPCError(RPC_INVALID_PARAMETER, "Use fee_rate (" + CURRENCY_ATOM + "/vB) instead of feeRate");
            }
            if (options.exists("changeAddress")) {
                throw JSONRPCError(RPC_INVALID_PARAMETER, "Use change_address");
            }
            if (options.exists("changePosition")) {
                throw JSONRPCError(RPC_INVALID_PARAMETER, "Use change_position");
            }
            if (options.exists("includeWatching")) {
                throw JSONRPCError(RPC_INVALID_PARAMETER, "Use include_watching");
            }
            if (options.exists("lockUnspents")) {
                throw JSONRPCError(RPC_INVALID_PARAMETER, "Use lock_unspents");
            }
            if (options.exists("subtractFeeFromOutputs")) {
                throw JSONRPCError(RPC_INVALID_PARAMETER, "Use subtract_fee_from_outputs");
            }

            const bool psbt_opt_in = options.exists("psbt") && options["psbt"].get_bool();

            CAmount fee;
            int change_position;
            bool rbf = pwallet->m_signal_rbf;
            if (options.exists("replaceable")) {
                rbf = options["replaceable"].get_bool();
            }
            CMutableTransaction rawTx = ConstructTransaction(options["inputs"], request.params[0], options["locktime"], rbf);
            CCoinControl coin_control;
            // Automatically select coins, unless at least one is manually selected. Can
            // be overridden by options.add_inputs.
            coin_control.m_add_inputs = rawTx.vin.size() == 0;
            FundTransaction(*pwallet, rawTx, fee, change_position, options, coin_control, /* override_min_fee */ false);

            bool add_to_wallet = true;
            if (options.exists("add_to_wallet")) {
                add_to_wallet = options["add_to_wallet"].get_bool();
            }

            // Make a blank psbt
            PartiallySignedTransaction psbtx(rawTx);

            // First fill transaction with our data without signing,
            // so external signers are not asked sign more than once.
            bool complete;
            pwallet->FillPSBT(psbtx, complete, SIGHASH_DEFAULT, false, true);
            const TransactionError err = pwallet->FillPSBT(psbtx, complete, SIGHASH_DEFAULT, true, false);
            if (err != TransactionError::OK) {
                throw JSONRPCTransactionError(err);
            }

            CMutableTransaction mtx;
            complete = FinalizeAndExtractPSBT(psbtx, mtx);

            UniValue result(UniValue::VOBJ);

            if (psbt_opt_in || !complete || !add_to_wallet) {
                // Serialize the PSBT
                CDataStream ssTx(SER_NETWORK, PROTOCOL_VERSION);
                ssTx << psbtx;
                result.pushKV("psbt", EncodeBase64(ssTx.str()));
            }

            if (complete) {
                std::string err_string;
                std::string hex = EncodeHexTx(CTransaction(mtx));
                CTransactionRef tx(MakeTransactionRef(std::move(mtx)));
                result.pushKV("txid", tx->GetHash().GetHex());
                if (add_to_wallet && !psbt_opt_in) {
                    pwallet->CommitTransaction(tx, {}, {} /* orderForm */);
                } else {
                    result.pushKV("hex", hex);
                }
            }
            result.pushKV("complete", complete);

            return result;
        }
    };
}

static RPCHelpMan sethdseed()
{
    return RPCHelpMan{"sethdseed",
                "\nSet or generate a new HD wallet seed. Non-HD wallets will not be upgraded to being a HD wallet. Wallets that are already\n"
                "HD will have a new HD seed set so that new keys added to the keypool will be derived from this new seed.\n"
                "\nNote that you will need to MAKE A NEW BACKUP of your wallet after setting the HD wallet seed." +
        HELP_REQUIRING_PASSPHRASE,
                {
                    {"newkeypool", RPCArg::Type::BOOL, RPCArg::Default{true}, "Whether to flush old unused addresses, including change addresses, from the keypool and regenerate it.\n"
                                         "If true, the next address from getnewaddress and change address from getrawchangeaddress will be from this new seed.\n"
                                         "If false, addresses (including change addresses if the wallet already had HD Chain Split enabled) from the existing\n"
                                         "keypool will be used until it has been depleted."},
                    {"seed", RPCArg::Type::STR, RPCArg::DefaultHint{"random seed"}, "The WIF private key to use as the new HD seed.\n"
                                         "The seed value can be retrieved using the dumpwallet command. It is the private key marked hdseed=1"},
                },
                RPCResult{RPCResult::Type::NONE, "", ""},
                RPCExamples{
                    HelpExampleCli("sethdseed", "")
            + HelpExampleCli("sethdseed", "false")
            + HelpExampleCli("sethdseed", "true \"wifkey\"")
            + HelpExampleRpc("sethdseed", "true, \"wifkey\"")
                },
        [&](const RPCHelpMan& self, const JSONRPCRequest& request) -> UniValue
{
    std::shared_ptr<CWallet> const pwallet = GetWalletForJSONRPCRequest(request);
    if (!pwallet) return NullUniValue;

    LegacyScriptPubKeyMan& spk_man = EnsureLegacyScriptPubKeyMan(*pwallet, true);

    if (pwallet->IsWalletFlagSet(WALLET_FLAG_DISABLE_PRIVATE_KEYS)) {
        throw JSONRPCError(RPC_WALLET_ERROR, "Cannot set a HD seed to a wallet with private keys disabled");
    }

    LOCK2(pwallet->cs_wallet, spk_man.cs_KeyStore);

    // Do not do anything to non-HD wallets
    if (!pwallet->CanSupportFeature(FEATURE_HD)) {
        throw JSONRPCError(RPC_WALLET_ERROR, "Cannot set an HD seed on a non-HD wallet. Use the upgradewallet RPC in order to upgrade a non-HD wallet to HD");
    }

    if (IsParticlWallet(pwallet.get()))
        throw JSONRPCError(RPC_WALLET_ERROR, "Not necessary in Particl mode.");

    EnsureWalletIsUnlocked(*pwallet);

    bool flush_key_pool = true;
    if (!request.params[0].isNull()) {
        flush_key_pool = request.params[0].get_bool();
    }

    CPubKey master_pub_key;
    if (request.params[1].isNull()) {
        master_pub_key = spk_man.GenerateNewSeed();
    } else {
        CKey key = DecodeSecret(request.params[1].get_str());
        if (!key.IsValid()) {
            throw JSONRPCError(RPC_INVALID_ADDRESS_OR_KEY, "Invalid private key");
        }

        if (HaveKey(spk_man, key)) {
            throw JSONRPCError(RPC_INVALID_ADDRESS_OR_KEY, "Already have this key (either as an HD seed or as a loose private key)");
        }

        master_pub_key = spk_man.DeriveNewSeed(key);
    }

    spk_man.SetHDSeed(master_pub_key);
    if (flush_key_pool) spk_man.NewKeyPool();

    return NullUniValue;
},
    };
}

static RPCHelpMan walletprocesspsbt()
{
    return RPCHelpMan{"walletprocesspsbt",
                "\nUpdate a PSBT with input information from our wallet and then sign inputs\n"
                "that we can sign for." +
        HELP_REQUIRING_PASSPHRASE,
                {
                    {"psbt", RPCArg::Type::STR, RPCArg::Optional::NO, "The transaction base64 string"},
                    {"sign", RPCArg::Type::BOOL, RPCArg::Default{true}, "Also sign the transaction when updating (requires wallet to be unlocked)"},
                    {"sighashtype", RPCArg::Type::STR, RPCArg::Default{"DEFAULT"}, "The signature hash type to sign with if not specified by the PSBT. Must be one of\n"
            "       \"DEFAULT\"\n"
            "       \"ALL\"\n"
            "       \"NONE\"\n"
            "       \"SINGLE\"\n"
            "       \"ALL|ANYONECANPAY\"\n"
            "       \"NONE|ANYONECANPAY\"\n"
            "       \"SINGLE|ANYONECANPAY\""},
                    {"bip32derivs", RPCArg::Type::BOOL, RPCArg::Default{true}, "Include BIP 32 derivation paths for public keys if we know them"},
                },
                RPCResult{
                    RPCResult::Type::OBJ, "", "",
                    {
                        {RPCResult::Type::STR, "psbt", "The base64-encoded partially signed transaction"},
                        {RPCResult::Type::BOOL, "complete", "If the transaction has a complete set of signatures"},
                    }
                },
                RPCExamples{
                    HelpExampleCli("walletprocesspsbt", "\"psbt\"")
                },
        [&](const RPCHelpMan& self, const JSONRPCRequest& request) -> UniValue
{
    std::shared_ptr<CWallet> const pwallet = GetWalletForJSONRPCRequest(request);
    if (!pwallet) return NullUniValue;

    const CWallet& wallet{*pwallet};
    // Make sure the results are valid at least up to the most recent block
    // the user could have gotten from another RPC command prior to now
    wallet.BlockUntilSyncedToCurrentChain();

    RPCTypeCheck(request.params, {UniValue::VSTR, UniValue::VBOOL, UniValue::VSTR});

    // Unserialize the transaction
    PartiallySignedTransaction psbtx;
    std::string error;
    if (!DecodeBase64PSBT(psbtx, request.params[0].get_str(), error)) {
        throw JSONRPCError(RPC_DESERIALIZATION_ERROR, strprintf("TX decode failed %s", error));
    }

    // Get the sighash type
    int nHashType = ParseSighashString(request.params[2]);

    // Fill transaction with our data and also sign
    bool sign = request.params[1].isNull() ? true : request.params[1].get_bool();
    bool bip32derivs = request.params[3].isNull() ? true : request.params[3].get_bool();
    bool complete = true;

    if (sign) EnsureWalletIsUnlocked(*pwallet);

    const TransactionError err{wallet.FillPSBT(psbtx, complete, nHashType, sign, bip32derivs)};
    if (err != TransactionError::OK) {
        throw JSONRPCTransactionError(err);
    }

    UniValue result(UniValue::VOBJ);
    CDataStream ssTx(SER_NETWORK, PROTOCOL_VERSION);
    ssTx << psbtx;
    result.pushKV("psbt", EncodeBase64(ssTx.str()));
    result.pushKV("complete", complete);

    return result;
},
    };
}

static RPCHelpMan walletcreatefundedpsbt()
{
    return RPCHelpMan{"walletcreatefundedpsbt",
                "\nCreates and funds a transaction in the Partially Signed Transaction format.\n"
                "Implements the Creator and Updater roles.\n"
                "All existing inputs must either have their previous output transaction be in the wallet\n"
                "or be in the UTXO set. Solving data must be provided for non-wallet inputs.\n",
                {
                    {"inputs", RPCArg::Type::ARR, RPCArg::Optional::OMITTED_NAMED_ARG, "Leave empty to add inputs automatically. See add_inputs option.",
                        {
                            {"", RPCArg::Type::OBJ, RPCArg::Optional::OMITTED, "",
                                {
                                    {"txid", RPCArg::Type::STR_HEX, RPCArg::Optional::NO, "The transaction id"},
                                    {"vout", RPCArg::Type::NUM, RPCArg::Optional::NO, "The output number"},
                                    {"sequence", RPCArg::Type::NUM, RPCArg::DefaultHint{"depends on the value of the 'locktime' and 'options.replaceable' arguments"}, "The sequence number"},
                                },
                            },
                        },
                        },
                    {"outputs", RPCArg::Type::ARR, RPCArg::Optional::NO, "The outputs (key-value pairs), where none of the keys are duplicated.\n"
                            "That is, each address can only appear once and there can only be one 'data' object.\n"
                            "For compatibility reasons, a dictionary, which holds the key-value pairs directly, is also\n"
                            "accepted as second parameter.",
                        {
                            {"", RPCArg::Type::OBJ_USER_KEYS, RPCArg::Optional::OMITTED, "",
                                {
                                    {"address", RPCArg::Type::AMOUNT, RPCArg::Optional::NO, "A key-value pair. The key (string) is the particl address, the value (float or string) is the amount in " + CURRENCY_UNIT + ""},
                                },
                                },
                            {"", RPCArg::Type::OBJ, RPCArg::Optional::OMITTED, "",
                                {
                                    {"data", RPCArg::Type::STR_HEX, RPCArg::Optional::NO, "A key-value pair. The key must be \"data\", the value is hex-encoded data"},
                                },
                            },
                        },
                    },
                    {"locktime", RPCArg::Type::NUM, RPCArg::Default{0}, "Raw locktime. Non-0 value also locktime-activates inputs"},
                    {"options", RPCArg::Type::OBJ, RPCArg::Optional::OMITTED_NAMED_ARG, "",
                        Cat<std::vector<RPCArg>>(
                        {
                            {"add_inputs", RPCArg::Type::BOOL, RPCArg::Default{false}, "If inputs are specified, automatically include more if they are not enough."},
                            {"include_unsafe", RPCArg::Type::BOOL, RPCArg::Default{false}, "Include inputs that are not safe to spend (unconfirmed transactions from outside keys and unconfirmed replacement transactions).\n"
                                                          "Warning: the resulting transaction may become invalid if one of the unsafe inputs disappears.\n"
                                                          "If that happens, you will need to fund the transaction with different inputs and republish it."},
                            {"changeAddress", RPCArg::Type::STR_HEX, RPCArg::DefaultHint{"pool address"}, "The particl address to receive the change"},
                            {"changePosition", RPCArg::Type::NUM, RPCArg::DefaultHint{"random"}, "The index of the change output"},
                            {"change_type", RPCArg::Type::STR, RPCArg::DefaultHint{"set by -changetype"}, "The output type to use. Only valid if changeAddress is not specified. Options are \"legacy\", \"p2sh-segwit\", and \"bech32\"."},
                            {"includeWatching", RPCArg::Type::BOOL, RPCArg::DefaultHint{"true for watch-only wallets, otherwise false"}, "Also select inputs which are watch only"},
                            {"lockUnspents", RPCArg::Type::BOOL, RPCArg::Default{false}, "Lock selected unspent outputs"},
                            {"fee_rate", RPCArg::Type::AMOUNT, RPCArg::DefaultHint{"not set, fall back to wallet fee estimation"}, "Specify a fee rate in " + CURRENCY_ATOM + "/vB."},
                            {"feeRate", RPCArg::Type::AMOUNT, RPCArg::DefaultHint{"not set, fall back to wallet fee estimation"}, "Specify a fee rate in " + CURRENCY_UNIT + "/kvB."},
                            {"subtractFeeFromOutputs", RPCArg::Type::ARR, RPCArg::Default{UniValue::VARR}, "The outputs to subtract the fee from.\n"
                                                          "The fee will be equally deducted from the amount of each specified output.\n"
                                                          "Those recipients will receive less particl than you enter in their corresponding amount field.\n"
                                                          "If no outputs are specified here, the sender pays the fee.",
                                {
                                    {"vout_index", RPCArg::Type::NUM, RPCArg::Optional::OMITTED, "The zero-based output index, before a change output is added."},
                                },
                            },
                        },
                        FundTxDoc()),
                        "options"},
                    {"bip32derivs", RPCArg::Type::BOOL, RPCArg::Default{true}, "Include BIP 32 derivation paths for public keys if we know them"},
                },
                RPCResult{
                    RPCResult::Type::OBJ, "", "",
                    {
                        {RPCResult::Type::STR, "psbt", "The resulting raw transaction (base64-encoded string)"},
                        {RPCResult::Type::STR_AMOUNT, "fee", "Fee in " + CURRENCY_UNIT + " the resulting transaction pays"},
                        {RPCResult::Type::NUM, "changepos", "The position of the added change output, or -1"},
                    }
                                },
                                RPCExamples{
                            "\nCreate a transaction with no inputs\n"
                            + HelpExampleCli("walletcreatefundedpsbt", "\"[{\\\"txid\\\":\\\"myid\\\",\\\"vout\\\":0}]\" \"[{\\\"data\\\":\\\"00010203\\\"}]\"")
                                },
        [&](const RPCHelpMan& self, const JSONRPCRequest& request) -> UniValue
{
    std::shared_ptr<CWallet> const pwallet = GetWalletForJSONRPCRequest(request);
    if (!pwallet) return NullUniValue;

    CWallet& wallet{*pwallet};
    // Make sure the results are valid at least up to the most recent block
    // the user could have gotten from another RPC command prior to now
    wallet.BlockUntilSyncedToCurrentChain();

    RPCTypeCheck(request.params, {
        UniValue::VARR,
        UniValueType(), // ARR or OBJ, checked later
        UniValue::VNUM,
        UniValue::VOBJ,
        UniValue::VBOOL
        }, true
    );

    CAmount fee;
    int change_position;
    bool rbf{wallet.m_signal_rbf};
    const UniValue &replaceable_arg = request.params[3]["replaceable"];
    if (!replaceable_arg.isNull()) {
        RPCTypeCheckArgument(replaceable_arg, UniValue::VBOOL);
        rbf = replaceable_arg.isTrue();
    }
    CMutableTransaction rawTx = ConstructTransaction(request.params[0], request.params[1], request.params[2], rbf);
    CCoinControl coin_control;
    // Automatically select coins, unless at least one is manually selected. Can
    // be overridden by options.add_inputs.
    coin_control.m_add_inputs = rawTx.vin.size() == 0;
    FundTransaction(wallet, rawTx, fee, change_position, request.params[3], coin_control, /* override_min_fee */ true);

    // Make a blank psbt
    PartiallySignedTransaction psbtx(rawTx);

    // Fill transaction with out data but don't sign
    bool bip32derivs = request.params[4].isNull() ? true : request.params[4].get_bool();
    bool complete = true;
    const TransactionError err{wallet.FillPSBT(psbtx, complete, 1, false, bip32derivs)};
    if (err != TransactionError::OK) {
        throw JSONRPCTransactionError(err);
    }

    // Serialize the PSBT
    CDataStream ssTx(SER_NETWORK, PROTOCOL_VERSION);
    ssTx << psbtx;

    UniValue result(UniValue::VOBJ);
    result.pushKV("psbt", EncodeBase64(ssTx.str()));
    result.pushKV("fee", ValueFromAmount(fee));
    result.pushKV("changepos", change_position);
    return result;
},
    };
}

static RPCHelpMan upgradewallet()
{
    return RPCHelpMan{"upgradewallet",
        "\nUpgrade the wallet. Upgrades to the latest version if no version number is specified.\n"
        "New keys may be generated and a new wallet backup will need to be made.",
        {
            {"version", RPCArg::Type::NUM, RPCArg::Default{FEATURE_LATEST}, "The version number to upgrade to. Default is the latest wallet version."}
        },
        RPCResult{
            RPCResult::Type::OBJ, "", "",
            {
                {RPCResult::Type::STR, "wallet_name", "Name of wallet this operation was performed on"},
                {RPCResult::Type::NUM, "previous_version", "Version of wallet before this operation"},
                {RPCResult::Type::NUM, "current_version", "Version of wallet after this operation"},
                {RPCResult::Type::STR, "result", /* optional */ true, "Description of result, if no error"},
                {RPCResult::Type::STR, "error", /* optional */ true, "Error message (if there is one)"}
            },
        },
        RPCExamples{
            HelpExampleCli("upgradewallet", "169900")
            + HelpExampleRpc("upgradewallet", "169900")
        },
        [&](const RPCHelpMan& self, const JSONRPCRequest& request) -> UniValue
{
    std::shared_ptr<CWallet> const pwallet = GetWalletForJSONRPCRequest(request);
    if (!pwallet) return NullUniValue;

    RPCTypeCheck(request.params, {UniValue::VNUM}, true);

    EnsureWalletIsUnlocked(*pwallet);

    int version = 0;
    if (!request.params[0].isNull()) {
        version = request.params[0].get_int();
    }
    bilingual_str error;
    const int previous_version{pwallet->GetVersion()};
    const bool wallet_upgraded{pwallet->UpgradeWallet(version, error)};
    const int current_version{pwallet->GetVersion()};
    std::string result;

    if (wallet_upgraded) {
        if (previous_version == current_version) {
            result = "Already at latest version. Wallet version unchanged.";
        } else {
            result = strprintf("Wallet upgraded successfully from version %i to version %i.", previous_version, current_version);
        }
    }

    UniValue obj(UniValue::VOBJ);
    obj.pushKV("wallet_name", pwallet->GetName());
    obj.pushKV("previous_version", previous_version);
    obj.pushKV("current_version", current_version);
    if (!result.empty()) {
        obj.pushKV("result", result);
    } else {
        CHECK_NONFATAL(!error.empty());
        obj.pushKV("error", error.original);
    }
    return obj;
},
    };
}

#ifdef ENABLE_EXTERNAL_SIGNER
static RPCHelpMan walletdisplayaddress()
{
    return RPCHelpMan{
        "walletdisplayaddress",
        "Display address on an external signer for verification.",
        {
            {"address", RPCArg::Type::STR, RPCArg::Optional::NO, "particl address to display"},
        },
        RPCResult{
            RPCResult::Type::OBJ,"","",
            {
                {RPCResult::Type::STR, "address", "The address as confirmed by the signer"},
            }
        },
        RPCExamples{""},
        [&](const RPCHelpMan& self, const JSONRPCRequest& request) -> UniValue
        {
            std::shared_ptr<CWallet> const wallet = GetWalletForJSONRPCRequest(request);
            if (!wallet) return NullUniValue;
            CWallet* const pwallet = wallet.get();

            LOCK(pwallet->cs_wallet);

            CTxDestination dest = DecodeDestination(request.params[0].get_str());

            // Make sure the destination is valid
            if (!IsValidDestination(dest)) {
                throw JSONRPCError(RPC_INVALID_ADDRESS_OR_KEY, "Invalid address");
            }

            if (!pwallet->DisplayAddress(dest)) {
                throw JSONRPCError(RPC_MISC_ERROR, "Failed to display address");
            }

            UniValue result(UniValue::VOBJ);
            result.pushKV("address", request.params[0].get_str());
            return result;
        }
    };
}
#endif // ENABLE_EXTERNAL_SIGNER

RPCHelpMan abortrescan();
RPCHelpMan dumpprivkey();
RPCHelpMan importprivkey();
RPCHelpMan importaddress();
RPCHelpMan importpubkey();
RPCHelpMan dumpwallet();
RPCHelpMan importwallet();
RPCHelpMan importprunedfunds();
RPCHelpMan removeprunedfunds();
RPCHelpMan importmulti();
RPCHelpMan importdescriptors();
RPCHelpMan listdescriptors();

Span<const CRPCCommand> GetWalletRPCCommands()
{
// clang-format off
static const CRPCCommand commands[] =
{ //  category              actor (function)
  //  ------------------    ------------------------
    { "rawtransactions",    &fundrawtransaction,             },
    { "wallet",             &abandontransaction,             },
    { "wallet",             &abortrescan,                    },
    { "wallet",             &addmultisigaddress,             },
    { "wallet",             &backupwallet,                   },
    { "wallet",             &bumpfee,                        },
    { "wallet",             &psbtbumpfee,                    },
    { "wallet",             &createwallet,                   },
    { "wallet",             &restorewallet,                  },
    { "wallet",             &dumpprivkey,                    },
    { "wallet",             &dumpwallet,                     },
    { "wallet",             &encryptwallet,                  },
    { "wallet",             &getaddressesbylabel,            },
    { "wallet",             &getaddressinfo,                 },
    { "wallet",             &getbalance,                     },
    { "wallet",             &getnewaddress,                  },
    { "wallet",             &getrawchangeaddress,            },
    { "wallet",             &getreceivedbyaddress,           },
    { "wallet",             &getreceivedbylabel,             },
    { "wallet",             &gettransaction,                 },
    { "wallet",             &getunconfirmedbalance,          },
    { "wallet",             &getbalances,                    },
    { "wallet",             &getwalletinfo,                  },
    { "wallet",             &importaddress,                  },
    { "wallet",             &importdescriptors,              },
    { "wallet",             &importmulti,                    },
    { "wallet",             &importprivkey,                  },
    { "wallet",             &importprunedfunds,              },
    { "wallet",             &importpubkey,                   },
    { "wallet",             &importwallet,                   },
    { "wallet",             &keypoolrefill,                  },
    { "wallet",             &listaddressgroupings,           },
    { "wallet",             &listdescriptors,                },
    { "wallet",             &listlabels,                     },
    { "wallet",             &listlockunspent,                },
    { "wallet",             &listreceivedbyaddress,          },
    { "wallet",             &listreceivedbylabel,            },
    { "wallet",             &listsinceblock,                 },
    { "wallet",             &listtransactions,               },
    { "wallet",             &listunspent,                    },
    { "wallet",             &listwalletdir,                  },
    { "wallet",             &listwallets,                    },
    { "wallet",             &loadwallet,                     },
    { "wallet",             &lockunspent,                    },
    { "wallet",             &newkeypool,                     },
    { "wallet",             &removeprunedfunds,              },
    { "wallet",             &rescanblockchain,               },
    { "wallet",             &send,                           },
    { "wallet",             &sendmany,                       },
    { "wallet",             &sendtoaddress,                  },
    { "wallet",             &sethdseed,                      },
    { "wallet",             &setlabel,                       },
    { "wallet",             &settxfee,                       },
    { "wallet",             &setwalletflag,                  },
    { "wallet",             &signmessage,                    },
    { "wallet",             &signrawtransactionwithwallet,   },
    { "wallet",             &unloadwallet,                   },
    { "wallet",             &upgradewallet,                  },
    { "wallet",             &walletcreatefundedpsbt,         },
#ifdef ENABLE_EXTERNAL_SIGNER
    { "wallet",             &walletdisplayaddress,           },
#endif // ENABLE_EXTERNAL_SIGNER
    { "wallet",             &walletlock,                     },
    { "wallet",             &walletpassphrase,               },
    { "wallet",             &walletpassphrasechange,         },
    { "wallet",             &walletprocesspsbt,              },

    { "hidden",             &resendwallettransactions,       },
};
// clang-format on
    return MakeSpan(commands);
}<|MERGE_RESOLUTION|>--- conflicted
+++ resolved
@@ -2574,9 +2574,6 @@
     };
 }
 
-<<<<<<< HEAD
-=======
-
 static RPCHelpMan newkeypool()
 {
     return RPCHelpMan{"newkeypool",
@@ -2603,8 +2600,6 @@
     };
 }
 
-
->>>>>>> 1884ce2f
 static RPCHelpMan walletpassphrase()
 {
     return RPCHelpMan{"walletpassphrase",
