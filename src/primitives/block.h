--- conflicted
+++ resolved
@@ -61,20 +61,19 @@
 
     uint256 GetHash() const;
 
-<<<<<<< HEAD
-    bool IsParticlVersion() const
-    {
-        return nVersion == PARTICL_BLOCK_VERSION;
-=======
     NodeSeconds Time() const
     {
         return NodeSeconds{std::chrono::seconds{nTime}};
->>>>>>> c89fabff
     }
 
     int64_t GetBlockTime() const
     {
         return (int64_t)nTime;
+    }
+
+    bool IsParticlVersion() const
+    {
+        return nVersion == PARTICL_BLOCK_VERSION;
     }
 };
 
