--- conflicted
+++ resolved
@@ -49,7 +49,6 @@
     "src/test/fuzz/locale.cpp"
     "src/test/fuzz/string.cpp"
     "src/torcontrol.cpp:.*strtol"
-<<<<<<< HEAD
     "src/uint256.cpp:.*tolower"
     "src/util/string.cpp:.*tolower"
     "src/util/string.cpp:.*isspace"
@@ -57,10 +56,7 @@
     "src/util/time.cpp:.*mktime"
     "src/util/time.cpp:.*strftime"
     "src/util/moneystr.cpp:.*isdigit"
-    "src/util/strencodings.cpp:.*atoi"
     "src/util/strencodings.cpp:.*strtoll"
-    "src/util/strencodings.h:.*atoi"
-    "src/util/system.cpp:.*atoi"
     "src/util/system.cpp:.*fprintf"
     "src/smsg/smessage.h:.*fprintf"
     "src/rpc/anon.cpp:.*isdigit"
@@ -86,8 +82,6 @@
     "src/wallet/rpchdwallet.cpp:.*mktime"
     "src/usbdevice/usbwrapper.cpp:.*snprintf"
     "src/usbdevice/usbdevice.cpp:.*wcstombs"
-=======
->>>>>>> 113b863f
 )
 
 REGEXP_IGNORE_EXTERNAL_DEPENDENCIES="^src/(crypto/ctaes/|leveldb/|secp256k1/|tinyformat.h|univalue/)"
