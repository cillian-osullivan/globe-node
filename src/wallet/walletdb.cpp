// Copyright (c) 2009-2010 Satoshi Nakamoto
// Copyright (c) 2009-2020 The Bitcoin Core developers
// Distributed under the MIT software license, see the accompanying
// file COPYING or http://www.opensource.org/licenses/mit-license.php.

#include <wallet/walletdb.h>

#include <fs.h>
#include <key_io.h>
#include <protocol.h>
#include <serialize.h>
#include <sync.h>
#include <util/bip32.h>
#include <util/system.h>
#include <util/time.h>
#include <util/translation.h>
#include <util/threadnames.h>
#ifdef USE_BDB
#include <wallet/bdb.h>
#endif
#ifdef USE_SQLITE
#include <wallet/sqlite.h>
#endif
#include <wallet/wallet.h>

#include <key/extkey.h> // recover

#include <atomic>
#include <optional>
#include <string>

namespace DBKeys {
const std::string ACENTRY{"acentry"};
const std::string ACTIVEEXTERNALSPK{"activeexternalspk"};
const std::string ACTIVEINTERNALSPK{"activeinternalspk"};
const std::string BESTBLOCK_NOMERKLE{"bestblock_nomerkle"};
const std::string BESTBLOCK{"bestblock"};
const std::string CRYPTED_KEY{"ckey"};
const std::string CSCRIPT{"cscript"};
const std::string DEFAULTKEY{"defaultkey"};
const std::string DESTDATA{"destdata"};
const std::string FLAGS{"flags"};
const std::string HDCHAIN{"hdchain"};
const std::string KEYMETA{"keymeta"};
const std::string KEY{"key"};
const std::string MASTER_KEY{"mkey"};
const std::string MINVERSION{"minversion"};
const std::string NAME{"name"};
const std::string OLD_KEY{"wkey"};
const std::string ORDERPOSNEXT{"orderposnext"};
const std::string POOL{"pool"};
const std::string PURPOSE{"purpose"};
const std::string SETTINGS{"settings"};
const std::string TX{"tx"};
const std::string VERSION{"version"};
const std::string WALLETDESCRIPTOR{"walletdescriptor"};
const std::string WALLETDESCRIPTORCACHE{"walletdescriptorcache"};
const std::string WALLETDESCRIPTORLHCACHE{"walletdescriptorlhcache"};
const std::string WALLETDESCRIPTORCKEY{"walletdescriptorckey"};
const std::string WALLETDESCRIPTORKEY{"walletdescriptorkey"};
const std::string WATCHMETA{"watchmeta"};
const std::string WATCHS{"watchs"};

const std::string PART_EXTACC{"eacc"};
const std::string PART_EXTKEY{"ek32"};
const std::string PART_EXTKEYNAMED{"eknm"};
const std::string PART_SXADDRKEYPACK{"espk"};
const std::string PART_FLAG{"flag"};
const std::string PART_LOCKEDUTXO{"luo"};
const std::string PART_SXADDR{"sxad"};
const std::string PART_WALLETSETTING{"wset"};
const std::string PART_LEXTKEYCK{"elck"};
} // namespace DBKeys

//
// WalletBatch
//

bool WalletBatch::WriteName(const std::string& strAddress, const std::string& strName)
{
    return WriteIC(std::make_pair(DBKeys::NAME, strAddress), strName);
}

bool WalletBatch::EraseName(const std::string& strAddress)
{
    // This should only be used for sending addresses, never for receiving addresses,
    // receiving addresses must always have an address book entry if they're not change return.
    return EraseIC(std::make_pair(DBKeys::NAME, strAddress));
}

bool WalletBatch::WritePurpose(const std::string& strAddress, const std::string& strPurpose)
{
    return WriteIC(std::make_pair(DBKeys::PURPOSE, strAddress), strPurpose);
}

bool WalletBatch::ErasePurpose(const std::string& strAddress)
{
    return EraseIC(std::make_pair(DBKeys::PURPOSE, strAddress));
}

bool WalletBatch::WriteTx(const CWalletTx& wtx)
{
    return WriteIC(std::make_pair(DBKeys::TX, wtx.GetHash()), wtx);
}

bool WalletBatch::EraseTx(uint256 hash)
{
    return EraseIC(std::make_pair(DBKeys::TX, hash));
}

bool WalletBatch::WriteKeyMetadata(const CKeyMetadata& meta, const CPubKey& pubkey, const bool overwrite)
{
    return WriteIC(std::make_pair(DBKeys::KEYMETA, pubkey), meta, overwrite);
}

bool WalletBatch::WriteKey(const CPubKey& vchPubKey, const CPrivKey& vchPrivKey, const CKeyMetadata& keyMeta)
{
    if (!WriteKeyMetadata(keyMeta, vchPubKey, false)) {
        return false;
    }

    // hash pubkey/privkey to accelerate wallet load
    std::vector<unsigned char> vchKey;
    vchKey.reserve(vchPubKey.size() + vchPrivKey.size());
    vchKey.insert(vchKey.end(), vchPubKey.begin(), vchPubKey.end());
    vchKey.insert(vchKey.end(), vchPrivKey.begin(), vchPrivKey.end());

    return WriteIC(std::make_pair(DBKeys::KEY, vchPubKey), std::make_pair(vchPrivKey, Hash(vchKey)), false);
}

bool WalletBatch::WriteCryptedKey(const CPubKey& vchPubKey,
                                const std::vector<unsigned char>& vchCryptedSecret,
                                const CKeyMetadata &keyMeta)
{
    if (!WriteKeyMetadata(keyMeta, vchPubKey, true)) {
        return false;
    }

    // Compute a checksum of the encrypted key
    uint256 checksum = Hash(vchCryptedSecret);

    const auto key = std::make_pair(DBKeys::CRYPTED_KEY, vchPubKey);
    if (!WriteIC(key, std::make_pair(vchCryptedSecret, checksum), false)) {
        // It may already exist, so try writing just the checksum
        std::vector<unsigned char> val;
        if (!m_batch->Read(key, val)) {
            return false;
        }
        if (!WriteIC(key, std::make_pair(val, checksum), true)) {
            return false;
        }
    }
    EraseIC(std::make_pair(DBKeys::KEY, vchPubKey));
    return true;
}

bool WalletBatch::WriteMasterKey(unsigned int nID, const CMasterKey& kMasterKey)
{
    return WriteIC(std::make_pair(DBKeys::MASTER_KEY, nID), kMasterKey, true);
}

bool WalletBatch::WriteCScript(const uint160& hash, const CScript& redeemScript)
{
    return WriteIC(std::make_pair(DBKeys::CSCRIPT, hash), redeemScript, false);
}

bool WalletBatch::WriteWatchOnly(const CScript &dest, const CKeyMetadata& keyMeta)
{
    if (!WriteIC(std::make_pair(DBKeys::WATCHMETA, dest), keyMeta)) {
        return false;
    }
    return WriteIC(std::make_pair(DBKeys::WATCHS, dest), uint8_t{'1'});
}

bool WalletBatch::EraseWatchOnly(const CScript &dest)
{
    if (!EraseIC(std::make_pair(DBKeys::WATCHMETA, dest))) {
        return false;
    }
    return EraseIC(std::make_pair(DBKeys::WATCHS, dest));
}

bool WalletBatch::WriteBestBlock(const CBlockLocator& locator)
{
    WriteIC(DBKeys::BESTBLOCK, CBlockLocator()); // Write empty block locator so versions that require a merkle branch automatically rescan
    return WriteIC(DBKeys::BESTBLOCK_NOMERKLE, locator);
}

bool WalletBatch::ReadBestBlock(CBlockLocator& locator)
{
    if (m_batch->Read(DBKeys::BESTBLOCK, locator) && !locator.vHave.empty()) return true;
    return m_batch->Read(DBKeys::BESTBLOCK_NOMERKLE, locator);
}

bool WalletBatch::WriteOrderPosNext(int64_t nOrderPosNext)
{
    return WriteIC(DBKeys::ORDERPOSNEXT, nOrderPosNext);
}

bool WalletBatch::ReadPool(int64_t nPool, CKeyPool& keypool)
{
    return m_batch->Read(std::make_pair(DBKeys::POOL, nPool), keypool);
}

bool WalletBatch::WritePool(int64_t nPool, const CKeyPool& keypool)
{
    return WriteIC(std::make_pair(DBKeys::POOL, nPool), keypool);
}

bool WalletBatch::ErasePool(int64_t nPool)
{
    return EraseIC(std::make_pair(DBKeys::POOL, nPool));
}

bool WalletBatch::WriteMinVersion(int nVersion)
{
    return WriteIC(DBKeys::MINVERSION, nVersion);
}

bool WalletBatch::WriteActiveScriptPubKeyMan(uint8_t type, const uint256& id, bool internal)
{
    std::string key = internal ? DBKeys::ACTIVEINTERNALSPK : DBKeys::ACTIVEEXTERNALSPK;
    return WriteIC(make_pair(key, type), id);
}

bool WalletBatch::EraseActiveScriptPubKeyMan(uint8_t type, bool internal)
{
    const std::string key{internal ? DBKeys::ACTIVEINTERNALSPK : DBKeys::ACTIVEEXTERNALSPK};
    return EraseIC(make_pair(key, type));
}

bool WalletBatch::WriteDescriptorKey(const uint256& desc_id, const CPubKey& pubkey, const CPrivKey& privkey)
{
    // hash pubkey/privkey to accelerate wallet load
    std::vector<unsigned char> key;
    key.reserve(pubkey.size() + privkey.size());
    key.insert(key.end(), pubkey.begin(), pubkey.end());
    key.insert(key.end(), privkey.begin(), privkey.end());

    return WriteIC(std::make_pair(DBKeys::WALLETDESCRIPTORKEY, std::make_pair(desc_id, pubkey)), std::make_pair(privkey, Hash(key)), false);
}

bool WalletBatch::WriteCryptedDescriptorKey(const uint256& desc_id, const CPubKey& pubkey, const std::vector<unsigned char>& secret)
{
    if (!WriteIC(std::make_pair(DBKeys::WALLETDESCRIPTORCKEY, std::make_pair(desc_id, pubkey)), secret, false)) {
        return false;
    }
    EraseIC(std::make_pair(DBKeys::WALLETDESCRIPTORKEY, std::make_pair(desc_id, pubkey)));
    return true;
}

bool WalletBatch::WriteDescriptor(const uint256& desc_id, const WalletDescriptor& descriptor)
{
    return WriteIC(make_pair(DBKeys::WALLETDESCRIPTOR, desc_id), descriptor);
}

bool WalletBatch::WriteDescriptorDerivedCache(const CExtPubKey& xpub, const uint256& desc_id, uint32_t key_exp_index, uint32_t der_index)
{
    std::vector<unsigned char> ser_xpub(BIP32_EXTKEY_SIZE);
    xpub.Encode(ser_xpub.data());
    return WriteIC(std::make_pair(std::make_pair(DBKeys::WALLETDESCRIPTORCACHE, desc_id), std::make_pair(key_exp_index, der_index)), ser_xpub);
}

bool WalletBatch::WriteDescriptorParentCache(const CExtPubKey& xpub, const uint256& desc_id, uint32_t key_exp_index)
{
    std::vector<unsigned char> ser_xpub(BIP32_EXTKEY_SIZE);
    xpub.Encode(ser_xpub.data());
    return WriteIC(std::make_pair(std::make_pair(DBKeys::WALLETDESCRIPTORCACHE, desc_id), key_exp_index), ser_xpub);
}

bool WalletBatch::WriteDescriptorLastHardenedCache(const CExtPubKey& xpub, const uint256& desc_id, uint32_t key_exp_index)
{
    std::vector<unsigned char> ser_xpub(BIP32_EXTKEY_SIZE);
    xpub.Encode(ser_xpub.data());
    return WriteIC(std::make_pair(std::make_pair(DBKeys::WALLETDESCRIPTORLHCACHE, desc_id), key_exp_index), ser_xpub);
}

bool WalletBatch::WriteDescriptorCacheItems(const uint256& desc_id, const DescriptorCache& cache)
{
    for (const auto& parent_xpub_pair : cache.GetCachedParentExtPubKeys()) {
        if (!WriteDescriptorParentCache(parent_xpub_pair.second, desc_id, parent_xpub_pair.first)) {
            return false;
        }
    }
    for (const auto& derived_xpub_map_pair : cache.GetCachedDerivedExtPubKeys()) {
        for (const auto& derived_xpub_pair : derived_xpub_map_pair.second) {
            if (!WriteDescriptorDerivedCache(derived_xpub_pair.second, desc_id, derived_xpub_map_pair.first, derived_xpub_pair.first)) {
                return false;
            }
        }
    }
    for (const auto& lh_xpub_pair : cache.GetCachedLastHardenedExtPubKeys()) {
        if (!WriteDescriptorLastHardenedCache(lh_xpub_pair.second, desc_id, lh_xpub_pair.first)) {
            return false;
        }
    }
    return true;
}

class CWalletScanState {
public:
    unsigned int nKeys{0};
    unsigned int nCKeys{0};
    unsigned int nWatchKeys{0};
    unsigned int nKeyMeta{0};
    unsigned int m_unknown_records{0};
    bool fIsEncrypted{false};
    bool fAnyUnordered{false};
    std::vector<uint256> vWalletUpgrade;
    std::map<OutputType, uint256> m_active_external_spks;
    std::map<OutputType, uint256> m_active_internal_spks;
    std::map<uint256, DescriptorCache> m_descriptor_caches;
    std::map<std::pair<uint256, CKeyID>, CKey> m_descriptor_keys;
    std::map<std::pair<uint256, CKeyID>, std::pair<CPubKey, std::vector<unsigned char>>> m_descriptor_crypt_keys;
    std::map<uint160, CHDChain> m_hd_chains;

    CWalletScanState() {
    }
};

static bool
ReadKeyValue(CWallet* pwallet, CDataStream& ssKey, CDataStream& ssValue,
             CWalletScanState &wss, std::string& strType, std::string& strErr, const KeyFilterFn& filter_fn = nullptr) EXCLUSIVE_LOCKS_REQUIRED(pwallet->cs_wallet)
{
    try {
        // Unserialize
        // Taking advantage of the fact that pair serialization
        // is just the two items serialized one after the other
        ssKey >> strType;
        // If we have a filter, check if this matches the filter
        if (filter_fn && !filter_fn(strType)) {
            return true;
        }
        if (strType == DBKeys::NAME) {
            std::string strAddress;
            ssKey >> strAddress;
            std::string label;
            ssValue >> label;
            pwallet->m_address_book[DecodeDestination(strAddress)].SetLabel(label);
        } else if (strType == DBKeys::PURPOSE) {
            std::string strAddress;
            ssKey >> strAddress;
            ssValue >> pwallet->m_address_book[DecodeDestination(strAddress)].purpose;
        } else if (strType == DBKeys::TX) {
            uint256 hash;
            ssKey >> hash;
            // LoadToWallet call below creates a new CWalletTx that fill_wtx
            // callback fills with transaction metadata.
            auto fill_wtx = [&](CWalletTx& wtx, bool new_tx) {
                assert(new_tx);
                ssValue >> wtx;
                if (wtx.GetHash() != hash)
                    return false;

                // Undo serialize changes in 31600
                if (31404 <= wtx.fTimeReceivedIsTxTime && wtx.fTimeReceivedIsTxTime <= 31703)
                {
                    if (!ssValue.empty())
                    {
                        uint8_t fTmp;
                        uint8_t fUnused;
                        std::string unused_string;
                        ssValue >> fTmp >> fUnused >> unused_string;
                        strErr = strprintf("LoadWallet() upgrading tx ver=%d %d %s",
                                           wtx.fTimeReceivedIsTxTime, fTmp, hash.ToString());
                        wtx.fTimeReceivedIsTxTime = fTmp;
                    }
                    else
                    {
                        strErr = strprintf("LoadWallet() repairing tx ver=%d %s", wtx.fTimeReceivedIsTxTime, hash.ToString());
                        wtx.fTimeReceivedIsTxTime = 0;
                    }
                    wss.vWalletUpgrade.push_back(hash);
                }

                if (wtx.nOrderPos == -1)
                    wss.fAnyUnordered = true;

                return true;
            };
            if (!pwallet->LoadToWallet(hash, fill_wtx)) {
                return false;
            }
        } else if (strType == DBKeys::WATCHS) {
            wss.nWatchKeys++;
            CScript script;
            ssKey >> script;
            uint8_t fYes;
            ssValue >> fYes;
            if (fYes == '1') {
                pwallet->GetOrCreateLegacyScriptPubKeyMan()->LoadWatchOnly(script);
            }
        } else if (strType == DBKeys::KEY) {
            CPubKey vchPubKey;
            ssKey >> vchPubKey;
            if (!vchPubKey.IsValid())
            {
                strErr = "Error reading wallet database: CPubKey corrupt";
                return false;
            }
            CKey key;
            CPrivKey pkey;
            uint256 hash;

            wss.nKeys++;
            ssValue >> pkey;

            // Old wallets store keys as DBKeys::KEY [pubkey] => [privkey]
            // ... which was slow for wallets with lots of keys, because the public key is re-derived from the private key
            // using EC operations as a checksum.
            // Newer wallets store keys as DBKeys::KEY [pubkey] => [privkey][hash(pubkey,privkey)], which is much faster while
            // remaining backwards-compatible.
            try
            {
                ssValue >> hash;
            }
            catch (const std::ios_base::failure&) {}

            bool fSkipCheck = false;

            if (!hash.IsNull())
            {
                // hash pubkey/privkey to accelerate wallet load
                std::vector<unsigned char> vchKey;
                vchKey.reserve(vchPubKey.size() + pkey.size());
                vchKey.insert(vchKey.end(), vchPubKey.begin(), vchPubKey.end());
                vchKey.insert(vchKey.end(), pkey.begin(), pkey.end());

                if (Hash(vchKey) != hash)
                {
                    strErr = "Error reading wallet database: CPubKey/CPrivKey corrupt";
                    return false;
                }

                fSkipCheck = true;
            }

            if (!key.Load(pkey, vchPubKey, fSkipCheck))
            {
                strErr = "Error reading wallet database: CPrivKey corrupt";
                return false;
            }
            if (!pwallet->GetOrCreateLegacyScriptPubKeyMan()->LoadKey(key, vchPubKey))
            {
                strErr = "Error reading wallet database: LegacyScriptPubKeyMan::LoadKey failed";
                return false;
            }
        } else if (strType == DBKeys::MASTER_KEY && !fParticlMode) {
            // Master encryption key is loaded into only the wallet and not any of the ScriptPubKeyMans.
            unsigned int nID;
            ssKey >> nID;
            CMasterKey kMasterKey;
            ssValue >> kMasterKey;
            if(pwallet->mapMasterKeys.count(nID) != 0)
            {
                strErr = strprintf("Error reading wallet database: duplicate CMasterKey id %u", nID);
                return false;
            }
            pwallet->mapMasterKeys[nID] = kMasterKey;
            if (pwallet->nMasterKeyMaxID < nID)
                pwallet->nMasterKeyMaxID = nID;
        } else if (strType == DBKeys::CRYPTED_KEY) {
            CPubKey vchPubKey;
            ssKey >> vchPubKey;
            if (!vchPubKey.IsValid())
            {
                strErr = "Error reading wallet database: CPubKey corrupt";
                return false;
            }
            std::vector<unsigned char> vchPrivKey;
            ssValue >> vchPrivKey;

            // Get the checksum and check it
            bool checksum_valid = false;
            if (!ssValue.eof()) {
                uint256 checksum;
                ssValue >> checksum;
                if ((checksum_valid = Hash(vchPrivKey) != checksum)) {
                    strErr = "Error reading wallet database: Encrypted key corrupt";
                    return false;
                }
            }

            wss.nCKeys++;

            if (!pwallet->GetOrCreateLegacyScriptPubKeyMan()->LoadCryptedKey(vchPubKey, vchPrivKey, checksum_valid))
            {
                strErr = "Error reading wallet database: LegacyScriptPubKeyMan::LoadCryptedKey failed";
                return false;
            }
            wss.fIsEncrypted = true;
        } else if (strType == DBKeys::KEYMETA) {
            CPubKey vchPubKey;
            ssKey >> vchPubKey;
            CKeyMetadata keyMeta;
            ssValue >> keyMeta;
            wss.nKeyMeta++;
            pwallet->GetOrCreateLegacyScriptPubKeyMan()->LoadKeyMetadata(vchPubKey.GetID(), keyMeta);

            // Extract some CHDChain info from this metadata if it has any
            if (keyMeta.nVersion >= CKeyMetadata::VERSION_WITH_HDDATA && !keyMeta.hd_seed_id.IsNull() && keyMeta.hdKeypath.size() > 0) {
                // Get the path from the key origin or from the path string
                // Not applicable when path is "s" or "m" as those indicate a seed
                // See https://github.com/bitcoin/bitcoin/pull/12924
                bool internal = false;
                uint32_t index = 0;
                if (keyMeta.hdKeypath != "s" && keyMeta.hdKeypath != "m") {
                    std::vector<uint32_t> path;
                    if (keyMeta.has_key_origin) {
                        // We have a key origin, so pull it from its path vector
                        path = keyMeta.key_origin.path;
                    } else {
                        // No key origin, have to parse the string
                        if (!ParseHDKeypath(keyMeta.hdKeypath, path)) {
                            strErr = "Error reading wallet database: keymeta with invalid HD keypath";
                            return false;
                        }
                    }

                    // Extract the index and internal from the path
                    // Path string is m/0'/k'/i'
                    // Path vector is [0', k', i'] (but as ints OR'd with the hardened bit
                    // k == 0 for external, 1 for internal. i is the index
                    if (path.size() != 3) {
                        strErr = "Error reading wallet database: keymeta found with unexpected path";
                        return false;
                    }
                    if (path[0] != 0x80000000) {
                        strErr = strprintf("Unexpected path index of 0x%08x (expected 0x80000000) for the element at index 0", path[0]);
                        return false;
                    }
                    if (path[1] != 0x80000000 && path[1] != (1 | 0x80000000)) {
                        strErr = strprintf("Unexpected path index of 0x%08x (expected 0x80000000 or 0x80000001) for the element at index 1", path[1]);
                        return false;
                    }
                    if ((path[2] & 0x80000000) == 0) {
                        strErr = strprintf("Unexpected path index of 0x%08x (expected to be greater than or equal to 0x80000000)", path[2]);
                        return false;
                    }
                    internal = path[1] == (1 | 0x80000000);
                    index = path[2] & ~0x80000000;
                }

                // Insert a new CHDChain, or get the one that already exists
                auto ins = wss.m_hd_chains.emplace(keyMeta.hd_seed_id, CHDChain());
                CHDChain& chain = ins.first->second;
                if (ins.second) {
                    // For new chains, we want to default to VERSION_HD_BASE until we see an internal
                    chain.nVersion = CHDChain::VERSION_HD_BASE;
                    chain.seed_id = keyMeta.hd_seed_id;
                }
                if (internal) {
                    chain.nVersion = CHDChain::VERSION_HD_CHAIN_SPLIT;
                    chain.nInternalChainCounter = std::max(chain.nInternalChainCounter, index);
                } else {
                    chain.nExternalChainCounter = std::max(chain.nExternalChainCounter, index);
                }
            }
        } else if (strType == DBKeys::WATCHMETA) {
            CScript script;
            ssKey >> script;
            CKeyMetadata keyMeta;
            ssValue >> keyMeta;
            wss.nKeyMeta++;
            pwallet->GetOrCreateLegacyScriptPubKeyMan()->LoadScriptMetadata(CScriptID(script), keyMeta);
        } else if (strType == DBKeys::DEFAULTKEY) {
            // We don't want or need the default key, but if there is one set,
            // we want to make sure that it is valid so that we can detect corruption
            CPubKey vchPubKey;
            ssValue >> vchPubKey;
            if (!vchPubKey.IsValid()) {
                strErr = "Error reading wallet database: Default Key corrupt";
                return false;
            }
        } else if (strType == DBKeys::POOL) {
            int64_t nIndex;
            ssKey >> nIndex;
            CKeyPool keypool;
            ssValue >> keypool;

            pwallet->GetOrCreateLegacyScriptPubKeyMan()->LoadKeyPool(nIndex, keypool);
        } else if (strType == DBKeys::CSCRIPT) {
            uint160 hash;
            ssKey >> hash;
            CScript script;
            ssValue >> script;
            if (!pwallet->GetOrCreateLegacyScriptPubKeyMan()->LoadCScript(script))
            {
                strErr = "Error reading wallet database: LegacyScriptPubKeyMan::LoadCScript failed";
                return false;
            }
        } else if (strType == DBKeys::ORDERPOSNEXT) {
            ssValue >> pwallet->nOrderPosNext;
        } else if (strType == DBKeys::DESTDATA) {
            std::string strAddress, strKey, strValue;
            ssKey >> strAddress;
            ssKey >> strKey;
            ssValue >> strValue;
            pwallet->LoadDestData(DecodeDestination(strAddress), strKey, strValue);
        } else if (strType == DBKeys::HDCHAIN) {
            CHDChain chain;
            ssValue >> chain;
            pwallet->GetOrCreateLegacyScriptPubKeyMan()->LoadHDChain(chain);
        } else if (strType == DBKeys::OLD_KEY) {
            strErr = "Found unsupported 'wkey' record, try loading with version 0.18";
            return false;
        } else if (strType == DBKeys::PART_LOCKEDUTXO) {
            COutPoint output;
            ssKey >> output;
            pwallet->LockCoin(output);
        } else if (strType == DBKeys::ACTIVEEXTERNALSPK || strType == DBKeys::ACTIVEINTERNALSPK) {
            uint8_t type;
            ssKey >> type;
            uint256 id;
            ssValue >> id;

            bool internal = strType == DBKeys::ACTIVEINTERNALSPK;
            auto& spk_mans = internal ? wss.m_active_internal_spks : wss.m_active_external_spks;
            if (spk_mans.count(static_cast<OutputType>(type)) > 0) {
                strErr = "Multiple ScriptPubKeyMans specified for a single type";
                return false;
            }
            spk_mans[static_cast<OutputType>(type)] = id;
        } else if (strType == DBKeys::WALLETDESCRIPTOR) {
            uint256 id;
            ssKey >> id;
            WalletDescriptor desc;
            ssValue >> desc;
            if (wss.m_descriptor_caches.count(id) == 0) {
                wss.m_descriptor_caches[id] = DescriptorCache();
            }
            pwallet->LoadDescriptorScriptPubKeyMan(id, desc);
        } else if (strType == DBKeys::WALLETDESCRIPTORCACHE) {
            bool parent = true;
            uint256 desc_id;
            uint32_t key_exp_index;
            uint32_t der_index;
            ssKey >> desc_id;
            ssKey >> key_exp_index;

            // if the der_index exists, it's a derived xpub
            try
            {
                ssKey >> der_index;
                parent = false;
            }
            catch (...) {}

            std::vector<unsigned char> ser_xpub(BIP32_EXTKEY_SIZE);
            ssValue >> ser_xpub;
            CExtPubKey xpub;
            xpub.Decode(ser_xpub.data());
            if (parent) {
                wss.m_descriptor_caches[desc_id].CacheParentExtPubKey(key_exp_index, xpub);
            } else {
                wss.m_descriptor_caches[desc_id].CacheDerivedExtPubKey(key_exp_index, der_index, xpub);
            }
        } else if (strType == DBKeys::WALLETDESCRIPTORLHCACHE) {
            uint256 desc_id;
            uint32_t key_exp_index;
            ssKey >> desc_id;
            ssKey >> key_exp_index;

            std::vector<unsigned char> ser_xpub(BIP32_EXTKEY_SIZE);
            ssValue >> ser_xpub;
            CExtPubKey xpub;
            xpub.Decode(ser_xpub.data());
            wss.m_descriptor_caches[desc_id].CacheLastHardenedExtPubKey(key_exp_index, xpub);
        } else if (strType == DBKeys::WALLETDESCRIPTORKEY) {
            uint256 desc_id;
            CPubKey pubkey;
            ssKey >> desc_id;
            ssKey >> pubkey;
            if (!pubkey.IsValid())
            {
                strErr = "Error reading wallet database: CPubKey corrupt";
                return false;
            }
            CKey key;
            CPrivKey pkey;
            uint256 hash;

            wss.nKeys++;
            ssValue >> pkey;
            ssValue >> hash;

            // hash pubkey/privkey to accelerate wallet load
            std::vector<unsigned char> to_hash;
            to_hash.reserve(pubkey.size() + pkey.size());
            to_hash.insert(to_hash.end(), pubkey.begin(), pubkey.end());
            to_hash.insert(to_hash.end(), pkey.begin(), pkey.end());

            if (Hash(to_hash) != hash)
            {
                strErr = "Error reading wallet database: CPubKey/CPrivKey corrupt";
                return false;
            }

            if (!key.Load(pkey, pubkey, true))
            {
                strErr = "Error reading wallet database: CPrivKey corrupt";
                return false;
            }
            wss.m_descriptor_keys.insert(std::make_pair(std::make_pair(desc_id, pubkey.GetID()), key));
        } else if (strType == DBKeys::WALLETDESCRIPTORCKEY) {
            uint256 desc_id;
            CPubKey pubkey;
            ssKey >> desc_id;
            ssKey >> pubkey;
            if (!pubkey.IsValid())
            {
                strErr = "Error reading wallet database: CPubKey corrupt";
                return false;
            }
            std::vector<unsigned char> privkey;
            ssValue >> privkey;
            wss.nCKeys++;

            wss.m_descriptor_crypt_keys.insert(std::make_pair(std::make_pair(desc_id, pubkey.GetID()), std::make_pair(pubkey, privkey)));
            wss.fIsEncrypted = true;
        } else if (strType != DBKeys::BESTBLOCK && strType != DBKeys::BESTBLOCK_NOMERKLE &&
                   strType != DBKeys::MINVERSION && strType != DBKeys::ACENTRY &&
                   strType != DBKeys::VERSION && strType != DBKeys::SETTINGS &&
                   strType != DBKeys::FLAGS) {
            wss.m_unknown_records++;
        }
    } catch (const std::exception& e) {
        if (strErr.empty()) {
            strErr = e.what();
        }
        return false;
    } catch (...) {
        if (strErr.empty()) {
            strErr = "Caught unknown exception in ReadKeyValue";
        }
        return false;
    }
    return true;
}

bool ReadKeyValue(CWallet* pwallet, CDataStream& ssKey, CDataStream& ssValue, std::string& strType, std::string& strErr, const KeyFilterFn& filter_fn)
{
    CWalletScanState dummy_wss;
    LOCK(pwallet->cs_wallet);
    return ReadKeyValue(pwallet, ssKey, ssValue, dummy_wss, strType, strErr, filter_fn);
}

bool WalletBatch::IsKeyType(const std::string& strType)
{
    return (strType == DBKeys::KEY ||
            strType == DBKeys::MASTER_KEY || strType == DBKeys::CRYPTED_KEY)
            || (fParticlMode &&
                (strType == DBKeys::PART_EXTACC || strType == DBKeys::PART_EXTKEY
                || strType == DBKeys::PART_EXTKEYNAMED || strType == DBKeys::PART_SXADDR || strType == DBKeys::PART_SXADDRKEYPACK));
}

DBErrors WalletBatch::LoadWallet(CWallet* pwallet)
{
    CWalletScanState wss;
    bool fNoncriticalErrors = false;
    DBErrors result = DBErrors::LOAD_OK;

    LOCK(pwallet->cs_wallet);
    try {
        int nMinVersion = 0;
        if (m_batch->Read(DBKeys::MINVERSION, nMinVersion)) {
            if (nMinVersion > FEATURE_LATEST)
                return DBErrors::TOO_NEW;
            pwallet->LoadMinVersion(nMinVersion);
        }

        // Load wallet flags, so they are known when processing other records.
        // The FLAGS key is absent during wallet creation.
        uint64_t flags;
        if (m_batch->Read(DBKeys::FLAGS, flags)) {
            if (!pwallet->LoadWalletFlags(flags)) {
                pwallet->WalletLogPrintf("Error reading wallet database: Unknown non-tolerable wallet flags found\n");
                return DBErrors::CORRUPT;
            }
        }

#ifndef ENABLE_EXTERNAL_SIGNER
        if (pwallet->IsWalletFlagSet(WALLET_FLAG_EXTERNAL_SIGNER)) {
            pwallet->WalletLogPrintf("Error: External signer wallet being loaded without external signer support compiled\n");
            return DBErrors::TOO_NEW;
        }
#endif

        // Get cursor
        if (!m_batch->StartCursor())
        {
            pwallet->WalletLogPrintf("Error getting wallet database cursor\n");
            return DBErrors::CORRUPT;
        }

        while (true)
        {
            // Read next record
            CDataStream ssKey(SER_DISK, CLIENT_VERSION);
            CDataStream ssValue(SER_DISK, CLIENT_VERSION);
            bool complete;
            bool ret = m_batch->ReadAtCursor(ssKey, ssValue, complete);
            if (complete) {
                break;
            }
            else if (!ret)
            {
                m_batch->CloseCursor();
                pwallet->WalletLogPrintf("Error reading next record from wallet database\n");
                return DBErrors::CORRUPT;
            }

            // Try to be tolerant of single corrupt records:
            std::string strType, strErr;
            if (!ReadKeyValue(pwallet, ssKey, ssValue, wss, strType, strErr))
            {
                // losing keys is considered a catastrophic error, anything else
                // we assume the user can live with:
                if (IsKeyType(strType) || strType == DBKeys::DEFAULTKEY) {
                    result = DBErrors::CORRUPT;
                } else if (strType == DBKeys::FLAGS) {
                    // reading the wallet flags can only fail if unknown flags are present
                    result = DBErrors::TOO_NEW;
                } else {
                    // Leave other errors alone, if we try to fix them we might make things worse.
                    fNoncriticalErrors = true; // ... but do warn the user there is something wrong.
                    if (strType == DBKeys::TX)
                        // Rescan if there is a bad transaction record:
                        gArgs.SoftSetBoolArg("-rescan", true);
                }
            }
            if (!strErr.empty())
                pwallet->WalletLogPrintf("%s\n", strErr);
        }
    } catch (...) {
        result = DBErrors::CORRUPT;
    }
    m_batch->CloseCursor();

    // Set the active ScriptPubKeyMans
    for (auto spk_man_pair : wss.m_active_external_spks) {
        pwallet->LoadActiveScriptPubKeyMan(spk_man_pair.second, spk_man_pair.first, /* internal */ false);
    }
    for (auto spk_man_pair : wss.m_active_internal_spks) {
        pwallet->LoadActiveScriptPubKeyMan(spk_man_pair.second, spk_man_pair.first, /* internal */ true);
    }

    // Set the descriptor caches
    for (auto desc_cache_pair : wss.m_descriptor_caches) {
        auto spk_man = pwallet->GetScriptPubKeyMan(desc_cache_pair.first);
        assert(spk_man);
        ((DescriptorScriptPubKeyMan*)spk_man)->SetCache(desc_cache_pair.second);
    }

    // Set the descriptor keys
    for (auto desc_key_pair : wss.m_descriptor_keys) {
        auto spk_man = pwallet->GetScriptPubKeyMan(desc_key_pair.first.first);
        ((DescriptorScriptPubKeyMan*)spk_man)->AddKey(desc_key_pair.first.second, desc_key_pair.second);
    }
    for (auto desc_key_pair : wss.m_descriptor_crypt_keys) {
        auto spk_man = pwallet->GetScriptPubKeyMan(desc_key_pair.first.first);
        ((DescriptorScriptPubKeyMan*)spk_man)->AddCryptedKey(desc_key_pair.first.second, desc_key_pair.second.first, desc_key_pair.second.second);
    }

    if (fNoncriticalErrors && result == DBErrors::LOAD_OK)
        result = DBErrors::NONCRITICAL_ERROR;

    // Any wallet corruption at all: skip any rewriting or
    // upgrading, we don't want to make it worse.
    if (result != DBErrors::LOAD_OK)
        return result;

    // Last client version to open this wallet, was previously the file version number
    int last_client = CLIENT_VERSION;
    m_batch->Read(DBKeys::VERSION, last_client);

    int wallet_version = pwallet->GetVersion();
    pwallet->WalletLogPrintf("Wallet File Version = %d\n", wallet_version > 0 ? wallet_version : last_client);

    pwallet->WalletLogPrintf("Keys: %u plaintext, %u encrypted, %u w/ metadata, %u total. Unknown wallet records: %u\n",
           wss.nKeys, wss.nCKeys, wss.nKeyMeta, wss.nKeys + wss.nCKeys, wss.m_unknown_records);

    // nTimeFirstKey is only reliable if all keys have metadata
    if (pwallet->IsLegacy() && (wss.nKeys + wss.nCKeys + wss.nWatchKeys) != wss.nKeyMeta) {
        auto spk_man = pwallet->GetOrCreateLegacyScriptPubKeyMan();
        if (spk_man) {
            LOCK(spk_man->cs_KeyStore);
            spk_man->UpdateTimeFirstKey(1);
        }
    }

    for (const uint256& hash : wss.vWalletUpgrade)
        WriteTx(pwallet->mapWallet.at(hash));

    // Rewrite encrypted wallets of versions 0.4.0 and 0.5.0rc:
    if (wss.fIsEncrypted && (last_client == 40000 || last_client == 50000))
        return DBErrors::NEED_REWRITE;

    if (last_client < CLIENT_VERSION) // Update
        m_batch->Write(DBKeys::VERSION, CLIENT_VERSION);

    if (wss.fAnyUnordered)
        result = pwallet->ReorderTransactions();

    // Upgrade all of the wallet keymetadata to have the hd master key id
    // This operation is not atomic, but if it fails, updated entries are still backwards compatible with older software
    try {
        pwallet->UpgradeKeyMetadata();
    } catch (...) {
        result = DBErrors::CORRUPT;
    }

    // Upgrade all of the descriptor caches to cache the last hardened xpub
    // This operation is not atomic, but if it fails, only new entries are added so it is backwards compatible
    try {
        pwallet->UpgradeDescriptorCache();
    } catch (...) {
        result = DBErrors::CORRUPT;
    }

    // Set the inactive chain
    if (wss.m_hd_chains.size() > 0) {
        LegacyScriptPubKeyMan* legacy_spkm = pwallet->GetLegacyScriptPubKeyMan();
        if (!legacy_spkm) {
            pwallet->WalletLogPrintf("Inactive HD Chains found but no Legacy ScriptPubKeyMan\n");
            return DBErrors::CORRUPT;
        }
        for (const auto& chain_pair : wss.m_hd_chains) {
            if (chain_pair.first != pwallet->GetLegacyScriptPubKeyMan()->GetHDChain().seed_id) {
                pwallet->GetLegacyScriptPubKeyMan()->AddInactiveHDChain(chain_pair.second);
            }
        }
    }

    return result;
}

DBErrors WalletBatch::FindWalletTx(std::vector<uint256>& vTxHash, std::list<CWalletTx>& vWtx)
{
    DBErrors result = DBErrors::LOAD_OK;

    try {
        int nMinVersion = 0;
        if (m_batch->Read(DBKeys::MINVERSION, nMinVersion)) {
            if (nMinVersion > FEATURE_LATEST)
                return DBErrors::TOO_NEW;
        }

        // Get cursor
        if (!m_batch->StartCursor())
        {
            LogPrintf("Error getting wallet database cursor\n");
            return DBErrors::CORRUPT;
        }

        while (true)
        {
            // Read next record
            CDataStream ssKey(SER_DISK, CLIENT_VERSION);
            CDataStream ssValue(SER_DISK, CLIENT_VERSION);
            bool complete;
            bool ret = m_batch->ReadAtCursor(ssKey, ssValue, complete);
            if (complete) {
                break;
            } else if (!ret) {
                m_batch->CloseCursor();
                LogPrintf("Error reading next record from wallet database\n");
                return DBErrors::CORRUPT;
            }

            std::string strType;
            ssKey >> strType;
            if (strType == DBKeys::TX) {
                uint256 hash;
                ssKey >> hash;
                vTxHash.push_back(hash);
                vWtx.emplace_back(nullptr /* wallet */, nullptr /* tx */);
                ssValue >> vWtx.back();
            }
        }
    } catch (...) {
        result = DBErrors::CORRUPT;
    }
    m_batch->CloseCursor();

    return result;
}

DBErrors WalletBatch::ZapSelectTx(std::vector<uint256>& vTxHashIn, std::vector<uint256>& vTxHashOut)
{
    // build list of wallet TXs and hashes
    std::vector<uint256> vTxHash;
    std::list<CWalletTx> vWtx;
    DBErrors err = FindWalletTx(vTxHash, vWtx);
    if (err != DBErrors::LOAD_OK) {
        return err;
    }

    std::sort(vTxHash.begin(), vTxHash.end());
    std::sort(vTxHashIn.begin(), vTxHashIn.end());

    // erase each matching wallet TX
    bool delerror = false;
    std::vector<uint256>::iterator it = vTxHashIn.begin();
    for (const uint256& hash : vTxHash) {
        while (it < vTxHashIn.end() && (*it) < hash) {
            it++;
        }
        if (it == vTxHashIn.end()) {
            break;
        }
        else if ((*it) == hash) {
            if(!EraseTx(hash)) {
                LogPrint(BCLog::WALLETDB, "Transaction was found for deletion but returned database error: %s\n", hash.GetHex());
                delerror = true;
            }
            vTxHashOut.push_back(hash);
        }
    }

    if (delerror) {
        return DBErrors::CORRUPT;
    }
    return DBErrors::LOAD_OK;
}

void MaybeCompactWalletDB(WalletContext& context)
{
    static std::atomic<bool> fOneThread(false);
    if (fOneThread.exchange(true)) {
        return;
    }

<<<<<<< HEAD
    // Make this thread recognisable as the wallet flushing thread
    util::ThreadRename("wallet");

    for (const std::shared_ptr<CWallet>& pwallet : GetWallets()) {
=======
    for (const std::shared_ptr<CWallet>& pwallet : GetWallets(context)) {
>>>>>>> 2f019032
        WalletDatabase& dbh = pwallet->GetDatabase();

        unsigned int nUpdateCounter = dbh.nUpdateCounter;

        if (dbh.nLastSeen != nUpdateCounter) {
            dbh.nLastSeen = nUpdateCounter;
            dbh.nLastWalletUpdate = GetTime();
        }

        if (dbh.nLastFlushed != nUpdateCounter && GetTime() - dbh.nLastWalletUpdate >= 2) {
            if (dbh.PeriodicFlush()) {
                dbh.nLastFlushed = nUpdateCounter;
            }
        }
    }

    fOneThread = false;
}

bool WalletBatch::WriteDestData(const std::string &address, const std::string &key, const std::string &value)
{
    return WriteIC(std::make_pair(DBKeys::DESTDATA, std::make_pair(address, key)), value);
}

bool WalletBatch::EraseDestData(const std::string &address, const std::string &key)
{
    return EraseIC(std::make_pair(DBKeys::DESTDATA, std::make_pair(address, key)));
}


bool WalletBatch::WriteHDChain(const CHDChain& chain)
{
    return WriteIC(DBKeys::HDCHAIN, chain);
}

bool WalletBatch::WriteWalletFlags(const uint64_t flags)
{
    return WriteIC(DBKeys::FLAGS, flags);
}

bool WalletBatch::TxnBegin()
{
    return m_batch->TxnBegin();
}

bool WalletBatch::TxnCommit()
{
    return m_batch->TxnCommit();
}

bool WalletBatch::TxnAbort()
{
    return m_batch->TxnAbort();
}

bool WalletBatch::WriteLockedUnspentOutput(const COutPoint &o)
{
    bool tmp = true;
    return WriteIC(std::make_pair(DBKeys::PART_LOCKEDUTXO, o), tmp);
};

bool WalletBatch::EraseLockedUnspentOutput(const COutPoint &o)
{
    return EraseIC(std::make_pair(DBKeys::PART_LOCKEDUTXO, o));
};

bool WalletBatch::EraseAllByPrefix(std::string sPrefix)
{
    // Must be in transaction to call pcursor->del
    if (!TxnBegin()) {
        return error("%s: TxnBegin failed.\n", __func__);
    }

    BerkeleyBatch *bb = static_cast<BerkeleyBatch*>(m_batch.get());
    // Get cursor
    Dbc *pcursor = nullptr;
    int ret = bb->pdb->cursor(bb->activeTxn, &pcursor, 0);
    if (ret != 0 || !pcursor) {
        return error("%s: GetCursor failed.\n", __func__);
    }

    CDataStream ssKey(SER_DISK, CLIENT_VERSION);
    CDataStream ssValue(SER_DISK, CLIENT_VERSION);
    std::string strType;
    ssKey << sPrefix;
    while (bb->ReadAtCursor2(pcursor, ssKey, ssValue, true) == 0) {
        ssKey >> strType;
        if (IsKeyType(strType) || strType != sPrefix) {
            break;
        }
        int rv = pcursor->del(0);
        if (rv != 0) {
            LogPrintf("%s: Erase failed with error %d\n", __func__, rv);
        }
        m_database.IncrementUpdateCounter();
    }
    pcursor->close();

    TxnCommit();

    return true;
};

std::unique_ptr<WalletDatabase> MakeDatabase(const fs::path& path, const DatabaseOptions& options, DatabaseStatus& status, bilingual_str& error)
{
    bool exists;
    try {
        exists = fs::symlink_status(path).type() != fs::file_not_found;
    } catch (const fs::filesystem_error& e) {
        error = Untranslated(strprintf("Failed to access database path '%s': %s", path.string(), fsbridge::get_filesystem_error_message(e)));
        status = DatabaseStatus::FAILED_BAD_PATH;
        return nullptr;
    }

    std::optional<DatabaseFormat> format;
    if (exists) {
        if (IsBDBFile(BDBDataFile(path))) {
            format = DatabaseFormat::BERKELEY;
        }
        if (IsSQLiteFile(SQLiteDataFile(path))) {
            if (format) {
                error = Untranslated(strprintf("Failed to load database path '%s'. Data is in ambiguous format.", path.string()));
                status = DatabaseStatus::FAILED_BAD_FORMAT;
                return nullptr;
            }
            format = DatabaseFormat::SQLITE;
        }
    } else if (options.require_existing) {
        error = Untranslated(strprintf("Failed to load database path '%s'. Path does not exist.", path.string()));
        status = DatabaseStatus::FAILED_NOT_FOUND;
        return nullptr;
    }

    if (!format && options.require_existing) {
        error = Untranslated(strprintf("Failed to load database path '%s'. Data is not in recognized format.", path.string()));
        status = DatabaseStatus::FAILED_BAD_FORMAT;
        return nullptr;
    }

    if (format && options.require_create) {
        error = Untranslated(strprintf("Failed to create database path '%s'. Database already exists.", path.string()));
        status = DatabaseStatus::FAILED_ALREADY_EXISTS;
        return nullptr;
    }

    // A db already exists so format is set, but options also specifies the format, so make sure they agree
    if (format && options.require_format && format != options.require_format) {
        error = Untranslated(strprintf("Failed to load database path '%s'. Data is not in required format.", path.string()));
        status = DatabaseStatus::FAILED_BAD_FORMAT;
        return nullptr;
    }

    // Format is not set when a db doesn't already exist, so use the format specified by the options if it is set.
    if (!format && options.require_format) format = options.require_format;

    // If the format is not specified or detected, choose the default format based on what is available. We prefer BDB over SQLite for now.
    if (!format) {
#ifdef USE_SQLITE
        format = DatabaseFormat::SQLITE;
#endif
#ifdef USE_BDB
        format = DatabaseFormat::BERKELEY;
#endif
    }

    if (format == DatabaseFormat::SQLITE) {
#ifdef USE_SQLITE
        return MakeSQLiteDatabase(path, options, status, error);
#endif
        error = Untranslated(strprintf("Failed to open database path '%s'. Build does not support SQLite database format.", path.string()));
        status = DatabaseStatus::FAILED_BAD_FORMAT;
        return nullptr;
    }

#ifdef USE_BDB
    return MakeBerkeleyDatabase(path, options, status, error);
#endif
    error = Untranslated(strprintf("Failed to open database path '%s'. Build does not support Berkeley DB database format.", path.string()));
    status = DatabaseStatus::FAILED_BAD_FORMAT;
    return nullptr;
}

/** Return object for accessing dummy database with no read/write capabilities. */
std::unique_ptr<WalletDatabase> CreateDummyWalletDatabase()
{
    return std::make_unique<DummyDatabase>();
}

/** Return object for accessing temporary in-memory database. */
std::unique_ptr<WalletDatabase> CreateMockWalletDatabase()
{
#ifdef USE_BDB
    return std::make_unique<BerkeleyDatabase>(std::make_shared<BerkeleyEnvironment>(), "");
#elif USE_SQLITE
    return std::make_unique<SQLiteDatabase>("", "", true);
#endif
}<|MERGE_RESOLUTION|>--- conflicted
+++ resolved
@@ -1031,14 +1031,7 @@
         return;
     }
 
-<<<<<<< HEAD
-    // Make this thread recognisable as the wallet flushing thread
-    util::ThreadRename("wallet");
-
-    for (const std::shared_ptr<CWallet>& pwallet : GetWallets()) {
-=======
     for (const std::shared_ptr<CWallet>& pwallet : GetWallets(context)) {
->>>>>>> 2f019032
         WalletDatabase& dbh = pwallet->GetDatabase();
 
         unsigned int nUpdateCounter = dbh.nUpdateCounter;
