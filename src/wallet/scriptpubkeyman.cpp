// Copyright (c) 2019-2020 The Bitcoin Core developers
// Distributed under the MIT software license, see the accompanying
// file COPYING or http://www.opensource.org/licenses/mit-license.php.

#include <key_io.h>
#include <logging.h>
#include <outputtype.h>
#include <script/descriptor.h>
#include <script/sign.h>
#include <util/bip32.h>
#include <util/strencodings.h>
#include <util/string.h>
#include <util/system.h>
#include <util/time.h>
#include <util/translation.h>
#include <wallet/scriptpubkeyman.h>

#include <optional>

//! Value for the first BIP 32 hardened derivation. Can be used as a bit mask and as a value. See BIP 32 for more details.
const uint32_t BIP32_HARDENED_KEY_LIMIT = 0x80000000;

bool LegacyScriptPubKeyMan::GetNewDestination(const OutputType type, CTxDestination& dest, std::string& error)
{
    if (LEGACY_OUTPUT_TYPES.count(type) == 0) {
        error = _("Error: Legacy wallets only support the \"legacy\", \"p2sh-segwit\", and \"bech32\" address types").translated;
        return false;
    }
    assert(type != OutputType::BECH32M);

    LOCK(cs_KeyStore);
    error.clear();

    // Generate a new key that is added to wallet
    CPubKey new_key;
    if (!GetKeyFromPool(new_key, type)) {
        error = _("Error: Keypool ran out, please call keypoolrefill first").translated;
        return false;
    }
    LearnRelatedScripts(new_key, type);
    dest = GetDestinationForKey(new_key, type);
    return true;
}

//typedef std::vector<unsigned char> valtype;

bool HaveKeys(const std::vector<valtype>& pubkeys, const LegacyScriptPubKeyMan& keystore)
{
    for (const valtype& pubkey : pubkeys) {
        CKeyID keyID = CPubKey(pubkey).GetID();
        if (!keystore.HaveKey(keyID)) return false;
    }
    return true;
}

namespace {

/**
 * This is an enum that tracks the execution context of a script, similar to
 * SigVersion in script/interpreter. It is separate however because we want to
 * distinguish between top-level scriptPubKey execution and P2SH redeemScript
 * execution (a distinction that has no impact on consensus rules).
 */
enum class IsMineSigVersion
{
    TOP = 0,        //!< scriptPubKey execution
    P2SH = 1,       //!< P2SH redeemScript
    WITNESS_V0 = 2, //!< P2WSH witness script execution
};

/**
 * This is an internal representation of isminetype + invalidity.
 * Its order is significant, as we return the max of all explored
 * possibilities.
 */
enum class IsMineResult
{
    NO = 0,         //!< Not ours
    WATCH_ONLY = 1, //!< Included in watch-only balance
    SPENDABLE = 2,  //!< Included in all balances
    INVALID = 3,    //!< Not spendable by anyone (uncompressed pubkey in segwit, P2SH inside P2SH or witness, witness inside witness)
};

bool PermitsUncompressed(IsMineSigVersion sigversion)
{
    return sigversion == IsMineSigVersion::TOP || sigversion == IsMineSigVersion::P2SH;
}

//! Recursively solve script and return spendable/watchonly/invalid status.
//!
//! @param keystore            legacy key and script store
//! @param scriptPubKey        script to solve
//! @param sigversion          script type (top-level / redeemscript / witnessscript)
//! @param recurse_scripthash  whether to recurse into nested p2sh and p2wsh
//!                            scripts or simply treat any script that has been
//!                            stored in the keystore as spendable
isminetype IsMineInner(const LegacyScriptPubKeyMan& keystore, const CScript& scriptPubKey, bool& isInvalid, IsMineSigVersion sigversion, bool recurse_scripthash=true)
{
    if (HasIsCoinstakeOp(scriptPubKey)) {
        CScript scriptA, scriptB;
        if (!SplitConditionalCoinstakeScript(scriptPubKey, scriptA, scriptB)) {
            return ISMINE_NO;
        }

        isminetype typeB = IsMineInner(keystore, scriptB, isInvalid, sigversion);
        if (typeB & ISMINE_SPENDABLE) {
            return typeB;
        }

        isminetype typeA = IsMineInner(keystore, scriptA, isInvalid, sigversion);
        if (typeA & ISMINE_SPENDABLE) {
            int ia = (int)typeA;
            ia &= ~ISMINE_SPENDABLE;
            ia |= ISMINE_WATCH_COLDSTAKE;
            typeA = (isminetype)ia;
        }

        return (isminetype)((int)typeA | (int)typeB);
    }

    std::vector<valtype> vSolutions;
    TxoutType whichType = Solver(scriptPubKey, vSolutions);

    CKeyID keyID;

    isminetype mine = ISMINE_NO;
    switch (whichType) {
    case TxoutType::TIMELOCKED_SCRIPTHASH:
    case TxoutType::TIMELOCKED_SCRIPTHASH256:
    case TxoutType::TIMELOCKED_PUBKEYHASH:
    case TxoutType::TIMELOCKED_PUBKEYHASH256:
    case TxoutType::TIMELOCKED_MULTISIG:
    case TxoutType::NONSTANDARD:
    case TxoutType::NULL_DATA:
    case TxoutType::WITNESS_UNKNOWN:
    case TxoutType::WITNESS_V1_TAPROOT:
        break;
    case TxoutType::PUBKEY:
        keyID = CPubKey(vSolutions[0]).GetID();
        if (!PermitsUncompressed(sigversion) && vSolutions[0].size() != 33) {
            isInvalid = true;
            return ISMINE_NO;
        }
        if ((mine = keystore.m_storage.IsMine(keyID)))
            return mine;
        //if (keystore.HaveKey(keyID))
        //    return ISMINE_SPENDABLE;
        break;
    case TxoutType::WITNESS_V0_KEYHASH:
    {
        if (sigversion == IsMineSigVersion::WITNESS_V0) {
            // P2WPKH inside P2WSH is invalid.
            isInvalid = true;
            return ISMINE_NO;
        }
        if (sigversion == IsMineSigVersion::TOP && !keystore.HaveCScript(CScriptID(CScript() << OP_0 << vSolutions[0]))) {
            // We do not support bare witness outputs unless the P2SH version of it would be
            // acceptable as well. This protects against matching before segwit activates.
            // This also applies to the P2WSH case.
            break;
        }
        isminetype ret = IsMineInner(keystore, GetScriptForDestination(PKHash(uint160(vSolutions[0]))), isInvalid, IsMineSigVersion::WITNESS_V0);
        if (ret == ISMINE_SPENDABLE || ret == ISMINE_WATCH_ONLY_ || (ret == ISMINE_NO && isInvalid))
            return ret;
        break;
    }
    case TxoutType::PUBKEYHASH:
    case TxoutType::PUBKEYHASH256:
        if (vSolutions[0].size() == 20)
            keyID = CKeyID(uint160(vSolutions[0]));
        else
        if (vSolutions[0].size() == 32)
            keyID = CKeyID(uint256(vSolutions[0]));
        else
            return ISMINE_NO;
        if (!PermitsUncompressed(sigversion)) {
            CPubKey pubkey;
            if (keystore.GetPubKey(keyID, pubkey) && !pubkey.IsCompressed()) {
                isInvalid = true;
                return ISMINE_NO;
            }
        }
        if ((mine = keystore.m_storage.IsMine(keyID)))
            return mine;
        //if (keystore.HaveKey(keyID))
        //    return ISMINE_SPENDABLE;
        break;
    case TxoutType::SCRIPTHASH:
    case TxoutType::SCRIPTHASH256:
    {
        if (sigversion != IsMineSigVersion::TOP) {
            // P2SH inside P2WSH or P2SH is invalid.
            isInvalid = true;
            return ISMINE_NO;
        }
        CScriptID scriptID;
        if (vSolutions[0].size() == 20)
            scriptID = CScriptID(uint160(vSolutions[0]));
        else
        if (vSolutions[0].size() == 32)
            scriptID.Set(uint256(vSolutions[0]));
        else
            return ISMINE_NO;
        CScript subscript;
        if (keystore.GetCScript(scriptID, subscript)) {
            isminetype ret = recurse_scripthash ? IsMineInner(keystore, subscript, isInvalid, IsMineSigVersion::P2SH) : ISMINE_SPENDABLE;
            if (ret == ISMINE_SPENDABLE || ret == ISMINE_WATCH_ONLY_ || (ret == ISMINE_NO && isInvalid))
                return ret;
        }
        break;
    }
    case TxoutType::WITNESS_V0_SCRIPTHASH:
    {
        if (sigversion == IsMineSigVersion::WITNESS_V0) {
            // P2WSH inside P2WSH is invalid.
            isInvalid = true;
            return ISMINE_NO;
        }
        if (sigversion == IsMineSigVersion::TOP && !keystore.HaveCScript(CScriptID(CScript() << OP_0 << vSolutions[0]))) {
            break;
        }
        uint160 hash;
        CRIPEMD160().Write(vSolutions[0].data(), vSolutions[0].size()).Finalize(hash.begin());
        CScriptID scriptID = CScriptID(hash);
        CScript subscript;
        if (keystore.GetCScript(scriptID, subscript)) {
            isminetype ret = recurse_scripthash ? IsMineInner(keystore, subscript, isInvalid, IsMineSigVersion::WITNESS_V0) : ISMINE_SPENDABLE;
            if (ret == ISMINE_SPENDABLE || ret == ISMINE_WATCH_ONLY_ || (ret == ISMINE_NO && isInvalid))
                return ret;
        }
        break;
    }

    case TxoutType::MULTISIG:
    {
        // Never treat bare multisig outputs as ours (they can still be made watchonly-though)
        if (sigversion == IsMineSigVersion::TOP) break;

        // Only consider transactions "mine" if we own ALL the
        // keys involved. Multi-signature transactions that are
        // partially owned (somebody else has a key that can spend
        // them) enable spend-out-from-under-you attacks, especially
        // in shared-wallet situations.
        std::vector<valtype> keys(vSolutions.begin()+1, vSolutions.begin()+vSolutions.size()-1);
        if (!PermitsUncompressed(sigversion)) {
            for (size_t i = 0; i < keys.size(); i++) {
                if (keys[i].size() != 33) {
                    isInvalid = true;
                    return ISMINE_NO;
                }
            }
        }
        if (HaveKeys(keys, keystore))
            return ISMINE_SPENDABLE;
        break;
    }
    } // no default case, so the compiler can warn about missing cases

    if (keystore.HaveWatchOnly(scriptPubKey)) {
        return ISMINE_WATCH_ONLY_;
    }
    return ISMINE_NO;
}

} // namespace

isminetype LegacyScriptPubKeyMan::IsMine(const CScript& script, bool &is_invalid) const
{
    isminetype rv = IsMineInner(*this, script, is_invalid, IsMineSigVersion::TOP);
    return is_invalid ? ISMINE_NO : rv;
}

isminetype LegacyScriptPubKeyMan::IsMine(const CScript& script) const
{
    bool isInvalid = false;
    isminetype rv = IsMineInner(*this, script, isInvalid, IsMineSigVersion::TOP);
    return isInvalid ? ISMINE_NO : rv;
}

bool LegacyScriptPubKeyMan::CheckDecryptionKey(const CKeyingMaterial& master_key, bool accept_no_keys)
{
    {
        LOCK(cs_KeyStore);
        assert(mapKeys.empty());

        bool keyPass = mapCryptedKeys.empty(); // Always pass when there are no encrypted keys
        bool keyFail = false;
        CryptedKeyMap::const_iterator mi = mapCryptedKeys.begin();
        WalletBatch batch(m_storage.GetDatabase());
        for (; mi != mapCryptedKeys.end(); ++mi)
        {
            const CPubKey &vchPubKey = (*mi).second.first;
            const std::vector<unsigned char> &vchCryptedSecret = (*mi).second.second;

            if (vchCryptedSecret.empty()) { // Skip unexpanded key received on stealth address
                continue;
            }

            CKey key;
            if (!DecryptKey(master_key, vchCryptedSecret, vchPubKey, key))
            {
                keyFail = true;
                break;
            }
            keyPass = true;
            if (fDecryptionThoroughlyChecked)
                break;
            else {
                // Rewrite these encrypted keys with checksums
                batch.WriteCryptedKey(vchPubKey, vchCryptedSecret, mapKeyMetadata[vchPubKey.GetID()]);
            }
        }
        if (keyPass && keyFail)
        {
            LogPrintf("The wallet is probably corrupted: Some keys decrypt but not all.\n");
            throw std::runtime_error("Error unlocking wallet: some keys decrypt but not all. Your wallet file may be corrupt.");
        }
        if (keyFail || (!keyPass && !accept_no_keys))
            return false;
        fDecryptionThoroughlyChecked = true;
    }
    return true;
}

bool LegacyScriptPubKeyMan::Encrypt(const CKeyingMaterial& master_key, WalletBatch* batch)
{
    LOCK(cs_KeyStore);
    encrypted_batch = batch;
    if (!mapCryptedKeys.empty()) {
        encrypted_batch = nullptr;
        return false;
    }

    KeyMap keys_to_encrypt;
    keys_to_encrypt.swap(mapKeys); // Clear mapKeys so AddCryptedKeyInner will succeed.
    for (const KeyMap::value_type& mKey : keys_to_encrypt)
    {
        const CKey &key = mKey.second;
        CPubKey vchPubKey = key.GetPubKey();
        CKeyingMaterial vchSecret(key.begin(), key.end());
        std::vector<unsigned char> vchCryptedSecret;
        if (!EncryptSecret(master_key, vchSecret, vchPubKey.GetHash(), vchCryptedSecret)) {
            encrypted_batch = nullptr;
            return false;
        }
        if (!AddCryptedKey(vchPubKey, vchCryptedSecret)) {
            encrypted_batch = nullptr;
            return false;
        }
    }
    encrypted_batch = nullptr;
    return true;
}

bool LegacyScriptPubKeyMan::GetReservedDestination(const OutputType type, bool internal, CTxDestination& address, int64_t& index, CKeyPool& keypool, std::string& error)
{
    if (LEGACY_OUTPUT_TYPES.count(type) == 0) {
        error = _("Error: Legacy wallets only support the \"legacy\", \"p2sh-segwit\", and \"bech32\" address types").translated;
        return false;
    }
    assert(type != OutputType::BECH32M);

    LOCK(cs_KeyStore);
    if (!CanGetAddresses(internal)) {
        error = _("Error: Keypool ran out, please call keypoolrefill first").translated;
        return false;
    }

    if (!ReserveKeyFromKeyPool(index, keypool, internal)) {
        error = _("Error: Keypool ran out, please call keypoolrefill first").translated;
        return false;
    }
    address = GetDestinationForKey(keypool.vchPubKey, type);
    return true;
}

bool LegacyScriptPubKeyMan::TopUpInactiveHDChain(const CKeyID seed_id, int64_t index, bool internal)
{
    LOCK(cs_KeyStore);

    if (m_storage.IsLocked()) return false;

    auto it = m_inactive_hd_chains.find(seed_id);
    if (it == m_inactive_hd_chains.end()) {
        return false;
    }

    CHDChain& chain = it->second;

    // Top up key pool
    int64_t target_size = std::max(gArgs.GetArg("-keypool", DEFAULT_KEYPOOL_SIZE), (int64_t) 1);

    // "size" of the keypools. Not really the size, actually the difference between index and the chain counter
    // Since chain counter is 1 based and index is 0 based, one of them needs to be offset by 1.
    int64_t kp_size = (internal ? chain.nInternalChainCounter : chain.nExternalChainCounter) - (index + 1);

    // make sure the keypool fits the user-selected target (-keypool)
    int64_t missing = std::max(target_size - kp_size, (int64_t) 0);

    if (missing > 0) {
        WalletBatch batch(m_storage.GetDatabase());
        for (int64_t i = missing; i > 0; --i) {
            GenerateNewKey(batch, chain, internal);
        }
        if (internal) {
            WalletLogPrintf("inactive seed with id %s added %d internal keys\n", HexStr(seed_id), missing);
        } else {
            WalletLogPrintf("inactive seed with id %s added %d keys\n", HexStr(seed_id), missing);
        }
    }
    return true;
}

void LegacyScriptPubKeyMan::MarkUnusedAddresses(const CScript& script)
{
    LOCK(cs_KeyStore);
    // extract addresses and check if they match with an unused keypool key
    for (const auto& keyid : GetAffectedKeys(script, *this)) {
        std::map<CKeyID, int64_t>::const_iterator mi = m_pool_key_to_index.find(keyid);
        if (mi != m_pool_key_to_index.end()) {
            WalletLogPrintf("%s: Detected a used keypool key, mark all keypool keys up to this key as used\n", __func__);
            MarkReserveKeysAsUsed(mi->second);

            if (!TopUp()) {
                WalletLogPrintf("%s: Topping up keypool failed (locked wallet)\n", __func__);
            }
        }

        // Find the key's metadata and check if it's seed id (if it has one) is inactive, i.e. it is not the current m_hd_chain seed id.
        // If so, TopUp the inactive hd chain
        auto it = mapKeyMetadata.find(keyid);
        if (it != mapKeyMetadata.end()){
            CKeyMetadata meta = it->second;
            if (!meta.hd_seed_id.IsNull() && meta.hd_seed_id != m_hd_chain.seed_id) {
                bool internal = (meta.key_origin.path[1] & ~BIP32_HARDENED_KEY_LIMIT) != 0;
                int64_t index = meta.key_origin.path[2] & ~BIP32_HARDENED_KEY_LIMIT;

                if (!TopUpInactiveHDChain(meta.hd_seed_id, index, internal)) {
                    WalletLogPrintf("%s: Adding inactive seed keys failed\n", __func__);
                }
            }
        }
    }
}

void LegacyScriptPubKeyMan::UpgradeKeyMetadata()
{
    LOCK(cs_KeyStore);
    if (m_storage.IsLocked() || m_storage.IsWalletFlagSet(WALLET_FLAG_KEY_ORIGIN_METADATA)) {
        return;
    }

    std::unique_ptr<WalletBatch> batch = std::make_unique<WalletBatch>(m_storage.GetDatabase());
    for (auto& meta_pair : mapKeyMetadata) {
        CKeyMetadata& meta = meta_pair.second;
        if (!meta.hd_seed_id.IsNull() && !meta.has_key_origin && meta.hdKeypath != "s") { // If the hdKeypath is "s", that's the seed and it doesn't have a key origin
            CKey key;
            GetKey(meta.hd_seed_id, key);
            CExtKey masterKey;
            masterKey.SetSeed(key.begin(), key.size());
            // Add to map
            CKeyID master_id = masterKey.key.GetPubKey().GetID();
            std::copy(master_id.begin(), master_id.begin() + 4, meta.key_origin.fingerprint);
            if (!ParseHDKeypath(meta.hdKeypath, meta.key_origin.path)) {
                throw std::runtime_error("Invalid stored hdKeypath");
            }
            meta.has_key_origin = true;
            if (meta.nVersion < CKeyMetadata::VERSION_WITH_KEY_ORIGIN) {
                meta.nVersion = CKeyMetadata::VERSION_WITH_KEY_ORIGIN;
            }

            // Write meta to wallet
            CPubKey pubkey;
            if (GetPubKey(meta_pair.first, pubkey)) {
                batch->WriteKeyMetadata(meta, pubkey, true);
            }
        }
    }
}

bool LegacyScriptPubKeyMan::SetupGeneration(bool force)
{
    if ((CanGenerateKeys() && !force) || m_storage.IsLocked()) {
        return false;
    }

    SetHDSeed(GenerateNewSeed());
    if (!NewKeyPool()) {
        return false;
    }
    return true;
}

bool LegacyScriptPubKeyMan::IsHDEnabled() const
{
    return !m_hd_chain.seed_id.IsNull();
}

bool LegacyScriptPubKeyMan::CanGetAddresses(bool internal) const
{
    LOCK(cs_KeyStore);
    // Check if the keypool has keys
    bool keypool_has_keys;
    if (internal && m_storage.CanSupportFeature(FEATURE_HD_SPLIT)) {
        keypool_has_keys = setInternalKeyPool.size() > 0;
    } else {
        keypool_has_keys = KeypoolCountExternalKeys() > 0;
    }
    // If the keypool doesn't have keys, check if we can generate them
    if (!keypool_has_keys) {
        return CanGenerateKeys();
    }
    return keypool_has_keys;
}

bool LegacyScriptPubKeyMan::Upgrade(int prev_version, int new_version, bilingual_str& error)
{
    LOCK(cs_KeyStore);
    bool hd_upgrade = false;
    bool split_upgrade = false;
    if (IsFeatureSupported(new_version, FEATURE_HD) && !IsHDEnabled()) {
        WalletLogPrintf("Upgrading wallet to HD\n");
        m_storage.SetMinVersion(FEATURE_HD);

        // generate a new master key
        CPubKey masterPubKey = GenerateNewSeed();
        SetHDSeed(masterPubKey);
        hd_upgrade = true;
    }
    // Upgrade to HD chain split if necessary
    if (!IsFeatureSupported(prev_version, FEATURE_HD_SPLIT) && IsFeatureSupported(new_version, FEATURE_HD_SPLIT)) {
        WalletLogPrintf("Upgrading wallet to use HD chain split\n");
        m_storage.SetMinVersion(FEATURE_PRE_SPLIT_KEYPOOL);
        split_upgrade = FEATURE_HD_SPLIT > prev_version;
        // Upgrade the HDChain
        if (m_hd_chain.nVersion < CHDChain::VERSION_HD_CHAIN_SPLIT) {
            m_hd_chain.nVersion = CHDChain::VERSION_HD_CHAIN_SPLIT;
            if (!WalletBatch(m_storage.GetDatabase()).WriteHDChain(m_hd_chain)) {
                throw std::runtime_error(std::string(__func__) + ": writing chain failed");
            }
        }
    }
    // Mark all keys currently in the keypool as pre-split
    if (split_upgrade) {
        MarkPreSplitKeys();
    }
    // Regenerate the keypool if upgraded to HD
    if (hd_upgrade) {
        if (!TopUp()) {
            error = _("Unable to generate keys");
            return false;
        }
    }
    return true;
}

bool LegacyScriptPubKeyMan::HavePrivateKeys() const
{
    LOCK(cs_KeyStore);
    return !mapKeys.empty() || !mapCryptedKeys.empty();
}

void LegacyScriptPubKeyMan::RewriteDB()
{
    LOCK(cs_KeyStore);
    setInternalKeyPool.clear();
    setExternalKeyPool.clear();
    m_pool_key_to_index.clear();
    // Note: can't top-up keypool here, because wallet is locked.
    // User will be prompted to unlock wallet the next operation
    // that requires a new key.
}

static int64_t GetOldestKeyTimeInPool(const std::set<int64_t>& setKeyPool, WalletBatch& batch) {
    if (setKeyPool.empty()) {
        return GetTime();
    }

    CKeyPool keypool;
    int64_t nIndex = *(setKeyPool.begin());
    if (!batch.ReadPool(nIndex, keypool)) {
        throw std::runtime_error(std::string(__func__) + ": read oldest key in keypool failed");
    }
    assert(keypool.vchPubKey.IsValid());
    return keypool.nTime;
}

int64_t LegacyScriptPubKeyMan::GetOldestKeyPoolTime() const
{
    LOCK(cs_KeyStore);

    WalletBatch batch(m_storage.GetDatabase());

    // load oldest key from keypool, get time and return
    int64_t oldestKey = GetOldestKeyTimeInPool(setExternalKeyPool, batch);
    if (IsHDEnabled() && m_storage.CanSupportFeature(FEATURE_HD_SPLIT)) {
        oldestKey = std::max(GetOldestKeyTimeInPool(setInternalKeyPool, batch), oldestKey);
        if (!set_pre_split_keypool.empty()) {
            oldestKey = std::max(GetOldestKeyTimeInPool(set_pre_split_keypool, batch), oldestKey);
        }
    }

    return oldestKey;
}

size_t LegacyScriptPubKeyMan::KeypoolCountExternalKeys() const
{
    LOCK(cs_KeyStore);
    return setExternalKeyPool.size() + set_pre_split_keypool.size();
}

unsigned int LegacyScriptPubKeyMan::GetKeyPoolSize() const
{
    LOCK(cs_KeyStore);
    return setInternalKeyPool.size() + setExternalKeyPool.size() + set_pre_split_keypool.size();
}

int64_t LegacyScriptPubKeyMan::GetTimeFirstKey() const
{
    LOCK(cs_KeyStore);
    return nTimeFirstKey;
}

std::unique_ptr<SigningProvider> LegacyScriptPubKeyMan::GetSolvingProvider(const CScript& script) const
{
    return std::make_unique<LegacySigningProvider>(*this);
}

bool LegacyScriptPubKeyMan::CanProvide(const CScript& script, SignatureData& sigdata)
{
    bool isInvalid = false;
    isminetype ismine = IsMineInner(*this, script, isInvalid, IsMineSigVersion::TOP, /* recurse_scripthash= */ false);
    if (ismine & ISMINE_ALL) {
        // If ismine, it means we recognize keys or script ids in the script, or
        // are watching the script itself, and we can at least provide metadata
        // or solving information, even if not able to sign fully.
        return true;
    } else {
        if (script.IsPayToScriptHash256()) {
            CScriptID scriptID;
            scriptID.Set(uint256(script.data()+2, 32));
            if (HaveCScript(scriptID)) {
                return true;
            }
        }
        // If, given the stuff in sigdata, we could make a valid sigature, then we can provide for this script
        ProduceSignature(*this, DUMMY_SIGNATURE_CREATOR, script, sigdata);
        if (!sigdata.signatures.empty()) {
            // If we could make signatures, make sure we have a private key to actually make a signature
            bool has_privkeys = false;
            for (const auto& key_sig_pair : sigdata.signatures) {
                has_privkeys |= HaveKey(key_sig_pair.first);
            }
            return has_privkeys;
        }
        return false;
    }
}

bool LegacyScriptPubKeyMan::SignTransaction(CMutableTransaction& tx, const std::map<COutPoint, Coin>& coins, int sighash, std::map<int, std::string>& input_errors) const
{
    return ::SignTransaction(tx, this, coins, sighash, input_errors);
}

SigningResult LegacyScriptPubKeyMan::SignMessage(const std::string& message, const PKHash& pkhash, std::string& str_sig) const
{
    CKey key;
    if (!GetKey(ToKeyID(pkhash), key)) {
        return SigningResult::PRIVATE_KEY_NOT_AVAILABLE;
    }

    if (MessageSign(key, message, str_sig)) {
        return SigningResult::OK;
    }
    return SigningResult::SIGNING_FAILED;
}

SigningResult LegacyScriptPubKeyMan::SignMessage(const std::string& message, const CKeyID256& pkhash, std::string& str_sig) const
{
    CKeyID key_id(pkhash);
    CKey key;
    if (!GetKey(key_id, key)) {
        return SigningResult::PRIVATE_KEY_NOT_AVAILABLE;
    }

    if (MessageSign(key, message, str_sig)) {
        return SigningResult::OK;
    }
    return SigningResult::SIGNING_FAILED;
}

TransactionError LegacyScriptPubKeyMan::FillPSBT(PartiallySignedTransaction& psbtx, const PrecomputedTransactionData& txdata, int sighash_type, bool sign, bool bip32derivs, int* n_signed) const
{
    if (n_signed) {
        *n_signed = 0;
    }
    for (unsigned int i = 0; i < psbtx.tx->vin.size(); ++i) {
        const CTxIn& txin = psbtx.tx->vin[i];
        PSBTInput& input = psbtx.inputs.at(i);

        if (PSBTInputSigned(input)) {
            continue;
        }

        // Get the Sighash type
        if (sign && input.sighash_type > 0 && input.sighash_type != sighash_type) {
            return TransactionError::SIGHASH_MISMATCH;
        }

        // Check non_witness_utxo has specified prevout
        if (input.non_witness_utxo) {
            if (txin.prevout.n >= input.non_witness_utxo->vout.size()) {
                return TransactionError::MISSING_INPUTS;
            }
        } else if (input.witness_utxo.IsNull()) {
            // There's no UTXO so we can just skip this now
            continue;
        }
        SignatureData sigdata;
        input.FillSignatureData(sigdata);
        SignPSBTInput(HidingSigningProvider(this, !sign, !bip32derivs), psbtx, i, &txdata, sighash_type);

        bool signed_one = PSBTInputSigned(input);
        if (n_signed && (signed_one || !sign)) {
            // If sign is false, we assume that we _could_ sign if we get here. This
            // will never have false negatives; it is hard to tell under what i
            // circumstances it could have false positives.
            (*n_signed)++;
        }
    }

    // Fill in the bip32 keypaths and redeemscripts for the outputs so that hardware wallets can identify change
    for (unsigned int i = 0; i < psbtx.tx->vout.size(); ++i) {
        UpdatePSBTOutput(HidingSigningProvider(this, true, !bip32derivs), psbtx, i);
    }

    return TransactionError::OK;
}

std::unique_ptr<CKeyMetadata> LegacyScriptPubKeyMan::GetMetadata(const CTxDestination& dest) const
{
    LOCK(cs_KeyStore);

    CKeyID key_id = GetKeyForDestination(*this, dest);
    if (!key_id.IsNull()) {
        auto it = mapKeyMetadata.find(key_id);
        if (it != mapKeyMetadata.end()) {
            return std::make_unique<CKeyMetadata>(it->second);
        }
    }

    CScript scriptPubKey = GetScriptForDestination(dest);
    auto it = m_script_metadata.find(CScriptID(scriptPubKey));
    if (it != m_script_metadata.end()) {
        return std::make_unique<CKeyMetadata>(it->second);
    }

    return nullptr;
}

uint256 LegacyScriptPubKeyMan::GetID() const
{
    return uint256::ONE;
}

/**
 * Update wallet first key creation time. This should be called whenever keys
 * are added to the wallet, with the oldest key creation time.
 */
void LegacyScriptPubKeyMan::UpdateTimeFirstKey(int64_t nCreateTime)
{
    AssertLockHeld(cs_KeyStore);
    if (nCreateTime <= 1) {
        // Cannot determine birthday information, so set the wallet birthday to
        // the beginning of time.
        nTimeFirstKey = 1;
    } else if (!nTimeFirstKey || nCreateTime < nTimeFirstKey) {
        nTimeFirstKey = nCreateTime;
    }
}

bool LegacyScriptPubKeyMan::LoadKey(const CKey& key, const CPubKey &pubkey)
{
    return AddKeyPubKeyInner(key, pubkey);
}

bool LegacyScriptPubKeyMan::AddKeyPubKey(const CKey& secret, const CPubKey &pubkey)
{
    LOCK(cs_KeyStore);
    WalletBatch batch(m_storage.GetDatabase());
    return LegacyScriptPubKeyMan::AddKeyPubKeyWithDB(batch, secret, pubkey);
}

bool LegacyScriptPubKeyMan::AddKeyPubKeyWithDB(WalletBatch& batch, const CKey& secret, const CPubKey& pubkey)
{
    AssertLockHeld(cs_KeyStore);

    // Make sure we aren't adding private keys to private key disabled wallets
    assert(!m_storage.IsWalletFlagSet(WALLET_FLAG_DISABLE_PRIVATE_KEYS));

    // FillableSigningProvider has no concept of wallet databases, but calls AddCryptedKey
    // which is overridden below.  To avoid flushes, the database handle is
    // tunneled through to it.
    bool needsDB = !encrypted_batch;
    if (needsDB) {
        encrypted_batch = &batch;
    }
    if (!AddKeyPubKeyInner(secret, pubkey)) {
        if (needsDB) encrypted_batch = nullptr;
        return false;
    }
    if (needsDB) encrypted_batch = nullptr;

    // check if we need to remove from watch-only
    CScript script;
    script = GetScriptForDestination(PKHash(pubkey));
    if (HaveWatchOnly(script)) {
        RemoveWatchOnly(script);
    }
    script = GetScriptForRawPubKey(pubkey);
    if (HaveWatchOnly(script)) {
        RemoveWatchOnly(script);
    }

    if (!m_storage.HasEncryptionKeys()) {
        return batch.WriteKey(pubkey,
                                                 secret.GetPrivKey(),
                                                 mapKeyMetadata[pubkey.GetID()]);
    }
    m_storage.UnsetBlankWalletFlag(batch);
    return true;
}

bool LegacyScriptPubKeyMan::LoadCScript(const CScript& redeemScript)
{
    /* A sanity check was added in pull #3843 to avoid adding redeemScripts
     * that never can be redeemed. However, old wallets may still contain
     * these. Do not add them to the wallet and warn. */
    if (redeemScript.size() > MAX_SCRIPT_ELEMENT_SIZE)
    {
        std::string strAddr = EncodeDestination(ScriptHash(redeemScript));
        WalletLogPrintf("%s: Warning: This wallet contains a redeemScript of size %i which exceeds maximum size %i thus can never be redeemed. Do not use address %s.\n", __func__, redeemScript.size(), MAX_SCRIPT_ELEMENT_SIZE, strAddr);
        return true;
    }

    return FillableSigningProvider::AddCScript(redeemScript);
}

void LegacyScriptPubKeyMan::LoadKeyMetadata(const CKeyID& keyID, const CKeyMetadata& meta)
{
    LOCK(cs_KeyStore);
    UpdateTimeFirstKey(meta.nCreateTime);
    mapKeyMetadata[keyID] = meta;
}

void LegacyScriptPubKeyMan::LoadScriptMetadata(const CScriptID& script_id, const CKeyMetadata& meta)
{
    LOCK(cs_KeyStore);
    UpdateTimeFirstKey(meta.nCreateTime);
    m_script_metadata[script_id] = meta;
}

bool LegacyScriptPubKeyMan::AddKeyPubKeyInner(const CKey& key, const CPubKey &pubkey)
{
    LOCK(cs_KeyStore);
    if (!m_storage.HasEncryptionKeys()) {
        return FillableSigningProvider::AddKeyPubKey(key, pubkey);
    }

    if (m_storage.IsLocked()) {
        return false;
    }

    std::vector<unsigned char> vchCryptedSecret;
    CKeyingMaterial vchSecret(key.begin(), key.end());
    if (!EncryptSecret(m_storage.GetEncryptionKey(), vchSecret, pubkey.GetHash(), vchCryptedSecret)) {
        return false;
    }

    if (!AddCryptedKey(pubkey, vchCryptedSecret)) {
        return false;
    }
    return true;
}

bool LegacyScriptPubKeyMan::LoadCryptedKey(const CPubKey &vchPubKey, const std::vector<unsigned char> &vchCryptedSecret, bool checksum_valid)
{
    // Set fDecryptionThoroughlyChecked to false when the checksum is invalid
    if (!checksum_valid) {
        fDecryptionThoroughlyChecked = false;
    }

    return AddCryptedKeyInner(vchPubKey, vchCryptedSecret);
}

bool LegacyScriptPubKeyMan::AddCryptedKeyInner(const CPubKey &vchPubKey, const std::vector<unsigned char> &vchCryptedSecret)
{
    LOCK(cs_KeyStore);
    assert(mapKeys.empty());

    mapCryptedKeys[vchPubKey.GetID()] = make_pair(vchPubKey, vchCryptedSecret);
    ImplicitlyLearnRelatedKeyScripts(vchPubKey);
    return true;
}

bool LegacyScriptPubKeyMan::AddCryptedKey(const CPubKey &vchPubKey,
                            const std::vector<unsigned char> &vchCryptedSecret)
{
    if (!AddCryptedKeyInner(vchPubKey, vchCryptedSecret))
        return false;
    {
        LOCK(cs_KeyStore);
        if (encrypted_batch)
            return encrypted_batch->WriteCryptedKey(vchPubKey,
                                                        vchCryptedSecret,
                                                        mapKeyMetadata[vchPubKey.GetID()]);
        else
            return WalletBatch(m_storage.GetDatabase()).WriteCryptedKey(vchPubKey,
                                                            vchCryptedSecret,
                                                            mapKeyMetadata[vchPubKey.GetID()]);
    }
}

bool LegacyScriptPubKeyMan::HaveWatchOnly(const CScript &dest) const
{
    LOCK(cs_KeyStore);
    return setWatchOnly.count(dest) > 0;
}

bool LegacyScriptPubKeyMan::HaveWatchOnly() const
{
    LOCK(cs_KeyStore);
    return (!setWatchOnly.empty());
}

static bool ExtractPubKey(const CScript &dest, CPubKey& pubKeyOut)
{
    std::vector<std::vector<unsigned char>> solutions;
    return Solver(dest, solutions) == TxoutType::PUBKEY &&
        (pubKeyOut = CPubKey(solutions[0])).IsFullyValid();
}

bool LegacyScriptPubKeyMan::RemoveWatchOnly(const CScript &dest)
{
    {
        LOCK(cs_KeyStore);
        setWatchOnly.erase(dest);
        CPubKey pubKey;
        if (ExtractPubKey(dest, pubKey)) {
            mapWatchKeys.erase(pubKey.GetID());
        }
        // Related CScripts are not removed; having superfluous scripts around is
        // harmless (see comment in ImplicitlyLearnRelatedKeyScripts).
    }

    if (!HaveWatchOnly())
        NotifyWatchonlyChanged(false);
    if (!WalletBatch(m_storage.GetDatabase()).EraseWatchOnly(dest))
        return false;

    return true;
}

bool LegacyScriptPubKeyMan::LoadWatchOnly(const CScript &dest)
{
    return AddWatchOnlyInMem(dest);
}

bool LegacyScriptPubKeyMan::AddWatchOnlyInMem(const CScript &dest)
{
    LOCK(cs_KeyStore);
    setWatchOnly.insert(dest);
    CPubKey pubKey;
    if (ExtractPubKey(dest, pubKey)) {
        mapWatchKeys[pubKey.GetID()] = pubKey;
        ImplicitlyLearnRelatedKeyScripts(pubKey);
    }
    return true;
}

bool LegacyScriptPubKeyMan::AddWatchOnlyWithDB(WalletBatch &batch, const CScript& dest)
{
    if (!AddWatchOnlyInMem(dest))
        return false;
    const CKeyMetadata& meta = m_script_metadata[CScriptID(dest)];
    UpdateTimeFirstKey(meta.nCreateTime);
    NotifyWatchonlyChanged(true);
    if (batch.WriteWatchOnly(dest, meta)) {
        m_storage.UnsetBlankWalletFlag(batch);
        return true;
    }
    return false;
}

bool LegacyScriptPubKeyMan::AddWatchOnlyWithDB(WalletBatch &batch, const CScript& dest, int64_t create_time)
{
    m_script_metadata[CScriptID(dest)].nCreateTime = create_time;
    return AddWatchOnlyWithDB(batch, dest);
}

bool LegacyScriptPubKeyMan::AddWatchOnly(const CScript& dest)
{
    WalletBatch batch(m_storage.GetDatabase());
    return AddWatchOnlyWithDB(batch, dest);
}

bool LegacyScriptPubKeyMan::AddWatchOnly(const CScript& dest, int64_t nCreateTime)
{
    m_script_metadata[CScriptID(dest)].nCreateTime = nCreateTime;
    return AddWatchOnly(dest);
}

void LegacyScriptPubKeyMan::LoadHDChain(const CHDChain& chain)
{
    LOCK(cs_KeyStore);
    m_hd_chain = chain;
}

void LegacyScriptPubKeyMan::AddHDChain(const CHDChain& chain)
{
    LOCK(cs_KeyStore);
    // Store the new chain
    if (!WalletBatch(m_storage.GetDatabase()).WriteHDChain(chain)) {
        throw std::runtime_error(std::string(__func__) + ": writing chain failed");
    }
    // When there's an old chain, add it as an inactive chain as we are now rotating hd chains
    if (!m_hd_chain.seed_id.IsNull()) {
        AddInactiveHDChain(m_hd_chain);
    }

    m_hd_chain = chain;
}

void LegacyScriptPubKeyMan::AddInactiveHDChain(const CHDChain& chain)
{
    LOCK(cs_KeyStore);
    assert(!chain.seed_id.IsNull());
    m_inactive_hd_chains[chain.seed_id] = chain;
}

bool LegacyScriptPubKeyMan::HaveKey(const CKeyID &address) const
{
    if (m_storage.IsParticlWallet()) return m_storage.HaveKey(address);
    LOCK(cs_KeyStore);
    if (!m_storage.HasEncryptionKeys()) {
        return FillableSigningProvider::HaveKey(address);
    }
    return mapCryptedKeys.count(address) > 0;
}

bool LegacyScriptPubKeyMan::GetKey(const CKeyID &address, CKey& keyOut) const
{
    if (m_storage.IsParticlWallet()) return m_storage.GetKey(address, keyOut);
    LOCK(cs_KeyStore);
    if (!m_storage.HasEncryptionKeys()) {
        return FillableSigningProvider::GetKey(address, keyOut);
    }

    CryptedKeyMap::const_iterator mi = mapCryptedKeys.find(address);
    if (mi != mapCryptedKeys.end())
    {
        const CPubKey &vchPubKey = (*mi).second.first;
        const std::vector<unsigned char> &vchCryptedSecret = (*mi).second.second;
        return DecryptKey(m_storage.GetEncryptionKey(), vchCryptedSecret, vchPubKey, keyOut);
    }
    return false;
}

bool LegacyScriptPubKeyMan::GetKey_(const CKeyID &address, CKey& keyOut) const
{
    LOCK(cs_KeyStore);
    if (!m_storage.HasEncryptionKeys()) {
        return FillableSigningProvider::GetKey(address, keyOut);
    }

    CryptedKeyMap::const_iterator mi = mapCryptedKeys.find(address);
    if (mi != mapCryptedKeys.end())
    {
        const CPubKey &vchPubKey = (*mi).second.first;
        const std::vector<unsigned char> &vchCryptedSecret = (*mi).second.second;
        return DecryptKey(m_storage.GetEncryptionKey(), vchCryptedSecret, vchPubKey, keyOut);
    }
    return false;
}


bool LegacyScriptPubKeyMan::GetKeyOrigin(const CKeyID& keyID, KeyOriginInfo& info) const
{
    CKeyMetadata meta;
    {
        LOCK(cs_KeyStore);
        auto it = mapKeyMetadata.find(keyID);
        if (it != mapKeyMetadata.end()) {
            meta = it->second;
        }
    }
    if (meta.has_key_origin) {
        std::copy(meta.key_origin.fingerprint, meta.key_origin.fingerprint + 4, info.fingerprint);
        info.path = meta.key_origin.path;
    } else { // Single pubkeys get the master fingerprint of themselves
        std::copy(keyID.begin(), keyID.begin() + 4, info.fingerprint);
    }
    return true;
}

bool LegacyScriptPubKeyMan::GetWatchPubKey(const CKeyID &address, CPubKey &pubkey_out) const
{
    LOCK(cs_KeyStore);
    WatchKeyMap::const_iterator it = mapWatchKeys.find(address);
    if (it != mapWatchKeys.end()) {
        pubkey_out = it->second;
        return true;
    }
    return false;
}

bool LegacyScriptPubKeyMan::GetPubKey(const CKeyID &address, CPubKey& vchPubKeyOut) const
{
    if (m_storage.IsParticlWallet()) return m_storage.GetPubKey(address, vchPubKeyOut);
    LOCK(cs_KeyStore);
    if (!m_storage.HasEncryptionKeys()) {
        if (!FillableSigningProvider::GetPubKey(address, vchPubKeyOut)) {
            return GetWatchPubKey(address, vchPubKeyOut);
        }
        return true;
    }

    CryptedKeyMap::const_iterator mi = mapCryptedKeys.find(address);
    if (mi != mapCryptedKeys.end())
    {
        vchPubKeyOut = (*mi).second.first;
        return true;
    }
    // Check for watch-only pubkeys
    return GetWatchPubKey(address, vchPubKeyOut);
}

bool LegacyScriptPubKeyMan::GetPubKey_(const CKeyID &address, CPubKey& vchPubKeyOut) const
{
    LOCK(cs_KeyStore);
    if (!m_storage.HasEncryptionKeys()) {
        if (!FillableSigningProvider::GetPubKey(address, vchPubKeyOut)) {
            return GetWatchPubKey(address, vchPubKeyOut);
        }
        return true;
    }

    CryptedKeyMap::const_iterator mi = mapCryptedKeys.find(address);
    if (mi != mapCryptedKeys.end())
    {
        vchPubKeyOut = (*mi).second.first;
        return true;
    }
    // Check for watch-only pubkeys
    return GetWatchPubKey(address, vchPubKeyOut);
}

size_t LegacyScriptPubKeyMan::CountKeys() const
{
    LOCK(cs_KeyStore);
    if (!m_storage.HasEncryptionKeys()) {
        return FillableSigningProvider::CountKeys();
    }
    return mapCryptedKeys.size();
}


CPubKey LegacyScriptPubKeyMan::GenerateNewKey(WalletBatch &batch, CHDChain& hd_chain, bool internal)
{
    assert(!m_storage.IsWalletFlagSet(WALLET_FLAG_DISABLE_PRIVATE_KEYS));
    assert(!m_storage.IsWalletFlagSet(WALLET_FLAG_BLANK_WALLET));
    AssertLockHeld(cs_KeyStore);
    bool fCompressed = m_storage.CanSupportFeature(FEATURE_COMPRPUBKEY); // default to compressed public keys if we want 0.6.0 wallets

    CKey secret;

    // Create new metadata
    int64_t nCreationTime = GetTime();
    CKeyMetadata metadata(nCreationTime);

    // use HD key derivation if HD was enabled during wallet creation and a seed is present
    if (IsHDEnabled()) {
        DeriveNewChildKey(batch, metadata, secret, hd_chain, (m_storage.CanSupportFeature(FEATURE_HD_SPLIT) ? internal : false));
    } else {
        secret.MakeNewKey(fCompressed);
    }

    // Compressed public keys were introduced in version 0.6.0
    if (fCompressed) {
        m_storage.SetMinVersion(FEATURE_COMPRPUBKEY);
    }

    CPubKey pubkey = secret.GetPubKey();
    assert(secret.VerifyPubKey(pubkey));

    mapKeyMetadata[pubkey.GetID()] = metadata;
    UpdateTimeFirstKey(nCreationTime);

    if (!AddKeyPubKeyWithDB(batch, secret, pubkey)) {
        throw std::runtime_error(std::string(__func__) + ": AddKey failed");
    }
    return pubkey;
}

void LegacyScriptPubKeyMan::DeriveNewChildKey(WalletBatch &batch, CKeyMetadata& metadata, CKey& secret, CHDChain& hd_chain, bool internal)
{
    // for now we use a fixed keypath scheme of m/0'/0'/k
    CKey seed;                     //seed (256bit)
    CExtKey masterKey;             //hd master key
    CExtKey accountKey;            //key at m/0'
    CExtKey chainChildKey;         //key at m/0'/0' (external) or m/0'/1' (internal)
    CExtKey childKey;              //key at m/0'/0'/<n>'

    // try to get the seed
    if (!GetKey(hd_chain.seed_id, seed))
        throw std::runtime_error(std::string(__func__) + ": seed not found");

    masterKey.SetSeed(seed.begin(), seed.size());

    // derive m/0'
    // use hardened derivation (child keys >= 0x80000000 are hardened after bip32)
    masterKey.Derive(accountKey, BIP32_HARDENED_KEY_LIMIT);

    // derive m/0'/0' (external chain) OR m/0'/1' (internal chain)
    assert(internal ? m_storage.CanSupportFeature(FEATURE_HD_SPLIT) : true);
    accountKey.Derive(chainChildKey, BIP32_HARDENED_KEY_LIMIT+(internal ? 1 : 0));

    // derive child key at next index, skip keys already known to the wallet
    do {
        // always derive hardened keys
        // childIndex | BIP32_HARDENED_KEY_LIMIT = derive childIndex in hardened child-index-range
        // example: 1 | BIP32_HARDENED_KEY_LIMIT == 0x80000001 == 2147483649
        if (internal) {
            chainChildKey.Derive(childKey, hd_chain.nInternalChainCounter | BIP32_HARDENED_KEY_LIMIT);
            metadata.hdKeypath = "m/0'/1'/" + ToString(hd_chain.nInternalChainCounter) + "'";
            metadata.key_origin.path.push_back(0 | BIP32_HARDENED_KEY_LIMIT);
            metadata.key_origin.path.push_back(1 | BIP32_HARDENED_KEY_LIMIT);
            metadata.key_origin.path.push_back(hd_chain.nInternalChainCounter | BIP32_HARDENED_KEY_LIMIT);
            hd_chain.nInternalChainCounter++;
        }
        else {
            chainChildKey.Derive(childKey, hd_chain.nExternalChainCounter | BIP32_HARDENED_KEY_LIMIT);
            metadata.hdKeypath = "m/0'/0'/" + ToString(hd_chain.nExternalChainCounter) + "'";
            metadata.key_origin.path.push_back(0 | BIP32_HARDENED_KEY_LIMIT);
            metadata.key_origin.path.push_back(0 | BIP32_HARDENED_KEY_LIMIT);
            metadata.key_origin.path.push_back(hd_chain.nExternalChainCounter | BIP32_HARDENED_KEY_LIMIT);
            hd_chain.nExternalChainCounter++;
        }
    } while (HaveKey(childKey.key.GetPubKey().GetID()));
    secret = childKey.key;
    metadata.hd_seed_id = hd_chain.seed_id;
    CKeyID master_id = masterKey.key.GetPubKey().GetID();
    std::copy(master_id.begin(), master_id.begin() + 4, metadata.key_origin.fingerprint);
    metadata.has_key_origin = true;
    // update the chain model in the database
    if (hd_chain.seed_id == m_hd_chain.seed_id && !batch.WriteHDChain(hd_chain))
        throw std::runtime_error(std::string(__func__) + ": writing HD chain model failed");
}

void LegacyScriptPubKeyMan::LoadKeyPool(int64_t nIndex, const CKeyPool &keypool)
{
    LOCK(cs_KeyStore);
    if (keypool.m_pre_split) {
        set_pre_split_keypool.insert(nIndex);
    } else if (keypool.fInternal) {
        setInternalKeyPool.insert(nIndex);
    } else {
        setExternalKeyPool.insert(nIndex);
    }
    m_max_keypool_index = std::max(m_max_keypool_index, nIndex);
    m_pool_key_to_index[keypool.vchPubKey.GetID()] = nIndex;

    // If no metadata exists yet, create a default with the pool key's
    // creation time. Note that this may be overwritten by actually
    // stored metadata for that key later, which is fine.
    CKeyID keyid = keypool.vchPubKey.GetID();
    if (mapKeyMetadata.count(keyid) == 0)
        mapKeyMetadata[keyid] = CKeyMetadata(keypool.nTime);
}

bool LegacyScriptPubKeyMan::CanGenerateKeys() const
{
    // A wallet can generate keys if it has an HD seed (IsHDEnabled) or it is a non-HD wallet (pre FEATURE_HD)
    LOCK(cs_KeyStore);
    return IsHDEnabled() || !m_storage.CanSupportFeature(FEATURE_HD);
}

CPubKey LegacyScriptPubKeyMan::GenerateNewSeed()
{
    assert(!m_storage.IsWalletFlagSet(WALLET_FLAG_DISABLE_PRIVATE_KEYS));
    CKey key;
    key.MakeNewKey(true);
    return DeriveNewSeed(key);
}

CPubKey LegacyScriptPubKeyMan::DeriveNewSeed(const CKey& key)
{
    int64_t nCreationTime = GetTime();
    CKeyMetadata metadata(nCreationTime);

    // calculate the seed
    CPubKey seed = key.GetPubKey();
    assert(key.VerifyPubKey(seed));

    // set the hd keypath to "s" -> Seed, refers the seed to itself
    metadata.hdKeypath     = "s";
    metadata.has_key_origin = false;
    metadata.hd_seed_id = seed.GetID();

    {
        LOCK(cs_KeyStore);

        // mem store the metadata
        mapKeyMetadata[seed.GetID()] = metadata;

        // write the key&metadata to the database
        if (!AddKeyPubKey(key, seed))
            throw std::runtime_error(std::string(__func__) + ": AddKeyPubKey failed");
    }

    return seed;
}

void LegacyScriptPubKeyMan::SetHDSeed(const CPubKey& seed)
{
    LOCK(cs_KeyStore);
    // store the keyid (hash160) together with
    // the child index counter in the database
    // as a hdchain object
    CHDChain newHdChain;
    newHdChain.nVersion = m_storage.CanSupportFeature(FEATURE_HD_SPLIT) ? CHDChain::VERSION_HD_CHAIN_SPLIT : CHDChain::VERSION_HD_BASE;
    newHdChain.seed_id = seed.GetID();
    AddHDChain(newHdChain);
    NotifyCanGetAddressesChanged();
    WalletBatch batch(m_storage.GetDatabase());
    m_storage.UnsetBlankWalletFlag(batch);
}

/**
 * Mark old keypool keys as used,
 * and generate all new keys
 */
bool LegacyScriptPubKeyMan::NewKeyPool()
{
    if (!gArgs.GetBoolArg("-btcmode", false)) {
        return false;
    }
    if (m_storage.IsWalletFlagSet(WALLET_FLAG_DISABLE_PRIVATE_KEYS)) {
        return false;
    }
    {
        LOCK(cs_KeyStore);
        WalletBatch batch(m_storage.GetDatabase());

        for (const int64_t nIndex : setInternalKeyPool) {
            batch.ErasePool(nIndex);
        }
        setInternalKeyPool.clear();

        for (const int64_t nIndex : setExternalKeyPool) {
            batch.ErasePool(nIndex);
        }
        setExternalKeyPool.clear();

        for (const int64_t nIndex : set_pre_split_keypool) {
            batch.ErasePool(nIndex);
        }
        set_pre_split_keypool.clear();

        m_pool_key_to_index.clear();

        if (!TopUp()) {
            return false;
        }
        WalletLogPrintf("LegacyScriptPubKeyMan::NewKeyPool rewrote keypool\n");
    }
    return true;
}

bool LegacyScriptPubKeyMan::TopUp(unsigned int kpSize)
{
    if (!CanGenerateKeys()) {
        return false;
    }
    {
        LOCK(cs_KeyStore);

        if (m_storage.IsLocked()) return false;

        // Top up key pool
        unsigned int nTargetSize;
        if (kpSize > 0)
            nTargetSize = kpSize;
        else
            nTargetSize = std::max(gArgs.GetArg("-keypool", DEFAULT_KEYPOOL_SIZE), (int64_t) 0);

        // count amount of available keys (internal, external)
        // make sure the keypool of external and internal keys fits the user selected target (-keypool)
        int64_t missingExternal = std::max(std::max((int64_t) nTargetSize, (int64_t) 1) - (int64_t)setExternalKeyPool.size(), (int64_t) 0);
        int64_t missingInternal = std::max(std::max((int64_t) nTargetSize, (int64_t) 1) - (int64_t)setInternalKeyPool.size(), (int64_t) 0);

        if (!IsHDEnabled() || !m_storage.CanSupportFeature(FEATURE_HD_SPLIT))
        {
            // don't create extra internal keys
            missingInternal = 0;
        }
        bool internal = false;
        WalletBatch batch(m_storage.GetDatabase());
        for (int64_t i = missingInternal + missingExternal; i--;)
        {
            if (i < missingInternal) {
                internal = true;
            }

            CPubKey pubkey(GenerateNewKey(batch, m_hd_chain, internal));
            AddKeypoolPubkeyWithDB(pubkey, internal, batch);
        }
        if (missingInternal + missingExternal > 0) {
            WalletLogPrintf("keypool added %d keys (%d internal), size=%u (%u internal)\n", missingInternal + missingExternal, missingInternal, setInternalKeyPool.size() + setExternalKeyPool.size() + set_pre_split_keypool.size(), setInternalKeyPool.size());
        }
    }
    NotifyCanGetAddressesChanged();
    return true;
}

void LegacyScriptPubKeyMan::AddKeypoolPubkeyWithDB(const CPubKey& pubkey, const bool internal, WalletBatch& batch)
{
    LOCK(cs_KeyStore);
    assert(m_max_keypool_index < std::numeric_limits<int64_t>::max()); // How in the hell did you use so many keys?
    int64_t index = ++m_max_keypool_index;
    if (!batch.WritePool(index, CKeyPool(pubkey, internal))) {
        throw std::runtime_error(std::string(__func__) + ": writing imported pubkey failed");
    }
    if (internal) {
        setInternalKeyPool.insert(index);
    } else {
        setExternalKeyPool.insert(index);
    }
    m_pool_key_to_index[pubkey.GetID()] = index;
}

void LegacyScriptPubKeyMan::KeepDestination(int64_t nIndex, const OutputType& type)
{
    assert(type != OutputType::BECH32M);
    // Remove from key pool
    WalletBatch batch(m_storage.GetDatabase());
    batch.ErasePool(nIndex);
    CPubKey pubkey;
    bool have_pk = GetPubKey(m_index_to_reserved_key.at(nIndex), pubkey);
    assert(have_pk);
    LearnRelatedScripts(pubkey, type);
    m_index_to_reserved_key.erase(nIndex);
    WalletLogPrintf("keypool keep %d\n", nIndex);
}

void LegacyScriptPubKeyMan::ReturnDestination(int64_t nIndex, bool fInternal, const CTxDestination&)
{
    // Return to key pool
    {
        LOCK(cs_KeyStore);
        if (fInternal) {
            setInternalKeyPool.insert(nIndex);
        } else if (!set_pre_split_keypool.empty()) {
            set_pre_split_keypool.insert(nIndex);
        } else {
            setExternalKeyPool.insert(nIndex);
        }
        CKeyID& pubkey_id = m_index_to_reserved_key.at(nIndex);
        m_pool_key_to_index[pubkey_id] = nIndex;
        m_index_to_reserved_key.erase(nIndex);
        NotifyCanGetAddressesChanged();
    }
    WalletLogPrintf("keypool return %d\n", nIndex);
}

bool LegacyScriptPubKeyMan::GetKeyFromPool(CPubKey& result, const OutputType type, bool internal)
{
    assert(type != OutputType::BECH32M);
    if (!CanGetAddresses(internal)) {
        return false;
    }
    if (m_storage.IsParticlWallet()) return m_storage.GetKeyFromPool(result, internal);

    CKeyPool keypool;
    {
        LOCK(cs_KeyStore);
        int64_t nIndex;
        if (!ReserveKeyFromKeyPool(nIndex, keypool, internal) && !m_storage.IsWalletFlagSet(WALLET_FLAG_DISABLE_PRIVATE_KEYS)) {
            if (m_storage.IsLocked()) return false;
            WalletBatch batch(m_storage.GetDatabase());
            result = GenerateNewKey(batch, m_hd_chain, internal);
            return true;
        }
        KeepDestination(nIndex, type);
        result = keypool.vchPubKey;
    }
    return true;
}

bool LegacyScriptPubKeyMan::ReserveKeyFromKeyPool(int64_t& nIndex, CKeyPool& keypool, bool fRequestedInternal)
{
    nIndex = -1;
    keypool.vchPubKey = CPubKey();
    {
        LOCK(cs_KeyStore);

        bool fReturningInternal = fRequestedInternal;
        fReturningInternal &= (IsHDEnabled() && m_storage.CanSupportFeature(FEATURE_HD_SPLIT)) || m_storage.IsWalletFlagSet(WALLET_FLAG_DISABLE_PRIVATE_KEYS);
        bool use_split_keypool = set_pre_split_keypool.empty();
        std::set<int64_t>& setKeyPool = use_split_keypool ? (fReturningInternal ? setInternalKeyPool : setExternalKeyPool) : set_pre_split_keypool;

        // Get the oldest key
        if (setKeyPool.empty()) {
            return false;
        }

        WalletBatch batch(m_storage.GetDatabase());

        auto it = setKeyPool.begin();
        nIndex = *it;
        setKeyPool.erase(it);
        if (!batch.ReadPool(nIndex, keypool)) {
            throw std::runtime_error(std::string(__func__) + ": read failed");
        }
        CPubKey pk;
        if (!GetPubKey(keypool.vchPubKey.GetID(), pk)) {
            throw std::runtime_error(std::string(__func__) + ": unknown key in key pool");
        }
        // If the key was pre-split keypool, we don't care about what type it is
        if (use_split_keypool && keypool.fInternal != fReturningInternal) {
            throw std::runtime_error(std::string(__func__) + ": keypool entry misclassified");
        }
        if (!keypool.vchPubKey.IsValid()) {
            throw std::runtime_error(std::string(__func__) + ": keypool entry invalid");
        }

        assert(m_index_to_reserved_key.count(nIndex) == 0);
        m_index_to_reserved_key[nIndex] = keypool.vchPubKey.GetID();
        m_pool_key_to_index.erase(keypool.vchPubKey.GetID());
        WalletLogPrintf("keypool reserve %d\n", nIndex);
    }
    NotifyCanGetAddressesChanged();
    return true;
}

void LegacyScriptPubKeyMan::LearnRelatedScripts(const CPubKey& key, OutputType type)
{
    assert(type != OutputType::BECH32M);
    if (key.IsCompressed() && (type == OutputType::P2SH_SEGWIT || type == OutputType::BECH32)) {
        CTxDestination witdest = WitnessV0KeyHash(key.GetID());
        CScript witprog = GetScriptForDestination(witdest);
        // Make sure the resulting program is solvable.
        assert(IsSolvable(*this, witprog));
        AddCScript(witprog);
    }
}

void LegacyScriptPubKeyMan::LearnAllRelatedScripts(const CPubKey& key)
{
    // OutputType::P2SH_SEGWIT always adds all necessary scripts for all types.
    LearnRelatedScripts(key, OutputType::P2SH_SEGWIT);
}

void LegacyScriptPubKeyMan::MarkReserveKeysAsUsed(int64_t keypool_id)
{
    AssertLockHeld(cs_KeyStore);
    bool internal = setInternalKeyPool.count(keypool_id);
    if (!internal) assert(setExternalKeyPool.count(keypool_id) || set_pre_split_keypool.count(keypool_id));
    std::set<int64_t> *setKeyPool = internal ? &setInternalKeyPool : (set_pre_split_keypool.empty() ? &setExternalKeyPool : &set_pre_split_keypool);
    auto it = setKeyPool->begin();

    WalletBatch batch(m_storage.GetDatabase());
    while (it != std::end(*setKeyPool)) {
        const int64_t& index = *(it);
        if (index > keypool_id) break; // set*KeyPool is ordered

        CKeyPool keypool;
        if (batch.ReadPool(index, keypool)) { //TODO: This should be unnecessary
            m_pool_key_to_index.erase(keypool.vchPubKey.GetID());
        }
        LearnAllRelatedScripts(keypool.vchPubKey);
        batch.ErasePool(index);
        WalletLogPrintf("keypool index %d removed\n", index);
        it = setKeyPool->erase(it);
    }
}

std::vector<CKeyID> GetAffectedKeys(const CScript& spk, const SigningProvider& provider)
{
    std::vector<CScript> dummy;
    FlatSigningProvider out;
    InferDescriptor(spk, provider)->Expand(0, DUMMY_SIGNING_PROVIDER, dummy, out);
    std::vector<CKeyID> ret;
    for (const auto& entry : out.pubkeys) {
        ret.push_back(entry.first);
    }
    return ret;
}

void LegacyScriptPubKeyMan::MarkPreSplitKeys()
{
    WalletBatch batch(m_storage.GetDatabase());
    for (auto it = setExternalKeyPool.begin(); it != setExternalKeyPool.end();) {
        int64_t index = *it;
        CKeyPool keypool;
        if (!batch.ReadPool(index, keypool)) {
            throw std::runtime_error(std::string(__func__) + ": read keypool entry failed");
        }
        keypool.m_pre_split = true;
        if (!batch.WritePool(index, keypool)) {
            throw std::runtime_error(std::string(__func__) + ": writing modified keypool entry failed");
        }
        set_pre_split_keypool.insert(index);
        it = setExternalKeyPool.erase(it);
    }
}

bool LegacyScriptPubKeyMan::AddCScript(const CScript& redeemScript)
{
    WalletBatch batch(m_storage.GetDatabase());
    return AddCScriptWithDB(batch, redeemScript);
}

bool LegacyScriptPubKeyMan::AddCScriptWithDB(WalletBatch& batch, const CScript& redeemScript)
{
    if (!FillableSigningProvider::AddCScript(redeemScript))
        return false;
    if (batch.WriteCScript(Hash160(redeemScript), redeemScript)) {
        m_storage.UnsetBlankWalletFlag(batch);
        return true;
    }
    return false;
}

bool LegacyScriptPubKeyMan::AddKeyOriginWithDB(WalletBatch& batch, const CPubKey& pubkey, const KeyOriginInfo& info)
{
    LOCK(cs_KeyStore);
    std::copy(info.fingerprint, info.fingerprint + 4, mapKeyMetadata[pubkey.GetID()].key_origin.fingerprint);
    mapKeyMetadata[pubkey.GetID()].key_origin.path = info.path;
    mapKeyMetadata[pubkey.GetID()].has_key_origin = true;
    mapKeyMetadata[pubkey.GetID()].hdKeypath = WriteHDKeypath(info.path);
    return batch.WriteKeyMetadata(mapKeyMetadata[pubkey.GetID()], pubkey, true);
}

bool LegacyScriptPubKeyMan::ImportScripts(const std::set<CScript> scripts, int64_t timestamp)
{
    WalletBatch batch(m_storage.GetDatabase());
    for (const auto& entry : scripts) {
        CScriptID id(entry);
        if (HaveCScript(id)) {
            WalletLogPrintf("Already have script %s, skipping\n", HexStr(entry));
            continue;
        }
        if (!AddCScriptWithDB(batch, entry)) {
            return false;
        }

        if (timestamp > 0) {
            m_script_metadata[CScriptID(entry)].nCreateTime = timestamp;
        }
    }
    if (timestamp > 0) {
        UpdateTimeFirstKey(timestamp);
    }

    return true;
}

bool LegacyScriptPubKeyMan::ImportPrivKeys(const std::map<CKeyID, CKey>& privkey_map, const int64_t timestamp)
{
    WalletBatch batch(m_storage.GetDatabase());
    for (const auto& entry : privkey_map) {
        const CKey& key = entry.second;
        CPubKey pubkey = key.GetPubKey();
        const CKeyID& id = entry.first;
        assert(key.VerifyPubKey(pubkey));
        // Skip if we already have the key
        if (HaveKey(id)) {
            WalletLogPrintf("Already have key with pubkey %s, skipping\n", HexStr(pubkey));
            continue;
        }
        mapKeyMetadata[id].nCreateTime = timestamp;
        // If the private key is not present in the wallet, insert it.
        if (!AddKeyPubKeyWithDB(batch, key, pubkey)) {
            return false;
        }
        UpdateTimeFirstKey(timestamp);
    }
    return true;
}

bool LegacyScriptPubKeyMan::ImportPubKeys(const std::vector<CKeyID>& ordered_pubkeys, const std::map<CKeyID, CPubKey>& pubkey_map, const std::map<CKeyID, std::pair<CPubKey, KeyOriginInfo>>& key_origins, const bool add_keypool, const bool internal, const int64_t timestamp)
{
    WalletBatch batch(m_storage.GetDatabase());
    for (const auto& entry : key_origins) {
        AddKeyOriginWithDB(batch, entry.second.first, entry.second.second);
    }
    for (const CKeyID& id : ordered_pubkeys) {
        auto entry = pubkey_map.find(id);
        if (entry == pubkey_map.end()) {
            continue;
        }
        const CPubKey& pubkey = entry->second;
        CPubKey temp;
        if (GetPubKey(id, temp)) {
            // Already have pubkey, skipping
            WalletLogPrintf("Already have pubkey %s, skipping\n", HexStr(temp));
            continue;
        }
        if (!AddWatchOnlyWithDB(batch, GetScriptForRawPubKey(pubkey), timestamp)) {
            return false;
        }
        mapKeyMetadata[id].nCreateTime = timestamp;

        // Add to keypool only works with pubkeys
        if (add_keypool) {
            AddKeypoolPubkeyWithDB(pubkey, internal, batch);
            NotifyCanGetAddressesChanged();
        }
    }
    return true;
}

bool LegacyScriptPubKeyMan::ImportScriptPubKeys(const std::set<CScript>& script_pub_keys, const bool have_solving_data, const int64_t timestamp)
{
    WalletBatch batch(m_storage.GetDatabase());
    for (const CScript& script : script_pub_keys) {
        if (!have_solving_data || !IsMine(script)) { // Always call AddWatchOnly for non-solvable watch-only, so that watch timestamp gets updated
            if (!AddWatchOnlyWithDB(batch, script, timestamp)) {
                return false;
            }
        }
    }
    return true;
}

std::set<CKeyID> LegacyScriptPubKeyMan::GetKeys() const
{
    LOCK(cs_KeyStore);
    if (!m_storage.HasEncryptionKeys()) {
        return FillableSigningProvider::GetKeys();
    }
    std::set<CKeyID> set_address;
    for (const auto& mi : mapCryptedKeys) {
        set_address.insert(mi.first);
    }
    return set_address;
}

bool DescriptorScriptPubKeyMan::GetNewDestination(const OutputType type, CTxDestination& dest, std::string& error)
{
    // Returns true if this descriptor supports getting new addresses. Conditions where we may be unable to fetch them (e.g. locked) are caught later
    if (!CanGetAddresses()) {
        error = "No addresses available";
        return false;
    }
    {
        LOCK(cs_desc_man);
        assert(m_wallet_descriptor.descriptor->IsSingleType()); // This is a combo descriptor which should not be an active descriptor
        std::optional<OutputType> desc_addr_type = m_wallet_descriptor.descriptor->GetOutputType();
        assert(desc_addr_type);
        if (type != *desc_addr_type) {
            throw std::runtime_error(std::string(__func__) + ": Types are inconsistent");
        }

        TopUp();

        // Get the scriptPubKey from the descriptor
        FlatSigningProvider out_keys;
        std::vector<CScript> scripts_temp;
        if (m_wallet_descriptor.range_end <= m_max_cached_index && !TopUp(1)) {
            // We can't generate anymore keys
            error = "Error: Keypool ran out, please call keypoolrefill first";
            return false;
        }
        if (!m_wallet_descriptor.descriptor->ExpandFromCache(m_wallet_descriptor.next_index, m_wallet_descriptor.cache, scripts_temp, out_keys)) {
            // We can't generate anymore keys
            error = "Error: Keypool ran out, please call keypoolrefill first";
            return false;
        }

        std::optional<OutputType> out_script_type = m_wallet_descriptor.descriptor->GetOutputType();
        if (out_script_type && out_script_type == type) {
            ExtractDestination(scripts_temp[0], dest);
        } else {
            throw std::runtime_error(std::string(__func__) + ": Types are inconsistent. Stored type does not match type of newly generated address");
        }
        m_wallet_descriptor.next_index++;
        WalletBatch(m_storage.GetDatabase()).WriteDescriptor(GetID(), m_wallet_descriptor);
        return true;
    }
}

isminetype DescriptorScriptPubKeyMan::IsMine(const CScript& script) const
{
    LOCK(cs_desc_man);
    if (m_map_script_pub_keys.count(script) > 0) {
        return ISMINE_SPENDABLE;
    }
    return ISMINE_NO;
}

bool DescriptorScriptPubKeyMan::CheckDecryptionKey(const CKeyingMaterial& master_key, bool accept_no_keys)
{
    LOCK(cs_desc_man);
    if (!m_map_keys.empty()) {
        return false;
    }

    bool keyPass = m_map_crypted_keys.empty(); // Always pass when there are no encrypted keys
    bool keyFail = false;
    for (const auto& mi : m_map_crypted_keys) {
        const CPubKey &pubkey = mi.second.first;
        const std::vector<unsigned char> &crypted_secret = mi.second.second;
        CKey key;
        if (!DecryptKey(master_key, crypted_secret, pubkey, key)) {
            keyFail = true;
            break;
        }
        keyPass = true;
        if (m_decryption_thoroughly_checked)
            break;
    }
    if (keyPass && keyFail) {
        LogPrintf("The wallet is probably corrupted: Some keys decrypt but not all.\n");
        throw std::runtime_error("Error unlocking wallet: some keys decrypt but not all. Your wallet file may be corrupt.");
    }
    if (keyFail || (!keyPass && !accept_no_keys)) {
        return false;
    }
    m_decryption_thoroughly_checked = true;
    return true;
}

bool DescriptorScriptPubKeyMan::Encrypt(const CKeyingMaterial& master_key, WalletBatch* batch)
{
    LOCK(cs_desc_man);
    if (!m_map_crypted_keys.empty()) {
        return false;
    }

    for (const KeyMap::value_type& key_in : m_map_keys)
    {
        const CKey &key = key_in.second;
        CPubKey pubkey = key.GetPubKey();
        CKeyingMaterial secret(key.begin(), key.end());
        std::vector<unsigned char> crypted_secret;
        if (!EncryptSecret(master_key, secret, pubkey.GetHash(), crypted_secret)) {
            return false;
        }
        m_map_crypted_keys[pubkey.GetID()] = make_pair(pubkey, crypted_secret);
        batch->WriteCryptedDescriptorKey(GetID(), pubkey, crypted_secret);
    }
    m_map_keys.clear();
    return true;
}

bool DescriptorScriptPubKeyMan::GetReservedDestination(const OutputType type, bool internal, CTxDestination& address, int64_t& index, CKeyPool& keypool, std::string& error)
{
    LOCK(cs_desc_man);
    bool result = GetNewDestination(type, address, error);
    index = m_wallet_descriptor.next_index - 1;
    return result;
}

void DescriptorScriptPubKeyMan::ReturnDestination(int64_t index, bool internal, const CTxDestination& addr)
{
    LOCK(cs_desc_man);
    // Only return when the index was the most recent
    if (m_wallet_descriptor.next_index - 1 == index) {
        m_wallet_descriptor.next_index--;
    }
    WalletBatch(m_storage.GetDatabase()).WriteDescriptor(GetID(), m_wallet_descriptor);
    NotifyCanGetAddressesChanged();
}

std::map<CKeyID, CKey> DescriptorScriptPubKeyMan::GetKeys() const
{
    AssertLockHeld(cs_desc_man);
    if (m_storage.HasEncryptionKeys() && !m_storage.IsLocked()) {
        KeyMap keys;
        for (auto key_pair : m_map_crypted_keys) {
            const CPubKey& pubkey = key_pair.second.first;
            const std::vector<unsigned char>& crypted_secret = key_pair.second.second;
            CKey key;
            DecryptKey(m_storage.GetEncryptionKey(), crypted_secret, pubkey, key);
            keys[pubkey.GetID()] = key;
        }
        return keys;
    }
    return m_map_keys;
}

bool DescriptorScriptPubKeyMan::TopUp(unsigned int size)
{
    LOCK(cs_desc_man);
    unsigned int target_size;
    if (size > 0) {
        target_size = size;
    } else {
        target_size = std::max(gArgs.GetArg("-keypool", DEFAULT_KEYPOOL_SIZE), (int64_t) 1);
    }

    // Calculate the new range_end
    int32_t new_range_end = std::max(m_wallet_descriptor.next_index + (int32_t)target_size, m_wallet_descriptor.range_end);

    // If the descriptor is not ranged, we actually just want to fill the first cache item
    if (!m_wallet_descriptor.descriptor->IsRange()) {
        new_range_end = 1;
        m_wallet_descriptor.range_end = 1;
        m_wallet_descriptor.range_start = 0;
    }

    FlatSigningProvider provider;
    provider.keys = GetKeys();

    WalletBatch batch(m_storage.GetDatabase());
    uint256 id = GetID();
    for (int32_t i = m_max_cached_index + 1; i < new_range_end; ++i) {
        FlatSigningProvider out_keys;
        std::vector<CScript> scripts_temp;
        DescriptorCache temp_cache;
        // Maybe we have a cached xpub and we can expand from the cache first
        if (!m_wallet_descriptor.descriptor->ExpandFromCache(i, m_wallet_descriptor.cache, scripts_temp, out_keys)) {
            if (!m_wallet_descriptor.descriptor->Expand(i, provider, scripts_temp, out_keys, &temp_cache)) return false;
        }
        // Add all of the scriptPubKeys to the scriptPubKey set
        for (const CScript& script : scripts_temp) {
            m_map_script_pub_keys[script] = i;
        }
        for (const auto& pk_pair : out_keys.pubkeys) {
            const CPubKey& pubkey = pk_pair.second;
            if (m_map_pubkeys.count(pubkey) != 0) {
                // We don't need to give an error here.
                // It doesn't matter which of many valid indexes the pubkey has, we just need an index where we can derive it and it's private key
                continue;
            }
            m_map_pubkeys[pubkey] = i;
        }
<<<<<<< HEAD
        // Write the cache
        for (const auto& parent_xpub_pair : temp_cache.GetCachedParentExtPubKeys()) {
            CExtPubKey xpub;
            if (m_wallet_descriptor.cache.GetCachedParentExtPubKey(parent_xpub_pair.first, xpub)) {
                if (!(xpub == parent_xpub_pair.second)) {
                    throw std::runtime_error(std::string(__func__) + ": New cached parent xpub does not match already cached parent xpub");
                }
                continue;
            }
            if (!batch.WriteDescriptorParentCache(parent_xpub_pair.second, id, parent_xpub_pair.first)) {
                throw std::runtime_error(std::string(__func__) + ": writing cache item failed");
            }
            m_wallet_descriptor.cache.CacheParentExtPubKey(parent_xpub_pair.first, parent_xpub_pair.second);
        }
        for (const auto& derived_xpub_map_pair : temp_cache.GetCachedDerivedExtPubKeys()) {
            for (const auto& derived_xpub_pair : derived_xpub_map_pair.second) {
                CExtPubKey xpub;
                if (m_wallet_descriptor.cache.GetCachedDerivedExtPubKey(derived_xpub_map_pair.first, derived_xpub_pair.first, xpub)) {
                    if (!(xpub == derived_xpub_pair.second)) {
                        throw std::runtime_error(std::string(__func__) + ": New cached derived xpub does not match already cached derived xpub");
                    }
                    continue;
                }
                if (!batch.WriteDescriptorDerivedCache(derived_xpub_pair.second, id, derived_xpub_map_pair.first, derived_xpub_pair.first)) {
                    throw std::runtime_error(std::string(__func__) + ": writing cache item failed");
                }
                m_wallet_descriptor.cache.CacheDerivedExtPubKey(derived_xpub_map_pair.first, derived_xpub_pair.first, derived_xpub_pair.second);
            }
=======
        // Merge and write the cache
        DescriptorCache new_items = m_wallet_descriptor.cache.MergeAndDiff(temp_cache);
        if (!batch.WriteDescriptorCacheItems(id, new_items)) {
            throw std::runtime_error(std::string(__func__) + ": writing cache items failed");
>>>>>>> 1edddf5d
        }
        m_max_cached_index++;
    }
    m_wallet_descriptor.range_end = new_range_end;
    batch.WriteDescriptor(GetID(), m_wallet_descriptor);

    // By this point, the cache size should be the size of the entire range
    assert(m_wallet_descriptor.range_end - 1 == m_max_cached_index);

    NotifyCanGetAddressesChanged();
    return true;
}

void DescriptorScriptPubKeyMan::MarkUnusedAddresses(const CScript& script)
{
    LOCK(cs_desc_man);
    if (IsMine(script)) {
        int32_t index = m_map_script_pub_keys[script];
        if (index >= m_wallet_descriptor.next_index) {
            WalletLogPrintf("%s: Detected a used keypool item at index %d, mark all keypool items up to this item as used\n", __func__, index);
            m_wallet_descriptor.next_index = index + 1;
        }
        if (!TopUp()) {
            WalletLogPrintf("%s: Topping up keypool failed (locked wallet)\n", __func__);
        }
    }
}

void DescriptorScriptPubKeyMan::AddDescriptorKey(const CKey& key, const CPubKey &pubkey)
{
    LOCK(cs_desc_man);
    WalletBatch batch(m_storage.GetDatabase());
    if (!AddDescriptorKeyWithDB(batch, key, pubkey)) {
        throw std::runtime_error(std::string(__func__) + ": writing descriptor private key failed");
    }
}

bool DescriptorScriptPubKeyMan::AddDescriptorKeyWithDB(WalletBatch& batch, const CKey& key, const CPubKey &pubkey)
{
    AssertLockHeld(cs_desc_man);
    assert(!m_storage.IsWalletFlagSet(WALLET_FLAG_DISABLE_PRIVATE_KEYS));

    // Check if provided key already exists
    if (m_map_keys.find(pubkey.GetID()) != m_map_keys.end() ||
        m_map_crypted_keys.find(pubkey.GetID()) != m_map_crypted_keys.end()) {
        return true;
    }

    if (m_storage.HasEncryptionKeys()) {
        if (m_storage.IsLocked()) {
            return false;
        }

        std::vector<unsigned char> crypted_secret;
        CKeyingMaterial secret(key.begin(), key.end());
        if (!EncryptSecret(m_storage.GetEncryptionKey(), secret, pubkey.GetHash(), crypted_secret)) {
            return false;
        }

        m_map_crypted_keys[pubkey.GetID()] = make_pair(pubkey, crypted_secret);
        return batch.WriteCryptedDescriptorKey(GetID(), pubkey, crypted_secret);
    } else {
        m_map_keys[pubkey.GetID()] = key;
        return batch.WriteDescriptorKey(GetID(), pubkey, key.GetPrivKey());
    }
}

bool DescriptorScriptPubKeyMan::SetupDescriptorGeneration(const CExtKey& master_key, OutputType addr_type, bool internal)
{
    if (addr_type == OutputType::BECH32M) {
        // Don't allow setting up taproot descriptors yet
        // TODO: Allow setting up taproot descriptors
        return false;
    }

    LOCK(cs_desc_man);
    assert(m_storage.IsWalletFlagSet(WALLET_FLAG_DESCRIPTORS));

    // Ignore when there is already a descriptor
    if (m_wallet_descriptor.descriptor) {
        return false;
    }

    int64_t creation_time = GetTime();

    std::string xpub = EncodeExtPubKey(master_key.Neutered());

    // Build descriptor string
    std::string desc_prefix;
    std::string desc_suffix = "/*)";
    switch (addr_type) {
    case OutputType::LEGACY: {
        desc_prefix = "pkh(" + xpub + "/44'";
        break;
    }
    case OutputType::P2SH_SEGWIT: {
        desc_prefix = "sh(wpkh(" + xpub + "/49'";
        desc_suffix += ")";
        break;
    }
    case OutputType::BECH32: {
        desc_prefix = "wpkh(" + xpub + "/84'";
        break;
    }
    case OutputType::BECH32M: assert(false); // TODO: Setup taproot descriptor
    } // no default case, so the compiler can warn about missing cases
    assert(!desc_prefix.empty());

    // Mainnet derives at 0', testnet and regtest derive at 1'
    if (Params().IsTestChain()) {
        desc_prefix += "/1'";
    } else {
        desc_prefix += "/0'";
    }

    std::string internal_path = internal ? "/1" : "/0";
    std::string desc_str = desc_prefix + "/0'" + internal_path + desc_suffix;

    // Make the descriptor
    FlatSigningProvider keys;
    std::string error;
    std::unique_ptr<Descriptor> desc = Parse(desc_str, keys, error, false);
    WalletDescriptor w_desc(std::move(desc), creation_time, 0, 0, 0);
    m_wallet_descriptor = w_desc;

    // Store the master private key, and descriptor
    WalletBatch batch(m_storage.GetDatabase());
    if (!AddDescriptorKeyWithDB(batch, master_key.key, master_key.key.GetPubKey())) {
        throw std::runtime_error(std::string(__func__) + ": writing descriptor master private key failed");
    }
    if (!batch.WriteDescriptor(GetID(), m_wallet_descriptor)) {
        throw std::runtime_error(std::string(__func__) + ": writing descriptor failed");
    }

    // TopUp
    TopUp();

    m_storage.UnsetBlankWalletFlag(batch);
    return true;
}

bool DescriptorScriptPubKeyMan::IsHDEnabled() const
{
    LOCK(cs_desc_man);
    return m_wallet_descriptor.descriptor->IsRange();
}

bool DescriptorScriptPubKeyMan::CanGetAddresses(bool internal) const
{
    // We can only give out addresses from descriptors that are single type (not combo), ranged,
    // and either have cached keys or can generate more keys (ignoring encryption)
    LOCK(cs_desc_man);
    return m_wallet_descriptor.descriptor->IsSingleType() &&
           m_wallet_descriptor.descriptor->IsRange() &&
           (HavePrivateKeys() || m_wallet_descriptor.next_index < m_wallet_descriptor.range_end);
}

bool DescriptorScriptPubKeyMan::HavePrivateKeys() const
{
    LOCK(cs_desc_man);
    return m_map_keys.size() > 0 || m_map_crypted_keys.size() > 0;
}

int64_t DescriptorScriptPubKeyMan::GetOldestKeyPoolTime() const
{
    // This is only used for getwalletinfo output and isn't relevant to descriptor wallets.
    // The magic number 0 indicates that it shouldn't be displayed so that's what we return.
    return 0;
}


unsigned int DescriptorScriptPubKeyMan::GetKeyPoolSize() const
{
    LOCK(cs_desc_man);
    return m_wallet_descriptor.range_end - m_wallet_descriptor.next_index;
}

int64_t DescriptorScriptPubKeyMan::GetTimeFirstKey() const
{
    LOCK(cs_desc_man);
    return m_wallet_descriptor.creation_time;
}

std::unique_ptr<FlatSigningProvider> DescriptorScriptPubKeyMan::GetSigningProvider(const CScript& script, bool include_private) const
{
    LOCK(cs_desc_man);

    // Find the index of the script
    auto it = m_map_script_pub_keys.find(script);
    if (it == m_map_script_pub_keys.end()) {
        return nullptr;
    }
    int32_t index = it->second;

    return GetSigningProvider(index, include_private);
}

std::unique_ptr<FlatSigningProvider> DescriptorScriptPubKeyMan::GetSigningProvider(const CPubKey& pubkey) const
{
    LOCK(cs_desc_man);

    // Find index of the pubkey
    auto it = m_map_pubkeys.find(pubkey);
    if (it == m_map_pubkeys.end()) {
        return nullptr;
    }
    int32_t index = it->second;

    // Always try to get the signing provider with private keys. This function should only be called during signing anyways
    return GetSigningProvider(index, true);
}

std::unique_ptr<FlatSigningProvider> DescriptorScriptPubKeyMan::GetSigningProvider(int32_t index, bool include_private) const
{
    AssertLockHeld(cs_desc_man);
    // Get the scripts, keys, and key origins for this script
    std::unique_ptr<FlatSigningProvider> out_keys = std::make_unique<FlatSigningProvider>();
    std::vector<CScript> scripts_temp;
    if (!m_wallet_descriptor.descriptor->ExpandFromCache(index, m_wallet_descriptor.cache, scripts_temp, *out_keys)) return nullptr;

    if (HavePrivateKeys() && include_private) {
        FlatSigningProvider master_provider;
        master_provider.keys = GetKeys();
        m_wallet_descriptor.descriptor->ExpandPrivate(index, master_provider, *out_keys);
    }

    return out_keys;
}

std::unique_ptr<SigningProvider> DescriptorScriptPubKeyMan::GetSolvingProvider(const CScript& script) const
{
    return GetSigningProvider(script, false);
}

bool DescriptorScriptPubKeyMan::CanProvide(const CScript& script, SignatureData& sigdata)
{
    return IsMine(script);
}

bool DescriptorScriptPubKeyMan::SignTransaction(CMutableTransaction& tx, const std::map<COutPoint, Coin>& coins, int sighash, std::map<int, std::string>& input_errors) const
{
    std::unique_ptr<FlatSigningProvider> keys = std::make_unique<FlatSigningProvider>();
    for (const auto& coin_pair : coins) {
        std::unique_ptr<FlatSigningProvider> coin_keys = GetSigningProvider(coin_pair.second.out.scriptPubKey, true);
        if (!coin_keys) {
            continue;
        }
        *keys = Merge(*keys, *coin_keys);
    }

    return ::SignTransaction(tx, keys.get(), coins, sighash, input_errors);
}

SigningResult DescriptorScriptPubKeyMan::SignMessage(const std::string& message, const PKHash& pkhash, std::string& str_sig) const
{
    std::unique_ptr<FlatSigningProvider> keys = GetSigningProvider(GetScriptForDestination(pkhash), true);
    if (!keys) {
        return SigningResult::PRIVATE_KEY_NOT_AVAILABLE;
    }

    CKey key;
    if (!keys->GetKey(ToKeyID(pkhash), key)) {
        return SigningResult::PRIVATE_KEY_NOT_AVAILABLE;
    }

    if (!MessageSign(key, message, str_sig)) {
        return SigningResult::SIGNING_FAILED;
    }
    return SigningResult::OK;
}

TransactionError DescriptorScriptPubKeyMan::FillPSBT(PartiallySignedTransaction& psbtx, const PrecomputedTransactionData& txdata, int sighash_type, bool sign, bool bip32derivs, int* n_signed) const
{
    if (n_signed) {
        *n_signed = 0;
    }
    for (unsigned int i = 0; i < psbtx.tx->vin.size(); ++i) {
        const CTxIn& txin = psbtx.tx->vin[i];
        PSBTInput& input = psbtx.inputs.at(i);

        if (PSBTInputSigned(input)) {
            continue;
        }

        // Get the Sighash type
        if (sign && input.sighash_type > 0 && input.sighash_type != sighash_type) {
            return TransactionError::SIGHASH_MISMATCH;
        }

        // Get the scriptPubKey to know which SigningProvider to use
        CScript script;
        if (!input.witness_utxo.IsNull()) {
            script = input.witness_utxo.scriptPubKey;
        } else if (input.non_witness_utxo) {
            if (txin.prevout.n >= input.non_witness_utxo->vout.size()) {
                return TransactionError::MISSING_INPUTS;
            }
            script = input.non_witness_utxo->vout[txin.prevout.n].scriptPubKey;
        } else {
            // There's no UTXO so we can just skip this now
            continue;
        }
        SignatureData sigdata;
        input.FillSignatureData(sigdata);

        std::unique_ptr<FlatSigningProvider> keys = std::make_unique<FlatSigningProvider>();
        std::unique_ptr<FlatSigningProvider> script_keys = GetSigningProvider(script, sign);
        if (script_keys) {
            *keys = Merge(*keys, *script_keys);
        } else {
            // Maybe there are pubkeys listed that we can sign for
            script_keys = std::make_unique<FlatSigningProvider>();
            for (const auto& pk_pair : input.hd_keypaths) {
                const CPubKey& pubkey = pk_pair.first;
                std::unique_ptr<FlatSigningProvider> pk_keys = GetSigningProvider(pubkey);
                if (pk_keys) {
                    *keys = Merge(*keys, *pk_keys);
                }
            }
        }

        SignPSBTInput(HidingSigningProvider(keys.get(), !sign, !bip32derivs), psbtx, i, &txdata, sighash_type);

        bool signed_one = PSBTInputSigned(input);
        if (n_signed && (signed_one || !sign)) {
            // If sign is false, we assume that we _could_ sign if we get here. This
            // will never have false negatives; it is hard to tell under what i
            // circumstances it could have false positives.
            (*n_signed)++;
        }
    }

    // Fill in the bip32 keypaths and redeemscripts for the outputs so that hardware wallets can identify change
    for (unsigned int i = 0; i < psbtx.tx->vout.size(); ++i) {
        std::unique_ptr<SigningProvider> keys = GetSolvingProvider(psbtx.tx->vout.at(i).scriptPubKey);
        if (!keys) {
            continue;
        }
        UpdatePSBTOutput(HidingSigningProvider(keys.get(), true, !bip32derivs), psbtx, i);
    }

    return TransactionError::OK;
}

std::unique_ptr<CKeyMetadata> DescriptorScriptPubKeyMan::GetMetadata(const CTxDestination& dest) const
{
    std::unique_ptr<SigningProvider> provider = GetSigningProvider(GetScriptForDestination(dest));
    if (provider) {
        KeyOriginInfo orig;
        CKeyID key_id = GetKeyForDestination(*provider, dest);
        if (provider->GetKeyOrigin(key_id, orig)) {
            LOCK(cs_desc_man);
            std::unique_ptr<CKeyMetadata> meta = std::make_unique<CKeyMetadata>();
            meta->key_origin = orig;
            meta->has_key_origin = true;
            meta->nCreateTime = m_wallet_descriptor.creation_time;
            return meta;
        }
    }
    return nullptr;
}

uint256 DescriptorScriptPubKeyMan::GetID() const
{
    LOCK(cs_desc_man);
    std::string desc_str = m_wallet_descriptor.descriptor->ToString();
    uint256 id;
    CSHA256().Write((unsigned char*)desc_str.data(), desc_str.size()).Finalize(id.begin());
    return id;
}

void DescriptorScriptPubKeyMan::SetCache(const DescriptorCache& cache)
{
    LOCK(cs_desc_man);
    m_wallet_descriptor.cache = cache;
    for (int32_t i = m_wallet_descriptor.range_start; i < m_wallet_descriptor.range_end; ++i) {
        FlatSigningProvider out_keys;
        std::vector<CScript> scripts_temp;
        if (!m_wallet_descriptor.descriptor->ExpandFromCache(i, m_wallet_descriptor.cache, scripts_temp, out_keys)) {
            throw std::runtime_error("Error: Unable to expand wallet descriptor from cache");
        }
        // Add all of the scriptPubKeys to the scriptPubKey set
        for (const CScript& script : scripts_temp) {
            if (m_map_script_pub_keys.count(script) != 0) {
                throw std::runtime_error(strprintf("Error: Already loaded script at index %d as being at index %d", i, m_map_script_pub_keys[script]));
            }
            m_map_script_pub_keys[script] = i;
        }
        for (const auto& pk_pair : out_keys.pubkeys) {
            const CPubKey& pubkey = pk_pair.second;
            if (m_map_pubkeys.count(pubkey) != 0) {
                // We don't need to give an error here.
                // It doesn't matter which of many valid indexes the pubkey has, we just need an index where we can derive it and it's private key
                continue;
            }
            m_map_pubkeys[pubkey] = i;
        }
        m_max_cached_index++;
    }
}

bool DescriptorScriptPubKeyMan::AddKey(const CKeyID& key_id, const CKey& key)
{
    LOCK(cs_desc_man);
    m_map_keys[key_id] = key;
    return true;
}

bool DescriptorScriptPubKeyMan::AddCryptedKey(const CKeyID& key_id, const CPubKey& pubkey, const std::vector<unsigned char>& crypted_key)
{
    LOCK(cs_desc_man);
    if (!m_map_keys.empty()) {
        return false;
    }

    m_map_crypted_keys[key_id] = make_pair(pubkey, crypted_key);
    return true;
}

bool DescriptorScriptPubKeyMan::HasWalletDescriptor(const WalletDescriptor& desc) const
{
    LOCK(cs_desc_man);
    return m_wallet_descriptor.descriptor != nullptr && desc.descriptor != nullptr && m_wallet_descriptor.descriptor->ToString() == desc.descriptor->ToString();
}

void DescriptorScriptPubKeyMan::WriteDescriptor()
{
    LOCK(cs_desc_man);
    WalletBatch batch(m_storage.GetDatabase());
    if (!batch.WriteDescriptor(GetID(), m_wallet_descriptor)) {
        throw std::runtime_error(std::string(__func__) + ": writing descriptor failed");
    }
}

const WalletDescriptor DescriptorScriptPubKeyMan::GetWalletDescriptor() const
{
    return m_wallet_descriptor;
}

const std::vector<CScript> DescriptorScriptPubKeyMan::GetScriptPubKeys() const
{
    LOCK(cs_desc_man);
    std::vector<CScript> script_pub_keys;
    script_pub_keys.reserve(m_map_script_pub_keys.size());

    for (auto const& script_pub_key: m_map_script_pub_keys) {
        script_pub_keys.push_back(script_pub_key.first);
    }
    return script_pub_keys;
}

bool DescriptorScriptPubKeyMan::GetDescriptorString(std::string& out) const
{
    LOCK(cs_desc_man);

    FlatSigningProvider provider;
    provider.keys = GetKeys();

    return m_wallet_descriptor.descriptor->ToNormalizedString(provider, out, &m_wallet_descriptor.cache);
}

void DescriptorScriptPubKeyMan::UpgradeDescriptorCache()
{
    LOCK(cs_desc_man);
    if (m_storage.IsLocked() || m_storage.IsWalletFlagSet(WALLET_FLAG_LAST_HARDENED_XPUB_CACHED)) {
        return;
    }

    // Skip if we have the last hardened xpub cache
    if (m_wallet_descriptor.cache.GetCachedLastHardenedExtPubKeys().size() > 0) {
        return;
    }

    // Expand the descriptor
    FlatSigningProvider provider;
    provider.keys = GetKeys();
    FlatSigningProvider out_keys;
    std::vector<CScript> scripts_temp;
    DescriptorCache temp_cache;
    if (!m_wallet_descriptor.descriptor->Expand(0, provider, scripts_temp, out_keys, &temp_cache)){
        throw std::runtime_error("Unable to expand descriptor");
    }

    // Cache the last hardened xpubs
    DescriptorCache diff = m_wallet_descriptor.cache.MergeAndDiff(temp_cache);
    if (!WalletBatch(m_storage.GetDatabase()).WriteDescriptorCacheItems(GetID(), diff)) {
        throw std::runtime_error(std::string(__func__) + ": writing cache items failed");
    }
}

void DescriptorScriptPubKeyMan::UpdateWalletDescriptor(WalletDescriptor& descriptor)
{
    LOCK(cs_desc_man);
    std::string error;
    if (!CanUpdateToWalletDescriptor(descriptor, error)) {
        throw std::runtime_error(std::string(__func__) + ": " + error);
    }

    m_map_pubkeys.clear();
    m_map_script_pub_keys.clear();
    m_max_cached_index = -1;
    m_wallet_descriptor = descriptor;
}

<<<<<<< HEAD
    return m_wallet_descriptor.descriptor->ToNormalizedString(provider, out, priv);
}

isminetype LegacyScriptPubKeyMan::IsMineP2SH(const CScript &script) const
{
    bool isInvalid = false;
    return IsMineInner(*this, script, isInvalid, IsMineSigVersion::P2SH);
}

isminetype LegacyScriptPubKeyMan::IsMine(const CKeyID &address) const
{
    return m_storage.IsMine(address);
=======
bool DescriptorScriptPubKeyMan::CanUpdateToWalletDescriptor(const WalletDescriptor& descriptor, std::string& error)
{
    LOCK(cs_desc_man);
    if (!HasWalletDescriptor(descriptor)) {
        error = "can only update matching descriptor";
        return false;
    }

    if (descriptor.range_start > m_wallet_descriptor.range_start ||
        descriptor.range_end < m_wallet_descriptor.range_end) {
        // Use inclusive range for error
        error = strprintf("new range must include current range = [%d,%d]",
                          m_wallet_descriptor.range_start,
                          m_wallet_descriptor.range_end - 1);
        return false;
    }

    return true;
>>>>>>> 1edddf5d
}<|MERGE_RESOLUTION|>--- conflicted
+++ resolved
@@ -1937,41 +1937,10 @@
             }
             m_map_pubkeys[pubkey] = i;
         }
-<<<<<<< HEAD
-        // Write the cache
-        for (const auto& parent_xpub_pair : temp_cache.GetCachedParentExtPubKeys()) {
-            CExtPubKey xpub;
-            if (m_wallet_descriptor.cache.GetCachedParentExtPubKey(parent_xpub_pair.first, xpub)) {
-                if (!(xpub == parent_xpub_pair.second)) {
-                    throw std::runtime_error(std::string(__func__) + ": New cached parent xpub does not match already cached parent xpub");
-                }
-                continue;
-            }
-            if (!batch.WriteDescriptorParentCache(parent_xpub_pair.second, id, parent_xpub_pair.first)) {
-                throw std::runtime_error(std::string(__func__) + ": writing cache item failed");
-            }
-            m_wallet_descriptor.cache.CacheParentExtPubKey(parent_xpub_pair.first, parent_xpub_pair.second);
-        }
-        for (const auto& derived_xpub_map_pair : temp_cache.GetCachedDerivedExtPubKeys()) {
-            for (const auto& derived_xpub_pair : derived_xpub_map_pair.second) {
-                CExtPubKey xpub;
-                if (m_wallet_descriptor.cache.GetCachedDerivedExtPubKey(derived_xpub_map_pair.first, derived_xpub_pair.first, xpub)) {
-                    if (!(xpub == derived_xpub_pair.second)) {
-                        throw std::runtime_error(std::string(__func__) + ": New cached derived xpub does not match already cached derived xpub");
-                    }
-                    continue;
-                }
-                if (!batch.WriteDescriptorDerivedCache(derived_xpub_pair.second, id, derived_xpub_map_pair.first, derived_xpub_pair.first)) {
-                    throw std::runtime_error(std::string(__func__) + ": writing cache item failed");
-                }
-                m_wallet_descriptor.cache.CacheDerivedExtPubKey(derived_xpub_map_pair.first, derived_xpub_pair.first, derived_xpub_pair.second);
-            }
-=======
         // Merge and write the cache
         DescriptorCache new_items = m_wallet_descriptor.cache.MergeAndDiff(temp_cache);
         if (!batch.WriteDescriptorCacheItems(id, new_items)) {
             throw std::runtime_error(std::string(__func__) + ": writing cache items failed");
->>>>>>> 1edddf5d
         }
         m_max_cached_index++;
     }
@@ -2476,20 +2445,6 @@
     m_wallet_descriptor = descriptor;
 }
 
-<<<<<<< HEAD
-    return m_wallet_descriptor.descriptor->ToNormalizedString(provider, out, priv);
-}
-
-isminetype LegacyScriptPubKeyMan::IsMineP2SH(const CScript &script) const
-{
-    bool isInvalid = false;
-    return IsMineInner(*this, script, isInvalid, IsMineSigVersion::P2SH);
-}
-
-isminetype LegacyScriptPubKeyMan::IsMine(const CKeyID &address) const
-{
-    return m_storage.IsMine(address);
-=======
 bool DescriptorScriptPubKeyMan::CanUpdateToWalletDescriptor(const WalletDescriptor& descriptor, std::string& error)
 {
     LOCK(cs_desc_man);
@@ -2508,5 +2463,15 @@
     }
 
     return true;
->>>>>>> 1edddf5d
+}
+
+isminetype LegacyScriptPubKeyMan::IsMineP2SH(const CScript &script) const
+{
+    bool isInvalid = false;
+    return IsMineInner(*this, script, isInvalid, IsMineSigVersion::P2SH);
+}
+
+isminetype LegacyScriptPubKeyMan::IsMine(const CKeyID &address) const
+{
+    return m_storage.IsMine(address);
 }