--- conflicted
+++ resolved
@@ -1,616 +1,662 @@
-<TS language="be" version="2.1">
+<TS version="2.1" language="be">
 <context>
     <name>AddressBookPage</name>
     <message>
         <source>Right-click to edit address or label</source>
-        <translation>Правы клік, каб рэдагаваць адрас ці метку</translation>
+        <translation type="unfinished">Правы клік, каб рэдагаваць адрас ці метку</translation>
     </message>
     <message>
         <source>Create a new address</source>
-        <translation>Стварыць новы адрас</translation>
+        <translation type="unfinished">Стварыць новы адрас</translation>
     </message>
     <message>
         <source>&amp;New</source>
-        <translation>Новы</translation>
+        <translation type="unfinished">Новы</translation>
     </message>
     <message>
         <source>Copy the currently selected address to the system clipboard</source>
-        <translation>Капіяваць пазначаны адрас у сістэмны буфер абмену</translation>
+        <translation type="unfinished">Капіяваць пазначаны адрас у сістэмны буфер абмену</translation>
     </message>
     <message>
         <source>&amp;Copy</source>
-        <translation>Капіяваць</translation>
+        <translation type="unfinished">Капіяваць</translation>
     </message>
     <message>
         <source>C&amp;lose</source>
-        <translation>Зачыніць</translation>
+        <translation type="unfinished">Зачыніць</translation>
     </message>
     <message>
         <source>Delete the currently selected address from the list</source>
-        <translation>Выдаліць абраны адрас са спісу</translation>
+        <translation type="unfinished">Выдаліць абраны адрас са спісу</translation>
     </message>
     <message>
         <source>Enter address or label to search</source>
-        <translation>Увядзіце адрас ці пазнаку для пошуку</translation>
+        <translation type="unfinished">Увядзіце адрас ці пазнаку для пошуку</translation>
     </message>
     <message>
         <source>Export the data in the current tab to a file</source>
-        <translation>Экспартаваць гэтыя звесткі у файл</translation>
+        <translation type="unfinished">Экспартаваць гэтыя звесткі у файл</translation>
     </message>
     <message>
         <source>&amp;Export</source>
-        <translation>Экспарт</translation>
+        <translation type="unfinished">Экспарт</translation>
     </message>
     <message>
         <source>&amp;Delete</source>
-        <translation>Выдаліць</translation>
+        <translation type="unfinished">Выдаліць</translation>
     </message>
     <message>
         <source>Choose the address to send coins to</source>
-        <translation>Выбраць адрас, куды выслаць сродкі</translation>
+        <translation type="unfinished">Выбраць адрас, куды выслаць сродкі</translation>
     </message>
     <message>
         <source>Choose the address to receive coins with</source>
-        <translation>Выбраць адрас, на які атрымаць сродкі</translation>
+        <translation type="unfinished">Выбраць адрас, на які атрымаць сродкі</translation>
     </message>
     <message>
         <source>C&amp;hoose</source>
-        <translation>Выбраць</translation>
+        <translation type="unfinished">Выбраць</translation>
     </message>
     <message>
         <source>Sending addresses</source>
-        <translation>адрасы Адпраўкі</translation>
+        <translation type="unfinished">адрасы Адпраўкі</translation>
     </message>
     <message>
         <source>Receiving addresses</source>
-        <translation>адрасы Прымання</translation>
+        <translation type="unfinished">адрасы Прымання</translation>
     </message>
     <message>
         <source>These are your Particl addresses for sending payments. Always check the amount and the receiving address before sending coins.</source>
-        <translation>Тут знаходзяцца Біткойн-адрасы для высылання плацяжоў. Заўсёды спраўджвайце колькасць і адрас прызначэння перад здзяйсненнем транзакцыі.</translation>
+        <translation type="unfinished">Тут знаходзяцца Біткойн-адрасы для высылання плацяжоў. Заўсёды спраўджвайце колькасць і адрас прызначэння перад здзяйсненнем транзакцыі.</translation>
     </message>
     <message>
         <source>&amp;Copy Address</source>
-        <translation>Капіяваць адрас</translation>
+        <translation type="unfinished">Капіяваць адрас</translation>
     </message>
     <message>
         <source>Copy &amp;Label</source>
-        <translation>Капіяваць Метку</translation>
+        <translation type="unfinished">Капіяваць Метку</translation>
     </message>
     <message>
         <source>&amp;Edit</source>
-        <translation>Рэдагаваць</translation>
+        <translation type="unfinished">Рэдагаваць</translation>
     </message>
     <message>
         <source>Export Address List</source>
-        <translation>Экспартаваць Спіс Адрасоў</translation>
-    </message>
-    <message>
-        <source>Comma separated file (*.csv)</source>
-        <translation>Коскамі падзелены файл (*.csv)</translation>
+        <translation type="unfinished">Экспартаваць Спіс Адрасоў</translation>
+    </message>
+    <message>
+        <source>There was an error trying to save the address list to %1. Please try again.</source>
+        <extracomment>An error message. %1 is a stand-in argument for the name of the file we attempted to save to.</extracomment>
+        <translation type="unfinished">Адбылася памылка падчас спробы захаваць адрас у %1. Паспрабуйце зноў.</translation>
     </message>
     <message>
         <source>Exporting Failed</source>
-        <translation>Экспартаванне няўдалае</translation>
-    </message>
-    <message>
-        <source>There was an error trying to save the address list to %1. Please try again.</source>
-        <translation>Адбылася памылка падчас спробы захаваць адрас у %1. Паспрабуйце зноў.</translation>
+        <translation type="unfinished">Экспартаванне няўдалае</translation>
     </message>
 </context>
 <context>
     <name>AddressTableModel</name>
     <message>
         <source>Label</source>
-        <translation>Метка</translation>
+        <translation type="unfinished">Метка</translation>
     </message>
     <message>
         <source>Address</source>
-        <translation>Адрас</translation>
+        <translation type="unfinished">Адрас</translation>
     </message>
     <message>
         <source>(no label)</source>
-        <translation>непазначаны</translation>
+        <translation type="unfinished">непазначаны</translation>
     </message>
 </context>
 <context>
     <name>AskPassphraseDialog</name>
     <message>
         <source>Passphrase Dialog</source>
-        <translation>Дыялог сакрэтнай фразы</translation>
+        <translation type="unfinished">Дыялог сакрэтнай фразы</translation>
     </message>
     <message>
         <source>Enter passphrase</source>
-        <translation>Увядзіце кодавую фразу</translation>
+        <translation type="unfinished">Увядзіце кодавую фразу</translation>
     </message>
     <message>
         <source>New passphrase</source>
-        <translation>Новая кодавая фраза</translation>
+        <translation type="unfinished">Новая кодавая фраза</translation>
     </message>
     <message>
         <source>Repeat new passphrase</source>
-        <translation>Паўтарыце новую кодавую фразу</translation>
+        <translation type="unfinished">Паўтарыце новую кодавую фразу</translation>
+    </message>
+    <message>
+        <source>Show passphrase</source>
+        <translation type="unfinished">Паказаць кодавую фразу</translation>
     </message>
     <message>
         <source>Encrypt wallet</source>
-        <translation>Зашыфраваць гаманец.</translation>
+        <translation type="unfinished">Зашыфраваць гаманец.</translation>
     </message>
     <message>
         <source>This operation needs your wallet passphrase to unlock the wallet.</source>
-        <translation>Гэтая аперацыя патрабуе кодавую фразу, каб рзблакаваць гаманец.</translation>
+        <translation type="unfinished">Гэтая аперацыя патрабуе кодавую фразу, каб рзблакаваць гаманец.</translation>
     </message>
     <message>
         <source>Unlock wallet</source>
-        <translation>Разблакаваць гаманец</translation>
-    </message>
-    <message>
-        <source>This operation needs your wallet passphrase to decrypt the wallet.</source>
-        <translation>Гэтая аперацыя патрабуе пароль каб расшыфраваць гаманец.</translation>
-    </message>
-    <message>
-        <source>Decrypt wallet</source>
-        <translation>Рачшыфраваць гаманец</translation>
+        <translation type="unfinished">Разблакаваць гаманец</translation>
     </message>
     <message>
         <source>Change passphrase</source>
-        <translation>Змяніць пароль</translation>
+        <translation type="unfinished">Змяніць пароль</translation>
     </message>
     <message>
         <source>Confirm wallet encryption</source>
-        <translation>Пацвердзіце шыфраванне гаманца</translation>
+        <translation type="unfinished">Пацвердзіце шыфраванне гаманца</translation>
     </message>
     <message>
         <source>Warning: If you encrypt your wallet and lose your passphrase, you will &lt;b&gt;LOSE ALL OF YOUR PARTICL&lt;/b&gt;!</source>
-        <translation>Увага: калі вы зашыфруеце свой гаманец і страціце парольную фразу, то &lt;b&gt;СТРАЦІЦЕ ЎСЕ СВАЕ БІТКОЙНЫ&lt;/b&gt;!</translation>
+        <translation type="unfinished">Увага: калі вы зашыфруеце свой гаманец і страціце парольную фразу, то &lt;b&gt;СТРАЦІЦЕ ЎСЕ СВАЕ БІТКОЙНЫ&lt;/b&gt;!</translation>
     </message>
     <message>
         <source>Are you sure you wish to encrypt your wallet?</source>
-        <translation>Ці ўпэўненыя вы, што жадаеце зашыфраваць свой гаманец?</translation>
+        <translation type="unfinished">Ці ўпэўненыя вы, што жадаеце зашыфраваць свой гаманец?</translation>
     </message>
     <message>
         <source>Wallet encrypted</source>
-        <translation>Гаманец зашыфраваны</translation>
+        <translation type="unfinished">Гаманец зашыфраваны</translation>
     </message>
     <message>
         <source>IMPORTANT: Any previous backups you have made of your wallet file should be replaced with the newly generated, encrypted wallet file. For security reasons, previous backups of the unencrypted wallet file will become useless as soon as you start using the new, encrypted wallet.</source>
-        <translation>ВАЖНА: Усе папярэднія копіі гаманца варта замяніць новым зашыфраваным файлам. У мэтах бяспекі папярэднія копіі незашыфраванага файла-гаманца стануць неўжывальнымі, калі вы станеце карыстацца новым зашыфраваным гаманцом.</translation>
+        <translation type="unfinished">ВАЖНА: Усе папярэднія копіі гаманца варта замяніць новым зашыфраваным файлам. У мэтах бяспекі папярэднія копіі незашыфраванага файла-гаманца стануць неўжывальнымі, калі вы станеце карыстацца новым зашыфраваным гаманцом.</translation>
     </message>
     <message>
         <source>Wallet encryption failed</source>
-        <translation>Шыфраванне гаманца няўдалае</translation>
+        <translation type="unfinished">Шыфраванне гаманца няўдалае</translation>
     </message>
     <message>
         <source>Wallet encryption failed due to an internal error. Your wallet was not encrypted.</source>
-        <translation>Шыфраванне гаманца не адбылося з-за ўнутранай памылкі. Гаманец незашыфраваны.</translation>
+        <translation type="unfinished">Шыфраванне гаманца не адбылося з-за ўнутранай памылкі. Гаманец незашыфраваны.</translation>
     </message>
     <message>
         <source>The supplied passphrases do not match.</source>
-        <translation>Уведдзеныя паролі не супадаюць</translation>
+        <translation type="unfinished">Уведдзеныя паролі не супадаюць</translation>
     </message>
     <message>
         <source>Wallet unlock failed</source>
-        <translation>Разблакаванне гаманца няўдалае</translation>
+        <translation type="unfinished">Разблакаванне гаманца няўдалае</translation>
     </message>
     <message>
         <source>The passphrase entered for the wallet decryption was incorrect.</source>
-        <translation>Уведзены пароль  для расшыфравання гаманца памылковы</translation>
-    </message>
-    <message>
-        <source>Wallet decryption failed</source>
-        <translation>Расшыфраванне гаманца няўдалае</translation>
+        <translation type="unfinished">Уведзены пароль  для расшыфравання гаманца памылковы</translation>
     </message>
     <message>
         <source>Wallet passphrase was successfully changed.</source>
-        <translation>Парольная фраза гаманца паспяхова зменена.</translation>
+        <translation type="unfinished">Парольная фраза гаманца паспяхова зменена.</translation>
     </message>
     <message>
         <source>Warning: The Caps Lock key is on!</source>
-        <translation>Увага: Caps Lock уключаны!</translation>
+        <translation type="unfinished">Увага: Caps Lock уключаны!</translation>
     </message>
 </context>
 <context>
-    <name>BanTableModel</name>
+    <name>QObject</name>
+    <message>
+        <source>unknown</source>
+        <translation type="unfinished">невядома</translation>
+    </message>
+    <message>
+        <source>Amount</source>
+        <translation type="unfinished">Колькасць</translation>
+    </message>
+    <message numerus="yes">
+        <source>%n second(s)</source>
+        <translation type="unfinished">
+            <numerusform />
+            <numerusform />
+            <numerusform />
+        </translation>
+    </message>
+    <message numerus="yes">
+        <source>%n minute(s)</source>
+        <translation type="unfinished">
+            <numerusform />
+            <numerusform />
+            <numerusform />
+        </translation>
+    </message>
+    <message numerus="yes">
+        <source>%n hour(s)</source>
+        <translation type="unfinished">
+            <numerusform />
+            <numerusform />
+            <numerusform />
+        </translation>
+    </message>
+    <message numerus="yes">
+        <source>%n day(s)</source>
+        <translation type="unfinished">
+            <numerusform />
+            <numerusform />
+            <numerusform />
+        </translation>
+    </message>
+    <message numerus="yes">
+        <source>%n week(s)</source>
+        <translation type="unfinished">
+            <numerusform />
+            <numerusform />
+            <numerusform />
+        </translation>
+    </message>
+    <message>
+        <source>%1 and %2</source>
+        <translation type="unfinished">%1 і %2</translation>
+    </message>
+    <message numerus="yes">
+        <source>%n year(s)</source>
+        <translation type="unfinished">
+            <numerusform />
+            <numerusform />
+            <numerusform />
+        </translation>
+    </message>
+    </context>
+<context>
+    <name>bitcoin-core</name>
+    <message>
+        <source>Do you want to rebuild the block database now?</source>
+        <translation type="unfinished">Ці жадаеце вы перабудаваць зараз базу звестак блокаў?</translation>
+    </message>
+    <message>
+        <source>Done loading</source>
+        <translation type="unfinished">Загрузка выканана</translation>
+    </message>
+    <message>
+        <source>Error initializing block database</source>
+        <translation type="unfinished">Памылка ініцыялізацыі базвы звестак блокаў</translation>
+    </message>
+    <message>
+        <source>Error initializing wallet database environment %s!</source>
+        <translation type="unfinished">Памалка ініцыялізацыі асяроддзя базы звестак гаманца %s!</translation>
+    </message>
+    <message>
+        <source>Error loading block database</source>
+        <translation type="unfinished">Памылка загрузкі базвы звестак блокаў</translation>
+    </message>
+    <message>
+        <source>Error opening block database</source>
+        <translation type="unfinished">Памылка адчынення базы звестак блокаў</translation>
+    </message>
+    <message>
+        <source>Insufficient funds</source>
+        <translation type="unfinished">Недастаткова сродкаў</translation>
+    </message>
+    <message>
+        <source>Not enough file descriptors available.</source>
+        <translation type="unfinished">Не хапае файлавых дэскрыптараў.</translation>
+    </message>
+    <message>
+        <source>Signing transaction failed</source>
+        <translation type="unfinished">Памылка подпісу транзакцыі</translation>
+    </message>
+    <message>
+        <source>This is experimental software.</source>
+        <translation type="unfinished">Гэта эксперыментальная праграма.</translation>
+    </message>
+    <message>
+        <source>Transaction amount too small</source>
+        <translation type="unfinished">Транзакцыя занадта малая</translation>
+    </message>
+    <message>
+        <source>Transaction too large</source>
+        <translation type="unfinished">Транзакцыя занадта вялікая</translation>
+    </message>
     </context>
 <context>
     <name>BitcoinGUI</name>
     <message>
-        <source>Sign &amp;message...</source>
-        <translation>Падпісаць паведамленне...</translation>
-    </message>
-    <message>
-        <source>Synchronizing with network...</source>
-        <translation>Сінхранізацыя з сецівам...</translation>
-    </message>
-    <message>
         <source>&amp;Overview</source>
-        <translation>Агляд</translation>
+        <translation type="unfinished">Агляд</translation>
     </message>
     <message>
         <source>Show general overview of wallet</source>
-        <translation>Паказвае агульныя звесткі аб гаманцы</translation>
+        <translation type="unfinished">Паказвае агульныя звесткі аб гаманцы</translation>
     </message>
     <message>
         <source>&amp;Transactions</source>
-        <translation>Транзакцыі</translation>
+        <translation type="unfinished">Транзакцыі</translation>
     </message>
     <message>
         <source>Browse transaction history</source>
-        <translation>Праглядзець гісторыю транзакцый</translation>
+        <translation type="unfinished">Праглядзець гісторыю транзакцый</translation>
     </message>
     <message>
         <source>E&amp;xit</source>
-        <translation>Выйсці</translation>
+        <translation type="unfinished">Выйсці</translation>
     </message>
     <message>
         <source>Quit application</source>
-        <translation>Выйсці з праграмы</translation>
+        <translation type="unfinished">Выйсці з праграмы</translation>
     </message>
     <message>
         <source>About &amp;Qt</source>
-        <translation>Аб Qt</translation>
+        <translation type="unfinished">Аб Qt</translation>
     </message>
     <message>
         <source>Show information about Qt</source>
-        <translation>Паказаць інфармацыю аб Qt</translation>
-    </message>
-    <message>
-        <source>&amp;Options...</source>
-        <translation>Опцыі...</translation>
-    </message>
-    <message>
-        <source>&amp;Encrypt Wallet...</source>
-        <translation>Зашыфраваць Гаманец...</translation>
-    </message>
-    <message>
-        <source>&amp;Backup Wallet...</source>
-        <translation>Стварыць копію гаманца...</translation>
-    </message>
-    <message>
-        <source>&amp;Change Passphrase...</source>
-        <translation>&amp;Change Passphrase...</translation>
-    </message>
-    <message>
-        <source>Open &amp;URI...</source>
-        <translation>Адчыниць &amp;URI...</translation>
-    </message>
-    <message>
-        <source>Reindexing blocks on disk...</source>
-        <translation>Пераіндэксацыя блокаў на дыску...</translation>
+        <translation type="unfinished">Паказаць інфармацыю аб Qt</translation>
     </message>
     <message>
         <source>Send coins to a Particl address</source>
-        <translation>Даслаць манеты на Біткойн-адрас</translation>
+        <translation type="unfinished">Даслаць манеты на Біткойн-адрас</translation>
     </message>
     <message>
         <source>Backup wallet to another location</source>
-        <translation>Зрабіце копію гаманца ў іншае месца</translation>
+        <translation type="unfinished">Зрабіце копію гаманца ў іншае месца</translation>
     </message>
     <message>
         <source>Change the passphrase used for wallet encryption</source>
-        <translation>Змяніць пароль шыфравання гаманца</translation>
-    </message>
-    <message>
-        <source>&amp;Verify message...</source>
-        <translation>Праверыць паведамленне...</translation>
+        <translation type="unfinished">Змяніць пароль шыфравання гаманца</translation>
     </message>
     <message>
         <source>&amp;Send</source>
-        <translation>Даслаць</translation>
+        <translation type="unfinished">Даслаць</translation>
     </message>
     <message>
         <source>&amp;Receive</source>
-        <translation>Атрымаць</translation>
-    </message>
-    <message>
-        <source>&amp;Show / Hide</source>
-        <translation>&amp;Паказаць / Схаваць</translation>
-    </message>
-    <message>
-        <source>Show or hide the main Window</source>
-        <translation>Паказаць альбо схаваць галоўнае вакно</translation>
+        <translation type="unfinished">Атрымаць</translation>
     </message>
     <message>
         <source>Encrypt the private keys that belong to your wallet</source>
-        <translation>Зашыфраваць прыватныя ключы, якия належаць вашаму гаманцу</translation>
+        <translation type="unfinished">Зашыфраваць прыватныя ключы, якия належаць вашаму гаманцу</translation>
     </message>
     <message>
         <source>Sign messages with your Particl addresses to prove you own them</source>
-        <translation>Падпісаць паведамленне з дапамогай Біткойн-адраса каб даказаць, што яно належыць вам</translation>
+        <translation type="unfinished">Падпісаць паведамленне з дапамогай Біткойн-адраса каб даказаць, што яно належыць вам</translation>
     </message>
     <message>
         <source>Verify messages to ensure they were signed with specified Particl addresses</source>
-        <translation>Спраўдзіць паведамленне з дапамогай Біткойн-адраса каб даказаць, што яно належыць вам</translation>
+        <translation type="unfinished">Спраўдзіць паведамленне з дапамогай Біткойн-адраса каб даказаць, што яно належыць вам</translation>
     </message>
     <message>
         <source>&amp;File</source>
-        <translation>Ф&amp;айл</translation>
+        <translation type="unfinished">Ф&amp;айл</translation>
     </message>
     <message>
         <source>&amp;Settings</source>
-        <translation>Наладкі</translation>
+        <translation type="unfinished">Наладкі</translation>
     </message>
     <message>
         <source>&amp;Help</source>
-        <translation>Дапамога</translation>
+        <translation type="unfinished">Дапамога</translation>
     </message>
     <message>
         <source>Request payments (generates QR codes and particl: URIs)</source>
-        <translation>Запатрабаваць плацёж (генеруецца QR-код для біткойн URI)</translation>
+        <translation type="unfinished">Запатрабаваць плацёж (генеруецца QR-код для біткойн URI)</translation>
     </message>
     <message>
         <source>Show the list of used sending addresses and labels</source>
-        <translation>Паказаць спіс адрасоў і метак для дасылання</translation>
+        <translation type="unfinished">Паказаць спіс адрасоў і метак для дасылання</translation>
     </message>
     <message>
         <source>Show the list of used receiving addresses and labels</source>
-        <translation>Паказаць спіс адрасоў і метак для прымання</translation>
+        <translation type="unfinished">Паказаць спіс адрасоў і метак для прымання</translation>
     </message>
     <message>
         <source>&amp;Command-line options</source>
-        <translation>Опцыі каманднага радка</translation>
+        <translation type="unfinished">Опцыі каманднага радка</translation>
+    </message>
+    <message numerus="yes">
+        <source>Processed %n block(s) of transaction history.</source>
+        <translation type="unfinished">
+            <numerusform />
+            <numerusform />
+            <numerusform />
+        </translation>
     </message>
     <message>
         <source>%1 behind</source>
-        <translation>%1 таму</translation>
+        <translation type="unfinished">%1 таму</translation>
     </message>
     <message>
         <source>Last received block was generated %1 ago.</source>
-        <translation>Апошні прыняты блок генераваны %1 таму.</translation>
+        <translation type="unfinished">Апошні прыняты блок генераваны %1 таму.</translation>
     </message>
     <message>
         <source>Transactions after this will not yet be visible.</source>
-        <translation>Транзакцыи пасля гэтай не будуць бачныя.</translation>
+        <translation type="unfinished">Транзакцыи пасля гэтай не будуць бачныя.</translation>
     </message>
     <message>
         <source>Error</source>
-        <translation>Памылка</translation>
+        <translation type="unfinished">Памылка</translation>
     </message>
     <message>
         <source>Warning</source>
-        <translation>Увага</translation>
+        <translation type="unfinished">Увага</translation>
     </message>
     <message>
         <source>Information</source>
-        <translation>Інфармацыя</translation>
+        <translation type="unfinished">Інфармацыя</translation>
     </message>
     <message>
         <source>Up to date</source>
-        <translation>Сінхранізавана</translation>
-    </message>
-    <message>
-        <source>Catching up...</source>
-        <translation>Наганяем...</translation>
+        <translation type="unfinished">Сінхранізавана</translation>
+    </message>
+    <message numerus="yes">
+        <source>%n active connection(s) to Particl network.</source>
+        <extracomment>A substring of the tooltip.</extracomment>
+        <translation type="unfinished">
+            <numerusform />
+            <numerusform />
+            <numerusform />
+        </translation>
     </message>
     <message>
         <source>Date: %1
 </source>
-        <translation>Дата: %1
+        <translation type="unfinished">Дата: %1
 </translation>
     </message>
     <message>
         <source>Amount: %1
 </source>
-        <translation>Колькасць: %1
+        <translation type="unfinished">Колькасць: %1
 </translation>
     </message>
     <message>
         <source>Type: %1
 </source>
-        <translation>Тып: %1
+        <translation type="unfinished">Тып: %1
 </translation>
     </message>
     <message>
         <source>Label: %1
 </source>
-        <translation>Метка: %1
+        <translation type="unfinished">Метка: %1
 </translation>
     </message>
     <message>
         <source>Address: %1
 </source>
-        <translation>Адрас: %1
+        <translation type="unfinished">Адрас: %1
 </translation>
     </message>
     <message>
         <source>Sent transaction</source>
-        <translation>Дасланыя транзакцыі</translation>
+        <translation type="unfinished">Дасланыя транзакцыі</translation>
     </message>
     <message>
         <source>Incoming transaction</source>
-        <translation>Прынятыя транзакцыі</translation>
+        <translation type="unfinished">Прынятыя транзакцыі</translation>
     </message>
     <message>
         <source>Wallet is &lt;b&gt;encrypted&lt;/b&gt; and currently &lt;b&gt;unlocked&lt;/b&gt;</source>
-        <translation>Гаманец &lt;b&gt;зашыфраваны&lt;/b&gt; і зараз &lt;b&gt;разблакаваны&lt;/b&gt;</translation>
+        <translation type="unfinished">Гаманец &lt;b&gt;зашыфраваны&lt;/b&gt; і зараз &lt;b&gt;разблакаваны&lt;/b&gt;</translation>
     </message>
     <message>
         <source>Wallet is &lt;b&gt;encrypted&lt;/b&gt; and currently &lt;b&gt;locked&lt;/b&gt;</source>
-        <translation>Гаманец &lt;b&gt;зашыфраваны&lt;/b&gt; і зараз &lt;b&gt;заблакаваны&lt;/b&gt;</translation>
+        <translation type="unfinished">Гаманец &lt;b&gt;зашыфраваны&lt;/b&gt; і зараз &lt;b&gt;заблакаваны&lt;/b&gt;</translation>
     </message>
     </context>
 <context>
     <name>CoinControlDialog</name>
     <message>
         <source>Quantity:</source>
-        <translation>Колькасць:</translation>
+        <translation type="unfinished">Колькасць:</translation>
     </message>
     <message>
         <source>Bytes:</source>
-        <translation>Байтаў:</translation>
+        <translation type="unfinished">Байтаў:</translation>
     </message>
     <message>
         <source>Amount:</source>
-        <translation>Колькасць:</translation>
+        <translation type="unfinished">Колькасць:</translation>
     </message>
     <message>
         <source>Fee:</source>
-        <translation>Камісія:</translation>
+        <translation type="unfinished">Камісія:</translation>
     </message>
     <message>
         <source>Dust:</source>
-        <translation>Пыл:</translation>
+        <translation type="unfinished">Пыл:</translation>
     </message>
     <message>
         <source>After Fee:</source>
-        <translation>Пасля камісіі:</translation>
+        <translation type="unfinished">Пасля камісіі:</translation>
     </message>
     <message>
         <source>(un)select all</source>
-        <translation>(не)выбраць ўсё</translation>
+        <translation type="unfinished">(не)выбраць ўсё</translation>
     </message>
     <message>
         <source>Tree mode</source>
-        <translation>Рэжым дрэва</translation>
+        <translation type="unfinished">Рэжым дрэва</translation>
     </message>
     <message>
         <source>List mode</source>
-        <translation>Рэжым спіса</translation>
+        <translation type="unfinished">Рэжым спіса</translation>
     </message>
     <message>
         <source>Amount</source>
-        <translation>Колькасць</translation>
+        <translation type="unfinished">Колькасць</translation>
     </message>
     <message>
         <source>Received with label</source>
-        <translation>Прыняць праз метку</translation>
+        <translation type="unfinished">Прыняць праз метку</translation>
     </message>
     <message>
         <source>Received with address</source>
-        <translation>Прыняць праз адрас</translation>
+        <translation type="unfinished">Прыняць праз адрас</translation>
     </message>
     <message>
         <source>Date</source>
-        <translation>Дата</translation>
+        <translation type="unfinished">Дата</translation>
     </message>
     <message>
         <source>Confirmations</source>
-        <translation>Пацверджанняў</translation>
+        <translation type="unfinished">Пацверджанняў</translation>
     </message>
     <message>
         <source>Confirmed</source>
-        <translation>Пацверджана</translation>
-    </message>
-    <message>
-        <source>Copy address</source>
-        <translation>Капіяваць адрас</translation>
-    </message>
-    <message>
-        <source>Copy label</source>
-        <translation>Капіяваць пазнаку</translation>
+        <translation type="unfinished">Пацверджана</translation>
     </message>
     <message>
         <source>Copy amount</source>
-        <translation>Капіяваць колькасць</translation>
-    </message>
-    <message>
-        <source>Copy transaction ID</source>
-        <translation>Капіяваць ID транзакцыі</translation>
-    </message>
-    <message>
-        <source>Lock unspent</source>
-        <translation>Замкнуць непатрачанае</translation>
-    </message>
-    <message>
-        <source>Unlock unspent</source>
-        <translation>Адамкнуць непатрачанае</translation>
+        <translation type="unfinished">Капіяваць колькасць</translation>
     </message>
     <message>
         <source>Copy quantity</source>
-        <translation>Капіяваць колькасць</translation>
+        <translation type="unfinished">Капіяваць колькасць</translation>
     </message>
     <message>
         <source>Copy fee</source>
-        <translation>Капіяваць камісію</translation>
+        <translation type="unfinished">Капіяваць камісію</translation>
     </message>
     <message>
         <source>Copy after fee</source>
-        <translation>Капіяваць з выняткам камісіі</translation>
+        <translation type="unfinished">Капіяваць з выняткам камісіі</translation>
     </message>
     <message>
         <source>Copy bytes</source>
-        <translation>Капіяваць байты</translation>
+        <translation type="unfinished">Капіяваць байты</translation>
     </message>
     <message>
         <source>Copy dust</source>
-        <translation>Капіяваць пыл</translation>
+        <translation type="unfinished">Капіяваць пыл</translation>
     </message>
     <message>
         <source>yes</source>
-        <translation>так</translation>
+        <translation type="unfinished">так</translation>
     </message>
     <message>
         <source>no</source>
-        <translation>не</translation>
+        <translation type="unfinished">не</translation>
     </message>
     <message>
         <source>(no label)</source>
-        <translation>непазначаны</translation>
-    </message>
-    </context>
-<context>
-    <name>CreateWalletActivity</name>
+        <translation type="unfinished">непазначаны</translation>
+    </message>
     </context>
 <context>
     <name>CreateWalletDialog</name>
+    <message>
+        <source>Wallet</source>
+        <translation type="unfinished">Гаманец</translation>
+    </message>
     </context>
 <context>
     <name>EditAddressDialog</name>
     <message>
         <source>Edit Address</source>
-        <translation>Рэдагаваць Адрас</translation>
+        <translation type="unfinished">Рэдагаваць Адрас</translation>
     </message>
     <message>
         <source>&amp;Label</source>
-        <translation>Метка</translation>
+        <translation type="unfinished">Метка</translation>
     </message>
     <message>
         <source>&amp;Address</source>
-        <translation>Адрас</translation>
+        <translation type="unfinished">Адрас</translation>
     </message>
     <message>
         <source>New sending address</source>
-        <translation>Новы адрас для дасылання</translation>
+        <translation type="unfinished">Новы адрас для дасылання</translation>
     </message>
     <message>
         <source>Edit receiving address</source>
-        <translation>Рэдагаваць адрас прымання</translation>
+        <translation type="unfinished">Рэдагаваць адрас прымання</translation>
     </message>
     <message>
         <source>Edit sending address</source>
-        <translation>Рэдагаваць адрас дасылання</translation>
+        <translation type="unfinished">Рэдагаваць адрас дасылання</translation>
     </message>
     <message>
         <source>Could not unlock wallet.</source>
-        <translation>Немагчыма разблакаваць гаманец</translation>
+        <translation type="unfinished">Немагчыма разблакаваць гаманец</translation>
     </message>
     <message>
         <source>New key generation failed.</source>
-        <translation>Генерацыя новага ключа няўдалая</translation>
+        <translation type="unfinished">Генерацыя новага ключа няўдалая</translation>
     </message>
 </context>
 <context>
     <name>FreespaceChecker</name>
     <message>
         <source>A new data directory will be created.</source>
-        <translation>Будзе створаны новы каталог з данымі.</translation>
+        <translation type="unfinished">Будзе створаны новы каталог з данымі.</translation>
     </message>
     <message>
         <source>name</source>
-        <translation>імя</translation>
+        <translation type="unfinished">імя</translation>
     </message>
     <message>
         <source>Directory already exists. Add %1 if you intend to create a new directory here.</source>
-        <translation>Каталог ужо існуе. Дадайце %1 калі вы збіраецеся стварыць тут новы каталог.</translation>
-    </message>
-    </context>
-<context>
-    <name>HelpMessageDialog</name>
-    <message>
-<<<<<<< HEAD
-        <source>Command-line options</source>
-        <translation>Опцыі каманднага радка</translation>
-=======
-        <source>Bitcoin</source>
+        <translation type="unfinished">Каталог ужо існуе. Дадайце %1 калі вы збіраецеся стварыць тут новы каталог.</translation>
+    </message>
+    </context>
+<context>
+    <name>Intro</name>
+    <message>
+        <source>Particl</source>
         <translation type="unfinished">Біткойн</translation>
     </message>
     <message numerus="yes">
@@ -645,312 +691,254 @@
             <numerusform />
             <numerusform />
         </translation>
->>>>>>> 3f385c91
+    </message>
+    <message>
+        <source>Error</source>
+        <translation type="unfinished">Памылка</translation>
+    </message>
+    <message>
+        <source>Welcome</source>
+        <translation type="unfinished">Вітаем</translation>
+    </message>
+    </context>
+<context>
+    <name>HelpMessageDialog</name>
+    <message>
+        <source>Command-line options</source>
+        <translation type="unfinished">Опцыі каманднага радка</translation>
     </message>
 </context>
 <context>
-    <name>Intro</name>
-    <message>
-        <source>Welcome</source>
-        <translation>Вітаем</translation>
-    </message>
-    <message>
-        <source>Particl</source>
-        <translation>Біткойн</translation>
+    <name>ModalOverlay</name>
+    <message>
+        <source>Form</source>
+        <translation type="unfinished">Форма</translation>
+    </message>
+    </context>
+<context>
+    <name>OpenURIDialog</name>
+    <message>
+        <source>Paste address from clipboard</source>
+        <extracomment>Tooltip text for button that allows you to paste an address that is in your clipboard.</extracomment>
+        <translation type="unfinished">Уставіць адрас з буферу абмена</translation>
+    </message>
+</context>
+<context>
+    <name>OptionsDialog</name>
+    <message>
+        <source>Options</source>
+        <translation type="unfinished">Опцыі</translation>
+    </message>
+    <message>
+        <source>W&amp;allet</source>
+        <translation type="unfinished">Гаманец</translation>
     </message>
     <message>
         <source>Error</source>
-        <translation>Памылка</translation>
-    </message>
-    </context>
-<context>
-    <name>ModalOverlay</name>
+        <translation type="unfinished">Памылка</translation>
+    </message>
+    </context>
+<context>
+    <name>OverviewPage</name>
     <message>
         <source>Form</source>
-        <translation>Форма</translation>
-    </message>
-    </context>
-<context>
-    <name>OpenURIDialog</name>
-    </context>
-<context>
-    <name>OpenWalletActivity</name>
-    </context>
-<context>
-    <name>OptionsDialog</name>
-    <message>
-        <source>Options</source>
-        <translation>Опцыі</translation>
-    </message>
-    <message>
-        <source>W&amp;allet</source>
-        <translation>Гаманец</translation>
-    </message>
-    <message>
-        <source>Error</source>
-        <translation>Памылка</translation>
-    </message>
-    </context>
-<context>
-    <name>OverviewPage</name>
-    <message>
-        <source>Form</source>
-        <translation>Форма</translation>
-    </message>
-    </context>
-<context>
-    <name>PSBTOperationsDialog</name>
-    </context>
-<context>
-    <name>PaymentServer</name>
+        <translation type="unfinished">Форма</translation>
+    </message>
     </context>
 <context>
     <name>PeerTableModel</name>
-    </context>
-<context>
-    <name>QObject</name>
-    <message>
-        <source>Amount</source>
-        <translation>Колькасць</translation>
-    </message>
-    <message>
-        <source>%1 and %2</source>
-        <translation>%1 і %2</translation>
-    </message>
-    <message>
-        <source>unknown</source>
-        <translation>невядома</translation>
+    <message>
+        <source>Address</source>
+        <extracomment>Title of Peers Table column which contains the IP/Onion/I2P address of the connected peer.</extracomment>
+        <translation type="unfinished">Адрас</translation>
+    </message>
+    <message>
+        <source>Type</source>
+        <extracomment>Title of Peers Table column which describes the type of peer connection. The "type" describes why the connection exists.</extracomment>
+        <translation type="unfinished">Тып</translation>
+    </message>
+    </context>
+<context>
+    <name>RPCConsole</name>
+    <message>
+        <source>&amp;Information</source>
+        <translation type="unfinished">Інфармацыя</translation>
+    </message>
+    </context>
+<context>
+    <name>ReceiveCoinsDialog</name>
+    <message>
+        <source>&amp;Amount:</source>
+        <translation type="unfinished">&amp;Колькасць:</translation>
+    </message>
+    <message>
+        <source>&amp;Label:</source>
+        <translation type="unfinished">Метка:</translation>
+    </message>
+    <message>
+        <source>Could not unlock wallet.</source>
+        <translation type="unfinished">Немагчыма разблакаваць гаманец</translation>
+    </message>
+    </context>
+<context>
+    <name>ReceiveRequestDialog</name>
+    <message>
+        <source>Amount:</source>
+        <translation type="unfinished">Колькасць:</translation>
+    </message>
+    <message>
+        <source>Message:</source>
+        <translation type="unfinished">Паведамленне:</translation>
+    </message>
+    <message>
+        <source>Copy &amp;Address</source>
+        <translation type="unfinished">Капіяваць адрас</translation>
+    </message>
+    </context>
+<context>
+    <name>RecentRequestsTableModel</name>
+    <message>
+        <source>Date</source>
+        <translation type="unfinished">Дата</translation>
+    </message>
+    <message>
+        <source>Label</source>
+        <translation type="unfinished">Метка</translation>
+    </message>
+    <message>
+        <source>Message</source>
+        <translation type="unfinished">Паведамленне</translation>
+    </message>
+    <message>
+        <source>(no label)</source>
+        <translation type="unfinished">непазначаны</translation>
+    </message>
+    </context>
+<context>
+    <name>SendCoinsDialog</name>
+    <message>
+        <source>Send Coins</source>
+        <translation type="unfinished">Даслаць Манеты</translation>
+    </message>
+    <message>
+        <source>Insufficient funds!</source>
+        <translation type="unfinished">Недастаткова сродкаў</translation>
+    </message>
+    <message>
+        <source>Quantity:</source>
+        <translation type="unfinished">Колькасць:</translation>
+    </message>
+    <message>
+        <source>Bytes:</source>
+        <translation type="unfinished">Байтаў:</translation>
+    </message>
+    <message>
+        <source>Amount:</source>
+        <translation type="unfinished">Колькасць:</translation>
+    </message>
+    <message>
+        <source>Fee:</source>
+        <translation type="unfinished">Камісія:</translation>
+    </message>
+    <message>
+        <source>After Fee:</source>
+        <translation type="unfinished">Пасля камісіі:</translation>
+    </message>
+    <message>
+        <source>Send to multiple recipients at once</source>
+        <translation type="unfinished">Даслаць адразу некалькім атрымальнікам</translation>
+    </message>
+    <message>
+        <source>Dust:</source>
+        <translation type="unfinished">Пыл:</translation>
+    </message>
+    <message>
+        <source>Balance:</source>
+        <translation type="unfinished">Баланс:</translation>
+    </message>
+    <message>
+        <source>Confirm the send action</source>
+        <translation type="unfinished">Пацвердзіць дасыланне</translation>
+    </message>
+    <message>
+        <source>Copy quantity</source>
+        <translation type="unfinished">Капіяваць колькасць</translation>
+    </message>
+    <message>
+        <source>Copy amount</source>
+        <translation type="unfinished">Капіяваць колькасць</translation>
+    </message>
+    <message>
+        <source>Copy fee</source>
+        <translation type="unfinished">Капіяваць камісію</translation>
+    </message>
+    <message>
+        <source>Copy after fee</source>
+        <translation type="unfinished">Капіяваць з выняткам камісіі</translation>
+    </message>
+    <message>
+        <source>Copy bytes</source>
+        <translation type="unfinished">Капіяваць байты</translation>
+    </message>
+    <message>
+        <source>Copy dust</source>
+        <translation type="unfinished">Капіяваць пыл</translation>
+    </message>
+    <message>
+        <source>Confirm send coins</source>
+        <translation type="unfinished">Пацвердзіць дасыланне манет</translation>
+    </message>
+    <message>
+        <source>The amount to pay must be larger than 0.</source>
+        <translation type="unfinished">Велічыня плацяжу мае быць больш за 0.</translation>
+    </message>
+    <message numerus="yes">
+        <source>Estimated to begin confirmation within %n block(s).</source>
+        <translation type="unfinished">
+            <numerusform />
+            <numerusform />
+            <numerusform />
+        </translation>
+    </message>
+    <message>
+        <source>(no label)</source>
+        <translation type="unfinished">непазначаны</translation>
     </message>
 </context>
 <context>
-    <name>QRImageWidget</name>
-    </context>
-<context>
-    <name>RPCConsole</name>
-    <message>
-        <source>&amp;Information</source>
-        <translation>Інфармацыя</translation>
-    </message>
-    </context>
-<context>
-    <name>ReceiveCoinsDialog</name>
-    <message>
-        <source>&amp;Amount:</source>
-        <translation>&amp;Колькасць:</translation>
+    <name>SendCoinsEntry</name>
+    <message>
+        <source>A&amp;mount:</source>
+        <translation type="unfinished">Колькасць:</translation>
+    </message>
+    <message>
+        <source>Pay &amp;To:</source>
+        <translation type="unfinished">Заплаціць да:</translation>
     </message>
     <message>
         <source>&amp;Label:</source>
-        <translation>Метка:</translation>
-    </message>
-    <message>
-        <source>Copy label</source>
-        <translation>Капіяваць пазнаку</translation>
-    </message>
-    <message>
-        <source>Copy amount</source>
-        <translation>Капіяваць колькасць</translation>
-    </message>
-    <message>
-        <source>Could not unlock wallet.</source>
-        <translation>Немагчыма разблакаваць гаманец</translation>
-    </message>
-    </context>
-<context>
-    <name>ReceiveRequestDialog</name>
-    <message>
-        <source>Amount:</source>
-        <translation>Колькасць:</translation>
+        <translation type="unfinished">Метка:</translation>
+    </message>
+    <message>
+        <source>Paste address from clipboard</source>
+        <translation type="unfinished">Уставіць адрас з буферу абмена</translation>
     </message>
     <message>
         <source>Message:</source>
-        <translation>Паведамленне:</translation>
-    </message>
-    <message>
-        <source>Copy &amp;Address</source>
-        <translation>Капіяваць адрас</translation>
-    </message>
-    </context>
-<context>
-    <name>RecentRequestsTableModel</name>
-    <message>
-        <source>Date</source>
-        <translation>Дата</translation>
-    </message>
-    <message>
-        <source>Label</source>
-        <translation>Метка</translation>
-    </message>
-    <message>
-        <source>Message</source>
-        <translation>Паведамленне</translation>
-    </message>
-    <message>
-        <source>(no label)</source>
-        <translation>непазначаны</translation>
-    </message>
-    </context>
-<context>
-    <name>SendCoinsDialog</name>
-    <message>
-        <source>Send Coins</source>
-        <translation>Даслаць Манеты</translation>
-    </message>
-    <message>
-        <source>Insufficient funds!</source>
-        <translation>Недастаткова сродкаў</translation>
-    </message>
-    <message>
-        <source>Quantity:</source>
-        <translation>Колькасць:</translation>
-    </message>
-    <message>
-        <source>Bytes:</source>
-        <translation>Байтаў:</translation>
-    </message>
-    <message>
-        <source>Amount:</source>
-        <translation>Колькасць:</translation>
-    </message>
-    <message>
-        <source>Fee:</source>
-        <translation>Камісія:</translation>
-    </message>
-    <message>
-        <source>After Fee:</source>
-        <translation>Пасля камісіі:</translation>
-    </message>
-    <message>
-        <source>Send to multiple recipients at once</source>
-        <translation>Даслаць адразу некалькім атрымальнікам</translation>
-    </message>
-    <message>
-        <source>Dust:</source>
-        <translation>Пыл:</translation>
-    </message>
-    <message>
-        <source>Balance:</source>
-        <translation>Баланс:</translation>
-    </message>
-    <message>
-        <source>Confirm the send action</source>
-        <translation>Пацвердзіць дасыланне</translation>
-    </message>
-    <message>
-        <source>Copy quantity</source>
-        <translation>Капіяваць колькасць</translation>
-    </message>
-    <message>
-        <source>Copy amount</source>
-        <translation>Капіяваць колькасць</translation>
-    </message>
-    <message>
-        <source>Copy fee</source>
-        <translation>Капіяваць камісію</translation>
-    </message>
-    <message>
-        <source>Copy after fee</source>
-        <translation>Капіяваць з выняткам камісіі</translation>
-    </message>
-    <message>
-        <source>Copy bytes</source>
-        <translation>Капіяваць байты</translation>
-    </message>
-    <message>
-        <source>Copy dust</source>
-        <translation>Капіяваць пыл</translation>
-    </message>
-    <message>
-        <source>Confirm send coins</source>
-        <translation>Пацвердзіць дасыланне манет</translation>
-    </message>
-    <message>
-        <source>The amount to pay must be larger than 0.</source>
-        <translation>Велічыня плацяжу мае быць больш за 0.</translation>
-    </message>
-    <message>
-        <source>(no label)</source>
-        <translation>непазначаны</translation>
-    </message>
-</context>
-<context>
-    <name>SendCoinsEntry</name>
-    <message>
-        <source>A&amp;mount:</source>
-        <translation>Колькасць:</translation>
-    </message>
-    <message>
-        <source>Pay &amp;To:</source>
-        <translation>Заплаціць да:</translation>
-    </message>
-    <message>
-        <source>&amp;Label:</source>
-        <translation>Метка:</translation>
-    </message>
-    <message>
-        <source>Alt+A</source>
-        <translation>Alt+A</translation>
-    </message>
+        <translation type="unfinished">Паведамленне:</translation>
+    </message>
+    </context>
+<context>
+    <name>SignVerifyMessageDialog</name>
     <message>
         <source>Paste address from clipboard</source>
-        <translation>Уставіць адрас з буферу абмена</translation>
-    </message>
-    <message>
-        <source>Alt+P</source>
-        <translation>Alt+P</translation>
-    </message>
-    <message>
-        <source>Message:</source>
-        <translation>Паведамленне:</translation>
-    </message>
-<<<<<<< HEAD
-    <message>
-        <source>Pay To:</source>
-        <translation>Заплаціць да:</translation>
-    </message>
-    <message>
-        <source>Memo:</source>
-        <translation>Памятка:</translation>
-    </message>
-</context>
-=======
-    </context>
->>>>>>> 3f385c91
-<context>
-    <name>ShutdownWindow</name>
-    </context>
-<context>
-    <name>SignVerifyMessageDialog</name>
-    <message>
-        <source>Alt+A</source>
-        <translation>Alt+A</translation>
-    </message>
-    <message>
-        <source>Paste address from clipboard</source>
-        <translation>Уставіць адрас з буферу абмена</translation>
-    </message>
-    <message>
-        <source>Alt+P</source>
-        <translation>Alt+P</translation>
-    </message>
-    </context>
-<context>
-    <name>TrafficGraphWidget</name>
-    <message>
-        <source>KB/s</source>
-        <translation>Кб/с</translation>
-    </message>
-</context>
+        <translation type="unfinished">Уставіць адрас з буферу абмена</translation>
+    </message>
+    </context>
 <context>
     <name>TransactionDesc</name>
     <message>
         <source>%1/unconfirmed</source>
-<<<<<<< HEAD
-        <translation>%1/непацверджана</translation>
-    </message>
-    <message>
-        <source>%1 confirmations</source>
-        <translation>%1 пацверджанняў</translation>
-=======
         <extracomment>Text explaining the current status of a transaction, shown in the status field of the details window for this transaction. This status represents a transaction confirmed in at least one block, but less than 6 blocks.</extracomment>
         <translation type="unfinished">%1/непацверджана</translation>
     </message>
@@ -958,330 +946,220 @@
         <source>%1 confirmations</source>
         <extracomment>Text explaining the current status of a transaction, shown in the status field of the details window for this transaction. This status represents a transaction confirmed in 6 or more blocks.</extracomment>
         <translation type="unfinished">%1 пацверджанняў</translation>
->>>>>>> 3f385c91
     </message>
     <message>
         <source>Status</source>
-        <translation>Статус</translation>
+        <translation type="unfinished">Статус</translation>
     </message>
     <message>
         <source>Date</source>
-        <translation>Дата</translation>
+        <translation type="unfinished">Дата</translation>
     </message>
     <message>
         <source>unknown</source>
-        <translation>невядома</translation>
+        <translation type="unfinished">невядома</translation>
+    </message>
+    <message numerus="yes">
+        <source>matures in %n more block(s)</source>
+        <translation type="unfinished">
+            <numerusform />
+            <numerusform />
+            <numerusform />
+        </translation>
     </message>
     <message>
         <source>Message</source>
-        <translation>Паведамленне</translation>
+        <translation type="unfinished">Паведамленне</translation>
     </message>
     <message>
         <source>Comment</source>
-        <translation>Каментар</translation>
+        <translation type="unfinished">Каментар</translation>
     </message>
     <message>
         <source>Transaction ID</source>
-        <translation>ID</translation>
+        <translation type="unfinished">ID</translation>
     </message>
     <message>
         <source>Amount</source>
-        <translation>Колькасць</translation>
+        <translation type="unfinished">Колькасць</translation>
     </message>
     </context>
 <context>
     <name>TransactionDescDialog</name>
     <message>
         <source>This pane shows a detailed description of the transaction</source>
-        <translation>Гэтая панэль паказвае дэтальнае апісанне транзакцыі</translation>
+        <translation type="unfinished">Гэтая панэль паказвае дэтальнае апісанне транзакцыі</translation>
     </message>
     </context>
 <context>
     <name>TransactionTableModel</name>
     <message>
         <source>Date</source>
-        <translation>Дата</translation>
+        <translation type="unfinished">Дата</translation>
     </message>
     <message>
         <source>Type</source>
-        <translation>Тып</translation>
+        <translation type="unfinished">Тып</translation>
     </message>
     <message>
         <source>Label</source>
-        <translation>Метка</translation>
+        <translation type="unfinished">Метка</translation>
     </message>
     <message>
         <source>Confirmed (%1 confirmations)</source>
-        <translation>Пацверджана (%1 пацверджанняў)</translation>
+        <translation type="unfinished">Пацверджана (%1 пацверджанняў)</translation>
     </message>
     <message>
         <source>Generated but not accepted</source>
-        <translation>Згенеравана, але не прынята</translation>
+        <translation type="unfinished">Згенеравана, але не прынята</translation>
     </message>
     <message>
         <source>Received with</source>
-        <translation>Прынята з</translation>
+        <translation type="unfinished">Прынята з</translation>
     </message>
     <message>
         <source>Received from</source>
-        <translation>Прынята ад</translation>
+        <translation type="unfinished">Прынята ад</translation>
     </message>
     <message>
         <source>Sent to</source>
-        <translation>Даслана да</translation>
+        <translation type="unfinished">Даслана да</translation>
     </message>
     <message>
         <source>Payment to yourself</source>
-        <translation>Плацёж самому сабе</translation>
+        <translation type="unfinished">Плацёж самому сабе</translation>
     </message>
     <message>
         <source>Mined</source>
-        <translation>Здабыта</translation>
-    </message>
-    <message>
-        <source>(n/a)</source>
-        <translation>(n/a)</translation>
+        <translation type="unfinished">Здабыта</translation>
     </message>
     <message>
         <source>(no label)</source>
-        <translation>непазначаны</translation>
+        <translation type="unfinished">непазначаны</translation>
     </message>
     <message>
         <source>Transaction status. Hover over this field to show number of confirmations.</source>
-        <translation>Статус транзакцыі. Навядзіце курсар на гэтае поле, каб паказаць колькасць пацверджанняў.</translation>
+        <translation type="unfinished">Статус транзакцыі. Навядзіце курсар на гэтае поле, каб паказаць колькасць пацверджанняў.</translation>
     </message>
     <message>
         <source>Date and time that the transaction was received.</source>
-        <translation>Дата і час, калі транзакцыя была прынята.</translation>
+        <translation type="unfinished">Дата і час, калі транзакцыя была прынята.</translation>
     </message>
     <message>
         <source>Type of transaction.</source>
-        <translation>Тып транзакцыі</translation>
+        <translation type="unfinished">Тып транзакцыі</translation>
     </message>
     <message>
         <source>Amount removed from or added to balance.</source>
-        <translation>Колькасць аднятая ці даданая да балансу.</translation>
+        <translation type="unfinished">Колькасць аднятая ці даданая да балансу.</translation>
     </message>
 </context>
 <context>
     <name>TransactionView</name>
     <message>
         <source>All</source>
-        <translation>Усё</translation>
+        <translation type="unfinished">Усё</translation>
     </message>
     <message>
         <source>Today</source>
-        <translation>Сёння</translation>
+        <translation type="unfinished">Сёння</translation>
     </message>
     <message>
         <source>This week</source>
-        <translation>Гэты тыдзень</translation>
+        <translation type="unfinished">Гэты тыдзень</translation>
     </message>
     <message>
         <source>This month</source>
-        <translation>Гэты месяц</translation>
+        <translation type="unfinished">Гэты месяц</translation>
     </message>
     <message>
         <source>Last month</source>
-        <translation>Мінулы месяц</translation>
+        <translation type="unfinished">Мінулы месяц</translation>
     </message>
     <message>
         <source>This year</source>
-        <translation>Гэты год</translation>
-    </message>
-    <message>
-        <source>Range...</source>
-        <translation>Прамежак...</translation>
+        <translation type="unfinished">Гэты год</translation>
     </message>
     <message>
         <source>Received with</source>
-        <translation>Прынята з</translation>
+        <translation type="unfinished">Прынята з</translation>
     </message>
     <message>
         <source>Sent to</source>
-        <translation>Даслана да</translation>
+        <translation type="unfinished">Даслана да</translation>
     </message>
     <message>
         <source>To yourself</source>
-        <translation>Да сябе</translation>
+        <translation type="unfinished">Да сябе</translation>
     </message>
     <message>
         <source>Mined</source>
-        <translation>Здабыта</translation>
+        <translation type="unfinished">Здабыта</translation>
     </message>
     <message>
         <source>Other</source>
-        <translation>Іншыя</translation>
+        <translation type="unfinished">Іншыя</translation>
     </message>
     <message>
         <source>Min amount</source>
-        <translation>Мін. колькасць</translation>
-    </message>
-    <message>
-        <source>Copy address</source>
-        <translation>Капіяваць адрас</translation>
-    </message>
-    <message>
-        <source>Copy label</source>
-        <translation>Капіяваць пазнаку</translation>
-    </message>
-    <message>
-        <source>Copy amount</source>
-        <translation>Капіяваць колькасць</translation>
-    </message>
-    <message>
-        <source>Copy transaction ID</source>
-        <translation>Капіяваць ID транзакцыі</translation>
-    </message>
-    <message>
-        <source>Edit label</source>
-        <translation>Рэдагаваць пазнаку</translation>
-    </message>
-    <message>
-        <source>Comma separated file (*.csv)</source>
-        <translation>Коскамі падзелены файл (*.csv)</translation>
+        <translation type="unfinished">Мін. колькасць</translation>
     </message>
     <message>
         <source>Confirmed</source>
-        <translation>Пацверджана</translation>
+        <translation type="unfinished">Пацверджана</translation>
     </message>
     <message>
         <source>Date</source>
-        <translation>Дата</translation>
+        <translation type="unfinished">Дата</translation>
     </message>
     <message>
         <source>Type</source>
-        <translation>Тып</translation>
+        <translation type="unfinished">Тып</translation>
     </message>
     <message>
         <source>Label</source>
-        <translation>Метка</translation>
+        <translation type="unfinished">Метка</translation>
     </message>
     <message>
         <source>Address</source>
-        <translation>Адрас</translation>
-    </message>
-    <message>
-        <source>ID</source>
-        <translation>ID</translation>
+        <translation type="unfinished">Адрас</translation>
     </message>
     <message>
         <source>Exporting Failed</source>
-        <translation>Экспартаванне няўдалае</translation>
+        <translation type="unfinished">Экспартаванне няўдалае</translation>
     </message>
     <message>
         <source>Range:</source>
-        <translation>Прамежак:</translation>
+        <translation type="unfinished">Прамежак:</translation>
     </message>
     <message>
         <source>to</source>
-        <translation>да</translation>
+        <translation type="unfinished">да</translation>
     </message>
 </context>
 <context>
-    <name>UnitDisplayStatusBarControl</name>
-    </context>
-<context>
-    <name>WalletController</name>
-    </context>
-<context>
     <name>WalletFrame</name>
+    <message>
+        <source>Error</source>
+        <translation type="unfinished">Памылка</translation>
+    </message>
     </context>
 <context>
     <name>WalletModel</name>
     <message>
         <source>Send Coins</source>
-        <translation>Даслаць Манеты</translation>
+        <translation type="unfinished">Даслаць Манеты</translation>
     </message>
     </context>
 <context>
     <name>WalletView</name>
     <message>
         <source>&amp;Export</source>
-        <translation>Экспарт</translation>
+        <translation type="unfinished">Экспарт</translation>
     </message>
     <message>
         <source>Export the data in the current tab to a file</source>
-        <translation>Экспартаваць гэтыя звесткі у файл</translation>
-    </message>
-    <message>
-        <source>Error</source>
-        <translation>Памылка</translation>
-    </message>
-    </context>
-<context>
-    <name>bitcoin-core</name>
-    <message>
-        <source>Do you want to rebuild the block database now?</source>
-        <translation>Ці жадаеце вы перабудаваць зараз базу звестак блокаў?</translation>
-    </message>
-    <message>
-        <source>Error initializing block database</source>
-        <translation>Памылка ініцыялізацыі базвы звестак блокаў</translation>
-    </message>
-    <message>
-        <source>Error initializing wallet database environment %s!</source>
-        <translation>Памалка ініцыялізацыі асяроддзя базы звестак гаманца %s!</translation>
-    </message>
-    <message>
-        <source>Error loading block database</source>
-        <translation>Памылка загрузкі базвы звестак блокаў</translation>
-    </message>
-    <message>
-        <source>Error opening block database</source>
-        <translation>Памылка адчынення базы звестак блокаў</translation>
-    </message>
-    <message>
-        <source>Importing...</source>
-        <translation>Імпартаванне...</translation>
-    </message>
-    <message>
-        <source>Not enough file descriptors available.</source>
-        <translation>Не хапае файлавых дэскрыптараў.</translation>
-    </message>
-    <message>
-        <source>Verifying blocks...</source>
-        <translation>Праверка блокаў...</translation>
-    </message>
-    <message>
-        <source>Signing transaction failed</source>
-        <translation>Памылка подпісу транзакцыі</translation>
-    </message>
-    <message>
-        <source>This is experimental software.</source>
-        <translation>Гэта эксперыментальная праграма.</translation>
-    </message>
-    <message>
-        <source>Transaction amount too small</source>
-        <translation>Транзакцыя занадта малая</translation>
-    </message>
-    <message>
-        <source>Transaction too large</source>
-        <translation>Транзакцыя занадта вялікая</translation>
-    </message>
-    <message>
-        <source>Insufficient funds</source>
-        <translation>Недастаткова сродкаў</translation>
-    </message>
-    <message>
-        <source>Loading block index...</source>
-        <translation>Загружаем індэкс блокаў...</translation>
-    </message>
-    <message>
-        <source>Loading wallet...</source>
-        <translation>Загружаем гаманец...</translation>
-    </message>
-    <message>
-        <source>Cannot downgrade wallet</source>
-        <translation>Немагчыма рэгрэсаваць гаманец</translation>
-    </message>
-    <message>
-        <source>Rescanning...</source>
-        <translation>Перасканаванне...</translation>
-    </message>
-    <message>
-        <source>Done loading</source>
-        <translation>Загрузка выканана</translation>
-    </message>
-</context>
+        <translation type="unfinished">Экспартаваць гэтыя звесткі у файл</translation>
+    </message>
+    </context>
 </TS>