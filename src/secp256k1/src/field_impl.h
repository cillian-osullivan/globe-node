--- conflicted
+++ resolved
@@ -135,14 +135,9 @@
     return secp256k1_fe_equal(&t1, a);
 }
 
-<<<<<<< HEAD
-static const secp256k1_fe secp256k1_fe_one = SECP256K1_FE_CONST(0, 0, 0, 0, 0, 0, 0, 1);
-
 static int secp256k1_fe_is_quad_var(const secp256k1_fe *a) {
     secp256k1_fe r;
     return secp256k1_fe_sqrt(&r, a);
 }
 
-=======
->>>>>>> f60a63cc
 #endif /* SECP256K1_FIELD_IMPL_H */