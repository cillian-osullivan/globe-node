// Copyright (c) 2009-2010 Satoshi Nakamoto
// Copyright (c) 2009-2021 The Bitcoin Core developers
// Distributed under the MIT software license, see the accompanying
// file COPYING or http://www.opensource.org/licenses/mit-license.php.

#ifndef BITCOIN_POLICY_POLICY_H
#define BITCOIN_POLICY_POLICY_H

#include <consensus/amount.h>
#include <consensus/consensus.h>
#include <primitives/transaction.h>
#include <script/interpreter.h>
#include <script/standard.h>

#include <cstdint>
#include <string>

class CCoinsViewCache;
class CFeeRate;
class CScript;

/** Default for -blockmaxsize, which controls the maximum size of block the mining code will create **/
static const unsigned int DEFAULT_BLOCK_MAX_SIZE = 1000000;
/** Default for -blockmaxweight, which controls the range of block weights the mining code will create **/
static constexpr unsigned int DEFAULT_BLOCK_MAX_WEIGHT{MAX_BLOCK_WEIGHT - 4000};
/** Default for -blockmintxfee, which sets the minimum feerate for a transaction in blocks created by mining code **/
static constexpr unsigned int DEFAULT_BLOCK_MIN_TX_FEE{1000};
/** The maximum weight for transactions we're willing to relay/mine */
static constexpr unsigned int MAX_STANDARD_TX_WEIGHT{400000};
/** The minimum non-witness size for transactions we're willing to relay/mine (1 segwit input + 1 P2WPKH output = 82 bytes) */
<<<<<<< HEAD
static const unsigned int MIN_STANDARD_TX_NONWITNESS_SIZE = 82;
static const unsigned int MIN_STANDARD_TX_NONWITNESS_SIZE_PART = 81;
=======
static constexpr unsigned int MIN_STANDARD_TX_NONWITNESS_SIZE{82};
>>>>>>> a085a554
/** Maximum number of signature check operations in an IsStandard() P2SH script */
static constexpr unsigned int MAX_P2SH_SIGOPS{15};
/** The maximum number of sigops we're willing to relay/mine in a single tx */
static constexpr unsigned int MAX_STANDARD_TX_SIGOPS_COST{MAX_BLOCK_SIGOPS_COST/5};
/** Default for -maxmempool, maximum megabytes of mempool memory usage */
static constexpr unsigned int DEFAULT_MAX_MEMPOOL_SIZE{300};
/** Default for -incrementalrelayfee, which sets the minimum feerate increase for mempool limiting or BIP 125 replacement **/
static constexpr unsigned int DEFAULT_INCREMENTAL_RELAY_FEE{1000};
/** Default for -bytespersigop */
static constexpr unsigned int DEFAULT_BYTES_PER_SIGOP{20};
/** Default for -permitbaremultisig */
static constexpr bool DEFAULT_PERMIT_BAREMULTISIG{true};
/** The maximum number of witness stack items in a standard P2WSH script */
static constexpr unsigned int MAX_STANDARD_P2WSH_STACK_ITEMS{100};
/** The maximum size in bytes of each witness stack item in a standard P2WSH script */
static constexpr unsigned int MAX_STANDARD_P2WSH_STACK_ITEM_SIZE{80};
/** The maximum size in bytes of each witness stack item in a standard BIP 342 script (Taproot, leaf version 0xc0) */
static constexpr unsigned int MAX_STANDARD_TAPSCRIPT_STACK_ITEM_SIZE{80};
/** The maximum size in bytes of a standard witnessScript */
static constexpr unsigned int MAX_STANDARD_P2WSH_SCRIPT_SIZE{3600};
/** The maximum size of a standard ScriptSig */
static constexpr unsigned int MAX_STANDARD_SCRIPTSIG_SIZE{1650};
/** Min feerate for defining dust. Historically this has been based on the
 * minRelayTxFee, however changing the dust limit changes which transactions are
 * standard and should be done with care and ideally rarely. It makes sense to
 * only increase the dust limit after prior releases were already not creating
 * outputs below the new threshold */
static constexpr unsigned int DUST_RELAY_TX_FEE{3000};
/** Default for -minrelaytxfee, minimum relay fee for transactions */
static constexpr unsigned int DEFAULT_MIN_RELAY_TX_FEE{1000};
/** Default for -limitancestorcount, max number of in-mempool ancestors */
static constexpr unsigned int DEFAULT_ANCESTOR_LIMIT{25};
/** Default for -limitancestorsize, maximum kilobytes of tx + all in-mempool ancestors */
static constexpr unsigned int DEFAULT_ANCESTOR_SIZE_LIMIT{101};
/** Default for -limitdescendantcount, max number of in-mempool descendants */
static constexpr unsigned int DEFAULT_DESCENDANT_LIMIT{25};
/** Default for -limitdescendantsize, maximum kilobytes of in-mempool descendants */
static constexpr unsigned int DEFAULT_DESCENDANT_SIZE_LIMIT{101};
/**
 * An extra transaction can be added to a package, as long as it only has one
 * ancestor and is no larger than this. Not really any reason to make this
 * configurable as it doesn't materially change DoS parameters.
 */
static constexpr unsigned int EXTRA_DESCENDANT_TX_SIZE_LIMIT{10000};
/**
 * Standard script verification flags that standard transactions will comply
 * with. However scripts violating these flags may still be present in valid
 * blocks and we must accept those blocks.
 */
static constexpr unsigned int STANDARD_SCRIPT_VERIFY_FLAGS{MANDATORY_SCRIPT_VERIFY_FLAGS |
                                                             SCRIPT_VERIFY_DERSIG |
                                                             SCRIPT_VERIFY_STRICTENC |
                                                             SCRIPT_VERIFY_MINIMALDATA |
                                                             SCRIPT_VERIFY_NULLDUMMY |
                                                             SCRIPT_VERIFY_DISCOURAGE_UPGRADABLE_NOPS |
                                                             SCRIPT_VERIFY_CLEANSTACK |
                                                             SCRIPT_VERIFY_MINIMALIF |
                                                             SCRIPT_VERIFY_NULLFAIL |
                                                             SCRIPT_VERIFY_CHECKLOCKTIMEVERIFY |
                                                             SCRIPT_VERIFY_CHECKSEQUENCEVERIFY |
                                                             SCRIPT_VERIFY_LOW_S |
                                                             SCRIPT_VERIFY_WITNESS |
                                                             SCRIPT_VERIFY_DISCOURAGE_UPGRADABLE_WITNESS_PROGRAM |
                                                             SCRIPT_VERIFY_WITNESS_PUBKEYTYPE |
                                                             SCRIPT_VERIFY_CONST_SCRIPTCODE |
                                                             SCRIPT_VERIFY_TAPROOT |
                                                             SCRIPT_VERIFY_DISCOURAGE_UPGRADABLE_TAPROOT_VERSION |
                                                             SCRIPT_VERIFY_DISCOURAGE_OP_SUCCESS |
                                                             SCRIPT_VERIFY_DISCOURAGE_UPGRADABLE_PUBKEYTYPE};

/** For convenience, standard but not mandatory verify flags. */
static constexpr unsigned int STANDARD_NOT_MANDATORY_VERIFY_FLAGS{STANDARD_SCRIPT_VERIFY_FLAGS & ~MANDATORY_SCRIPT_VERIFY_FLAGS};

/** Used as the flags parameter to sequence and nLocktime checks in non-consensus code. */
static constexpr unsigned int STANDARD_LOCKTIME_VERIFY_FLAGS{LOCKTIME_VERIFY_SEQUENCE |
                                                             LOCKTIME_MEDIAN_TIME_PAST};

CAmount GetDustThreshold(const CTxOut& txout, const CFeeRate& dustRelayFee);
bool IsDust(const CTxOut& txout, const CFeeRate& dustRelayFee);

CAmount GetDustThreshold(const CTxOutStandard *txout, const CFeeRate& dustRelayFeeIn);
bool IsDust(const CTxOutBase *txout, const CFeeRate& dustRelayFee);

bool IsStandard(const CScript& scriptPubKey, TxoutType& whichType, int64_t time=0);


// Changing the default transaction version requires a two step process: first
// adapting relay policy by bumping TX_MAX_STANDARD_VERSION, and then later
// allowing the new transaction version in the wallet/RPC.
static constexpr decltype(CTransaction::nVersion) TX_MAX_STANDARD_VERSION{2};
static constexpr decltype(CTransaction::nVersion) TX_MAX_STANDARD_VERSION_PARTICL{0xA1};

/**
* Check for standard transaction types
* @return True if all outputs (scriptPubKeys) use only standard transaction forms
*/
bool IsStandardTx(const CTransaction& tx, bool permit_bare_multisig, const CFeeRate& dust_relay_fee, std::string& reason, int64_t time=0);
/**
* Check for standard transaction types
* @param[in] mapInputs       Map of previous transactions that have outputs we're spending
* @param[in] taproot_active  Whether or taproot consensus rules are active (used to decide whether spends of them are permitted)
* @return True if all inputs (scriptSigs) use only standard transaction forms
*/
bool AreInputsStandard(const CTransaction& tx, const CCoinsViewCache& mapInputs, bool taproot_active, int64_t time=0);
/**
* Check if the transaction is over standard P2WSH resources limit:
* 3600bytes witnessScript size, 80bytes per witness stack element, 100 witness stack elements
* These limits are adequate for multisignatures up to n-of-100 using OP_CHECKSIG, OP_ADD, and OP_EQUAL.
*
* Also enforce a maximum stack item size limit and no annexes for tapscript spends.
*/
bool IsWitnessStandard(const CTransaction& tx, const CCoinsViewCache& mapInputs);

/** Compute the virtual transaction size (weight reinterpreted as bytes). */
int64_t GetVirtualTransactionSize(int64_t nWeight, int64_t nSigOpCost, unsigned int bytes_per_sigop);
int64_t GetVirtualTransactionSize(const CTransaction& tx, int64_t nSigOpCost, unsigned int bytes_per_sigop);
int64_t GetVirtualTransactionInputSize(const CTxIn& tx, int64_t nSigOpCost, unsigned int bytes_per_sigop);

static inline int64_t GetVirtualTransactionSize(const CTransaction& tx)
{
    return GetVirtualTransactionSize(tx, 0, 0);
}

static inline int64_t GetVirtualTransactionInputSize(const CTxIn& tx)
{
    return GetVirtualTransactionInputSize(tx, 0, 0);
}

#endif // BITCOIN_POLICY_POLICY_H<|MERGE_RESOLUTION|>--- conflicted
+++ resolved
@@ -28,12 +28,8 @@
 /** The maximum weight for transactions we're willing to relay/mine */
 static constexpr unsigned int MAX_STANDARD_TX_WEIGHT{400000};
 /** The minimum non-witness size for transactions we're willing to relay/mine (1 segwit input + 1 P2WPKH output = 82 bytes) */
-<<<<<<< HEAD
-static const unsigned int MIN_STANDARD_TX_NONWITNESS_SIZE = 82;
-static const unsigned int MIN_STANDARD_TX_NONWITNESS_SIZE_PART = 81;
-=======
-static constexpr unsigned int MIN_STANDARD_TX_NONWITNESS_SIZE{82};
->>>>>>> a085a554
+static const unsigned int MIN_STANDARD_TX_NONWITNESS_SIZE{82};
+static const unsigned int MIN_STANDARD_TX_NONWITNESS_SIZE_PART{81};
 /** Maximum number of signature check operations in an IsStandard() P2SH script */
 static constexpr unsigned int MAX_P2SH_SIGOPS{15};
 /** The maximum number of sigops we're willing to relay/mine in a single tx */
