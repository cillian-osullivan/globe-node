--- conflicted
+++ resolved
@@ -14,10 +14,13 @@
 
 #include <univalue.h>
 
+
 int GetNewZMQKeypair(char *server_public_key, char *server_secret_key)
 {
     return zmq_curve_keypair(server_public_key, server_secret_key);
 }
+
+namespace {
 
 static RPCHelpMan getzmqnotifications()
 {
@@ -57,7 +60,6 @@
     };
 }
 
-<<<<<<< HEAD
 static RPCHelpMan getnewzmqserverkeypair()
 {
     return RPCHelpMan{"getnewzmqserverkeypair",
@@ -77,11 +79,6 @@
     if (0 != GetNewZMQKeypair(server_public_key, server_secret_key)) {
         throw JSONRPCError(RPC_INVALID_PARAMETER, "zmq_curve_keypair failed.");
     }
-=======
-const CRPCCommand commands[]{
-    {"zmq", &getzmqnotifications},
-};
->>>>>>> bd616bc1
 
     UniValue obj(UniValue::VOBJ);
     obj.pushKV("server_secret_key", server_secret_key);
@@ -95,16 +92,15 @@
     };
 }
 
-void RegisterZMQRPCCommands(CRPCTable &t)
+const CRPCCommand commands[]{
+    {"zmq", &getzmqnotifications},
+    {"zmq", &getnewzmqserverkeypair},
+};
+
+} // anonymous namespace
+
+void RegisterZMQRPCCommands(CRPCTable& t)
 {
-// clang-format off
-static const CRPCCommand commands[] =
-{ //  category              actor (function)
-  //  --------------------- -----------------------
-    { "zmq",                &getzmqnotifications                  },
-    { "zmq",                &getnewzmqserverkeypair               },
-};
-// clang-format on
     for (const auto& c : commands) {
         t.appendCommand(c.name, &c);
     }
