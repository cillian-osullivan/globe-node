--- conflicted
+++ resolved
@@ -58,7 +58,7 @@
         <translation>முகவரிகள் பெறப்படுகின்றன</translation>
     </message>
     <message>
-        <source>These are your Bitcoin addresses for sending payments. Always check the amount and the receiving address before sending coins.</source>
+        <source>These are your Particl addresses for sending payments. Always check the amount and the receiving address before sending coins.</source>
         <translation>இவை பணம் அனுப்புவதற்கு உங்கள் பிட்கின் முகவரிகள். நாணயங்களை அனுப்புவதற்கு முன் எப்பொழுதும் தொகையும் பெறுதலையும் சரிபார்க்கவும்.</translation>
     </message>
     <message>
@@ -152,7 +152,7 @@
         <translation>பணப்பை குறியாக்கத்தை உறுதிப்படுத்துக</translation>
     </message>
     <message>
-        <source>Warning: If you encrypt your wallet and lose your passphrase, you will &lt;b&gt;LOSE ALL OF YOUR BITCOINS&lt;/b&gt;!</source>
+        <source>Warning: If you encrypt your wallet and lose your passphrase, you will &lt;b&gt;LOSE ALL OF YOUR PARTICL&lt;/b&gt;!</source>
         <translation>எச்சரிக்கை: உங்கள் பணப்பையை குறியாக்கி உங்கள் கடவுச்சொற்றொடரை இழந்தால், நீங்கள் உங்கள் பைட்கோனை இழக்கலாம்!</translation>
     </message>
     <message>
@@ -290,13 +290,8 @@
         <translation>கைப்பை:</translation>
     </message>
     <message>
-<<<<<<< HEAD
-        <source>Particl.</source>
-        <translation>Particl.</translation>
-=======
         <source>Click to disable network activity.</source>
         <translation>பிணைய செயல்பாட்டை முடக்க கிளிக் செய்க.</translation>
->>>>>>> a54e52b4
     </message>
     <message>
         <source>Network activity disabled.</source>
@@ -319,7 +314,7 @@
         <translation>ப்ராக்ஸி இயக்கப்பட்டது: %1</translation>
     </message>
     <message>
-        <source>Send coins to a Bitcoin address</source>
+        <source>Send coins to a Particl address</source>
         <translation>ஒரு விக்கிபீடியா முகவரிக்கு நாணயங்களை அனுப்பவும்</translation>
     </message>
     <message>
@@ -363,11 +358,11 @@
         <translation>உங்கள் பணப்பைச் சேர்ந்த தனிப்பட்ட விசைகளை குறியாக்குக</translation>
     </message>
     <message>
-        <source>Sign messages with your Bitcoin addresses to prove you own them</source>
+        <source>Sign messages with your Particl addresses to prove you own them</source>
         <translation>உங்கள் பிட்டினின் முகவரியுடன் செய்திகளை உங்களிடம் வைத்திருப்பதை நிரூபிக்க</translation>
     </message>
     <message>
-        <source>Verify messages to ensure they were signed with specified Bitcoin addresses</source>
+        <source>Verify messages to ensure they were signed with specified Particl addresses</source>
         <translation>குறிப்பிடப்பட்ட விக்கிபீடியா முகவர்களுடன் கையொப்பமிடப்பட்டதை உறுதிப்படுத்த, செய்திகளை சரிபார்க்கவும்</translation>
     </message>
     <message>
@@ -387,8 +382,8 @@
         <translation>தாவல்கள் கருவிப்பட்டி</translation>
     </message>
     <message>
-        <source>Request payments (generates QR codes and bitcoin: URIs)</source>
-        <translation>கொடுப்பனவுகளை கோருதல் (QR குறியீடுகள் மற்றும் bitcoin உருவாக்குகிறது: URI கள்)</translation>
+        <source>Request payments (generates QR codes and particl: URIs)</source>
+        <translation>கொடுப்பனவுகளை கோருதல் (QR குறியீடுகள் மற்றும் particl உருவாக்குகிறது: URI கள்)</translation>
     </message>
     <message>
         <source>Show the list of used sending addresses and labels</source>
@@ -399,8 +394,8 @@
         <translation>பயன்படுத்திய முகவரிகள் மற்றும் லேபிள்களின் பட்டியலைக் காட்டு</translation>
     </message>
     <message>
-        <source>Open a bitcoin: URI or payment request</source>
-        <translation>ஒரு Bitcoin திறக்க: URI அல்லது பணம் கோரிக்கை</translation>
+        <source>Open a particl: URI or payment request</source>
+        <translation>ஒரு Particl திறக்க: URI அல்லது பணம் கோரிக்கை</translation>
     </message>
     <message>
         <source>&amp;Command-line options</source>
@@ -451,8 +446,8 @@
         <translation>முகவரிகள் பெறுதல்</translation>
     </message>
     <message>
-        <source>Show the %1 help message to get a list with possible Bitcoin command-line options</source>
-        <translation>சாத்தியமான Bitcoin கட்டளை-வரி விருப்பங்களைக் கொண்ட பட்டியலைப் பெற %1 உதவிச் செய்தியைக் காட்டு</translation>
+        <source>Show the %1 help message to get a list with possible Particl command-line options</source>
+        <translation>சாத்தியமான Particl கட்டளை-வரி விருப்பங்களைக் கொண்ட பட்டியலைப் பெற %1 உதவிச் செய்தியைக் காட்டு</translation>
     </message>
     <message>
         <source>&amp;Window</source>
@@ -539,7 +534,7 @@
         <translation>Wallet குறியாக்கப்பட்டு தற்போது பூட்டப்பட்டுள்ளது</translation>
     </message>
     <message>
-        <source>A fatal error occurred. Bitcoin can no longer continue safely and will quit.</source>
+        <source>A fatal error occurred. Particl can no longer continue safely and will quit.</source>
         <translation>Wallet குறியாக்கப்பட்டு தற்போது பூட்டப்பட்டுள்ளது</translation>
     </message>
 </context>
@@ -622,13 +617,8 @@
         <translation>லேபிளை நகலெடு</translation>
     </message>
     <message>
-<<<<<<< HEAD
-        <source>Particl.</source>
-        <translation>Particl.</translation>
-=======
         <source>Copy amount</source>
         <translation>நகல் நகல்</translation>
->>>>>>> a54e52b4
     </message>
     <message>
         <source>Copy transaction ID</source>
@@ -740,7 +730,7 @@
         <translation>முகவரியை அனுப்புவதைத் திருத்து</translation>
     </message>
     <message>
-        <source>The entered address "%1" is not a valid Bitcoin address.</source>
+        <source>The entered address "%1" is not a valid Particl address.</source>
         <translation>உள்ளிட்ட முகவரி "%1" என்பது செல்லுபடியாகும் விக்கிபீடியா முகவரி அல்ல.</translation>
     </message>
     <message>
@@ -837,8 +827,8 @@
         <translation>தனிப்பயன் தரவு கோப்பகத்தைப் பயன்படுத்தவும்:</translation>
     </message>
     <message>
-        <source>Bitcoin</source>
-        <translation>Bitcoin</translation>
+        <source>Particl</source>
+        <translation>Particl</translation>
     </message>
     <message>
         <source>At least %1 GB of data will be stored in this directory, and it will grow over time.</source>
@@ -849,8 +839,8 @@
         <translation>இந்த அடைவில் %1 ஜிபி தரவு சேமிக்கப்படும்.</translation>
     </message>
     <message>
-        <source>%1 will download and store a copy of the Bitcoin block chain.</source>
-        <translation>Bitcoin தொகுதி சங்கிலியின் நகலை %1 பதிவிறக்கம் செய்து சேமித்து வைக்கும்.</translation>
+        <source>%1 will download and store a copy of the Particl block chain.</source>
+        <translation>Particl தொகுதி சங்கிலியின் நகலை %1 பதிவிறக்கம் செய்து சேமித்து வைக்கும்.</translation>
     </message>
     <message>
         <source>The wallet will also be stored in this directory.</source>
@@ -872,11 +862,11 @@
         <translation>படிவம்</translation>
     </message>
     <message>
-        <source>Recent transactions may not yet be visible, and therefore your wallet's balance might be incorrect. This information will be correct once your wallet has finished synchronizing with the bitcoin network, as detailed below.</source>
+        <source>Recent transactions may not yet be visible, and therefore your wallet's balance might be incorrect. This information will be correct once your wallet has finished synchronizing with the particl network, as detailed below.</source>
         <translation>சமீபத்திய பரிவர்த்தனைகள் இன்னும் காணப்படாமல் இருக்கலாம், எனவே உங்கள் பணப்பையின் சமநிலை தவறாக இருக்கலாம். கீழே விவரிக்கப்பட்டுள்ளபடி, உங்கள் பணப்பை பிட்ஃபோனை நெட்வொர்க்குடன் ஒத்திசைக்க முடிந்ததும் இந்த தகவல் சரியாக இருக்கும்.</translation>
     </message>
     <message>
-        <source>Attempting to spend bitcoins that are affected by not-yet-displayed transactions will not be accepted by the network.</source>
+        <source>Attempting to spend particl that are affected by not-yet-displayed transactions will not be accepted by the network.</source>
         <translation>இதுவரை காட்டப்படாத பரிவர்த்தனைகளால் பாதிக்கப்படும் பிட்னிக்களை செலவிடுவதற்கு முயற்சி பிணையத்தால் ஏற்கப்படாது.</translation>
     </message>
     <message>
@@ -1061,8 +1051,8 @@
         <translation>&amp; உறுதிப்படுத்தப்படாத மாற்றத்தை செலவழிக்கவும்</translation>
     </message>
     <message>
-        <source>Automatically open the Bitcoin client port on the router. This only works when your router supports UPnP and it is enabled.</source>
-        <translation>ரூட்டரில் Bitcoin கிளையன்ட் போர்ட் தானாக திறக்க. இது உங்கள் திசைவி UPnP ஐ ஆதரிக்கும் போது மட்டுமே இயங்குகிறது.</translation>
+        <source>Automatically open the Particl client port on the router. This only works when your router supports UPnP and it is enabled.</source>
+        <translation>ரூட்டரில் Particl கிளையன்ட் போர்ட் தானாக திறக்க. இது உங்கள் திசைவி UPnP ஐ ஆதரிக்கும் போது மட்டுமே இயங்குகிறது.</translation>
     </message>
     <message>
         <source>Map port using &amp;UPnP</source>
@@ -1077,8 +1067,8 @@
         <translation>Incomin &amp; g இணைப்புகளை அனுமதிக்கவும்</translation>
     </message>
     <message>
-        <source>Connect to the Bitcoin network through a SOCKS5 proxy.</source>
-        <translation>Bitcoin பிணையத்துடன் SOCKS5 ப்ராக்ஸி மூலம் இணைக்கவும்.</translation>
+        <source>Connect to the Particl network through a SOCKS5 proxy.</source>
+        <translation>Particl பிணையத்துடன் SOCKS5 ப்ராக்ஸி மூலம் இணைக்கவும்.</translation>
     </message>
     <message>
         <source>&amp;Connect through SOCKS5 proxy (default proxy):</source>
@@ -1113,7 +1103,7 @@
         <translation>Tor</translation>
     </message>
     <message>
-        <source>Connect to the Bitcoin network through a separate SOCKS5 proxy for Tor hidden services.</source>
+        <source>Connect to the Particl network through a separate SOCKS5 proxy for Tor hidden services.</source>
         <translation>டார் மறைக்கப்பட்ட சேவைகளை தனித்த SOCKS5 ப்ராக்ஸி மூலம் பிட்கோடு நெட்வொர்க்குடன் இணைக்கவும்.</translation>
     </message>
     <message>
@@ -1224,7 +1214,7 @@
         <translation>படிவம்</translation>
     </message>
     <message>
-        <source>The displayed information may be out of date. Your wallet automatically synchronizes with the Bitcoin network after a connection is established, but this process has not completed yet.</source>
+        <source>The displayed information may be out of date. Your wallet automatically synchronizes with the Particl network after a connection is established, but this process has not completed yet.</source>
         <translation>காட்டப்படும் தகவல் காலாவதியானதாக இருக்கலாம். ஒரு இணைப்பு நிறுவப்பட்ட பிறகு, உங்கள் பணப்பை தானாக பிட்கோடு நெட்வொர்க்குடன் ஒத்திசைக்கிறது, ஆனால் இந்த செயல்முறை இன்னும் முடிவடையவில்லை.</translation>
     </message>
     <message>
@@ -1299,16 +1289,16 @@
         <translation>கட்டணம் கோரிக்கை பிழை</translation>
     </message>
     <message>
-        <source>Cannot start bitcoin: click-to-pay handler</source>
-        <translation>Bitcoin தொடங்க முடியாது: கிளிக் க்கு ஊதியம் கையாளுதல்</translation>
+        <source>Cannot start particl: click-to-pay handler</source>
+        <translation>Particl தொடங்க முடியாது: கிளிக் க்கு ஊதியம் கையாளுதல்</translation>
     </message>
     <message>
         <source>URI handling</source>
         <translation>URI கையாளுதல்</translation>
     </message>
     <message>
-        <source>'bitcoin://' is not a valid URI. Use 'bitcoin:' instead.</source>
-        <translation>'bitcoin: //' சரியான URI அல்ல. அதற்கு பதிலாக 'பிட்கின்:' பயன்படுத்தவும்.</translation>
+        <source>'particl://' is not a valid URI. Use 'particl:' instead.</source>
+        <translation>'particl: //' சரியான URI அல்ல. அதற்கு பதிலாக 'பிட்கின்:' பயன்படுத்தவும்.</translation>
     </message>
     <message>
         <source>You are using a BIP70 URL which will be unsupported in the future.</source>
@@ -1327,7 +1317,7 @@
         <translation>தவறான கட்டண முகவரி %1</translation>
     </message>
     <message>
-        <source>URI cannot be parsed! This can be caused by an invalid Bitcoin address or malformed URI parameters.</source>
+        <source>URI cannot be parsed! This can be caused by an invalid Particl address or malformed URI parameters.</source>
         <translation>URI அலச முடியாது! தவறான பிட்கின் முகவரி அல்லது தவறான URI அளவுருக்கள் காரணமாக இது ஏற்படலாம்.</translation>
     </message>
     <message>
@@ -1429,7 +1419,7 @@
         <translation>விலை</translation>
     </message>
     <message>
-        <source>Enter a Bitcoin address (e.g. %1)</source>
+        <source>Enter a Particl address (e.g. %1)</source>
         <translation>ஒரு விக்கிபீடியா முகவரியை உள்ளிடவும் (எ.கா. %1)</translation>
     </message>
     <message>
@@ -1862,8 +1852,8 @@
         <translation>&amp;செய்தி:</translation>
     </message>
     <message>
-        <source>An optional message to attach to the payment request, which will be displayed when the request is opened. Note: The message will not be sent with the payment over the Bitcoin network.</source>
-        <translation>கோரிக்கையை திறக்கும் போது காட்டப்படும் இது பணம் கோரிக்கை இணைக்க ஒரு விருப்ப செய்தி. குறிப்பு: Bitcoin நெட்வொர்க்கில் பணம் செலுத்தியவுடன் செய்தி அனுப்பப்படாது.</translation>
+        <source>An optional message to attach to the payment request, which will be displayed when the request is opened. Note: The message will not be sent with the payment over the Particl network.</source>
+        <translation>கோரிக்கையை திறக்கும் போது காட்டப்படும் இது பணம் கோரிக்கை இணைக்க ஒரு விருப்ப செய்தி. குறிப்பு: Particl நெட்வொர்க்கில் பணம் செலுத்தியவுடன் செய்தி அனுப்பப்படாது.</translation>
     </message>
     <message>
         <source>An optional label to associate with the new receiving address.</source>
@@ -2131,8 +2121,8 @@
         <translation>டஸ்ட்</translation>
     </message>
     <message>
-        <source>When there is less transaction volume than space in the blocks, miners as well as relaying nodes may enforce a minimum fee. Paying only this minimum fee is just fine, but be aware that this can result in a never confirming transaction once there is more demand for bitcoin transactions than the network can process.</source>
-        <translation>தொகுதிகள் உள்ள இடத்தை விட குறைவான பரிவர்த்தனை அளவு இருக்கும் போது, ​​சுரங்க தொழிலாளர்கள் மற்றும் ரிலேடிங் முனைகள் குறைந்தபட்ச கட்டணத்தைச் செயல்படுத்தலாம். இந்த குறைந்தபட்ச கட்டணத்தை மட்டும் செலுத்துவது நன்றாக உள்ளது, ஆனால் நெட்வொர்க்கில் செயல்படுவதை விட bitcoin பரிவர்த்தனைகளுக்கு இன்னும் கோரிக்கை தேவைப்பட்டால் இது ஒருபோதும் உறுதிப்படுத்தாத பரிவர்த்தனைக்கு காரணமாக இருக்கலாம்.</translation>
+        <source>When there is less transaction volume than space in the blocks, miners as well as relaying nodes may enforce a minimum fee. Paying only this minimum fee is just fine, but be aware that this can result in a never confirming transaction once there is more demand for particl transactions than the network can process.</source>
+        <translation>தொகுதிகள் உள்ள இடத்தை விட குறைவான பரிவர்த்தனை அளவு இருக்கும் போது, ​​சுரங்க தொழிலாளர்கள் மற்றும் ரிலேடிங் முனைகள் குறைந்தபட்ச கட்டணத்தைச் செயல்படுத்தலாம். இந்த குறைந்தபட்ச கட்டணத்தை மட்டும் செலுத்துவது நன்றாக உள்ளது, ஆனால் நெட்வொர்க்கில் செயல்படுவதை விட particl பரிவர்த்தனைகளுக்கு இன்னும் கோரிக்கை தேவைப்பட்டால் இது ஒருபோதும் உறுதிப்படுத்தாத பரிவர்த்தனைக்கு காரணமாக இருக்கலாம்.</translation>
     </message>
     <message>
         <source>A too low fee might result in a never confirming transaction (read the tooltip)</source>
@@ -2340,16 +2330,6 @@
     </context>
 <context>
     <name>WalletView</name>
-<<<<<<< HEAD
-    </context>
-<context>
-    <name>bitcoin-core</name>
-    <message>
-        <source>Particl Core</source>
-        <translation>Particl மையம்</translation>
-    </message>
-=======
->>>>>>> a54e52b4
     <message>
         <source>&amp;Export</source>
         <translation>&amp;ஏற்றுமதி</translation>
