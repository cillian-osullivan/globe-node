// Copyright (c) 2009-2010 Satoshi Nakamoto
// Copyright (c) 2009-2020 The Bitcoin Core developers
// Distributed under the MIT software license, see the accompanying
// file COPYING or http://www.opensource.org/licenses/mit-license.php.

#ifndef BITCOIN_VALIDATION_H
#define BITCOIN_VALIDATION_H

#if defined(HAVE_CONFIG_H)
#include <config/bitcoin-config.h>
#endif

#include <amount.h>
#include <coins.h>
#include <crypto/common.h> // for ReadLE64
#include <fs.h>
#include <optional.h>
#include <policy/feerate.h>
#include <protocol.h> // For CMessageHeader::MessageStartChars
#include <script/script_error.h>
#include <sync.h>
#include <txmempool.h> // For CTxMemPool::cs
#include <txdb.h>
#include <versionbits.h>
#include <serialize.h>

#include <atomic>
#include <map>
#include <memory>
#include <set>
#include <stdint.h>
#include <string>
#include <utility>
#include <vector>

class CChainState;
class BlockValidationState;
class CBlockIndex;
class CBlockTreeDB;
class CBlockUndo;
class CChainParams;
class CInv;
class CConnman;
class CScriptCheck;
class CBlockPolicyEstimator;
class CTxMemPool;
class ChainstateManager;
class TxValidationState;
struct ChainTxData;

struct DisconnectedBlockTransactions;
struct PrecomputedTransactionData;
struct LockPoints;

/** Default for -minrelaytxfee, minimum relay fee for transactions */
static const unsigned int DEFAULT_MIN_RELAY_TX_FEE = 1000;
/** Default for -limitancestorcount, max number of in-mempool ancestors */
static const unsigned int DEFAULT_ANCESTOR_LIMIT = 25;
/** Default for -limitancestorsize, maximum kilobytes of tx + all in-mempool ancestors */
static const unsigned int DEFAULT_ANCESTOR_SIZE_LIMIT = 101;
/** Default for -limitdescendantcount, max number of in-mempool descendants */
static const unsigned int DEFAULT_DESCENDANT_LIMIT = 25;
/** Default for -limitdescendantsize, maximum kilobytes of in-mempool descendants */
static const unsigned int DEFAULT_DESCENDANT_SIZE_LIMIT = 101;
/** Default for -mempoolexpiry, expiration time for mempool transactions in hours */
static const unsigned int DEFAULT_MEMPOOL_EXPIRY = 336;
/** The maximum size of a blk?????.dat file (since 0.8) */
static const unsigned int MAX_BLOCKFILE_SIZE = 0x8000000; // 128 MiB
/** Maximum number of dedicated script-checking threads allowed */
static const int MAX_SCRIPTCHECK_THREADS = 15;
/** -par default (number of script-checking threads, 0 = auto) */
static const int DEFAULT_SCRIPTCHECK_THREADS = 0;
static const int64_t DEFAULT_MAX_TIP_AGE = 24 * 60 * 60;
static const bool DEFAULT_CHECKPOINTS_ENABLED = true;
static const bool DEFAULT_TXINDEX = false;
static const char* const DEFAULT_BLOCKFILTERINDEX = "0";
/** Default for -persistmempool */
static const bool DEFAULT_PERSIST_MEMPOOL = true;
/** Default for using fee filter */
static const bool DEFAULT_FEEFILTER = true;

static const size_t MAX_STAKE_SEEN_SIZE = 1000;

inline int64_t FutureDrift(int64_t nTime) { return nTime + 15; } // FutureDriftV2

typedef int64_t NodeId;

/** Default for -stopatheight */
static const int DEFAULT_STOPATHEIGHT = 0;
/** Block files containing a block-height within MIN_BLOCKS_TO_KEEP of ::ChainActive().Tip() will not be pruned. */
extern unsigned int MIN_BLOCKS_TO_KEEP;
extern unsigned int NODE_NETWORK_LIMITED_MIN_BLOCKS;
static const signed int DEFAULT_CHECKBLOCKS = 6;
static const unsigned int DEFAULT_CHECKLEVEL = 3;
// Require that user allocate at least 550 MiB for block & undo files (blk???.dat and rev???.dat)
// At 1MB per block, 288 blocks = 288MB.
// Add 15% for Undo data = 331MB
// Add 20% for Orphan block rate = 397MB
// We want the low water mark after pruning to be at least 397 MB and since we prune in
// full block file chunks, we need the high water mark which triggers the prune to be
// one 128MB block file + added 15% undo data = 147MB greater for a total of 545MB
// Setting the target to >= 550 MiB will make it likely we can respect the target.
static const uint64_t MIN_DISK_SPACE_FOR_BLOCK_FILES = 550 * 1024 * 1024;


// Particl
static const bool DEFAULT_CSINDEX = false;
static const bool DEFAULT_ADDRESSINDEX = false;
static const bool DEFAULT_TIMESTAMPINDEX = false;
static const bool DEFAULT_SPENTINDEX = false;
static const unsigned int DEFAULT_DB_MAX_OPEN_FILES = 64; // set to 1000 for insight
static const bool DEFAULT_DB_COMPRESSION = false; // set to true for insight
static const unsigned int DEFAULT_BANSCORE_THRESHOLD = 100;


struct BlockHasher
{
    // this used to call `GetCheapHash()` in uint256, which was later moved; the
    // cheap hash function simply calls ReadLE64() however, so the end result is
    // identical
    size_t operator()(const uint256& hash) const { return ReadLE64(hash.begin()); }
};

/** Current sync state passed to tip changed callbacks. */
enum class SynchronizationState {
    INIT_REINDEX,
    INIT_DOWNLOAD,
    POST_INIT
};

extern RecursiveMutex cs_main;
extern CBlockPolicyEstimator feeEstimator;
typedef std::unordered_map<uint256, CBlockIndex*, BlockHasher> BlockMap;
extern std::map<COutPoint, uint256> mapStakeSeen;
extern std::list<COutPoint> listStakeSeen;
extern uint64_t nLastBlockTx;
extern uint64_t nLastBlockSize;
extern Mutex g_best_block_mutex;
extern std::condition_variable g_best_block_cv;
extern uint256 g_best_block;
extern std::atomic_bool fImporting;
extern std::atomic_bool fReindex;
extern std::atomic_bool fSkipRangeproof;
extern std::atomic_bool fBusyImporting;
/** Whether there are dedicated script-checking threads running.
 * False indicates all script checking is done on the main threadMessageHandler thread.
 */
extern bool g_parallel_script_checks;
extern bool fRequireStandard;
extern bool fCheckBlockIndex;
extern bool fCheckpointsEnabled;
/** A fee rate smaller than this is considered zero fee (for relaying, mining and transaction creation) */
extern CFeeRate minRelayTxFee;
/** If the tip is older than this (in seconds), the node is considered to be in initial block download. */
extern int64_t nMaxTipAge;

/** Block hash whose ancestors we will assume to have valid scripts without checking them. */
extern uint256 hashAssumeValid;

/** Minimum work we will assume exists on some valid chain. */
extern arith_uint256 nMinimumChainWork;

/** Best header we've seen so far (used for getheaders queries' starting points). */
extern CBlockIndex *pindexBestHeader;

/** Pruning-related variables and constants */
/** True if any block files have ever been pruned. */
extern bool fHavePruned;
/** True if we're running in -prune mode. */
extern bool fPruneMode;
/** Number of MiB of block files that we're trying to stay below. */
extern uint64_t nPruneTarget;
/** Documentation for argument 'checklevel'. */
extern const std::vector<std::string> CHECKLEVEL_DOC;

/** Open a block file (blk?????.dat) */
FILE* OpenBlockFile(const FlatFilePos &pos, bool fReadOnly = false);
/** Translation to a filesystem path */
fs::path GetBlockPosFilename(const FlatFilePos &pos);
/** Import blocks from an external file */
void LoadExternalBlockFile(const CChainParams& chainparams, FILE* fileIn, FlatFilePos* dbp = nullptr);
/** Ensures we have a genesis block in the block tree, possibly writing one to disk. */
bool LoadGenesisBlock(const CChainParams& chainparams);
/** Returns true if the block index needs to be reindexed. */
bool ShouldAutoReindex() EXCLUSIVE_LOCKS_REQUIRED(cs_main);
/** Returns true if the block index was rewound to rebuild the temporary indices. */
bool RebuildRollingIndices(CTxMemPool* mempool);
/** Unload database information */
void UnloadBlockIndex(CTxMemPool* mempool, ChainstateManager& chainman);
/** Run an instance of the script checking thread */
void ThreadScriptCheck(int worker_num);
/** Return the median number of blocks that other nodes claim to have */
int GetNumBlocksOfPeers();
/** Return the median number of connected nodes */
int GetNumPeers();
/**
 * Return transaction from the block at block_index.
 * If block_index is not provided, fall back to mempool.
 * If mempool is not provided or the tx couldn't be found in mempool, fall back to g_txindex.
 *
 * @param[in]  block_index     The block to read from disk, or nullptr
 * @param[in]  mempool         If block_index is not provided, look in the mempool, if provided
 * @param[in]  hash            The txid
 * @param[in]  consensusParams The params
 * @param[out] hashBlock       The hash of block_index, if the tx was found via block_index
 * @returns                    The tx if found, otherwise nullptr
 */
CTransactionRef GetTransaction(const CBlockIndex* const block_index, const CTxMemPool* const mempool, const uint256& hash, const Consensus::Params& consensusParams, uint256& hashBlock);

/** Retrieve a transaction and block header from disk */
bool GetTransaction(const uint256 &hash, CTransactionRef &tx, const Consensus::Params& params, CBlock &block, bool fAllowSlow = false, CBlockIndex* blockIndex = nullptr);

/**
 * Find the best known block, and make it the tip of the block chain
 *
 * May not be called with cs_main held. May not be called in a
 * validationinterface callback.
 */
bool ActivateBestChain(BlockValidationState& state, const CChainParams& chainparams, std::shared_ptr<const CBlock> pblock = std::shared_ptr<const CBlock>());
CAmount GetBlockSubsidy(int nHeight, const Consensus::Params& consensusParams);

/** Guess verification progress (as a fraction between 0.0=genesis and 1.0=current tip). */
double GuessVerificationProgress(const ChainTxData& data, const CBlockIndex* pindex);

/** Calculate the amount of disk space the block & undo files currently use */
uint64_t CalculateCurrentUsage();

/**
 *  Actually unlink the specified files
 */
void UnlinkPrunedFiles(const std::set<int>& setFilesToPrune);

/** Prune block files up to a given height */
void PruneBlockFilesManual(int nManualPruneHeight);

/** (try to) add transaction to memory pool
 * plTxnReplaced will be appended to with all transactions replaced from mempool
 * @param[out] fee_out optional argument to return tx fee to the caller **/
bool AcceptToMemoryPool(CTxMemPool& pool, TxValidationState &state, const CTransactionRef &tx,
                        std::list<CTransactionRef>* plTxnReplaced,
<<<<<<< HEAD
                        bool bypass_limits, const CAmount nAbsurdFee, bool test_accept=false, bool ignore_locks=false) EXCLUSIVE_LOCKS_REQUIRED(cs_main);
=======
                        bool bypass_limits, bool test_accept=false, CAmount* fee_out=nullptr) EXCLUSIVE_LOCKS_REQUIRED(cs_main);
>>>>>>> 4f807348

/** Get the BIP9 state for a given deployment at the current tip. */
ThresholdState VersionBitsTipState(const Consensus::Params& params, Consensus::DeploymentPos pos);

/** Get the numerical statistics for the BIP9 state for a given deployment at the current tip. */
BIP9Stats VersionBitsTipStatistics(const Consensus::Params& params, Consensus::DeploymentPos pos);

/** Get the block height at which the BIP9 deployment switched into the state for the block building on the current tip. */
int VersionBitsTipStateSinceHeight(const Consensus::Params& params, Consensus::DeploymentPos pos);

/** Apply the effects of this transaction on the UTXO set represented by view */
void UpdateCoins(const CTransaction& tx, CCoinsViewCache& inputs, int nHeight);

/**
 * Check if transaction will be final in the next block to be created.
 *
 * Calls IsFinalTx() with current block height and appropriate block time.
 *
 * See consensus/consensus.h for flag definitions.
 */
bool CheckFinalTx(const CTransaction &tx, int flags = -1) EXCLUSIVE_LOCKS_REQUIRED(cs_main);

/**
 * Test whether the LockPoints height and time are still valid on the current chain
 */
bool TestLockPointValidity(const LockPoints* lp) EXCLUSIVE_LOCKS_REQUIRED(cs_main);

/**
 * Check if transaction will be BIP 68 final in the next block to be created.
 *
 * Simulates calling SequenceLocks() with data from the tip of the current active chain.
 * Optionally stores in LockPoints the resulting height and time calculated and the hash
 * of the block needed for calculation or skips the calculation and uses the LockPoints
 * passed in for evaluation.
 * The LockPoints should not be considered valid if CheckSequenceLocks returns false.
 *
 * See consensus/consensus.h for flag definitions.
 */
bool CheckSequenceLocks(const CTxMemPool& pool, const CTransaction& tx, int flags, LockPoints* lp = nullptr, bool useExistingLockPoints = false) EXCLUSIVE_LOCKS_REQUIRED(::cs_main, pool.cs);

/**
 * Closure representing one script verification
 * Note that this stores references to the spending transaction
 */
class CScriptCheck
{
private:
    CScript scriptPubKey;
    CAmount amount;
    std::vector<uint8_t> vchAmount;
    CTxOut m_tx_out;
    const CTransaction *ptxTo;
    unsigned int nIn;
    unsigned int nFlags;
    bool cacheStore;
    ScriptError error;
    PrecomputedTransactionData *txdata;
public:
    CScriptCheck(const CScript& scriptPubKeyIn, const std::vector<uint8_t> &vchAmountIn, const CTransaction& txToIn, unsigned int nInIn, unsigned int nFlagsIn, bool cacheIn, PrecomputedTransactionData* txdataIn) :
        scriptPubKey(scriptPubKeyIn), vchAmount(vchAmountIn),
        ptxTo(&txToIn), nIn(nInIn), nFlags(nFlagsIn), cacheStore(cacheIn), error(SCRIPT_ERR_UNKNOWN_ERROR), txdata(txdataIn) { }

    CScriptCheck(const CScript& scriptPubKeyIn, const CAmount amountIn, const CTransaction& txToIn, unsigned int nInIn, unsigned int nFlagsIn, bool cacheIn, PrecomputedTransactionData* txdataIn) :
        scriptPubKey(scriptPubKeyIn), amount(amountIn),
        ptxTo(&txToIn), nIn(nInIn), nFlags(nFlagsIn), cacheStore(cacheIn), error(SCRIPT_ERR_UNKNOWN_ERROR), txdata(txdataIn)
        {
            vchAmount.resize(8);
            memcpy(&vchAmount[0], &amountIn, 8);
        };
    CScriptCheck(): amount(0), ptxTo(nullptr), nIn(0), nFlags(0), cacheStore(false), error(SCRIPT_ERR_UNKNOWN_ERROR) {}
    CScriptCheck(const CTxOut& outIn, const CTransaction& txToIn, unsigned int nInIn, unsigned int nFlagsIn, bool cacheIn, PrecomputedTransactionData* txdataIn) :
        m_tx_out(outIn), ptxTo(&txToIn), nIn(nInIn), nFlags(nFlagsIn), cacheStore(cacheIn), error(SCRIPT_ERR_UNKNOWN_ERROR), txdata(txdataIn)
    {
        vchAmount.resize(8);
        memcpy(&vchAmount[0], &m_tx_out.nValue, 8);
        scriptPubKey = m_tx_out.scriptPubKey;
    };

    bool operator()();

    void swap(CScriptCheck &check) {
        std::swap(ptxTo, check.ptxTo);
        std::swap(scriptPubKey, check.scriptPubKey);
        std::swap(amount, check.amount);
        std::swap(vchAmount, check.vchAmount);
        std::swap(m_tx_out, check.m_tx_out);
        std::swap(nIn, check.nIn);
        std::swap(nFlags, check.nFlags);
        std::swap(cacheStore, check.cacheStore);
        std::swap(error, check.error);
        std::swap(txdata, check.txdata);
    }

    ScriptError GetScriptError() const { return error; }
};

/** Initializes the script-execution cache */
void InitScriptExecutionCache();


/** Functions for disk access for blocks */
bool ReadBlockFromDisk(CBlock& block, const FlatFilePos& pos, const Consensus::Params& consensusParams);
bool ReadBlockFromDisk(CBlock& block, const CBlockIndex* pindex, const Consensus::Params& consensusParams);
bool ReadTransactionFromDiskBlock(const CBlockIndex *pindex, int nIndex, CTransactionRef &txOut);

bool ReadRawBlockFromDisk(std::vector<uint8_t>& block, const FlatFilePos& pos, const CMessageHeader::MessageStartChars& message_start);
bool ReadRawBlockFromDisk(std::vector<uint8_t>& block, const CBlockIndex* pindex, const CMessageHeader::MessageStartChars& message_start);

bool UndoReadFromDisk(CBlockUndo& blockundo, const CBlockIndex* pindex);

/** Functions for validating blocks and updating the block tree */

bool AddToMapStakeSeen(const COutPoint &kernel, const uint256 &blockHash) EXCLUSIVE_LOCKS_REQUIRED(cs_main);
bool CheckStakeUnused(const COutPoint &kernel);
bool CheckStakeUnique(const CBlock &block, bool fUpdate=true);

/** Context-independent validity checks */
bool CheckBlock(const CBlock& block, BlockValidationState& state, const Consensus::Params& consensusParams, bool fCheckPOW = true, bool fCheckMerkleRoot = true);

unsigned int GetNextTargetRequired(const CBlockIndex *pindexLast);

bool ConnectBlock(const CBlock& block, BlockValidationState& state, CBlockIndex* pindex,
    CCoinsViewCache& view, const CChainParams& chainparams, bool fJustCheck = false) EXCLUSIVE_LOCKS_REQUIRED(cs_main);

/** Check a block is completely valid from start to finish (only works on top of our current best block, with cs_main held) */
bool TestBlockValidity(BlockValidationState& state, const CChainParams& chainparams, const CBlock& block, CBlockIndex* pindexPrev, bool fCheckPOW = true, bool fCheckMerkleRoot = true) EXCLUSIVE_LOCKS_REQUIRED(cs_main);

/** Check whether witness commitments are required for a block, and whether to enforce NULLDUMMY (BIP 147) rules.
 *  Note that transaction witness validation rules are always enforced when P2SH is enforced. */
bool IsWitnessEnabled(const CBlockIndex* pindexPrev, const Consensus::Params& params);

/** Update uncommitted block structures (currently: only the witness reserved value). This is safe for submitted blocks. */
void UpdateUncommittedBlockStructures(CBlock& block, const CBlockIndex* pindexPrev, const Consensus::Params& consensusParams);

/** Produce the necessary coinbase commitment for a block (modifies the hash, don't call for mined blocks). */
std::vector<unsigned char> GenerateCoinbaseCommitment(CBlock& block, const CBlockIndex* pindexPrev, const Consensus::Params& consensusParams);

/** RAII wrapper for VerifyDB: Verify consistency of the block and coin databases */
class CVerifyDB {
public:
    CVerifyDB();
    ~CVerifyDB();
    bool VerifyDB(const CChainParams& chainparams, CCoinsView *coinsview, int nCheckLevel, int nCheckDepth);
};

CBlockIndex* LookupBlockIndex(const uint256& hash) EXCLUSIVE_LOCKS_REQUIRED(cs_main);

/** Find the last common block between the parameter chain and a locator. */
CBlockIndex* FindForkInGlobalIndex(const CChain& chain, const CBlockLocator& locator) EXCLUSIVE_LOCKS_REQUIRED(cs_main);

enum DisconnectResult
{
    DISCONNECT_OK,      // All good.
    DISCONNECT_UNCLEAN, // Rolled back, but UTXO set was inconsistent with block.
    DISCONNECT_FAILED   // Something else went wrong.
};

class ConnectTrace;

/** @see CChainState::FlushStateToDisk */
enum class FlushStateMode {
    NONE,
    IF_NEEDED,
    PERIODIC,
    ALWAYS
};

struct CBlockIndexWorkComparator
{
    bool operator()(const CBlockIndex *pa, const CBlockIndex *pb) const;
};

/**
 * Maintains a tree of blocks (stored in `m_block_index`) which is consulted
 * to determine where the most-work tip is.
 *
 * This data is used mostly in `CChainState` - information about, e.g.,
 * candidate tips is not maintained here.
 */
class BlockManager
{
    friend CChainState;

private:
    /* Calculate the block/rev files to delete based on height specified by user with RPC command pruneblockchain */
    void FindFilesToPruneManual(std::set<int>& setFilesToPrune, int nManualPruneHeight, int chain_tip_height);

    /**
     * Prune block and undo files (blk???.dat and undo???.dat) so that the disk space used is less than a user-defined target.
     * The user sets the target (in MB) on the command line or in config file.  This will be run on startup and whenever new
     * space is allocated in a block or undo file, staying below the target. Changing back to unpruned requires a reindex
     * (which in this case means the blockchain must be re-downloaded.)
     *
     * Pruning functions are called from FlushStateToDisk when the global fCheckForPruning flag has been set.
     * Block and undo files are deleted in lock-step (when blk00003.dat is deleted, so is rev00003.dat.)
     * Pruning cannot take place until the longest chain is at least a certain length (100000 on mainnet, 1000 on testnet, 1000 on regtest).
     * Pruning will never delete a block within a defined distance (currently 288) from the active chain's tip.
     * The block index is updated by unsetting HAVE_DATA and HAVE_UNDO for any blocks that were stored in the deleted files.
     * A db flag records the fact that at least some block files have been pruned.
     *
     * @param[out]   setFilesToPrune   The set of file indices that can be unlinked will be returned
     */
    void FindFilesToPrune(std::set<int>& setFilesToPrune, uint64_t nPruneAfterHeight, int chain_tip_height, bool is_ibd);

public:
    BlockMap m_block_index GUARDED_BY(cs_main);

    /** In order to efficiently track invalidity of headers, we keep the set of
      * blocks which we tried to connect and found to be invalid here (ie which
      * were set to BLOCK_FAILED_VALID since the last restart). We can then
      * walk this set and check if a new header is a descendant of something in
      * this set, preventing us from having to walk m_block_index when we try
      * to connect a bad block and fail.
      *
      * While this is more complicated than marking everything which descends
      * from an invalid block as invalid at the time we discover it to be
      * invalid, doing so would require walking all of m_block_index to find all
      * descendants. Since this case should be very rare, keeping track of all
      * BLOCK_FAILED_VALID blocks in a set should be just fine and work just as
      * well.
      *
      * Because we already walk m_block_index in height-order at startup, we go
      * ahead and mark descendants of invalid blocks as FAILED_CHILD at that time,
      * instead of putting things in this set.
      */
    std::set<CBlockIndex*> m_failed_blocks;

    /**
     * All pairs A->B, where A (or one of its ancestors) misses transactions, but B has transactions.
     * Pruned nodes may have entries where B is missing data.
     */
    std::multimap<CBlockIndex*, CBlockIndex*> m_blocks_unlinked;

    /**
     * Load the blocktree off disk and into memory. Populate certain metadata
     * per index entry (nStatus, nChainWork, nTimeMax, etc.) as well as peripheral
     * collections like setDirtyBlockIndex.
     *
     * @param[out] block_index_candidates  Fill this set with any valid blocks for
     *                                     which we've downloaded all transactions.
     */
    bool LoadBlockIndex(
        const Consensus::Params& consensus_params,
        CBlockTreeDB& blocktree,
        std::set<CBlockIndex*, CBlockIndexWorkComparator>& block_index_candidates)
        EXCLUSIVE_LOCKS_REQUIRED(cs_main);

    /** Clear all data members. */
    void Unload() EXCLUSIVE_LOCKS_REQUIRED(cs_main);

    CBlockIndex* AddToBlockIndex(const CBlockHeader& block) EXCLUSIVE_LOCKS_REQUIRED(cs_main);
    /** Create a new block index entry for a given block hash */
    CBlockIndex* InsertBlockIndex(const uint256& hash) EXCLUSIVE_LOCKS_REQUIRED(cs_main);

    //! Mark one block file as pruned (modify associated database entries)
    void PruneOneBlockFile(const int fileNumber) EXCLUSIVE_LOCKS_REQUIRED(cs_main);

    /**
     * If a block header hasn't already been seen, call CheckBlockHeader on it, ensure
     * that it doesn't descend from an invalid block, and then add it to m_block_index.
     */
    bool AcceptBlockHeader(
        const CBlockHeader& block,
        BlockValidationState& state,
        const CChainParams& chainparams,
<<<<<<< HEAD
        CBlockIndex** ppindex,
        bool fRequested=false) EXCLUSIVE_LOCKS_REQUIRED(cs_main);
=======
        CBlockIndex** ppindex) EXCLUSIVE_LOCKS_REQUIRED(cs_main);

    ~BlockManager() {
        Unload();
    }
>>>>>>> 4f807348
};

/**
 * A convenience class for constructing the CCoinsView* hierarchy used
 * to facilitate access to the UTXO set.
 *
 * This class consists of an arrangement of layered CCoinsView objects,
 * preferring to store and retrieve coins in memory via `m_cacheview` but
 * ultimately falling back on cache misses to the canonical store of UTXOs on
 * disk, `m_dbview`.
 */
class CoinsViews {

public:
    //! The lowest level of the CoinsViews cache hierarchy sits in a leveldb database on disk.
    //! All unspent coins reside in this store.
    CCoinsViewDB m_dbview GUARDED_BY(cs_main);

    //! This view wraps access to the leveldb instance and handles read errors gracefully.
    CCoinsViewErrorCatcher m_catcherview GUARDED_BY(cs_main);

    //! This is the top layer of the cache hierarchy - it keeps as many coins in memory as
    //! can fit per the dbcache setting.
    std::unique_ptr<CCoinsViewCache> m_cacheview GUARDED_BY(cs_main);

    //! This constructor initializes CCoinsViewDB and CCoinsViewErrorCatcher instances, but it
    //! *does not* create a CCoinsViewCache instance by default. This is done separately because the
    //! presence of the cache has implications on whether or not we're allowed to flush the cache's
    //! state to disk, which should not be done until the health of the database is verified.
    //!
    //! All arguments forwarded onto CCoinsViewDB.
    CoinsViews(std::string ldb_name, size_t cache_size_bytes, bool in_memory, bool should_wipe);

    //! Initialize the CCoinsViewCache member.
    void InitCache() EXCLUSIVE_LOCKS_REQUIRED(::cs_main);
};

enum class CoinsCacheSizeState
{
    //! The coins cache is in immediate need of a flush.
    CRITICAL = 2,
    //! The cache is at >= 90% capacity.
    LARGE = 1,
    OK = 0
};

/**
 * CChainState stores and provides an API to update our local knowledge of the
 * current best chain.
 *
 * Eventually, the API here is targeted at being exposed externally as a
 * consumable libconsensus library, so any functions added must only call
 * other class member functions, pure functions in other parts of the consensus
 * library, callbacks via the validation interface, or read/write-to-disk
 * functions (eventually this will also be via callbacks).
 *
 * Anything that is contingent on the current tip of the chain is stored here,
 * whereas block information and metadata independent of the current tip is
 * kept in `BlockMetadataManager`.
 */
class CChainState {
//private:
public:

    /**
     * Every received block is assigned a unique and increasing identifier, so we
     * know which one to give priority in case of a fork.
     */
    RecursiveMutex cs_nBlockSequenceId;
    /** Blocks loaded from disk are assigned id 0, so start the counter at 1. */
    int32_t nBlockSequenceId = 1;
    /** Decreasing counter (used by subsequent preciousblock calls). */
    int32_t nBlockReverseSequenceId = -1;
    /** chainwork for the last block that preciousblock has been applied to. */
    arith_uint256 nLastPreciousChainwork = 0;

    /**
     * the ChainState CriticalSection
     * A lock that must be held when modifying this ChainState - held in ActivateBestChain()
     */
    RecursiveMutex m_cs_chainstate;

    /**
     * Whether this chainstate is undergoing initial block download.
     *
     * Mutable because we need to be able to mark IsInitialBlockDownload()
     * const, which latches this for caching purposes.
     */
    mutable std::atomic<bool> m_cached_finished_ibd{false};

    //! Reference to a BlockManager instance which itself is shared across all
    //! CChainState instances. Keeping a local reference allows us to test more
    //! easily as opposed to referencing a global.
    BlockManager& m_blockman;

    //! mempool that is kept in sync with the chain
    CTxMemPool& m_mempool;

    //! Manages the UTXO set, which is a reflection of the contents of `m_chain`.
    std::unique_ptr<CoinsViews> m_coins_views;

public:
    explicit CChainState(CTxMemPool& mempool, BlockManager& blockman, uint256 from_snapshot_blockhash = uint256());

    /**
     * Initialize the CoinsViews UTXO set database management data structures. The in-memory
     * cache is initialized separately.
     *
     * All parameters forwarded to CoinsViews.
     */
    void InitCoinsDB(
        size_t cache_size_bytes,
        bool in_memory,
        bool should_wipe,
        std::string leveldb_name = "chainstate");

    //! Initialize the in-memory coins cache (to be done after the health of the on-disk database
    //! is verified).
    void InitCoinsCache(size_t cache_size_bytes) EXCLUSIVE_LOCKS_REQUIRED(::cs_main);

    //! @returns whether or not the CoinsViews object has been fully initialized and we can
    //!          safely flush this object to disk.
    bool CanFlushToDisk() EXCLUSIVE_LOCKS_REQUIRED(cs_main) {
        return m_coins_views && m_coins_views->m_cacheview;
    }

    //! The current chain of blockheaders we consult and build on.
    //! @see CChain, CBlockIndex.
    CChain m_chain;

    /**
     * The blockhash which is the base of the snapshot this chainstate was created from.
     *
     * IsNull() if this chainstate was not created from a snapshot.
     */
    const uint256 m_from_snapshot_blockhash{};

    /**
     * The set of all CBlockIndex entries with BLOCK_VALID_TRANSACTIONS (for itself and all ancestors) and
     * as good as our current tip or better. Entries may be failed, though, and pruning nodes may be
     * missing the data for the block.
     */
    std::set<CBlockIndex*, CBlockIndexWorkComparator> setBlockIndexCandidates;

    //! @returns A reference to the in-memory cache of the UTXO set.
    CCoinsViewCache& CoinsTip() EXCLUSIVE_LOCKS_REQUIRED(cs_main)
    {
        assert(m_coins_views->m_cacheview);
        return *m_coins_views->m_cacheview.get();
    }

    //! @returns A reference to the on-disk UTXO set database.
    CCoinsViewDB& CoinsDB() EXCLUSIVE_LOCKS_REQUIRED(cs_main)
    {
        return m_coins_views->m_dbview;
    }

    //! @returns A reference to a wrapped view of the in-memory UTXO set that
    //!     handles disk read errors gracefully.
    CCoinsViewErrorCatcher& CoinsErrorCatcher() EXCLUSIVE_LOCKS_REQUIRED(cs_main)
    {
        return m_coins_views->m_catcherview;
    }

    //! Destructs all objects related to accessing the UTXO set.
    void ResetCoinsViews() { m_coins_views.reset(); }

    //! The cache size of the on-disk coins view.
    size_t m_coinsdb_cache_size_bytes{0};

    //! The cache size of the in-memory coins view.
    size_t m_coinstip_cache_size_bytes{0};

    //! Resize the CoinsViews caches dynamically and flush state to disk.
    //! @returns true unless an error occurred during the flush.
    bool ResizeCoinsCaches(size_t coinstip_size, size_t coinsdb_size)
        EXCLUSIVE_LOCKS_REQUIRED(::cs_main);

    /**
     * Update the on-disk chain state.
     * The caches and indexes are flushed depending on the mode we're called with
     * if they're too large, if it's been a while since the last write,
     * or always and in all cases if we're in prune mode and are deleting files.
     *
     * If FlushStateMode::NONE is used, then FlushStateToDisk(...) won't do anything
     * besides checking if we need to prune.
     *
     * @returns true unless a system error occurred
     */
    bool FlushStateToDisk(
        const CChainParams& chainparams,
        BlockValidationState &state,
        FlushStateMode mode,
        int nManualPruneHeight = 0);

    //! Unconditionally flush all changes to disk.
    void ForceFlushStateToDisk();

    //! Prune blockfiles from the disk if necessary and then flush chainstate changes
    //! if we pruned.
    void PruneAndFlush();

    /**
     * Make the best chain active, in multiple steps. The result is either failure
     * or an activated best chain. pblock is either nullptr or a pointer to a block
     * that is already loaded (to avoid loading it again from disk).
     *
     * ActivateBestChain is split into steps (see ActivateBestChainStep) so that
     * we avoid holding cs_main for an extended period of time; the length of this
     * call may be quite long during reindexing or a substantial reorg.
     *
     * May not be called with cs_main held. May not be called in a
     * validationinterface callback.
     *
     * @returns true unless a system error occurred
     */
    bool ActivateBestChain(
        BlockValidationState& state,
        const CChainParams& chainparams,
        std::shared_ptr<const CBlock> pblock) LOCKS_EXCLUDED(cs_main);

    bool AcceptBlock(const std::shared_ptr<const CBlock>& pblock, BlockValidationState& state, const CChainParams& chainparams, CBlockIndex** ppindex, bool fRequested, const FlatFilePos* dbp, bool* fNewBlock) EXCLUSIVE_LOCKS_REQUIRED(cs_main);

    // Block (dis)connection on a given view:
    DisconnectResult DisconnectBlock(const CBlock& block, const CBlockIndex* pindex, CCoinsViewCache& view);
    bool ConnectBlock(const CBlock& block, BlockValidationState& state, CBlockIndex* pindex,
                      CCoinsViewCache& view, const CChainParams& chainparams, bool fJustCheck = false) EXCLUSIVE_LOCKS_REQUIRED(cs_main);

    // Apply the effects of a block disconnection on the UTXO set.
    bool DisconnectTip(BlockValidationState& state, const CChainParams& chainparams, DisconnectedBlockTransactions* disconnectpool) EXCLUSIVE_LOCKS_REQUIRED(cs_main, m_mempool.cs);

    // Manual block validity manipulation:
    bool PreciousBlock(BlockValidationState& state, const CChainParams& params, CBlockIndex* pindex) LOCKS_EXCLUDED(cs_main);
    bool InvalidateBlock(BlockValidationState& state, const CChainParams& chainparams, CBlockIndex* pindex) LOCKS_EXCLUDED(cs_main);
    void ResetBlockFailureFlags(CBlockIndex* pindex) EXCLUSIVE_LOCKS_REQUIRED(cs_main);

    /** Replay blocks that aren't fully applied to the database. */
    bool ReplayBlocks(const CChainParams& params);
    bool RewindBlockIndex(const CChainParams& params) LOCKS_EXCLUDED(cs_main);
    bool LoadGenesisBlock(const CChainParams& chainparams);

    void PruneBlockIndexCandidates();

    void UnloadBlockIndex();

    /** Check whether we are doing an initial block download (synchronizing from disk or network) */
    bool IsInitialBlockDownload() const;

    /**
     * Make various assertions about the state of the block index.
     *
     * By default this only executes fully when using the Regtest chain; see: fCheckBlockIndex.
     */
    void CheckBlockIndex(const Consensus::Params& consensusParams);

    /** Load the persisted mempool from disk */
    void LoadMempool(const ArgsManager& args);

    /** Update the chain tip based on database information, i.e. CoinsTip()'s best block. */
    bool LoadChainTip(const CChainParams& chainparams) EXCLUSIVE_LOCKS_REQUIRED(cs_main);

    //! Dictates whether we need to flush the cache to disk or not.
    //!
    //! @return the state of the size of the coins cache.
    CoinsCacheSizeState GetCoinsCacheSizeState(const CTxMemPool* tx_pool)
        EXCLUSIVE_LOCKS_REQUIRED(::cs_main);

    CoinsCacheSizeState GetCoinsCacheSizeState(
        const CTxMemPool* tx_pool,
        size_t max_coins_cache_size_bytes,
        size_t max_mempool_size_bytes) EXCLUSIVE_LOCKS_REQUIRED(::cs_main);

    std::string ToString() EXCLUSIVE_LOCKS_REQUIRED(::cs_main);

//private:
    bool ActivateBestChainStep(BlockValidationState& state, const CChainParams& chainparams, CBlockIndex* pindexMostWork, const std::shared_ptr<const CBlock>& pblock, bool& fInvalidFound, ConnectTrace& connectTrace) EXCLUSIVE_LOCKS_REQUIRED(cs_main, m_mempool.cs);
    bool ConnectTip(BlockValidationState& state, const CChainParams& chainparams, CBlockIndex* pindexNew, const std::shared_ptr<const CBlock>& pblock, ConnectTrace& connectTrace, DisconnectedBlockTransactions& disconnectpool) EXCLUSIVE_LOCKS_REQUIRED(cs_main, m_mempool.cs);

    void InvalidBlockFound(CBlockIndex *pindex, const CBlock &block, const BlockValidationState &state) EXCLUSIVE_LOCKS_REQUIRED(cs_main);
    CBlockIndex* FindMostWorkChain() EXCLUSIVE_LOCKS_REQUIRED(cs_main);
    void ReceivedBlockTransactions(const CBlock& block, CBlockIndex* pindexNew, const FlatFilePos& pos, const Consensus::Params& consensusParams) EXCLUSIVE_LOCKS_REQUIRED(cs_main);

    bool RollforwardBlock(const CBlockIndex* pindex, CCoinsViewCache& inputs, const CChainParams& params) EXCLUSIVE_LOCKS_REQUIRED(cs_main);

    //! Mark a block as not having block data
    void EraseBlockData(CBlockIndex* index) EXCLUSIVE_LOCKS_REQUIRED(cs_main);

    friend ChainstateManager;
};

/** Mark a block as precious and reorganize.
 *
 * May not be called in a
 * validationinterface callback.
 */
bool PreciousBlock(BlockValidationState& state, const CChainParams& params, CBlockIndex *pindex) LOCKS_EXCLUDED(cs_main);

/** Mark a block as invalid. */
bool InvalidateBlock(BlockValidationState& state, const CChainParams& chainparams, CBlockIndex* pindex) LOCKS_EXCLUDED(cs_main);

/** Remove invalidity status from a block and its descendants. */
void ResetBlockFailureFlags(CBlockIndex* pindex) EXCLUSIVE_LOCKS_REQUIRED(cs_main);

/**
 * Provides an interface for creating and interacting with one or two
 * chainstates: an IBD chainstate generated by downloading blocks, and
 * an optional snapshot chainstate loaded from a UTXO snapshot. Managed
 * chainstates can be maintained at different heights simultaneously.
 *
 * This class provides abstractions that allow the retrieval of the current
 * most-work chainstate ("Active") as well as chainstates which may be in
 * background use to validate UTXO snapshots.
 *
 * Definitions:
 *
 * *IBD chainstate*: a chainstate whose current state has been "fully"
 *   validated by the initial block download process.
 *
 * *Snapshot chainstate*: a chainstate populated by loading in an
 *    assumeutxo UTXO snapshot.
 *
 * *Active chainstate*: the chainstate containing the current most-work
 *    chain. Consulted by most parts of the system (net_processing,
 *    wallet) as a reflection of the current chain and UTXO set.
 *    This may either be an IBD chainstate or a snapshot chainstate.
 *
 * *Background IBD chainstate*: an IBD chainstate for which the
 *    IBD process is happening in the background while use of the
 *    active (snapshot) chainstate allows the rest of the system to function.
 *
 * *Validated chainstate*: the most-work chainstate which has been validated
 *   locally via initial block download. This will be the snapshot chainstate
 *   if a snapshot was loaded and all blocks up to the snapshot starting point
 *   have been downloaded and validated (via background validation), otherwise
 *   it will be the IBD chainstate.
 */
class ChainstateManager
{
private:
    //! The chainstate used under normal operation (i.e. "regular" IBD) or, if
    //! a snapshot is in use, for background validation.
    //!
    //! Its contents (including on-disk data) will be deleted *upon shutdown*
    //! after background validation of the snapshot has completed. We do not
    //! free the chainstate contents immediately after it finishes validation
    //! to cautiously avoid a case where some other part of the system is still
    //! using this pointer (e.g. net_processing).
    //!
    //! Once this pointer is set to a corresponding chainstate, it will not
    //! be reset until init.cpp:Shutdown(). This means it is safe to acquire
    //! the contents of this pointer with ::cs_main held, release the lock,
    //! and then use the reference without concern of it being deconstructed.
    //!
    //! This is especially important when, e.g., calling ActivateBestChain()
    //! on all chainstates because we are not able to hold ::cs_main going into
    //! that call.
    std::unique_ptr<CChainState> m_ibd_chainstate;

    //! A chainstate initialized on the basis of a UTXO snapshot. If this is
    //! non-null, it is always our active chainstate.
    //!
    //! Once this pointer is set to a corresponding chainstate, it will not
    //! be reset until init.cpp:Shutdown(). This means it is safe to acquire
    //! the contents of this pointer with ::cs_main held, release the lock,
    //! and then use the reference without concern of it being deconstructed.
    //!
    //! This is especially important when, e.g., calling ActivateBestChain()
    //! on all chainstates because we are not able to hold ::cs_main going into
    //! that call.
    std::unique_ptr<CChainState> m_snapshot_chainstate;

    //! Points to either the ibd or snapshot chainstate; indicates our
    //! most-work chain.
    //!
    //! Once this pointer is set to a corresponding chainstate, it will not
    //! be reset until init.cpp:Shutdown(). This means it is safe to acquire
    //! the contents of this pointer with ::cs_main held, release the lock,
    //! and then use the reference without concern of it being deconstructed.
    //!
    //! This is especially important when, e.g., calling ActivateBestChain()
    //! on all chainstates because we are not able to hold ::cs_main going into
    //! that call.
    CChainState* m_active_chainstate{nullptr};

    //! If true, the assumed-valid chainstate has been fully validated
    //! by the background validation chainstate.
    bool m_snapshot_validated{false};

    // For access to m_active_chainstate.
    friend CChainState& ChainstateActive();
    friend CChain& ChainActive();

public:
    //! A single BlockManager instance is shared across each constructed
    //! chainstate to avoid duplicating block metadata.
    BlockManager m_blockman GUARDED_BY(::cs_main);

    //! The total number of bytes available for us to use across all in-memory
    //! coins caches. This will be split somehow across chainstates.
    int64_t m_total_coinstip_cache{0};
    //
    //! The total number of bytes available for us to use across all leveldb
    //! coins databases. This will be split somehow across chainstates.
    int64_t m_total_coinsdb_cache{0};

    //! Instantiate a new chainstate and assign it based upon whether it is
    //! from a snapshot.
    //!
    //! @param[in] mempool              The mempool to pass to the chainstate
    //                                  constructor
    //! @param[in] snapshot_blockhash   If given, signify that this chainstate
    //!                                 is based on a snapshot.
    CChainState& InitializeChainstate(CTxMemPool& mempool, const uint256& snapshot_blockhash = uint256())
        EXCLUSIVE_LOCKS_REQUIRED(::cs_main);

    //! Get all chainstates currently being used.
    std::vector<CChainState*> GetAll();

    //! The most-work chain.
    CChainState& ActiveChainstate() const;
    CChain& ActiveChain() const { return ActiveChainstate().m_chain; }
    int ActiveHeight() const { return ActiveChain().Height(); }
    CBlockIndex* ActiveTip() const { return ActiveChain().Tip(); }

    BlockMap& BlockIndex() EXCLUSIVE_LOCKS_REQUIRED(::cs_main)
    {
        return m_blockman.m_block_index;
    }

    bool IsSnapshotActive() const;

    Optional<uint256> SnapshotBlockhash() const;

    //! Is there a snapshot in use and has it been fully validated?
    bool IsSnapshotValidated() const { return m_snapshot_validated; }

    //! @returns true if this chainstate is being used to validate an active
    //!          snapshot in the background.
    bool IsBackgroundIBD(CChainState* chainstate) const;

    //! Return the most-work chainstate that has been fully validated.
    //!
    //! During background validation of a snapshot, this is the IBD chain. After
    //! background validation has completed, this is the snapshot chain.
    CChainState& ValidatedChainstate() const;

    CChain& ValidatedChain() const { return ValidatedChainstate().m_chain; }
    CBlockIndex* ValidatedTip() const { return ValidatedChain().Tip(); }

    /**
     * Process an incoming block. This only returns after the best known valid
     * block is made active. Note that it does not, however, guarantee that the
     * specific block passed to it has been checked for validity!
     *
     * If you want to *possibly* get feedback on whether pblock is valid, you must
     * install a CValidationInterface (see validationinterface.h) - this will have
     * its BlockChecked method called whenever *any* block completes validation.
     *
     * Note that we guarantee that either the proof-of-work is valid on pblock, or
     * (and possibly also) BlockChecked will have been called.
     *
     * May not be called in a
     * validationinterface callback.
     *
     * @param[in]   pblock  The block we want to process.
     * @param[in]   fForceProcessing Process this block even if unrequested; used for non-network block sources.
     * @param[out]  fNewBlock A boolean which is set to indicate if the block was first received via this call
     * @returns     If the block was processed, independently of block validity
     */
    bool ProcessNewBlock(const CChainParams& chainparams, const std::shared_ptr<const CBlock> pblock, bool fForceProcessing, bool* fNewBlock, NodeId node_id = 0) LOCKS_EXCLUDED(cs_main);

    /**
     * Process incoming block headers.
     *
     * May not be called in a
     * validationinterface callback.
     *
     * @param[in]  block The block headers themselves
     * @param[out] state This may be set to an Error state if any error occurred processing them
     * @param[in]  chainparams The params for the chain we want to connect to
     * @param[out] ppindex If set, the pointer will be set to point to the last new block index object for the given headers
     */
    bool ProcessNewBlockHeaders(const std::vector<CBlockHeader>& block, BlockValidationState& state, const CChainParams& chainparams, const CBlockIndex** ppindex = nullptr) LOCKS_EXCLUDED(cs_main);

    //! Load the block tree and coins database from disk, initializing state if we're running with -reindex
    bool LoadBlockIndex(const CChainParams& chainparams) EXCLUSIVE_LOCKS_REQUIRED(cs_main);

    //! Unload block index and chain data before shutdown.
    void Unload() EXCLUSIVE_LOCKS_REQUIRED(::cs_main);

    //! Clear (deconstruct) chainstate data.
    void Reset();

    //! Check to see if caches are out of balance and if so, call
    //! ResizeCoinsCaches() as needed.
    void MaybeRebalanceCaches() EXCLUSIVE_LOCKS_REQUIRED(::cs_main);
};

/** DEPRECATED! Please use node.chainman instead. May only be used in validation.cpp internally */
extern ChainstateManager g_chainman GUARDED_BY(::cs_main);

/** Please prefer the identical ChainstateManager::ActiveChainstate */
CChainState& ChainstateActive();

/** Please prefer the identical ChainstateManager::ActiveChain */
CChain& ChainActive();

/** Global variable that points to the active block tree (protected by cs_main) */
extern std::unique_ptr<CBlockTreeDB> pblocktree;

/**
 * Return the spend height, which is one more than the inputs.GetBestBlock().
 * While checking, GetBestBlock() refers to the parent block. (protected by cs_main)
 * This is also true for mempool checks.
 */
int GetSpendHeight(const CCoinsViewCache& inputs);

extern VersionBitsCache versionbitscache;

/**
 * Determine what nVersion a new block should use.
 */
int32_t ComputeBlockVersion(const CBlockIndex* pindexPrev, const Consensus::Params& params);

/** Get block file info entry for one block file */
CBlockFileInfo* GetBlockFileInfo(size_t n);

/** Dump the mempool to disk. */
bool DumpMempool(const CTxMemPool& pool);

/** Load the mempool from disk. */
bool LoadMempool(CTxMemPool& pool);

//! Check whether the block associated with this index entry is pruned or not.
inline bool IsBlockPruned(const CBlockIndex* pblockindex)
{
    return (fHavePruned && !(pblockindex->nStatus & BLOCK_HAVE_DATA) && pblockindex->nTx > 0);
}

bool RemoveUnreceivedHeader(const uint256 &hash) EXCLUSIVE_LOCKS_REQUIRED(cs_main);
size_t CountDelayedBlocks() EXCLUSIVE_LOCKS_REQUIRED(cs_main);
int64_t GetSmsgFeeRate(const CBlockIndex *pindex, bool reduce_height=false) EXCLUSIVE_LOCKS_REQUIRED(cs_main);
uint32_t GetSmsgDifficulty(uint64_t time, bool verify=false) EXCLUSIVE_LOCKS_REQUIRED(cs_main);

class StakeConflict
{
public:
    int64_t nLastUpdated = 0;
    //COutPoint kernel;
    std::map<NodeId, int> peerCount;

    //int SetKernel(const COutPoint &kernel_);
    int Add(NodeId id);
};

/** Cache recently seen coinstake transactions */
class CoinStakeCache
{
public:
    CoinStakeCache() {};
    explicit CoinStakeCache(size_t max_size) : nMaxSize(max_size) {};
    size_t nMaxSize = 16;
    std::list<std::pair<uint256, CTransactionRef> > lData;

    bool GetCoinStake(const uint256 &blockHash, CTransactionRef &tx) EXCLUSIVE_LOCKS_REQUIRED(cs_main);
    bool InsertCoinStake(const uint256 &blockHash, const CTransactionRef &tx) EXCLUSIVE_LOCKS_REQUIRED(cs_main);
};

extern std::map<uint256, StakeConflict> mapStakeConflict;
extern CoinStakeCache coinStakeCache;

DisconnectResult DisconnectBlock(const CBlock& block, const CBlockIndex* pindex, CCoinsViewCache& view);
bool FlushStateToDisk(const CChainParams& chainParams, BlockValidationState &state, FlushStateMode mode, int nManualPruneHeight=0);
bool FlushView(CCoinsViewCache *view, BlockValidationState& state, bool fDisconnecting);
void UpdateTip(CTxMemPool& mempool, const CBlockIndex *pindexNew, const CChainParams& chainParams);

#endif // BITCOIN_VALIDATION_H<|MERGE_RESOLUTION|>--- conflicted
+++ resolved
@@ -238,11 +238,7 @@
  * @param[out] fee_out optional argument to return tx fee to the caller **/
 bool AcceptToMemoryPool(CTxMemPool& pool, TxValidationState &state, const CTransactionRef &tx,
                         std::list<CTransactionRef>* plTxnReplaced,
-<<<<<<< HEAD
-                        bool bypass_limits, const CAmount nAbsurdFee, bool test_accept=false, bool ignore_locks=false) EXCLUSIVE_LOCKS_REQUIRED(cs_main);
-=======
-                        bool bypass_limits, bool test_accept=false, CAmount* fee_out=nullptr) EXCLUSIVE_LOCKS_REQUIRED(cs_main);
->>>>>>> 4f807348
+                        bool bypass_limits, bool test_accept=false, CAmount* fee_out=nullptr, bool ignore_locks=false) EXCLUSIVE_LOCKS_REQUIRED(cs_main);
 
 /** Get the BIP9 state for a given deployment at the current tip. */
 ThresholdState VersionBitsTipState(const Consensus::Params& params, Consensus::DeploymentPos pos);
@@ -319,6 +315,12 @@
         vchAmount.resize(8);
         memcpy(&vchAmount[0], &m_tx_out.nValue, 8);
         scriptPubKey = m_tx_out.scriptPubKey;
+    };
+    CScriptCheck(const CTxOutSign& outIn, const CTransaction& txToIn, unsigned int nInIn, unsigned int nFlagsIn, bool cacheIn, PrecomputedTransactionData* txdataIn) :
+        ptxTo(&txToIn), nIn(nInIn), nFlags(nFlagsIn), cacheStore(cacheIn), error(SCRIPT_ERR_UNKNOWN_ERROR), txdata(txdataIn)
+    {
+        vchAmount = outIn.amount;
+        scriptPubKey = outIn.scriptPubKey;
     };
 
     bool operator()();
@@ -508,16 +510,12 @@
         const CBlockHeader& block,
         BlockValidationState& state,
         const CChainParams& chainparams,
-<<<<<<< HEAD
         CBlockIndex** ppindex,
         bool fRequested=false) EXCLUSIVE_LOCKS_REQUIRED(cs_main);
-=======
-        CBlockIndex** ppindex) EXCLUSIVE_LOCKS_REQUIRED(cs_main);
 
     ~BlockManager() {
         Unload();
     }
->>>>>>> 4f807348
 };
 
 /**
@@ -1025,6 +1023,8 @@
 /** Please prefer the identical ChainstateManager::ActiveChain */
 CChain& ChainActive();
 
+ChainstateManager& ChainstateManagerActive();
+
 /** Global variable that points to the active block tree (protected by cs_main) */
 extern std::unique_ptr<CBlockTreeDB> pblocktree;
 
