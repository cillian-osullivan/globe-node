// Copyright (c) 2009-2010 Satoshi Nakamoto
// Copyright (c) 2009-2020 The Bitcoin Core developers
// Distributed under the MIT software license, see the accompanying
// file COPYING or http://www.opensource.org/licenses/mit-license.php.

#ifndef BITCOIN_SCRIPT_INTERPRETER_H
#define BITCOIN_SCRIPT_INTERPRETER_H

#include <script/script_error.h>
#include <span.h>
#include <primitives/transaction.h>

#include <vector>
#include <stdint.h>

class CPubKey;
class XOnlyPubKey;
class CScript;
class CTransaction;
class CTxOut;
class uint256;

/** Signature hash types/flags */
enum
{
    SIGHASH_ALL = 1,
    SIGHASH_NONE = 2,
    SIGHASH_SINGLE = 3,
    SIGHASH_ANYONECANPAY = 0x80,

    SIGHASH_DEFAULT = 0, //!< Taproot only; implied when sighash byte is missing, and equivalent to SIGHASH_ALL
    SIGHASH_OUTPUT_MASK = 3,
    SIGHASH_INPUT_MASK = 0x80,
};

/** Script verification flags.
 *
 *  All flags are intended to be soft forks: the set of acceptable scripts under
 *  flags (A | B) is a subset of the acceptable scripts under flag (A).
 */
enum
{
    SCRIPT_VERIFY_NONE      = 0,

    // Evaluate P2SH subscripts (BIP16).
    SCRIPT_VERIFY_P2SH      = (1U << 0),

    // Passing a non-strict-DER signature or one with undefined hashtype to a checksig operation causes script failure.
    // Evaluating a pubkey that is not (0x04 + 64 bytes) or (0x02 or 0x03 + 32 bytes) by checksig causes script failure.
    // (not used or intended as a consensus rule).
    SCRIPT_VERIFY_STRICTENC = (1U << 1),

    // Passing a non-strict-DER signature to a checksig operation causes script failure (BIP62 rule 1)
    SCRIPT_VERIFY_DERSIG    = (1U << 2),

    // Passing a non-strict-DER signature or one with S > order/2 to a checksig operation causes script failure
    // (BIP62 rule 5).
    SCRIPT_VERIFY_LOW_S     = (1U << 3),

    // verify dummy stack item consumed by CHECKMULTISIG is of zero-length (BIP62 rule 7).
    SCRIPT_VERIFY_NULLDUMMY = (1U << 4),

    // Using a non-push operator in the scriptSig causes script failure (BIP62 rule 2).
    SCRIPT_VERIFY_SIGPUSHONLY = (1U << 5),

    // Require minimal encodings for all push operations (OP_0... OP_16, OP_1NEGATE where possible, direct
    // pushes up to 75 bytes, OP_PUSHDATA up to 255 bytes, OP_PUSHDATA2 for anything larger). Evaluating
    // any other push causes the script to fail (BIP62 rule 3).
    // In addition, whenever a stack element is interpreted as a number, it must be of minimal length (BIP62 rule 4).
    SCRIPT_VERIFY_MINIMALDATA = (1U << 6),

    // Discourage use of NOPs reserved for upgrades (NOP1-10)
    //
    // Provided so that nodes can avoid accepting or mining transactions
    // containing executed NOP's whose meaning may change after a soft-fork,
    // thus rendering the script invalid; with this flag set executing
    // discouraged NOPs fails the script. This verification flag will never be
    // a mandatory flag applied to scripts in a block. NOPs that are not
    // executed, e.g.  within an unexecuted IF ENDIF block, are *not* rejected.
    // NOPs that have associated forks to give them new meaning (CLTV, CSV)
    // are not subject to this rule.
    SCRIPT_VERIFY_DISCOURAGE_UPGRADABLE_NOPS  = (1U << 7),

    // Require that only a single stack element remains after evaluation. This changes the success criterion from
    // "At least one stack element must remain, and when interpreted as a boolean, it must be true" to
    // "Exactly one stack element must remain, and when interpreted as a boolean, it must be true".
    // (BIP62 rule 6)
    // Note: CLEANSTACK should never be used without P2SH or WITNESS.
    // Note: WITNESS_V0 and TAPSCRIPT script execution have behavior similar to CLEANSTACK as part of their
    //       consensus rules. It is automatic there and does not need this flag.
    SCRIPT_VERIFY_CLEANSTACK = (1U << 8),

    // Verify CHECKLOCKTIMEVERIFY
    //
    // See BIP65 for details.
    SCRIPT_VERIFY_CHECKLOCKTIMEVERIFY = (1U << 9),

    // support CHECKSEQUENCEVERIFY opcode
    //
    // See BIP112 for details
    SCRIPT_VERIFY_CHECKSEQUENCEVERIFY = (1U << 10),

    // Support segregated witness
    //
    SCRIPT_VERIFY_WITNESS = (1U << 11),

    // Making v1-v16 witness program non-standard
    //
    SCRIPT_VERIFY_DISCOURAGE_UPGRADABLE_WITNESS_PROGRAM = (1U << 12),

    // Segwit script only: Require the argument of OP_IF/NOTIF to be exactly 0x01 or empty vector
    //
    // Note: TAPSCRIPT script execution has behavior similar to MINIMALIF as part of its consensus
    //       rules. It is automatic there and does not depend on this flag.
    SCRIPT_VERIFY_MINIMALIF = (1U << 13),

    // Signature(s) must be empty vector if a CHECK(MULTI)SIG operation failed
    //
    SCRIPT_VERIFY_NULLFAIL = (1U << 14),

    // Public keys in segregated witness scripts must be compressed
    //
    SCRIPT_VERIFY_WITNESS_PUBKEYTYPE = (1U << 15),

    // Making OP_CODESEPARATOR and FindAndDelete fail any non-segwit scripts
    //
    SCRIPT_VERIFY_CONST_SCRIPTCODE = (1U << 16),

    // Taproot/Tapscript validation (BIPs 341 & 342)
    //
    SCRIPT_VERIFY_TAPROOT = (1U << 17),

    // Making unknown Taproot leaf versions non-standard
    //
    SCRIPT_VERIFY_DISCOURAGE_UPGRADABLE_TAPROOT_VERSION = (1U << 18),

    // Making unknown OP_SUCCESS non-standard
    SCRIPT_VERIFY_DISCOURAGE_OP_SUCCESS = (1U << 19),

    // Making unknown public key versions (in BIP 342 scripts) non-standard
    SCRIPT_VERIFY_DISCOURAGE_UPGRADABLE_PUBKEYTYPE = (1U << 20),
};

bool CheckSignatureEncoding(const std::vector<unsigned char> &vchSig, unsigned int flags, ScriptError* serror);

struct PrecomputedTransactionData
{
    // BIP341 precomputed data.
    // These are single-SHA256, see https://github.com/bitcoin/bips/blob/master/bip-0341.mediawiki#cite_note-15.
    uint256 m_prevouts_single_hash;
    uint256 m_sequences_single_hash;
    uint256 m_outputs_single_hash;
    uint256 m_spent_amounts_single_hash;
    uint256 m_spent_scripts_single_hash;
    //! Whether the 5 fields above are initialized.
    bool m_bip341_taproot_ready = false;

    // BIP143 precomputed data (double-SHA256).
    uint256 hashPrevouts, hashSequence, hashOutputs;
    //! Whether the 3 fields above are initialized.
    bool m_bip143_segwit_ready = false;

    std::vector<CTxOutSign> m_spent_outputs;
    //! Whether m_spent_outputs is initialized.
    bool m_spent_outputs_ready = false;

    PrecomputedTransactionData() = default;

    template <class T>
    void Init(const T& tx, std::vector<CTxOutSign>&& spent_outputs);

    template <class T>
    explicit PrecomputedTransactionData(const T& tx);
};

enum class SigVersion
{
    BASE = 0,        //!< Bare scripts and BIP16 P2SH-wrapped redeemscripts
    WITNESS_V0 = 1,  //!< Witness v0 (P2WPKH and P2WSH); see BIP 141
    TAPROOT = 2,     //!< Witness v1 with 32-byte program, not BIP16 P2SH-wrapped, key path spending; see BIP 341
    TAPSCRIPT = 3,   //!< Witness v1 with 32-byte program, not BIP16 P2SH-wrapped, script path spending, leaf version 0xc0; see BIP 342
};

struct ScriptExecutionData
{
    //! Whether m_tapleaf_hash is initialized.
    bool m_tapleaf_hash_init = false;
    //! The tapleaf hash.
    uint256 m_tapleaf_hash;

    //! Whether m_codeseparator_pos is initialized.
    bool m_codeseparator_pos_init = false;
    //! Opcode position of the last executed OP_CODESEPARATOR (or 0xFFFFFFFF if none executed).
    uint32_t m_codeseparator_pos;

    //! Whether m_annex_present and (when needed) m_annex_hash are initialized.
    bool m_annex_init = false;
    //! Whether an annex is present.
    bool m_annex_present;
    //! Hash of the annex data.
    uint256 m_annex_hash;

    //! Whether m_validation_weight_left is initialized.
    bool m_validation_weight_left_init = false;
    //! How much validation weight is left (decremented for every successful non-empty signature check).
    int64_t m_validation_weight_left;
};

/** Signature hash sizes */
static constexpr size_t WITNESS_V0_SCRIPTHASH_SIZE = 32;
static constexpr size_t WITNESS_V0_KEYHASH_SIZE = 20;
static constexpr size_t WITNESS_V1_TAPROOT_SIZE = 32;

static constexpr uint8_t TAPROOT_LEAF_MASK = 0xfe;
static constexpr uint8_t TAPROOT_LEAF_TAPSCRIPT = 0xc0;
static constexpr size_t TAPROOT_CONTROL_BASE_SIZE = 33;
static constexpr size_t TAPROOT_CONTROL_NODE_SIZE = 32;
static constexpr size_t TAPROOT_CONTROL_MAX_NODE_COUNT = 128;
static constexpr size_t TAPROOT_CONTROL_MAX_SIZE = TAPROOT_CONTROL_BASE_SIZE + TAPROOT_CONTROL_NODE_SIZE * TAPROOT_CONTROL_MAX_NODE_COUNT;

template <class T>
uint256 SignatureHash(const CScript& scriptCode, const T& txTo, unsigned int nIn, int nHashType, const std::vector<uint8_t>& amount, SigVersion sigversion, const PrecomputedTransactionData* cache = nullptr);

class BaseSignatureChecker
{
public:
    virtual bool CheckECDSASignature(const std::vector<unsigned char>& scriptSig, const std::vector<unsigned char>& vchPubKey, const CScript& scriptCode, SigVersion sigversion) const
    {
        return false;
    }

    virtual bool CheckSchnorrSignature(Span<const unsigned char> sig, Span<const unsigned char> pubkey, SigVersion sigversion, const ScriptExecutionData& execdata, ScriptError* serror = nullptr) const
    {
        return false;
    }

    virtual bool CheckLockTime(const CScriptNum& nLockTime) const
    {
        return false;
    }

    virtual bool CheckSequence(const CScriptNum& nSequence) const
    {
        return false;
    }

    virtual bool IsCoinStake() const
    {
        return false;
    }

    virtual bool IsParticlVersion() const
    {
        return false;
    }

    virtual ~BaseSignatureChecker() {}
};

/** Enum to specify what *TransactionSignatureChecker's behavior should be
 *  when dealing with missing transaction data.
 */
enum class MissingDataBehavior
{
    ASSERT_FAIL,  //!< Abort execution through assertion failure (for consensus code)
    FAIL,         //!< Just act as if the signature was invalid
};

template <class T>
class GenericTransactionSignatureChecker : public BaseSignatureChecker
{
private:
    const T* txTo;
    const MissingDataBehavior m_mdb;
    unsigned int nIn;
    const std::vector<uint8_t> amount;
    const PrecomputedTransactionData* txdata;

protected:
    virtual bool VerifyECDSASignature(const std::vector<unsigned char>& vchSig, const CPubKey& vchPubKey, const uint256& sighash) const;
    virtual bool VerifySchnorrSignature(Span<const unsigned char> sig, const XOnlyPubKey& pubkey, const uint256& sighash) const;

public:
<<<<<<< HEAD
    GenericTransactionSignatureChecker(const T* txToIn, unsigned int nInIn, const std::vector<uint8_t>& amountIn) : txTo(txToIn), nIn(nInIn), amount(amountIn), txdata(nullptr) {}
    GenericTransactionSignatureChecker(const T* txToIn, unsigned int nInIn, const std::vector<uint8_t>& amountIn, const PrecomputedTransactionData& txdataIn) : txTo(txToIn), nIn(nInIn), amount(amountIn), txdata(&txdataIn) {}
=======
    GenericTransactionSignatureChecker(const T* txToIn, unsigned int nInIn, const CAmount& amountIn, MissingDataBehavior mdb) : txTo(txToIn), m_mdb(mdb), nIn(nInIn), amount(amountIn), txdata(nullptr) {}
    GenericTransactionSignatureChecker(const T* txToIn, unsigned int nInIn, const CAmount& amountIn, const PrecomputedTransactionData& txdataIn, MissingDataBehavior mdb) : txTo(txToIn), m_mdb(mdb), nIn(nInIn), amount(amountIn), txdata(&txdataIn) {}
>>>>>>> fadbd998
    bool CheckECDSASignature(const std::vector<unsigned char>& scriptSig, const std::vector<unsigned char>& vchPubKey, const CScript& scriptCode, SigVersion sigversion) const override;
    bool CheckSchnorrSignature(Span<const unsigned char> sig, Span<const unsigned char> pubkey, SigVersion sigversion, const ScriptExecutionData& execdata, ScriptError* serror = nullptr) const override;
    bool CheckLockTime(const CScriptNum& nLockTime) const override;
    bool CheckSequence(const CScriptNum& nSequence) const override;

    virtual bool IsCoinStake() const override
    {
        return txTo && txTo->IsCoinStake();
    }

    bool IsParticlVersion() const override
    {
        return txTo && txTo->IsParticlVersion();
    }
};

using TransactionSignatureChecker = GenericTransactionSignatureChecker<CTransaction>;
using MutableTransactionSignatureChecker = GenericTransactionSignatureChecker<CMutableTransaction>;

class DeferringSignatureChecker : public BaseSignatureChecker
{
protected:
    BaseSignatureChecker& m_checker;

public:
    DeferringSignatureChecker(BaseSignatureChecker& checker) : m_checker(checker) {}

    bool CheckECDSASignature(const std::vector<unsigned char>& scriptSig, const std::vector<unsigned char>& vchPubKey, const CScript& scriptCode, SigVersion sigversion) const override
    {
        return m_checker.CheckECDSASignature(scriptSig, vchPubKey, scriptCode, sigversion);
    }

    bool CheckSchnorrSignature(Span<const unsigned char> sig, Span<const unsigned char> pubkey, SigVersion sigversion, const ScriptExecutionData& execdata, ScriptError* serror = nullptr) const override
    {
        return m_checker.CheckSchnorrSignature(sig, pubkey, sigversion, execdata, serror);
    }

    bool CheckLockTime(const CScriptNum& nLockTime) const override
    {
        return m_checker.CheckLockTime(nLockTime);
    }
    bool CheckSequence(const CScriptNum& nSequence) const override
    {
        return m_checker.CheckSequence(nSequence);
    }
};

bool EvalScript(std::vector<std::vector<unsigned char> >& stack, const CScript& script, unsigned int flags, const BaseSignatureChecker& checker, SigVersion sigversion, ScriptExecutionData& execdata, ScriptError* error = nullptr);
bool EvalScript(std::vector<std::vector<unsigned char> >& stack, const CScript& script, unsigned int flags, const BaseSignatureChecker& checker, SigVersion sigversion, ScriptError* error = nullptr);
bool VerifyScript(const CScript& scriptSig, const CScript& scriptPubKey, const CScriptWitness* witness, unsigned int flags, const BaseSignatureChecker& checker, ScriptError* serror = nullptr);

size_t CountWitnessSigOps(const CScript& scriptSig, const CScript& scriptPubKey, const CScriptWitness* witness, unsigned int flags);

int FindAndDelete(CScript& script, const CScript& b);

bool HasIsCoinstakeOp(const CScript &script);
bool IsSpendScriptP2PKH(const CScript &script);

bool GetCoinstakeScriptPath(const CScript &scriptIn, CScript &scriptOut);
bool GetNonCoinstakeScriptPath(const CScript &scriptIn, CScript &scriptOut);
bool SplitConditionalCoinstakeScript(const CScript &scriptIn, CScript &scriptOutA, CScript &scriptOutB);
bool GetColdStakeScriptPath(bool for_coinstake, const CScript &script_in, CScript &script_out);

#endif // BITCOIN_SCRIPT_INTERPRETER_H<|MERGE_RESOLUTION|>--- conflicted
+++ resolved
@@ -281,13 +281,10 @@
     virtual bool VerifySchnorrSignature(Span<const unsigned char> sig, const XOnlyPubKey& pubkey, const uint256& sighash) const;
 
 public:
-<<<<<<< HEAD
-    GenericTransactionSignatureChecker(const T* txToIn, unsigned int nInIn, const std::vector<uint8_t>& amountIn) : txTo(txToIn), nIn(nInIn), amount(amountIn), txdata(nullptr) {}
-    GenericTransactionSignatureChecker(const T* txToIn, unsigned int nInIn, const std::vector<uint8_t>& amountIn, const PrecomputedTransactionData& txdataIn) : txTo(txToIn), nIn(nInIn), amount(amountIn), txdata(&txdataIn) {}
-=======
-    GenericTransactionSignatureChecker(const T* txToIn, unsigned int nInIn, const CAmount& amountIn, MissingDataBehavior mdb) : txTo(txToIn), m_mdb(mdb), nIn(nInIn), amount(amountIn), txdata(nullptr) {}
-    GenericTransactionSignatureChecker(const T* txToIn, unsigned int nInIn, const CAmount& amountIn, const PrecomputedTransactionData& txdataIn, MissingDataBehavior mdb) : txTo(txToIn), m_mdb(mdb), nIn(nInIn), amount(amountIn), txdata(&txdataIn) {}
->>>>>>> fadbd998
+    GenericTransactionSignatureChecker(const T* txToIn, unsigned int nInIn, const std::vector<uint8_t>& amountIn, MissingDataBehavior mdb) : txTo(txToIn), m_mdb(mdb), nIn(nInIn), amount(amountIn), txdata(nullptr) {}
+    GenericTransactionSignatureChecker(const T* txToIn, unsigned int nInIn, const std::vector<uint8_t>& amountIn, const PrecomputedTransactionData& txdataIn, MissingDataBehavior mdb) : txTo(txToIn), m_mdb(mdb), nIn(nInIn), amount(amountIn), txdata(&txdataIn) {}
+    GenericTransactionSignatureChecker(const T* txToIn, unsigned int nInIn, const CAmount& amountIn, MissingDataBehavior mdb) : txTo(txToIn), m_mdb(mdb), nIn(nInIn), amount(part::VectorFromAmount(amountIn)), txdata(nullptr) {}
+    GenericTransactionSignatureChecker(const T* txToIn, unsigned int nInIn, const CAmount& amountIn, const PrecomputedTransactionData& txdataIn, MissingDataBehavior mdb) : txTo(txToIn), m_mdb(mdb), nIn(nInIn), amount(part::VectorFromAmount(amountIn)), txdata(&txdataIn) {}
     bool CheckECDSASignature(const std::vector<unsigned char>& scriptSig, const std::vector<unsigned char>& vchPubKey, const CScript& scriptCode, SigVersion sigversion) const override;
     bool CheckSchnorrSignature(Span<const unsigned char> sig, Span<const unsigned char> pubkey, SigVersion sigversion, const ScriptExecutionData& execdata, ScriptError* serror = nullptr) const override;
     bool CheckLockTime(const CScriptNum& nLockTime) const override;
