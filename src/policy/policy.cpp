// Copyright (c) 2009-2010 Satoshi Nakamoto
// Copyright (c) 2009-2019 The Bitcoin Core developers
// Distributed under the MIT software license, see the accompanying
// file COPYING or http://www.opensource.org/licenses/mit-license.php.

// NOTE: This file is intended to be customised by the end user, and includes only local node policy logic

#include <policy/policy.h>

#include <consensus/validation.h>
#include <coins.h>
#include <chainparams.h>
#include <span.h>

CAmount GetDustThreshold(const CTxOut& txout, const CFeeRate& dustRelayFeeIn)
{
    // "Dust" is defined in terms of dustRelayFee,
    // which has units satoshis-per-kilobyte.
    // If you'd pay more in fees than the value of the output
    // to spend something, then we consider it dust.
    // A typical spendable non-segwit txout is 34 bytes big, and will
    // need a CTxIn of at least 148 bytes to spend:
    // so dust is a spendable txout less than
    // 182*dustRelayFee/1000 (in satoshis).
    // 546 satoshis at the default rate of 3000 sat/kB.
    // A typical spendable segwit txout is 31 bytes big, and will
    // need a CTxIn of at least 67 bytes to spend:
    // so dust is a spendable txout less than
    // 98*dustRelayFee/1000 (in satoshis).
    // 294 satoshis at the default rate of 3000 sat/kB.
    if (txout.scriptPubKey.IsUnspendable())
        return 0;

    size_t nSize = GetSerializeSize(txout);
    int witnessversion = 0;
    std::vector<unsigned char> witnessprogram;

    if (txout.scriptPubKey.IsWitnessProgram(witnessversion, witnessprogram)) {
        // sum the sizes of the parts of a transaction input
        // with 75% segwit discount applied to the script size.
        nSize += (32 + 4 + 1 + (107 / WITNESS_SCALE_FACTOR) + 4);
    } else {
        nSize += (32 + 4 + 1 + 107 + 4); // the 148 mentioned above
    }

    return dustRelayFeeIn.GetFee(nSize);
}

bool IsDust(const CTxOut& txout, const CFeeRate& dustRelayFeeIn)
{
    return (txout.nValue < GetDustThreshold(txout, dustRelayFeeIn));
}

CAmount GetDustThreshold(const CTxOutStandard *txout, const CFeeRate& dustRelayFeeIn)
{
    // "Dust" is defined in terms of dustRelayFee,
    // which has units satoshis-per-kilobyte.
    // If you'd pay more in fees than the value of the output
    // to spend something, then we consider it dust.
    // A typical spendable non-segwit txout is 34 bytes big, and will
    // need a CTxIn of at least 148 bytes to spend:
    // so dust is a spendable txout less than
    // 182*dustRelayFee/1000 (in satoshis).
    // 546 satoshis at the default rate of 3000 sat/kB.
    // A typical spendable segwit txout is 31 bytes big, and will
    // need a CTxIn of at least 67 bytes to spend:
    // so dust is a spendable txout less than
    // 98*dustRelayFee/1000 (in satoshis).
    // 294 satoshis at the default rate of 3000 sat/kB.
    if (txout->scriptPubKey.IsUnspendable()) {
        return 0;
    }

    size_t nSize = GetSerializeSize(*txout);
    int witnessversion = 0;
    std::vector<unsigned char> witnessprogram;

    if (txout->scriptPubKey.IsWitnessProgram(witnessversion, witnessprogram)) {
        // sum the sizes of the parts of a transaction input
        // with 75% segwit discount applied to the script size.
        nSize += (32 + 4 + 1 + (107 / WITNESS_SCALE_FACTOR) + 4);
    } else {
        nSize += (32 + 4 + 1 + 107 + 4); // the 148 mentioned above
    }

    return dustRelayFeeIn.GetFee(nSize);
}

bool IsDust(const CTxOutBase *txout, const CFeeRate& dustRelayFee)
{
    if (txout->IsType(OUTPUT_STANDARD))
        return (((CTxOutStandard*)txout)->nValue < GetDustThreshold((CTxOutStandard*)txout, dustRelayFee));
    return false;
};

bool IsStandard(const CScript& scriptPubKey, TxoutType& whichType, int64_t time)
{
    const Consensus::Params& consensusParams = Params().GetConsensus();

    if (time >= consensusParams.OpIsCoinstakeTime) {
        // TODO: better method
        if (HasIsCoinstakeOp(scriptPubKey)) {
            CScript scriptA, scriptB;
            if (!SplitConditionalCoinstakeScript(scriptPubKey, scriptA, scriptB)) {
                return false;
            }
            return IsStandard(scriptA, whichType) && IsStandard(scriptB, whichType);
        }
    }

    std::vector<std::vector<unsigned char> > vSolutions;
    whichType = Solver(scriptPubKey, vSolutions);

    if (whichType == TxoutType::NONSTANDARD) {
        return false;
    } else if (whichType == TxoutType::MULTISIG) {
        unsigned char m = vSolutions.front()[0];
        unsigned char n = vSolutions.back()[0];
        // Support up to x-of-3 multisig txns as standard
        if (n < 1 || n > 3)
            return false;
        if (m < 1 || m > n)
            return false;
    } else if (whichType == TxoutType::NULL_DATA &&
               (!fAcceptDatacarrier || scriptPubKey.size() > nMaxDatacarrierBytes)) {
          return false;
    }

    return true;
}

bool IsStandardTx(const CTransaction& tx, bool permit_bare_multisig, const CFeeRate& dust_relay_fee, std::string& reason, int64_t time)
{
    if (tx.IsParticlVersion()) {
        if (tx.GetParticlVersion() > PARTICL_TXN_VERSION) {
            reason = "version";
            return false;
        }
    } else
    if (tx.nVersion > CTransaction::MAX_STANDARD_VERSION || tx.nVersion < 1) {
        reason = "version";
        return false;
    }

    // Extremely large transactions with lots of inputs can cost the network
    // almost as much to process as they cost the sender in fees, because
    // computing signature hashes is O(ninputs*txsize). Limiting transactions
    // to MAX_STANDARD_TX_WEIGHT mitigates CPU exhaustion attacks.
    unsigned int sz = GetTransactionWeight(tx);
    if (sz > MAX_STANDARD_TX_WEIGHT) {
        reason = "tx-size";
        return false;
    }

    for (const CTxIn& txin : tx.vin)
    {
        // Biggest 'standard' txin is a 15-of-15 P2SH multisig with compressed
        // keys (remember the 520 byte limit on redeemScript size). That works
        // out to a (15*(33+1))+3=513 byte redeemScript, 513+1+15*(73+1)+3=1627
        // bytes of scriptSig, which we round off to 1650 bytes for some minor
        // future-proofing. That's also enough to spend a 20-of-20
        // CHECKMULTISIG scriptPubKey, though such a scriptPubKey is not
        // considered standard.
        if (txin.scriptSig.size() > 1650) {
            reason = "scriptsig-size";
            return false;
        }
        if (!txin.scriptSig.IsPushOnly()) {
            reason = "scriptsig-not-pushonly";
            return false;
        }
    }

    unsigned int nDataOut = 0;
    TxoutType whichType;
    for (const CTxOut& txout : tx.vout) {
        if (!::IsStandard(txout.scriptPubKey, whichType, time)) {
            reason = "scriptpubkey";
            return false;
        }

        if (whichType == TxoutType::NULL_DATA)
            nDataOut++;
        else if ((whichType == TxoutType::MULTISIG) && (!permit_bare_multisig)) {
            reason = "bare-multisig";
            return false;
        } else if (IsDust(txout, dust_relay_fee)) {
            reason = "dust";
            return false;
        }
    }

    for (const auto &txout : tx.vpout) {
        const CTxOutBase *p = txout.get();

        if (!p->IsType(OUTPUT_STANDARD) && !p->IsType(OUTPUT_CT)) {
            continue;
        }
        if (!::IsStandard(*p->GetPScriptPubKey(), whichType, time)) {
            reason = "scriptpubkey";
            return false;
        }
        if (whichType == TxoutType::NULL_DATA) {
            nDataOut++;
        } else if ((whichType == TxoutType::MULTISIG) && (!permit_bare_multisig)) {
            reason = "bare-multisig";
            return false;
        } else if (IsDust(p, dust_relay_fee)) {
            reason = "dust";
            return false;
        }
    }

    // only one OP_RETURN txout is permitted
    if (nDataOut > 1) {
        reason = "multi-op-return";
        return false;
    }

    return true;
}

/**
 * Check transaction inputs to mitigate two
 * potential denial-of-service attacks:
 *
 * 1. scriptSigs with extra data stuffed into them,
 *    not consumed by scriptPubKey (or P2SH script)
 * 2. P2SH scripts with a crazy number of expensive
 *    CHECKSIG/CHECKMULTISIG operations
 *
 * Why bother? To avoid denial-of-service attacks; an attacker
 * can submit a standard HASH... OP_EQUAL transaction,
 * which will get accepted into blocks. The redemption
 * script can be anything; an attacker could use a very
 * expensive-to-check-upon-redemption script like:
 *   DUP CHECKSIG DROP ... repeated 100 times... OP_1
 *
 * Note that only the non-witness portion of the transaction is checked here.
 */
<<<<<<< HEAD
bool AreInputsStandard(const CTransaction& tx, const CCoinsViewCache& mapInputs, int64_t time)
=======
bool AreInputsStandard(const CTransaction& tx, const CCoinsViewCache& mapInputs, bool taproot_active)
>>>>>>> 5174b534
{
    if (tx.IsCoinBase())
        return true; // Coinbases don't use vin normally

    if (fParticlMode) {
        for (unsigned int i = 0; i < tx.vin.size(); i++) {
            if (tx.vin[i].IsAnonInput()) {
                continue;
            }

            const Coin& coin = mapInputs.AccessCoin(tx.vin[i].prevout);
            const CTxOut& prev = coin.out;

            if (coin.nType != OUTPUT_STANDARD && coin.nType != OUTPUT_CT) {
                return false;
            }

            TxoutType whichType;
            // get the scriptPubKey corresponding to this input:
            const CScript& prevScript = prev.scriptPubKey;

            //if (!Solver(prevScript, whichType, vSolutions))
            if (!::IsStandard(prevScript, whichType, time)) {
                return false;
            }

            if (whichType == TxoutType::SCRIPTHASH) {
                if (tx.vin[i].scriptWitness.stack.size() < 1) {
                    return false;
                }
                if (tx.vin[i].scriptWitness.stack.back().size() > MAX_STANDARD_P2WSH_SCRIPT_SIZE) {
                    return false;
                }
                size_t sizeWitnessStack = tx.vin[i].scriptWitness.stack.size() - 1;
                if (sizeWitnessStack > MAX_STANDARD_P2WSH_STACK_ITEMS) {
                    return false;
                }
                for (unsigned int j = 0; j < sizeWitnessStack; j++) {
                    if (tx.vin[i].scriptWitness.stack[j].size() > MAX_STANDARD_P2WSH_STACK_ITEM_SIZE) {
                        return false;
                    }
                }
            }
        }
        return true;
    }

    for (unsigned int i = 0; i < tx.vin.size(); i++)
    {
        const CTxOut& prev = mapInputs.AccessCoin(tx.vin[i].prevout).out;

        std::vector<std::vector<unsigned char> > vSolutions;
        TxoutType whichType = Solver(prev.scriptPubKey, vSolutions);
        if (whichType == TxoutType::NONSTANDARD || whichType == TxoutType::WITNESS_UNKNOWN) {
            // WITNESS_UNKNOWN failures are typically also caught with a policy
            // flag in the script interpreter, but it can be helpful to catch
            // this type of NONSTANDARD transaction earlier in transaction
            // validation.
            return false;
        } else if (whichType == TxoutType::SCRIPTHASH
            || whichType == TxoutType::SCRIPTHASH256) {
            std::vector<std::vector<unsigned char> > stack;
            // convert the scriptSig into a stack, so we can inspect the redeemScript
            if (!EvalScript(stack, tx.vin[i].scriptSig, SCRIPT_VERIFY_NONE, BaseSignatureChecker(), SigVersion::BASE))
                return false;
            if (stack.empty())
                return false;
            CScript subscript(stack.back().begin(), stack.back().end());
            if (subscript.GetSigOpCount(true) > MAX_P2SH_SIGOPS) {
                return false;
            }
        } else if (whichType == TxoutType::WITNESS_V1_TAPROOT) {
            // Don't allow Taproot spends unless Taproot is active.
            if (!taproot_active) return false;
        }
    }

    return true;
}

bool IsWitnessStandard(const CTransaction& tx, const CCoinsViewCache& mapInputs)
{
    if (tx.IsCoinBase())
        return true; // Coinbases are skipped

    for (unsigned int i = 0; i < tx.vin.size(); i++)
    {
        if (tx.vin[i].IsAnonInput()) {
            size_t sizeWitnessStack = tx.vin[i].scriptWitness.stack.size();
            if (sizeWitnessStack > 3) {
                return false;
            }
            for (unsigned int j = 0; j < sizeWitnessStack; j++) {
                if (tx.vin[i].scriptWitness.stack[j].size() > 8192) { // TODO: max limits?
                    return false;
                }
            }
            continue;
        }

        // We don't care if witness for this input is empty, since it must not be bloated.
        // If the script is invalid without witness, it would be caught sooner or later during validation.
        if (tx.vin[i].scriptWitness.IsNull())
            continue;

        CScript prevScript;
        const CTxOut &prev = mapInputs.AccessCoin(tx.vin[i].prevout).out;

        // get the scriptPubKey corresponding to this input:
        prevScript = prev.scriptPubKey;

        bool p2sh = false;
        if (prevScript.IsPayToScriptHashAny(tx.IsCoinStake())) {
            std::vector <std::vector<unsigned char> > stack;

            // If the scriptPubKey is P2SH, we try to extract the redeemScript casually by converting the scriptSig
            // into a stack. We do not check IsPushOnly nor compare the hash as these will be done later anyway.
            // If the check fails at this stage, we know that this txid must be a bad one.

            if (!tx.IsParticlVersion()) {
                if (!EvalScript(stack, tx.vin[i].scriptSig, SCRIPT_VERIFY_NONE, BaseSignatureChecker(), SigVersion::BASE))
                    return false;
            } else {
                stack = tx.vin[i].scriptWitness.stack;
            }

            if (stack.empty())
                return false;
            prevScript = CScript(stack.back().begin(), stack.back().end());
            p2sh = true;
        }

        int witnessversion = 0;
        std::vector<unsigned char> witnessprogram;

        // Non-witness program must not be associated with any witness
        if (!tx.IsParticlVersion()
            && !prevScript.IsWitnessProgram(witnessversion, witnessprogram))
            return false;

        // Check P2WSH standard limits
        if (witnessversion == 0 && witnessprogram.size() == WITNESS_V0_SCRIPTHASH_SIZE) {
            if (tx.vin[i].scriptWitness.stack.back().size() > MAX_STANDARD_P2WSH_SCRIPT_SIZE)
                return false;
            size_t sizeWitnessStack = tx.vin[i].scriptWitness.stack.size() - 1;

            if (sizeWitnessStack > MAX_STANDARD_P2WSH_STACK_ITEMS)
                return false;
            for (unsigned int j = 0; j < sizeWitnessStack; j++) {
                if (tx.vin[i].scriptWitness.stack[j].size() > MAX_STANDARD_P2WSH_STACK_ITEM_SIZE)
                {
                    return false;
                }
            }
        }

        // Check policy limits for Taproot spends:
        // - MAX_STANDARD_TAPSCRIPT_STACK_ITEM_SIZE limit for stack item size
        // - No annexes
        if (witnessversion == 1 && witnessprogram.size() == WITNESS_V1_TAPROOT_SIZE && !p2sh) {
            // Taproot spend (non-P2SH-wrapped, version 1, witness program size 32; see BIP 341)
            auto stack = MakeSpan(tx.vin[i].scriptWitness.stack);
            if (stack.size() >= 2 && !stack.back().empty() && stack.back()[0] == ANNEX_TAG) {
                // Annexes are nonstandard as long as no semantics are defined for them.
                return false;
            }
            if (stack.size() >= 2) {
                // Script path spend (2 or more stack elements after removing optional annex)
                const auto& control_block = SpanPopBack(stack);
                SpanPopBack(stack); // Ignore script
                if (control_block.empty()) return false; // Empty control block is invalid
                if ((control_block[0] & TAPROOT_LEAF_MASK) == TAPROOT_LEAF_TAPSCRIPT) {
                    // Leaf version 0xc0 (aka Tapscript, see BIP 342)
                    for (const auto& item : stack) {
                        if (item.size() > MAX_STANDARD_TAPSCRIPT_STACK_ITEM_SIZE) return false;
                    }
                }
            } else if (stack.size() == 1) {
                // Key path spend (1 stack element after removing optional annex)
                // (no policy rules apply)
            } else {
                // 0 stack elements; this is already invalid by consensus rules
                return false;
            }
        }
    }
    return true;
}

int64_t GetVirtualTransactionSize(int64_t nWeight, int64_t nSigOpCost, unsigned int bytes_per_sigop)
{
    return (std::max(nWeight, nSigOpCost * bytes_per_sigop) + WITNESS_SCALE_FACTOR - 1) / WITNESS_SCALE_FACTOR;
}

int64_t GetVirtualTransactionSize(const CTransaction& tx, int64_t nSigOpCost, unsigned int bytes_per_sigop)
{
    return GetVirtualTransactionSize(GetTransactionWeight(tx), nSigOpCost, bytes_per_sigop);
}

int64_t GetVirtualTransactionInputSize(const CTxIn& txin, int64_t nSigOpCost, unsigned int bytes_per_sigop)
{
    return GetVirtualTransactionSize(GetTransactionInputWeight(txin), nSigOpCost, bytes_per_sigop);
}<|MERGE_RESOLUTION|>--- conflicted
+++ resolved
@@ -238,11 +238,7 @@
  *
  * Note that only the non-witness portion of the transaction is checked here.
  */
-<<<<<<< HEAD
-bool AreInputsStandard(const CTransaction& tx, const CCoinsViewCache& mapInputs, int64_t time)
-=======
-bool AreInputsStandard(const CTransaction& tx, const CCoinsViewCache& mapInputs, bool taproot_active)
->>>>>>> 5174b534
+bool AreInputsStandard(const CTransaction& tx, const CCoinsViewCache& mapInputs, bool taproot_active, int64_t time)
 {
     if (tx.IsCoinBase())
         return true; // Coinbases don't use vin normally
