--- conflicted
+++ resolved
@@ -183,9 +183,6 @@
     return chain.Genesis();
 }
 
-<<<<<<< HEAD
-std::unique_ptr<CBlockTreeDB> pblocktree;
-
 namespace particl {
 bool DelayBlock(const std::shared_ptr<const CBlock> &pblock, BlockValidationState &state) EXCLUSIVE_LOCKS_REQUIRED(cs_main);
 void CheckDelayedBlocks(BlockValidationState &state, const CChainParams &chainparams, const uint256 &block_hash) LOCKS_EXCLUDED(cs_main);
@@ -218,12 +215,8 @@
 extern void RemoveNonReceivedHeaderFromNodes(BlockMap::iterator mi) EXCLUSIVE_LOCKS_REQUIRED(cs_main);
 
 
-bool CheckInputScripts(const CTransaction& tx, TxValidationState &state,
-                       const CCoinsViewCache &inputs, unsigned int flags, bool cacheSigStore,
-=======
 bool CheckInputScripts(const CTransaction& tx, TxValidationState& state,
                        const CCoinsViewCache& inputs, unsigned int flags, bool cacheSigStore,
->>>>>>> e3237b1c
                        bool cacheFullScriptStore, PrecomputedTransactionData& txdata,
                        std::vector<CScriptCheck> *pvChecks = nullptr, bool fAnonChecks = true)
                        EXCLUSIVE_LOCKS_REQUIRED(cs_main);
@@ -758,7 +751,7 @@
         return state.Error("Syncing");
     }
 
-    if (!AllAnonOutputsUnknown(tx, state)) { // Also sets state.m_has_anon_output
+    if (!AllAnonOutputsUnknown(m_active_chainstate, tx, state)) { // Also sets state.m_has_anon_output
         // Already in the blockchain, containing block could have been received before loose tx
         return state.Invalid(TxValidationResult::TX_CONFLICT, "txn-already-in-mempool");
     }
@@ -1028,6 +1021,7 @@
 {
     const CTransaction& tx = *ws.m_ptx;
     TxValidationState& state = ws.m_state;
+    state.m_chainstate = &m_active_chainstate;
 
     constexpr unsigned int scriptVerifyFlags = STANDARD_SCRIPT_VERIFY_FLAGS;
 
@@ -1038,6 +1032,7 @@
         // need to turn both off, and compare against just turning off CLEANSTACK
         // to see if the failure is specifically due to witness validation.
         TxValidationState state_dummy; // Want reported failures to be from first CheckInputScripts
+        state_dummy.m_chainman = state.m_chainman;
         if (!tx.HasWitness() && CheckInputScripts(tx, state_dummy, m_view, scriptVerifyFlags & ~(SCRIPT_VERIFY_WITNESS | SCRIPT_VERIFY_CLEANSTACK), true, false, txdata) &&
                 !CheckInputScripts(tx, state_dummy, m_view, scriptVerifyFlags & ~SCRIPT_VERIFY_CLEANSTACK, true, false, txdata)) {
             // Only the witness is missing, so the transaction itself may be fine.
@@ -1055,6 +1050,7 @@
     const CTransaction& tx = *ws.m_ptx;
     const uint256& hash = ws.m_hash;
     TxValidationState& state = ws.m_state;
+    state.m_chainstate = &m_active_chainstate;
     const CChainParams& chainparams = args.m_chainparams;
 
     // Check again against the current block tip's script verification
@@ -1831,7 +1827,7 @@
                     view.nLastRCTOutput = pindex->nAnonOutputs;
                     // Verify data matches
                     CAnonOutput ao;
-                    if (!pblocktree->ReadRCTOutput(view.nLastRCTOutput, ao)) {
+                    if (!m_blockman.m_block_tree_db->ReadRCTOutput(view.nLastRCTOutput, ao)) {
                         error("%s: RCT output missing, txn %s, %d, index %d.", __func__, hash.ToString(), k, view.nLastRCTOutput);
                         if (!view.fForceDisconnect) {
                             return DISCONNECT_FAILED;
@@ -2325,6 +2321,8 @@
 
         TxValidationState tx_state;
         tx_state.SetStateInfo(block.nTime, pindex->nHeight, consensus, fParticlMode, (fBusyImporting && fSkipRangeproof));
+        tx_state.m_chainman = state.m_chainman;
+        tx_state.m_chainstate = this;
         if (!tx.IsCoinBase())
         {
             CAmount txfee = 0;
@@ -2488,15 +2486,16 @@
                 CTxOutRingCT *txout = (CTxOutRingCT*)tx.vpout[k].get();
 
                 int64_t nTestExists;
-                if (!fVerifyingDB && pblocktree->ReadRCTOutputLink(txout->pk, nTestExists)) {
+                if (!fVerifyingDB && m_blockman.m_block_tree_db->ReadRCTOutputLink(txout->pk, nTestExists)) {
                     control.Wait();
 
                     if (nTestExists > pindex->pprev->nAnonOutputs) {
                         // The anon index can diverge from the chain index if shutdown does not complete
                         LogPrintf("%s: Duplicate anon-output %s, index %d, above last index %d.\n", __func__, HexStr(txout->pk), nTestExists, pindex->pprev->nAnonOutputs);
                         LogPrintf("Attempting to repair anon index.\n");
+                        assert(state.m_chainman);
                         std::set<CCmpPubKey> setKi; // unused
-                        RollBackRCTIndex(pindex->pprev->nAnonOutputs, nTestExists, setKi);
+                        RollBackRCTIndex(*state.m_chainman, pindex->pprev->nAnonOutputs, nTestExists, setKi);
                         return false;
                     }
 
@@ -2745,11 +2744,10 @@
 
     if (fTimestampIndex) {
         unsigned int logicalTS = pindex->nTime;
-        if (!pblocktree->WriteTimestampIndex(CTimestampIndexKey(logicalTS, pindex->GetBlockHash()))) {
+        if (!m_blockman.m_block_tree_db->WriteTimestampIndex(CTimestampIndexKey(logicalTS, pindex->GetBlockHash()))) {
             return AbortNode(state, "Failed to write timestamp index");
         }
-
-        if (!pblocktree->WriteTimestampBlockIndex(CTimestampBlockIndexKey(pindex->GetBlockHash()), CTimestampBlockIndexValue(logicalTS))) {
+        if (!m_blockman.m_block_tree_db->WriteTimestampBlockIndex(CTimestampBlockIndexKey(pindex->GetBlockHash()), CTimestampBlockIndexValue(logicalTS))) {
             return AbortNode(state, "Failed to write blockhash index");
         }
     }
@@ -2757,14 +2755,13 @@
         BlockBalances values(block_balances);
         if (pindex->pprev && !reset_balances) {
             BlockBalances prev_balances;
-            if (!pblocktree->ReadBlockBalancesIndex(pindex->pprev->GetBlockHash(), prev_balances)) {
+            if (!m_blockman.m_block_tree_db->ReadBlockBalancesIndex(pindex->pprev->GetBlockHash(), prev_balances)) {
                 return AbortNode(state, "Failed to read previous block's balances");
             } else {
                 values.sum(prev_balances);
             }
         }
-
-        if (!pblocktree->WriteBlockBalancesIndex(block.GetHash(), values)) {
+        if (!m_blockman.m_block_tree_db->WriteBlockBalancesIndex(block.GetHash(), values)) {
             return AbortNode(state, "Failed to write balances index");
         }
     }
@@ -3001,6 +2998,8 @@
 
 bool FlushView(CCoinsViewCache *view, BlockValidationState& state, CChainState &chainstate, bool fDisconnecting)
 {
+    auto& pblocktree{chainstate.m_blockman.m_block_tree_db};
+
     if (!view->Flush())
         return false;
 
@@ -4028,6 +4027,10 @@
     for (const auto& tx : block.vtx) {
         TxValidationState tx_state;
         tx_state.SetStateInfo(block.nTime, -1, consensusParams, fParticlMode, (fBusyImporting && fSkipRangeproof));
+        tx_state.m_chainman = state.m_chainman;
+        if (state.m_chainman) {
+            tx_state.m_chainstate = &state.m_chainman->ActiveChainstate();
+        }
         if (!CheckTransaction(*tx, tx_state)) {
             // CheckBlock() does context-free validation checks. The only
             // possible failures are consensus failures.
@@ -5056,13 +5059,13 @@
     if(fReindexing) fReindex = true;
 
     // Check whether we have indices
-    pblocktree->ReadFlag("addressindex", fAddressIndex);
+    m_block_tree_db->ReadFlag("addressindex", fAddressIndex);
     LogPrintf("%s: address index %s\n", __func__, fAddressIndex ? "enabled" : "disabled");
-    pblocktree->ReadFlag("timestampindex", fTimestampIndex);
+    m_block_tree_db->ReadFlag("timestampindex", fTimestampIndex);
     LogPrintf("%s: timestamp index %s\n", __func__, fTimestampIndex ? "enabled" : "disabled");
-    pblocktree->ReadFlag("spentindex", fSpentIndex);
+    m_block_tree_db->ReadFlag("spentindex", fSpentIndex);
     LogPrintf("%s: spent index %s\n", __func__, fSpentIndex ? "enabled" : "disabled");
-    pblocktree->ReadFlag("balancesindex", fBalancesIndex);
+    m_block_tree_db->ReadFlag("balancesindex", fBalancesIndex);
     LogPrintf("%s: balances index %s\n", __func__, fBalancesIndex ? "enabled" : "disabled");
 
     return true;
@@ -5380,21 +5383,21 @@
         // needs_init.
 
         LogPrintf("Initializing databases...\n");
-        pblocktree->WriteFlag("v1", true);
-        pblocktree->WriteFlag("v2", true);
+        m_blockman.m_block_tree_db->WriteFlag("v1", true);
+        m_blockman.m_block_tree_db->WriteFlag("v2", true);
 
         // Use the provided setting for indices in the new database
         fAddressIndex = gArgs.GetBoolArg("-addressindex", particl::DEFAULT_ADDRESSINDEX);
-        pblocktree->WriteFlag("addressindex", fAddressIndex);
+        m_blockman.m_block_tree_db->WriteFlag("addressindex", fAddressIndex);
         LogPrintf("%s: address index %s\n", __func__, fAddressIndex ? "enabled" : "disabled");
         fTimestampIndex = gArgs.GetBoolArg("-timestampindex", particl::DEFAULT_TIMESTAMPINDEX);
-        pblocktree->WriteFlag("timestampindex", fTimestampIndex);
+        m_blockman.m_block_tree_db->WriteFlag("timestampindex", fTimestampIndex);
         LogPrintf("%s: timestamp index %s\n", __func__, fTimestampIndex ? "enabled" : "disabled");
         fSpentIndex = gArgs.GetBoolArg("-spentindex", particl::DEFAULT_SPENTINDEX);
-        pblocktree->WriteFlag("spentindex", fSpentIndex);
+        m_blockman.m_block_tree_db->WriteFlag("spentindex", fSpentIndex);
         LogPrintf("%s: spent index %s\n", __func__, fSpentIndex ? "enabled" : "disabled");
         fBalancesIndex = gArgs.GetBoolArg("-balancesindex", particl::DEFAULT_BALANCESINDEX);
-        pblocktree->WriteFlag("balancesindex", fBalancesIndex);
+        m_blockman.m_block_tree_db->WriteFlag("balancesindex", fBalancesIndex);
         LogPrintf("%s: balances index %s\n", __func__, fBalancesIndex ? "enabled" : "disabled");
     }
     return true;
@@ -6766,8 +6769,9 @@
     return AddToMapStakeSeen(kernel, blockHash);
 };
 
-bool ShouldAutoReindex()
-{
+bool ShouldAutoReindex(ChainstateManager &chainman)
+{
+    auto& pblocktree{chainman.m_blockman.m_block_tree_db};
     // Force reindex to update version
     bool nV1 = false;
     if (!pblocktree->ReadFlag("v1", nV1) || !nV1) {
@@ -6779,6 +6783,7 @@
 
 bool RebuildRollingIndices(ChainstateManager &chainman, CTxMemPool* mempool)
 {
+    auto &pblocktree{chainman.m_blockman.m_block_tree_db};
     bool nV2 = false;
     if (gArgs.GetBoolArg("-rebuildrollingindices", false)) {
         LogPrintf("%s: Manual override, attempting to rewind chain.\n", __func__);
@@ -6829,7 +6834,7 @@
         LOCK(cs_main);
         LogPrintf("%s: Reprocessed chain from block %d to %d.\n", __func__, rewound_tip_height, chainman.ActiveChain().Tip()->nHeight);
 
-        if (!pblocktree->WriteFlag("v2", true)) {
+        if (!chainman.m_blockman.m_block_tree_db->WriteFlag("v2", true)) {
             LogPrintf("%s: WriteFlag failed.\n", __func__);
             return false;
         }
