--- conflicted
+++ resolved
@@ -41,18 +41,14 @@
         for (unsigned i = 0; i < tx.vin.size(); ++i) {
             CTxOut prevout;
             ds >> prevout;
-<<<<<<< HEAD
+            if (!MoneyRange(prevout.nValue)) {
+                // prevouts should be consensus-valid
+                prevout.nValue = 1;
+            }
             //spent_outputs.push_back(prevout);
             std::vector<uint8_t> vchAmount(8);
             part::SetAmount(vchAmount, prevout.nValue);
             spent_outputs.emplace_back(vchAmount, prevout.scriptPubKey);
-=======
-            if (!MoneyRange(prevout.nValue)) {
-                // prevouts should be consensus-valid
-                prevout.nValue = 1;
-            }
-            spent_outputs.push_back(prevout);
->>>>>>> 13f24d13
         }
         PrecomputedTransactionData txdata;
         txdata.Init(tx, std::move(spent_outputs));
