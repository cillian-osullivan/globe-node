// Copyright (c) 2009-2010 Satoshi Nakamoto
// Copyright (c) 2009-2020 The Bitcoin Core developers
// Distributed under the MIT software license, see the accompanying
// file COPYING or http://www.opensource.org/licenses/mit-license.php.

#include <validation.h>

#include <arith_uint256.h>
#include <chain.h>
#include <chainparams.h>
#include <checkqueue.h>
#include <consensus/consensus.h>
#include <consensus/merkle.h>
#include <consensus/tx_check.h>
#include <consensus/tx_verify.h>
#include <consensus/validation.h>
#include <cuckoocache.h>
#include <deploymentstatus.h>
#include <flatfile.h>
#include <hash.h>
#include <index/blockfilterindex.h>
#include <index/txindex.h>
#include <logging.h>
#include <logging/timer.h>
#include <node/blockstorage.h>
#include <node/coinstats.h>
#include <node/ui_interface.h>
#include <policy/policy.h>
#include <policy/settings.h>
#include <pow.h>
#include <primitives/block.h>
#include <primitives/transaction.h>
#include <random.h>
#include <reverse_iterator.h>
#include <script/script.h>
#include <script/interpreter.h>
#include <script/sigcache.h>
#include <shutdown.h>
#include <signet.h>
#include <timedata.h>
#include <tinyformat.h>
#include <txdb.h>
#include <txmempool.h>
#include <uint256.h>
#include <undo.h>
#include <util/check.h> // For NDEBUG compile time check
#include <util/hasher.h>
#include <util/moneystr.h>
#include <util/rbf.h>
#include <util/strencodings.h>
#include <util/system.h>
#include <util/translation.h>
#include <validationinterface.h>
#include <warnings.h>
#include <smsg/smessage.h>
#include <net.h>
#include <pos/kernel.h>
#include <anon.h>
#include <rctindex.h>
#include <insight/insight.h>
#include <insight/balanceindex.h>

#include <numeric>
#include <optional>
#include <string>

#include <boost/algorithm/string/replace.hpp>

#define MICRO 0.000001
#define MILLI 0.001

/**
 * An extra transaction can be added to a package, as long as it only has one
 * ancestor and is no larger than this. Not really any reason to make this
 * configurable as it doesn't materially change DoS parameters.
 */
static const unsigned int EXTRA_DESCENDANT_TX_SIZE_LIMIT = 10000;
/** Maximum kilobytes for transactions to store for processing during reorg */
static const unsigned int MAX_DISCONNECTED_TX_POOL_SIZE = 20000;
/** Time to wait between writing blocks/block index to disk. */
static constexpr std::chrono::hours DATABASE_WRITE_INTERVAL{1};
/** Time to wait between flushing chainstate to disk. */
static constexpr std::chrono::hours DATABASE_FLUSH_INTERVAL{24};
/** Maximum age of our tip for us to be considered current for fee estimation */
static constexpr std::chrono::hours MAX_FEE_ESTIMATION_TIP_AGE{3};
const std::vector<std::string> CHECKLEVEL_DOC {
    "level 0 reads the blocks from disk",
    "level 1 verifies block validity",
    "level 2 verifies undo data",
    "level 3 checks disconnection of tip blocks",
    "level 4 tries to reconnect the blocks",
    "each level includes the checks of the previous levels",
};

bool CBlockIndexWorkComparator::operator()(const CBlockIndex *pa, const CBlockIndex *pb) const {
    // First sort by most total work, ...
    if (pa->nChainWork > pb->nChainWork) return false;
    if (pa->nChainWork < pb->nChainWork) return true;

    // ... then by earliest time received, ...
    if (pa->nSequenceId < pb->nSequenceId) return false;
    if (pa->nSequenceId > pb->nSequenceId) return true;

    // Use pointer address as tie breaker (should only happen with blocks
    // loaded from disk, as those all have id 0).
    if (pa < pb) return false;
    if (pa > pb) return true;

    // Identical blocks.
    return false;
}

/**
 * Mutex to guard access to validation specific variables, such as reading
 * or changing the chainstate.
 *
 * This may also need to be locked when updating the transaction pool, e.g. on
 * AcceptToMemoryPool. See CTxMemPool::cs comment for details.
 *
 * The transaction pool has a separate lock to allow reading from it and the
 * chainstate at the same time.
 */
RecursiveMutex cs_main;

CBlockIndex *pindexBestHeader = nullptr;
Mutex g_best_block_mutex;
std::condition_variable g_best_block_cv;
uint256 g_best_block;
bool g_parallel_script_checks{false};
std::atomic_bool fSkipRangeproof(false);
std::atomic_bool fBusyImporting(false);        // covers ActivateBestChain too
bool fRequireStandard = true;
bool fCheckBlockIndex = false;
bool fCheckpointsEnabled = DEFAULT_CHECKPOINTS_ENABLED;
unsigned int MIN_BLOCKS_TO_KEEP = 288;
unsigned int NODE_NETWORK_LIMITED_MIN_BLOCKS = 288;
int64_t nMaxTipAge = DEFAULT_MAX_TIP_AGE;
static bool fVerifyingDB = false;

uint256 hashAssumeValid;
arith_uint256 nMinimumChainWork;

CFeeRate minRelayTxFee = CFeeRate(DEFAULT_MIN_RELAY_TX_FEE);

// Internal stuff
namespace {
    CBlockIndex* pindexBestInvalid = nullptr;
} // namespace

// Internal stuff from blockstorage ...
extern RecursiveMutex cs_LastBlockFile;
extern std::vector<CBlockFileInfo> vinfoBlockFile;
extern int nLastBlockFile;
extern bool fCheckForPruning;
extern std::set<CBlockIndex*> setDirtyBlockIndex;
extern std::set<int> setDirtyFileInfo;
void FlushBlockFile(bool fFinalize = false, bool finalize_undo = false);
// ... TODO move fully to blockstorage

CBlockIndex* BlockManager::LookupBlockIndex(const uint256& hash) const
{
    AssertLockHeld(cs_main);
    BlockMap::const_iterator it = m_block_index.find(hash);
    return it == m_block_index.end() ? nullptr : it->second;
}

CBlockIndex* BlockManager::FindForkInGlobalIndex(const CChain& chain, const CBlockLocator& locator)
{
    AssertLockHeld(cs_main);

    // Find the latest block common to locator and chain - we expect that
    // locator.vHave is sorted descending by height.
    for (const uint256& hash : locator.vHave) {
        CBlockIndex* pindex = LookupBlockIndex(hash);
        if (pindex) {
            if (chain.Contains(pindex))
                return pindex;
            if (pindex->GetAncestor(chain.Height()) == chain.Tip()) {
                return chain.Tip();
            }
        }
    }
    return chain.Genesis();
}

std::unique_ptr<CBlockTreeDB> pblocktree;

namespace particl {
bool DelayBlock(const std::shared_ptr<const CBlock> &pblock, BlockValidationState &state) EXCLUSIVE_LOCKS_REQUIRED(cs_main);
void CheckDelayedBlocks(BlockValidationState &state, const CChainParams &chainparams, const uint256 &block_hash) LOCKS_EXCLUDED(cs_main);

std::map<uint256, StakeConflict> mapStakeConflict;
std::map<COutPoint, uint256> mapStakeSeen;
std::list<COutPoint> listStakeSeen;

CoinStakeCache coinStakeCache GUARDED_BY(cs_main);
CoinStakeCache smsgFeeCoinstakeCache;
CoinStakeCache smsgDifficultyCoinstakeCache(180);

size_t MAX_DELAYED_BLOCKS = 64;
int64_t MAX_DELAY_BLOCK_SECONDS = 180;

class DelayedBlock
{
public:
    DelayedBlock(const std::shared_ptr<const CBlock>& pblock, int node_id) : m_pblock(pblock), m_node_id(node_id) {
        m_time = GetTime();
    }
    int64_t m_time;
    std::shared_ptr<const CBlock> m_pblock;
    int m_node_id;
};
std::list<DelayedBlock> list_delayed_blocks;
} // namespace particl
extern bool AddNodeHeader(NodeId node_id, const uint256 &hash) EXCLUSIVE_LOCKS_REQUIRED(cs_main);
extern void RemoveNodeHeader(const uint256 &hash) EXCLUSIVE_LOCKS_REQUIRED(cs_main);
extern void RemoveNonReceivedHeaderFromNodes(BlockMap::iterator mi) EXCLUSIVE_LOCKS_REQUIRED(cs_main);


bool CheckInputScripts(const CTransaction& tx, TxValidationState &state,
                       const CCoinsViewCache &inputs, unsigned int flags, bool cacheSigStore,
                       bool cacheFullScriptStore, PrecomputedTransactionData& txdata,
                       std::vector<CScriptCheck> *pvChecks = nullptr, bool fAnonChecks = true)
                       EXCLUSIVE_LOCKS_REQUIRED(cs_main);

bool CheckFinalTx(const CBlockIndex* active_chain_tip, const CTransaction &tx, int flags)
{
    AssertLockHeld(cs_main);
    assert(active_chain_tip); // TODO: Make active_chain_tip a reference

    // By convention a negative value for flags indicates that the
    // current network-enforced consensus rules should be used. In
    // a future soft-fork scenario that would mean checking which
    // rules would be enforced for the next block and setting the
    // appropriate flags. At the present time no soft-forks are
    // scheduled, so no flags are set.
    flags = std::max(flags, 0);

    // CheckFinalTx() uses active_chain_tip.Height()+1 to evaluate
    // nLockTime because when IsFinalTx() is called within
    // CBlock::AcceptBlock(), the height of the block *being*
    // evaluated is what is used. Thus if we want to know if a
    // transaction can be part of the *next* block, we need to call
    // IsFinalTx() with one more than active_chain_tip.Height().
    const int nBlockHeight = active_chain_tip->nHeight + 1;

    // BIP113 requires that time-locked transactions have nLockTime set to
    // less than the median time of the previous block they're contained in.
    // When the next block is created its previous block will be the current
    // chain tip, so we use that to calculate the median time passed to
    // IsFinalTx() if LOCKTIME_MEDIAN_TIME_PAST is set.
    const int64_t nBlockTime = (flags & LOCKTIME_MEDIAN_TIME_PAST)
                             ? active_chain_tip->GetMedianTimePast()
                             : GetAdjustedTime();

    return IsFinalTx(tx, nBlockHeight, nBlockTime);
}

bool TestLockPointValidity(CChain& active_chain, const LockPoints* lp)
{
    AssertLockHeld(cs_main);
    assert(lp);
    // If there are relative lock times then the maxInputBlock will be set
    // If there are no relative lock times, the LockPoints don't depend on the chain
    if (lp->maxInputBlock) {
        // Check whether ::ChainActive() is an extension of the block at which the LockPoints
        // calculation was valid.  If not LockPoints are no longer valid
        if (!active_chain.Contains(lp->maxInputBlock)) {
            return false;
        }
    }

    // LockPoints still valid
    return true;
}

bool CheckSequenceLocks(CBlockIndex* tip,
                        const CCoinsView& coins_view,
                        const CTransaction& tx,
                        int flags,
                        LockPoints* lp,
                        bool useExistingLockPoints)
{
    assert(tip != nullptr);

    CBlockIndex index;
    index.pprev = tip;
    // CheckSequenceLocks() uses active_chainstate.m_chain.Height()+1 to evaluate
    // height based locks because when SequenceLocks() is called within
    // ConnectBlock(), the height of the block *being*
    // evaluated is what is used.
    // Thus if we want to know if a transaction can be part of the
    // *next* block, we need to use one more than active_chainstate.m_chain.Height()
    index.nHeight = tip->nHeight + 1;

    std::pair<int, int64_t> lockPair;
    if (useExistingLockPoints) {
        assert(lp);
        lockPair.first = lp->height;
        lockPair.second = lp->time;
    }
    else {
        std::vector<int> prevheights;
        prevheights.resize(tx.vin.size());
        for (size_t txinIndex = 0; txinIndex < tx.vin.size(); txinIndex++) {
            const CTxIn& txin = tx.vin[txinIndex];

            if (txin.IsAnonInput()) {
                prevheights[txinIndex] = tip->nHeight + 1;
                continue;
            }

            Coin coin;
            if (!coins_view.GetCoin(txin.prevout, coin)) {
                return error("%s: Missing input", __func__);
            }
            if (coin.nHeight == MEMPOOL_HEIGHT) {
                // Assume all mempool transaction confirm in the next block
                prevheights[txinIndex] = tip->nHeight + 1;
            } else {
                prevheights[txinIndex] = coin.nHeight;
            }
        }
        lockPair = CalculateSequenceLocks(tx, flags, prevheights, index);
        if (lp) {
            lp->height = lockPair.first;
            lp->time = lockPair.second;
            // Also store the hash of the block with the highest height of
            // all the blocks which have sequence locked prevouts.
            // This hash needs to still be on the chain
            // for these LockPoint calculations to be valid
            // Note: It is impossible to correctly calculate a maxInputBlock
            // if any of the sequence locked inputs depend on unconfirmed txs,
            // except in the special case where the relative lock time/height
            // is 0, which is equivalent to no sequence lock. Since we assume
            // input height of tip+1 for mempool txs and test the resulting
            // lockPair from CalculateSequenceLocks against tip+1.  We know
            // EvaluateSequenceLocks will fail if there was a non-zero sequence
            // lock on a mempool input, so we can use the return value of
            // CheckSequenceLocks to indicate the LockPoints validity
            int maxInputHeight = 0;
            for (const int height : prevheights) {
                // Can ignore mempool inputs since we'll fail if they had non-zero locks
                if (height != tip->nHeight+1) {
                    maxInputHeight = std::max(maxInputHeight, height);
                }
            }
            lp->maxInputBlock = tip->GetAncestor(maxInputHeight);
        }
    }
    return EvaluateSequenceLocks(index, lockPair);
}

// Returns the script flags which should be checked for a given block
static unsigned int GetBlockScriptFlags(const CBlockIndex* pindex, const Consensus::Params& chainparams);

static void LimitMempoolSize(CTxMemPool& pool, CCoinsViewCache& coins_cache, size_t limit, std::chrono::seconds age)
    EXCLUSIVE_LOCKS_REQUIRED(pool.cs, ::cs_main)
{
    int expired = pool.Expire(GetTime<std::chrono::seconds>() - age);
    if (expired != 0) {
        LogPrint(BCLog::MEMPOOL, "Expired %i transactions from the memory pool\n", expired);
    }

    std::vector<COutPoint> vNoSpendsRemaining;
    pool.TrimToSize(limit, &vNoSpendsRemaining);
    for (const COutPoint& removed : vNoSpendsRemaining)
        coins_cache.Uncache(removed);
}

static bool IsCurrentForFeeEstimation(CChainState& active_chainstate) EXCLUSIVE_LOCKS_REQUIRED(cs_main)
{
    AssertLockHeld(cs_main);
    if (active_chainstate.IsInitialBlockDownload())
        return false;
    if (active_chainstate.m_chain.Tip()->GetBlockTime() < count_seconds(GetTime<std::chrono::seconds>() - MAX_FEE_ESTIMATION_TIP_AGE))
        return false;
    if (active_chainstate.m_chain.Height() < pindexBestHeader->nHeight - 1)
        return false;
    return true;
}

/* Make mempool consistent after a reorg, by re-adding or recursively erasing
 * disconnected block transactions from the mempool, and also removing any
 * other transactions from the mempool that are no longer valid given the new
 * tip/height.
 *
 * Note: we assume that disconnectpool only contains transactions that are NOT
 * confirmed in the current chain nor already in the mempool (otherwise,
 * in-mempool descendants of such transactions would be removed).
 *
 * Passing fAddToMempool=false will skip trying to add the transactions back,
 * and instead just erase from the mempool as needed.
 */

static void UpdateMempoolForReorg(CChainState& active_chainstate, CTxMemPool& mempool, DisconnectedBlockTransactions& disconnectpool, bool fAddToMempool) EXCLUSIVE_LOCKS_REQUIRED(cs_main, mempool.cs)
{
    AssertLockHeld(cs_main);
    AssertLockHeld(mempool.cs);
    std::vector<uint256> vHashUpdate;
    // disconnectpool's insertion_order index sorts the entries from
    // oldest to newest, but the oldest entry will be the last tx from the
    // latest mined block that was disconnected.
    // Iterate disconnectpool in reverse, so that we add transactions
    // back to the mempool starting with the earliest transaction that had
    // been previously seen in a block.
    auto it = disconnectpool.queuedTx.get<insertion_order>().rbegin();
    while (it != disconnectpool.queuedTx.get<insertion_order>().rend()) {
        // ignore validation errors in resurrected transactions
        if (!fAddToMempool || (*it)->IsCoinBase() ||
            AcceptToMemoryPool(active_chainstate, mempool, *it, true /* bypass_limits */).m_result_type != MempoolAcceptResult::ResultType::VALID) {
            // If the transaction doesn't make it in to the mempool, remove any
            // transactions that depend on it (which would now be orphans).
            mempool.removeRecursive(**it, MemPoolRemovalReason::REORG);
        } else if (mempool.exists((*it)->GetHash())) {
            vHashUpdate.push_back((*it)->GetHash());
        }
        ++it;
    }
    disconnectpool.queuedTx.clear();
    // AcceptToMemoryPool/addUnchecked all assume that new mempool entries have
    // no in-mempool children, which is generally not true when adding
    // previously-confirmed transactions back to the mempool.
    // UpdateTransactionsFromBlock finds descendants of any transactions in
    // the disconnectpool that were added back and cleans up the mempool state.
    mempool.UpdateTransactionsFromBlock(vHashUpdate);

    // We also need to remove any now-immature transactions
    mempool.removeForReorg(active_chainstate, STANDARD_LOCKTIME_VERIFY_FLAGS);
    // Re-limit mempool size, in case we added any transactions
    LimitMempoolSize(mempool, active_chainstate.CoinsTip(), gArgs.GetArg("-maxmempool", DEFAULT_MAX_MEMPOOL_SIZE) * 1000000, std::chrono::hours{gArgs.GetArg("-mempoolexpiry", DEFAULT_MEMPOOL_EXPIRY)});
}

/**
* Checks to avoid mempool polluting consensus critical paths since cached
* signature and script validity results will be reused if we validate this
* transaction again during block validation.
* */
static bool CheckInputsFromMempoolAndCache(const CTransaction& tx, TxValidationState& state,
                const CCoinsViewCache& view, const CTxMemPool& pool,
                unsigned int flags, PrecomputedTransactionData& txdata, CCoinsViewCache& coins_tip)
                EXCLUSIVE_LOCKS_REQUIRED(cs_main, pool.cs)
{
    AssertLockHeld(cs_main);
    AssertLockHeld(pool.cs);

    assert(!tx.IsCoinBase());
    for (const CTxIn& txin : tx.vin) {
        if (txin.IsAnonInput()) {
            continue;
        }
        const Coin& coin = view.AccessCoin(txin.prevout);

        // This coin was checked in PreChecks and MemPoolAccept
        // has been holding cs_main since then.
        Assume(!coin.IsSpent());
        if (coin.IsSpent()) return false;

        // If the Coin is available, there are 2 possibilities:
        // it is available in our current ChainstateActive UTXO set,
        // or it's a UTXO provided by a transaction in our mempool.
        // Ensure the scriptPubKeys in Coins from CoinsView are correct.
        const CTransactionRef& txFrom = pool.get(txin.prevout.hash);
        if (txFrom) {
            assert(txFrom->GetHash() == txin.prevout.hash);
            assert(txFrom->GetNumVOuts() > txin.prevout.n);
            if (txFrom->IsParticlVersion()) {
                assert(coin.Matches(txFrom->vpout[txin.prevout.n].get()));
            } else {
                assert(txFrom->vout[txin.prevout.n] == coin.out);
            }
        } else {
            const Coin& coinFromUTXOSet = coins_tip.AccessCoin(txin.prevout);
            assert(!coinFromUTXOSet.IsSpent());
            assert(coinFromUTXOSet.out == coin.out);
        }
    }

    // Call CheckInputScripts() to cache signature and script validity against current tip consensus rules.
    return CheckInputScripts(tx, state, view, flags, /* cacheSigStore = */ true, /* cacheFullSciptStore = */ true, txdata);
}

namespace {

class MemPoolAccept
{
public:
    explicit MemPoolAccept(CTxMemPool& mempool, CChainState& active_chainstate) : m_pool(mempool), m_view(&m_dummy), m_viewmempool(&active_chainstate.CoinsTip(), m_pool), m_active_chainstate(active_chainstate),
        m_limit_ancestors(gArgs.GetArg("-limitancestorcount", DEFAULT_ANCESTOR_LIMIT)),
        m_limit_ancestor_size(gArgs.GetArg("-limitancestorsize", DEFAULT_ANCESTOR_SIZE_LIMIT)*1000),
        m_limit_descendants(gArgs.GetArg("-limitdescendantcount", DEFAULT_DESCENDANT_LIMIT)),
        m_limit_descendant_size(gArgs.GetArg("-limitdescendantsize", DEFAULT_DESCENDANT_SIZE_LIMIT)*1000) {
    }

    // We put the arguments we're handed into a struct, so we can pass them
    // around easier.
    struct ATMPArgs {
        const CChainParams& m_chainparams;
        const int64_t m_accept_time;
        const bool m_bypass_limits;
        /*
         * Return any outpoints which were not previously present in the coins
         * cache, but were added as a result of validating the tx for mempool
         * acceptance. This allows the caller to optionally remove the cache
         * additions if the associated transaction ends up being rejected by
         * the mempool.
         */
        std::vector<COutPoint>& m_coins_to_uncache;
        const bool m_test_accept;
        /** Whether we allow transactions to replace mempool transactions by BIP125 rules. If false,
         * any transaction spending the same inputs as a transaction in the mempool is considered
         * a conflict. */
        const bool m_allow_bip125_replacement{true};

        /** Particl - test if tx would get in the mempool without considering locks */
        const bool m_ignore_locks;
    };

    // Single transaction acceptance
    MempoolAcceptResult AcceptSingleTransaction(const CTransactionRef& ptx, ATMPArgs& args) EXCLUSIVE_LOCKS_REQUIRED(cs_main);

    /**
    * Multiple transaction acceptance. Transactions may or may not be interdependent,
    * but must not conflict with each other. Parents must come before children if any
    * dependencies exist.
    */
    PackageMempoolAcceptResult AcceptMultipleTransactions(const std::vector<CTransactionRef>& txns, ATMPArgs& args) EXCLUSIVE_LOCKS_REQUIRED(cs_main);

private:
    // All the intermediate state that gets passed between the various levels
    // of checking a given transaction.
    struct Workspace {
        explicit Workspace(const CTransactionRef& ptx) : m_ptx(ptx), m_hash(ptx->GetHash()) {}
        std::set<uint256> m_conflicts;
        CTxMemPool::setEntries m_all_conflicting;
        CTxMemPool::setEntries m_ancestors;
        std::unique_ptr<CTxMemPoolEntry> m_entry;
        std::list<CTransactionRef> m_replaced_transactions;

        bool m_replacement_transaction;
        CAmount m_base_fees;
        CAmount m_modified_fees;
        CAmount m_conflicting_fees;
        size_t m_conflicting_size;

        const CTransactionRef& m_ptx;
        const uint256& m_hash;
        TxValidationState m_state;
    };

    // Run the policy checks on a given transaction, excluding any script checks.
    // Looks up inputs, calculates feerate, considers replacement, evaluates
    // package limits, etc. As this function can be invoked for "free" by a peer,
    // only tests that are fast should be done here (to avoid CPU DoS).
    bool PreChecks(ATMPArgs& args, Workspace& ws) EXCLUSIVE_LOCKS_REQUIRED(cs_main, m_pool.cs);

    // Run the script checks using our policy flags. As this can be slow, we should
    // only invoke this on transactions that have otherwise passed policy checks.
    bool PolicyScriptChecks(const ATMPArgs& args, Workspace& ws, PrecomputedTransactionData& txdata) EXCLUSIVE_LOCKS_REQUIRED(cs_main, m_pool.cs);

    // Re-run the script checks, using consensus flags, and try to cache the
    // result in the scriptcache. This should be done after
    // PolicyScriptChecks(). This requires that all inputs either be in our
    // utxo set or in the mempool.
    bool ConsensusScriptChecks(const ATMPArgs& args, Workspace& ws, PrecomputedTransactionData &txdata) EXCLUSIVE_LOCKS_REQUIRED(cs_main, m_pool.cs);

    // Try to add the transaction to the mempool, removing any conflicts first.
    // Returns true if the transaction is in the mempool after any size
    // limiting is performed, false otherwise.
    bool Finalize(const ATMPArgs& args, Workspace& ws) EXCLUSIVE_LOCKS_REQUIRED(cs_main, m_pool.cs);

    // Compare a package's feerate against minimum allowed.
    bool CheckFeeRate(size_t package_size, CAmount package_fee, TxValidationState& state) EXCLUSIVE_LOCKS_REQUIRED(cs_main, m_pool.cs)
    {
        CAmount mempoolRejectFee = m_pool.GetMinFee(gArgs.GetArg("-maxmempool", DEFAULT_MAX_MEMPOOL_SIZE) * 1000000).GetFee(package_size);
        if (state.m_has_anon_output) {
            mempoolRejectFee *= ANON_FEE_MULTIPLIER;
        }
        if (mempoolRejectFee > 0 && package_fee < mempoolRejectFee) {
            return state.Invalid(TxValidationResult::TX_MEMPOOL_POLICY, "mempool min fee not met", strprintf("%d < %d", package_fee, mempoolRejectFee));
        }

        if (package_fee < ::minRelayTxFee.GetFee(package_size)) {
            return state.Invalid(TxValidationResult::TX_MEMPOOL_POLICY, "min relay fee not met", strprintf("%d < %d", package_fee, ::minRelayTxFee.GetFee(package_size)));
        }
        return true;
    }

private:
    CTxMemPool& m_pool;
    CCoinsViewCache m_view;
    CCoinsViewMemPool m_viewmempool;
    CCoinsView m_dummy;

    CChainState& m_active_chainstate;

    // The package limits in effect at the time of invocation.
    const size_t m_limit_ancestors;
    const size_t m_limit_ancestor_size;
    // These may be modified while evaluating a transaction (eg to account for
    // in-mempool conflicts; see below).
    size_t m_limit_descendants;
    size_t m_limit_descendant_size;
};

bool MemPoolAccept::PreChecks(ATMPArgs& args, Workspace& ws)
{
    const CTransactionRef& ptx = ws.m_ptx;
    const CTransaction& tx = *ws.m_ptx;
    const uint256& hash = ws.m_hash;

    // Copy/alias what we need out of args
    const int64_t nAcceptTime = args.m_accept_time;
    const bool bypass_limits = args.m_bypass_limits;
    std::vector<COutPoint>& coins_to_uncache = args.m_coins_to_uncache;

    // Alias what we need out of ws
    TxValidationState& state = ws.m_state;
    std::set<uint256>& setConflicts = ws.m_conflicts;
    CTxMemPool::setEntries& allConflicting = ws.m_all_conflicting;
    CTxMemPool::setEntries& setAncestors = ws.m_ancestors;
    std::unique_ptr<CTxMemPoolEntry>& entry = ws.m_entry;
    bool& fReplacementTransaction = ws.m_replacement_transaction;
    CAmount& nModifiedFees = ws.m_modified_fees;
    CAmount& nConflictingFees = ws.m_conflicting_fees;
    size_t& nConflictingSize = ws.m_conflicting_size;

    const Consensus::Params &consensus = Params().GetConsensus();
    state.SetStateInfo(nAcceptTime, m_active_chainstate.m_chain.Height(), consensus, fParticlMode, (fBusyImporting && fSkipRangeproof));

    if (!CheckTransaction(tx, state)) {
        return false; // state filled in by CheckTransaction
    }

    // Coinbase is only valid in a block, not as a loose transaction
    if (tx.IsCoinBase())
        return state.Invalid(TxValidationResult::TX_CONSENSUS, "coinbase");

    // Coinstake is only valid in a block, not as a loose transaction
    if (tx.IsCoinStake())
        return state.Invalid(TxValidationResult::TX_CONSENSUS, "coinstake");

    // Rather not work on nonstandard transactions (unless -testnet/-regtest)
    std::string reason;
    if (fRequireStandard && !IsStandardTx(tx, reason, nAcceptTime))
        return state.Invalid(TxValidationResult::TX_NOT_STANDARD, reason);

    // Do not work on transactions that are too small.
    // A transaction with 1 segwit input and 1 P2WPHK output has non-witness size of 82 bytes.
    // Transactions smaller than this are not relayed to mitigate CVE-2017-12842 by not relaying
    // 64-byte transactions.
    if (::GetSerializeSize(tx, PROTOCOL_VERSION | SERIALIZE_TRANSACTION_NO_WITNESS) < (fParticlMode ? MIN_STANDARD_TX_NONWITNESS_SIZE_PART : MIN_STANDARD_TX_NONWITNESS_SIZE))
        return state.Invalid(TxValidationResult::TX_NOT_STANDARD, "tx-size-small");

    // Only accept nLockTime-using transactions that can be mined in the next
    // block; we don't want our mempool filled up with transactions that can't
    // be mined yet.
    if (!args.m_test_accept || !args.m_ignore_locks)
    if (!CheckFinalTx(m_active_chainstate.m_chain.Tip(), tx, STANDARD_LOCKTIME_VERIFY_FLAGS))
        return state.Invalid(TxValidationResult::TX_PREMATURE_SPEND, "non-final");

    // is it already in the memory pool?
    if (m_pool.exists(hash)) {
        return state.Invalid(TxValidationResult::TX_CONFLICT, "txn-already-in-mempool");
    }

    // Check for conflicts with in-memory transactions
    for (const CTxIn &txin : tx.vin)
    {
        if (txin.IsAnonInput()) {
            if (!CheckAnonInputMempoolConflicts(txin, hash, &m_pool, state)) {
                return false; // state filled in by CheckAnonInputMempoolConflicts
            }
            continue;
        }
        const CTransaction* ptxConflicting = m_pool.GetConflictTx(txin.prevout);
        if (ptxConflicting) {
            if (!args.m_allow_bip125_replacement) {
                // Transaction conflicts with a mempool tx, but we're not allowing replacements.
                return state.Invalid(TxValidationResult::TX_MEMPOOL_POLICY, "bip125-replacement-disallowed");
            }
            if (!setConflicts.count(ptxConflicting->GetHash()))
            {
                // Allow opt-out of transaction replacement by setting
                // nSequence > MAX_BIP125_RBF_SEQUENCE (SEQUENCE_FINAL-2) on all inputs.
                //
                // SEQUENCE_FINAL-1 is picked to still allow use of nLockTime by
                // non-replaceable transactions. All inputs rather than just one
                // is for the sake of multi-party protocols, where we don't
                // want a single party to be able to disable replacement.
                //
                // Transactions that don't explicitly signal replaceability are
                // *not* replaceable with the current logic, even if one of their
                // unconfirmed ancestors signals replaceability. This diverges
                // from BIP125's inherited signaling description (see CVE-2021-31876).
                // Applications relying on first-seen mempool behavior should
                // check all unconfirmed ancestors; otherwise an opt-in ancestor
                // might be replaced, causing removal of this descendant.
                bool fReplacementOptOut = true;
                for (const CTxIn &_txin : ptxConflicting->vin)
                {
                    if (_txin.nSequence <= MAX_BIP125_RBF_SEQUENCE)
                    {
                        fReplacementOptOut = false;
                        break;
                    }
                }
                if (fReplacementOptOut) {
                    return state.Invalid(TxValidationResult::TX_MEMPOOL_POLICY, "txn-mempool-conflict");
                }

                setConflicts.insert(ptxConflicting->GetHash());
            }
        }
    }

    LockPoints lp;
    m_view.SetBackend(m_viewmempool);

    state.m_has_anon_input = false;
    const CCoinsViewCache& coins_cache = m_active_chainstate.CoinsTip();
    // do all inputs exist?
    for (const CTxIn& txin : tx.vin) {
        if (txin.IsAnonInput()) {
            state.m_has_anon_input = true;
            continue;
        }
        if (!coins_cache.HaveCoinInCache(txin.prevout)) {
            coins_to_uncache.push_back(txin.prevout);
        }

        // Note: this call may add txin.prevout to the coins cache
        // (coins_cache.cacheCoins) by way of FetchCoin(). It should be removed
        // later (via coins_to_uncache) if this tx turns out to be invalid.
        if (!m_view.HaveCoin(txin.prevout)) {
            // Are inputs missing because we already have the tx?
            for (size_t out = 0; out < tx.GetNumVOuts(); out++) {
                // Optimistically just do efficient check of cache for outputs
                if (coins_cache.HaveCoinInCache(COutPoint(hash, out))) {
                    return state.Invalid(TxValidationResult::TX_CONFLICT, "txn-already-known");
                }
            }
            // Otherwise assume this might be an orphan tx for which we just haven't seen parents yet
            return state.Invalid(TxValidationResult::TX_MISSING_INPUTS, "bad-txns-inputs-missingorspent");
        }
    }

    if (state.m_has_anon_input
         && (m_active_chainstate.m_chain.Height() < particl::GetNumBlocksOfPeers()-1)) {
        LogPrintf("%s: Ignoring anon transaction while chain syncs height %d - peers %d.\n",
            __func__, m_active_chainstate.m_chain.Height(), particl::GetNumBlocksOfPeers());
        return state.Error("Syncing");
    }

    if (!AllAnonOutputsUnknown(tx, state)) { // Also sets state.m_has_anon_output
        // Already in the blockchain, containing block could have been received before loose tx
        return state.Invalid(TxValidationResult::TX_CONFLICT, "txn-already-in-mempool");
    }
    // This is const, but calls into the back end CoinsViews. The CCoinsViewDB at the bottom of the
    // hierarchy brings the best block into scope. See CCoinsViewDB::GetBestBlock().
    m_view.GetBestBlock();

    // we have all inputs cached now, so switch back to dummy (to protect
    // against bugs where we pull more inputs from disk that miss being added
    // to coins_to_uncache)
    m_view.SetBackend(m_dummy);

    // Only accept BIP68 sequence locked transactions that can be mined in the next
    // block; we don't want our mempool filled up with transactions that can't
    // be mined yet.
    // Pass in m_view which has all of the relevant inputs cached. Note that, since m_view's
    // backend was removed, it no longer pulls coins from the mempool.
    if (!args.m_test_accept || !args.m_ignore_locks)
    if (!CheckSequenceLocks(m_active_chainstate.m_chain.Tip(), m_view, tx, STANDARD_LOCKTIME_VERIFY_FLAGS, &lp))
        return state.Invalid(TxValidationResult::TX_PREMATURE_SPEND, "non-BIP68-final");

    if (!Consensus::CheckTxInputs(tx, state, m_view, m_active_chainstate.m_blockman.GetSpendHeight(m_view), ws.m_base_fees)) {
        return false; // state filled in by CheckTxInputs
    }

    // Check for non-standard pay-to-script-hash in inputs
<<<<<<< HEAD
    const auto& params = args.m_chainparams.GetConsensus();
    auto taproot_state = VersionBitsState(m_active_chainstate.m_chain.Tip(), params, Consensus::DEPLOYMENT_TAPROOT, versionbitscache);
    if (fRequireStandard && !AreInputsStandard(tx, m_view, taproot_state == ThresholdState::ACTIVE, nAcceptTime)) {
=======
    const bool taproot_active = DeploymentActiveAfter(m_active_chainstate.m_chain.Tip(), args.m_chainparams.GetConsensus(), Consensus::DEPLOYMENT_TAPROOT);
    if (fRequireStandard && !AreInputsStandard(tx, m_view, taproot_active)) {
>>>>>>> 1edddf5d
        return state.Invalid(TxValidationResult::TX_INPUTS_NOT_STANDARD, "bad-txns-nonstandard-inputs");
    }

    // Check for non-standard witnesses.
    if (tx.HasWitness() && fRequireStandard && !IsWitnessStandard(tx, m_view))
        return state.Invalid(TxValidationResult::TX_WITNESS_MUTATED, "bad-witness-nonstandard");

    int64_t nSigOpsCost = GetTransactionSigOpCost(tx, m_view, STANDARD_SCRIPT_VERIFY_FLAGS);

    // nModifiedFees includes any fee deltas from PrioritiseTransaction
    nModifiedFees = ws.m_base_fees;
    m_pool.ApplyDelta(hash, nModifiedFees);

    // Keep track of transactions that spend a coinbase, which we re-scan
    // during reorgs to ensure COINBASE_MATURITY is still met.
    bool fSpendsCoinbase = false;
    for (const CTxIn &txin : tx.vin) {
        if (txin.IsAnonInput()) {
            continue;
        }
        const Coin &coin = m_view.AccessCoin(txin.prevout);
        if (coin.IsCoinBase()) {
            fSpendsCoinbase = true;
            break;
        }
    }

    entry.reset(new CTxMemPoolEntry(ptx, ws.m_base_fees, nAcceptTime, m_active_chainstate.m_chain.Height(),
            fSpendsCoinbase, nSigOpsCost, lp));
    unsigned int nSize = entry->GetTxSize();

    if (nSigOpsCost > MAX_STANDARD_TX_SIGOPS_COST)
        return state.Invalid(TxValidationResult::TX_NOT_STANDARD, "bad-txns-too-many-sigops",
                strprintf("%d", nSigOpsCost));

    // No transactions are allowed below minRelayTxFee except from disconnected
    // blocks
    if (!bypass_limits && !CheckFeeRate(nSize, nModifiedFees, state)) return false;

    const CTxMemPool::setEntries setIterConflicting = m_pool.GetIterSet(setConflicts);
    // Calculate in-mempool ancestors, up to a limit.
    if (setConflicts.size() == 1) {
        // In general, when we receive an RBF transaction with mempool conflicts, we want to know whether we
        // would meet the chain limits after the conflicts have been removed. However, there isn't a practical
        // way to do this short of calculating the ancestor and descendant sets with an overlay cache of
        // changed mempool entries. Due to both implementation and runtime complexity concerns, this isn't
        // very realistic, thus we only ensure a limited set of transactions are RBF'able despite mempool
        // conflicts here. Importantly, we need to ensure that some transactions which were accepted using
        // the below carve-out are able to be RBF'ed, without impacting the security the carve-out provides
        // for off-chain contract systems (see link in the comment below).
        //
        // Specifically, the subset of RBF transactions which we allow despite chain limits are those which
        // conflict directly with exactly one other transaction (but may evict children of said transaction),
        // and which are not adding any new mempool dependencies. Note that the "no new mempool dependencies"
        // check is accomplished later, so we don't bother doing anything about it here, but if BIP 125 is
        // amended, we may need to move that check to here instead of removing it wholesale.
        //
        // Such transactions are clearly not merging any existing packages, so we are only concerned with
        // ensuring that (a) no package is growing past the package size (not count) limits and (b) we are
        // not allowing something to effectively use the (below) carve-out spot when it shouldn't be allowed
        // to.
        //
        // To check these we first check if we meet the RBF criteria, above, and increment the descendant
        // limits by the direct conflict and its descendants (as these are recalculated in
        // CalculateMempoolAncestors by assuming the new transaction being added is a new descendant, with no
        // removals, of each parent's existing dependent set). The ancestor count limits are unmodified (as
        // the ancestor limits should be the same for both our new transaction and any conflicts).
        // We don't bother incrementing m_limit_descendants by the full removal count as that limit never comes
        // into force here (as we're only adding a single transaction).
        assert(setIterConflicting.size() == 1);
        CTxMemPool::txiter conflict = *setIterConflicting.begin();

        m_limit_descendants += 1;
        m_limit_descendant_size += conflict->GetSizeWithDescendants();
    }

    std::string errString;
    if (!m_pool.CalculateMemPoolAncestors(*entry, setAncestors, m_limit_ancestors, m_limit_ancestor_size, m_limit_descendants, m_limit_descendant_size, errString)) {
        setAncestors.clear();
        // If CalculateMemPoolAncestors fails second time, we want the original error string.
        std::string dummy_err_string;
        // Contracting/payment channels CPFP carve-out:
        // If the new transaction is relatively small (up to 40k weight)
        // and has at most one ancestor (ie ancestor limit of 2, including
        // the new transaction), allow it if its parent has exactly the
        // descendant limit descendants.
        //
        // This allows protocols which rely on distrusting counterparties
        // being able to broadcast descendants of an unconfirmed transaction
        // to be secure by simply only having two immediately-spendable
        // outputs - one for each counterparty. For more info on the uses for
        // this, see https://lists.linuxfoundation.org/pipermail/bitcoin-dev/2018-November/016518.html
        if (nSize >  EXTRA_DESCENDANT_TX_SIZE_LIMIT ||
                !m_pool.CalculateMemPoolAncestors(*entry, setAncestors, 2, m_limit_ancestor_size, m_limit_descendants + 1, m_limit_descendant_size + EXTRA_DESCENDANT_TX_SIZE_LIMIT, dummy_err_string)) {
            return state.Invalid(TxValidationResult::TX_MEMPOOL_POLICY, "too-long-mempool-chain", errString);
        }
    }

    // A transaction that spends outputs that would be replaced by it is invalid. Now
    // that we have the set of all ancestors we can detect this
    // pathological case by making sure setConflicts and setAncestors don't
    // intersect.
    for (CTxMemPool::txiter ancestorIt : setAncestors)
    {
        const uint256 &hashAncestor = ancestorIt->GetTx().GetHash();
        if (setConflicts.count(hashAncestor))
        {
            return state.Invalid(TxValidationResult::TX_CONSENSUS, "bad-txns-spends-conflicting-tx",
                    strprintf("%s spends conflicting transaction %s",
                        hash.ToString(),
                        hashAncestor.ToString()));
        }
    }

    // Check if it's economically rational to mine this transaction rather
    // than the ones it replaces.
    nConflictingFees = 0;
    nConflictingSize = 0;
    uint64_t nConflictingCount = 0;

    // If we don't hold the lock allConflicting might be incomplete; the
    // subsequent RemoveStaged() and addUnchecked() calls don't guarantee
    // mempool consistency for us.
    fReplacementTransaction = setConflicts.size();
    if (fReplacementTransaction)
    {
        CFeeRate newFeeRate(nModifiedFees, nSize);
        std::set<uint256> setConflictsParents;
        const int maxDescendantsToVisit = 100;
        for (const auto& mi : setIterConflicting) {
            // Don't allow the replacement to reduce the feerate of the
            // mempool.
            //
            // We usually don't want to accept replacements with lower
            // feerates than what they replaced as that would lower the
            // feerate of the next block. Requiring that the feerate always
            // be increased is also an easy-to-reason about way to prevent
            // DoS attacks via replacements.
            //
            // We only consider the feerates of transactions being directly
            // replaced, not their indirect descendants. While that does
            // mean high feerate children are ignored when deciding whether
            // or not to replace, we do require the replacement to pay more
            // overall fees too, mitigating most cases.
            CFeeRate oldFeeRate(mi->GetModifiedFee(), mi->GetTxSize());
            if (newFeeRate <= oldFeeRate)
            {
                return state.Invalid(TxValidationResult::TX_MEMPOOL_POLICY, "insufficient fee",
                        strprintf("rejecting replacement %s; new feerate %s <= old feerate %s",
                            hash.ToString(),
                            newFeeRate.ToString(),
                            oldFeeRate.ToString()));
            }

            for (const CTxIn &txin : mi->GetTx().vin)
            {
                if (txin.IsAnonInput()) {
                    continue;
                }
                setConflictsParents.insert(txin.prevout.hash);
            }

            nConflictingCount += mi->GetCountWithDescendants();
        }
        // This potentially overestimates the number of actual descendants
        // but we just want to be conservative to avoid doing too much
        // work.
        if (nConflictingCount <= maxDescendantsToVisit) {
            // If not too many to replace, then calculate the set of
            // transactions that would have to be evicted
            for (CTxMemPool::txiter it : setIterConflicting) {
                m_pool.CalculateDescendants(it, allConflicting);
            }
            for (CTxMemPool::txiter it : allConflicting) {
                nConflictingFees += it->GetModifiedFee();
                nConflictingSize += it->GetTxSize();
            }
        } else {
            return state.Invalid(TxValidationResult::TX_MEMPOOL_POLICY, "too many potential replacements",
                    strprintf("rejecting replacement %s; too many potential replacements (%d > %d)\n",
                        hash.ToString(),
                        nConflictingCount,
                        maxDescendantsToVisit));
        }

        for (unsigned int j = 0; j < tx.vin.size(); j++)
        {
            if (tx.vin[j].IsAnonInput()) {
                continue;
            }
            // We don't want to accept replacements that require low
            // feerate junk to be mined first. Ideally we'd keep track of
            // the ancestor feerates and make the decision based on that,
            // but for now requiring all new inputs to be confirmed works.
            //
            // Note that if you relax this to make RBF a little more useful,
            // this may break the CalculateMempoolAncestors RBF relaxation,
            // above. See the comment above the first CalculateMempoolAncestors
            // call for more info.
            if (!setConflictsParents.count(tx.vin[j].prevout.hash))
            {
                // Rather than check the UTXO set - potentially expensive -
                // it's cheaper to just check if the new input refers to a
                // tx that's in the mempool.
                if (m_pool.exists(tx.vin[j].prevout.hash)) {
                    return state.Invalid(TxValidationResult::TX_MEMPOOL_POLICY, "replacement-adds-unconfirmed",
                            strprintf("replacement %s adds unconfirmed input, idx %d",
                                hash.ToString(), j));
                }
            }
        }

        // The replacement must pay greater fees than the transactions it
        // replaces - if we did the bandwidth used by those conflicting
        // transactions would not be paid for.
        if (nModifiedFees < nConflictingFees)
        {
            return state.Invalid(TxValidationResult::TX_MEMPOOL_POLICY, "insufficient fee",
                    strprintf("rejecting replacement %s, less fees than conflicting txs; %s < %s",
                        hash.ToString(), FormatMoney(nModifiedFees), FormatMoney(nConflictingFees)));
        }

        // Finally in addition to paying more fees than the conflicts the
        // new transaction must pay for its own bandwidth.
        CAmount nDeltaFees = nModifiedFees - nConflictingFees;
        if (nDeltaFees < ::incrementalRelayFee.GetFee(nSize))
        {
            return state.Invalid(TxValidationResult::TX_MEMPOOL_POLICY, "insufficient fee",
                    strprintf("rejecting replacement %s, not enough additional fees to relay; %s < %s",
                        hash.ToString(),
                        FormatMoney(nDeltaFees),
                        FormatMoney(::incrementalRelayFee.GetFee(nSize))));
        }
    }
    return true;
}

bool MemPoolAccept::PolicyScriptChecks(const ATMPArgs& args, Workspace& ws, PrecomputedTransactionData& txdata)
{
    const CTransaction& tx = *ws.m_ptx;
    TxValidationState& state = ws.m_state;

    constexpr unsigned int scriptVerifyFlags = STANDARD_SCRIPT_VERIFY_FLAGS;

    // Check input scripts and signatures.
    // This is done last to help prevent CPU exhaustion denial-of-service attacks.
    if (!CheckInputScripts(tx, state, m_view, scriptVerifyFlags, true, false, txdata)) {
        // SCRIPT_VERIFY_CLEANSTACK requires SCRIPT_VERIFY_WITNESS, so we
        // need to turn both off, and compare against just turning off CLEANSTACK
        // to see if the failure is specifically due to witness validation.
        TxValidationState state_dummy; // Want reported failures to be from first CheckInputScripts
        if (!tx.HasWitness() && CheckInputScripts(tx, state_dummy, m_view, scriptVerifyFlags & ~(SCRIPT_VERIFY_WITNESS | SCRIPT_VERIFY_CLEANSTACK), true, false, txdata) &&
                !CheckInputScripts(tx, state_dummy, m_view, scriptVerifyFlags & ~SCRIPT_VERIFY_CLEANSTACK, true, false, txdata)) {
            // Only the witness is missing, so the transaction itself may be fine.
            state.Invalid(TxValidationResult::TX_WITNESS_STRIPPED,
                    state.GetRejectReason(), state.GetDebugMessage());
        }
        return false; // state filled in by CheckInputScripts
    }

    return true;
}

bool MemPoolAccept::ConsensusScriptChecks(const ATMPArgs& args, Workspace& ws, PrecomputedTransactionData& txdata)
{
    const CTransaction& tx = *ws.m_ptx;
    const uint256& hash = ws.m_hash;
    TxValidationState& state = ws.m_state;
    const CChainParams& chainparams = args.m_chainparams;

    // Check again against the current block tip's script verification
    // flags to cache our script execution flags. This is, of course,
    // useless if the next block has different script flags from the
    // previous one, but because the cache tracks script flags for us it
    // will auto-invalidate and we'll just have a few blocks of extra
    // misses on soft-fork activation.
    //
    // This is also useful in case of bugs in the standard flags that cause
    // transactions to pass as valid when they're actually invalid. For
    // instance the STRICTENC flag was incorrectly allowing certain
    // CHECKSIG NOT scripts to pass, even though they were invalid.
    //
    // There is a similar check in CreateNewBlock() to prevent creating
    // invalid blocks (using TestBlockValidity), however allowing such
    // transactions into the mempool can be exploited as a DoS attack.
    unsigned int currentBlockScriptVerifyFlags = GetBlockScriptFlags(m_active_chainstate.m_chain.Tip(), chainparams.GetConsensus());
    if (!CheckInputsFromMempoolAndCache(tx, state, m_view, m_pool, currentBlockScriptVerifyFlags, txdata, m_active_chainstate.CoinsTip())) {
        return error("%s: BUG! PLEASE REPORT THIS! CheckInputScripts failed against latest-block but not STANDARD flags %s, %s",
                __func__, hash.ToString(), state.ToString());
    }

    return true;
}

bool MemPoolAccept::Finalize(const ATMPArgs& args, Workspace& ws)
{
    const CTransaction& tx = *ws.m_ptx;
    const uint256& hash = ws.m_hash;
    TxValidationState& state = ws.m_state;
    const bool bypass_limits = args.m_bypass_limits;

    CTxMemPool::setEntries& allConflicting = ws.m_all_conflicting;
    CTxMemPool::setEntries& setAncestors = ws.m_ancestors;
    const CAmount& nModifiedFees = ws.m_modified_fees;
    const CAmount& nConflictingFees = ws.m_conflicting_fees;
    const size_t& nConflictingSize = ws.m_conflicting_size;
    const bool fReplacementTransaction = ws.m_replacement_transaction;
    std::unique_ptr<CTxMemPoolEntry>& entry = ws.m_entry;

    // Remove conflicting transactions from the mempool
    for (CTxMemPool::txiter it : allConflicting)
    {
        LogPrint(BCLog::MEMPOOL, "replacing tx %s with %s for %s additional fees, %d delta bytes\n",
                it->GetTx().GetHash().ToString(),
                hash.ToString(),
                FormatMoney(nModifiedFees - nConflictingFees),
                (int)entry->GetTxSize() - (int)nConflictingSize);
        ws.m_replaced_transactions.push_back(it->GetSharedTx());
    }
    m_pool.RemoveStaged(allConflicting, false, MemPoolRemovalReason::REPLACED);

    // This transaction should only count for fee estimation if:
    // - it isn't a BIP 125 replacement transaction (may not be widely supported)
    // - it's not being re-added during a reorg which bypasses typical mempool fee limits
    // - the node is not behind
    // - the transaction is not dependent on any other transactions in the mempool
    bool validForFeeEstimation = !fReplacementTransaction && !bypass_limits && IsCurrentForFeeEstimation(m_active_chainstate) && m_pool.HasNoInputsOf(tx);

    // Store transaction in memory
    m_pool.addUnchecked(*entry, setAncestors, validForFeeEstimation);

    // trim mempool and check if tx was trimmed
    if (!bypass_limits) {
        LimitMempoolSize(m_pool, m_active_chainstate.CoinsTip(), gArgs.GetArg("-maxmempool", DEFAULT_MAX_MEMPOOL_SIZE) * 1000000, std::chrono::hours{gArgs.GetArg("-mempoolexpiry", DEFAULT_MEMPOOL_EXPIRY)});
        if (!m_pool.exists(hash))
            return state.Invalid(TxValidationResult::TX_MEMPOOL_POLICY, "mempool full");
    }

    if (!AddKeyImagesToMempool(tx, m_pool)) {
        LogPrintf("ERROR: %s: AddKeyImagesToMempool failed.\n", __func__);
        return state.Invalid(TxValidationResult::TX_CONSENSUS, "bad-anonin-keyimages");
    }

    // Update mempool indices
    if (fAddressIndex) {
        m_pool.addAddressIndex(*entry, m_view);
    }
    if (fSpentIndex) {
        m_pool.addSpentIndex(*entry, m_view);
    }

    return true;
}

MempoolAcceptResult MemPoolAccept::AcceptSingleTransaction(const CTransactionRef& ptx, ATMPArgs& args)
{
    AssertLockHeld(cs_main);
    LOCK(m_pool.cs); // mempool "read lock" (held through GetMainSignals().TransactionAddedToMempool())

    Workspace ws(ptx);

    if (!PreChecks(args, ws)) return MempoolAcceptResult::Failure(ws.m_state);

    // Only compute the precomputed transaction data if we need to verify
    // scripts (ie, other policy checks pass). We perform the inexpensive
    // checks first and avoid hashing and signature verification unless those
    // checks pass, to mitigate CPU exhaustion denial-of-service attacks.
    PrecomputedTransactionData txdata;

    if (!PolicyScriptChecks(args, ws, txdata)) return MempoolAcceptResult::Failure(ws.m_state);

    if (!ConsensusScriptChecks(args, ws, txdata)) return MempoolAcceptResult::Failure(ws.m_state);

    // Tx was accepted, but not added
    if (args.m_test_accept) {
        return MempoolAcceptResult::Success(std::move(ws.m_replaced_transactions), ws.m_base_fees);
    }

    if (!Finalize(args, ws)) return MempoolAcceptResult::Failure(ws.m_state);

    GetMainSignals().TransactionAddedToMempool(ptx, m_pool.GetAndIncrementSequence());

    return MempoolAcceptResult::Success(std::move(ws.m_replaced_transactions), ws.m_base_fees);
}

PackageMempoolAcceptResult MemPoolAccept::AcceptMultipleTransactions(const std::vector<CTransactionRef>& txns, ATMPArgs& args)
{
    AssertLockHeld(cs_main);

    // These context-free package limits can be done before taking the mempool lock.
    PackageValidationState package_state;
    if (!CheckPackage(txns, package_state)) return PackageMempoolAcceptResult(package_state, {});

    std::vector<Workspace> workspaces{};
    workspaces.reserve(txns.size());
    std::transform(txns.cbegin(), txns.cend(), std::back_inserter(workspaces),
                   [](const auto& tx) { return Workspace(tx); });
    std::map<const uint256, const MempoolAcceptResult> results;

    LOCK(m_pool.cs);

    // Do all PreChecks first and fail fast to avoid running expensive script checks when unnecessary.
    for (Workspace& ws : workspaces) {
        if (!PreChecks(args, ws)) {
            package_state.Invalid(PackageValidationResult::PCKG_TX, "transaction failed");
            // Exit early to avoid doing pointless work. Update the failed tx result; the rest are unfinished.
            results.emplace(ws.m_ptx->GetWitnessHash(), MempoolAcceptResult::Failure(ws.m_state));
            return PackageMempoolAcceptResult(package_state, std::move(results));
        }
        // Make the coins created by this transaction available for subsequent transactions in the
        // package to spend. Since we already checked conflicts in the package and we don't allow
        // replacements, we don't need to track the coins spent. Note that this logic will need to be
        // updated if package replace-by-fee is allowed in the future.
        assert(!args.m_allow_bip125_replacement);
        m_viewmempool.PackageAddTransaction(ws.m_ptx);
    }

    for (Workspace& ws : workspaces) {
        PrecomputedTransactionData txdata;
        if (!PolicyScriptChecks(args, ws, txdata)) {
            // Exit early to avoid doing pointless work. Update the failed tx result; the rest are unfinished.
            package_state.Invalid(PackageValidationResult::PCKG_TX, "transaction failed");
            results.emplace(ws.m_ptx->GetWitnessHash(), MempoolAcceptResult::Failure(ws.m_state));
            return PackageMempoolAcceptResult(package_state, std::move(results));
        }
        if (args.m_test_accept) {
            // When test_accept=true, transactions that pass PolicyScriptChecks are valid because there are
            // no further mempool checks (passing PolicyScriptChecks implies passing ConsensusScriptChecks).
            results.emplace(ws.m_ptx->GetWitnessHash(),
                            MempoolAcceptResult::Success(std::move(ws.m_replaced_transactions), ws.m_base_fees));
        }
    }

    return PackageMempoolAcceptResult(package_state, std::move(results));
}

} // anon namespace

/** (try to) add transaction to memory pool with a specified acceptance time **/
static MempoolAcceptResult AcceptToMemoryPoolWithTime(const CChainParams& chainparams, CTxMemPool& pool,
                                                      CChainState& active_chainstate,
                                                      const CTransactionRef &tx, int64_t nAcceptTime,
                                                      bool bypass_limits, bool test_accept, bool ignore_locks=false)
                                                      EXCLUSIVE_LOCKS_REQUIRED(cs_main)
{
    std::vector<COutPoint> coins_to_uncache;
    MemPoolAccept::ATMPArgs args { chainparams, nAcceptTime, bypass_limits, coins_to_uncache,
                                   test_accept, /* m_allow_bip125_replacement */ true, ignore_locks };

    const MempoolAcceptResult result = MemPoolAccept(pool, active_chainstate).AcceptSingleTransaction(tx, args);
    if (result.m_result_type != MempoolAcceptResult::ResultType::VALID) {
        // Remove coins that were not present in the coins cache before calling
        // AcceptSingleTransaction(); this is to prevent memory DoS in case we receive a large
        // number of invalid transactions that attempt to overrun the in-memory coins cache
        // (`CCoinsViewCache::cacheCoins`).

        for (const COutPoint& hashTx : coins_to_uncache)
            active_chainstate.CoinsTip().Uncache(hashTx);
    }
    // After we've (potentially) uncached entries, ensure our coins cache is still within its size limits
    BlockValidationState state_dummy;
    active_chainstate.FlushStateToDisk(state_dummy, FlushStateMode::PERIODIC);
    return result;
}

MempoolAcceptResult AcceptToMemoryPool(CChainState& active_chainstate, CTxMemPool& pool, const CTransactionRef &tx, bool bypass_limits, bool test_accept, bool ignore_locks)
{
    return AcceptToMemoryPoolWithTime(Params(), pool, active_chainstate, tx, GetTime(), bypass_limits, test_accept, ignore_locks);
}

PackageMempoolAcceptResult ProcessNewPackage(CChainState& active_chainstate, CTxMemPool& pool,
                                                   const Package& package, bool test_accept, bool ignore_locks)
{
    AssertLockHeld(cs_main);
    assert(test_accept); // Only allow package accept dry-runs (testmempoolaccept RPC).
    assert(!package.empty());
    assert(std::all_of(package.cbegin(), package.cend(), [](const auto& tx){return tx != nullptr;}));

    std::vector<COutPoint> coins_to_uncache;
    const CChainParams& chainparams = Params();
    MemPoolAccept::ATMPArgs args { chainparams, GetTime(), /* bypass_limits */ false, coins_to_uncache,
                                   test_accept, /* m_allow_bip125_replacement */ false, ignore_locks };
    const PackageMempoolAcceptResult result = MemPoolAccept(pool, active_chainstate).AcceptMultipleTransactions(package, args);

    // Uncache coins pertaining to transactions that were not submitted to the mempool.
    for (const COutPoint& hashTx : coins_to_uncache) {
        active_chainstate.CoinsTip().Uncache(hashTx);
    }
    return result;
}

CTransactionRef GetTransaction(const CBlockIndex* const block_index, const CTxMemPool* const mempool, const uint256& hash, const Consensus::Params& consensusParams, uint256& hashBlock)
{
    LOCK(cs_main);

    if (block_index) {
        CBlock block;
        if (ReadBlockFromDisk(block, block_index, consensusParams)) {
            for (const auto& tx : block.vtx) {
                if (tx->GetHash() == hash) {
                    hashBlock = block_index->GetBlockHash();
                    return tx;
                }
            }
        }
        return nullptr;
    }
    if (mempool) {
        CTransactionRef ptx = mempool->get(hash);
        if (ptx) return ptx;
    }
    if (g_txindex) {
        CTransactionRef tx;
        if (g_txindex->FindTx(hash, hashBlock, tx)) return tx;
    }
    return nullptr;
}

bool GetTransaction(const uint256 &hash, CTransactionRef &txOut, const Consensus::Params &consensusParams, CBlock &block, CBlockIndex* blockIndex)
{
    CBlockIndex *pindexSlow = blockIndex;

    LOCK(cs_main);

    if (g_txindex) {
        CBlockHeader header;
        if (g_txindex->FindTx(hash, header, txOut)) {
            block = CBlock(header);
            return true;
        }
        return false;
    }

    if (pindexSlow) {
        // read and return entire block
        if (ReadBlockFromDisk(block, pindexSlow, consensusParams)) {
            for (const auto& tx : block.vtx) {
                if (tx->GetHash() == hash) {
                    txOut = tx;
                    return true;
                }
            }
        }
    }

    return false;
}

CAmount GetBlockSubsidy(int nHeight, const Consensus::Params& consensusParams)
{
    int halvings = nHeight / consensusParams.nSubsidyHalvingInterval;
    // Force block reward to zero when right shift is undefined.
    if (halvings >= 64)
        return 0;

    CAmount nSubsidy = 50 * COIN;
    // Subsidy is cut in half every 210,000 blocks which will occur approximately every 4 years.
    nSubsidy >>= halvings;
    return nSubsidy;
}

//! Returns last CBlockIndex* that is a checkpoint
CBlockIndex* BlockManager::GetLastCheckpoint(const CCheckpointData& data)
{
    const MapCheckpoints& checkpoints = data.mapCheckpoints;

    for (const MapCheckpoints::value_type& i : reverse_iterate(checkpoints))
    {
        const uint256& hash = i.second;
        CBlockIndex* pindex = LookupBlockIndex(hash);
        if (pindex) {
            return pindex;
        }
    }
    return nullptr;
}

CoinsViews::CoinsViews(
    std::string ldb_name,
    size_t cache_size_bytes,
    bool in_memory,
    bool should_wipe) : m_dbview(
                            gArgs.GetDataDirNet() / ldb_name, cache_size_bytes, in_memory, should_wipe),
                        m_catcherview(&m_dbview) {}

void CoinsViews::InitCache()
{
    m_cacheview = std::make_unique<CCoinsViewCache>(&m_catcherview);
}

CChainState::CChainState(CTxMemPool& mempool, BlockManager& blockman, std::optional<uint256> from_snapshot_blockhash)
    : m_mempool(mempool),
      m_params(::Params()),
      m_blockman(blockman),
      m_from_snapshot_blockhash(from_snapshot_blockhash) {}

void CChainState::InitCoinsDB(
    size_t cache_size_bytes,
    bool in_memory,
    bool should_wipe,
    std::string leveldb_name)
{
    if (m_from_snapshot_blockhash) {
        leveldb_name += "_" + m_from_snapshot_blockhash->ToString();
    }

    m_coins_views = std::make_unique<CoinsViews>(
        leveldb_name, cache_size_bytes, in_memory, should_wipe);
}

void CChainState::InitCoinsCache(size_t cache_size_bytes)
{
    assert(m_coins_views != nullptr);
    m_coinstip_cache_size_bytes = cache_size_bytes;
    m_coins_views->InitCache();
}

// Note that though this is marked const, we may end up modifying `m_cached_finished_ibd`, which
// is a performance-related implementation detail. This function must be marked
// `const` so that `CValidationInterface` clients (which are given a `const CChainState*`)
// can call it.
//
bool CChainState::IsInitialBlockDownload() const
{
    // Optimization: pre-test latch before taking the lock.
    if (m_cached_finished_ibd.load(std::memory_order_relaxed))
        return false;

    static bool check_peer_height = gArgs.GetBoolArg("-checkpeerheight", true);

    LOCK(cs_main);
    if (m_cached_finished_ibd.load(std::memory_order_relaxed))
        return false;
    if (fImporting || fReindex)
        return true;
    if (m_chain.Tip() == nullptr)
        return true;
    if (m_chain.Tip()->nChainWork < nMinimumChainWork)
        return true;
    if (m_chain.Tip()->nHeight > COINBASE_MATURITY
        && m_chain.Tip()->GetBlockTime() < (GetTime() - nMaxTipAge))
        return true;
    if (fParticlMode && check_peer_height
        && (particl::GetNumPeers() < 1
            || m_chain.Tip()->nHeight < particl::GetNumBlocksOfPeers()-10))
        return true;

    LogPrintf("Leaving InitialBlockDownload (latching to false)\n");
    m_cached_finished_ibd.store(true, std::memory_order_relaxed);
    return false;
}

static void AlertNotify(const std::string& strMessage)
{
    uiInterface.NotifyAlertChanged();
#if HAVE_SYSTEM
    std::string strCmd = gArgs.GetArg("-alertnotify", "");
    if (strCmd.empty()) return;

    // Alert text should be plain ascii coming from a trusted source, but to
    // be safe we first strip anything not in safeChars, then add single quotes around
    // the whole string before passing it to the shell:
    std::string singleQuote("'");
    std::string safeStatus = SanitizeString(strMessage);
    safeStatus = singleQuote+safeStatus+singleQuote;
    boost::replace_all(strCmd, "%s", safeStatus);

    std::thread t(runCommand, strCmd);
    t.detach(); // thread runs free
#endif
}

void CChainState::CheckForkWarningConditions()
{
    AssertLockHeld(cs_main);

    // Before we get past initial download, we cannot reliably alert about forks
    // (we assume we don't get stuck on a fork before finishing our initial sync)
    if (IsInitialBlockDownload()) {
        return;
    }

    if (pindexBestInvalid && pindexBestInvalid->nChainWork > m_chain.Tip()->nChainWork + (GetBlockProof(*m_chain.Tip()) * 6)) {
        LogPrintf("%s: Warning: Found invalid chain at least ~6 blocks longer than our best chain.\nChain state database corruption likely.\n", __func__);
        SetfLargeWorkInvalidChainFound(true);
    } else {
        SetfLargeWorkInvalidChainFound(false);
    }
}

// Called both upon regular invalid block discovery *and* InvalidateBlock
void CChainState::InvalidChainFound(CBlockIndex* pindexNew)
{
    if (!pindexBestInvalid || pindexNew->nChainWork > pindexBestInvalid->nChainWork)
        pindexBestInvalid = pindexNew;
    if (pindexBestHeader != nullptr && pindexBestHeader->GetAncestor(pindexNew->nHeight) == pindexNew) {
        pindexBestHeader = m_chain.Tip();
    }

    LogPrintf("%s: invalid block=%s  height=%d  log2_work=%f  date=%s\n", __func__,
      pindexNew->GetBlockHash().ToString(), pindexNew->nHeight,
      log(pindexNew->nChainWork.getdouble())/log(2.0), FormatISO8601DateTime(pindexNew->GetBlockTime()));
    CBlockIndex *tip = m_chain.Tip();
    assert (tip);
    LogPrintf("%s:  current best=%s  height=%d  log2_work=%f  date=%s\n", __func__,
      tip->GetBlockHash().ToString(), m_chain.Height(), log(tip->nChainWork.getdouble())/log(2.0),
      FormatISO8601DateTime(tip->GetBlockTime()));
    CheckForkWarningConditions();
}

// Same as InvalidChainFound, above, except not called directly from InvalidateBlock,
// which does its own setBlockIndexCandidates management.
void CChainState::InvalidBlockFound(CBlockIndex* pindex, const BlockValidationState& state)
{
    if (state.GetResult() != BlockValidationResult::BLOCK_MUTATED) {
        pindex->nStatus |= BLOCK_FAILED_VALID;
        m_blockman.m_failed_blocks.insert(pindex);
        setDirtyBlockIndex.insert(pindex);
        setBlockIndexCandidates.erase(pindex);
        InvalidChainFound(pindex);
    }
}

void UpdateCoins(const CTransaction& tx, CCoinsViewCache& inputs, CTxUndo &txundo, int nHeight)
{
    // mark inputs spent
    if (!tx.IsCoinBase()) {
        txundo.vprevout.reserve(tx.vin.size());
        for (const CTxIn &txin : tx.vin)
        {
            if (txin.IsAnonInput()) {
                continue;
            }

            txundo.vprevout.emplace_back();
            bool is_spent = inputs.SpendCoin(txin.prevout, &txundo.vprevout.back());
            assert(is_spent);
        }
    }
    // add outputs
    AddCoins(inputs, tx, nHeight);
}

void UpdateCoins(const CTransaction& tx, CCoinsViewCache& inputs, int nHeight)
{
    CTxUndo txundo;
    UpdateCoins(tx, inputs, txundo, nHeight);
}

bool CScriptCheck::operator()() {
    const CScript &scriptSig = ptxTo->vin[nIn].scriptSig;
    const CScriptWitness *witness = &ptxTo->vin[nIn].scriptWitness;

    return VerifyScript(scriptSig, scriptPubKey, witness, nFlags, CachingTransactionSignatureChecker(ptxTo, nIn, vchAmount, cacheStore, *txdata), &error);
    //return VerifyScript(scriptSig, m_tx_out.scriptPubKey, witness, nFlags, CachingTransactionSignatureChecker(ptxTo, nIn, m_tx_out.nValue, cacheStore, *txdata), &error);
}

int BlockManager::GetSpendHeight(const CCoinsViewCache& inputs)
{
    AssertLockHeld(cs_main);
    CBlockIndex* pindexPrev = LookupBlockIndex(inputs.GetBestBlock());
    if (!pindexPrev) {
        return 0;
    }
    return pindexPrev->nHeight + 1;
}

static CuckooCache::cache<uint256, SignatureCacheHasher> g_scriptExecutionCache;
static CSHA256 g_scriptExecutionCacheHasher;

void InitScriptExecutionCache() {
    // Setup the salted hasher
    uint256 nonce = GetRandHash();
    // We want the nonce to be 64 bytes long to force the hasher to process
    // this chunk, which makes later hash computations more efficient. We
    // just write our 32-byte entropy twice to fill the 64 bytes.
    g_scriptExecutionCacheHasher.Write(nonce.begin(), 32);
    g_scriptExecutionCacheHasher.Write(nonce.begin(), 32);
    // nMaxCacheSize is unsigned. If -maxsigcachesize is set to zero,
    // setup_bytes creates the minimum possible cache (2 elements).
    size_t nMaxCacheSize = std::min(std::max((int64_t)0, gArgs.GetArg("-maxsigcachesize", DEFAULT_MAX_SIG_CACHE_SIZE) / 2), MAX_MAX_SIG_CACHE_SIZE) * ((size_t) 1 << 20);
    size_t nElems = g_scriptExecutionCache.setup_bytes(nMaxCacheSize);
    LogPrintf("Using %zu MiB out of %zu/2 requested for script execution cache, able to store %zu elements\n",
            (nElems*sizeof(uint256)) >>20, (nMaxCacheSize*2)>>20, nElems);
}

/**
 * Check whether all of this transaction's input scripts succeed.
 *
 * This involves ECDSA signature checks so can be computationally intensive. This function should
 * only be called after the cheap sanity checks in CheckTxInputs passed.
 *
 * If pvChecks is not nullptr, script checks are pushed onto it instead of being performed inline. Any
 * script checks which are not necessary (eg due to script execution cache hits) are, obviously,
 * not pushed onto pvChecks/run.
 *
 * Setting cacheSigStore/cacheFullScriptStore to false will remove elements from the corresponding cache
 * which are matched. This is useful for checking blocks where we will likely never need the cache
 * entry again.
 *
 * Note that we may set state.reason to NOT_STANDARD for extra soft-fork flags in flags, block-checking
 * callers should probably reset it to CONSENSUS in such cases.
 *
 * Non-static (and re-declared) in src/test/txvalidationcache_tests.cpp
 */
bool CheckInputScripts(const CTransaction& tx, TxValidationState &state,
                       const CCoinsViewCache &inputs, unsigned int flags, bool cacheSigStore,
                       bool cacheFullScriptStore, PrecomputedTransactionData& txdata,
                       std::vector<CScriptCheck> *pvChecks, bool fAnonChecks)
{
    if (tx.IsCoinBase()) return true;
    if (pvChecks) {
        pvChecks->reserve(tx.vin.size());
    }

    // First check if script executions have been cached with the same
    // flags. Note that this assumes that the inputs provided are
    // correct (ie that the transaction hash which is in tx's prevouts
    // properly commits to the scriptPubKey in the inputs view of that
    // transaction).
    bool m_has_anon_input = false;
    uint256 hashCacheEntry;
    CSHA256 hasher = g_scriptExecutionCacheHasher;
    hasher.Write(tx.GetWitnessHash().begin(), 32).Write((unsigned char*)&flags, sizeof(flags)).Finalize(hashCacheEntry.begin());
    AssertLockHeld(cs_main); //TODO: Remove this requirement by making CuckooCache not require external locks
    if (g_scriptExecutionCache.contains(hashCacheEntry, !cacheFullScriptStore)) {
        return true;
    }

    if (!txdata.m_spent_outputs_ready) {
        std::vector<CTxOutSign> spent_outputs;
        spent_outputs.reserve(tx.vin.size());

        for (const auto& txin : tx.vin) {
            if (txin.IsAnonInput()) {
                // Add placeholder CTxOutSign to maintain index
                spent_outputs.emplace_back();
                continue;
            }
            const COutPoint& prevout = txin.prevout;
            const Coin& coin = inputs.AccessCoin(prevout);
            assert(!coin.IsSpent());
            const CScript& scriptPubKey = coin.out.scriptPubKey;

            std::vector<uint8_t> vchAmount;
            if (coin.nType == OUTPUT_STANDARD) {
                part::SetAmount(vchAmount, coin.out.nValue);
            } else
            if (coin.nType == OUTPUT_CT) {
                vchAmount.resize(33);
                memcpy(vchAmount.data(), coin.commitment.data, 33);
            }

            spent_outputs.emplace_back(vchAmount, scriptPubKey);
        }
        txdata.Init_vec(tx, std::move(spent_outputs));
    }
    assert(txdata.m_spent_outputs.size() == tx.vin.size());

    for (unsigned int i = 0; i < tx.vin.size(); i++) {
        if (tx.vin[i].IsAnonInput()) {
            m_has_anon_input = true;
            continue;
        }

        // We very carefully only pass in things to CScriptCheck which
        // are clearly committed to by tx' witness hash. This provides
        // a sanity check that our caching is not introducing consensus
        // failures through additional data in, eg, the coins being
        // spent being checked as a part of CScriptCheck.

        // Verify signature
        CScriptCheck check(txdata.m_spent_outputs[i], tx, i, flags, cacheSigStore, &txdata);
        if (pvChecks) {
            pvChecks->push_back(CScriptCheck());
            check.swap(pvChecks->back());
        } else if (!check()) {
            if (flags & STANDARD_NOT_MANDATORY_VERIFY_FLAGS) {
                // Check whether the failure was caused by a
                // non-mandatory script verification check, such as
                // non-standard DER encodings or non-null dummy
                // arguments; if so, ensure we return NOT_STANDARD
                // instead of CONSENSUS to avoid downstream users
                // splitting the network between upgraded and
                // non-upgraded nodes by banning CONSENSUS-failing
                // data providers.
                CScriptCheck check2(txdata.m_spent_outputs[i], tx, i,
                        flags & ~STANDARD_NOT_MANDATORY_VERIFY_FLAGS, cacheSigStore, &txdata);

                if (check2())
                    return state.Invalid(TxValidationResult::TX_NOT_STANDARD, strprintf("non-mandatory-script-verify-flag (%s)", ScriptErrorString(check.GetScriptError())));
            }
            // MANDATORY flag failures correspond to
            // TxValidationResult::TX_CONSENSUS. Because CONSENSUS
            // failures are the most serious case of validation
            // failures, we may need to consider using
            // RECENT_CONSENSUS_CHANGE for any script failure that
            // could be due to non-upgraded nodes which we may want to
            // support, to avoid splitting the network (but this
            // depends on the details of how net_processing handles
            // such errors).
            return state.Invalid(TxValidationResult::TX_CONSENSUS, strprintf("mandatory-script-verify-flag-failed (%s)", ScriptErrorString(check.GetScriptError())));
        }
    }

    if (m_has_anon_input && fAnonChecks
        && !VerifyMLSAG(tx, state)) {
        return false;
    }

    if (cacheFullScriptStore && !pvChecks) {
        // We executed all of the provided scripts, and were told to
        // cache the result. Do so now.
        g_scriptExecutionCache.insert(hashCacheEntry);
    }

    return true;
}

bool AbortNode(BlockValidationState& state, const std::string& strMessage, const bilingual_str& userMessage)
{
    AbortNode(strMessage, userMessage);
    return state.Error(strMessage);
}

/**
 * Restore the UTXO in a Coin at a given COutPoint
 * @param undo The Coin to be restored.
 * @param view The coins view to which to apply the changes.
 * @param out The out point that corresponds to the tx input.
 * @return A DisconnectResult as an int
 */
int ApplyTxInUndo(Coin&& undo, CCoinsViewCache& view, const COutPoint& out)
{
    bool fClean = true;

    if (view.HaveCoin(out)) fClean = false; // overwriting transaction output

    if (undo.nHeight == 0) {
        // Missing undo metadata (height and coinbase). Older versions included this
        // information only in undo records for the last spend of a transactions'
        // outputs. This implies that it must be present for some other output of the same tx.
        const Coin& alternate = AccessByTxid(view, out.hash);
        if (!alternate.IsSpent()) {
            undo.nHeight = alternate.nHeight;
            undo.fCoinBase = alternate.fCoinBase;
        } else {
            return DISCONNECT_FAILED; // adding output for transaction without known metadata
        }
    }
    // If the coin already exists as an unspent coin in the cache, then the
    // possible_overwrite parameter to AddCoin must be set to true. We have
    // already checked whether an unspent coin exists above using HaveCoin, so
    // we don't need to guess. When fClean is false, an unspent coin already
    // existed and it is an overwrite.
    view.AddCoin(out, std::move(undo), !fClean);

    return fClean ? DISCONNECT_OK : DISCONNECT_UNCLEAN;
}

/** Undo the effects of this block (with given index) on the UTXO set represented by coins.
 *  When FAILED is returned, view is left in an indeterminate state. */
DisconnectResult CChainState::DisconnectBlock(const CBlock& block, const CBlockIndex* pindex, CCoinsViewCache& view)
{
    if (LogAcceptCategory(BCLog::HDWALLET))
        LogPrintf("%s: hash %s, height %d\n", __func__, block.GetHash().ToString(), pindex->nHeight);

    assert(pindex->GetBlockHash() == view.GetBestBlock());

    bool fClean = true;

    CBlockUndo blockUndo;
    if (!UndoReadFromDisk(blockUndo, pindex)) {
        error("DisconnectBlock(): failure reading undo data");
        return DISCONNECT_FAILED;
    }

    if (!fParticlMode) {
        if (blockUndo.vtxundo.size() + 1 != block.vtx.size()) {
            error("DisconnectBlock(): block and undo data inconsistent");
            return DISCONNECT_FAILED;
        }
    } else {
        if (blockUndo.vtxundo.size() != block.vtx.size()) {
            // Count non coinbase txns, this should only happen in early blocks.
            size_t nExpectTxns = 0;
            for (auto &tx : block.vtx) {
                if (!tx->IsCoinBase()) {
                    nExpectTxns++;
                }
            }

            if (blockUndo.vtxundo.size() != nExpectTxns) {
                error("DisconnectBlock(): block and undo data inconsistent");
                return DISCONNECT_FAILED;
            }
        }
    }

    int nVtxundo = (int)blockUndo.vtxundo.size()-1;
    // undo transactions in reverse order
    for (int i = block.vtx.size() - 1; i >= 0; i--)
    {
        const CTransaction &tx = *(block.vtx[i]);
        uint256 hash = tx.GetHash();

        for (const auto &txin : tx.vin) {
            if (txin.IsAnonInput()) {
                uint32_t nInputs, nRingSize;
                txin.GetAnonInfo(nInputs, nRingSize);
                if (txin.scriptData.stack.size() != 1
                    || txin.scriptData.stack[0].size() != 33 * nInputs) {
                    error("%s: Bad scriptData stack, %s.", __func__, hash.ToString());
                    return DISCONNECT_FAILED;
                }

                const std::vector<uint8_t> &vKeyImages = txin.scriptData.stack[0];
                for (size_t k = 0; k < nInputs; ++k) {
                    const CCmpPubKey &ki = *((CCmpPubKey*)&vKeyImages[k*33]);
                    view.keyImages[ki] = hash;
                }
            } else {
                Coin coin;
                view.spent_cache.emplace_back(txin.prevout, SpentCoin());
            }
        }

        bool is_coinbase = tx.IsCoinBase() || tx.IsCoinStake();

        for (size_t k = tx.vpout.size(); k-- > 0;) {
            const CTxOutBase *out = tx.vpout[k].get();

            if (out->IsType(OUTPUT_RINGCT)) {
                CTxOutRingCT *txout = (CTxOutRingCT*)out;

                if (view.nLastRCTOutput == 0) {
                    view.nLastRCTOutput = pindex->nAnonOutputs;
                    // Verify data matches
                    CAnonOutput ao;
                    if (!pblocktree->ReadRCTOutput(view.nLastRCTOutput, ao)) {
                        error("%s: RCT output missing, txn %s, %d, index %d.", __func__, hash.ToString(), k, view.nLastRCTOutput);
                        if (!view.fForceDisconnect) {
                            return DISCONNECT_FAILED;
                        }
                    } else
                    if (ao.pubkey != txout->pk) {
                        error("%s: RCT output mismatch, txn %s, %d, index %d.", __func__, hash.ToString(), k, view.nLastRCTOutput);
                        if (!view.fForceDisconnect) {
                            return DISCONNECT_FAILED;
                        }
                    }
                }

                view.anonOutputLinks[txout->pk] = view.nLastRCTOutput;
                view.nLastRCTOutput--;

                continue;
            }

            // Check that all outputs are available and match the outputs in the block itself
            // exactly.
            if (out->IsType(OUTPUT_STANDARD) || out->IsType(OUTPUT_CT)) {
                const CScript *pScript = out->GetPScriptPubKey();
                if (!pScript->IsUnspendable()) {
                    COutPoint op(hash, k);
                    Coin coin;

                    CTxOut txout(0, *pScript);

                    if (out->IsType(OUTPUT_STANDARD)) {
                        txout.nValue = out->GetValue();
                    }
                    bool is_spent = view.SpendCoin(op, &coin);
                    if (!is_spent || txout != coin.out || pindex->nHeight != coin.nHeight || is_coinbase != coin.fCoinBase) {
                        fClean = false; // transaction output mismatch
                    }
                }
            }

            if (!fAddressIndex
                || (!out->IsType(OUTPUT_STANDARD)
                && !out->IsType(OUTPUT_CT))) {
                continue;
            }

            const CScript *pScript;
            std::vector<unsigned char> hashBytes;
            int scriptType = 0;
            CAmount nValue;
            if (!ExtractIndexInfo(out, scriptType, hashBytes, nValue, pScript)
                || scriptType == 0) {
                continue;
            }
            // undo receiving activity
            view.addressIndex.push_back(std::make_pair(CAddressIndexKey(scriptType, uint256(hashBytes.data(), hashBytes.size()), pindex->nHeight, i, hash, k, false), nValue));
            // undo unspent index
            view.addressUnspentIndex.push_back(std::make_pair(CAddressUnspentKey(scriptType, uint256(hashBytes.data(), hashBytes.size()), hash, k), CAddressUnspentValue()));
        }


        if (fParticlMode) {
            // Restore inputs
            if (!tx.IsCoinBase()) {
                if (nVtxundo < 0 || nVtxundo >= (int)blockUndo.vtxundo.size()) {
                    error("DisconnectBlock(): transaction undo data offset out of range.");
                    return DISCONNECT_FAILED;
                }

                size_t nExpectUndo = 0;
                for (const auto &txin : tx.vin)
                if (!txin.IsAnonInput()) {
                    nExpectUndo++;
                }

                CTxUndo &txundo = blockUndo.vtxundo[nVtxundo--];
                if (txundo.vprevout.size() != nExpectUndo) {
                    error("DisconnectBlock(): transaction and undo data inconsistent");
                    return DISCONNECT_FAILED;
                }

                for (unsigned int j = tx.vin.size(); j-- > 0;) {
                    if (tx.vin[j].IsAnonInput()) {
                        continue;
                    }

                    const COutPoint &out = tx.vin[j].prevout;
                    int res = ApplyTxInUndo(std::move(txundo.vprevout[j]), view, out);
                    if (res == DISCONNECT_FAILED) {
                        error("DisconnectBlock(): ApplyTxInUndo failed");
                        return DISCONNECT_FAILED;
                    }
                    fClean = fClean && res != DISCONNECT_UNCLEAN;

                    const CTxIn input = tx.vin[j];

                    if (fSpentIndex) { // undo and delete the spent index
                        view.spentIndex.push_back(std::make_pair(CSpentIndexKey(input.prevout.hash, input.prevout.n), CSpentIndexValue()));
                    }

                    if (fAddressIndex) {
                        const Coin &coin = view.AccessCoin(tx.vin[j].prevout);
                        const CScript *pScript = &coin.out.scriptPubKey;

                        CAmount nValue = coin.nType == OUTPUT_CT ? 0 : coin.out.nValue;
                        std::vector<uint8_t> hashBytes;
                        int scriptType = 0;
                        if (!ExtractIndexInfo(pScript, scriptType, hashBytes)
                            || scriptType == 0) {
                            continue;
                        }

                        // undo spending activity
                        view.addressIndex.push_back(std::make_pair(CAddressIndexKey(scriptType, uint256(hashBytes.data(), hashBytes.size()), pindex->nHeight, i, hash, j, true), nValue * -1));
                        // restore unspent index
                        view.addressUnspentIndex.push_back(std::make_pair(CAddressUnspentKey(scriptType, uint256(hashBytes.data(), hashBytes.size()), input.prevout.hash, input.prevout.n), CAddressUnspentValue(nValue, *pScript, coin.nHeight)));
                    }
                }
            }
        } else {
            // Check that all outputs are available and match the outputs in the block itself
            // exactly.
            for (size_t o = 0; o < tx.vout.size(); o++) {
                if (!tx.vout[o].scriptPubKey.IsUnspendable()) {
                    COutPoint out(hash, o);
                    Coin coin;
                    bool is_spent = view.SpendCoin(out, &coin);
                    if (!is_spent || tx.vout[o] != coin.out || pindex->nHeight != coin.nHeight || is_coinbase != coin.fCoinBase) {
                        fClean = false; // transaction output mismatch
                    }
                }
            }

            if (i > 0) { // not coinbases
                CTxUndo &txundo = blockUndo.vtxundo[i-1];
                if (txundo.vprevout.size() != tx.vin.size()) {
                    error("DisconnectBlock(): transaction and undo data inconsistent");
                    return DISCONNECT_FAILED;
                }
                for (unsigned int j = tx.vin.size(); j-- > 0;) {
                    const COutPoint &out = tx.vin[j].prevout;
                    int res = ApplyTxInUndo(std::move(txundo.vprevout[j]), view, out);
                    if (res == DISCONNECT_FAILED) return DISCONNECT_FAILED;
                    fClean = fClean && res != DISCONNECT_UNCLEAN;
                }
            }
            // At this point, all of txundo.vprevout should have been moved out.
        }
    }

    // move best block pointer to prevout block
    view.SetBestBlock(pindex->pprev->GetBlockHash(), pindex->pprev->nHeight);

    return fClean ? DISCONNECT_OK : DISCONNECT_UNCLEAN;
}

static CCheckQueue<CScriptCheck> scriptcheckqueue(128);

void StartScriptCheckWorkerThreads(int threads_num)
{
    scriptcheckqueue.StartWorkerThreads(threads_num);
}

void StopScriptCheckWorkerThreads()
{
    scriptcheckqueue.StopWorkerThreads();
}

/**
 * Threshold condition checker that triggers when unknown versionbits are seen on the network.
 */
class WarningBitsConditionChecker : public AbstractThresholdConditionChecker
{
private:
    int bit;

public:
    explicit WarningBitsConditionChecker(int bitIn) : bit(bitIn) {}

    int64_t BeginTime(const Consensus::Params& params) const override { return 0; }
    int64_t EndTime(const Consensus::Params& params) const override { return std::numeric_limits<int64_t>::max(); }
    int Period(const Consensus::Params& params) const override { return params.nMinerConfirmationWindow; }
    int Threshold(const Consensus::Params& params) const override { return params.nRuleChangeActivationThreshold; }

    bool Condition(const CBlockIndex* pindex, const Consensus::Params& params) const override
    {
        return pindex->nHeight >= params.MinBIP9WarningHeight &&
               ((pindex->nVersion & VERSIONBITS_TOP_MASK) == VERSIONBITS_TOP_BITS) &&
               ((pindex->nVersion >> bit) & 1) != 0 &&
               ((g_versionbitscache.ComputeBlockVersion(pindex->pprev, params) >> bit) & 1) == 0;
    }
};

static ThresholdConditionCache warningcache[VERSIONBITS_NUM_BITS] GUARDED_BY(cs_main);

static unsigned int GetBlockScriptFlags(const CBlockIndex* pindex, const Consensus::Params& consensusparams)
{
    if (fParticlMode) {
        unsigned int flags = SCRIPT_VERIFY_P2SH;
        flags |= SCRIPT_VERIFY_DERSIG;
        flags |= SCRIPT_VERIFY_CHECKLOCKTIMEVERIFY;
        flags |= SCRIPT_VERIFY_CHECKSEQUENCEVERIFY;
        flags |= SCRIPT_VERIFY_WITNESS;
        flags |= SCRIPT_VERIFY_NULLDUMMY;
        return flags;
    }

    unsigned int flags = SCRIPT_VERIFY_NONE;

    // BIP16 didn't become active until Apr 1 2012 (on mainnet, and
    // retroactively applied to testnet)
    // However, only one historical block violated the P2SH rules (on both
    // mainnet and testnet), so for simplicity, always leave P2SH
    // on except for the one violating block.
    if (consensusparams.BIP16Exception.IsNull() || // no bip16 exception on this chain
        pindex->phashBlock == nullptr || // this is a new candidate block, eg from TestBlockValidity()
        *pindex->phashBlock != consensusparams.BIP16Exception) // this block isn't the historical exception
    {
        flags |= SCRIPT_VERIFY_P2SH;
    }

    // Enforce WITNESS rules whenever P2SH is in effect (and the segwit
    // deployment is defined).
    if (flags & SCRIPT_VERIFY_P2SH && DeploymentEnabled(consensusparams, Consensus::DEPLOYMENT_SEGWIT)) {
        flags |= SCRIPT_VERIFY_WITNESS;
    }

    // Enforce the DERSIG (BIP66) rule
    if (DeploymentActiveAt(*pindex, consensusparams, Consensus::DEPLOYMENT_DERSIG)) {
        flags |= SCRIPT_VERIFY_DERSIG;
    }

    // Enforce CHECKLOCKTIMEVERIFY (BIP65)
    if (DeploymentActiveAt(*pindex, consensusparams, Consensus::DEPLOYMENT_CLTV)) {
        flags |= SCRIPT_VERIFY_CHECKLOCKTIMEVERIFY;
    }

    // Enforce CHECKSEQUENCEVERIFY (BIP112)
    if (DeploymentActiveAt(*pindex, consensusparams, Consensus::DEPLOYMENT_CSV)) {
        flags |= SCRIPT_VERIFY_CHECKSEQUENCEVERIFY;
    }

    // Enforce Taproot (BIP340-BIP342)
    if (DeploymentActiveAt(*pindex, consensusparams, Consensus::DEPLOYMENT_TAPROOT)) {
        flags |= SCRIPT_VERIFY_TAPROOT;
    }

    // Enforce BIP147 NULLDUMMY (activated simultaneously with segwit)
    if (DeploymentActiveAt(*pindex, consensusparams, Consensus::DEPLOYMENT_SEGWIT)) {
        flags |= SCRIPT_VERIFY_NULLDUMMY;
    }

    return flags;
}



static int64_t nTimeCheck = 0;
static int64_t nTimeForks = 0;
static int64_t nTimeVerify = 0;
static int64_t nTimeConnect = 0;
static int64_t nTimeIndex = 0;
static int64_t nTimeCallbacks = 0;
static int64_t nTimeTotal = 0;
static int64_t nBlocksTotal = 0;

/** Apply the effects of this block (with given index) on the UTXO set represented by coins.
 *  Validity checks that depend on the UTXO set are also done; ConnectBlock()
 *  can fail if those validity checks fail (among other reasons). */
bool CChainState::ConnectBlock(const CBlock& block, BlockValidationState& state, CBlockIndex* pindex,
                               CCoinsViewCache& view, bool fJustCheck)
{
    AssertLockHeld(cs_main);
    assert(pindex);
    assert(*pindex->phashBlock == block.GetHash());
    int64_t nTimeStart = GetTimeMicros();

    const Consensus::Params &consensus = Params().GetConsensus();
    state.SetStateInfo(block.nTime, pindex->nHeight, consensus, fParticlMode, (fBusyImporting && fSkipRangeproof));

    // Check it again in case a previous version let a bad block in
    // NOTE: We don't currently (re-)invoke ContextualCheckBlock() or
    // ContextualCheckBlockHeader() here. This means that if we add a new
    // consensus rule that is enforced in one of those two functions, then we
    // may have let in a block that violates the rule prior to updating the
    // software, and we would NOT be enforcing the rule here. Fully solving
    // upgrade from one software version to the next after a consensus rule
    // change is potentially tricky and issue-specific (see NeedsRedownload()
    // for one approach that was used for BIP 141 deployment).
    // Also, currently the rule against blocks more than 2 hours in the future
    // is enforced in ContextualCheckBlockHeader(); we wouldn't want to
    // re-enforce that rule here (at least until we make it impossible for
    // GetAdjustedTime() to go backward).
    if (!CheckBlock(block, state, m_params.GetConsensus(), !fJustCheck, !fJustCheck)) {
        if (state.GetResult() == BlockValidationResult::BLOCK_MUTATED) {
            // We don't write down blocks to disk if they may have been
            // corrupted, so this should be impossible unless we're having hardware
            // problems.
            return AbortNode(state, "Corrupt block found indicating potential hardware failure; shutting down");
        }
        return error("%s: Consensus::CheckBlock: %s", __func__, state.ToString());
    }

    if (block.IsProofOfStake()) {
        pindex->bnStakeModifier = ComputeStakeModifierV2(pindex->pprev, pindex->prevoutStake.hash);
        setDirtyBlockIndex.insert(pindex);

        uint256 hashProof, targetProofOfStake;
        if (!CheckProofOfStake(*this, state, pindex->pprev, *block.vtx[0], block.nTime, block.nBits, hashProof, targetProofOfStake)) {
            return error("%s: Check proof of stake failed.", __func__);
        }
    }

    // verify that the view's current state corresponds to the previous block
    uint256 hashPrevBlock = pindex->pprev == nullptr ? uint256() : pindex->pprev->GetBlockHash();
    assert(hashPrevBlock == view.GetBestBlock());

    const uint256 blockHash = block.GetHash();
    bool fIsGenesisBlock = blockHash == m_params.GetConsensus().hashGenesisBlock;
    nBlocksTotal++;

    // Special case for the genesis block, skipping connection of its transactions
    // (its coinbase is unspendable)
    if (!fParticlMode &&    // genesis coinbase is spendable when in Particl mode
        fIsGenesisBlock) {
        if (!fJustCheck)
            view.SetBestBlock(pindex->GetBlockHash(), pindex->nHeight);
        return true;
    }

    bool fScriptChecks = true;
    if (!hashAssumeValid.IsNull()) {
        // We've been configured with the hash of a block which has been externally verified to have a valid history.
        // A suitable default value is included with the software and updated from time to time.  Because validity
        //  relative to a piece of software is an objective fact these defaults can be easily reviewed.
        // This setting doesn't force the selection of any particular chain but makes validating some faster by
        //  effectively caching the result of part of the verification.
        BlockMap::const_iterator  it = m_blockman.m_block_index.find(hashAssumeValid);
        if (it != m_blockman.m_block_index.end()) {
            if (it->second->GetAncestor(pindex->nHeight) == pindex &&
                pindexBestHeader->GetAncestor(pindex->nHeight) == pindex &&
                pindexBestHeader->nChainWork >= nMinimumChainWork) {
                // This block is a member of the assumed verified chain and an ancestor of the best header.
                // Script verification is skipped when connecting blocks under the
                // assumevalid block. Assuming the assumevalid block is valid this
                // is safe because block merkle hashes are still computed and checked,
                // Of course, if an assumed valid block is invalid due to false scriptSigs
                // this optimization would allow an invalid chain to be accepted.
                // The equivalent time check discourages hash power from extorting the network via DOS attack
                //  into accepting an invalid block through telling users they must manually set assumevalid.
                //  Requiring a software change or burying the invalid block, regardless of the setting, makes
                //  it hard to hide the implication of the demand.  This also avoids having release candidates
                //  that are hardly doing any signature verification at all in testing without having to
                //  artificially set the default assumed verified block further back.
                // The test against nMinimumChainWork prevents the skipping when denied access to any chain at
                //  least as good as the expected chain.
                fScriptChecks = (GetBlockProofEquivalentTime(*pindexBestHeader, *pindex, *pindexBestHeader, m_params.GetConsensus()) <= 60 * 60 * 24 * 7 * 2);
            }
        }
    }

    int64_t nTime1 = GetTimeMicros(); nTimeCheck += nTime1 - nTimeStart;
    LogPrint(BCLog::BENCH, "    - Sanity checks: %.2fms [%.2fs (%.2fms/blk)]\n", MILLI * (nTime1 - nTimeStart), nTimeCheck * MICRO, nTimeCheck * MILLI / nBlocksTotal);

    // Do not allow blocks that contain transactions which 'overwrite' older transactions,
    // unless those are already completely spent.
    // If such overwrites are allowed, coinbases and transactions depending upon those
    // can be duplicated to remove the ability to spend the first instance -- even after
    // being sent to another address.
    // See BIP30, CVE-2012-1909, and http://r6.ca/blog/20120206T005236Z.html for more information.
    // This logic is not necessary for memory pool transactions, as AcceptToMemoryPool
    // already refuses previously-known transaction ids entirely.
    // This rule was originally applied to all blocks with a timestamp after March 15, 2012, 0:00 UTC.
    // Now that the whole chain is irreversibly beyond that time it is applied to all blocks except the
    // two in the chain that violate it. This prevents exploiting the issue against nodes during their
    // initial block download.
    bool fEnforceBIP30 = fParticlMode || (!((pindex->nHeight==91842 && pindex->GetBlockHash() == uint256S("0x00000000000a4d0a398161ffc163c503763b1f4360639393e0e4c8e300e0caec")) ||
                           (pindex->nHeight==91880 && pindex->GetBlockHash() == uint256S("0x00000000000743f190a18c5577a3c2d2a1f610ae9601ac046a38084ccb7cd721"))));

    // Once BIP34 activated it was not possible to create new duplicate coinbases and thus other than starting
    // with the 2 existing duplicate coinbase pairs, not possible to create overwriting txs.  But by the
    // time BIP34 activated, in each of the existing pairs the duplicate coinbase had overwritten the first
    // before the first had been spent.  Since those coinbases are sufficiently buried it's no longer possible to create further
    // duplicate transactions descending from the known pairs either.
    // If we're on the known chain at height greater than where BIP34 activated, we can save the db accesses needed for the BIP30 check.

    // BIP34 requires that a block at height X (block X) has its coinbase
    // scriptSig start with a CScriptNum of X (indicated height X).  The above
    // logic of no longer requiring BIP30 once BIP34 activates is flawed in the
    // case that there is a block X before the BIP34 height of 227,931 which has
    // an indicated height Y where Y is greater than X.  The coinbase for block
    // X would also be a valid coinbase for block Y, which could be a BIP30
    // violation.  An exhaustive search of all mainnet coinbases before the
    // BIP34 height which have an indicated height greater than the block height
    // reveals many occurrences. The 3 lowest indicated heights found are
    // 209,921, 490,897, and 1,983,702 and thus coinbases for blocks at these 3
    // heights would be the first opportunity for BIP30 to be violated.

    // The search reveals a great many blocks which have an indicated height
    // greater than 1,983,702, so we simply remove the optimization to skip
    // BIP30 checking for blocks at height 1,983,702 or higher.  Before we reach
    // that block in another 25 years or so, we should take advantage of a
    // future consensus change to do a new and improved version of BIP34 that
    // will actually prevent ever creating any duplicate coinbases in the
    // future.
    static constexpr int BIP34_IMPLIES_BIP30_LIMIT = 1983702;

    // There is no potential to create a duplicate coinbase at block 209,921
    // because this is still before the BIP34 height and so explicit BIP30
    // checking is still active.

    // The final case is block 176,684 which has an indicated height of
    // 490,897. Unfortunately, this issue was not discovered until about 2 weeks
    // before block 490,897 so there was not much opportunity to address this
    // case other than to carefully analyze it and determine it would not be a
    // problem. Block 490,897 was, in fact, mined with a different coinbase than
    // block 176,684, but it is important to note that even if it hadn't been or
    // is remined on an alternate fork with a duplicate coinbase, we would still
    // not run into a BIP30 violation.  This is because the coinbase for 176,684
    // is spent in block 185,956 in transaction
    // d4f7fbbf92f4a3014a230b2dc70b8058d02eb36ac06b4a0736d9d60eaa9e8781.  This
    // spending transaction can't be duplicated because it also spends coinbase
    // 0328dd85c331237f18e781d692c92de57649529bd5edf1d01036daea32ffde29.  This
    // coinbase has an indicated height of over 4.2 billion, and wouldn't be
    // duplicatable until that height, and it's currently impossible to create a
    // chain that long. Nevertheless we may wish to consider a future soft fork
    // which retroactively prevents block 490,897 from creating a duplicate
    // coinbase. The two historical BIP30 violations often provide a confusing
    // edge case when manipulating the UTXO and it would be simpler not to have
    // another edge case to deal with.

    // testnet3 has no blocks before the BIP34 height with indicated heights
    // post BIP34 before approximately height 486,000,000 and presumably will
    // be reset before it reaches block 1,983,702 and starts doing unnecessary
    // BIP30 checking again.
    if (pindex->pprev) {
        CBlockIndex* pindexBIP34height = pindex->pprev->GetAncestor(m_params.GetConsensus().BIP34Height);
        //Only continue to enforce if we're below BIP34 activation height or the block hash at that height doesn't correspond.
        fEnforceBIP30 = fEnforceBIP30 && (!pindexBIP34height || !(pindexBIP34height->GetBlockHash() == m_params.GetConsensus().BIP34Hash));
    }

    // TODO: Remove BIP30 checking from block height 1,983,702 on, once we have a
    // consensus change that ensures coinbases at those heights can not
    // duplicate earlier coinbases.
    if (fEnforceBIP30 || pindex->nHeight >= BIP34_IMPLIES_BIP30_LIMIT) {
        for (const auto& tx : block.vtx) {
            for (size_t o = 0; o < tx->GetNumVOuts(); o++) {
                if (view.HaveCoin(COutPoint(tx->GetHash(), o))) {
                    LogPrintf("ERROR: ConnectBlock(): tried to overwrite transaction\n");
                    return state.Invalid(BlockValidationResult::BLOCK_CONSENSUS, "bad-txns-BIP30");
                }
            }
        }
    }

    // Enforce BIP68 (sequence locks)
    int nLockTimeFlags = 0;
    if (DeploymentActiveAt(*pindex, m_params.GetConsensus(), Consensus::DEPLOYMENT_CSV)) {
        nLockTimeFlags |= LOCKTIME_VERIFY_SEQUENCE;
    }

    // Get the script flags for this block
    unsigned int flags = GetBlockScriptFlags(pindex, m_params.GetConsensus());

    int64_t nTime2 = GetTimeMicros(); nTimeForks += nTime2 - nTime1;
    LogPrint(BCLog::BENCH, "    - Fork checks: %.2fms [%.2fs (%.2fms/blk)]\n", MILLI * (nTime2 - nTime1), nTimeForks * MICRO, nTimeForks * MILLI / nBlocksTotal);

    CBlockUndo blockundo;

    // Precomputed transaction data pointers must not be invalidated
    // until after `control` has run the script checks (potentially
    // in multiple threads). Preallocate the vector size so a new allocation
    // doesn't invalidate pointers into the vector, and keep txsdata in scope
    // for as long as `control`.
    CCheckQueueControl<CScriptCheck> control(fScriptChecks && g_parallel_script_checks ? &scriptcheckqueue : nullptr);
    std::vector<PrecomputedTransactionData> txsdata(block.vtx.size());

    std::vector<int> prevheights;
    CAmount nFees = 0;
    int nInputs = 0;
    int64_t nSigOpsCost = 0;
    int64_t nAnonIn = 0;
    int64_t nStakeReward = 0;

    blockundo.vtxundo.reserve(block.vtx.size() - (fParticlMode ? 0 : 1));

    // NOTE: Block reward is based on nMoneySupply
    CAmount nMoneyCreated = 0;
    CAmount block_balances[3] = {0};
    bool reset_balances = false;

    for (unsigned int i = 0; i < block.vtx.size(); i++)
    {
        const CTransaction &tx = *(block.vtx[i]);
        const uint256 txhash = tx.GetHash();
        nInputs += tx.vin.size();

        TxValidationState tx_state;
        tx_state.SetStateInfo(block.nTime, pindex->nHeight, consensus, fParticlMode, (fBusyImporting && fSkipRangeproof));
        if (!tx.IsCoinBase())
        {
            CAmount txfee = 0;
            if (!Consensus::CheckTxInputs(tx, tx_state, view, pindex->nHeight, txfee)) {
                control.Wait();
                // Any transaction validation failure in ConnectBlock is a block consensus failure
                state.Invalid(BlockValidationResult::BLOCK_CONSENSUS,
                            tx_state.GetRejectReason(), tx_state.GetDebugMessage());
                return error("%s: Consensus::CheckTxInputs: %s, %s", __func__, tx.GetHash().ToString(), state.ToString());
            }
            if (tx_state.m_exploit_fix_2 && tx_state.m_spends_frozen_blinded) {
                // Add redeemed frozen blinded value to moneysupply
                nMoneyCreated += tx.GetValueOut() + txfee;
            }
            if (tx.IsCoinStake())
            {
                // Block reward is passed back in txfee (nPlainValueOut - nPlainValueIn)
                nStakeReward += txfee;
                nMoneyCreated += nStakeReward;
            } else
            {
                nFees += txfee;
            }
            if (!MoneyRange(nFees)) {
                control.Wait();
                LogPrintf("ERROR: %s: accumulated fee in the block out of range.\n", __func__);
                return state.Invalid(BlockValidationResult::BLOCK_CONSENSUS, "bad-txns-accumulated-fee-outofrange");
            }

            // Check that transaction is BIP68 final
            // BIP68 lock checks (as opposed to nLockTime checks) must
            // be in ConnectBlock because they require the UTXO set

            prevheights.resize(tx.vin.size());
            for (size_t j = 0; j < tx.vin.size(); j++) {
                if (tx.vin[j].IsAnonInput())
                    prevheights[j] = 0;
                else
                    prevheights[j] = view.AccessCoin(tx.vin[j].prevout).nHeight;
            }

            if (!SequenceLocks(tx, nLockTimeFlags, prevheights, *pindex)) {
                control.Wait();
                LogPrintf("ERROR: %s: contains a non-BIP68-final transaction\n", __func__);
                return state.Invalid(BlockValidationResult::BLOCK_CONSENSUS, "bad-txns-nonfinal");
            }

            if (tx.IsParticlVersion()) {
                // Update spent inputs
                for (size_t j = 0; j < tx.vin.size(); j++) {
                    const CTxIn input = tx.vin[j];
                    if (input.IsAnonInput()) {
                        nAnonIn++;
                        continue;
                    }

                    const Coin &coin = view.AccessCoin(input.prevout);

                    if (coin.nType != OUTPUT_CT) {
                        // Cache recently spent coins for staking.
                        view.spent_cache.emplace_back(input.prevout, SpentCoin(coin, pindex->nHeight));
                    }
                    if (!fAddressIndex && !fSpentIndex) {
                        continue;
                    }

                    const CScript *pScript = &coin.out.scriptPubKey;
                    CAmount nValue = coin.nType == OUTPUT_CT ? 0 : coin.out.nValue;
                    std::vector<uint8_t> hashBytes;
                    int scriptType = 0;

                    if (!ExtractIndexInfo(pScript, scriptType, hashBytes)
                        || scriptType == 0) {
                        continue;
                    }

                    uint256 hashAddress;
                    if (scriptType > 0) {
                        hashAddress = uint256(hashBytes.data(), hashBytes.size());
                    }
                    if (fAddressIndex && scriptType > 0) {
                        // record spending activity
                        view.addressIndex.push_back(std::make_pair(CAddressIndexKey(scriptType, hashAddress, pindex->nHeight, i, txhash, j, true), nValue * -1));
                        // remove address from unspent index
                        view.addressUnspentIndex.push_back(std::make_pair(CAddressUnspentKey(scriptType, hashAddress, input.prevout.hash, input.prevout.n), CAddressUnspentValue()));
                    }
                    if (fSpentIndex) {
                        CAmount nValue = coin.nType == OUTPUT_CT ? -1 : coin.out.nValue;
                        // add the spent index to determine the txid and input that spent an output
                        // and to find the amount and address from an input
                        view.spentIndex.push_back(std::make_pair(CSpentIndexKey(input.prevout.hash, input.prevout.n), CSpentIndexValue(txhash, j, pindex->nHeight, nValue, scriptType, hashAddress)));
                    }
                }

                if (smsg::fSecMsgEnabled && tx_state.m_funds_smsg) {
                    smsgModule.StoreFundingTx(tx, pindex);
                }
            }
        } else {
            tx_state.tx_balances[BAL_IND_PLAIN_ADDED] = tx.GetValueOut();
        }

        // GetTransactionSigOpCost counts 3 types of sigops:
        // * legacy (always)
        // * p2sh (when P2SH enabled in flags and excludes coinbase)
        // * witness (when witness enabled in flags and excludes coinbase)
        nSigOpsCost += GetTransactionSigOpCost(tx, view, flags);
        if (nSigOpsCost > MAX_BLOCK_SIGOPS_COST) {
            control.Wait();
            LogPrintf("ERROR: ConnectBlock(): too many sigops\n");
            return state.Invalid(BlockValidationResult::BLOCK_CONSENSUS, "bad-blk-sigops");
        }

        if (!tx.IsCoinBase())
        {
            std::vector<CScriptCheck> vChecks;
            bool fCacheResults = fJustCheck; /* Don't cache results if we're actually connecting blocks (still consult the cache, though) */
            //TxValidationState tx_state;
            if (fScriptChecks && !CheckInputScripts(tx, tx_state, view, flags, fCacheResults, fCacheResults, txsdata[i], g_parallel_script_checks ? &vChecks : nullptr)) {
                control.Wait();
                // Any transaction validation failure in ConnectBlock is a block consensus failure
                state.Invalid(BlockValidationResult::BLOCK_CONSENSUS,
                              tx_state.GetRejectReason(), tx_state.GetDebugMessage());
                return error("ConnectBlock(): CheckInputScripts on %s failed with %s",
                    txhash.ToString(), state.ToString());
            }
            control.Add(vChecks);

            blockundo.vtxundo.push_back(CTxUndo());
            UpdateCoins(tx, view, blockundo.vtxundo.back(), pindex->nHeight);
        } else
        {
            // tx is coinbase
            CTxUndo undoDummy;
            UpdateCoins(tx, view, undoDummy, pindex->nHeight);
            nMoneyCreated += tx.GetValueOut();
        }

        if (view.nLastRCTOutput == 0) {
            view.nLastRCTOutput = pindex->pprev ? pindex->pprev->nAnonOutputs : 0;
        }

        // Index rct outputs and keyimages
        if (tx_state.m_has_anon_output || tx_state.m_has_anon_input) {
            COutPoint op(txhash, 0);
            if (tx_state.m_has_anon_input) {
                assert(tx_state.m_setHaveKI.size());
            }
            for (const auto &ki : tx_state.m_setHaveKI) {
                // Test for duplicate keyimage used in block
                if (!view.keyImages.insert(std::make_pair(ki, txhash)).second) {
                    return state.Invalid(BlockValidationResult::BLOCK_CONSENSUS, "bad-anonin-dup-ki");
                }
            }

            for (unsigned int k = 0; k < tx.vpout.size(); k++) {
                if (!tx.vpout[k]->IsType(OUTPUT_RINGCT)) {
                    continue;
                }

                CTxOutRingCT *txout = (CTxOutRingCT*)tx.vpout[k].get();

                int64_t nTestExists;
                if (!fVerifyingDB && pblocktree->ReadRCTOutputLink(txout->pk, nTestExists)) {
                    control.Wait();

                    if (nTestExists > pindex->pprev->nAnonOutputs) {
                        // The anon index can diverge from the chain index if shutdown does not complete
                        LogPrintf("%s: Duplicate anon-output %s, index %d, above last index %d.\n", __func__, HexStr(txout->pk), nTestExists, pindex->pprev->nAnonOutputs);
                        LogPrintf("Attempting to repair anon index.\n");
                        std::set<CCmpPubKey> setKi; // unused
                        RollBackRCTIndex(pindex->pprev->nAnonOutputs, nTestExists, setKi);
                        return false;
                    }

                    return error("%s: Duplicate anon-output (db) %s, index %d.", __func__, HexStr(txout->pk), nTestExists);
                }
                if (!fVerifyingDB && view.ReadRCTOutputLink(txout->pk, nTestExists)) {
                    control.Wait();
                    return error("%s: Duplicate anon-output (view) %s, index %d.", __func__, HexStr(txout->pk), nTestExists);
                }

                op.n = k;
                view.nLastRCTOutput++;
                CAnonOutput ao(txout->pk, txout->commitment, op, pindex->nHeight, 0);

                view.anonOutputLinks[txout->pk] = view.nLastRCTOutput;
                view.anonOutputs.push_back(std::make_pair(view.nLastRCTOutput, ao));
            }
        }

        if (fAddressIndex) {
            // Update outputs for insight
            for (unsigned int k = 0; k < tx.vpout.size(); k++) {
                const CTxOutBase *out = tx.vpout[k].get();

                if (!out->IsType(OUTPUT_STANDARD)
                    && !out->IsType(OUTPUT_CT)) {
                    continue;
                }

                const CScript *pScript;
                std::vector<unsigned char> hashBytes;
                int scriptType = 0;
                CAmount nValue;
                if (!ExtractIndexInfo(out, scriptType, hashBytes, nValue, pScript)
                    || scriptType == 0) {
                    continue;
                }

                // Record receiving activity
                view.addressIndex.push_back(std::make_pair(CAddressIndexKey(scriptType, uint256(hashBytes.data(), hashBytes.size()), pindex->nHeight, i, txhash, k, false), nValue));
                // Record unspent output
                view.addressUnspentIndex.push_back(std::make_pair(CAddressUnspentKey(scriptType, uint256(hashBytes.data(), hashBytes.size()), txhash, k), CAddressUnspentValue(nValue, *pScript, pindex->nHeight)));
            }
        }

        block_balances[BAL_IND_PLAIN] += tx_state.tx_balances[BAL_IND_PLAIN_ADDED] - tx_state.tx_balances[BAL_IND_PLAIN_REMOVED];
        block_balances[BAL_IND_BLIND] += tx_state.tx_balances[BAL_IND_BLIND_ADDED] - tx_state.tx_balances[BAL_IND_BLIND_REMOVED];
        block_balances[BAL_IND_ANON]  += tx_state.tx_balances[BAL_IND_ANON_ADDED]  - tx_state.tx_balances[BAL_IND_ANON_REMOVED];
    }

    int64_t nTime3 = GetTimeMicros(); nTimeConnect += nTime3 - nTime2;
    LogPrint(BCLog::BENCH, "      - Connect %u transactions: %.2fms (%.3fms/tx, %.3fms/txin) [%.2fs (%.2fms/blk)]\n", (unsigned)block.vtx.size(), MILLI * (nTime3 - nTime2), MILLI * (nTime3 - nTime2) / block.vtx.size(), nInputs <= 1 ? 0 : MILLI * (nTime3 - nTime2) / (nInputs-1), nTimeConnect * MICRO, nTimeConnect * MILLI / nBlocksTotal);


    if (!control.Wait()) {
        LogPrintf("ERROR: %s: CheckQueue failed\n", __func__);
        return state.Invalid(BlockValidationResult::BLOCK_CONSENSUS, "block-validation-failed");
    }

    if (fParticlMode) {
        if (block.nTime >= consensus.clamp_tx_version_time) {
            nMoneyCreated -= nFees;
        }
        if (block.IsProofOfStake()) { // Only the genesis block isn't proof of stake
            CTransactionRef txCoinstake = block.vtx[0];
            CTransactionRef txPrevCoinstake = nullptr;
            const TreasuryFundSettings *pTreasuryFundSettings = m_params.GetTreasuryFundSettings(block.nTime);
            const CAmount nCalculatedStakeReward = Params().GetProofOfStakeReward(pindex->pprev, nFees); // stake_test

            if (block.nTime >= consensus.smsg_fee_time) {
                CAmount smsg_fee_new, smsg_fee_prev = consensus.smsg_fee_msg_per_day_per_k;
                if (pindex->pprev->nHeight > 0 // Skip genesis block (POW)
                    && pindex->pprev->nTime >= consensus.smsg_fee_time) {
                    if (!particl::coinStakeCache.GetCoinStake(*this, pindex->pprev->GetBlockHash(), txPrevCoinstake)
                        || !txPrevCoinstake->GetSmsgFeeRate(smsg_fee_prev)) {
                        LogPrintf("ERROR: %s: Failed to get previous smsg fee.\n", __func__);
                        return state.Invalid(BlockValidationResult::BLOCK_CONSENSUS, "bad-cs-smsg-fee-prev");
                    }
                }

                if (!txCoinstake->GetSmsgFeeRate(smsg_fee_new)) {
                    LogPrintf("ERROR: %s: Failed to get smsg fee.\n", __func__);
                    return state.Invalid(BlockValidationResult::BLOCK_CONSENSUS, "bad-cs-smsg-fee");
                }
                if (smsg_fee_new < 1) {
                    LogPrintf("ERROR: %s: Smsg fee < 1.\n", __func__);
                    return state.Invalid(BlockValidationResult::BLOCK_CONSENSUS, "bad-cs-smsg-fee");
                }
                int64_t delta = std::abs(smsg_fee_new - smsg_fee_prev);
                int64_t max_delta = m_params.GetMaxSmsgFeeRateDelta(smsg_fee_prev);
                if (delta > max_delta) {
                    LogPrintf("ERROR: %s: Bad smsg-fee (delta=%d, max_delta=%d)\n", __func__, delta, max_delta);
                    return state.Invalid(BlockValidationResult::BLOCK_CONSENSUS, "bad-cs-smsg-fee");
                }
            }

            if (block.nTime >= consensus.smsg_difficulty_time) {
                uint32_t smsg_difficulty_new, smsg_difficulty_prev = consensus.smsg_min_difficulty;
                if (pindex->pprev->nHeight > 0 // Skip genesis block (POW)
                    && pindex->pprev->nTime >= consensus.smsg_difficulty_time) {
                    if (!particl::coinStakeCache.GetCoinStake(*this, pindex->pprev->GetBlockHash(), txPrevCoinstake)
                        || !txPrevCoinstake->GetSmsgDifficulty(smsg_difficulty_prev)) {
                        LogPrintf("ERROR: %s: Failed to get previous smsg difficulty.\n", __func__);
                        return state.Invalid(BlockValidationResult::BLOCK_CONSENSUS, "bad-cs-smsg-diff-prev");
                    }
                }

                if (!txCoinstake->GetSmsgDifficulty(smsg_difficulty_new)) {
                    LogPrintf("ERROR: %s: Failed to get smsg difficulty.\n", __func__);
                    return state.Invalid(BlockValidationResult::BLOCK_CONSENSUS, "bad-cs-smsg-diff");
                }
                if (smsg_difficulty_new < 1 || smsg_difficulty_new > consensus.smsg_min_difficulty) {

                    LogPrintf("ERROR: %s: Smsg difficulty out of range.\n", __func__);
                    return state.Invalid(BlockValidationResult::BLOCK_CONSENSUS, "bad-cs-smsg-diff");
                }
                int delta = int(smsg_difficulty_prev) - int(smsg_difficulty_new);
                if (abs(delta) > int(consensus.smsg_difficulty_max_delta)) {
                    LogPrintf("ERROR: %s: Smsg difficulty change out of range.\n", __func__);
                    return state.Invalid(BlockValidationResult::BLOCK_CONSENSUS, "bad-cs-smsg-diff");
                }
            }

            if (!pTreasuryFundSettings || pTreasuryFundSettings->nMinTreasuryStakePercent <= 0) {
                if (nStakeReward < 0 || nStakeReward > nCalculatedStakeReward) {
                    LogPrintf("ERROR: %s: Coinstake pays too much(actual=%d vs calculated=%d)\n", __func__, nStakeReward, nCalculatedStakeReward);
                    return state.Invalid(BlockValidationResult::BLOCK_CONSENSUS, "bad-cs-amount");
                }
            } else {
                assert(pTreasuryFundSettings->nMinTreasuryStakePercent <= 100);

                CAmount nTreasuryBfwd = 0, nTreasuryCfwdCheck = 0;
                CAmount nMinTreasuryPart = (nCalculatedStakeReward * pTreasuryFundSettings->nMinTreasuryStakePercent) / 100;
                CAmount nMaxHolderPart = nCalculatedStakeReward - nMinTreasuryPart;
                if (nMinTreasuryPart < 0 || nMaxHolderPart < 0) {
                    LogPrintf("ERROR: %s: Bad coinstake split amount (treasury=%d vs reward=%d)\n", __func__, nMinTreasuryPart, nMaxHolderPart);
                    return state.Invalid(BlockValidationResult::BLOCK_CONSENSUS, "bad-cs-amount");
                }

                if (pindex->pprev->nHeight > 0) { // Genesis block is pow
                    if (!txPrevCoinstake
                        && !particl::coinStakeCache.GetCoinStake(*this, pindex->pprev->GetBlockHash(), txPrevCoinstake)) {
                        LogPrintf("ERROR: %s: Failed to get previous coinstake.\n", __func__);
                        return state.Invalid(BlockValidationResult::BLOCK_CONSENSUS, "bad-cs-prev");
                    }

                    assert(txPrevCoinstake->IsCoinStake()); // Sanity check
                    if (!txPrevCoinstake->GetTreasuryFundCfwd(nTreasuryBfwd)) {
                        nTreasuryBfwd = 0;
                    }
                }

                if (pindex->nHeight % pTreasuryFundSettings->nTreasuryOutputPeriod == 0) {
                    // Fund output must exist and match cfwd, cfwd data output must be unset
                    // nStakeReward must == nTreasuryBfwd + nCalculatedStakeReward

                    if (nStakeReward != nTreasuryBfwd + nCalculatedStakeReward) {
                        LogPrintf("ERROR: %s: Bad stake-reward (actual=%d vs expected=%d)\n", __func__, nStakeReward, nTreasuryBfwd + nCalculatedStakeReward);
                        return state.Invalid(BlockValidationResult::BLOCK_CONSENSUS, "bad-cs-amount");
                    }

                    CTxDestination dfDest = CBitcoinAddress(pTreasuryFundSettings->sTreasuryFundAddresses).Get();
                    if (std::get_if<CNoDestination>(&dfDest)) {
                        return error("%s: Failed to get treasury fund destination: %s.", __func__, pTreasuryFundSettings->sTreasuryFundAddresses);
                    }
                    CScript fundScriptPubKey = GetScriptForDestination(dfDest);

                    // Output 1 must be to the treasury fund
                    const CTxOutStandard *outputDF = txCoinstake->vpout[1]->GetStandardOutput();
                    if (!outputDF) {
                        LogPrintf("ERROR: %s: Bad treasury fund output.\n", __func__);
                        return state.Invalid(BlockValidationResult::BLOCK_CONSENSUS, "bad-cs");
                    }
                    if (outputDF->scriptPubKey != fundScriptPubKey) {
                        LogPrintf("ERROR: %s: Bad treasury fund output script.\n", __func__);
                        return state.Invalid(BlockValidationResult::BLOCK_CONSENSUS, "bad-cs");
                    }
                    if (outputDF->nValue < nTreasuryBfwd + nMinTreasuryPart) { // Max value is clamped already
                        LogPrintf("ERROR: %s: Bad treasury-reward (actual=%d vs minfundpart=%d)\n", __func__, nStakeReward, nTreasuryBfwd + nMinTreasuryPart);
                        return state.Invalid(BlockValidationResult::BLOCK_CONSENSUS, "bad-cs-fund-amount");
                    }
                    if (txCoinstake->GetTreasuryFundCfwd(nTreasuryCfwdCheck)) {
                        LogPrintf("ERROR: %s: Coinstake treasury cfwd must be unset.\n", __func__);
                        return state.Invalid(BlockValidationResult::BLOCK_CONSENSUS, "bad-cs-cfwd");
                    }
                } else {
                    // Ensure cfwd data output is correct and nStakeReward is <= nHolderPart
                    // cfwd must == nTreasuryBfwd + (nCalculatedStakeReward - nStakeReward) // Allowing users to set a higher split

                    if (nStakeReward < 0 || nStakeReward > nMaxHolderPart) {
                        LogPrintf("ERROR: %s: Bad stake-reward (actual=%d vs maxholderpart=%d)\n", __func__, nStakeReward, nMaxHolderPart);
                        return state.Invalid(BlockValidationResult::BLOCK_CONSENSUS, "bad-cs-amount");
                    }
                    CAmount nTreasuryCfwd = nTreasuryBfwd + nCalculatedStakeReward - nStakeReward;
                    if (!txCoinstake->GetTreasuryFundCfwd(nTreasuryCfwdCheck)
                        || nTreasuryCfwdCheck != nTreasuryCfwd) {
                        LogPrintf("ERROR: %s: Coinstake treasury fund carried forward mismatch (actual=%d vs expected=%d)\n", __func__, nTreasuryCfwdCheck, nTreasuryCfwd);
                        return state.Invalid(BlockValidationResult::BLOCK_CONSENSUS, "bad-cs-cfwd");
                    }
                }

                particl::coinStakeCache.InsertCoinStake(blockHash, txCoinstake);
            }
        } else {
            if (blockHash != m_params.GetConsensus().hashGenesisBlock) {
                LogPrintf("ERROR: %s: Block isn't coinstake or genesis.\n", __func__);
                return state.Invalid(BlockValidationResult::BLOCK_CONSENSUS, "bad-cs");
            }
        }
    } else {
        CAmount blockReward = nFees + GetBlockSubsidy(pindex->nHeight, m_params.GetConsensus());
        if (block.vtx[0]->GetValueOut() > blockReward) {
            LogPrintf("ERROR: ConnectBlock(): coinbase pays too much (actual=%d vs limit=%d)\n", block.vtx[0]->GetValueOut(), blockReward);
            return state.Invalid(BlockValidationResult::BLOCK_CONSENSUS, "bad-cb-amount");
        }
    }

    int64_t nTime4 = GetTimeMicros(); nTimeVerify += nTime4 - nTime2;
    LogPrint(BCLog::BENCH, "    - Verify %u txins: %.2fms (%.3fms/txin) [%.2fs (%.2fms/blk)]\n", nInputs - 1, MILLI * (nTime4 - nTime2), nInputs <= 1 ? 0 : MILLI * (nTime4 - nTime2) / (nInputs-1), nTimeVerify * MICRO, nTimeVerify * MILLI / nBlocksTotal);

    if (fJustCheck)
        return true;

    if (block.nTime >= consensus.exploit_fix_2_time && pindex->pprev && pindex->pprev->nTime < consensus.exploit_fix_2_time) {
        // TODO: Set to block height after fork
        // Set moneysupply to utxoset sum
        pindex->nMoneySupply = particl::GetUTXOSum(*this) + nMoneyCreated;
        LogPrintf("RCT mint fix HF2, set nMoneySupply to: %d\n", pindex->nMoneySupply);
        reset_balances = true;
        block_balances[BAL_IND_PLAIN] = pindex->nMoneySupply;
    } else {
        pindex->nMoneySupply = (pindex->pprev ? pindex->pprev->nMoneySupply : 0) + nMoneyCreated;
    }
    pindex->nAnonOutputs = view.nLastRCTOutput;
    setDirtyBlockIndex.insert(pindex); // pindex has changed, must save to disk

    if ((!fIsGenesisBlock || fParticlMode) &&
        !WriteUndoDataForBlock(blockundo, state, pindex, m_params))
        return false;

    if (!pindex->IsValid(BLOCK_VALID_SCRIPTS)) {
        pindex->RaiseValidity(BLOCK_VALID_SCRIPTS);
        setDirtyBlockIndex.insert(pindex);
    }


    if (fTimestampIndex) {
        unsigned int logicalTS = pindex->nTime;
        if (!pblocktree->WriteTimestampIndex(CTimestampIndexKey(logicalTS, pindex->GetBlockHash()))) {
            return AbortNode(state, "Failed to write timestamp index");
        }

        if (!pblocktree->WriteTimestampBlockIndex(CTimestampBlockIndexKey(pindex->GetBlockHash()), CTimestampBlockIndexValue(logicalTS))) {
            return AbortNode(state, "Failed to write blockhash index");
        }
    }
    if (fBalancesIndex) {
        BlockBalances values(block_balances);
        if (pindex->pprev && !reset_balances) {
            BlockBalances prev_balances;
            if (!pblocktree->ReadBlockBalancesIndex(pindex->pprev->GetBlockHash(), prev_balances)) {
                return AbortNode(state, "Failed to read previous block's balances");
            } else {
                values.sum(prev_balances);
            }
        }

        if (!pblocktree->WriteBlockBalancesIndex(block.GetHash(), values)) {
            return AbortNode(state, "Failed to write balances index");
        }
    }

    assert(pindex->phashBlock);
    // add this block to the view's block chain
    view.SetBestBlock(pindex->GetBlockHash(), pindex->nHeight);

    int64_t nTime5 = GetTimeMicros(); nTimeIndex += nTime5 - nTime4;
    LogPrint(BCLog::BENCH, "    - Index writing: %.2fms [%.2fs (%.2fms/blk)]\n", MILLI * (nTime5 - nTime4), nTimeIndex * MICRO, nTimeIndex * MILLI / nBlocksTotal);

    int64_t nTime6 = GetTimeMicros(); nTimeCallbacks += nTime6 - nTime5;
    LogPrint(BCLog::BENCH, "    - Callbacks: %.2fms [%.2fs (%.2fms/blk)]\n", MILLI * (nTime6 - nTime5), nTimeCallbacks * MICRO, nTimeCallbacks * MILLI / nBlocksTotal);

    return true;
}

CoinsCacheSizeState CChainState::GetCoinsCacheSizeState(const CTxMemPool* tx_pool)
{
    return this->GetCoinsCacheSizeState(
        tx_pool,
        m_coinstip_cache_size_bytes,
        gArgs.GetArg("-maxmempool", DEFAULT_MAX_MEMPOOL_SIZE) * 1000000);
}

CoinsCacheSizeState CChainState::GetCoinsCacheSizeState(
    const CTxMemPool* tx_pool,
    size_t max_coins_cache_size_bytes,
    size_t max_mempool_size_bytes)
{
    const int64_t nMempoolUsage = tx_pool ? tx_pool->DynamicMemoryUsage() : 0;
    int64_t cacheSize = CoinsTip().DynamicMemoryUsage();
    int64_t nTotalSpace =
        max_coins_cache_size_bytes + std::max<int64_t>(max_mempool_size_bytes - nMempoolUsage, 0);

    //! No need to periodic flush if at least this much space still available.
    static constexpr int64_t MAX_BLOCK_COINSDB_USAGE_BYTES = 10 * 1024 * 1024;  // 10MB
    int64_t large_threshold =
        std::max((9 * nTotalSpace) / 10, nTotalSpace - MAX_BLOCK_COINSDB_USAGE_BYTES);

    if (cacheSize > nTotalSpace) {
        LogPrintf("Cache size (%s) exceeds total space (%s)\n", cacheSize, nTotalSpace);
        return CoinsCacheSizeState::CRITICAL;
    } else if (cacheSize > large_threshold) {
        return CoinsCacheSizeState::LARGE;
    }
    return CoinsCacheSizeState::OK;
}

bool CChainState::FlushStateToDisk(
    BlockValidationState &state,
    FlushStateMode mode,
    int nManualPruneHeight)
{
    LOCK(cs_main);
    assert(this->CanFlushToDisk());
    static std::chrono::microseconds nLastWrite{0};
    static std::chrono::microseconds nLastFlush{0};
    std::set<int> setFilesToPrune;
    bool full_flush_completed = false;

    const size_t coins_count = CoinsTip().GetCacheSize();
    const size_t coins_mem_usage = CoinsTip().DynamicMemoryUsage();

    try {
    {
        bool fFlushForPrune = false;
        bool fDoFullFlush = false;

        CoinsCacheSizeState cache_state = GetCoinsCacheSizeState(&m_mempool);
        LOCK(cs_LastBlockFile);
        if (fPruneMode && (fCheckForPruning || nManualPruneHeight > 0) && !fReindex) {
            // make sure we don't prune above the blockfilterindexes bestblocks
            // pruning is height-based
            int last_prune = m_chain.Height(); // last height we can prune
            ForEachBlockFilterIndex([&](BlockFilterIndex& index) {
               last_prune = std::max(1, std::min(last_prune, index.GetSummary().best_block_height));
            });

            if (nManualPruneHeight > 0) {
                LOG_TIME_MILLIS_WITH_CATEGORY("find files to prune (manual)", BCLog::BENCH);

                m_blockman.FindFilesToPruneManual(setFilesToPrune, std::min(last_prune, nManualPruneHeight), m_chain.Height());
            } else {
                LOG_TIME_MILLIS_WITH_CATEGORY("find files to prune", BCLog::BENCH);

                m_blockman.FindFilesToPrune(setFilesToPrune, m_params.PruneAfterHeight(), m_chain.Height(), last_prune, IsInitialBlockDownload());
                fCheckForPruning = false;
            }
            if (!setFilesToPrune.empty()) {
                fFlushForPrune = true;
                if (!fHavePruned) {
                    pblocktree->WriteFlag("prunedblockfiles", true);
                    fHavePruned = true;
                }
            }
        }
        const auto nNow = GetTime<std::chrono::microseconds>();
        // Avoid writing/flushing immediately after startup.
        if (nLastWrite.count() == 0) {
            nLastWrite = nNow;
        }
        if (nLastFlush.count() == 0) {
            nLastFlush = nNow;
        }
        // The cache is large and we're within 10% and 10 MiB of the limit, but we have time now (not in the middle of a block processing).
        bool fCacheLarge = mode == FlushStateMode::PERIODIC && cache_state >= CoinsCacheSizeState::LARGE;
        // The cache is over the limit, we have to write now.
        bool fCacheCritical = mode == FlushStateMode::IF_NEEDED && cache_state >= CoinsCacheSizeState::CRITICAL;
        // It's been a while since we wrote the block index to disk. Do this frequently, so we don't need to redownload after a crash.
        bool fPeriodicWrite = mode == FlushStateMode::PERIODIC && nNow > nLastWrite + DATABASE_WRITE_INTERVAL;
        // It's been very long since we flushed the cache. Do this infrequently, to optimize cache usage.
        bool fPeriodicFlush = mode == FlushStateMode::PERIODIC && nNow > nLastFlush + DATABASE_FLUSH_INTERVAL;
        // Combine all conditions that result in a full cache flush.
        fDoFullFlush = (mode == FlushStateMode::ALWAYS) || fCacheLarge || fCacheCritical || fPeriodicFlush || fFlushForPrune;
        // Write blocks and block index to disk.
        if (fDoFullFlush || fPeriodicWrite) {
            // Depend on nMinDiskSpace to ensure we can write block index
            if (!CheckDiskSpace(gArgs.GetBlocksDirPath())) {
                return AbortNode(state, "Disk space is too low!", _("Disk space is too low!"));
            }
            {
                LOG_TIME_MILLIS_WITH_CATEGORY("write block and undo data to disk", BCLog::BENCH);

                // First make sure all block and undo data is flushed to disk.
                FlushBlockFile();
            }

            // Then update all block file information (which may refer to block and undo files).
            {
                LOG_TIME_MILLIS_WITH_CATEGORY("write block index to disk", BCLog::BENCH);

                std::vector<std::pair<int, const CBlockFileInfo*> > vFiles;
                vFiles.reserve(setDirtyFileInfo.size());
                for (std::set<int>::iterator it = setDirtyFileInfo.begin(); it != setDirtyFileInfo.end(); ) {
                    vFiles.push_back(std::make_pair(*it, &vinfoBlockFile[*it]));
                    setDirtyFileInfo.erase(it++);
                }
                std::vector<const CBlockIndex*> vBlocks;
                vBlocks.reserve(setDirtyBlockIndex.size());
                for (std::set<CBlockIndex*>::iterator it = setDirtyBlockIndex.begin(); it != setDirtyBlockIndex.end(); ) {
                    if ((*it)->nFlags & BLOCK_ACCEPTED) {
                        vBlocks.push_back(*it);
                    }
                    setDirtyBlockIndex.erase(it++);
                }
                if (!pblocktree->WriteBatchSync(vFiles, nLastBlockFile, vBlocks)) {
                    return AbortNode(state, "Failed to write to block index database");
                }
            }
            // Finally remove any pruned files
            if (fFlushForPrune) {
                LOG_TIME_MILLIS_WITH_CATEGORY("unlink pruned files", BCLog::BENCH);

                UnlinkPrunedFiles(setFilesToPrune);
            }
            nLastWrite = nNow;
        }
        // Flush best chain related state. This can only be done if the blocks / block index write was also done.
        if (fDoFullFlush && !CoinsTip().GetBestBlock().IsNull()) {
            LOG_TIME_SECONDS(strprintf("write coins cache to disk (%d coins, %.2fkB)",
                coins_count, coins_mem_usage / 1000));

            // Typical Coin structures on disk are around 48 bytes in size.
            // Pushing a new one to the database can cause it to be written
            // twice (once in the log, and once in the tables). This is already
            // an overestimation, as most will delete an existing entry or
            // overwrite one. Still, use a conservative safety factor of 2.
            if (!CheckDiskSpace(gArgs.GetDataDirNet(), 48 * 2 * 2 * CoinsTip().GetCacheSize())) {
                return AbortNode(state, "Disk space is too low!", _("Disk space is too low!"));
            }
            // Flush the chainstate (which may refer to block index entries).
            if (!CoinsTip().Flush())
                return AbortNode(state, "Failed to write to coin database");
            nLastFlush = nNow;
            full_flush_completed = true;
        }
    }
    if (full_flush_completed) {
        // Update best block in wallet (so we can detect restored wallets).
        GetMainSignals().ChainStateFlushed(m_chain.GetLocator());
    }
    } catch (const std::runtime_error& e) {
        return AbortNode(state, std::string("System error while flushing: ") + e.what());
    }
    return true;
}

void CChainState::ForceFlushStateToDisk()
{
    BlockValidationState state;
    if (!this->FlushStateToDisk(state, FlushStateMode::ALWAYS)) {
        LogPrintf("%s: failed to flush state (%s)\n", __func__, state.ToString());
    }
}

void CChainState::PruneAndFlush()
{
    BlockValidationState state;
    fCheckForPruning = true;
    if (!this->FlushStateToDisk(state, FlushStateMode::NONE)) {
        LogPrintf("%s: failed to flush state (%s)\n", __func__, state.ToString());
    }
}

static void DoWarning(const bilingual_str& warning)
{
    static bool fWarned = false;
    SetMiscWarning(warning);
    if (!fWarned) {
        AlertNotify(warning.original);
        fWarned = true;
    }
}

static void ClearSpentCache(CChainState &chainstate, CDBBatch &batch, int height)
{
    CBlockIndex* pblockindex = chainstate.m_chain[height];
    if (!pblockindex) {
        return;
    }
    CBlock block;
    if (!ReadBlockFromDisk(block, pblockindex, Params().GetConsensus())) {
        LogPrintf("%s: failed read block from disk (%d, %s)\n", __func__, height, pblockindex->GetBlockHash().ToString());
        return;
    }
    for (int i = block.vtx.size() - 1; i >= 0; i--) {
        const CTransaction &tx = *(block.vtx[i]);
        for (const auto &txin : tx.vin) {
            if (!txin.IsAnonInput()) {
                batch.Erase(std::make_pair(DB_SPENTCACHE, txin.prevout));
            }
        }
    }
}

bool FlushView(CCoinsViewCache *view, BlockValidationState& state, CChainState &chainstate, bool fDisconnecting)
{
    if (!view->Flush())
        return false;

    if (fAddressIndex) {
        if (fDisconnecting) {
            if (!pblocktree->EraseAddressIndex(view->addressIndex)) {
                return AbortNode(state, "Failed to delete address index");
            }
        } else {
            if (!pblocktree->WriteAddressIndex(view->addressIndex)) {
                return AbortNode(state, "Failed to write address index");
            }
        }
        if (!pblocktree->UpdateAddressUnspentIndex(view->addressUnspentIndex)) {
            return AbortNode(state, "Failed to write address unspent index");
        }
    }

    if (fSpentIndex) {
        if (!pblocktree->UpdateSpentIndex(view->spentIndex)) {
            return AbortNode(state, "Failed to write transaction index");
        }
    }

    view->addressIndex.clear();
    view->addressUnspentIndex.clear();
    view->spentIndex.clear();

    if (fDisconnecting) {
        for (const auto &it : view->keyImages) {
            if (!pblocktree->EraseRCTKeyImage(it.first)) {
                return error("%s: EraseRCTKeyImage failed, txn %s.", __func__, it.second.ToString());
            }
        }
        for (const auto &it : view->anonOutputLinks) {
            if (!pblocktree->EraseRCTOutput(it.second)) {
                return error("%s: EraseRCTOutput failed.", __func__);
            }
            if (!pblocktree->EraseRCTOutputLink(it.first)) {
                return error("%s: EraseRCTOutputLink failed.", __func__);
            }
        }
        for (const auto &it : view->spent_cache) {
            if (!pblocktree->EraseSpentCache(it.first)) {
                return error("%s: EraseSpentCache failed.", __func__);
            }
        }
    } else {
        CDBBatch batch(*pblocktree);

        for (const auto &it : view->keyImages) {
            batch.Write(std::make_pair(DB_RCTKEYIMAGE, it.first), it.second);
        }
        for (const auto &it : view->anonOutputs) {
            batch.Write(std::make_pair(DB_RCTOUTPUT, it.first), it.second);
        }
        for (const auto &it : view->anonOutputLinks) {
            batch.Write(std::make_pair(DB_RCTOUTPUT_LINK, it.first), it.second);
        }
        for (const auto &it : view->spent_cache) {
            batch.Write(std::make_pair(DB_SPENTCACHE, it.first), it.second);
        }
        if (state.m_spend_height > (int)MIN_BLOCKS_TO_KEEP) {
            ClearSpentCache(chainstate, batch, state.m_spend_height - (MIN_BLOCKS_TO_KEEP+1));
        }
        if (!pblocktree->WriteBatch(batch)) {
            return error("%s: Write index data failed.", __func__);
        }
    }

    view->nLastRCTOutput = 0;
    view->anonOutputs.clear();
    view->anonOutputLinks.clear();
    view->keyImages.clear();
    view->spent_cache.clear();

    return true;
};

/** Private helper function that concatenates warning messages. */
static void AppendWarning(bilingual_str& res, const bilingual_str& warn)
{
    if (!res.empty()) res += Untranslated(", ");
    res += warn;
}

/** Check warning conditions and do some notifications on new chain tip set. */
void UpdateTip(CTxMemPool& mempool, const CBlockIndex* pindexNew, const CChainParams& chainParams, CChainState& active_chainstate)
    EXCLUSIVE_LOCKS_REQUIRED(::cs_main)
{
    // New best block
    mempool.AddTransactionsUpdated(1);

    {
        LOCK(g_best_block_mutex);
        g_best_block = pindexNew->GetBlockHash();
        g_best_block_cv.notify_all();
    }

    bilingual_str warning_messages;
    if (!active_chainstate.IsInitialBlockDownload()) {
        const CBlockIndex* pindex = pindexNew;
        for (int bit = 0; bit < VERSIONBITS_NUM_BITS; bit++) {
            WarningBitsConditionChecker checker(bit);
            ThresholdState state = checker.GetStateFor(pindex, chainParams.GetConsensus(), warningcache[bit]);
            if (state == ThresholdState::ACTIVE || state == ThresholdState::LOCKED_IN) {
                const bilingual_str warning = strprintf(_("Unknown new rules activated (versionbit %i)"), bit);
                if (state == ThresholdState::ACTIVE) {
                    DoWarning(warning);
                } else {
                    AppendWarning(warning_messages, warning);
                }
            }
        }
    }
    LogPrintf("%s: new best=%s height=%d version=0x%08x log2_work=%f tx=%lu date='%s' progress=%f cache=%.1fMiB(%utxo)%s\n", __func__,
      pindexNew->GetBlockHash().ToString(), pindexNew->nHeight, pindexNew->nVersion,
      log(pindexNew->nChainWork.getdouble())/log(2.0), (unsigned long)pindexNew->nChainTx,
      FormatISO8601DateTime(pindexNew->GetBlockTime()),
      GuessVerificationProgress(chainParams.TxData(), pindexNew), active_chainstate.CoinsTip().DynamicMemoryUsage() * (1.0 / (1<<20)), active_chainstate.CoinsTip().GetCacheSize(),
      !warning_messages.empty() ? strprintf(" warning='%s'", warning_messages.original) : "");
}

/** Disconnect m_chain's tip.
  * After calling, the mempool will be in an inconsistent state, with
  * transactions from disconnected blocks being added to disconnectpool.  You
  * should make the mempool consistent again by calling UpdateMempoolForReorg.
  * with cs_main held.
  *
  * If disconnectpool is nullptr, then no disconnected transactions are added to
  * disconnectpool (note that the caller is responsible for mempool consistency
  * in any case).
  */
bool CChainState::DisconnectTip(BlockValidationState& state, DisconnectedBlockTransactions* disconnectpool)
{
    AssertLockHeld(cs_main);
    AssertLockHeld(m_mempool.cs);

    CBlockIndex *pindexDelete = m_chain.Tip();
    assert(pindexDelete);
    // Read block from disk.
    std::shared_ptr<CBlock> pblock = std::make_shared<CBlock>();
    CBlock& block = *pblock;
    if (!ReadBlockFromDisk(block, pindexDelete, m_params.GetConsensus())) {
        return error("DisconnectTip(): Failed to read block");
    }
    // Apply the block atomically to the chain state.
    int64_t nStart = GetTimeMicros();
    {
        CCoinsViewCache view(&CoinsTip());
        assert(view.GetBestBlock() == pindexDelete->GetBlockHash());
        if (DisconnectBlock(block, pindexDelete, view) != DISCONNECT_OK)
            return error("DisconnectTip(): DisconnectBlock %s failed", pindexDelete->GetBlockHash().ToString());
        bool flushed = FlushView(&view, state, *this, true);
        assert(flushed);
    }
    LogPrint(BCLog::BENCH, "- Disconnect block: %.2fms\n", (GetTimeMicros() - nStart) * MILLI);
    // Write the chain state to disk, if necessary.
    if (!FlushStateToDisk(state, FlushStateMode::IF_NEEDED)) {
        return false;
    }

    if (disconnectpool) {
        // Save transactions to re-add to mempool at end of reorg
        for (auto it = block.vtx.rbegin(); it != block.vtx.rend(); ++it) {
            disconnectpool->addTransaction(*it);
        }
        while (disconnectpool->DynamicMemoryUsage() > MAX_DISCONNECTED_TX_POOL_SIZE * 1000) {
            // Drop the earliest entry, and remove its children from the mempool.
            auto it = disconnectpool->queuedTx.get<insertion_order>().begin();
            m_mempool.removeRecursive(**it, MemPoolRemovalReason::REORG);
            disconnectpool->removeEntry(it);
        }
    }

    m_chain.SetTip(pindexDelete->pprev);

    UpdateTip(m_mempool, pindexDelete->pprev, m_params, *this);
    // Let wallets know transactions went from 1-confirmed to
    // 0-confirmed or conflicted:
    GetMainSignals().BlockDisconnected(pblock, pindexDelete);
    return true;
}

static int64_t nTimeReadFromDisk = 0;
static int64_t nTimeConnectTotal = 0;
static int64_t nTimeFlush = 0;
static int64_t nTimeChainState = 0;
static int64_t nTimePostConnect = 0;

struct PerBlockConnectTrace {
    CBlockIndex* pindex = nullptr;
    std::shared_ptr<const CBlock> pblock;
    PerBlockConnectTrace() {}
};
/**
 * Used to track blocks whose transactions were applied to the UTXO state as a
 * part of a single ActivateBestChainStep call.
 *
 * This class is single-use, once you call GetBlocksConnected() you have to throw
 * it away and make a new one.
 */
class ConnectTrace {
private:
    std::vector<PerBlockConnectTrace> blocksConnected;

public:
    explicit ConnectTrace() : blocksConnected(1) {}

    void BlockConnected(CBlockIndex* pindex, std::shared_ptr<const CBlock> pblock) {
        assert(!blocksConnected.back().pindex);
        assert(pindex);
        assert(pblock);
        blocksConnected.back().pindex = pindex;
        blocksConnected.back().pblock = std::move(pblock);
        blocksConnected.emplace_back();
    }

    std::vector<PerBlockConnectTrace>& GetBlocksConnected() {
        // We always keep one extra block at the end of our list because
        // blocks are added after all the conflicted transactions have
        // been filled in. Thus, the last entry should always be an empty
        // one waiting for the transactions from the next block. We pop
        // the last entry here to make sure the list we return is sane.
        assert(!blocksConnected.back().pindex);
        blocksConnected.pop_back();
        return blocksConnected;
    }
};

/**
 * Connect a new block to m_chain. pblock is either nullptr or a pointer to a CBlock
 * corresponding to pindexNew, to bypass loading it again from disk.
 *
 * The block is added to connectTrace if connection succeeds.
 */
bool CChainState::ConnectTip(BlockValidationState& state, CBlockIndex* pindexNew, const std::shared_ptr<const CBlock>& pblock, ConnectTrace& connectTrace, DisconnectedBlockTransactions& disconnectpool)
{
    AssertLockHeld(cs_main);
    AssertLockHeld(m_mempool.cs);

    assert(pindexNew->pprev == m_chain.Tip());
    // Read block from disk.
    int64_t nTime1 = GetTimeMicros();
    std::shared_ptr<const CBlock> pthisBlock;
    if (!pblock) {
        std::shared_ptr<CBlock> pblockNew = std::make_shared<CBlock>();
        if (!ReadBlockFromDisk(*pblockNew, pindexNew, m_params.GetConsensus())) {
            return AbortNode(state, "Failed to read block");
        }
        pthisBlock = pblockNew;
    } else {
        pthisBlock = pblock;
    }
    const CBlock& blockConnecting = *pthisBlock;
    // Apply the block atomically to the chain state.
    int64_t nTime2 = GetTimeMicros(); nTimeReadFromDisk += nTime2 - nTime1;
    int64_t nTime3;

    LogPrint(BCLog::BENCH, "  - Load block from disk: %.2fms [%.2fs]\n", (nTime2 - nTime1) * MILLI, nTimeReadFromDisk * MICRO);
    {
        CCoinsViewCache view(&CoinsTip());
        bool rv = ConnectBlock(blockConnecting, state, pindexNew, view);
        if (pindexNew->nFlags & BLOCK_FAILED_DUPLICATE_STAKE) {
            state.nFlags |= BLOCK_FAILED_DUPLICATE_STAKE;
        }
        GetMainSignals().BlockChecked(blockConnecting, state);
        if (!rv) {
            if (state.IsInvalid())
                InvalidBlockFound(pindexNew, state);
            return error("%s: ConnectBlock %s failed, %s", __func__, pindexNew->GetBlockHash().ToString(), state.ToString());
        }
        nTime3 = GetTimeMicros(); nTimeConnectTotal += nTime3 - nTime2;
        assert(nBlocksTotal > 0);
        LogPrint(BCLog::BENCH, "  - Connect total: %.2fms [%.2fs (%.2fms/blk)]\n", (nTime3 - nTime2) * MILLI, nTimeConnectTotal * MICRO, nTimeConnectTotal * MILLI / nBlocksTotal);
        bool flushed = FlushView(&view, state, *this, false);
        assert(flushed);
    }
    int64_t nTime4 = GetTimeMicros(); nTimeFlush += nTime4 - nTime3;
    LogPrint(BCLog::BENCH, "  - Flush: %.2fms [%.2fs (%.2fms/blk)]\n", (nTime4 - nTime3) * MILLI, nTimeFlush * MICRO, nTimeFlush * MILLI / nBlocksTotal);
    // Write the chain state to disk, if necessary.
    if (!FlushStateToDisk(state, FlushStateMode::IF_NEEDED))
    {
        //RollBackRCTIndex(nLastValidRCTOutput, setConnectKi);
        return false;
    }
    int64_t nTime5 = GetTimeMicros(); nTimeChainState += nTime5 - nTime4;
    LogPrint(BCLog::BENCH, "  - Writing chainstate: %.2fms [%.2fs (%.2fms/blk)]\n", (nTime5 - nTime4) * MILLI, nTimeChainState * MICRO, nTimeChainState * MILLI / nBlocksTotal);
    // Remove conflicting transactions from the mempool.;
    m_mempool.removeForBlock(blockConnecting.vtx, pindexNew->nHeight);
    disconnectpool.removeForBlock(blockConnecting.vtx);
    // Update m_chain & related variables.
    m_chain.SetTip(pindexNew);
    UpdateTip(m_mempool, pindexNew, m_params, *this);

    int64_t nTime6 = GetTimeMicros(); nTimePostConnect += nTime6 - nTime5; nTimeTotal += nTime6 - nTime1;
    LogPrint(BCLog::BENCH, "  - Connect postprocess: %.2fms [%.2fs (%.2fms/blk)]\n", (nTime6 - nTime5) * MILLI, nTimePostConnect * MICRO, nTimePostConnect * MILLI / nBlocksTotal);
    LogPrint(BCLog::BENCH, "- Connect block: %.2fms [%.2fs (%.2fms/blk)]\n", (nTime6 - nTime1) * MILLI, nTimeTotal * MICRO, nTimeTotal * MILLI / nBlocksTotal);

    connectTrace.BlockConnected(pindexNew, std::move(pthisBlock));
    return true;
}

/**
 * Return the tip of the chain with the most work in it, that isn't
 * known to be invalid (it's however far from certain to be valid).
 */
CBlockIndex* CChainState::FindMostWorkChain() {
    do {
        CBlockIndex *pindexNew = nullptr;

        // Find the best candidate header.
        {
            std::set<CBlockIndex*, CBlockIndexWorkComparator>::reverse_iterator it = setBlockIndexCandidates.rbegin();
            if (it == setBlockIndexCandidates.rend())
                return nullptr;
            pindexNew = *it;
        }

        // Check whether all blocks on the path between the currently active chain and the candidate are valid.
        // Just going until the active chain is an optimization, as we know all blocks in it are valid already.
        CBlockIndex *pindexTest = pindexNew;
        bool fInvalidAncestor = false;
        while (pindexTest && !m_chain.Contains(pindexTest)) {
            assert(pindexTest->HaveTxsDownloaded() || pindexTest->nHeight == 0);

            // Pruned nodes may have entries in setBlockIndexCandidates for
            // which block files have been deleted.  Remove those as candidates
            // for the most work chain if we come across them; we can't switch
            // to a chain unless we have all the non-active-chain parent blocks.
            bool fFailedChain = pindexTest->nStatus & BLOCK_FAILED_MASK;
            bool fMissingData = !(pindexTest->nStatus & BLOCK_HAVE_DATA);

            if (fFailedChain || fMissingData) {
                // Candidate chain is not usable (either invalid or missing data)
                if (fFailedChain && (pindexBestInvalid == nullptr || pindexNew->nChainWork > pindexBestInvalid->nChainWork))
                    pindexBestInvalid = pindexNew;
                CBlockIndex *pindexFailed = pindexNew;
                // Remove the entire chain from the set.
                while (pindexTest != pindexFailed) {
                    if (fFailedChain) {

                        if (pindexTest->nFlags & BLOCK_FAILED_DUPLICATE_STAKE)
                            pindexFailed->nFlags |= BLOCK_FAILED_DUPLICATE_STAKE;

                        pindexFailed->nStatus |= BLOCK_FAILED_CHILD;
                    } else if (fMissingData) {
                        // If we're missing data, then add back to m_blocks_unlinked,
                        // so that if the block arrives in the future we can try adding
                        // to setBlockIndexCandidates again.
                        m_blockman.m_blocks_unlinked.insert(
                            std::make_pair(pindexFailed->pprev, pindexFailed));
                    }
                    setBlockIndexCandidates.erase(pindexFailed);
                    pindexFailed = pindexFailed->pprev;
                }
                setBlockIndexCandidates.erase(pindexTest);
                fInvalidAncestor = true;
                break;
            }
            pindexTest = pindexTest->pprev;
        }
        if (!fInvalidAncestor)
            return pindexNew;
    } while(true);
}

/** Delete all entries in setBlockIndexCandidates that are worse than the current tip. */
void CChainState::PruneBlockIndexCandidates() {
    // Note that we can't delete the current block itself, as we may need to return to it later in case a
    // reorganization to a better block fails.
    std::set<CBlockIndex*, CBlockIndexWorkComparator>::iterator it = setBlockIndexCandidates.begin();
    while (it != setBlockIndexCandidates.end() && setBlockIndexCandidates.value_comp()(*it, m_chain.Tip())) {
        setBlockIndexCandidates.erase(it++);
    }
    // Either the current tip or a successor of it we're working towards is left in setBlockIndexCandidates.
    assert(!setBlockIndexCandidates.empty());
}

/**
 * Try to make some progress towards making pindexMostWork the active block.
 * pblock is either nullptr or a pointer to a CBlock corresponding to pindexMostWork.
 *
 * @returns true unless a system error occurred
 */
bool CChainState::ActivateBestChainStep(BlockValidationState& state, CBlockIndex* pindexMostWork, const std::shared_ptr<const CBlock>& pblock, bool& fInvalidFound, ConnectTrace& connectTrace)
{
    AssertLockHeld(cs_main);
    AssertLockHeld(m_mempool.cs);

    const CBlockIndex* pindexOldTip = m_chain.Tip();
    const CBlockIndex* pindexFork = m_chain.FindFork(pindexMostWork);

    // Disconnect active blocks which are no longer in the best chain.
    bool fBlocksDisconnected = false;
    DisconnectedBlockTransactions disconnectpool;
    while (m_chain.Tip() && m_chain.Tip() != pindexFork) {
        if (!DisconnectTip(state, &disconnectpool)) {
            // This is likely a fatal error, but keep the mempool consistent,
            // just in case. Only remove from the mempool in this case.
            UpdateMempoolForReorg(*this, m_mempool, disconnectpool, false);

            // If we're unable to disconnect a block during normal operation,
            // then that is a failure of our local system -- we should abort
            // rather than stay on a less work chain.
            AbortNode(state, "Failed to disconnect block; see debug.log for details");
            return false;
        }
        fBlocksDisconnected = true;
    }

    // Build list of new blocks to connect (in descending height order).
    std::vector<CBlockIndex*> vpindexToConnect;
    bool fContinue = true;
    int nHeight = pindexFork ? pindexFork->nHeight : -1;
    while (fContinue && nHeight != pindexMostWork->nHeight) {
        // Don't iterate the entire list of potential improvements toward the best tip, as we likely only need
        // a few blocks along the way.
        int nTargetHeight = std::min(nHeight + 32, pindexMostWork->nHeight);
        vpindexToConnect.clear();
        vpindexToConnect.reserve(nTargetHeight - nHeight);
        CBlockIndex* pindexIter = pindexMostWork->GetAncestor(nTargetHeight);
        while (pindexIter && pindexIter->nHeight != nHeight) {
            vpindexToConnect.push_back(pindexIter);
            pindexIter = pindexIter->pprev;
        }
        nHeight = nTargetHeight;

        // Connect new blocks.
        for (CBlockIndex* pindexConnect : reverse_iterate(vpindexToConnect)) {
            if (!ConnectTip(state, pindexConnect, pindexConnect == pindexMostWork ? pblock : std::shared_ptr<const CBlock>(), connectTrace, disconnectpool)) {
                if (state.IsInvalid()) {
                    // The block violates a consensus rule.
                    if (state.GetResult() != BlockValidationResult::BLOCK_MUTATED) {
                        InvalidChainFound(vpindexToConnect.front());
                    }
                    if (!state.m_preserve_state) {
                        auto pchainman = state.m_chainman;
                        auto ppeerman = state.m_peerman;
                        state = BlockValidationState();
                        state.m_chainman = pchainman;
                        state.m_peerman = ppeerman;
                    }
                    fInvalidFound = true;
                    fContinue = false;
                    break;
                } else {
                    // A system error occurred (disk space, database error, ...).
                    // Make the mempool consistent with the current tip, just in case
                    // any observers try to use it before shutdown.
                    UpdateMempoolForReorg(*this, m_mempool, disconnectpool, false);
                    return false;
                }
            } else {
                PruneBlockIndexCandidates();
                if (!pindexOldTip || m_chain.Tip()->nChainWork > pindexOldTip->nChainWork) {
                    // We're in a better position than we were. Return temporarily to release the lock.
                    fContinue = false;
                    break;
                }
            }
        }
    }

    if (fBlocksDisconnected) {
        // If any blocks were disconnected, disconnectpool may be non empty.  Add
        // any disconnected transactions back to the mempool.
        UpdateMempoolForReorg(*this, m_mempool, disconnectpool, true);
    }
    m_mempool.check(*this);

    CheckForkWarningConditions();

    return true;
}

static SynchronizationState GetSynchronizationState(bool init)
{
    if (!init) return SynchronizationState::POST_INIT;
    if (::fReindex) return SynchronizationState::INIT_REINDEX;
    return SynchronizationState::INIT_DOWNLOAD;
}

static bool NotifyHeaderTip(CChainState& chainstate) LOCKS_EXCLUDED(cs_main) {
    bool fNotify = false;
    bool fInitialBlockDownload = false;
    static CBlockIndex* pindexHeaderOld = nullptr;
    CBlockIndex* pindexHeader = nullptr;
    {
        LOCK(cs_main);
        pindexHeader = pindexBestHeader;

        if (pindexHeader != pindexHeaderOld) {
            fNotify = true;
            fInitialBlockDownload = chainstate.IsInitialBlockDownload();
            pindexHeaderOld = pindexHeader;
        }
    }
    // Send block tip changed notifications without cs_main
    if (fNotify) {
        uiInterface.NotifyHeaderTip(GetSynchronizationState(fInitialBlockDownload), pindexHeader);
    }
    return fNotify;
}

static void LimitValidationInterfaceQueue() LOCKS_EXCLUDED(cs_main) {
    AssertLockNotHeld(cs_main);

    if (GetMainSignals().CallbacksPending() > 10) {
        SyncWithValidationInterfaceQueue();
    }
}

bool CChainState::ActivateBestChain(BlockValidationState& state, std::shared_ptr<const CBlock> pblock)
{
    // Note that while we're often called here from ProcessNewBlock, this is
    // far from a guarantee. Things in the P2P/RPC will often end up calling
    // us in the middle of ProcessNewBlock - do not assume pblock is set
    // sanely for performance or correctness!
    AssertLockNotHeld(cs_main);

    // ABC maintains a fair degree of expensive-to-calculate internal state
    // because this function periodically releases cs_main so that it does not lock up other threads for too long
    // during large connects - and to allow for e.g. the callback queue to drain
    // we use m_cs_chainstate to enforce mutual exclusion so that only one caller may execute this function at a time
    LOCK(m_cs_chainstate);

    CBlockIndex *pindexMostWork = nullptr;
    CBlockIndex *pindexNewTip = nullptr;
    int nStopAtHeight = gArgs.GetArg("-stopatheight", DEFAULT_STOPATHEIGHT);
    do {
        // Block until the validation queue drains. This should largely
        // never happen in normal operation, however may happen during
        // reindex, causing memory blowup if we run too far ahead.
        // Note that if a validationinterface callback ends up calling
        // ActivateBestChain this may lead to a deadlock! We should
        // probably have a DEBUG_LOCKORDER test for this in the future.
        LimitValidationInterfaceQueue();

        std::vector<uint256> connected_blocks;
        {
            LOCK(cs_main);
            LOCK(m_mempool.cs); // Lock transaction pool for at least as long as it takes for connectTrace to be consumed
            CBlockIndex* starting_tip = m_chain.Tip();
            bool blocks_connected = false;
            do {
                // We absolutely may not unlock cs_main until we've made forward progress
                // (with the exception of shutdown due to hardware issues, low disk space, etc).
                ConnectTrace connectTrace; // Destructed before cs_main is unlocked

                if (pindexMostWork == nullptr) {
                    pindexMostWork = FindMostWorkChain();
                }

                // Whether we have anything to do at all.
                if (pindexMostWork == nullptr || pindexMostWork == m_chain.Tip()) {
                    break;
                }

                bool fInvalidFound = false;
                std::shared_ptr<const CBlock> nullBlockPtr;
                if (!ActivateBestChainStep(state, pindexMostWork, pblock && pblock->GetHash() == pindexMostWork->GetBlockHash() ? pblock : nullBlockPtr, fInvalidFound, connectTrace)) {
                    // A system error occurred
                    return false;
                }
                blocks_connected = true;

                if (fInvalidFound) {
                    // Wipe cache, we may need another branch now.
                    pindexMostWork = nullptr;
                }
                pindexNewTip = m_chain.Tip();

                for (const PerBlockConnectTrace& trace : connectTrace.GetBlocksConnected()) {
                    assert(trace.pblock && trace.pindex);
                    connected_blocks.push_back(trace.pblock->GetHash());
                    GetMainSignals().BlockConnected(trace.pblock, trace.pindex);
                }
            } while (!m_chain.Tip() || (starting_tip && CBlockIndexWorkComparator()(m_chain.Tip(), starting_tip)));
            if (!blocks_connected) return true;

            const CBlockIndex* pindexFork = m_chain.FindFork(starting_tip);
            bool fInitialDownload = IsInitialBlockDownload();

            // Notify external listeners about the new tip.
            // Enqueue while holding cs_main to ensure that UpdatedBlockTip is called in the order in which blocks are connected
            if (pindexFork != pindexNewTip) {
                // Notify ValidationInterface subscribers
                GetMainSignals().UpdatedBlockTip(pindexNewTip, pindexFork, fInitialDownload);

                // Always notify the UI if a new block tip was connected
                uiInterface.NotifyBlockTip(GetSynchronizationState(fInitialDownload), pindexNewTip);
            }
        }
        // When we reach this point, we switched to a new tip (stored in pindexNewTip).

        for (const auto &block_hash : connected_blocks) {
            particl::CheckDelayedBlocks(state, m_params, block_hash);
        }

        if (nStopAtHeight && pindexNewTip && pindexNewTip->nHeight >= nStopAtHeight) StartShutdown();

        // We check shutdown only after giving ActivateBestChainStep a chance to run once so that we
        // never shutdown before connecting the genesis block during LoadChainTip(). Previously this
        // caused an assert() failure during shutdown in such cases as the UTXO DB flushing checks
        // that the best block hash is non-null.
        if (ShutdownRequested()) break;
    } while (pindexNewTip != pindexMostWork);
    CheckBlockIndex();

    // Write changes periodically to disk, after relay.
    if (!FlushStateToDisk(state, FlushStateMode::PERIODIC)) {
        return false;
    }
    return true;
}

bool CChainState::PreciousBlock(BlockValidationState& state, CBlockIndex* pindex)
{
    {
        LOCK(cs_main);
        if (pindex->nChainWork < m_chain.Tip()->nChainWork) {
            // Nothing to do, this block is not at the tip.
            return true;
        }
        if (m_chain.Tip()->nChainWork > nLastPreciousChainwork) {
            // The chain has been extended since the last call, reset the counter.
            nBlockReverseSequenceId = -1;
        }
        nLastPreciousChainwork = m_chain.Tip()->nChainWork;
        setBlockIndexCandidates.erase(pindex);
        pindex->nSequenceId = nBlockReverseSequenceId;
        if (nBlockReverseSequenceId > std::numeric_limits<int32_t>::min()) {
            // We can't keep reducing the counter if somebody really wants to
            // call preciousblock 2**31-1 times on the same set of tips...
            nBlockReverseSequenceId--;
        }
        if (pindex->IsValid(BLOCK_VALID_TRANSACTIONS) && pindex->HaveTxsDownloaded()) {
            setBlockIndexCandidates.insert(pindex);
            PruneBlockIndexCandidates();
        }
    }

    return ActivateBestChain(state, std::shared_ptr<const CBlock>());
}

bool CChainState::InvalidateBlock(BlockValidationState& state, CBlockIndex* pindex)
{
    // Genesis block can't be invalidated
    assert(pindex);
    if (pindex->nHeight == 0) return false;

    CBlockIndex* to_mark_failed = pindex;
    bool pindex_was_in_chain = false;
    int disconnected = 0;

    // We do not allow ActivateBestChain() to run while InvalidateBlock() is
    // running, as that could cause the tip to change while we disconnect
    // blocks.
    LOCK(m_cs_chainstate);

    // We'll be acquiring and releasing cs_main below, to allow the validation
    // callbacks to run. However, we should keep the block index in a
    // consistent state as we disconnect blocks -- in particular we need to
    // add equal-work blocks to setBlockIndexCandidates as we disconnect.
    // To avoid walking the block index repeatedly in search of candidates,
    // build a map once so that we can look up candidate blocks by chain
    // work as we go.
    std::multimap<const arith_uint256, CBlockIndex *> candidate_blocks_by_work;

    {
        LOCK(cs_main);
        for (const auto& entry : m_blockman.m_block_index) {
            CBlockIndex *candidate = entry.second;
            // We don't need to put anything in our active chain into the
            // multimap, because those candidates will be found and considered
            // as we disconnect.
            // Instead, consider only non-active-chain blocks that have at
            // least as much work as where we expect the new tip to end up.
            if (!m_chain.Contains(candidate) &&
                    !CBlockIndexWorkComparator()(candidate, pindex->pprev) &&
                    candidate->IsValid(BLOCK_VALID_TRANSACTIONS) &&
                    candidate->HaveTxsDownloaded()) {
                candidate_blocks_by_work.insert(std::make_pair(candidate->nChainWork, candidate));
            }
        }
    }

    // Disconnect (descendants of) pindex, and mark them invalid.
    while (true) {
        if (ShutdownRequested()) break;

        // Make sure the queue of validation callbacks doesn't grow unboundedly.
        LimitValidationInterfaceQueue();

        LOCK(cs_main);
        LOCK(m_mempool.cs); // Lock for as long as disconnectpool is in scope to make sure UpdateMempoolForReorg is called after DisconnectTip without unlocking in between
        if (!m_chain.Contains(pindex)) break;
        pindex_was_in_chain = true;
        CBlockIndex *invalid_walk_tip = m_chain.Tip();

        // ActivateBestChain considers blocks already in m_chain
        // unconditionally valid already, so force disconnect away from it.
        DisconnectedBlockTransactions disconnectpool;
        bool ret = DisconnectTip(state, &disconnectpool);
        // DisconnectTip will add transactions to disconnectpool.
        // Adjust the mempool to be consistent with the new tip, adding
        // transactions back to the mempool if disconnecting was successful,
        // and we're not doing a very deep invalidation (in which case
        // keeping the mempool up to date is probably futile anyway).
        UpdateMempoolForReorg(*this, m_mempool, disconnectpool, /* fAddToMempool = */ (++disconnected <= 10) && ret);
        if (!ret) return false;
        assert(invalid_walk_tip->pprev == m_chain.Tip());

        // We immediately mark the disconnected blocks as invalid.
        // This prevents a case where pruned nodes may fail to invalidateblock
        // and be left unable to start as they have no tip candidates (as there
        // are no blocks that meet the "have data and are not invalid per
        // nStatus" criteria for inclusion in setBlockIndexCandidates).
        invalid_walk_tip->nStatus |= BLOCK_FAILED_VALID;
        setDirtyBlockIndex.insert(invalid_walk_tip);
        setBlockIndexCandidates.erase(invalid_walk_tip);
        setBlockIndexCandidates.insert(invalid_walk_tip->pprev);
        if (invalid_walk_tip->pprev == to_mark_failed && (to_mark_failed->nStatus & BLOCK_FAILED_VALID)) {
            // We only want to mark the last disconnected block as BLOCK_FAILED_VALID; its children
            // need to be BLOCK_FAILED_CHILD instead.
            to_mark_failed->nStatus = (to_mark_failed->nStatus ^ BLOCK_FAILED_VALID) | BLOCK_FAILED_CHILD;
            setDirtyBlockIndex.insert(to_mark_failed);
        }

        // Add any equal or more work headers to setBlockIndexCandidates
        auto candidate_it = candidate_blocks_by_work.lower_bound(invalid_walk_tip->pprev->nChainWork);
        while (candidate_it != candidate_blocks_by_work.end()) {
            if (!CBlockIndexWorkComparator()(candidate_it->second, invalid_walk_tip->pprev)) {
                setBlockIndexCandidates.insert(candidate_it->second);
                candidate_it = candidate_blocks_by_work.erase(candidate_it);
            } else {
                ++candidate_it;
            }
        }

        // Track the last disconnected block, so we can correct its BLOCK_FAILED_CHILD status in future
        // iterations, or, if it's the last one, call InvalidChainFound on it.
        to_mark_failed = invalid_walk_tip;
    }

    CheckBlockIndex();

    {
        LOCK(cs_main);
        if (m_chain.Contains(to_mark_failed)) {
            // If the to-be-marked invalid block is in the active chain, something is interfering and we can't proceed.
            return false;
        }

        // Mark pindex (or the last disconnected block) as invalid, even when it never was in the main chain
        to_mark_failed->nStatus |= BLOCK_FAILED_VALID;
        setDirtyBlockIndex.insert(to_mark_failed);
        setBlockIndexCandidates.erase(to_mark_failed);
        m_blockman.m_failed_blocks.insert(to_mark_failed);

        // If any new blocks somehow arrived while we were disconnecting
        // (above), then the pre-calculation of what should go into
        // setBlockIndexCandidates may have missed entries. This would
        // technically be an inconsistency in the block index, but if we clean
        // it up here, this should be an essentially unobservable error.
        // Loop back over all block index entries and add any missing entries
        // to setBlockIndexCandidates.
        BlockMap::iterator it = m_blockman.m_block_index.begin();
        while (it != m_blockman.m_block_index.end()) {
            if (it->second->IsValid(BLOCK_VALID_TRANSACTIONS) && it->second->HaveTxsDownloaded() && !setBlockIndexCandidates.value_comp()(it->second, m_chain.Tip())) {
                setBlockIndexCandidates.insert(it->second);
            }
            it++;
        }

        InvalidChainFound(to_mark_failed);
    }

    // Only notify about a new block tip if the active chain was modified.
    if (pindex_was_in_chain) {
        uiInterface.NotifyBlockTip(GetSynchronizationState(IsInitialBlockDownload()), to_mark_failed->pprev);
    }
    return true;
}

void CChainState::ResetBlockFailureFlags(CBlockIndex *pindex) {
    AssertLockHeld(cs_main);

    int nHeight = pindex->nHeight;

    // Remove the invalidity flag from this block and all its descendants.
    BlockMap::iterator it = m_blockman.m_block_index.begin();
    while (it != m_blockman.m_block_index.end()) {
        if (!it->second->IsValid() && it->second->GetAncestor(nHeight) == pindex) {
            it->second->nStatus &= ~BLOCK_FAILED_MASK;
            it->second->nFlags &= ~(BLOCK_FAILED_DUPLICATE_STAKE | BLOCK_STAKE_KERNEL_SPENT);
            setDirtyBlockIndex.insert(it->second);
            if (it->second->IsValid(BLOCK_VALID_TRANSACTIONS) && it->second->HaveTxsDownloaded() && setBlockIndexCandidates.value_comp()(m_chain.Tip(), it->second)) {
                setBlockIndexCandidates.insert(it->second);
            }
            if (it->second == pindexBestInvalid) {
                // Reset invalid block marker if it was pointing to one of those.
                pindexBestInvalid = nullptr;
            }
            m_blockman.m_failed_blocks.erase(it->second);
        }
        it++;
    }

    // Remove the invalidity flag from all ancestors too.
    while (pindex != nullptr) {
        if (pindex->nStatus & BLOCK_FAILED_MASK) {
            pindex->nStatus &= ~BLOCK_FAILED_MASK;
            setDirtyBlockIndex.insert(pindex);
            m_blockman.m_failed_blocks.erase(pindex);
        }
        pindex = pindex->pprev;
    }
}

CBlockIndex* BlockManager::AddToBlockIndex(const CBlockHeader& block)
{
    AssertLockHeld(cs_main);

    // Check for duplicate
    uint256 hash = block.GetHash();
    BlockMap::iterator it = m_block_index.find(hash);
    if (it != m_block_index.end())
        return it->second;

    // Construct new block index object
    CBlockIndex* pindexNew = new CBlockIndex(block);
    // We assign the sequence id to blocks only when the full data is available,
    // to avoid miners withholding blocks but broadcasting headers, to get a
    // competitive advantage.
    pindexNew->nSequenceId = 0;
    BlockMap::iterator mi = m_block_index.insert(std::make_pair(hash, pindexNew)).first;
    pindexNew->phashBlock = &((*mi).first);
    BlockMap::iterator miPrev = m_block_index.find(block.hashPrevBlock);
    if (miPrev != m_block_index.end())
    {
        pindexNew->pprev = (*miPrev).second;
        pindexNew->nHeight = pindexNew->pprev->nHeight + 1;
        pindexNew->BuildSkip();
    }
    pindexNew->nTimeMax = (pindexNew->pprev ? std::max(pindexNew->pprev->nTimeMax, pindexNew->nTime) : pindexNew->nTime);
    pindexNew->nChainWork = (pindexNew->pprev ? pindexNew->pprev->nChainWork : 0) + GetBlockProof(*pindexNew);

    pindexNew->RaiseValidity(BLOCK_VALID_TREE);
    if (pindexBestHeader == nullptr || pindexBestHeader->nChainWork < pindexNew->nChainWork)
        pindexBestHeader = pindexNew;

    setDirtyBlockIndex.insert(pindexNew);

    return pindexNew;
}

/** Mark a block as having its data received and checked (up to BLOCK_VALID_TRANSACTIONS). */
void CChainState::ReceivedBlockTransactions(const CBlock& block, CBlockIndex* pindexNew, const FlatFilePos& pos)
{
    pindexNew->nTx = block.vtx.size();
    pindexNew->nChainTx = 0;
    pindexNew->nFile = pos.nFile;
    pindexNew->nDataPos = pos.nPos;
    pindexNew->nUndoPos = 0;
    pindexNew->nStatus |= BLOCK_HAVE_DATA;
    if (DeploymentActiveAt(*pindexNew, m_params.GetConsensus(), Consensus::DEPLOYMENT_SEGWIT)) {
        pindexNew->nStatus |= BLOCK_OPT_WITNESS;
    }
    pindexNew->RaiseValidity(BLOCK_VALID_TRANSACTIONS);
    setDirtyBlockIndex.insert(pindexNew);

    if (pindexNew->pprev == nullptr || pindexNew->pprev->HaveTxsDownloaded()) {
        // If pindexNew is the genesis block or all parents are BLOCK_VALID_TRANSACTIONS.
        std::deque<CBlockIndex*> queue;
        queue.push_back(pindexNew);

        // Recursively process any descendant blocks that now may be eligible to be connected.
        while (!queue.empty()) {
            CBlockIndex *pindex = queue.front();
            queue.pop_front();
            pindex->nChainTx = (pindex->pprev ? pindex->pprev->nChainTx : 0) + pindex->nTx;
            {
                LOCK(cs_nBlockSequenceId);
                pindex->nSequenceId = nBlockSequenceId++;
            }
            if (m_chain.Tip() == nullptr || !setBlockIndexCandidates.value_comp()(pindex, m_chain.Tip())) {
                setBlockIndexCandidates.insert(pindex);
            }
            std::pair<std::multimap<CBlockIndex*, CBlockIndex*>::iterator, std::multimap<CBlockIndex*, CBlockIndex*>::iterator> range = m_blockman.m_blocks_unlinked.equal_range(pindex);
            while (range.first != range.second) {
                std::multimap<CBlockIndex*, CBlockIndex*>::iterator it = range.first;
                queue.push_back(it->second);
                range.first++;
                m_blockman.m_blocks_unlinked.erase(it);
            }
        }
    } else {
        if (pindexNew->pprev && pindexNew->pprev->IsValid(BLOCK_VALID_TREE)) {
            m_blockman.m_blocks_unlinked.insert(std::make_pair(pindexNew->pprev, pindexNew));
        }
    }
}

static bool CheckBlockHeader(const CBlockHeader& block, BlockValidationState& state, const Consensus::Params& consensusParams, bool fCheckPOW = true)
{
    if (fParticlMode
        && !block.IsParticlVersion())
        return state.Invalid(BlockValidationResult::BLOCK_CONSENSUS, "block-version", "bad block version");

    // Check timestamp
    if (fParticlMode
        && !block.hashPrevBlock.IsNull() // allow genesis block to be created in the future
        && block.GetBlockTime() > particl::FutureDrift(GetAdjustedTime()))
        return state.Invalid(BlockValidationResult::BLOCK_CONSENSUS, "block-timestamp", "block timestamp too far in the future");

    // Check proof of work matches claimed amount
    if (!fParticlMode
        && fCheckPOW && !CheckProofOfWork(block.GetHash(), block.nBits, consensusParams))
        return state.Invalid(BlockValidationResult::BLOCK_INVALID_HEADER, "high-hash", "proof of work failed");

    return true;
}


bool CheckBlockSignature(const CBlock &block)
{
    if (!block.IsProofOfStake())
        return block.vchBlockSig.empty();
    if (block.vchBlockSig.empty())
        return false;
    if (block.vtx[0]->vin.size() < 1)
        return false;

    const auto &txin = block.vtx[0]->vin[0];
    if (txin.scriptWitness.stack.size() != 2)
        return false;

    if (txin.scriptWitness.stack[1].size() != 33)
        return false;

    CPubKey pubKey(txin.scriptWitness.stack[1]);
    return pubKey.Verify(block.GetHash(), block.vchBlockSig);
};

bool CheckBlock(const CBlock& block, BlockValidationState& state, const Consensus::Params& consensusParams, bool fCheckPOW, bool fCheckMerkleRoot)
{
    // These are checks that are independent of context.

    if (block.fChecked)
        return true;

    // Check that the header is valid (particularly PoW).  This is mostly
    // redundant with the call in AcceptBlockHeader.
    if (!CheckBlockHeader(block, state, consensusParams, fCheckPOW))
        return false;

    state.SetStateInfo(block.nTime, -1, consensusParams, fParticlMode, (fBusyImporting && fSkipRangeproof));

    // Signet only: check block solution
    if (consensusParams.signet_blocks && fCheckPOW && !CheckSignetBlockSolution(block, consensusParams)) {
        return state.Invalid(BlockValidationResult::BLOCK_CONSENSUS, "bad-signet-blksig", "signet block signature validation failure");
    }

    // Check the merkle root.
    if (fCheckMerkleRoot) {
        bool mutated;

        uint256 hashMerkleRoot2 = BlockMerkleRoot(block, &mutated);

        if (block.hashMerkleRoot != hashMerkleRoot2)
            return state.Invalid(BlockValidationResult::BLOCK_MUTATED, "bad-txnmrklroot", "hashMerkleRoot mismatch");

        // Check for merkle tree malleability (CVE-2012-2459): repeating sequences
        // of transactions in a block without affecting the merkle root of a block,
        // while still invalidating it.
        if (mutated)
            return state.Invalid(BlockValidationResult::BLOCK_MUTATED, "bad-txns-duplicate", "duplicate transaction");
    }

    // All potential-corruption validation must be done before we do any
    // transaction validation, as otherwise we may mark the header as invalid
    // because we receive the wrong transactions for it.
    // Note that witness malleability is checked in ContextualCheckBlock, so no
    // checks that use witness data may be performed here.

    // Size limits
    if (block.vtx.empty() || block.vtx.size() * WITNESS_SCALE_FACTOR > MAX_BLOCK_WEIGHT || ::GetSerializeSize(block, PROTOCOL_VERSION | SERIALIZE_TRANSACTION_NO_WITNESS) * WITNESS_SCALE_FACTOR > MAX_BLOCK_WEIGHT)
        return state.Invalid(BlockValidationResult::BLOCK_CONSENSUS, "bad-blk-length", "size limits failed");

    if (fParticlMode) {
        // First transaction must be coinbase (genesis only) or coinstake
        // 2nd txn may be coinbase in early blocks: check further in ContextualCheckBlock
        if (!(block.vtx[0]->IsCoinBase() || block.vtx[0]->IsCoinStake())) { // only genesis can be coinbase, check in ContextualCheckBlock
            return state.Invalid(BlockValidationResult::BLOCK_CONSENSUS, "bad-cb-missing", "first tx is not coinbase");
        }

        // 2nd txn may never be coinstake, remaining txns must not be coinbase/stake
        for (size_t i = 1; i < block.vtx.size(); i++) {
            if ((i > 1 && block.vtx[i]->IsCoinBase()) || block.vtx[i]->IsCoinStake()) {
                return state.Invalid(BlockValidationResult::BLOCK_CONSENSUS, "bad-cb-multiple", "more than one coinbase or coinstake");
            }
        }

        if (!CheckBlockSignature(block)) {
            return state.Invalid(BlockValidationResult::BLOCK_CONSENSUS, "bad-block-signature", "bad block signature");
        }
    } else {
        // First transaction must be coinbase, the rest must not be
        if (block.vtx.empty() || !block.vtx[0]->IsCoinBase())
            return state.Invalid(BlockValidationResult::BLOCK_CONSENSUS, "bad-cb-missing", "first tx is not coinbase");
        for (unsigned int i = 1; i < block.vtx.size(); i++)
        if (block.vtx[i]->IsCoinBase())
            return state.Invalid(BlockValidationResult::BLOCK_CONSENSUS, "bad-cb-multiple", "more than one coinbase");
    }

    // Check transactions
    // Must check for duplicate inputs (see CVE-2018-17144)
    for (const auto& tx : block.vtx) {
        TxValidationState tx_state;
        tx_state.SetStateInfo(block.nTime, -1, consensusParams, fParticlMode, (fBusyImporting && fSkipRangeproof));
        if (!CheckTransaction(*tx, tx_state)) {
            // CheckBlock() does context-free validation checks. The only
            // possible failures are consensus failures.
            assert(tx_state.GetResult() == TxValidationResult::TX_CONSENSUS);
            return state.Invalid(BlockValidationResult::BLOCK_CONSENSUS, tx_state.GetRejectReason(),
                                 strprintf("Transaction check failed (tx hash %s) %s", tx->GetHash().ToString(), tx_state.GetDebugMessage()));
        }
    }
    unsigned int nSigOps = 0;
    for (const auto& tx : block.vtx)
    {
        nSigOps += GetLegacySigOpCount(*tx);
    }
    if (nSigOps * WITNESS_SCALE_FACTOR > MAX_BLOCK_SIGOPS_COST)
        return state.Invalid(BlockValidationResult::BLOCK_CONSENSUS, "bad-blk-sigops", "out-of-bounds SigOpCount");

    if (fCheckPOW && fCheckMerkleRoot)
        block.fChecked = true;

    return true;
}

void UpdateUncommittedBlockStructures(CBlock& block, const CBlockIndex* pindexPrev, const Consensus::Params& consensusParams)
{
    int commitpos = GetWitnessCommitmentIndex(block);
    static const std::vector<unsigned char> nonce(32, 0x00);
    if (commitpos != NO_WITNESS_COMMITMENT && DeploymentActiveAfter(pindexPrev, consensusParams, Consensus::DEPLOYMENT_SEGWIT) && !block.vtx[0]->HasWitness()) {
        CMutableTransaction tx(*block.vtx[0]);
        tx.vin[0].scriptWitness.stack.resize(1);
        tx.vin[0].scriptWitness.stack[0] = nonce;
        block.vtx[0] = MakeTransactionRef(std::move(tx));
    }
}

std::vector<unsigned char> GenerateCoinbaseCommitment(CBlock& block, const CBlockIndex* pindexPrev, const Consensus::Params& consensusParams)
{
    std::vector<unsigned char> commitment;
    if (fParticlMode) {
        return commitment;
    }

    int commitpos = GetWitnessCommitmentIndex(block);
    std::vector<unsigned char> ret(32, 0x00);
    if (DeploymentEnabled(consensusParams, Consensus::DEPLOYMENT_SEGWIT)) {
        if (commitpos == NO_WITNESS_COMMITMENT) {
            uint256 witnessroot = BlockWitnessMerkleRoot(block, nullptr);
            CHash256().Write(witnessroot).Write(ret).Finalize(witnessroot);
            CTxOut out;
            out.nValue = 0;
            out.scriptPubKey.resize(MINIMUM_WITNESS_COMMITMENT);
            out.scriptPubKey[0] = OP_RETURN;
            out.scriptPubKey[1] = 0x24;
            out.scriptPubKey[2] = 0xaa;
            out.scriptPubKey[3] = 0x21;
            out.scriptPubKey[4] = 0xa9;
            out.scriptPubKey[5] = 0xed;
            memcpy(&out.scriptPubKey[6], witnessroot.begin(), 32);
            commitment = std::vector<unsigned char>(out.scriptPubKey.begin(), out.scriptPubKey.end());
            CMutableTransaction tx(*block.vtx[0]);
            tx.vout.push_back(out);
            block.vtx[0] = MakeTransactionRef(std::move(tx));
        }
    }
    UpdateUncommittedBlockStructures(block, pindexPrev, consensusParams);
    return commitment;
}

unsigned int GetNextTargetRequired(const CBlockIndex *pindexLast)
{
    const Consensus::Params &consensus = Params().GetConsensus();

    arith_uint256 bnProofOfWorkLimit;
    unsigned int nProofOfWorkLimit;
    int nHeight = pindexLast ? pindexLast->nHeight+1 : 0;

    if (nHeight < (int)Params().GetLastImportHeight()) {
        if (nHeight == 0) {
            return arith_uint256("00ffffffffffffffffffffffffffffffffffffffffffffffffffffffffffffff").GetCompact();
        }
        int nLastImportHeight = (int) Params().GetLastImportHeight();
        arith_uint256 nMaxProofOfWorkLimit = arith_uint256("000000000008ffffffffffffffffffffffffffffffffffffffffffffffffffff");
        arith_uint256 nMinProofOfWorkLimit = UintToArith256(consensus.powLimit);
        arith_uint256 nStep = (nMaxProofOfWorkLimit - nMinProofOfWorkLimit) / nLastImportHeight;

        bnProofOfWorkLimit = nMaxProofOfWorkLimit - (nStep * nHeight);
        nProofOfWorkLimit = bnProofOfWorkLimit.GetCompact();
    } else {
        bnProofOfWorkLimit = UintToArith256(consensus.powLimit);
        nProofOfWorkLimit = bnProofOfWorkLimit.GetCompact();
    }

    if (pindexLast == nullptr)
        return nProofOfWorkLimit; // Genesis block

    const CBlockIndex* pindexPrev = pindexLast;
    if (pindexPrev->pprev == nullptr)
        return nProofOfWorkLimit; // first block
    const CBlockIndex *pindexPrevPrev = pindexPrev->pprev;
    if (pindexPrevPrev->pprev == nullptr)
        return nProofOfWorkLimit; // second block

    int64_t nTargetSpacing = Params().GetTargetSpacing();
    int64_t nTargetTimespan = Params().GetTargetTimespan();
    int64_t nActualSpacing = pindexPrev->GetBlockTime() - pindexPrevPrev->GetBlockTime();

    if (nActualSpacing > nTargetSpacing * 10)
        nActualSpacing = nTargetSpacing * 10;

    // pos: target change every block
    // pos: retarget with exponential moving toward target spacing
    arith_uint256 bnNew;
    bnNew.SetCompact(pindexLast->nBits);

    int64_t nInterval = nTargetTimespan / nTargetSpacing;
    bnNew *= ((nInterval - 1) * nTargetSpacing + nActualSpacing + nActualSpacing);
    bnNew /= ((nInterval + 1) * nTargetSpacing);

    if (bnNew <= 0 || bnNew > bnProofOfWorkLimit)
        return nProofOfWorkLimit;

    return bnNew.GetCompact();
}

/** Context-dependent validity checks.
 *  By "context", we mean only the previous block headers, but not the UTXO
 *  set; UTXO-related validity checks are done in ConnectBlock().
 *  NOTE: This function is not currently invoked by ConnectBlock(), so we
 *  should consider upgrade issues if we change which consensus rules are
 *  enforced in this function (eg by adding a new consensus rule). See comment
 *  in ConnectBlock().
 *  Note that -reindex-chainstate skips the validation that happens here!
 */
static bool ContextualCheckBlockHeader(const CBlockHeader& block, BlockValidationState& state, BlockManager& blockman, const CChainParams& params, const CBlockIndex* pindexPrev, int64_t nAdjustedTime) EXCLUSIVE_LOCKS_REQUIRED(cs_main)
{
    const int nHeight = pindexPrev == nullptr ? 0 : pindexPrev->nHeight + 1;
    const Consensus::Params& consensusParams = params.GetConsensus();

    if (fParticlMode && pindexPrev) {
        // Check proof-of-stake
        if (block.nBits != GetNextTargetRequired(pindexPrev))
            return state.Invalid(BlockValidationResult::BLOCK_INVALID_HEADER, "bad-diffbits-pos", "incorrect proof of stake");
    } else {
        // Check proof of work
        if (block.nBits != GetNextWorkRequired(pindexPrev, &block, consensusParams))
            return state.Invalid(BlockValidationResult::BLOCK_INVALID_HEADER, "bad-diffbits", "incorrect proof of work");
    }

    // Check against checkpoints
    if (fCheckpointsEnabled) {
        // Don't accept any forks from the main chain prior to last checkpoint.
        // GetLastCheckpoint finds the last checkpoint in MapCheckpoints that's in our
        // BlockIndex().
        CBlockIndex* pcheckpoint = blockman.GetLastCheckpoint(params.Checkpoints());
        if (pcheckpoint && nHeight < pcheckpoint->nHeight) {
            LogPrintf("ERROR: %s: forked chain older than last checkpoint (height %d)\n", __func__, nHeight);
            return state.Invalid(BlockValidationResult::BLOCK_CHECKPOINT, "bad-fork-prior-to-checkpoint");
        }
    }

    // Check timestamp against prev
    if (block.GetBlockTime() <= pindexPrev->GetMedianTimePast())
        return state.Invalid(BlockValidationResult::BLOCK_INVALID_HEADER, "time-too-old", "block's timestamp is too early");

    // Check timestamp
    if (nHeight > 0
        && block.GetBlockTime() > nAdjustedTime + MAX_FUTURE_BLOCK_TIME)
        return state.Invalid(BlockValidationResult::BLOCK_TIME_FUTURE, "time-too-new", "block timestamp too far in the future");

    // Reject blocks with outdated version
    if ((block.nVersion < 2 && DeploymentActiveAfter(pindexPrev, consensusParams, Consensus::DEPLOYMENT_HEIGHTINCB)) ||
        (block.nVersion < 3 && DeploymentActiveAfter(pindexPrev, consensusParams, Consensus::DEPLOYMENT_DERSIG)) ||
        (block.nVersion < 4 && DeploymentActiveAfter(pindexPrev, consensusParams, Consensus::DEPLOYMENT_CLTV))) {
            return state.Invalid(BlockValidationResult::BLOCK_INVALID_HEADER, strprintf("bad-version(0x%08x)", block.nVersion),
                                 strprintf("rejected nVersion=0x%08x block", block.nVersion));
    }

    return true;
}

/** NOTE: This function is not currently invoked by ConnectBlock(), so we
 *  should consider upgrade issues if we change which consensus rules are
 *  enforced in this function (eg by adding a new consensus rule). See comment
 *  in ConnectBlock().
 *  Note that -reindex-chainstate skips the validation that happens here!
 */
static bool ContextualCheckBlock(CChainState &chain_state, const CBlock& block, BlockValidationState& state, const Consensus::Params& consensusParams, const CBlockIndex* pindexPrev, bool accept_block=false) EXCLUSIVE_LOCKS_REQUIRED(cs_main)
{
    const int nHeight = pindexPrev == nullptr ? 0 : pindexPrev->nHeight + 1;
    const int64_t nPrevTime = pindexPrev ? pindexPrev->nTime : 0;

    // Enforce BIP113 (Median Time Past).
    int nLockTimeFlags = 0;
    if (DeploymentActiveAfter(pindexPrev, consensusParams, Consensus::DEPLOYMENT_CSV)) {
        assert(pindexPrev != nullptr);
        nLockTimeFlags |= LOCKTIME_MEDIAN_TIME_PAST;
    }

    int64_t nLockTimeCutoff = (nLockTimeFlags & LOCKTIME_MEDIAN_TIME_PAST)
                              ? (pindexPrev ? pindexPrev->GetMedianTimePast() : block.GetBlockTime())
                              : block.GetBlockTime();

    // Check that all transactions are finalized
    for (const auto& tx : block.vtx) {
        if (!IsFinalTx(*tx, nHeight, nLockTimeCutoff)) {
            return state.Invalid(BlockValidationResult::BLOCK_CONSENSUS, "bad-txns-nonfinal", "non-final transaction");
        }
    }

    if (fParticlMode) {
        if (block.IsProofOfStake()) {
            if (!chain_state.IsInitialBlockDownload()
                && !particl::CheckStakeUnique(block)) {
                //state.DoS(10, false, "bad-cs-duplicate", false, "duplicate coinstake");

                state.nFlags |= BLOCK_FAILED_DUPLICATE_STAKE;

                /*
                // TODO: ask peers which stake kernel they have
                if (chainActive.Tip()->nHeight < GetNumBlocksOfPeers() - 8) // peers have significantly longer chain, this node must've got the wrong stake 1st
                {
                    LogPrint(BCLog::POS, "%s: Ignoring CheckStakeUnique for block %s, chain height behind peers.\n", __func__, block.GetHash().ToString());
                    const COutPoint &kernel = block.vtx[0]->vin[0].prevout;
                    mapStakeSeen[kernel] = block.GetHash();
                } else
                    return state.DoS(20, false, "bad-cs-duplicate", false, "duplicate coinstake");
                */
            }

            // Limit the number of outputs in a coinstake txn to 6: 1 data + 1 treasury + 4 user
            if (nPrevTime >= consensusParams.OpIsCoinstakeTime) {
                if (block.vtx[0]->vpout.size() > 6) {
                    return state.Invalid(BlockValidationResult::BLOCK_CONSENSUS, "bad-cs-outputs", "Too many outputs in coinstake");
                }
            }

            // Coinstake output 0 must be data output of blockheight
            int i;
            if (!block.vtx[0]->GetCoinStakeHeight(i)) {
                return state.Invalid(BlockValidationResult::BLOCK_CONSENSUS, "bad-cs-malformed", "coinstake txn is malformed");
            }

            if (i != nHeight) {
                return state.Invalid(BlockValidationResult::BLOCK_CONSENSUS, "bad-cs-height", "block height mismatch in coinstake");
            }

            std::vector<uint8_t> &vData = ((CTxOutData*)block.vtx[0]->vpout[0].get())->vData;
            if (vData.size() > 8 && vData[4] == DO_VOTE) {
                uint32_t voteToken;
                memcpy(&voteToken, &vData[5], 4);
                voteToken = le32toh(voteToken);

                LogPrint(BCLog::HDWALLET, _("Block %d casts vote for option %u of proposal %u.\n").translated.c_str(),
                    nHeight, voteToken >> 16, voteToken & 0xFFFF);
            }

            // check witness merkleroot, TODO: should witnessmerkleroot be hashed?
            bool malleated = false;
            uint256 hashWitness = BlockWitnessMerkleRoot(block, &malleated);

            if (hashWitness != block.hashWitnessMerkleRoot) {
                return state.Invalid(BlockValidationResult::BLOCK_MUTATED, "bad-witness-merkle-match", strprintf("%s : witness merkle commitment mismatch", __func__));
            }

            if (!CheckCoinStakeTimestamp(nHeight, block.GetBlockTime())) {
                return state.Invalid(BlockValidationResult::DOS_50, "bad-coinstake-time", strprintf("%s: coinstake timestamp violation nTimeBlock=%d", __func__, block.GetBlockTime()));
            }

            // Check timestamp against prev
            if (block.GetBlockTime() <= pindexPrev->GetPastTimeLimit() || particl::FutureDrift(block.GetBlockTime()) < pindexPrev->GetBlockTime()) {
                return state.Invalid(BlockValidationResult::DOS_50, "bad-block-time", strprintf("%s: block's timestamp is too early", __func__));
            }

            uint256 hashProof, targetProofOfStake;

            // Blocks are connected at end of import / reindex
            // CheckProofOfStake is run again during connectblock
            if (!chain_state.IsInitialBlockDownload() // checks (!fImporting && !fReindex)
                && (!accept_block || chain_state.m_chain.Height() > (int)Params().GetStakeMinConfirmations())
                && !CheckProofOfStake(chain_state, state, pindexPrev, *block.vtx[0], block.nTime, block.nBits, hashProof, targetProofOfStake)) {
                return error("ContextualCheckBlock(): check proof-of-stake failed for block %s\n", block.GetHash().ToString());
            }
        } else {
            bool fCheckPOW = true; // TODO: pass properly
            if (fCheckPOW && !CheckProofOfWork(block.GetHash(), block.nBits, consensusParams, nHeight, Params().GetLastImportHeight()))
                return state.Invalid(BlockValidationResult::BLOCK_INVALID_HEADER, "high-hash", "proof of work failed");

            // Enforce rule that the coinbase ends with serialized block height
            // genesis block scriptSig size will be different
            CScript expect = CScript() << OP_RETURN << nHeight;
            const CScript &scriptSig = block.vtx[0]->vin[0].scriptSig;
            if (scriptSig.size() < expect.size() ||
                !std::equal(expect.begin()
                    , expect.end(), scriptSig.begin() + scriptSig.size()-expect.size())) {
                return state.Invalid(BlockValidationResult::BLOCK_CONSENSUS, "bad-cb-height", "block height mismatch in coinbase");
            }
        }

        if (nHeight > 0 && !block.vtx[0]->IsCoinStake()) { // only genesis block can start with coinbase
            return state.Invalid(BlockValidationResult::BLOCK_CONSENSUS, "bad-cs-missing", "first tx is not coinstake");
        }

        if (nHeight > 0 // skip genesis
            && Params().GetLastImportHeight() >= (uint32_t)nHeight) {
            // 2nd txn must be coinbase
            if (block.vtx.size() < 2 || !block.vtx[1]->IsCoinBase()) {
                return state.Invalid(BlockValidationResult::BLOCK_CONSENSUS, "bad-cb", "Second txn of import block must be coinbase");
            }

            // Check hash of genesis import txn matches expected hash.
            uint256 txnHash = block.vtx[1]->GetHash();
            if (!Params().CheckImportCoinbase(nHeight, txnHash)) {
                return state.Invalid(BlockValidationResult::BLOCK_CONSENSUS, "bad-cb", "Incorrect outputs hash.");
            }
        } else {
            // 2nd txn can't be coinbase if block height > GetLastImportHeight
            if (block.vtx.size() > 1 && block.vtx[1]->IsCoinBase()) {
                return state.Invalid(BlockValidationResult::BLOCK_CONSENSUS, "bad-cb-multiple", "unexpected coinbase");
            }
        }
    } else {
        // Enforce rule that the coinbase starts with serialized block height
        if (DeploymentActiveAfter(pindexPrev, consensusParams, Consensus::DEPLOYMENT_HEIGHTINCB))
        {
            CScript expect = CScript() << nHeight;
            if (block.vtx[0]->vin[0].scriptSig.size() < expect.size() ||
                !std::equal(expect.begin(), expect.end(), block.vtx[0]->vin[0].scriptSig.begin())) {
                return state.Invalid(BlockValidationResult::BLOCK_CONSENSUS, "bad-cb-height", "block height mismatch in coinbase");
            }
        }

        // Validation for witness commitments.
        // * We compute the witness hash (which is the hash including witnesses) of all the block's transactions, except the
        //   coinbase (where 0x0000....0000 is used instead).
        // * The coinbase scriptWitness is a stack of a single 32-byte vector, containing a witness reserved value (unconstrained).
        // * We build a merkle tree with all those witness hashes as leaves (similar to the hashMerkleRoot in the block header).
        // * There must be at least one output whose scriptPubKey is a single 36-byte push, the first 4 bytes of which are
        //   {0xaa, 0x21, 0xa9, 0xed}, and the following 32 bytes are SHA256^2(witness root, witness reserved value). In case there are
        //   multiple, the last one is used.
        bool fHaveWitness = false;
        if (DeploymentActiveAfter(pindexPrev, consensusParams, Consensus::DEPLOYMENT_SEGWIT)) {
            int commitpos = GetWitnessCommitmentIndex(block);
            if (commitpos != NO_WITNESS_COMMITMENT) {
                bool malleated = false;
                uint256 hashWitness = BlockWitnessMerkleRoot(block, &malleated);
                // The malleation check is ignored; as the transaction tree itself
                // already does not permit it, it is impossible to trigger in the
                // witness tree.
                if (block.vtx[0]->vin[0].scriptWitness.stack.size() != 1 || block.vtx[0]->vin[0].scriptWitness.stack[0].size() != 32) {
                    return state.Invalid(BlockValidationResult::BLOCK_MUTATED, "bad-witness-nonce-size", strprintf("%s : invalid witness reserved value size", __func__));
                }
                CHash256().Write(hashWitness).Write(block.vtx[0]->vin[0].scriptWitness.stack[0]).Finalize(hashWitness);
                if (memcmp(hashWitness.begin(), &block.vtx[0]->vout[commitpos].scriptPubKey[6], 32)) {
                    return state.Invalid(BlockValidationResult::BLOCK_MUTATED, "bad-witness-merkle-match", strprintf("%s : witness merkle commitment mismatch", __func__));
                }
                fHaveWitness = true;
            }
        }

        // No witness data is allowed in blocks that don't commit to witness data, as this would otherwise leave room for spam
        if (!fHaveWitness) {
          for (const auto& tx : block.vtx) {
                if (tx->HasWitness()) {
                    return state.Invalid(BlockValidationResult::BLOCK_MUTATED, "unexpected-witness", strprintf("%s : unexpected witness data found", __func__));
                }
            }
        }
    }

    // After the coinbase witness reserved value and commitment are verified,
    // we can check if the block weight passes (before we've checked the
    // coinbase witness, it would be possible for the weight to be too
    // large by filling up the coinbase witness, which doesn't change
    // the block hash, so we couldn't mark the block as permanently
    // failed).
    if (GetBlockWeight(block) > MAX_BLOCK_WEIGHT) {
        return state.Invalid(BlockValidationResult::BLOCK_CONSENSUS, "bad-blk-weight", strprintf("%s : weight limit failed", __func__));
    }

    return true;
}

bool BlockManager::AcceptBlockHeader(const CBlockHeader& block, BlockValidationState& state, const CChainParams& chainparams, CBlockIndex** ppindex, bool fRequested)
{
    AssertLockHeld(cs_main);
    // Check for duplicate
    uint256 hash = block.GetHash();
    BlockMap::iterator miSelf = m_block_index.find(hash);
    if (hash != chainparams.GetConsensus().hashGenesisBlock) {
        if (miSelf != m_block_index.end()) {
            // Block header is already known.
            CBlockIndex* pindex = miSelf->second;
            if (state.m_chainman && !state.m_peerman) {
                state.m_peerman = state.m_chainman->m_peerman;
            }
            if (fParticlMode && !fRequested && !state.m_chainman->ActiveChainstate().IsInitialBlockDownload() && state.nodeId >= 0
                && !state.m_peerman->IncDuplicateHeaders(state.nodeId)) {
                state.m_peerman->Misbehaving(state.nodeId, 5, "Too many duplicates");
            }

            if (ppindex)
                *ppindex = pindex;
            if (pindex->nStatus & BLOCK_FAILED_MASK) {
                LogPrintf("ERROR: %s: block %s is marked invalid\n", __func__, hash.ToString());
                return state.Invalid(BlockValidationResult::BLOCK_CACHED_INVALID, "duplicate");
            }
            return true;
        }

        if (!CheckBlockHeader(block, state, chainparams.GetConsensus())) {
            LogPrint(BCLog::VALIDATION, "%s: Consensus::CheckBlockHeader: %s, %s\n", __func__, hash.ToString(), state.ToString());
            return false;
        }

        // Get prev block index
        CBlockIndex* pindexPrev = nullptr;
        BlockMap::iterator mi = m_block_index.find(block.hashPrevBlock);
        if (mi == m_block_index.end()) {
            LogPrintf("ERROR: %s: prev block not found\n", __func__);
            return state.Invalid(BlockValidationResult::BLOCK_MISSING_PREV, "prev-blk-not-found");
        }
        pindexPrev = (*mi).second;
        if (pindexPrev->nStatus & BLOCK_FAILED_MASK) {
            LogPrintf("ERROR: %s: prev block invalid\n", __func__);
            return state.Invalid(BlockValidationResult::BLOCK_INVALID_PREV, "bad-prevblk");
        }
        if (!ContextualCheckBlockHeader(block, state, *this, chainparams, pindexPrev, GetAdjustedTime()))
            return error("%s: Consensus::ContextualCheckBlockHeader: %s, %s", __func__, hash.ToString(), state.ToString());

        /* Determine if this block descends from any block which has been found
         * invalid (m_failed_blocks), then mark pindexPrev and any blocks between
         * them as failed. For example:
         *
         *                D3
         *              /
         *      B2 - C2
         *    /         \
         *  A             D2 - E2 - F2
         *    \
         *      B1 - C1 - D1 - E1
         *
         * In the case that we attempted to reorg from E1 to F2, only to find
         * C2 to be invalid, we would mark D2, E2, and F2 as BLOCK_FAILED_CHILD
         * but NOT D3 (it was not in any of our candidate sets at the time).
         *
         * In any case D3 will also be marked as BLOCK_FAILED_CHILD at restart
         * in LoadBlockIndex.
         */
        if (!pindexPrev->IsValid(BLOCK_VALID_SCRIPTS)) {
            // The above does not mean "invalid": it checks if the previous block
            // hasn't been validated up to BLOCK_VALID_SCRIPTS. This is a performance
            // optimization, in the common case of adding a new block to the tip,
            // we don't need to iterate over the failed blocks list.
            for (const CBlockIndex* failedit : m_failed_blocks) {
                if (pindexPrev->GetAncestor(failedit->nHeight) == failedit) {
                    //assert(failedit->nStatus & BLOCK_FAILED_VALID);
                    CBlockIndex* invalid_walk = pindexPrev;
                    if (failedit->nStatus & BLOCK_FAILED_VALID)
                    while (invalid_walk != failedit) {
                        invalid_walk->nStatus |= BLOCK_FAILED_CHILD;
                        setDirtyBlockIndex.insert(invalid_walk);
                        invalid_walk = invalid_walk->pprev;
                    }
                    LogPrintf("ERROR: %s: prev block invalid\n", __func__);
                    return state.Invalid(BlockValidationResult::BLOCK_INVALID_PREV, "bad-prevblk");
                }
            }
        }
    }
    bool force_accept = true;
    if (fParticlMode &&
        state.nodeId >= 0 &&
        state.m_chainman->HaveActiveChainstate() &&
        !state.m_chainman->ActiveChainstate().IsInitialBlockDownload()) {
        if (!AddNodeHeader(state.nodeId, hash)) {
            LogPrintf("ERROR: %s: DoS limits\n", __func__);
            return state.Invalid(BlockValidationResult::DOS_20, "dos-limits");
        }
        force_accept = false;
    }
    CBlockIndex* pindex = AddToBlockIndex(block);
    if (force_accept) {
        pindex->nFlags |= BLOCK_ACCEPTED;
    }

    if (ppindex)
        *ppindex = pindex;

    return true;
}

// Exposed wrapper for AcceptBlockHeader
bool ChainstateManager::ProcessNewBlockHeaders(const std::vector<CBlockHeader>& headers, BlockValidationState& state, const CChainParams& chainparams, const CBlockIndex** ppindex)
{
    state.m_chainman = this;
    AssertLockNotHeld(cs_main);
    {
        LOCK(cs_main);
        for (const CBlockHeader& header : headers) {
            CBlockIndex *pindex = nullptr; // Use a temp pindex instead of ppindex to avoid a const_cast
            bool accepted = m_blockman.AcceptBlockHeader(
                header, state, chainparams, &pindex);
            ActiveChainstate().CheckBlockIndex();

            if (!accepted) {
                return false;
            }
            if (ppindex) {
                *ppindex = pindex;
            }
        }
    }
    if (NotifyHeaderTip(ActiveChainstate())) {
        if (ActiveChainstate().IsInitialBlockDownload() && ppindex && *ppindex) {
            LogPrintf("Synchronizing blockheaders, height: %d (~%.2f%%)\n", (*ppindex)->nHeight, 100.0/((*ppindex)->nHeight+(GetAdjustedTime() - (*ppindex)->GetBlockTime()) / Params().GetConsensus().nPowTargetSpacing) * (*ppindex)->nHeight);
        }
    }
    return true;
}

/** Store block on disk. If dbp is non-nullptr, the file is known to already reside on disk */
bool CChainState::AcceptBlock(const std::shared_ptr<const CBlock>& pblock, BlockValidationState& state, CBlockIndex** ppindex, bool fRequested, const FlatFilePos* dbp, bool* fNewBlock)
{
    const CBlock& block = *pblock;

    if (fNewBlock) *fNewBlock = false;
    AssertLockHeld(cs_main);

    CBlockIndex *pindexDummy = nullptr;
    CBlockIndex *&pindex = ppindex ? *ppindex : pindexDummy;

    bool accepted_header = m_blockman.AcceptBlockHeader(block, state, m_params, &pindex, fRequested);
    CheckBlockIndex();

    if (!accepted_header)
        return false;

    // Try to process all requested blocks that we don't have, but only
    // process an unrequested block if it's new and has enough work to
    // advance our tip, and isn't too many blocks ahead.
    bool fAlreadyHave = pindex->nStatus & BLOCK_HAVE_DATA;
    bool fHasMoreOrSameWork = (m_chain.Tip() ? pindex->nChainWork >= m_chain.Tip()->nChainWork : true);
    // Blocks that are too out-of-order needlessly limit the effectiveness of
    // pruning, because pruning will not delete block files that contain any
    // blocks which are too close in height to the tip.  Apply this test
    // regardless of whether pruning is enabled; it should generally be safe to
    // not process unrequested blocks.
    bool fTooFarAhead = (pindex->nHeight > int(m_chain.Height() + MIN_BLOCKS_TO_KEEP));

    // TODO: Decouple this function from the block download logic by removing fRequested
    // This requires some new chain data structure to efficiently look up if a
    // block is in a chain leading to a candidate for best tip, despite not
    // being such a candidate itself.

    // TODO: deal better with return value and error conditions for duplicate
    // and unrequested blocks.
    if (fAlreadyHave) return true;
    if (!fRequested) {  // If we didn't ask for it:
        if (pindex->nTx != 0) return true;    // This is a previously-processed block that was pruned
        if (!fHasMoreOrSameWork) return true; // Don't process less-work chains
        if (fTooFarAhead) return true;        // Block height is too high

        // Protect against DoS attacks from low-work chains.
        // If our tip is behind, a peer could try to send us
        // low-work blocks on a fake chain that we would never
        // request; don't process these.
        if (pindex->nChainWork < nMinimumChainWork) return true;
    }

    if (!CheckBlock(block, state, m_params.GetConsensus())) {
        return error("%s: %s", __func__, state.ToString());
    }

    if (block.IsProofOfStake()) {
        pindex->SetProofOfStake();
        pindex->prevoutStake = pblock->vtx[0]->vin[0].prevout;
        if (!pindex->pprev
            || (pindex->pprev->bnStakeModifier.IsNull()
                && pindex->pprev->GetBlockHash() != m_params.GetConsensus().hashGenesisBlock)) {
            // Block received out of order
            if (fParticlMode && !IsInitialBlockDownload()) {
                if (pindex->nFlags & BLOCK_DELAYED) {
                    // Block is already delayed
                    state.nFlags |= BLOCK_DELAYED;
                    return true;
                }
                pindex->nFlags |= BLOCK_DELAYED;
                return particl::DelayBlock(pblock, state);
            }
        } else {
            pindex->bnStakeModifier = ComputeStakeModifierV2(pindex->pprev, pindex->prevoutStake.hash);
        }
        pindex->nFlags &= ~BLOCK_DELAYED;
        setDirtyBlockIndex.insert(pindex);
    }

    if (!ContextualCheckBlock(*this, block, state, m_params.GetConsensus(), pindex->pprev, true)) {
        if (state.IsInvalid() && state.GetResult() != BlockValidationResult::BLOCK_MUTATED) {
            pindex->nStatus |= BLOCK_FAILED_VALID;
            setDirtyBlockIndex.insert(pindex);
        }
        return error("%s: %s", __func__, state.ToString());
    }

    if (state.nFlags & BLOCK_STAKE_KERNEL_SPENT && !(state.nFlags & BLOCK_FAILED_DUPLICATE_STAKE)) {
        if (state.nodeId > -1) {
            state.m_peerman->IncPersistentMisbehaviour(state.nodeId, 20);
            state.m_peerman->Misbehaving(state.nodeId, 20, "Spent kernel");
        }
    }

    RemoveNodeHeader(pindex->GetBlockHash());
    pindex->nFlags |= BLOCK_ACCEPTED;
    setDirtyBlockIndex.insert(pindex);

    // Header is valid/has work, merkle tree and segwit merkle tree are good...RELAY NOW
    // (but if it does not build on our best tip, let the SendMessages loop relay it)
    if (!(state.nFlags & (BLOCK_STAKE_KERNEL_SPENT | BLOCK_FAILED_DUPLICATE_STAKE))
        && !IsInitialBlockDownload() && m_chain.Tip() == pindex->pprev) {
        GetMainSignals().NewPoWValidBlock(pindex, pblock);
    }

    // Write block to history file
    if (fNewBlock) *fNewBlock = true;
    try {
        FlatFilePos blockPos = SaveBlockToDisk(block, pindex->nHeight, m_chain, m_params, dbp);
        if (blockPos.IsNull()) {
            state.Error(strprintf("%s: Failed to find position to write new block to disk", __func__));
            return false;
        }
        ReceivedBlockTransactions(block, pindex, blockPos);
    } catch (const std::runtime_error& e) {
        return AbortNode(state, std::string("System error: ") + e.what());
    }

    FlushStateToDisk(state, FlushStateMode::NONE);

    CheckBlockIndex();

    return true;
}

bool ChainstateManager::ProcessNewBlock(const CChainParams& chainparams, const std::shared_ptr<const CBlock>& block, bool force_processing, bool* new_block, NodeId node_id, PeerManager *peerman)
{
    AssertLockNotHeld(cs_main);

    CBlockIndex *pindex = nullptr;
    {
        /*
        uint256 hash = pblock->GetHash();
        // Limited duplicity on stake: prevents block flood attack
        // Duplicate stake allowed only when there is orphan child block
        if (!fReindex && !fImporting && pblock->IsProofOfStake() && setStakeSeen.count(pblock->GetProofOfStake()) && !mapOrphanBlocksByPrev.count(hash))
            return error("%s: Duplicate proof-of-stake (%s, %d) for block %s", pblock->GetProofOfStake().first.ToString(), pblock->GetProofOfStake().second, hash.ToString());
        */

        if (new_block) *new_block = false;
        BlockValidationState state;
        state.m_chainman = this;
        if (peerman) {
            state.m_peerman = peerman;
        } else {
            state.m_peerman = this->m_peerman;
        }
        if (node_id > -1) {
            state.nodeId = node_id;
        }

        // CheckBlock() does not support multi-threaded block validation because CBlock::fChecked can cause data race.
        // Therefore, the following critical section must include the CheckBlock() call as well.
        LOCK(cs_main);

        // Skipping AcceptBlock() for CheckBlock() failures means that we will never mark a block as invalid if
        // CheckBlock() fails.  This is protective against consensus failure if there are any unknown forms of block
        // malleability that cause CheckBlock() to fail; see e.g. CVE-2012-2459 and
        // https://lists.linuxfoundation.org/pipermail/bitcoin-dev/2019-February/016697.html.  Because CheckBlock() is
        // not very expensive, the anti-DoS benefits of caching failure (of a definitely-invalid block) are not substantial.
        bool ret = CheckBlock(*block, state, chainparams.GetConsensus());
        if (ret) {
            // Store to disk
            ret = ActiveChainstate().AcceptBlock(block, state, &pindex, force_processing, nullptr, new_block);
        }
        if (state.nFlags & BLOCK_DELAYED) {
            return true;
        }
        if (!ret) {
            if (fParticlMode && state.GetResult() != BlockValidationResult::BLOCK_MISSING_PREV) {
                // Mark block as invalid to prevent re-requesting from peer.
                // Block will have been added to the block index in AcceptBlockHeader
                CBlockIndex *pindex = ActiveChainstate().m_blockman.AddToBlockIndex(*block);
                ActiveChainstate().InvalidBlockFound(pindex, state);
            }
            GetMainSignals().BlockChecked(*block, state);
            return error("%s: AcceptBlock FAILED (%s)", __func__, state.ToString());
        }

        if (pindex && state.nFlags & BLOCK_FAILED_DUPLICATE_STAKE) {
            pindex->nFlags |= BLOCK_FAILED_DUPLICATE_STAKE;
            setDirtyBlockIndex.insert(pindex);
            LogPrint(BCLog::POS, "%s Marking duplicate stake: %s.\n", __func__, pindex->GetBlockHash().ToString());
            GetMainSignals().BlockChecked(*block, state);
        }
    }

    NotifyHeaderTip(ActiveChainstate());

    BlockValidationState state; // Only used to report errors, not invalidity - ignore it
    state.m_chainman = this;
    if (peerman) {
        state.m_peerman = peerman;
    } else {
        state.m_peerman = this->m_peerman;
    }
    if (!ActiveChainstate().ActivateBestChain(state, block)) {
        return error("%s: ActivateBestChain failed (%s)", __func__, state.ToString());
    }

    if (smsg::fSecMsgEnabled && gArgs.GetBoolArg("-smsgscanincoming", false)) {
        smsgModule.ScanBlock(*block);
    }

    {
        assert(pindex);
        // Check here for blocks not connected to the chain, TODO: move to a timer.
        particl::CheckDelayedBlocks(state, chainparams, pindex->GetBlockHash());
    }

    return true;
}

bool TestBlockValidity(BlockValidationState& state,
                       const CChainParams& chainparams,
                       CChainState& chainstate,
                       const CBlock& block,
                       CBlockIndex* pindexPrev,
                       bool fCheckPOW,
                       bool fCheckMerkleRoot)
{
    AssertLockHeld(cs_main);
    assert(pindexPrev && pindexPrev == chainstate.m_chain.Tip());
    CCoinsViewCache viewNew(&chainstate.CoinsTip());
    uint256 block_hash(block.GetHash());
    CBlockIndex indexDummy(block);
    indexDummy.pprev = pindexPrev;
    indexDummy.nHeight = pindexPrev->nHeight + 1;
    indexDummy.phashBlock = &block_hash;

    // NOTE: CheckBlockHeader is called by CheckBlock
    if (!ContextualCheckBlockHeader(block, state, chainstate.m_blockman, chainparams, pindexPrev, GetAdjustedTime()))
        return error("%s: Consensus::ContextualCheckBlockHeader: %s", __func__, state.ToString());
    if (!CheckBlock(block, state, chainparams.GetConsensus(), fCheckPOW, fCheckMerkleRoot))
        return error("%s: Consensus::CheckBlock: %s", __func__, state.ToString());
    if (!ContextualCheckBlock(chainstate, block, state, chainparams.GetConsensus(), pindexPrev))
        return error("%s: Consensus::ContextualCheckBlock: %s", __func__, state.ToString());
    if (!chainstate.ConnectBlock(block, state, &indexDummy, viewNew, true)) {
        return false;
    }
    assert(state.IsValid());

    return true;
}

/**
 * BLOCK PRUNING CODE
 */

void BlockManager::PruneOneBlockFile(const int fileNumber)
{
    AssertLockHeld(cs_main);
    LOCK(cs_LastBlockFile);

    for (const auto& entry : m_block_index) {
        CBlockIndex* pindex = entry.second;
        if (pindex->nFile == fileNumber) {
            pindex->nStatus &= ~BLOCK_HAVE_DATA;
            pindex->nStatus &= ~BLOCK_HAVE_UNDO;
            pindex->nFile = 0;
            pindex->nDataPos = 0;
            pindex->nUndoPos = 0;
            setDirtyBlockIndex.insert(pindex);

            // Prune from m_blocks_unlinked -- any block we prune would have
            // to be downloaded again in order to consider its chain, at which
            // point it would be considered as a candidate for
            // m_blocks_unlinked or setBlockIndexCandidates.
            auto range = m_blocks_unlinked.equal_range(pindex->pprev);
            while (range.first != range.second) {
                std::multimap<CBlockIndex *, CBlockIndex *>::iterator _it = range.first;
                range.first++;
                if (_it->second == pindex) {
                    m_blocks_unlinked.erase(_it);
                }
            }
        }
    }

    vinfoBlockFile[fileNumber].SetNull();
    setDirtyFileInfo.insert(fileNumber);
}

void BlockManager::FindFilesToPruneManual(std::set<int>& setFilesToPrune, int nManualPruneHeight, int chain_tip_height)
{
    assert(fPruneMode && nManualPruneHeight > 0);

    LOCK2(cs_main, cs_LastBlockFile);
    if (chain_tip_height < 0) {
        return;
    }

    // last block to prune is the lesser of (user-specified height, MIN_BLOCKS_TO_KEEP from the tip)
    unsigned int nLastBlockWeCanPrune = std::min((unsigned)nManualPruneHeight, chain_tip_height - MIN_BLOCKS_TO_KEEP);
    int count = 0;
    for (int fileNumber = 0; fileNumber < nLastBlockFile; fileNumber++) {
        if (vinfoBlockFile[fileNumber].nSize == 0 || vinfoBlockFile[fileNumber].nHeightLast > nLastBlockWeCanPrune) {
            continue;
        }
        PruneOneBlockFile(fileNumber);
        setFilesToPrune.insert(fileNumber);
        count++;
    }
    LogPrintf("Prune (Manual): prune_height=%d removed %d blk/rev pairs\n", nLastBlockWeCanPrune, count);
}

/* This function is called from the RPC code for pruneblockchain */
void PruneBlockFilesManual(CChainState& active_chainstate, int nManualPruneHeight)
{
    BlockValidationState state;
    if (!active_chainstate.FlushStateToDisk(
            state, FlushStateMode::NONE, nManualPruneHeight)) {
        LogPrintf("%s: failed to flush state (%s)\n", __func__, state.ToString());
    }
}

void BlockManager::FindFilesToPrune(std::set<int>& setFilesToPrune, uint64_t nPruneAfterHeight, int chain_tip_height, int prune_height, bool is_ibd)
{
    LOCK2(cs_main, cs_LastBlockFile);
    if (chain_tip_height < 0 || nPruneTarget == 0) {
        return;
    }
    if ((uint64_t)chain_tip_height <= nPruneAfterHeight) {
        return;
    }

    unsigned int nLastBlockWeCanPrune = std::min(prune_height, chain_tip_height - static_cast<int>(MIN_BLOCKS_TO_KEEP));
    uint64_t nCurrentUsage = CalculateCurrentUsage();
    // We don't check to prune until after we've allocated new space for files
    // So we should leave a buffer under our target to account for another allocation
    // before the next pruning.
    uint64_t nBuffer = BLOCKFILE_CHUNK_SIZE + UNDOFILE_CHUNK_SIZE;
    uint64_t nBytesToPrune;
    int count = 0;

    if (nCurrentUsage + nBuffer >= nPruneTarget) {
        // On a prune event, the chainstate DB is flushed.
        // To avoid excessive prune events negating the benefit of high dbcache
        // values, we should not prune too rapidly.
        // So when pruning in IBD, increase the buffer a bit to avoid a re-prune too soon.
        if (is_ibd) {
            // Since this is only relevant during IBD, we use a fixed 10%
            nBuffer += nPruneTarget / 10;
        }

        for (int fileNumber = 0; fileNumber < nLastBlockFile; fileNumber++) {
            nBytesToPrune = vinfoBlockFile[fileNumber].nSize + vinfoBlockFile[fileNumber].nUndoSize;

            if (vinfoBlockFile[fileNumber].nSize == 0) {
                continue;
            }

            if (nCurrentUsage + nBuffer < nPruneTarget) { // are we below our target?
                break;
            }

            // don't prune files that could have a block within MIN_BLOCKS_TO_KEEP of the main chain's tip but keep scanning
            if (vinfoBlockFile[fileNumber].nHeightLast > nLastBlockWeCanPrune) {
                continue;
            }

            PruneOneBlockFile(fileNumber);
            // Queue up the files for removal
            setFilesToPrune.insert(fileNumber);
            nCurrentUsage -= nBytesToPrune;
            count++;
        }
    }

    LogPrint(BCLog::PRUNE, "Prune: target=%dMiB actual=%dMiB diff=%dMiB max_prune_height=%d removed %d blk/rev pairs\n",
           nPruneTarget/1024/1024, nCurrentUsage/1024/1024,
           ((int64_t)nPruneTarget - (int64_t)nCurrentUsage)/1024/1024,
           nLastBlockWeCanPrune, count);
}

CBlockIndex * BlockManager::InsertBlockIndex(const uint256& hash)
{
    AssertLockHeld(cs_main);

    if (hash.IsNull())
        return nullptr;

    // Return existing
    BlockMap::iterator mi = m_block_index.find(hash);
    if (mi != m_block_index.end())
        return (*mi).second;

    // Create new
    CBlockIndex* pindexNew = new CBlockIndex();
    mi = m_block_index.insert(std::make_pair(hash, pindexNew)).first;
    pindexNew->phashBlock = &((*mi).first);

    return pindexNew;
}

bool BlockManager::LoadBlockIndex(
    const Consensus::Params& consensus_params,
    CBlockTreeDB& blocktree,
    std::set<CBlockIndex*, CBlockIndexWorkComparator>& block_index_candidates)
{
    if (!blocktree.LoadBlockIndexGuts(consensus_params, [this](const uint256& hash) EXCLUSIVE_LOCKS_REQUIRED(cs_main) { return this->InsertBlockIndex(hash); }))
        return false;

    // Calculate nChainWork
    std::vector<std::pair<int, CBlockIndex*> > vSortedByHeight;
    vSortedByHeight.reserve(m_block_index.size());
    for (const std::pair<const uint256, CBlockIndex*>& item : m_block_index)
    {
        CBlockIndex* pindex = item.second;
        vSortedByHeight.push_back(std::make_pair(pindex->nHeight, pindex));
    }
    sort(vSortedByHeight.begin(), vSortedByHeight.end());
    for (const std::pair<int, CBlockIndex*>& item : vSortedByHeight)
    {
        if (ShutdownRequested()) return false;
        CBlockIndex* pindex = item.second;
        pindex->nChainWork = (pindex->pprev ? pindex->pprev->nChainWork : 0) + GetBlockProof(*pindex);
        pindex->nTimeMax = (pindex->pprev ? std::max(pindex->pprev->nTimeMax, pindex->nTime) : pindex->nTime);
        // We can link the chain of blocks for which we've received transactions at some point.
        // Pruned nodes may have deleted the block.
        if (pindex->nTx > 0) {
            if (pindex->pprev) {
                if (pindex->pprev->HaveTxsDownloaded()) {
                    pindex->nChainTx = pindex->pprev->nChainTx + pindex->nTx;
                } else {
                    pindex->nChainTx = 0;
                    m_blocks_unlinked.insert(std::make_pair(pindex->pprev, pindex));
                }
            } else {
                pindex->nChainTx = pindex->nTx;
            }
        }
        if (!(pindex->nStatus & BLOCK_FAILED_MASK) && pindex->pprev && (pindex->pprev->nStatus & BLOCK_FAILED_MASK)) {
            pindex->nStatus |= BLOCK_FAILED_CHILD;
            setDirtyBlockIndex.insert(pindex);
        }
        if (pindex->IsValid(BLOCK_VALID_TRANSACTIONS) && (pindex->HaveTxsDownloaded() || pindex->pprev == nullptr)) {
            block_index_candidates.insert(pindex);
        }
        if (pindex->nStatus & BLOCK_FAILED_MASK && (!pindexBestInvalid || pindex->nChainWork > pindexBestInvalid->nChainWork))
            pindexBestInvalid = pindex;
        if (pindex->pprev)
            pindex->BuildSkip();
        if (pindex->IsValid(BLOCK_VALID_TREE) && (pindexBestHeader == nullptr || CBlockIndexWorkComparator()(pindexBestHeader, pindex)))
            pindexBestHeader = pindex;
    }

    return true;
}

void BlockManager::Unload() {
    m_failed_blocks.clear();
    m_blocks_unlinked.clear();

    for (const BlockMap::value_type& entry : m_block_index) {
        delete entry.second;
    }

    m_block_index.clear();
}

bool CChainState::LoadBlockIndexDB()
{
    if (!m_blockman.LoadBlockIndex(
            m_params.GetConsensus(), *pblocktree,
            setBlockIndexCandidates)) {
        return false;
    }

    // Load block file info
    pblocktree->ReadLastBlockFile(nLastBlockFile);
    vinfoBlockFile.resize(nLastBlockFile + 1);
    LogPrintf("%s: last block file = %i\n", __func__, nLastBlockFile);
    for (int nFile = 0; nFile <= nLastBlockFile; nFile++) {
        pblocktree->ReadBlockFileInfo(nFile, vinfoBlockFile[nFile]);
    }
    LogPrintf("%s: last block file info: %s\n", __func__, vinfoBlockFile[nLastBlockFile].ToString());
    for (int nFile = nLastBlockFile + 1; true; nFile++) {
        CBlockFileInfo info;
        if (pblocktree->ReadBlockFileInfo(nFile, info)) {
            vinfoBlockFile.push_back(info);
        } else {
            break;
        }
    }

    // Check presence of blk files
    LogPrintf("Checking all blk files are present...\n");
    std::set<int> setBlkDataFiles;
    for (const std::pair<const uint256, CBlockIndex*>& item : m_blockman.m_block_index) {
        CBlockIndex* pindex = item.second;
        if (pindex->nStatus & BLOCK_HAVE_DATA) {
            setBlkDataFiles.insert(pindex->nFile);
        }
    }
    for (std::set<int>::iterator it = setBlkDataFiles.begin(); it != setBlkDataFiles.end(); it++)
    {
        FlatFilePos pos(*it, 0);
        if (CAutoFile(OpenBlockFile(pos, true), SER_DISK, CLIENT_VERSION).IsNull()) {
            return false;
        }
    }

    // Check whether we have ever pruned block & undo files
    pblocktree->ReadFlag("prunedblockfiles", fHavePruned);
    if (fHavePruned)
        LogPrintf("LoadBlockIndexDB(): Block files have previously been pruned\n");

    // Check whether we need to continue reindexing
    bool fReindexing = false;
    pblocktree->ReadReindexing(fReindexing);
    if(fReindexing) fReindex = true;

    // Check whether we have indices
    pblocktree->ReadFlag("addressindex", fAddressIndex);
    LogPrintf("%s: address index %s\n", __func__, fAddressIndex ? "enabled" : "disabled");
    pblocktree->ReadFlag("timestampindex", fTimestampIndex);
    LogPrintf("%s: timestamp index %s\n", __func__, fTimestampIndex ? "enabled" : "disabled");
    pblocktree->ReadFlag("spentindex", fSpentIndex);
    LogPrintf("%s: spent index %s\n", __func__, fSpentIndex ? "enabled" : "disabled");
    pblocktree->ReadFlag("balancesindex", fBalancesIndex);
    LogPrintf("%s: balances index %s\n", __func__, fBalancesIndex ? "enabled" : "disabled");

    return true;
}

void CChainState::LoadMempool(const ArgsManager& args)
{
    if (args.GetArg("-persistmempool", DEFAULT_PERSIST_MEMPOOL)) {
        ::LoadMempool(m_mempool, *this);
    }
    m_mempool.SetIsLoaded(!ShutdownRequested());
}

bool CChainState::LoadChainTip()
{
    AssertLockHeld(cs_main);
    const CCoinsViewCache& coins_cache = CoinsTip();
    assert(!coins_cache.GetBestBlock().IsNull()); // Never called when the coins view is empty
    const CBlockIndex* tip = m_chain.Tip();

    if (tip && tip->GetBlockHash() == coins_cache.GetBestBlock()) {
        return true;
    }

    // Load pointer to end of best chain
    CBlockIndex* pindex = m_blockman.LookupBlockIndex(coins_cache.GetBestBlock());
    if (!pindex) {
        return false;
    }
    m_chain.SetTip(pindex);
    PruneBlockIndexCandidates();

    tip = m_chain.Tip();
    LogPrintf("Loaded best chain: hashBestChain=%s height=%d date=%s progress=%f\n",
              tip->GetBlockHash().ToString(),
              m_chain.Height(),
              FormatISO8601DateTime(tip->GetBlockTime()),
              GuessVerificationProgress(m_params.TxData(), tip));
    return true;
}

CVerifyDB::CVerifyDB()
{
    uiInterface.ShowProgress(_("Verifying blocks…").translated, 0, false);
}

CVerifyDB::~CVerifyDB()
{
    uiInterface.ShowProgress("", 100, false);
}

bool CVerifyDB::VerifyDB(
    CChainState& chainstate,
    const CChainParams& chainparams,
    CCoinsView& coinsview,
    int nCheckLevel, int nCheckDepth)
{
    AssertLockHeld(cs_main);

    if (chainstate.m_chain.Tip() == nullptr || chainstate.m_chain.Tip()->pprev == nullptr)
        return true;

    fVerifyingDB = true;

    // Verify blocks in the best chain
    if (nCheckDepth <= 0 || nCheckDepth > chainstate.m_chain.Height())
        nCheckDepth = chainstate.m_chain.Height();
    nCheckLevel = std::max(0, std::min(4, nCheckLevel));
    LogPrintf("Verifying last %i blocks at level %i\n", nCheckDepth, nCheckLevel);
    CCoinsViewCache coins(&coinsview);
    CBlockIndex* pindex;
    CBlockIndex* pindexFailure = nullptr;
    int nGoodTransactions = 0;
    BlockValidationState state;
    int reportDone = 0;
    LogPrintf("[0%%]..."); /* Continued */

    const bool is_snapshot_cs{!chainstate.m_from_snapshot_blockhash};

    for (pindex = chainstate.m_chain.Tip(); pindex && pindex->pprev; pindex = pindex->pprev) {
        const int percentageDone = std::max(1, std::min(99, (int)(((double)(chainstate.m_chain.Height() - pindex->nHeight)) / (double)nCheckDepth * (nCheckLevel >= 4 ? 50 : 100))));
        if (reportDone < percentageDone/10) {
            // report every 10% step
            LogPrintf("[%d%%]...", percentageDone); /* Continued */
            reportDone = percentageDone/10;
        }
        uiInterface.ShowProgress(_("Verifying blocks…").translated, percentageDone, false);
        if (pindex->nHeight <= chainstate.m_chain.Height()-nCheckDepth)
            break;
        if ((fPruneMode || is_snapshot_cs) && !(pindex->nStatus & BLOCK_HAVE_DATA)) {
            // If pruning or running under an assumeutxo snapshot, only go
            // back as far as we have data.
            LogPrintf("VerifyDB(): block verification stopping at height %d (pruning, no data)\n", pindex->nHeight);
            break;
        }
        CBlock block;
        // check level 0: read from disk
        if (!ReadBlockFromDisk(block, pindex, chainparams.GetConsensus()))
            return error("VerifyDB(): *** ReadBlockFromDisk failed at %d, hash=%s", pindex->nHeight, pindex->GetBlockHash().ToString());
        // check level 1: verify block validity
        if (nCheckLevel >= 1 && !CheckBlock(block, state, chainparams.GetConsensus()))
            return error("%s: *** found bad block at %d, hash=%s (%s)\n", __func__,
                         pindex->nHeight, pindex->GetBlockHash().ToString(), state.ToString());
        // check level 2: verify undo validity
        if (nCheckLevel >= 2 && pindex) {
            CBlockUndo undo;
            if (!pindex->GetUndoPos().IsNull()) {
                if (!UndoReadFromDisk(undo, pindex)) {
                    return error("VerifyDB(): *** found bad undo data at %d, hash=%s\n", pindex->nHeight, pindex->GetBlockHash().ToString());
                }
            }
        }
        // check level 3: check for inconsistencies during memory-only disconnect of tip blocks
        size_t curr_coins_usage = coins.DynamicMemoryUsage() + chainstate.CoinsTip().DynamicMemoryUsage();

        if (nCheckLevel >= 3 && curr_coins_usage <= chainstate.m_coinstip_cache_size_bytes) {
            assert(coins.GetBestBlock() == pindex->GetBlockHash());
            DisconnectResult res = chainstate.DisconnectBlock(block, pindex, coins);
            if (res == DISCONNECT_FAILED) {
                return error("VerifyDB(): *** irrecoverable inconsistency in block data at %d, hash=%s", pindex->nHeight, pindex->GetBlockHash().ToString());
            }
            if (res == DISCONNECT_UNCLEAN) {
                nGoodTransactions = 0;
                pindexFailure = pindex;
            } else {
                nGoodTransactions += block.vtx.size();
            }
        }
        if (ShutdownRequested()) return true;
    }
    if (pindexFailure)
        return error("VerifyDB(): *** coin database inconsistencies found (last %i blocks, %i good transactions before that)\n", chainstate.m_chain.Height() - pindexFailure->nHeight + 1, nGoodTransactions);

    // store block count as we move pindex at check level >= 4
    int block_count = chainstate.m_chain.Height() - pindex->nHeight;

    // check level 4: try reconnecting blocks
    if (nCheckLevel >= 4) {
        while (pindex != chainstate.m_chain.Tip()) {
            const int percentageDone = std::max(1, std::min(99, 100 - (int)(((double)(chainstate.m_chain.Height() - pindex->nHeight)) / (double)nCheckDepth * 50)));
            if (reportDone < percentageDone/10) {
                // report every 10% step
                LogPrintf("[%d%%]...", percentageDone); /* Continued */
                reportDone = percentageDone/10;
            }
            uiInterface.ShowProgress(_("Verifying blocks…").translated, percentageDone, false);
            pindex = chainstate.m_chain.Next(pindex);
            CBlock block;
            if (!ReadBlockFromDisk(block, pindex, chainparams.GetConsensus()))
                return error("VerifyDB(): *** ReadBlockFromDisk failed at %d, hash=%s", pindex->nHeight, pindex->GetBlockHash().ToString());
            if (!chainstate.ConnectBlock(block, state, pindex, coins)) {
                return error("VerifyDB(): *** found unconnectable block at %d, hash=%s (%s)", pindex->nHeight, pindex->GetBlockHash().ToString(), state.ToString());
            }
            if (ShutdownRequested()) return true;
        }
    }

    LogPrintf("[DONE].\n");
    LogPrintf("No coin database inconsistencies in last %i blocks (%i transactions)\n", block_count, nGoodTransactions);
    fVerifyingDB = false;

    return true;
}

/** Apply the effects of a block on the utxo cache, ignoring that it may already have been applied. */
bool CChainState::RollforwardBlock(const CBlockIndex* pindex, CCoinsViewCache& inputs)
{
    // TODO: merge with ConnectBlock
    CBlock block;
    if (!ReadBlockFromDisk(block, pindex, m_params.GetConsensus())) {
        return error("ReplayBlock(): ReadBlockFromDisk failed at %d, hash=%s", pindex->nHeight, pindex->GetBlockHash().ToString());
    }

    for (const CTransactionRef& tx : block.vtx) {
        if (!tx->IsCoinBase()) {
            for (const CTxIn &txin : tx->vin) {
                inputs.SpendCoin(txin.prevout);
            }
        }
        // Pass check = true as every addition may be an overwrite.
        AddCoins(inputs, *tx, pindex->nHeight, true);
    }
    return true;
}

bool CChainState::ReplayBlocks()
{
    LOCK(cs_main);

    CCoinsView& db = this->CoinsDB();
    CCoinsViewCache cache(&db);

    std::vector<uint256> hashHeads = db.GetHeadBlocks();
    if (hashHeads.empty()) return true; // We're already in a consistent state.
    if (hashHeads.size() != 2) return error("ReplayBlocks(): unknown inconsistent state");

    uiInterface.ShowProgress(_("Replaying blocks…").translated, 0, false);
    LogPrintf("Replaying blocks\n");

    const CBlockIndex* pindexOld = nullptr;  // Old tip during the interrupted flush.
    const CBlockIndex* pindexNew;            // New tip during the interrupted flush.
    const CBlockIndex* pindexFork = nullptr; // Latest block common to both the old and the new tip.

    if (m_blockman.m_block_index.count(hashHeads[0]) == 0) {
        return error("ReplayBlocks(): reorganization to unknown block requested");
    }
    pindexNew = m_blockman.m_block_index[hashHeads[0]];

    if (!hashHeads[1].IsNull()) { // The old tip is allowed to be 0, indicating it's the first flush.
        if (m_blockman.m_block_index.count(hashHeads[1]) == 0) {
            return error("ReplayBlocks(): reorganization from unknown block requested");
        }
        pindexOld = m_blockman.m_block_index[hashHeads[1]];
        pindexFork = LastCommonAncestor(pindexOld, pindexNew);
        assert(pindexFork != nullptr);
    }

    // Rollback along the old branch.
    while (pindexOld != pindexFork) {
        if (pindexOld->nHeight > 0) { // Never disconnect the genesis block.
            CBlock block;
            if (!ReadBlockFromDisk(block, pindexOld, m_params.GetConsensus())) {
                return error("RollbackBlock(): ReadBlockFromDisk() failed at %d, hash=%s", pindexOld->nHeight, pindexOld->GetBlockHash().ToString());
            }
            LogPrintf("Rolling back %s (%i)\n", pindexOld->GetBlockHash().ToString(), pindexOld->nHeight);
            DisconnectResult res = DisconnectBlock(block, pindexOld, cache);
            if (res == DISCONNECT_FAILED) {
                return error("RollbackBlock(): DisconnectBlock failed at %d, hash=%s", pindexOld->nHeight, pindexOld->GetBlockHash().ToString());
            }
            // If DISCONNECT_UNCLEAN is returned, it means a non-existing UTXO was deleted, or an existing UTXO was
            // overwritten. It corresponds to cases where the block-to-be-disconnect never had all its operations
            // applied to the UTXO set. However, as both writing a UTXO and deleting a UTXO are idempotent operations,
            // the result is still a version of the UTXO set with the effects of that block undone.
        }
        pindexOld = pindexOld->pprev;
    }

    // Roll forward from the forking point to the new tip.
    int nForkHeight = pindexFork ? pindexFork->nHeight : 0;
    for (int nHeight = nForkHeight + 1; nHeight <= pindexNew->nHeight; ++nHeight) {
        const CBlockIndex* pindex = pindexNew->GetAncestor(nHeight);
        LogPrintf("Rolling forward %s (%i)\n", pindex->GetBlockHash().ToString(), nHeight);
        uiInterface.ShowProgress(_("Replaying blocks…").translated, (int) ((nHeight - nForkHeight) * 100.0 / (pindexNew->nHeight - nForkHeight)) , false);
        if (!RollforwardBlock(pindex, cache)) return false;
    }

    cache.SetBestBlock(pindexNew->GetBlockHash(), pindexNew->nHeight);
    cache.Flush();
    uiInterface.ShowProgress("", 100, false);
    return true;
}

bool CChainState::NeedsRedownload() const
{
    AssertLockHeld(cs_main);

    // At and above m_params.SegwitHeight, segwit consensus rules must be validated
    CBlockIndex* block{m_chain.Tip()};

    while (block != nullptr && DeploymentActiveAt(*block, m_params.GetConsensus(), Consensus::DEPLOYMENT_SEGWIT)) {
        if (!(block->nStatus & BLOCK_OPT_WITNESS)) {
            // block is insufficiently validated for a segwit client
            return true;
        }
        block = block->pprev;
    }

    return false;
}

void CChainState::UnloadBlockIndex() {
    nBlockSequenceId = 1;
    setBlockIndexCandidates.clear();
}

// May NOT be used after any connections are up as much
// of the peer-processing logic assumes a consistent
// block index state
void UnloadBlockIndex(CTxMemPool* mempool, ChainstateManager& chainman)
{
    LOCK(cs_main);
    chainman.Unload();
    pindexBestInvalid = nullptr;
    pindexBestHeader = nullptr;
    if (mempool) mempool->clear();
    vinfoBlockFile.clear();
    nLastBlockFile = 0;
    setDirtyBlockIndex.clear();
    setDirtyFileInfo.clear();
    g_versionbitscache.Clear();
    for (int b = 0; b < VERSIONBITS_NUM_BITS; b++) {
        warningcache[b].clear();
    }
    fHavePruned = false;
}

bool ChainstateManager::LoadBlockIndex()
{
    AssertLockHeld(cs_main);
    // Load block index from databases
    bool needs_init = fReindex;

    if (!fReindex) {
        bool ret = ActiveChainstate().LoadBlockIndexDB();
        if (!ret) return false;
        needs_init = m_blockman.m_block_index.empty();
    }

    if (needs_init) {
        // Everything here is for *new* reindex/DBs. Thus, though
        // LoadBlockIndexDB may have set fReindex if we shut down
        // mid-reindex previously, we don't check fReindex and
        // instead only check it prior to LoadBlockIndexDB to set
        // needs_init.

        LogPrintf("Initializing databases...\n");
        pblocktree->WriteFlag("v1", true);
        pblocktree->WriteFlag("v2", true);

        // Use the provided setting for indices in the new database
        fAddressIndex = gArgs.GetBoolArg("-addressindex", particl::DEFAULT_ADDRESSINDEX);
        pblocktree->WriteFlag("addressindex", fAddressIndex);
        LogPrintf("%s: address index %s\n", __func__, fAddressIndex ? "enabled" : "disabled");
        fTimestampIndex = gArgs.GetBoolArg("-timestampindex", particl::DEFAULT_TIMESTAMPINDEX);
        pblocktree->WriteFlag("timestampindex", fTimestampIndex);
        LogPrintf("%s: timestamp index %s\n", __func__, fTimestampIndex ? "enabled" : "disabled");
        fSpentIndex = gArgs.GetBoolArg("-spentindex", particl::DEFAULT_SPENTINDEX);
        pblocktree->WriteFlag("spentindex", fSpentIndex);
        LogPrintf("%s: spent index %s\n", __func__, fSpentIndex ? "enabled" : "disabled");
        fBalancesIndex = gArgs.GetBoolArg("-balancesindex", particl::DEFAULT_BALANCESINDEX);
        pblocktree->WriteFlag("balancesindex", fBalancesIndex);
        LogPrintf("%s: balances index %s\n", __func__, fBalancesIndex ? "enabled" : "disabled");
    }
    return true;
}

bool CChainState::LoadGenesisBlock()
{
    LOCK(cs_main);

    // Check whether we're already initialized by checking for genesis in
    // m_blockman.m_block_index. Note that we can't use m_chain here, since it is
    // set based on the coins db, not the block index db, which is the only
    // thing loaded at this point.
    if (m_blockman.m_block_index.count(m_params.GenesisBlock().GetHash()))
        return true;

    try {
        const CBlock& block = m_params.GenesisBlock();
        FlatFilePos blockPos = SaveBlockToDisk(block, 0, m_chain, m_params, nullptr);
        if (blockPos.IsNull())
            return error("%s: writing genesis block to disk failed", __func__);
        CBlockIndex *pindex = m_blockman.AddToBlockIndex(block);
        pindex->nFlags |= BLOCK_ACCEPTED;
        ReceivedBlockTransactions(block, pindex, blockPos);
    } catch (const std::runtime_error& e) {
        return error("%s: failed to write genesis block: %s", __func__, e.what());
    }

    return true;
}

void CChainState::LoadExternalBlockFile(FILE* fileIn, FlatFilePos* dbp, ChainstateManager *chainman)
{
    // Map of disk positions for blocks with unknown parent (only used for reindex)
    static std::multimap<uint256, FlatFilePos> mapBlocksUnknownParent;
    int64_t nStart = GetTimeMillis();

    fAddressIndex = gArgs.GetBoolArg("-addressindex", particl::DEFAULT_ADDRESSINDEX);
    fTimestampIndex = gArgs.GetBoolArg("-timestampindex", particl::DEFAULT_TIMESTAMPINDEX);
    fSpentIndex = gArgs.GetBoolArg("-spentindex", particl::DEFAULT_SPENTINDEX);
    fBalancesIndex = gArgs.GetBoolArg("-balancesindex", particl::DEFAULT_BALANCESINDEX);

    int nLoaded = 0;
    try {
        // This takes over fileIn and calls fclose() on it in the CBufferedFile destructor
        CBufferedFile blkdat(fileIn, 2*MAX_BLOCK_SERIALIZED_SIZE, MAX_BLOCK_SERIALIZED_SIZE+8, SER_DISK, CLIENT_VERSION);
        uint64_t nRewind = blkdat.GetPos();
        while (!blkdat.eof()) {
            if (ShutdownRequested()) return;

            blkdat.SetPos(nRewind);
            nRewind++; // start one byte further next time, in case of failure
            blkdat.SetLimit(); // remove former limit
            unsigned int nSize = 0;
            try {
                // locate a header
                unsigned char buf[CMessageHeader::MESSAGE_START_SIZE];
                blkdat.FindByte(m_params.MessageStart()[0]);
                nRewind = blkdat.GetPos()+1;
                blkdat >> buf;
                if (memcmp(buf, m_params.MessageStart(), CMessageHeader::MESSAGE_START_SIZE)) {
                    continue;
                }
                // read size
                blkdat >> nSize;
                if (nSize < 80 || nSize > MAX_BLOCK_SERIALIZED_SIZE)
                    continue;
            } catch (const std::exception&) {
                // no valid block header found; don't complain
                break;
            }
            try {
                // read block
                uint64_t nBlockPos = blkdat.GetPos();
                if (dbp)
                    dbp->nPos = nBlockPos;
                blkdat.SetLimit(nBlockPos + nSize);
                std::shared_ptr<CBlock> pblock = std::make_shared<CBlock>();
                CBlock& block = *pblock;
                blkdat >> block;
                nRewind = blkdat.GetPos();

                uint256 hash = block.GetHash();
                {
                    LOCK(cs_main);
                    // detect out of order blocks, and store them for later
                    if (hash != m_params.GetConsensus().hashGenesisBlock && !m_blockman.LookupBlockIndex(block.hashPrevBlock)) {
                        LogPrint(BCLog::REINDEX, "%s: Out of order block %s, parent %s not known\n", __func__, hash.ToString(),
                                block.hashPrevBlock.ToString());
                        if (dbp)
                            mapBlocksUnknownParent.insert(std::make_pair(block.hashPrevBlock, *dbp));
                        continue;
                    }

                    // process in case the block isn't known yet
                    CBlockIndex* pindex = m_blockman.LookupBlockIndex(hash);
                    if (!pindex || (pindex->nStatus & BLOCK_HAVE_DATA) == 0) {
                      BlockValidationState state;
                      state.m_chainman = chainman;
                      if (AcceptBlock(pblock, state, nullptr, true, dbp, nullptr)) {
                          nLoaded++;
                      }
                      if (state.IsError()) {
                          break;
                      }
                    } else if (hash != m_params.GetConsensus().hashGenesisBlock && pindex->nHeight % 1000 == 0) {
                        LogPrint(BCLog::REINDEX, "Block Import: already had block %s at height %d\n", hash.ToString(), pindex->nHeight);
                    }
                }

                // Activate the genesis block so normal node progress can continue
                if (hash == m_params.GetConsensus().hashGenesisBlock) {
                    BlockValidationState state;
                    state.m_chainman = chainman;
                    if (!ActivateBestChain(state, nullptr)) {
                        break;
                    }
                }

                NotifyHeaderTip(*this);

                // Recursively process earlier encountered successors of this block
                std::deque<uint256> queue;
                queue.push_back(hash);
                while (!queue.empty()) {
                    uint256 head = queue.front();
                    queue.pop_front();
                    std::pair<std::multimap<uint256, FlatFilePos>::iterator, std::multimap<uint256, FlatFilePos>::iterator> range = mapBlocksUnknownParent.equal_range(head);
                    while (range.first != range.second) {
                        std::multimap<uint256, FlatFilePos>::iterator it = range.first;
                        std::shared_ptr<CBlock> pblockrecursive = std::make_shared<CBlock>();
                        if (ReadBlockFromDisk(*pblockrecursive, it->second, m_params.GetConsensus())) {
                            LogPrint(BCLog::REINDEX, "%s: Processing out of order child %s of %s\n", __func__, pblockrecursive->GetHash().ToString(),
                                    head.ToString());
                            LOCK(cs_main);
                            BlockValidationState dummy;
                            dummy.m_chainman = chainman;
                            if (AcceptBlock(pblockrecursive, dummy, nullptr, true, &it->second, nullptr))
                            {
                                nLoaded++;
                                queue.push_back(pblockrecursive->GetHash());
                            }
                        }
                        range.first++;
                        mapBlocksUnknownParent.erase(it);
                        NotifyHeaderTip(*this);
                    }
                }
            } catch (const std::exception& e) {
                LogPrintf("%s: Deserialize or I/O error - %s\n", __func__, e.what());
            }
        }
    } catch (const std::runtime_error& e) {
        AbortNode(std::string("System error: ") + e.what());
    }
    LogPrintf("Loaded %i blocks from external file in %dms\n", nLoaded, GetTimeMillis() - nStart);
}

void CChainState::CheckBlockIndex()
{
    if (!fCheckBlockIndex) {
        return;
    }

    LOCK(cs_main);

    // During a reindex, we read the genesis block and call CheckBlockIndex before ActivateBestChain,
    // so we have the genesis block in m_blockman.m_block_index but no active chain. (A few of the
    // tests when iterating the block tree require that m_chain has been initialized.)
    if (m_chain.Height() < 0) {
        assert(m_blockman.m_block_index.size() <= 1);
        return;
    }

    // Build forward-pointing map of the entire block tree.
    std::multimap<CBlockIndex*,CBlockIndex*> forward;
    for (const std::pair<const uint256, CBlockIndex*>& entry : m_blockman.m_block_index) {
        forward.insert(std::make_pair(entry.second->pprev, entry.second));
    }

    assert(forward.size() == m_blockman.m_block_index.size());

    std::pair<std::multimap<CBlockIndex*,CBlockIndex*>::iterator,std::multimap<CBlockIndex*,CBlockIndex*>::iterator> rangeGenesis = forward.equal_range(nullptr);
    CBlockIndex *pindex = rangeGenesis.first->second;
    rangeGenesis.first++;
    assert(rangeGenesis.first == rangeGenesis.second); // There is only one index entry with parent nullptr.

    // Iterate over the entire block tree, using depth-first search.
    // Along the way, remember whether there are blocks on the path from genesis
    // block being explored which are the first to have certain properties.
    size_t nNodes = 0;
    int nHeight = 0;
    CBlockIndex* pindexFirstInvalid = nullptr; // Oldest ancestor of pindex which is invalid.
    CBlockIndex* pindexFirstMissing = nullptr; // Oldest ancestor of pindex which does not have BLOCK_HAVE_DATA.
    CBlockIndex* pindexFirstNeverProcessed = nullptr; // Oldest ancestor of pindex for which nTx == 0.
    CBlockIndex* pindexFirstNotTreeValid = nullptr; // Oldest ancestor of pindex which does not have BLOCK_VALID_TREE (regardless of being valid or not).
    CBlockIndex* pindexFirstNotTransactionsValid = nullptr; // Oldest ancestor of pindex which does not have BLOCK_VALID_TRANSACTIONS (regardless of being valid or not).
    CBlockIndex* pindexFirstNotChainValid = nullptr; // Oldest ancestor of pindex which does not have BLOCK_VALID_CHAIN (regardless of being valid or not).
    CBlockIndex* pindexFirstNotScriptsValid = nullptr; // Oldest ancestor of pindex which does not have BLOCK_VALID_SCRIPTS (regardless of being valid or not).
    while (pindex != nullptr) {
        nNodes++;
        if (pindexFirstInvalid == nullptr && pindex->nStatus & BLOCK_FAILED_VALID) pindexFirstInvalid = pindex;
        if (pindexFirstMissing == nullptr && !(pindex->nStatus & BLOCK_HAVE_DATA)) pindexFirstMissing = pindex;
        if (pindexFirstNeverProcessed == nullptr && pindex->nTx == 0) pindexFirstNeverProcessed = pindex;
        if (pindex->pprev != nullptr && pindexFirstNotTreeValid == nullptr && (pindex->nStatus & BLOCK_VALID_MASK) < BLOCK_VALID_TREE) pindexFirstNotTreeValid = pindex;
        if (pindex->pprev != nullptr && pindexFirstNotTransactionsValid == nullptr && (pindex->nStatus & BLOCK_VALID_MASK) < BLOCK_VALID_TRANSACTIONS) pindexFirstNotTransactionsValid = pindex;
        if (pindex->pprev != nullptr && pindexFirstNotChainValid == nullptr && (pindex->nStatus & BLOCK_VALID_MASK) < BLOCK_VALID_CHAIN) pindexFirstNotChainValid = pindex;
        if (pindex->pprev != nullptr && pindexFirstNotScriptsValid == nullptr && (pindex->nStatus & BLOCK_VALID_MASK) < BLOCK_VALID_SCRIPTS) pindexFirstNotScriptsValid = pindex;

        // Begin: actual consistency checks.
        if (pindex->pprev == nullptr) {
            // Genesis block checks.
            assert(pindex->GetBlockHash() == m_params.GetConsensus().hashGenesisBlock); // Genesis block's hash must match.
            assert(pindex == m_chain.Genesis()); // The current active chain's genesis block must be this block.
        }
        if (!pindex->HaveTxsDownloaded()) assert(pindex->nSequenceId <= 0); // nSequenceId can't be set positive for blocks that aren't linked (negative is used for preciousblock)
        // VALID_TRANSACTIONS is equivalent to nTx > 0 for all nodes (whether or not pruning has occurred).
        // HAVE_DATA is only equivalent to nTx > 0 (or VALID_TRANSACTIONS) if no pruning has occurred.
        if (!fHavePruned) {
            // If we've never pruned, then HAVE_DATA should be equivalent to nTx > 0
            assert(!(pindex->nStatus & BLOCK_HAVE_DATA) == (pindex->nTx == 0));
            assert(pindexFirstMissing == pindexFirstNeverProcessed);
        } else {
            // If we have pruned, then we can only say that HAVE_DATA implies nTx > 0
            if (pindex->nStatus & BLOCK_HAVE_DATA) assert(pindex->nTx > 0);
        }
        if (pindex->nStatus & BLOCK_HAVE_UNDO) assert(pindex->nStatus & BLOCK_HAVE_DATA);
        assert(((pindex->nStatus & BLOCK_VALID_MASK) >= BLOCK_VALID_TRANSACTIONS) == (pindex->nTx > 0)); // This is pruning-independent.
        // All parents having had data (at some point) is equivalent to all parents being VALID_TRANSACTIONS, which is equivalent to HaveTxsDownloaded().
        assert((pindexFirstNeverProcessed == nullptr) == pindex->HaveTxsDownloaded());
        assert((pindexFirstNotTransactionsValid == nullptr) == pindex->HaveTxsDownloaded());
        assert(pindex->nHeight == nHeight); // nHeight must be consistent.
        assert(pindex->pprev == nullptr || pindex->nChainWork >= pindex->pprev->nChainWork); // For every block except the genesis block, the chainwork must be larger than the parent's.
        assert(nHeight < 2 || (pindex->pskip && (pindex->pskip->nHeight < nHeight))); // The pskip pointer must point back for all but the first 2 blocks.
        assert(pindexFirstNotTreeValid == nullptr); // All m_blockman.m_block_index entries must at least be TREE valid
        if ((pindex->nStatus & BLOCK_VALID_MASK) >= BLOCK_VALID_TREE) assert(pindexFirstNotTreeValid == nullptr); // TREE valid implies all parents are TREE valid
        if ((pindex->nStatus & BLOCK_VALID_MASK) >= BLOCK_VALID_CHAIN) assert(pindexFirstNotChainValid == nullptr); // CHAIN valid implies all parents are CHAIN valid
        if ((pindex->nStatus & BLOCK_VALID_MASK) >= BLOCK_VALID_SCRIPTS) assert(pindexFirstNotScriptsValid == nullptr); // SCRIPTS valid implies all parents are SCRIPTS valid
        if (pindexFirstInvalid == nullptr) {
            // Checks for not-invalid blocks.
            assert((pindex->nStatus & BLOCK_FAILED_MASK) == 0); // The failed mask cannot be set for blocks without invalid parents.
        }
        if (!CBlockIndexWorkComparator()(pindex, m_chain.Tip()) && pindexFirstNeverProcessed == nullptr) {
            if (pindexFirstInvalid == nullptr) {
                // If this block sorts at least as good as the current tip and
                // is valid and we have all data for its parents, it must be in
                // setBlockIndexCandidates.  m_chain.Tip() must also be there
                // even if some data has been pruned.
                if (pindexFirstMissing == nullptr || pindex == m_chain.Tip()) {
                    assert(setBlockIndexCandidates.count(pindex));
                }
                // If some parent is missing, then it could be that this block was in
                // setBlockIndexCandidates but had to be removed because of the missing data.
                // In this case it must be in m_blocks_unlinked -- see test below.
            }
        } else { // If this block sorts worse than the current tip or some ancestor's block has never been seen, it cannot be in setBlockIndexCandidates.
            assert(setBlockIndexCandidates.count(pindex) == 0);
        }
        // Check whether this block is in m_blocks_unlinked.
        std::pair<std::multimap<CBlockIndex*,CBlockIndex*>::iterator,std::multimap<CBlockIndex*,CBlockIndex*>::iterator> rangeUnlinked = m_blockman.m_blocks_unlinked.equal_range(pindex->pprev);
        bool foundInUnlinked = false;
        while (rangeUnlinked.first != rangeUnlinked.second) {
            assert(rangeUnlinked.first->first == pindex->pprev);
            if (rangeUnlinked.first->second == pindex) {
                foundInUnlinked = true;
                break;
            }
            rangeUnlinked.first++;
        }
        if (pindex->pprev && (pindex->nStatus & BLOCK_HAVE_DATA) && pindexFirstNeverProcessed != nullptr && pindexFirstInvalid == nullptr) {
            // If this block has block data available, some parent was never received, and has no invalid parents, it must be in m_blocks_unlinked.
            assert(foundInUnlinked);
        }
        if (!(pindex->nStatus & BLOCK_HAVE_DATA)) assert(!foundInUnlinked); // Can't be in m_blocks_unlinked if we don't HAVE_DATA
        if (pindexFirstMissing == nullptr) assert(!foundInUnlinked); // We aren't missing data for any parent -- cannot be in m_blocks_unlinked.
        if (pindex->pprev && (pindex->nStatus & BLOCK_HAVE_DATA) && pindexFirstNeverProcessed == nullptr && pindexFirstMissing != nullptr) {
            // We HAVE_DATA for this block, have received data for all parents at some point, but we're currently missing data for some parent.
            assert(fHavePruned); // We must have pruned.
            // This block may have entered m_blocks_unlinked if:
            //  - it has a descendant that at some point had more work than the
            //    tip, and
            //  - we tried switching to that descendant but were missing
            //    data for some intermediate block between m_chain and the
            //    tip.
            // So if this block is itself better than m_chain.Tip() and it wasn't in
            // setBlockIndexCandidates, then it must be in m_blocks_unlinked.
            if (!CBlockIndexWorkComparator()(pindex, m_chain.Tip()) && setBlockIndexCandidates.count(pindex) == 0) {
                if (pindexFirstInvalid == nullptr) {
                    assert(foundInUnlinked);
                }
            }
        }
        // assert(pindex->GetBlockHash() == pindex->GetBlockHeader().GetHash()); // Perhaps too slow
        // End: actual consistency checks.

        // Try descending into the first subnode.
        std::pair<std::multimap<CBlockIndex*,CBlockIndex*>::iterator,std::multimap<CBlockIndex*,CBlockIndex*>::iterator> range = forward.equal_range(pindex);
        if (range.first != range.second) {
            // A subnode was found.
            pindex = range.first->second;
            nHeight++;
            continue;
        }
        // This is a leaf node.
        // Move upwards until we reach a node of which we have not yet visited the last child.
        while (pindex) {
            // We are going to either move to a parent or a sibling of pindex.
            // If pindex was the first with a certain property, unset the corresponding variable.
            if (pindex == pindexFirstInvalid) pindexFirstInvalid = nullptr;
            if (pindex == pindexFirstMissing) pindexFirstMissing = nullptr;
            if (pindex == pindexFirstNeverProcessed) pindexFirstNeverProcessed = nullptr;
            if (pindex == pindexFirstNotTreeValid) pindexFirstNotTreeValid = nullptr;
            if (pindex == pindexFirstNotTransactionsValid) pindexFirstNotTransactionsValid = nullptr;
            if (pindex == pindexFirstNotChainValid) pindexFirstNotChainValid = nullptr;
            if (pindex == pindexFirstNotScriptsValid) pindexFirstNotScriptsValid = nullptr;
            // Find our parent.
            CBlockIndex* pindexPar = pindex->pprev;
            // Find which child we just visited.
            std::pair<std::multimap<CBlockIndex*,CBlockIndex*>::iterator,std::multimap<CBlockIndex*,CBlockIndex*>::iterator> rangePar = forward.equal_range(pindexPar);
            while (rangePar.first->second != pindex) {
                assert(rangePar.first != rangePar.second); // Our parent must have at least the node we're coming from as child.
                rangePar.first++;
            }
            // Proceed to the next one.
            rangePar.first++;
            if (rangePar.first != rangePar.second) {
                // Move to the sibling.
                pindex = rangePar.first->second;
                break;
            } else {
                // Move up further.
                pindex = pindexPar;
                nHeight--;
                continue;
            }
        }
    }

    // Check that we actually traversed the entire map.
    assert(nNodes == forward.size());
}

std::string CChainState::ToString()
{
    CBlockIndex* tip = m_chain.Tip();
    return strprintf("Chainstate [%s] @ height %d (%s)",
                     m_from_snapshot_blockhash ? "snapshot" : "ibd",
                     tip ? tip->nHeight : -1, tip ? tip->GetBlockHash().ToString() : "null");
}

bool CChainState::ResizeCoinsCaches(size_t coinstip_size, size_t coinsdb_size)
{
    if (coinstip_size == m_coinstip_cache_size_bytes &&
            coinsdb_size == m_coinsdb_cache_size_bytes) {
        // Cache sizes are unchanged, no need to continue.
        return true;
    }
    size_t old_coinstip_size = m_coinstip_cache_size_bytes;
    m_coinstip_cache_size_bytes = coinstip_size;
    m_coinsdb_cache_size_bytes = coinsdb_size;
    CoinsDB().ResizeCache(coinsdb_size);

    LogPrintf("[%s] resized coinsdb cache to %.1f MiB\n",
        this->ToString(), coinsdb_size * (1.0 / 1024 / 1024));
    LogPrintf("[%s] resized coinstip cache to %.1f MiB\n",
        this->ToString(), coinstip_size * (1.0 / 1024 / 1024));

    BlockValidationState state;
    bool ret;

    if (coinstip_size > old_coinstip_size) {
        // Likely no need to flush if cache sizes have grown.
        ret = FlushStateToDisk(state, FlushStateMode::IF_NEEDED);
    } else {
        // Otherwise, flush state to disk and deallocate the in-memory coins map.
        ret = FlushStateToDisk(state, FlushStateMode::ALWAYS);
        CoinsTip().ReallocateCache();
    }
    return ret;
}

static const uint64_t MEMPOOL_DUMP_VERSION = 1;

bool LoadMempool(CTxMemPool& pool, CChainState& active_chainstate, FopenFn mockable_fopen_function)
{
    const CChainParams& chainparams = Params();
    int64_t nExpiryTimeout = gArgs.GetArg("-mempoolexpiry", DEFAULT_MEMPOOL_EXPIRY) * 60 * 60;
    FILE* filestr{mockable_fopen_function(gArgs.GetDataDirNet() / "mempool.dat", "rb")};
    CAutoFile file(filestr, SER_DISK, CLIENT_VERSION);
    if (file.IsNull()) {
        LogPrintf("Failed to open mempool file from disk. Continuing anyway.\n");
        return false;
    }

    int64_t count = 0;
    int64_t expired = 0;
    int64_t failed = 0;
    int64_t already_there = 0;
    int64_t unbroadcast = 0;
    int64_t nNow = GetTime();

    try {
        uint64_t version;
        file >> version;
        if (version != MEMPOOL_DUMP_VERSION) {
            return false;
        }
        uint64_t num;
        file >> num;
        while (num--) {
            CTransactionRef tx;
            int64_t nTime;
            int64_t nFeeDelta;
            file >> tx;
            file >> nTime;
            file >> nFeeDelta;

            CAmount amountdelta = nFeeDelta;
            if (amountdelta) {
                pool.PrioritiseTransaction(tx->GetHash(), amountdelta);
            }
            if (nTime > nNow - nExpiryTimeout) {
                LOCK(cs_main);
                if (AcceptToMemoryPoolWithTime(chainparams, pool, active_chainstate, tx, nTime, false /* bypass_limits */,
                                               false /* test_accept */, false /* ignore_locks */).m_result_type == MempoolAcceptResult::ResultType::VALID) {
                    ++count;
                } else {
                    // mempool may contain the transaction already, e.g. from
                    // wallet(s) having loaded it while we were processing
                    // mempool transactions; consider these as valid, instead of
                    // failed, but mark them as 'already there'
                    if (pool.exists(tx->GetHash())) {
                        ++already_there;
                    } else {
                        ++failed;
                    }
                }
            } else {
                ++expired;
            }
            if (ShutdownRequested())
                return false;
        }
        std::map<uint256, CAmount> mapDeltas;
        file >> mapDeltas;

        for (const auto& i : mapDeltas) {
            pool.PrioritiseTransaction(i.first, i.second);
        }

        std::set<uint256> unbroadcast_txids;
        file >> unbroadcast_txids;
        unbroadcast = unbroadcast_txids.size();
        for (const auto& txid : unbroadcast_txids) {
            // Ensure transactions were accepted to mempool then add to
            // unbroadcast set.
            if (pool.get(txid) != nullptr) pool.AddUnbroadcastTx(txid);
        }
    } catch (const std::exception& e) {
        LogPrintf("Failed to deserialize mempool data on disk: %s. Continuing anyway.\n", e.what());
        return false;
    }

    LogPrintf("Imported mempool transactions from disk: %i succeeded, %i failed, %i expired, %i already there, %i waiting for initial broadcast\n", count, failed, expired, already_there, unbroadcast);
    return true;
}

bool DumpMempool(const CTxMemPool& pool, FopenFn mockable_fopen_function, bool skip_file_commit)
{
    int64_t start = GetTimeMicros();

    std::map<uint256, CAmount> mapDeltas;
    std::vector<TxMempoolInfo> vinfo;
    std::set<uint256> unbroadcast_txids;

    static Mutex dump_mutex;
    LOCK(dump_mutex);

    {
        LOCK(pool.cs);
        for (const auto &i : pool.mapDeltas) {
            mapDeltas[i.first] = i.second;
        }
        vinfo = pool.infoAll();
        unbroadcast_txids = pool.GetUnbroadcastTxs();
    }

    int64_t mid = GetTimeMicros();

    try {
        FILE* filestr{mockable_fopen_function(gArgs.GetDataDirNet() / "mempool.dat.new", "wb")};
        if (!filestr) {
            return false;
        }

        CAutoFile file(filestr, SER_DISK, CLIENT_VERSION);

        uint64_t version = MEMPOOL_DUMP_VERSION;
        file << version;

        file << (uint64_t)vinfo.size();
        for (const auto& i : vinfo) {
            file << *(i.tx);
            file << int64_t{count_seconds(i.m_time)};
            file << int64_t{i.nFeeDelta};
            mapDeltas.erase(i.tx->GetHash());
        }
        file << mapDeltas;

        LogPrintf("Writing %d unbroadcast transactions to disk.\n", unbroadcast_txids.size());
        file << unbroadcast_txids;

        if (!skip_file_commit && !FileCommit(file.Get()))
            throw std::runtime_error("FileCommit failed");
        file.fclose();
        if (!RenameOver(gArgs.GetDataDirNet() / "mempool.dat.new", gArgs.GetDataDirNet() / "mempool.dat")) {
            throw std::runtime_error("Rename failed");
        }
        int64_t last = GetTimeMicros();
        LogPrintf("Dumped mempool: %gs to copy, %gs to dump\n", (mid-start)*MICRO, (last-mid)*MICRO);
    } catch (const std::exception& e) {
        LogPrintf("Failed to dump mempool: %s. Continuing anyway.\n", e.what());
        return false;
    }
    return true;
}

//! Guess how far we are in the verification process at the given block index
//! require cs_main if pindex has not been validated yet (because nChainTx might be unset)
double GuessVerificationProgress(const ChainTxData& data, const CBlockIndex *pindex) {
    if (pindex == nullptr)
        return 0.0;

    int64_t nNow = time(nullptr);

    double fTxTotal;

    if (pindex->nChainTx <= data.nTxCount) {
        fTxTotal = data.nTxCount + (nNow - data.nTime) * data.dTxRate;
    } else {
        fTxTotal = pindex->nChainTx + (nNow - pindex->GetBlockTime()) * data.dTxRate;
    }

    return std::min<double>(pindex->nChainTx / fTxTotal, 1.0);
}

std::optional<uint256> ChainstateManager::SnapshotBlockhash() const
{
    LOCK(::cs_main);
    if (m_active_chainstate && m_active_chainstate->m_from_snapshot_blockhash) {
        // If a snapshot chainstate exists, it will always be our active.
        return m_active_chainstate->m_from_snapshot_blockhash;
    }
    return std::nullopt;
}

std::vector<CChainState*> ChainstateManager::GetAll()
{
    LOCK(::cs_main);
    std::vector<CChainState*> out;

    if (!IsSnapshotValidated() && m_ibd_chainstate) {
        out.push_back(m_ibd_chainstate.get());
    }

    if (m_snapshot_chainstate) {
        out.push_back(m_snapshot_chainstate.get());
    }

    return out;
}

CChainState& ChainstateManager::InitializeChainstate(CTxMemPool& mempool, const std::optional<uint256>& snapshot_blockhash)
{
    bool is_snapshot = snapshot_blockhash.has_value();
    std::unique_ptr<CChainState>& to_modify =
        is_snapshot ? m_snapshot_chainstate : m_ibd_chainstate;

    if (to_modify) {
        throw std::logic_error("should not be overwriting a chainstate");
    }
    to_modify.reset(new CChainState(mempool, m_blockman, snapshot_blockhash));

    // Snapshot chainstates and initial IBD chaintates always become active.
    if (is_snapshot || (!is_snapshot && !m_active_chainstate)) {
        LogPrintf("Switching active chainstate to %s\n", to_modify->ToString());
        m_active_chainstate = to_modify.get();
    } else {
        throw std::logic_error("unexpected chainstate activation");
    }

    return *to_modify;
}

const AssumeutxoData* ExpectedAssumeutxo(
    const int height, const CChainParams& chainparams)
{
    const MapAssumeutxo& valid_assumeutxos_map = chainparams.Assumeutxo();
    const auto assumeutxo_found = valid_assumeutxos_map.find(height);

    if (assumeutxo_found != valid_assumeutxos_map.end()) {
        return &assumeutxo_found->second;
    }
    return nullptr;
}

bool ChainstateManager::ActivateSnapshot(
        CAutoFile& coins_file,
        const SnapshotMetadata& metadata,
        bool in_memory)
{
    uint256 base_blockhash = metadata.m_base_blockhash;

    if (this->SnapshotBlockhash()) {
        LogPrintf("[snapshot] can't activate a snapshot-based chainstate more than once\n");
        return false;
    }

    int64_t current_coinsdb_cache_size{0};
    int64_t current_coinstip_cache_size{0};

    // Cache percentages to allocate to each chainstate.
    //
    // These particular percentages don't matter so much since they will only be
    // relevant during snapshot activation; caches are rebalanced at the conclusion of
    // this function. We want to give (essentially) all available cache capacity to the
    // snapshot to aid the bulk load later in this function.
    static constexpr double IBD_CACHE_PERC = 0.01;
    static constexpr double SNAPSHOT_CACHE_PERC = 0.99;

    {
        LOCK(::cs_main);
        // Resize the coins caches to ensure we're not exceeding memory limits.
        //
        // Allocate the majority of the cache to the incoming snapshot chainstate, since
        // (optimistically) getting to its tip will be the top priority. We'll need to call
        // `MaybeRebalanceCaches()` once we're done with this function to ensure
        // the right allocation (including the possibility that no snapshot was activated
        // and that we should restore the active chainstate caches to their original size).
        //
        current_coinsdb_cache_size = this->ActiveChainstate().m_coinsdb_cache_size_bytes;
        current_coinstip_cache_size = this->ActiveChainstate().m_coinstip_cache_size_bytes;

        // Temporarily resize the active coins cache to make room for the newly-created
        // snapshot chain.
        this->ActiveChainstate().ResizeCoinsCaches(
            static_cast<size_t>(current_coinstip_cache_size * IBD_CACHE_PERC),
            static_cast<size_t>(current_coinsdb_cache_size * IBD_CACHE_PERC));
    }

    auto snapshot_chainstate = WITH_LOCK(::cs_main, return std::make_unique<CChainState>(
            this->ActiveChainstate().m_mempool, m_blockman, base_blockhash));

    {
        LOCK(::cs_main);
        snapshot_chainstate->InitCoinsDB(
            static_cast<size_t>(current_coinsdb_cache_size * SNAPSHOT_CACHE_PERC),
            in_memory, false, "chainstate");
        snapshot_chainstate->InitCoinsCache(
            static_cast<size_t>(current_coinstip_cache_size * SNAPSHOT_CACHE_PERC));
    }

    const bool snapshot_ok = this->PopulateAndValidateSnapshot(
        *snapshot_chainstate, coins_file, metadata);

    if (!snapshot_ok) {
        WITH_LOCK(::cs_main, this->MaybeRebalanceCaches());
        return false;
    }

    {
        LOCK(::cs_main);
        assert(!m_snapshot_chainstate);
        m_snapshot_chainstate.swap(snapshot_chainstate);
        const bool chaintip_loaded = m_snapshot_chainstate->LoadChainTip();
        assert(chaintip_loaded);

        m_active_chainstate = m_snapshot_chainstate.get();

        LogPrintf("[snapshot] successfully activated snapshot %s\n", base_blockhash.ToString());
        LogPrintf("[snapshot] (%.2f MB)\n",
            m_snapshot_chainstate->CoinsTip().DynamicMemoryUsage() / (1000 * 1000));

        this->MaybeRebalanceCaches();
    }
    return true;
}

bool ChainstateManager::PopulateAndValidateSnapshot(
    CChainState& snapshot_chainstate,
    CAutoFile& coins_file,
    const SnapshotMetadata& metadata)
{
    // It's okay to release cs_main before we're done using `coins_cache` because we know
    // that nothing else will be referencing the newly created snapshot_chainstate yet.
    CCoinsViewCache& coins_cache = *WITH_LOCK(::cs_main, return &snapshot_chainstate.CoinsTip());

    uint256 base_blockhash = metadata.m_base_blockhash;

    CBlockIndex* snapshot_start_block = WITH_LOCK(::cs_main, return m_blockman.LookupBlockIndex(base_blockhash));

    if (!snapshot_start_block) {
        // Needed for GetUTXOStats and ExpectedAssumeutxo to determine the height and to avoid a crash when base_blockhash.IsNull()
        LogPrintf("[snapshot] Did not find snapshot start blockheader %s\n",
                  base_blockhash.ToString());
        return false;
    }

    int base_height = snapshot_start_block->nHeight;
    // Set SetBestBlock again now that the height is known
    coins_cache.SetBestBlock(base_blockhash, base_height);
    auto maybe_au_data = ExpectedAssumeutxo(base_height, ::Params());

    if (!maybe_au_data) {
        LogPrintf("[snapshot] assumeutxo height in snapshot metadata not recognized " /* Continued */
                  "(%d) - refusing to load snapshot\n", base_height);
        return false;
    }

    const AssumeutxoData& au_data = *maybe_au_data;

    COutPoint outpoint;
    Coin coin;
    const uint64_t coins_count = metadata.m_coins_count;
    uint64_t coins_left = metadata.m_coins_count;

    LogPrintf("[snapshot] loading coins from snapshot %s\n", base_blockhash.ToString());
    int64_t flush_now{0};
    int64_t coins_processed{0};

    while (coins_left > 0) {
        try {
            coins_file >> outpoint;
            coins_file >> coin;
        } catch (const std::ios_base::failure&) {
            LogPrintf("[snapshot] bad snapshot format or truncated snapshot after deserializing %d coins\n",
                      coins_count - coins_left);
            return false;
        }
        if (coin.nHeight > base_height ||
            outpoint.n >= std::numeric_limits<decltype(outpoint.n)>::max() // Avoid integer wrap-around in coinstats.cpp:ApplyHash
        ) {
            LogPrintf("[snapshot] bad snapshot data after deserializing %d coins\n",
                      coins_count - coins_left);
            return false;
        }

        coins_cache.EmplaceCoinInternalDANGER(std::move(outpoint), std::move(coin));

        --coins_left;
        ++coins_processed;

        if (coins_processed % 1000000 == 0) {
            LogPrintf("[snapshot] %d coins loaded (%.2f%%, %.2f MB)\n",
                coins_processed,
                static_cast<float>(coins_processed) * 100 / static_cast<float>(coins_count),
                coins_cache.DynamicMemoryUsage() / (1000 * 1000));
        }

        // Batch write and flush (if we need to) every so often.
        //
        // If our average Coin size is roughly 41 bytes, checking every 120,000 coins
        // means <5MB of memory imprecision.
        if (coins_processed % 120000 == 0) {
            if (ShutdownRequested()) {
                return false;
            }

            const auto snapshot_cache_state = WITH_LOCK(::cs_main,
                return snapshot_chainstate.GetCoinsCacheSizeState(&snapshot_chainstate.m_mempool));

            if (snapshot_cache_state >=
                    CoinsCacheSizeState::CRITICAL) {
                LogPrintf("[snapshot] flushing coins cache (%.2f MB)... ", /* Continued */
                    coins_cache.DynamicMemoryUsage() / (1000 * 1000));
                flush_now = GetTimeMillis();

                // This is a hack - we don't know what the actual best block is, but that
                // doesn't matter for the purposes of flushing the cache here. We'll set this
                // to its correct value (`base_blockhash`) below after the coins are loaded.
                coins_cache.SetBestBlock(GetRandHash(), 5);

                coins_cache.Flush();
                LogPrintf("done (%.2fms)\n", GetTimeMillis() - flush_now);
            }
        }
    }

    // Important that we set this. This and the coins_cache accesses above are
    // sort of a layer violation, but either we reach into the innards of
    // CCoinsViewCache here or we have to invert some of the CChainState to
    // embed them in a snapshot-activation-specific CCoinsViewCache bulk load
    // method.
    coins_cache.SetBestBlock(base_blockhash, 5);

    bool out_of_coins{false};
    try {
        coins_file >> outpoint;
    } catch (const std::ios_base::failure&) {
        // We expect an exception since we should be out of coins.
        out_of_coins = true;
    }
    if (!out_of_coins) {
        LogPrintf("[snapshot] bad snapshot - coins left over after deserializing %d coins\n",
            coins_count);
        return false;
    }

    LogPrintf("[snapshot] loaded %d (%.2f MB) coins from snapshot %s\n",
        coins_count,
        coins_cache.DynamicMemoryUsage() / (1000 * 1000),
        base_blockhash.ToString());

    LogPrintf("[snapshot] flushing snapshot chainstate to disk\n");
    // No need to acquire cs_main since this chainstate isn't being used yet.
    coins_cache.Flush(); // TODO: if #17487 is merged, add erase=false here for better performance.

    assert(coins_cache.GetBestBlock() == base_blockhash);

    CCoinsStats stats{CoinStatsHashType::HASH_SERIALIZED};
    auto breakpoint_fnc = [] { /* TODO insert breakpoint here? */ };

    // As above, okay to immediately release cs_main here since no other context knows
    // about the snapshot_chainstate.
    CCoinsViewDB* snapshot_coinsdb = WITH_LOCK(::cs_main, return &snapshot_chainstate.CoinsDB());

    if (!GetUTXOStats(snapshot_coinsdb, WITH_LOCK(::cs_main, return std::ref(m_blockman)), stats, breakpoint_fnc)) {
        LogPrintf("[snapshot] failed to generate coins stats\n");
        return false;
    }

    if (AssumeutxoHash{stats.hashSerialized} != au_data.hash_serialized) {
        LogPrintf("[snapshot] bad snapshot content hash: expected %s, got %s\n",
            au_data.hash_serialized.ToString(), stats.hashSerialized.ToString());
        return false;
    }

    snapshot_chainstate.m_chain.SetTip(snapshot_start_block);

    // The remainder of this function requires modifying data protected by cs_main.
    LOCK(::cs_main);

    // Fake various pieces of CBlockIndex state:
    CBlockIndex* index = nullptr;
    for (int i = 0; i <= snapshot_chainstate.m_chain.Height(); ++i) {
        index = snapshot_chainstate.m_chain[i];

        // Fake nTx so that LoadBlockIndex() loads assumed-valid CBlockIndex
        // entries (among other things)
        if (!index->nTx) {
            index->nTx = 1;
        }
        // Fake nChainTx so that GuessVerificationProgress reports accurately
        index->nChainTx = index->pprev ? index->pprev->nChainTx + index->nTx : 1;

        // Fake BLOCK_OPT_WITNESS so that CChainState::NeedsRedownload()
        // won't ask to rewind the entire assumed-valid chain on startup.
        if (index->pprev && DeploymentActiveAt(*index, ::Params().GetConsensus(), Consensus::DEPLOYMENT_SEGWIT)) {
            index->nStatus |= BLOCK_OPT_WITNESS;
        }
    }

    assert(index);
    index->nChainTx = au_data.nChainTx;
    snapshot_chainstate.setBlockIndexCandidates.insert(snapshot_start_block);

    LogPrintf("[snapshot] validated snapshot (%.2f MB)\n",
        coins_cache.DynamicMemoryUsage() / (1000 * 1000));
    return true;
}

CChainState& ChainstateManager::ActiveChainstate() const
{
    LOCK(::cs_main);
    assert(m_active_chainstate);
    return *m_active_chainstate;
}

bool ChainstateManager::IsSnapshotActive() const
{
    LOCK(::cs_main);
    return m_snapshot_chainstate && m_active_chainstate == m_snapshot_chainstate.get();
}

CChainState& ChainstateManager::ValidatedChainstate() const
{
    LOCK(::cs_main);
    if (m_snapshot_chainstate && IsSnapshotValidated()) {
        return *m_snapshot_chainstate.get();
    }
    assert(m_ibd_chainstate);
    return *m_ibd_chainstate.get();
}

bool ChainstateManager::IsBackgroundIBD(CChainState* chainstate) const
{
    LOCK(::cs_main);
    return (m_snapshot_chainstate && chainstate == m_ibd_chainstate.get());
}

void ChainstateManager::Unload()
{
    for (CChainState* chainstate : this->GetAll()) {
        chainstate->m_chain.SetTip(nullptr);
        chainstate->UnloadBlockIndex();
    }

    m_blockman.Unload();
}

void ChainstateManager::Reset()
{
    LOCK(::cs_main);
    m_ibd_chainstate.reset();
    m_snapshot_chainstate.reset();
    m_active_chainstate = nullptr;
    m_snapshot_validated = false;
}

void ChainstateManager::MaybeRebalanceCaches()
{
    if (m_ibd_chainstate && !m_snapshot_chainstate) {
        LogPrintf("[snapshot] allocating all cache to the IBD chainstate\n");
        // Allocate everything to the IBD chainstate.
        m_ibd_chainstate->ResizeCoinsCaches(m_total_coinstip_cache, m_total_coinsdb_cache);
    }
    else if (m_snapshot_chainstate && !m_ibd_chainstate) {
        LogPrintf("[snapshot] allocating all cache to the snapshot chainstate\n");
        // Allocate everything to the snapshot chainstate.
        m_snapshot_chainstate->ResizeCoinsCaches(m_total_coinstip_cache, m_total_coinsdb_cache);
    }
    else if (m_ibd_chainstate && m_snapshot_chainstate) {
        // If both chainstates exist, determine who needs more cache based on IBD status.
        //
        // Note: shrink caches first so that we don't inadvertently overwhelm available memory.
        if (m_snapshot_chainstate->IsInitialBlockDownload()) {
            m_ibd_chainstate->ResizeCoinsCaches(
                m_total_coinstip_cache * 0.05, m_total_coinsdb_cache * 0.05);
            m_snapshot_chainstate->ResizeCoinsCaches(
                m_total_coinstip_cache * 0.95, m_total_coinsdb_cache * 0.95);
        } else {
            m_snapshot_chainstate->ResizeCoinsCaches(
                m_total_coinstip_cache * 0.05, m_total_coinsdb_cache * 0.05);
            m_ibd_chainstate->ResizeCoinsCaches(
                m_total_coinstip_cache * 0.95, m_total_coinsdb_cache * 0.95);
        }
    }
}

namespace particl {

class HeightEntry {
public:
    HeightEntry(int height, NodeId id, int64_t time) : m_height(height), m_id(id), m_time(time)  {};
    int m_height;
    NodeId m_id;
    int64_t m_time;
};
static std::atomic_int nPeerBlocks(std::numeric_limits<int>::max());
static std::atomic_int nPeers(0);
static std::list<HeightEntry> peer_blocks;
const size_t max_peer_blocks = 9;

void UpdateNumPeers(int num_peers)
{
    nPeers = num_peers;
}

int GetNumPeers()
{
    return nPeers;
}

CAmount GetUTXOSum(CChainState &chainstate)
{
    // GetUTXOStats is fragile
    LOCK(cs_main);
    chainstate.ForceFlushStateToDisk();
    CCoinsView *coins_view = &chainstate.CoinsDB();
    CAmount total = 0;
    std::unique_ptr<CCoinsViewCursor> pcursor(coins_view->Cursor());
    while (pcursor->Valid()) {
        COutPoint key;
        Coin coin;
        if (pcursor->GetKey(key) && pcursor->GetValue(coin)) {
            if (coin.nType == OUTPUT_STANDARD) {
                total += coin.out.nValue;
            }
        } else {
            break;
        }
        pcursor->Next();
    }
    return total;
}

void UpdateNumBlocksOfPeers(ChainstateManager &chainman, NodeId id, int height) EXCLUSIVE_LOCKS_REQUIRED(cs_main)
{
    // Select median value. Only one sample per peer. Remove oldest sample.
    int new_value = 0;

    bool inserted = false;
    size_t num_elements = 0;
    std::list<HeightEntry>::iterator oldest = peer_blocks.end();
    for (auto it = peer_blocks.begin(); it != peer_blocks.end(); ) {
        if (id == it->m_id) {
            if (height == it->m_height) {
                inserted = true;
            } else {
                it = peer_blocks.erase(it);
                continue;
            }
        }
        if (!inserted && it->m_height > height) {
            peer_blocks.emplace(it, height, id, GetTime());
            inserted = true;
        }
        if (oldest == peer_blocks.end() || oldest->m_time > it->m_time) {
            oldest = it;
        }
        it++;
        num_elements++;
    }

    if (!inserted) {
        peer_blocks.emplace_back(height, id, GetTime());
        num_elements++;
    }
    if (num_elements > max_peer_blocks && oldest != peer_blocks.end()) {
        peer_blocks.erase(oldest);
        num_elements--;
    }

    size_t stop = num_elements / 2;
    num_elements = 0;
    for (auto it = peer_blocks.begin(); it != peer_blocks.end(); ++it) {
        if (num_elements >= stop) {
            new_value = it->m_height;
            break;
        }
        num_elements++;
    }

    static const CBlockIndex *pcheckpoint = chainman.m_blockman.GetLastCheckpoint(Params().Checkpoints());
    if (pcheckpoint) {
        if (new_value < pcheckpoint->nHeight) {
            new_value = std::numeric_limits<int>::max();
        }
    }
    nPeerBlocks = new_value;
}

int GetNumBlocksOfPeers()
{
    return nPeerBlocks;
}

void SetNumBlocksOfPeers(int num_blocks)
{
    assert(Params().IsMockableChain());
    nPeerBlocks = num_blocks;
}

int StakeConflict::Add(NodeId id)
{
    nLastUpdated = GetAdjustedTime();
    std::pair<std::map<NodeId, int>::iterator,bool> ret;
    ret = peerCount.insert(std::pair<NodeId, int>(id, 1));
    if (ret.second == false) { // existing element
        ret.first->second++;
    }
    return 0;
};

bool CoinStakeCache::GetCoinStake(CChainState &chainstate, const uint256 &blockHash, CTransactionRef &tx)
{
    for (const auto &i : lData) {
        if (blockHash != i.first) {
            continue;
        }
        tx = i.second;
        return true;
    }

    BlockMap::iterator mi = chainstate.BlockIndex().find(blockHash);
    if (mi == chainstate.BlockIndex().end()) {
        return false;
    }

    CBlockIndex *pindex = mi->second;
    if (ReadTransactionFromDiskBlock(pindex, 0, tx)) {
        return InsertCoinStake(blockHash, tx);
    }

    return false;
}

bool CoinStakeCache::InsertCoinStake(const uint256 &blockHash, const CTransactionRef &tx)
{
    lData.emplace_front(blockHash, tx);

    while (lData.size() > nMaxSize) {
        lData.pop_back();
    }

    return true;
}

static void EraseDelayedBlock(std::list<DelayedBlock>::iterator p, BlockValidationState &state) EXCLUSIVE_LOCKS_REQUIRED(cs_main)
{
    assert(state.m_chainman);
    if (p->m_node_id > -1) {
        if (state.m_peerman) {
            state.m_peerman->Misbehaving(p->m_node_id, 25, "Delayed block");
        }
    }

    assert(state.m_chainman);
    auto it = state.m_chainman->BlockIndex().find(p->m_pblock->GetHash());
    if (it != state.m_chainman->BlockIndex().end()) {
        it->second->nFlags &= ~BLOCK_DELAYED;
        setDirtyBlockIndex.insert(it->second);
    }
}

bool DelayBlock(const std::shared_ptr<const CBlock> &pblock, BlockValidationState &state) EXCLUSIVE_LOCKS_REQUIRED(cs_main)
{
    if (state.nodeId < 0) {
        // Try lookup the blocksource if not known.
        assert(state.m_peerman);
        state.nodeId = state.m_peerman->GetBlockSource(pblock->GetHash());
    }
    LogPrintf("Warning: %s - Previous stake modifier is null for block %s from peer %d.\n", __func__, pblock->GetHash().ToString(), state.nodeId);
    while (list_delayed_blocks.size() >= MAX_DELAYED_BLOCKS) {
        LogPrint(BCLog::NET, "Removing Delayed block %s, too many delayed.\n", pblock->GetHash().ToString());
        EraseDelayedBlock(list_delayed_blocks.begin(), state);
        list_delayed_blocks.erase(list_delayed_blocks.begin());
    }
    assert(list_delayed_blocks.size() < MAX_DELAYED_BLOCKS);
    state.nFlags |= BLOCK_DELAYED; // Mark to prevent further processing
    list_delayed_blocks.emplace_back(pblock, state.nodeId);
    return true;
}

void CheckDelayedBlocks(BlockValidationState &state, const CChainParams& chainparams, const uint256 &block_hash) LOCKS_EXCLUDED(cs_main)
{
    if (!fParticlMode) {
        return;
    }
    assert(state.m_chainman);
    if (!state.m_peerman) {
        state.m_peerman = state.m_chainman->m_peerman;
    }
    //assert(state.m_peerman);
    if (list_delayed_blocks.empty()) {
        return;
    }

    int64_t now = GetTime();
    std::vector<std::shared_ptr<const CBlock> > process_blocks;
    {
        LOCK(cs_main);
        std::list<DelayedBlock>::iterator p = list_delayed_blocks.begin();
        while (p != list_delayed_blocks.end()) {
            if (p->m_pblock->hashPrevBlock == block_hash) {
                process_blocks.push_back(p->m_pblock);
                p = list_delayed_blocks.erase(p);
                continue;
            }
            if (p->m_time + MAX_DELAY_BLOCK_SECONDS < now) {
                LogPrint(BCLog::NET, "Removing delayed block %s, timed out.\n", p->m_pblock->GetHash().ToString());
                EraseDelayedBlock(p, state);
                p = list_delayed_blocks.erase(p);
                continue;
            }
            ++p;
        }
    }

    for (auto &p : process_blocks) {
        LogPrint(BCLog::NET, "Processing delayed block %s prev %s.\n", p->GetHash().ToString(), block_hash.ToString());
        state.m_chainman->ProcessNewBlock(chainparams, p, false, nullptr); // Should update DoS if necessary, finding block through mapBlockSource
    }
}

bool RemoveUnreceivedHeader(ChainstateManager &chainman, const uint256 &hash) EXCLUSIVE_LOCKS_REQUIRED(cs_main)
{
    BlockMap::iterator mi = chainman.BlockIndex().find(hash);
    if (mi != chainman.BlockIndex().end() && (mi->second->nFlags & BLOCK_ACCEPTED)) {
        return false;
    }
    if (mi == chainman.BlockIndex().end()) {
        return true; // Was already removed, peer misbehaving
    }

    // Remove entire chain
    std::vector<BlockMap::iterator> remove_headers;
    std::vector<BlockMap::iterator> last_round[2];

    size_t n = 0;
    last_round[n].push_back(mi);
    remove_headers.push_back(mi);
    while (last_round[n].size()) {
        last_round[!n].clear();

        for (BlockMap::iterator& check_header : last_round[n]) {
            BlockMap::iterator it = chainman.BlockIndex().begin();
            while (it != chainman.BlockIndex().end()) {
                if (it->second->pprev == check_header->second) {
                    if ((it->second->nFlags & BLOCK_ACCEPTED)) {
                        LogPrintf("Can't remove header %s, descendant block %s accepted.\n", hash.ToString(), it->second->GetBlockHash().ToString());
                        return true; // Can't remove any blocks, peer misbehaving for not sending
                    }
                    last_round[!n].push_back(it);
                    remove_headers.push_back(it);
                }
                it++;
            }
        }
        n = !n;
    }

    LogPrintf("Removing %d loose headers from %s.\n", remove_headers.size(), hash.ToString());

    for (auto &entry : remove_headers) {
        LogPrint(BCLog::NET, "Removing loose header %s.\n", entry->second->GetBlockHash().ToString());
        setDirtyBlockIndex.erase(entry->second);

        if (pindexBestHeader == entry->second) {
            pindexBestHeader = chainman.ActiveChain().Tip();
        }
        if (pindexBestInvalid == entry->second) {
            pindexBestInvalid = nullptr;
        }
        RemoveNonReceivedHeaderFromNodes(entry);
        delete entry->second;
        chainman.BlockIndex().erase(entry);
    }

    return true;
}

size_t CountDelayedBlocks() EXCLUSIVE_LOCKS_REQUIRED(cs_main)
{
    return list_delayed_blocks.size();
}

bool ProcessDuplicateStakeHeader(CBlockIndex *pindex, NodeId nodeId) EXCLUSIVE_LOCKS_REQUIRED(cs_main)
{
    if (!pindex) {
        return false;
    }

    uint256 hash = pindex->GetBlockHash();

    bool fMakeValid = false;
    if (nodeId == -1) {
        LogPrintf("%s: Duplicate stake block %s was received in a group, marking valid.\n",
            __func__, hash.ToString());

        fMakeValid = true;
    }

    if (nodeId > -1) {
        std::pair<std::map<uint256, StakeConflict>::iterator,bool> ret;
        ret = mapStakeConflict.insert(std::pair<uint256, StakeConflict>(hash, StakeConflict()));
        StakeConflict &sc = ret.first->second;
        sc.Add(nodeId);

        if ((int)sc.peerCount.size() > std::min(GetNumPeers() / 2, 4)) {
            LogPrintf("%s: More than half the connected peers are building on block %s," /* Continued */
                "  marked as duplicate stake, assuming this node has the duplicate.\n", __func__, hash.ToString());

            fMakeValid = true;
        }
    }

    if (fMakeValid) {
        pindex->nFlags &= (~BLOCK_FAILED_DUPLICATE_STAKE);
        pindex->nStatus &= (~BLOCK_FAILED_VALID);
        setDirtyBlockIndex.insert(pindex);

        //if (pindex->nStatus & BLOCK_FAILED_CHILD)
        //{
            CBlockIndex *pindexPrev = pindex->pprev;
            while (pindexPrev) {
                if (pindexPrev->nStatus & BLOCK_VALID_MASK) {
                    break;
                }

                if (pindexPrev->nFlags & BLOCK_FAILED_DUPLICATE_STAKE) {
                    pindexPrev->nFlags &= (~BLOCK_FAILED_DUPLICATE_STAKE);
                    pindexPrev->nStatus &= (~BLOCK_FAILED_VALID);
                    setDirtyBlockIndex.insert(pindexPrev);

                    if (!pindexPrev->prevoutStake.IsNull()) {
                        uint256 prevhash = pindexPrev->GetBlockHash();
                        particl::AddToMapStakeSeen(pindexPrev->prevoutStake, prevhash);
                    }

                    pindexPrev->nStatus &= (~BLOCK_FAILED_CHILD);
                }

                pindexPrev = pindexPrev->pprev;
            }

            pindex->nStatus &= (~BLOCK_FAILED_CHILD);
        //};

        if (!pindex->prevoutStake.IsNull()) {
            particl::AddToMapStakeSeen(pindex->prevoutStake, hash);
        }
        return true;
    }

    return false;
}


bool AddToMapStakeSeen(const COutPoint &kernel, const uint256 &blockHash)
{
    // Overwrites existing values

    std::pair<std::map<COutPoint, uint256>::iterator,bool> ret;
    ret = mapStakeSeen.insert(std::pair<COutPoint, uint256>(kernel, blockHash));
    if (ret.second == false) { // existing element
        ret.first->second = blockHash;
    } else {
        listStakeSeen.push_back(kernel);
    }

    return true;
};

bool CheckStakeUnused(const COutPoint &kernel)
{
    std::map<COutPoint, uint256>::const_iterator mi = mapStakeSeen.find(kernel);
    return (mi == mapStakeSeen.end());
}

bool CheckStakeUnique(const CBlock &block, bool fUpdate)
{
    LOCK(cs_main);

    uint256 blockHash = block.GetHash();
    const COutPoint &kernel = block.vtx[0]->vin[0].prevout;

    std::map<COutPoint, uint256>::const_iterator mi = mapStakeSeen.find(kernel);
    if (mi != mapStakeSeen.end()) {
        if (mi->second == blockHash) {
            return true;
        }
        return error("%s: Stake kernel for %s first seen on %s.", __func__, blockHash.ToString(), mi->second.ToString());
    }

    if (!fUpdate) {
        return true;
    }

    while (listStakeSeen.size() > particl::MAX_STAKE_SEEN_SIZE) {
        const COutPoint &oldest = listStakeSeen.front();
        if (1 != mapStakeSeen.erase(oldest)) {
            LogPrintf("%s: Warning: mapStakeSeen did not erase %s %n\n", __func__, oldest.hash.ToString(), oldest.n);
        }
        listStakeSeen.pop_front();
    }

    return AddToMapStakeSeen(kernel, blockHash);
};

bool ShouldAutoReindex()
{
    // Force reindex to update version
    bool nV1 = false;
    if (!pblocktree->ReadFlag("v1", nV1) || !nV1) {
        LogPrintf("%s: v1 marker not detected, attempting reindex.\n", __func__);
        return true;
    }
    return false;
};

bool RebuildRollingIndices(ChainstateManager &chainman, CTxMemPool* mempool)
{
    bool nV2 = false;
    if (gArgs.GetBoolArg("-rebuildrollingindices", false)) {
        LogPrintf("%s: Manual override, attempting to rewind chain.\n", __func__);
    } else
    if (pblocktree->ReadFlag("v2", nV2) && nV2) {
        return true;
    } else {
        LogPrintf("%s: v2 marker not detected, attempting to rewind chain.\n", __func__);
    }
    uiInterface.InitMessage(_("Rebuilding rolling indices...").translated);

    if (!mempool) {
        LogPrintf("%s: Requires mempool.\n", __func__);
        return false;
    }

    int64_t now = GetAdjustedTime();
    int rewound_tip_height, max_height_to_keep = 0;

    {
        LOCK(cs_main);
        CBlockIndex *pindex_tip = chainman.ActiveChain().Tip();
        CBlockIndex *pindex = pindex_tip;
        while (pindex && pindex->nTime >= now - smsg::KEEP_FUNDING_TX_DATA) {
            max_height_to_keep = pindex->nHeight;
            pindex = chainman.ActiveChain()[pindex->nHeight-1];
        }

        LogPrintf("%s: Rewinding to block %d.\n", __func__, max_height_to_keep);
        int num_disconnected = 0;

        std::string str_error;
        if (!RewindToHeight(chainman, *mempool, max_height_to_keep, num_disconnected, str_error)) {
            LogPrintf("%s: RewindToHeight failed %s.\n", __func__, str_error);
            return false;
        }
        rewound_tip_height = chainman.ActiveChain().Tip()->nHeight;
    }

    BlockValidationState state;
    state.m_chainman = &chainman;
    if (!chainman.ActiveChainstate().ActivateBestChain(state)) {
        LogPrintf("%s: ActivateBestChain failed %s.\n", __func__, state.ToString());
        return false;
    }

    {
        LOCK(cs_main);
        LogPrintf("%s: Reprocessed chain from block %d to %d.\n", __func__, rewound_tip_height, chainman.ActiveChain().Tip()->nHeight);

        if (!pblocktree->WriteFlag("v2", true)) {
            LogPrintf("%s: WriteFlag failed.\n", __func__);
            return false;
        }
    }
    return true;
}

int64_t GetSmsgFeeRate(ChainstateManager &chainman, const CBlockIndex *pindex, bool reduce_height) EXCLUSIVE_LOCKS_REQUIRED(cs_main)
{
    const Consensus::Params &consensusParams = Params().GetConsensus();

    if ((pindex && pindex->nTime < consensusParams.smsg_fee_time)
        || (!pindex && GetTime() < consensusParams.smsg_fee_time)) {
        return consensusParams.smsg_fee_msg_per_day_per_k;
    }

    int chain_height = pindex ? pindex->nHeight : chainman.ActiveChain().Height();
    if (reduce_height) { // Grace period, push back to previous period
        chain_height -= 10;
    }
    int fee_height = (chain_height / consensusParams.smsg_fee_period) * consensusParams.smsg_fee_period;

    CBlockIndex *fee_block = chainman.ActiveChain()[fee_height];
    if (!fee_block || fee_block->nTime < consensusParams.smsg_fee_time) {
        return consensusParams.smsg_fee_msg_per_day_per_k;
    }

    int64_t smsg_fee_rate = consensusParams.smsg_fee_msg_per_day_per_k;
    CTransactionRef coinstake = nullptr;
    if (!smsgFeeCoinstakeCache.GetCoinStake(chainman.ActiveChainstate(), fee_block->GetBlockHash(), coinstake)
        || !coinstake->GetSmsgFeeRate(smsg_fee_rate)) {
        return consensusParams.smsg_fee_msg_per_day_per_k;
    }

    return smsg_fee_rate;
};

uint32_t GetSmsgDifficulty(ChainstateManager &chainman, uint64_t time, bool verify) EXCLUSIVE_LOCKS_REQUIRED(cs_main)
{
    const Consensus::Params &consensusParams = Params().GetConsensus();

    CBlockIndex *pindex = chainman.ActiveChain().Tip();
    for (size_t k = 0; k < 180; ++k) {
        if (!pindex) {
            break;
        }
        if (time >= pindex->nTime) {
            uint32_t smsg_difficulty = 0;
            CTransactionRef coinstake = nullptr;
            if (smsgDifficultyCoinstakeCache.GetCoinStake(chainman.ActiveChainstate(), pindex->GetBlockHash(), coinstake)
                && coinstake->GetSmsgDifficulty(smsg_difficulty)) {

                if (verify && smsg_difficulty != consensusParams.smsg_min_difficulty) {
                    return smsg_difficulty + consensusParams.smsg_difficulty_max_delta;
                }
                return smsg_difficulty - consensusParams.smsg_difficulty_max_delta;
            }
        }
        pindex = pindex->pprev;
    }

    return consensusParams.smsg_min_difficulty - consensusParams.smsg_difficulty_max_delta;
};

} // namespace particl<|MERGE_RESOLUTION|>--- conflicted
+++ resolved
@@ -779,14 +779,8 @@
     }
 
     // Check for non-standard pay-to-script-hash in inputs
-<<<<<<< HEAD
-    const auto& params = args.m_chainparams.GetConsensus();
-    auto taproot_state = VersionBitsState(m_active_chainstate.m_chain.Tip(), params, Consensus::DEPLOYMENT_TAPROOT, versionbitscache);
-    if (fRequireStandard && !AreInputsStandard(tx, m_view, taproot_state == ThresholdState::ACTIVE, nAcceptTime)) {
-=======
     const bool taproot_active = DeploymentActiveAfter(m_active_chainstate.m_chain.Tip(), args.m_chainparams.GetConsensus(), Consensus::DEPLOYMENT_TAPROOT);
-    if (fRequireStandard && !AreInputsStandard(tx, m_view, taproot_active)) {
->>>>>>> 1edddf5d
+    if (fRequireStandard && !AreInputsStandard(tx, m_view, taproot_active, nAcceptTime)) {
         return state.Invalid(TxValidationResult::TX_INPUTS_NOT_STANDARD, "bad-txns-nonstandard-inputs");
     }
 
