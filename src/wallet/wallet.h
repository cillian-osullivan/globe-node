// Copyright (c) 2009-2010 Satoshi Nakamoto
// Copyright (c) 2009-2021 The Bitcoin Core developers
// Distributed under the MIT software license, see the accompanying
// file COPYING or http://www.opensource.org/licenses/mit-license.php.

#ifndef BITCOIN_WALLET_WALLET_H
#define BITCOIN_WALLET_WALLET_H

#include <consensus/amount.h>
#include <fs.h>
#include <interfaces/chain.h>
#include <interfaces/handler.h>
#include <outputtype.h>
#include <policy/feerate.h>
#include <psbt.h>
#include <tinyformat.h>
#include <util/message.h>
#include <util/strencodings.h>
#include <util/string.h>
#include <util/system.h>
#include <util/ui_change_type.h>
#include <validationinterface.h>
#include <wallet/crypter.h>
#include <wallet/scriptpubkeyman.h>
#include <wallet/transaction.h>
#include <wallet/walletdb.h>
#include <wallet/walletutil.h>
#include <key/extkey.h>
#include <key/stealth.h>

#include <algorithm>
#include <atomic>
#include <map>
#include <memory>
#include <optional>
#include <set>
#include <stdexcept>
#include <stdint.h>
#include <string>
#include <utility>
#include <vector>

#include <boost/signals2/signal.hpp>


using LoadWalletFn = std::function<void(std::unique_ptr<interfaces::Wallet> wallet)>;

class CScript;
enum class FeeEstimateMode;
struct FeeCalculation;
struct bilingual_str;

class CTransactionRecord;
class CHDWallet;

namespace wallet {
struct WalletContext;

//! Explicitly unload and delete the wallet.
//! Blocks the current thread after signaling the unload intent so that all
//! wallet pointer owners release the wallet.
//! Note that, when blocking is not required, the wallet is implicitly unloaded
//! by the shared pointer deleter.
void UnloadWallet(std::shared_ptr<CWallet>&& wallet);

bool AddWallet(WalletContext& context, const std::shared_ptr<CWallet>& wallet);
bool RemoveWallet(WalletContext& context, const std::shared_ptr<CWallet>& wallet, std::optional<bool> load_on_start, std::vector<bilingual_str>& warnings);
bool RemoveWallet(WalletContext& context, const std::shared_ptr<CWallet>& wallet, std::optional<bool> load_on_start);
std::vector<std::shared_ptr<CWallet>> GetWallets(WalletContext& context);
std::shared_ptr<CWallet> GetWallet(WalletContext& context, const std::string& name);
std::shared_ptr<CWallet> LoadWallet(WalletContext& context, const std::string& name, std::optional<bool> load_on_start, const DatabaseOptions& options, DatabaseStatus& status, bilingual_str& error, std::vector<bilingual_str>& warnings);
std::shared_ptr<CWallet> CreateWallet(WalletContext& context, const std::string& name, std::optional<bool> load_on_start, DatabaseOptions& options, DatabaseStatus& status, bilingual_str& error, std::vector<bilingual_str>& warnings);
std::shared_ptr<CWallet> RestoreWallet(WalletContext& context, const fs::path& backup_file, const std::string& wallet_name, std::optional<bool> load_on_start, DatabaseStatus& status, bilingual_str& error, std::vector<bilingual_str>& warnings);
std::unique_ptr<interfaces::Handler> HandleLoadWallet(WalletContext& context, LoadWalletFn load_wallet);
void NotifyWalletLoaded(WalletContext& context, const std::shared_ptr<CWallet>& wallet);
std::unique_ptr<WalletDatabase> MakeWalletDatabase(const std::string& name, const DatabaseOptions& options, DatabaseStatus& status, bilingual_str& error);

extern boost::signals2::signal<void (const std::shared_ptr<CWallet>& wallet)> NotifyWalletAdded;

//! -paytxfee default
constexpr CAmount DEFAULT_PAY_TX_FEE = 0;
//! -fallbackfee default
static const CAmount DEFAULT_FALLBACK_FEE = 0;
//! -discardfee default
static const CAmount DEFAULT_DISCARD_FEE = 10000;
//! -mintxfee default
static const CAmount DEFAULT_TRANSACTION_MINFEE = 200000;
static const CAmount DEFAULT_TRANSACTION_MINFEE_BTC = 1000;
//! -consolidatefeerate default
static const CAmount DEFAULT_CONSOLIDATE_FEERATE{10000}; // 10 sat/vbyte
/**
 * maximum fee increase allowed to do partial spend avoidance, even for nodes with this feature disabled by default
 *
 * A value of -1 disables this feature completely.
 * A value of 0 (current default) means to attempt to do partial spend avoidance, and use its results if the fees remain *unchanged*
 * A value > 0 means to do partial spend avoidance if the fee difference against a regular coin selection instance is in the range [0..value].
 */
static const CAmount DEFAULT_MAX_AVOIDPARTIALSPEND_FEE = 0;
//! discourage APS fee higher than this amount
constexpr CAmount HIGH_APS_FEE{COIN / 1000};
//! minimum recommended increment for BIP 125 replacement txs
static const CAmount WALLET_INCREMENTAL_RELAY_FEE = 5000;
//! Default for -spendzeroconfchange
static const bool DEFAULT_SPEND_ZEROCONF_CHANGE = true;
//! Default for -walletrejectlongchains
static const bool DEFAULT_WALLET_REJECT_LONG_CHAINS{true};
//! -txconfirmtarget default
static const unsigned int DEFAULT_TX_CONFIRM_TARGET = 6;
//! -walletrbf default
static const bool DEFAULT_WALLET_RBF = false;
static const bool DEFAULT_WALLETBROADCAST = true;
static const bool DEFAULT_DISABLE_WALLET = false;
static const bool DEFAULT_WALLETCROSSCHAIN = false;
//! -maxtxfee default
constexpr CAmount DEFAULT_TRANSACTION_MAXFEE{COIN / 2};
constexpr CAmount DEFAULT_TRANSACTION_MAXFEE_BTC{COIN / 10};
//! Discourage users to set fees higher than this amount (in satoshis) per kB
constexpr CAmount HIGH_TX_FEE_PER_KB{COIN / 100};
//! -maxtxfee will warn if called with a higher fee than this amount (in satoshis)
constexpr CAmount HIGH_MAX_TX_FEE{100 * HIGH_TX_FEE_PER_KB};
//! Pre-calculated constants for input size estimation in *virtual size*
static constexpr size_t DUMMY_NESTED_P2WPKH_INPUT_SIZE = 91;

class CCoinControl;
class CWalletTx;
class ReserveDestination;

//! Default for -addresstype
constexpr OutputType DEFAULT_ADDRESS_TYPE{OutputType::BECH32};

static constexpr uint64_t KNOWN_WALLET_FLAGS =
        WALLET_FLAG_AVOID_REUSE
    |   WALLET_FLAG_BLANK_WALLET
    |   WALLET_FLAG_KEY_ORIGIN_METADATA
    |   WALLET_FLAG_LAST_HARDENED_XPUB_CACHED
    |   WALLET_FLAG_DISABLE_PRIVATE_KEYS
    |   WALLET_FLAG_DESCRIPTORS
    |   WALLET_FLAG_EXTERNAL_SIGNER;

static constexpr uint64_t MUTABLE_WALLET_FLAGS =
        WALLET_FLAG_AVOID_REUSE;

static const std::map<std::string,WalletFlags> WALLET_FLAG_MAP{
    {"avoid_reuse", WALLET_FLAG_AVOID_REUSE},
    {"blank", WALLET_FLAG_BLANK_WALLET},
    {"key_origin_metadata", WALLET_FLAG_KEY_ORIGIN_METADATA},
    {"last_hardened_xpub_cached", WALLET_FLAG_LAST_HARDENED_XPUB_CACHED},
    {"disable_private_keys", WALLET_FLAG_DISABLE_PRIVATE_KEYS},
    {"descriptor_wallet", WALLET_FLAG_DESCRIPTORS},
    {"external_signer", WALLET_FLAG_EXTERNAL_SIGNER}
};

extern const std::map<uint64_t,std::string> WALLET_FLAG_CAVEATS;

/** A wrapper to reserve an address from a wallet
 *
 * ReserveDestination is used to reserve an address.
 * It is currently only used inside of CreateTransaction.
 *
 * Instantiating a ReserveDestination does not reserve an address. To do so,
 * GetReservedDestination() needs to be called on the object. Once an address has been
 * reserved, call KeepDestination() on the ReserveDestination object to make sure it is not
 * returned. Call ReturnDestination() to return the address so it can be re-used (for
 * example, if the address was used in a new transaction
 * and that transaction was not completed and needed to be aborted).
 *
 * If an address is reserved and KeepDestination() is not called, then the address will be
 * returned when the ReserveDestination goes out of scope.
 */
class ReserveDestination
{
protected:
    //! The wallet to reserve from
    const CWallet* const pwallet;
    //! The ScriptPubKeyMan to reserve from. Based on type when GetReservedDestination is called
    ScriptPubKeyMan* m_spk_man{nullptr};
    OutputType const type;
    //! The index of the address's key in the keypool
    int64_t nIndex{-1};
    //! The destination
    CTxDestination address;
    //! Whether this is from the internal (change output) keypool
    bool fInternal{false};

public:
    //! Construct a ReserveDestination object. This does NOT reserve an address yet
    explicit ReserveDestination(CWallet* pwallet, OutputType type)
      : pwallet(pwallet)
      , type(type) { }

    ReserveDestination(const ReserveDestination&) = delete;
    ReserveDestination& operator=(const ReserveDestination&) = delete;

    //! Destructor. If a key has been reserved and not KeepKey'ed, it will be returned to the keypool
    ~ReserveDestination()
    {
        ReturnDestination();
    }

    //! Reserve an address
    bool GetReservedDestination(CTxDestination& pubkey, bool internal, bilingual_str& error);
    //! Return reserved address
    void ReturnDestination();
    //! Keep the address. Do not return it's key to the keypool when this object goes out of scope
    void KeepDestination();
};

/** Address book data */
class CAddressBookData
{
private:
    mutable bool m_change{true};
    std::string m_label;
public:
    std::string purpose;
    bool fBech32;
    CAddressBookData() : purpose("unknown"), fBech32(false) {}

    std::vector<uint32_t> vPath; // Index to m is stored in first entry

    mutable uint8_t nOwned = 0; // 0 unknown, 1 yes, 2 no

    SERIALIZE_METHODS(CAddressBookData, obj)
    {
        READWRITE(obj.m_label);
        READWRITE(obj.purpose);
        READWRITE(obj.vPath);
        READWRITE(obj.destdata);

        try { READWRITE(obj.fBech32); } catch(std::exception &e) {
            // old format
        }
        if (ser_action.ForRead()) {
            if (!obj.m_label.empty()) {
                obj.m_change = false;
            }
        }
    }

    typedef std::map<std::string, std::string> StringMap;
    StringMap destdata;

    bool IsChange() const { return m_change; }
    const std::string& GetLabel() const { return m_label; }
    void SetLabel(const std::string& label) {
        m_change = false;
        m_label = label;
    }
    void SetLabel(const std::string& label, const std::string& strPurpose, const std::vector<uint32_t> &_vPath, bool _fBech32) {
        m_change = false;
        m_label = label;
        if (!strPurpose.empty()) {
            purpose = strPurpose;
        }
        vPath = _vPath;
        fBech32 = _fBech32;
    }
    void Set(const CAddressBookData& data) {
        m_label = data.GetLabel();
        purpose = data.purpose;
        if (m_label.empty() && data.purpose == "unknown") {
            m_change = true;
        } else {
            m_change = false;
        }
        vPath = data.vPath;
        fBech32 = data.fBech32;
        destdata = data.destdata;
    }
};

struct CRecipient
{
    CScript scriptPubKey;
    CAmount nAmount;
    bool fSubtractFeeFromAmount;
};

class WalletRescanReserver; //forward declarations for ScanForWalletTransactions/RescanFromTime
/**
 * A CWallet maintains a set of transactions and balances, and provides the ability to create new transactions.
 */
class CWallet : public WalletStorage, public interfaces::Chain::Notifications
{
friend class ::CHDWallet;
friend class CWalletTx;
private:
    CKeyingMaterial vMasterKey GUARDED_BY(cs_wallet);

    virtual bool Unlock(const CKeyingMaterial& vMasterKeyIn, bool accept_no_keys = false);

    std::atomic<bool> fAbortRescan{false};
    std::atomic<bool> fScanningWallet{false}; // controlled by WalletRescanReserver
    std::atomic<bool> m_attaching_chain{false};
    std::atomic<int64_t> m_scanning_start{0};
    std::atomic<double> m_scanning_progress{0};
    friend class WalletRescanReserver;

    //! the current wallet version: clients below this version are not able to load the wallet
    int nWalletVersion GUARDED_BY(cs_wallet){FEATURE_BASE};

    /** The next scheduled rebroadcast of wallet transactions. */
    int64_t nNextResend = 0;
    /** Whether this wallet will submit newly created transactions to the node's mempool and
     * prompt rebroadcasts (see ResendWalletTransactions()). */
    bool fBroadcastTransactions = false;
    // Local time that the tip block was received. Used to schedule wallet rebroadcasts.
    std::atomic<int64_t> m_best_block_time {0};

    /**
     * Used to keep track of spent outpoints, and
     * detect and report conflicts (double-spends or
     * mutated transactions where the mutant gets mined).
     */
    typedef std::multimap<COutPoint, uint256> TxSpends;
    TxSpends mapTxSpends GUARDED_BY(cs_wallet);
    void AddToSpends(const COutPoint& outpoint, const uint256& wtxid, WalletBatch* batch = nullptr) EXCLUSIVE_LOCKS_REQUIRED(cs_wallet);
    virtual void AddToSpends(const CWalletTx& wtx, WalletBatch* batch = nullptr) EXCLUSIVE_LOCKS_REQUIRED(cs_wallet);

    /**
     * Add a transaction to the wallet, or update it.  confirm.block_* should
     * be set when the transaction was known to be included in a block.  When
     * block_hash.IsNull(), then wallet state is not updated in AddToWallet, but
     * notifications happen and cached balances are marked dirty.
     *
     * If fUpdate is true, existing transactions will be updated.
     * TODO: One exception to this is that the abandoned state is cleared under the
     * assumption that any further notification of a transaction that was considered
     * abandoned is an indication that it is not safe to be considered abandoned.
     * Abandoned state should probably be more carefully tracked via different
     * chain notifications or by checking mempool presence when necessary.
     *
     * Should be called with rescanning_old_block set to true, if the transaction is
     * not discovered in real time, but during a rescan of old blocks.
     */
    virtual bool AddToWalletIfInvolvingMe(const CTransactionRef& tx, const SyncTxState& state, bool fUpdate, bool rescanning_old_block) EXCLUSIVE_LOCKS_REQUIRED(cs_wallet);

    /** Mark a transaction (and its in-wallet descendants) as conflicting with a particular block. */
    virtual void MarkConflicted(const uint256& hashBlock, int conflicting_height, const uint256& hashTx);

    /** Mark a transaction's inputs dirty, thus forcing the outputs to be recomputed */
    void MarkInputsDirty(const CTransactionRef& tx) EXCLUSIVE_LOCKS_REQUIRED(cs_wallet);

    virtual void SyncMetaData(std::pair<TxSpends::iterator, TxSpends::iterator>) EXCLUSIVE_LOCKS_REQUIRED(cs_wallet);

    void SyncTransaction(const CTransactionRef& tx, const SyncTxState& state, bool update_tx = true, bool rescanning_old_block = false) EXCLUSIVE_LOCKS_REQUIRED(cs_wallet);

    /** WalletFlags set on this wallet. */
    std::atomic<uint64_t> m_wallet_flags{0};

    bool SetAddressBookWithDB(WalletBatch& batch, const CTxDestination& address, const std::string& strName, const std::string& strPurpose, bool fBech32=false);

    //! Unsets a wallet flag and saves it to disk
    void UnsetWalletFlagWithDB(WalletBatch& batch, uint64_t flag);

    //! Unset the blank wallet flag and saves it to disk
    void UnsetBlankWalletFlag(WalletBatch& batch) override;

    /** Provider of aplication-wide arguments. */
    const ArgsManager& m_args;

    /** Interface for accessing chain state. */
    interfaces::Chain* m_chain;

    /** Wallet name: relative directory name or "" for default wallet. */
    std::string m_name;

    /** Internal database handle. */
    std::unique_ptr<WalletDatabase> const m_database;

    /**
     * The following is used to keep track of how far behind the wallet is
     * from the chain sync, and to allow clients to block on us being caught up.
     *
     * Processed hash is a pointer on node's tip and doesn't imply that the wallet
     * has scanned sequentially all blocks up to this one.
     */
    uint256 m_last_block_processed GUARDED_BY(cs_wallet);

    /** Height of last block processed is used by wallet to know depth of transactions
     * without relying on Chain interface beyond asynchronous updates. For safety, we
     * initialize it to -1. Height is a pointer on node's tip and doesn't imply
     * that the wallet has scanned sequentially all blocks up to this one.
     */
    int m_last_block_processed_height GUARDED_BY(cs_wallet) = -1;

    std::map<OutputType, ScriptPubKeyMan*> m_external_spk_managers;
    std::map<OutputType, ScriptPubKeyMan*> m_internal_spk_managers;

    // Indexed by a unique identifier produced by each ScriptPubKeyMan using
    // ScriptPubKeyMan::GetID. In many cases it will be the hash of an internal structure
    std::map<uint256, std::unique_ptr<ScriptPubKeyMan>> m_spk_managers;

    /**
     * Catch wallet up to current chain, scanning new blocks, updating the best
     * block locator and m_last_block_processed, and registering for
     * notifications about new blocks and transactions.
     */
    static bool AttachChain(const std::shared_ptr<CWallet>& wallet, interfaces::Chain& chain, const bool rescan_required, bilingual_str& error, std::vector<bilingual_str>& warnings);

public:
    bool IsParticlWallet() const override { return false; };
    /**
     * Main wallet lock.
     * This lock protects all the fields added by CWallet.
     */
    mutable RecursiveMutex cs_wallet;

    WalletDatabase& GetDatabase() const override
    {
        assert(static_cast<bool>(m_database));
        return *m_database;
    }

    /** Get a name for this wallet for logging/debugging purposes.
     */
    const std::string& GetName() const { return m_name; }

    typedef std::map<unsigned int, CMasterKey> MasterKeyMap;
    MasterKeyMap mapMasterKeys;
    unsigned int nMasterKeyMaxID = 0;

    /** Construct wallet with specified name and database implementation. */
    CWallet(interfaces::Chain* chain, const std::string& name, const ArgsManager& args, std::unique_ptr<WalletDatabase> database)
        : m_args(args),
          m_chain(chain),
          m_name(name),
          m_database(std::move(database))
    {
        if (!fParticlMode) {
            m_min_fee = CFeeRate(DEFAULT_TRANSACTION_MINFEE_BTC);
            m_default_max_tx_fee = DEFAULT_TRANSACTION_MAXFEE_BTC;
        }
    }

    virtual ~CWallet()
    {
        // Should not have slots connected at this point.
        assert(NotifyUnload.empty());
    }

    virtual bool IsCrypted() const;
    virtual bool IsLocked() const override;
    virtual bool Lock();

    /** Interface to assert chain access */
    bool HaveChain() const { return m_chain ? true : false; }

    /** Map from txid to CWalletTx for all transactions this wallet is
     * interested in, including received and sent transactions. */
    std::map<uint256, CWalletTx> mapWallet GUARDED_BY(cs_wallet);

    typedef std::multimap<int64_t, CWalletTx*> TxItems;
    TxItems wtxOrdered;

    int64_t nOrderPosNext GUARDED_BY(cs_wallet) = 0;
    uint64_t nAccountingEntryNumber = 0;

    std::map<CTxDestination, CAddressBookData> m_address_book GUARDED_BY(cs_wallet);
    const CAddressBookData* FindAddressBookEntry(const CTxDestination&, bool allow_change = false) const EXCLUSIVE_LOCKS_REQUIRED(cs_wallet);

    /** Set of Coins owned by this wallet that we won't try to spend from. A
     * Coin may be locked if it has already been used to fund a transaction
     * that hasn't confirmed yet. We wouldn't consider the Coin spent already,
     * but also shouldn't try to use it again. */
    std::set<COutPoint> setLockedCoins GUARDED_BY(cs_wallet);

    /** Registered interfaces::Chain::Notifications handler. */
    std::unique_ptr<interfaces::Handler> m_chain_notifications_handler;

    /** Interface for accessing chain state. */
    interfaces::Chain& chain() const { assert(m_chain); return *m_chain; }

    virtual const CWalletTx* GetWalletTx(const uint256& hash) const EXCLUSIVE_LOCKS_REQUIRED(cs_wallet);

    std::set<uint256> GetTxConflicts(const CWalletTx& wtx) const EXCLUSIVE_LOCKS_REQUIRED(cs_wallet);

    /**
     * Return depth of transaction in blockchain:
     * <0  : conflicts with a transaction this deep in the blockchain
     *  0  : in memory pool, waiting to be included in a block
     * >=1 : this many blocks deep in the main chain
     */
    int GetTxDepthInMainChain(const CWalletTx& wtx) const EXCLUSIVE_LOCKS_REQUIRED(cs_wallet);
    bool IsTxInMainChain(const CWalletTx& wtx) const EXCLUSIVE_LOCKS_REQUIRED(cs_wallet)
    {
        AssertLockHeld(cs_wallet);
        return GetTxDepthInMainChain(wtx) > 0;
    }

    /**
     * @return number of blocks to maturity for this transaction:
     *  0 : is not a coinbase transaction, or is a mature coinbase transaction
     * >0 : is a coinbase transaction which matures in this many blocks
     */
    int GetTxBlocksToMaturity(const CWalletTx& wtx) const EXCLUSIVE_LOCKS_REQUIRED(cs_wallet);
    bool IsTxImmatureCoinBase(const CWalletTx& wtx) const EXCLUSIVE_LOCKS_REQUIRED(cs_wallet);

    //! check whether we support the named feature
    bool CanSupportFeature(enum WalletFeature wf) const override EXCLUSIVE_LOCKS_REQUIRED(cs_wallet) { AssertLockHeld(cs_wallet); return IsFeatureSupported(nWalletVersion, wf); }

    virtual bool IsSpent(const COutPoint& outpoint) const EXCLUSIVE_LOCKS_REQUIRED(cs_wallet);

    // Whether this or any known UTXO with the same single key has been spent.
    virtual bool IsSpentKey(const CScript& scriptPubKey) const EXCLUSIVE_LOCKS_REQUIRED(cs_wallet);
    virtual void SetSpentKeyState(WalletBatch& batch, const uint256& hash, unsigned int n, bool used, std::set<CTxDestination>& tx_destinations) EXCLUSIVE_LOCKS_REQUIRED(cs_wallet);

    /** Display address on an external signer. Returns false if external signer support is not compiled */
    bool DisplayAddress(const CTxDestination& dest) EXCLUSIVE_LOCKS_REQUIRED(cs_wallet);

    bool IsLockedCoin(const COutPoint& output) const EXCLUSIVE_LOCKS_REQUIRED(cs_wallet);
    bool LockCoin(const COutPoint& output, WalletBatch* batch = nullptr) EXCLUSIVE_LOCKS_REQUIRED(cs_wallet);
    bool UnlockCoin(const COutPoint& output, WalletBatch* batch = nullptr) EXCLUSIVE_LOCKS_REQUIRED(cs_wallet);
    bool UnlockAllCoins() EXCLUSIVE_LOCKS_REQUIRED(cs_wallet);
    void ListLockedCoins(std::vector<COutPoint>& vOutpts) const EXCLUSIVE_LOCKS_REQUIRED(cs_wallet);

    /*
     * Rescan abort properties
     */
    void AbortRescan() { fAbortRescan = true; }
    bool IsAbortingRescan() const { return fAbortRescan; }
    bool IsScanning() const { return fScanningWallet; }
    int64_t ScanningDuration() const { return fScanningWallet ? GetTimeMillis() - m_scanning_start : 0; }
    double ScanningProgress() const { return fScanningWallet ? (double) m_scanning_progress : 0; }

    //! Upgrade stored CKeyMetadata objects to store key origin info as KeyOriginInfo
    void UpgradeKeyMetadata() EXCLUSIVE_LOCKS_REQUIRED(cs_wallet);

    //! Upgrade DescriptorCaches
    void UpgradeDescriptorCache() EXCLUSIVE_LOCKS_REQUIRED(cs_wallet);

    bool LoadMinVersion(int nVersion) EXCLUSIVE_LOCKS_REQUIRED(cs_wallet) { AssertLockHeld(cs_wallet); nWalletVersion = nVersion; return true; }

    //! Adds a destination data tuple to the store, without saving it to disk
    void LoadDestData(const CTxDestination& dest, const std::string& key, const std::string& value) EXCLUSIVE_LOCKS_REQUIRED(cs_wallet);

    //! Holds a timestamp at which point the wallet is scheduled (externally) to be relocked. Caller must arrange for actual relocking to occur via Lock().
    int64_t nRelockTime GUARDED_BY(cs_wallet){0};

    // Used to prevent concurrent calls to walletpassphrase RPC.
    Mutex m_unlock_mutex;
    virtual int ExtKeyUnlock(const CKeyingMaterial &vMKey) {return 0;};
    virtual bool Unlock(const SecureString& strWalletPassphrase, bool accept_no_keys = false);
    bool ChangeWalletPassphrase(const SecureString& strOldWalletPassphrase, const SecureString& strNewWalletPassphrase);
    virtual bool EncryptWallet(const SecureString& strWalletPassphrase);

    void GetKeyBirthTimes(std::map<CKeyID, int64_t> &mapKeyBirth) const EXCLUSIVE_LOCKS_REQUIRED(cs_wallet);
    unsigned int ComputeTimeSmart(const CWalletTx& wtx, bool rescanning_old_block) const;

    /**
     * Increment the next transaction order id
     * @return next transaction order id
     */
    int64_t IncOrderPosNext(WalletBatch *batch = nullptr) EXCLUSIVE_LOCKS_REQUIRED(cs_wallet);
    DBErrors ReorderTransactions();

    //! For ParticlWallet, clear cached balances from wallet called at new block and adding new transaction
    virtual void ClearCachedBalances() {};
    void MarkDirty();

    //! Callback for updating transaction metadata in mapWallet.
    //!
    //! @param wtx - reference to mapWallet transaction to update
    //! @param new_tx - true if wtx is newly inserted, false if it previously existed
    //!
    //! @return true if wtx is changed and needs to be saved to disk, otherwise false
    using UpdateWalletTxFn = std::function<bool(CWalletTx& wtx, bool new_tx)>;

    CWalletTx* AddToWallet(CTransactionRef tx, const TxState& state, const UpdateWalletTxFn& update_wtx=nullptr, bool fFlushOnClose=true, bool rescanning_old_block = false);
    virtual bool LoadToWallet(const uint256& hash, const UpdateWalletTxFn& fill_wtx) EXCLUSIVE_LOCKS_REQUIRED(cs_wallet);
    void transactionAddedToMempool(const CTransactionRef& tx, uint64_t mempool_sequence) override;
    void blockConnected(const CBlock& block, int height) override;
    void blockDisconnected(const CBlock& block, int height) override;
    void updatedBlockTip() override;
    int64_t RescanFromTime(int64_t startTime, const WalletRescanReserver& reserver, bool update);

    struct ScanResult {
        enum { SUCCESS, FAILURE, USER_ABORT } status = SUCCESS;

        //! Hash and height of most recent block that was successfully scanned.
        //! Unset if no blocks were scanned due to read errors or the chain
        //! being empty.
        uint256 last_scanned_block;
        std::optional<int> last_scanned_height;

        //! Height of the most recent block that could not be scanned due to
        //! read errors or pruning. Will be set if status is FAILURE, unset if
        //! status is SUCCESS, and may or may not be set if status is
        //! USER_ABORT.
        uint256 last_failed_block;
    };
<<<<<<< HEAD
    virtual ScanResult ScanForWalletTransactions(const uint256& start_block, int start_height, std::optional<int> max_height, const WalletRescanReserver& reserver, bool fUpdate);
=======
    ScanResult ScanForWalletTransactions(const uint256& start_block, int start_height, std::optional<int> max_height, const WalletRescanReserver& reserver, bool fUpdate, const bool save_progress);
>>>>>>> 27a4dd05
    void transactionRemovedFromMempool(const CTransactionRef& tx, MemPoolRemovalReason reason, uint64_t mempool_sequence) override;
    void ReacceptWalletTransactions() EXCLUSIVE_LOCKS_REQUIRED(cs_wallet);
    virtual void ResendWalletTransactions();

    OutputType TransactionChangeType(const std::optional<OutputType>& change_type, const std::vector<CRecipient>& vecSend) const;

    /** Fetch the inputs and sign with SIGHASH_ALL. */
    virtual bool SignTransaction(CMutableTransaction& tx) const EXCLUSIVE_LOCKS_REQUIRED(cs_wallet);
    /** Sign the tx given the input coins and sighash. */
    bool SignTransaction(CMutableTransaction& tx, const std::map<COutPoint, Coin>& coins, int sighash, std::map<int, bilingual_str>& input_errors) const;
    SigningResult SignMessage(const std::string& message, const PKHash& pkhash, std::string& str_sig) const;
    SigningResult SignMessage(const std::string& message, const CKeyID256 &keyID256, std::string& str_sig) const;

    /**
     * Fills out a PSBT with information from the wallet. Fills in UTXOs if we have
     * them. Tries to sign if sign=true. Sets `complete` if the PSBT is now complete
     * (i.e. has all required signatures or signature-parts, and is ready to
     * finalize.) Sets `error` and returns false if something goes wrong.
     *
     * @param[in]  psbtx PartiallySignedTransaction to fill in
     * @param[out] complete indicates whether the PSBT is now complete
     * @param[in]  sighash_type the sighash type to use when signing (if PSBT does not specify)
     * @param[in]  sign whether to sign or not
     * @param[in]  bip32derivs whether to fill in bip32 derivation information if available
     * @param[out] n_signed the number of inputs signed by this wallet
     * @param[in] finalize whether to create the final scriptSig or scriptWitness if possible
     * return error
     */
    TransactionError FillPSBT(PartiallySignedTransaction& psbtx,
                  bool& complete,
                  int sighash_type = SIGHASH_DEFAULT,
                  bool sign = true,
                  bool bip32derivs = true,
                  size_t* n_signed = nullptr,
                  bool finalize = true) const;

    /**
     * Submit the transaction to the node's mempool and then relay to peers.
     * Should be called after CreateTransaction unless you want to abort
     * broadcasting the transaction.
     *
     * @param[in] tx The transaction to be broadcast.
     * @param[in] mapValue key-values to be set on the transaction.
     * @param[in] orderForm BIP 70 / BIP 21 order form details to be set on the transaction.
     */
    virtual void CommitTransaction(CTransactionRef tx, mapValue_t mapValue, std::vector<std::pair<std::string, std::string>> orderForm);

    /** Pass this transaction to node for mempool insertion and relay to peers if flag set to true */
    bool SubmitTxMemoryPoolAndRelay(CWalletTx& wtx, std::string& err_string, bool relay, CAmount override_max_fee=-1) const
        EXCLUSIVE_LOCKS_REQUIRED(cs_wallet);

    bool DummySignTx(CMutableTransaction &txNew, const std::set<CTxOut> &txouts, const CCoinControl* coin_control = nullptr) const
    {
        std::vector<CTxOut> v_txouts(txouts.size());
        std::copy(txouts.begin(), txouts.end(), v_txouts.begin());
        return DummySignTx(txNew, v_txouts, coin_control);
    }
    bool DummySignTx(CMutableTransaction &txNew, const std::vector<CTxOut> &txouts, const CCoinControl* coin_control = nullptr) const;

    bool ImportScripts(const std::set<CScript> scripts, int64_t timestamp) EXCLUSIVE_LOCKS_REQUIRED(cs_wallet);
    bool ImportPrivKeys(const std::map<CKeyID, CKey>& privkey_map, const int64_t timestamp) EXCLUSIVE_LOCKS_REQUIRED(cs_wallet);
    bool ImportPubKeys(const std::vector<CKeyID>& ordered_pubkeys, const std::map<CKeyID, CPubKey>& pubkey_map, const std::map<CKeyID, std::pair<CPubKey, KeyOriginInfo>>& key_origins, const bool add_keypool, const bool internal, const int64_t timestamp) EXCLUSIVE_LOCKS_REQUIRED(cs_wallet);
    bool ImportScriptPubKeys(const std::string& label, const std::set<CScript>& script_pub_keys, const bool have_solving_data, const bool apply_label, const int64_t timestamp) EXCLUSIVE_LOCKS_REQUIRED(cs_wallet);

    CFeeRate m_pay_tx_fee{DEFAULT_PAY_TX_FEE};
    unsigned int m_confirm_target{DEFAULT_TX_CONFIRM_TARGET};
    /** Allow Coin Selection to pick unconfirmed UTXOs that were sent from our own wallet if it
     * cannot fund the transaction otherwise. */
    bool m_spend_zero_conf_change{DEFAULT_SPEND_ZEROCONF_CHANGE};
    bool m_signal_rbf{DEFAULT_WALLET_RBF};
    bool m_allow_fallback_fee{true}; //!< will be false if -fallbackfee=0
    CFeeRate m_min_fee{DEFAULT_TRANSACTION_MINFEE}; //!< Override with -mintxfee
    /**
     * If fee estimation does not have enough data to provide estimates, use this fee instead.
     * Has no effect if not using fee estimation
     * Override with -fallbackfee
     */
    CFeeRate m_fallback_fee{DEFAULT_FALLBACK_FEE};

     /** If the cost to spend a change output at this feerate is greater than the value of the
      * output itself, just drop it to fees. */
    CFeeRate m_discard_rate{DEFAULT_DISCARD_FEE};

    /** When the actual feerate is less than the consolidate feerate, we will tend to make transactions which
     * consolidate inputs. When the actual feerate is greater than the consolidate feerate, we will tend to make
     * transactions which have the lowest fees.
     */
    CFeeRate m_consolidate_feerate{DEFAULT_CONSOLIDATE_FEERATE};

    /** The maximum fee amount we're willing to pay to prioritize partial spend avoidance. */
    CAmount m_max_aps_fee{DEFAULT_MAX_AVOIDPARTIALSPEND_FEE}; //!< note: this is absolute fee, not fee rate
    OutputType m_default_address_type{DEFAULT_ADDRESS_TYPE};
    /**
     * Default output type for change outputs. When unset, automatically choose type
     * based on address type setting and the types other of non-change outputs
     * (see -changetype option documentation and implementation in
     * CWallet::TransactionChangeType for details).
     */
    std::optional<OutputType> m_default_change_type{};
    /** Absolute maximum transaction fee (in satoshis) used by default for the wallet */
    CAmount m_default_max_tx_fee{DEFAULT_TRANSACTION_MAXFEE};

    size_t KeypoolCountExternalKeys() const EXCLUSIVE_LOCKS_REQUIRED(cs_wallet);
    bool TopUpKeyPool(unsigned int kpSize = 0);

    std::optional<int64_t> GetOldestKeyPoolTime() const;

    // Filter struct for 'ListAddrBookAddresses'
    struct AddrBookFilter {
        // Fetch addresses with the provided label
        std::optional<std::string> m_op_label{std::nullopt};
        // Don't include change addresses by default
        bool ignore_change{true};
    };

    /**
     * Filter and retrieve destinations stored in the addressbook
     */
    std::vector<CTxDestination> ListAddrBookAddresses(const std::optional<AddrBookFilter>& filter) const EXCLUSIVE_LOCKS_REQUIRED(cs_wallet);

    /**
     * Retrieve all the known labels in the address book
     */
    std::set<std::string> ListAddrBookLabels(const std::string& purpose) const EXCLUSIVE_LOCKS_REQUIRED(cs_wallet);

    /**
     * Walk-through the address book entries.
     * Stops when the provided 'ListAddrBookFunc' returns false.
     */
    using ListAddrBookFunc = std::function<void(const CTxDestination& dest, const std::string& label, const std::string& purpose, bool is_change)>;
    void ForEachAddrBookEntry(const ListAddrBookFunc& func) const EXCLUSIVE_LOCKS_REQUIRED(cs_wallet);

    /**
     * Marks all outputs in each one of the destinations dirty, so their cache is
     * reset and does not return outdated information.
     */
    void MarkDestinationsDirty(const std::set<CTxDestination>& destinations) EXCLUSIVE_LOCKS_REQUIRED(cs_wallet);

    bool GetNewDestination(const OutputType type, const std::string label, CTxDestination& dest, bilingual_str& error);
    bool GetNewChangeDestination(const OutputType type, CTxDestination& dest, bilingual_str& error);

    isminetype IsMine(const CKeyID &address) const override EXCLUSIVE_LOCKS_REQUIRED(cs_wallet);
    isminetype IsMine(const CTxDestination& dest) const EXCLUSIVE_LOCKS_REQUIRED(cs_wallet);
    isminetype IsMine(const CScript& script) const EXCLUSIVE_LOCKS_REQUIRED(cs_wallet);
    /**
     * Returns amount of debit if the input matches the
     * filter, otherwise returns 0
     */
    virtual CAmount GetDebit(const CTxIn& txin, const isminefilter& filter) const;

    isminetype IsMine(const CTxOut& txout) const EXCLUSIVE_LOCKS_REQUIRED(cs_wallet);
    virtual isminetype IsMine(const CTxOutBase *txout) const EXCLUSIVE_LOCKS_REQUIRED(cs_wallet) { assert(false); return ISMINE_NO; };
    virtual bool IsMine(const CTransaction& tx) const EXCLUSIVE_LOCKS_REQUIRED(cs_wallet);
    /** should probably be renamed to IsRelevantToMe */
    virtual bool IsFromMe(const CTransaction& tx) const;
    virtual CAmount GetDebit(const CTransaction& tx, const isminefilter& filter) const;
    void chainStateFlushed(const CBlockLocator& loc) override;

    DBErrors virtual LoadWallet();
    DBErrors ZapSelectTx(std::vector<uint256>& vHashIn, std::vector<uint256>& vHashOut) EXCLUSIVE_LOCKS_REQUIRED(cs_wallet);

    virtual bool SetAddressBook(const CTxDestination& address, const std::string& strName, const std::string& purpose, bool fBech32=false);

    virtual bool DelAddressBook(const CTxDestination& address);

    bool IsAddressUsed(const CTxDestination& dest) const EXCLUSIVE_LOCKS_REQUIRED(cs_wallet);
    bool SetAddressUsed(WalletBatch& batch, const CTxDestination& dest, bool used) EXCLUSIVE_LOCKS_REQUIRED(cs_wallet);

    std::vector<std::string> GetAddressReceiveRequests() const EXCLUSIVE_LOCKS_REQUIRED(cs_wallet);
    bool SetAddressReceiveRequest(WalletBatch& batch, const CTxDestination& dest, const std::string& id, const std::string& value) EXCLUSIVE_LOCKS_REQUIRED(cs_wallet);

    unsigned int GetKeyPoolSize() const EXCLUSIVE_LOCKS_REQUIRED(cs_wallet);

    //! signify that a particular wallet feature is now used.
    void SetMinVersion(enum WalletFeature, WalletBatch* batch_in = nullptr) override;

    //! get the current wallet format (the oldest client version guaranteed to understand this wallet)
    int GetVersion() const { LOCK(cs_wallet); return nWalletVersion; }

    //! Get wallet transactions that conflict with given transaction (spend same outputs)
    std::set<uint256> GetConflicts(const uint256& txid) const EXCLUSIVE_LOCKS_REQUIRED(cs_wallet);

    //! Check if a given transaction has any of its outputs spent by another transaction in the wallet
    bool HasWalletSpend(const uint256& txid) const EXCLUSIVE_LOCKS_REQUIRED(cs_wallet);

    //! Flush wallet (bitdb flush)
    void Flush();

    //! Close wallet database
    void Close();

    /** Wallet is about to be unloaded */
    boost::signals2::signal<void ()> NotifyUnload;

    /**
     * Address book entry changed.
     * @note called without lock cs_wallet held.
     */
    boost::signals2::signal<void (const CTxDestination &address,
                                  const std::string &label, bool isMine,
                                  const std::string &purpose, const std::string &path,
                                  ChangeType status)>
        NotifyAddressBookChanged;

    /**
     * Wallet transaction added, removed or updated.
     * @note called with lock cs_wallet held.
     */
    boost::signals2::signal<void(const uint256& hashTx, ChangeType status)> NotifyTransactionChanged;

    /** Show progress e.g. for rescan */
    boost::signals2::signal<void (const std::string &title, int nProgress)> ShowProgress;

    /** Watch-only address added */
    boost::signals2::signal<void (bool fHaveWatchOnly)> NotifyWatchonlyChanged;

    /** Keypool has new keys */
    boost::signals2::signal<void ()> NotifyCanGetAddressesChanged;

    /**
     * Wallet status (encrypted, locked) changed.
     * Note: Called without locks held.
     */
    boost::signals2::signal<void (CWallet* wallet)> NotifyStatusChanged;

    /** Inquire whether this wallet broadcasts transactions. */
    bool GetBroadcastTransactions() const { return fBroadcastTransactions; }
    /** Set whether this wallet broadcasts transactions. */
    void SetBroadcastTransactions(bool broadcast) { fBroadcastTransactions = broadcast; }

    /** Return whether transaction can be abandoned */
    virtual bool TransactionCanBeAbandoned(const uint256& hashTx) const;

    /* Mark a transaction (and it in-wallet descendants) as abandoned so its inputs may be respent. */
    virtual bool AbandonTransaction(const uint256& hashTx);

    /** Mark a transaction as replaced by another transaction (e.g., BIP 125). */
    bool MarkReplaced(const uint256& originalHash, const uint256& newHash);

    /* Initializes the wallet, returns a new CWallet instance or a null pointer in case of an error */
    static std::shared_ptr<CWallet> Create(WalletContext& context, const std::string& name, std::unique_ptr<WalletDatabase> database, uint64_t wallet_creation_flags, bilingual_str& error, std::vector<bilingual_str>& warnings);

    /**
     * Wallet post-init setup
     * Gives the wallet a chance to register repetitive tasks and complete post-init tasks
     */
    void postInitProcess();

    bool BackupWallet(const std::string& strDest) const;

    /* Returns true if HD is enabled */
    virtual bool IsInitialised() const { return !m_spk_managers.empty(); };

    /* Returns true if HD is enabled */
    virtual bool IsHDEnabled() const;


    /* Returns true if the wallet can give out new addresses. This means it has keys in the keypool or can generate new keys */
    virtual bool CanGetAddresses(bool internal = false) const;

    /**
     * Blocks until the wallet state is up-to-date to /at least/ the current
     * chain at the time this function is entered
     * Obviously holding cs_main/cs_wallet when going into this call may cause
     * deadlock
     */
    void BlockUntilSyncedToCurrentChain() const LOCKS_EXCLUDED(::cs_main) EXCLUSIVE_LOCKS_REQUIRED(!cs_wallet);

    /** set a single wallet flag */
    void SetWalletFlag(uint64_t flags);

    /** Unsets a single wallet flag */
    void UnsetWalletFlag(uint64_t flag);

    /** check if a certain wallet flag is set */
    bool IsWalletFlagSet(uint64_t flag) const override;

    /** overwrite all flags by the given uint64_t
       returns false if unknown, non-tolerable flags are present */
    bool AddWalletFlags(uint64_t flags);
    /** Loads the flags into the wallet. (used by LoadWallet) */
    bool LoadWalletFlags(uint64_t flags);

    /** Determine if we are a legacy wallet */
    bool IsLegacy() const;

    /** Returns a bracketed wallet name for displaying in logs, will return [default wallet] if the wallet has no name */
    const std::string GetDisplayName() const override {
        std::string wallet_name = GetName().length() == 0 ? "default wallet" : GetName();
        return strprintf("[%s]", wallet_name);
    };

    /** Prepends the wallet name in logging output to ease debugging in multi-wallet use cases */
    template<typename... Params>
    void WalletLogPrintf(std::string fmt, Params... parameters) const {
        LogPrintf(("%s " + fmt).c_str(), GetDisplayName(), parameters...);
    };

    /** Upgrade the wallet */
    bool UpgradeWallet(int version, bilingual_str& error);

    //! Returns all unique ScriptPubKeyMans in m_internal_spk_managers and m_external_spk_managers
    std::set<ScriptPubKeyMan*> GetActiveScriptPubKeyMans() const;

    //! Returns all unique ScriptPubKeyMans
    std::set<ScriptPubKeyMan*> GetAllScriptPubKeyMans() const;

    //! Get the ScriptPubKeyMan for the given OutputType and internal/external chain.
    ScriptPubKeyMan* GetScriptPubKeyMan(const OutputType& type, bool internal) const;

    //! Get all the ScriptPubKeyMans for a script
    std::set<ScriptPubKeyMan*> GetScriptPubKeyMans(const CScript& script) const;
    //! Get the ScriptPubKeyMan by id
    ScriptPubKeyMan* GetScriptPubKeyMan(const uint256& id) const;

    //! Get the SigningProvider for a script
    std::unique_ptr<SigningProvider> GetSolvingProvider(const CScript& script) const;
    std::unique_ptr<SigningProvider> GetSolvingProvider(const CScript& script, SignatureData& sigdata) const;

    //! Get the LegacyScriptPubKeyMan which is used for all types, internal, and external.
    LegacyScriptPubKeyMan* GetLegacyScriptPubKeyMan() const;
    LegacyScriptPubKeyMan* GetOrCreateLegacyScriptPubKeyMan();

    //! Make a LegacyScriptPubKeyMan and set it for all types, internal, and external.
    void SetupLegacyScriptPubKeyMan();

    const CKeyingMaterial& GetEncryptionKey() const override;
    bool HasEncryptionKeys() const override;

    /** Get last block processed height */
    int GetLastBlockHeight() const EXCLUSIVE_LOCKS_REQUIRED(cs_wallet)
    {
        AssertLockHeld(cs_wallet);
        assert(m_last_block_processed_height >= 0);
        return m_last_block_processed_height;
    };
    uint256 GetLastBlockHash() const EXCLUSIVE_LOCKS_REQUIRED(cs_wallet)
    {
        AssertLockHeld(cs_wallet);
        assert(m_last_block_processed_height >= 0);
        return m_last_block_processed;
    }
    /** Set last block processed height, currently only use in unit test */
    void SetLastBlockProcessed(int block_height, uint256 block_hash) EXCLUSIVE_LOCKS_REQUIRED(cs_wallet)
    {
        AssertLockHeld(cs_wallet);
        m_last_block_processed_height = block_height;
        m_last_block_processed = block_hash;
    };

    //! Connect the signals from ScriptPubKeyMans to the signals in CWallet
    void ConnectScriptPubKeyManNotifiers();

    //! Instantiate a descriptor ScriptPubKeyMan from the WalletDescriptor and load it
    void LoadDescriptorScriptPubKeyMan(uint256 id, WalletDescriptor& desc);

    //! Adds the active ScriptPubKeyMan for the specified type and internal. Writes it to the wallet file
    //! @param[in] id The unique id for the ScriptPubKeyMan
    //! @param[in] type The OutputType this ScriptPubKeyMan provides addresses for
    //! @param[in] internal Whether this ScriptPubKeyMan provides change addresses
    void AddActiveScriptPubKeyMan(uint256 id, OutputType type, bool internal);

    //! Loads an active ScriptPubKeyMan for the specified type and internal. (used by LoadWallet)
    //! @param[in] id The unique id for the ScriptPubKeyMan
    //! @param[in] type The OutputType this ScriptPubKeyMan provides addresses for
    //! @param[in] internal Whether this ScriptPubKeyMan provides change addresses
    void LoadActiveScriptPubKeyMan(uint256 id, OutputType type, bool internal);

    //! Remove specified ScriptPubKeyMan from set of active SPK managers. Writes the change to the wallet file.
    //! @param[in] id The unique id for the ScriptPubKeyMan
    //! @param[in] type The OutputType this ScriptPubKeyMan provides addresses for
    //! @param[in] internal Whether this ScriptPubKeyMan provides change addresses
    void DeactivateScriptPubKeyMan(uint256 id, OutputType type, bool internal);

    //! Create new DescriptorScriptPubKeyMans and add them to the wallet
    void SetupDescriptorScriptPubKeyMans() EXCLUSIVE_LOCKS_REQUIRED(cs_wallet);

    //! Return the DescriptorScriptPubKeyMan for a WalletDescriptor if it is already in the wallet
    DescriptorScriptPubKeyMan* GetDescriptorScriptPubKeyMan(const WalletDescriptor& desc) const;

    //! Returns whether the provided ScriptPubKeyMan is internal
    //! @param[in] spk_man The ScriptPubKeyMan to test
    //! @return contains value only for active DescriptorScriptPubKeyMan, otherwise undefined
    std::optional<bool> IsInternalScriptPubKeyMan(ScriptPubKeyMan* spk_man) const;

    //! Add a descriptor to the wallet, return a ScriptPubKeyMan & associated output type
    ScriptPubKeyMan* AddWalletDescriptor(WalletDescriptor& desc, const FlatSigningProvider& signing_provider, const std::string& label, bool internal) EXCLUSIVE_LOCKS_REQUIRED(cs_wallet);

    //! Particl
    bool HaveKey(const CKeyID &address) const override { return false; };
    bool GetKey(const CKeyID &address, CKey &keyOut) const override { return false; };
    bool GetPubKey(const CKeyID &address, CPubKey &pkOut) const override { return false; };
    bool GetKeyFromPool(CPubKey &key, bool internal = false) override { return false; };
    virtual CAmount GetCredit(const CTxOutBase *txout, const isminefilter &filter) const EXCLUSIVE_LOCKS_REQUIRED(cs_wallet) { return 0; };
    virtual bool IsChange(const CTxOutBase *txout) const { assert(false); return false; };
    std::vector<uint256> ResendWalletTransactionsBefore(int64_t nTime);

    virtual bool ShouldRescan() { return true; };
};

/**
 * Called periodically by the schedule thread. Prompts individual wallets to resend
 * their transactions. Actual rebroadcast schedule is managed by the wallets themselves.
 */
void MaybeResendWalletTxs(WalletContext& context);

/** RAII object to check and reserve a wallet rescan */
class WalletRescanReserver
{
private:
    using Clock = std::chrono::steady_clock;
    using NowFn = std::function<Clock::time_point()>;
    CWallet& m_wallet;
    bool m_could_reserve;
    NowFn m_now;
public:
    explicit WalletRescanReserver(CWallet& w) : m_wallet(w), m_could_reserve(false) {}

    bool reserve()
    {
        assert(!m_could_reserve);
        if (m_wallet.fScanningWallet.exchange(true)) {
            return false;
        }
        m_wallet.m_scanning_start = GetTimeMillis();
        m_wallet.m_scanning_progress = 0;
        m_could_reserve = true;
        return true;
    }

    bool isReserved() const
    {
        return (m_could_reserve && m_wallet.fScanningWallet);
    }

    Clock::time_point now() const { return m_now ? m_now() : Clock::now(); };

    void setNow(NowFn now) { m_now = std::move(now); }

    ~WalletRescanReserver()
    {
        if (m_could_reserve) {
            m_wallet.fScanningWallet = false;
        }
    }
};

//! Add wallet name to persistent configuration so it will be loaded on startup.
bool AddWalletSetting(interfaces::Chain& chain, const std::string& wallet_name);

//! Remove wallet name from persistent configuration so it will not be loaded on startup.
bool RemoveWalletSetting(interfaces::Chain& chain, const std::string& wallet_name);

bool DummySignInput(const SigningProvider& provider, CTxIn &tx_in, const CTxOut &txout, const CCoinControl* coin_control = nullptr);

bool FillInputToWeight(CTxIn& txin, int64_t target_weight);

/**
 * Refresh mempool status so the wallet is in an internally consistent state and
 * immediately knows the transaction's status: Whether it can be considered
 * trusted and is eligible to be abandoned ...
 */
void RefreshMempoolStatus(CWalletTx& tx, interfaces::Chain& chain);

} // namespace wallet

#endif // BITCOIN_WALLET_WALLET_H<|MERGE_RESOLUTION|>--- conflicted
+++ resolved
@@ -589,11 +589,7 @@
         //! USER_ABORT.
         uint256 last_failed_block;
     };
-<<<<<<< HEAD
-    virtual ScanResult ScanForWalletTransactions(const uint256& start_block, int start_height, std::optional<int> max_height, const WalletRescanReserver& reserver, bool fUpdate);
-=======
-    ScanResult ScanForWalletTransactions(const uint256& start_block, int start_height, std::optional<int> max_height, const WalletRescanReserver& reserver, bool fUpdate, const bool save_progress);
->>>>>>> 27a4dd05
+    virtual ScanResult ScanForWalletTransactions(const uint256& start_block, int start_height, std::optional<int> max_height, const WalletRescanReserver& reserver, bool fUpdate, const bool save_progress);
     void transactionRemovedFromMempool(const CTransactionRef& tx, MemPoolRemovalReason reason, uint64_t mempool_sequence) override;
     void ReacceptWalletTransactions() EXCLUSIVE_LOCKS_REQUIRED(cs_wallet);
     virtual void ResendWalletTransactions();
