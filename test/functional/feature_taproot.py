#!/usr/bin/env python3
# Copyright (c) 2019-2021 The Bitcoin Core developers
# Distributed under the MIT software license, see the accompanying
# file COPYING or http://www.opensource.org/licenses/mit-license.php.
# Test Taproot softfork (BIPs 340-342)

from test_framework.blocktools import (
    COINBASE_MATURITY,
    create_coinbase,
    create_block,
    add_witness_commitment,
    MAX_BLOCK_SIGOPS_WEIGHT,
    NORMAL_GBT_REQUEST_PARAMS,
    WITNESS_SCALE_FACTOR,
)
from test_framework.messages import (
    COutPoint,
    CTransaction,
    CTxIn,
    CTxInWitness,
    CTxOut,
    SEQUENCE_FINAL,
)
from test_framework.script import (
    ANNEX_TAG,
    BIP341_sha_amounts,
    BIP341_sha_outputs,
    BIP341_sha_prevouts,
    BIP341_sha_scriptpubkeys,
    BIP341_sha_sequences,
    CScript,
    CScriptNum,
    CScriptOp,
    hash256,
    LEAF_VERSION_TAPSCRIPT,
    LegacySignatureMsg,
    LOCKTIME_THRESHOLD,
    MAX_SCRIPT_ELEMENT_SIZE,
    OP_0,
    OP_1,
    OP_2,
    OP_3,
    OP_4,
    OP_5,
    OP_6,
    OP_7,
    OP_8,
    OP_9,
    OP_10,
    OP_11,
    OP_12,
    OP_16,
    OP_2DROP,
    OP_2DUP,
    OP_CHECKMULTISIG,
    OP_CHECKMULTISIGVERIFY,
    OP_CHECKSIG,
    OP_CHECKSIGADD,
    OP_CHECKSIGVERIFY,
    OP_CODESEPARATOR,
    OP_DROP,
    OP_DUP,
    OP_ELSE,
    OP_ENDIF,
    OP_EQUAL,
    OP_EQUALVERIFY,
    OP_IF,
    OP_NOP,
    OP_NOT,
    OP_NOTIF,
    OP_PUSHDATA1,
    OP_RETURN,
    OP_SWAP,
    OP_VERIFY,
    SIGHASH_DEFAULT,
    SIGHASH_ALL,
    SIGHASH_NONE,
    SIGHASH_SINGLE,
    SIGHASH_ANYONECANPAY,
    SegwitV0SignatureMsg,
    TaggedHash,
    TaprootSignatureMsg,
    is_op_success,
    taproot_construct,
)
from test_framework.script_util import (
    key_to_p2pk_script,
    key_to_p2pkh_script,
    key_to_p2wpkh_script,
    keyhash_to_p2pkh_script,
    script_to_p2sh_script,
    script_to_p2wsh_script,
)
from test_framework.test_framework import BitcoinTestFramework
from test_framework.util import assert_raises_rpc_error, assert_equal
from test_framework.key import generate_privkey, compute_xonly_pubkey, sign_schnorr, tweak_add_privkey, ECKey
from test_framework.address import (
    hash160,
    program_to_witness
)
from collections import OrderedDict, namedtuple
from io import BytesIO
import json
import hashlib
import os
import random

# Whether or not to output generated test vectors, in JSON format.
GEN_TEST_VECTORS = False

# === Framework for building spending transactions. ===
#
# The computation is represented as a "context" dict, whose entries store potentially-unevaluated expressions that
# refer to lower-level ones. By overwriting these expression, many aspects - both high and low level - of the signing
# process can be overridden.
#
# Specifically, a context object is a dict that maps names to compositions of:
# - values
# - lists of values
# - callables which, when fed the context object as argument, produce any of these
#
# The DEFAULT_CONTEXT object specifies a standard signing process, with many overridable knobs.
#
# The get(ctx, name) function can evaluate a name, and cache its result in the context.
# getter(name) can be used to construct a callable that evaluates name. For example:
#
#   ctx1 = {**DEFAULT_CONTEXT, inputs=[getter("sign"), b'\x01']}
#
# creates a context where the script inputs are a signature plus the bytes 0x01.
#
# override(expr, name1=expr1, name2=expr2, ...) can be used to cause an expression to be evaluated in a selectively
# modified context. For example:
#
#   ctx2 = {**DEFAULT_CONTEXT, sighash=override(default_sighash, hashtype=SIGHASH_DEFAULT)}
#
# creates a context ctx2 where the sighash is modified to use hashtype=SIGHASH_DEFAULT. This differs from
#
#   ctx3 = {**DEFAULT_CONTEXT, hashtype=SIGHASH_DEFAULT}
#
# in that ctx3 will globally use hashtype=SIGHASH_DEFAULT (including in the hashtype byte appended to the signature)
# while ctx2 only uses the modified hashtype inside the sighash calculation.

def deep_eval(ctx, expr):
    """Recursively replace any callables c in expr (including inside lists) with c(ctx)."""
    while callable(expr):
        expr = expr(ctx)
    if isinstance(expr, list):
        expr = [deep_eval(ctx, x) for x in expr]
    return expr

# Data type to represent fully-evaluated expressions in a context dict (so we can avoid reevaluating them).
Final = namedtuple("Final", "value")

def get(ctx, name):
    """Evaluate name in context ctx."""
    assert name in ctx, "Missing '%s' in context" % name
    expr = ctx[name]
    if not isinstance(expr, Final):
        # Evaluate and cache the result.
        expr = Final(deep_eval(ctx, expr))
        ctx[name] = expr
    return expr.value

def getter(name):
    """Return a callable that evaluates name in its passed context."""
    return lambda ctx: get(ctx, name)

def override(expr, **kwargs):
    """Return a callable that evaluates expr in a modified context."""
    return lambda ctx: deep_eval({**ctx, **kwargs}, expr)

# === Implementations for the various default expressions in DEFAULT_CONTEXT ===

def default_hashtype(ctx):
    """Default expression for "hashtype": SIGHASH_DEFAULT for taproot, SIGHASH_ALL otherwise."""
    mode = get(ctx, "mode")
    if mode == "taproot":
        return SIGHASH_DEFAULT
    else:
        return SIGHASH_ALL

def default_tapleaf(ctx):
    """Default expression for "tapleaf": looking up leaf in tap[2]."""
    return get(ctx, "tap").leaves[get(ctx, "leaf")]

def default_script_taproot(ctx):
    """Default expression for "script_taproot": tapleaf.script."""
    return get(ctx, "tapleaf").script

def default_leafversion(ctx):
    """Default expression for "leafversion": tapleaf.version"""
    return get(ctx, "tapleaf").version

def default_negflag(ctx):
    """Default expression for "negflag": tap.negflag."""
    return get(ctx, "tap").negflag

def default_pubkey_internal(ctx):
    """Default expression for "pubkey_internal": tap.internal_pubkey."""
    return get(ctx, "tap").internal_pubkey

def default_merklebranch(ctx):
    """Default expression for "merklebranch": tapleaf.merklebranch."""
    return get(ctx, "tapleaf").merklebranch

def default_controlblock(ctx):
    """Default expression for "controlblock": combine leafversion, negflag, pubkey_internal, merklebranch."""
    return bytes([get(ctx, "leafversion") + get(ctx, "negflag")]) + get(ctx, "pubkey_internal") + get(ctx, "merklebranch")

def default_sigmsg(ctx):
    """Default expression for "sigmsg": depending on mode, compute BIP341, BIP143, or legacy sigmsg."""
    tx = get(ctx, "tx")
    idx = get(ctx, "idx")
    hashtype = get(ctx, "hashtype_actual")
    mode = get(ctx, "mode")
    if mode == "taproot":
        # BIP341 signature hash
        utxos = get(ctx, "utxos")
        annex = get(ctx, "annex")
        if get(ctx, "leaf") is not None:
            codeseppos = get(ctx, "codeseppos")
            leaf_ver = get(ctx, "leafversion")
            script = get(ctx, "script_taproot")
            return TaprootSignatureMsg(tx, utxos, hashtype, idx, scriptpath=True, script=script, leaf_ver=leaf_ver, codeseparator_pos=codeseppos, annex=annex)
        else:
            return TaprootSignatureMsg(tx, utxos, hashtype, idx, scriptpath=False, annex=annex)
    elif mode == "witv0":
        # BIP143 signature hash
        scriptcode = get(ctx, "scriptcode")
        utxos = get(ctx, "utxos")
        return SegwitV0SignatureMsg(scriptcode, tx, idx, hashtype, utxos[idx].nValue)
    else:
        # Pre-segwit signature hash
        scriptcode = get(ctx, "scriptcode")
        return LegacySignatureMsg(scriptcode, tx, idx, hashtype)[0]

def default_sighash(ctx):
    """Default expression for "sighash": depending on mode, compute tagged hash or dsha256 of sigmsg."""
    msg = get(ctx, "sigmsg")
    mode = get(ctx, "mode")
    if mode == "taproot":
        return TaggedHash("TapSighash", msg)
    else:
        if msg is None:
            return (1).to_bytes(32, 'little')
        else:
            return hash256(msg)

def default_tweak(ctx):
    """Default expression for "tweak": None if a leaf is specified, tap[0] otherwise."""
    if get(ctx, "leaf") is None:
        return get(ctx, "tap").tweak
    return None

def default_key_tweaked(ctx):
    """Default expression for "key_tweaked": key if tweak is None, tweaked with it otherwise."""
    key = get(ctx, "key")
    tweak = get(ctx, "tweak")
    if tweak is None:
        return key
    else:
        return tweak_add_privkey(key, tweak)

def default_signature(ctx):
    """Default expression for "signature": BIP340 signature or ECDSA signature depending on mode."""
    sighash = get(ctx, "sighash")
    deterministic = get(ctx, "deterministic")
    if get(ctx, "mode") == "taproot":
        key = get(ctx, "key_tweaked")
        flip_r = get(ctx, "flag_flip_r")
        flip_p = get(ctx, "flag_flip_p")
        aux = bytes([0] * 32)
        if not deterministic:
            aux = random.getrandbits(256).to_bytes(32, 'big')
        return sign_schnorr(key, sighash, flip_r=flip_r, flip_p=flip_p, aux=aux)
    else:
        key = get(ctx, "key")
        return key.sign_ecdsa(sighash, rfc6979=deterministic)

def default_hashtype_actual(ctx):
    """Default expression for "hashtype_actual": hashtype, unless mismatching SIGHASH_SINGLE in taproot."""
    hashtype = get(ctx, "hashtype")
    mode = get(ctx, "mode")
    if mode != "taproot":
        return hashtype
    idx = get(ctx, "idx")
    tx = get(ctx, "tx")
    if hashtype & 3 == SIGHASH_SINGLE and idx >= len(tx.vout):
        return (hashtype & ~3) | SIGHASH_NONE
    return hashtype

def default_bytes_hashtype(ctx):
    """Default expression for "bytes_hashtype": bytes([hashtype_actual]) if not 0, b"" otherwise."""
    return bytes([x for x in [get(ctx, "hashtype_actual")] if x != 0])

def default_sign(ctx):
    """Default expression for "sign": concatenation of signature and bytes_hashtype."""
    return get(ctx, "signature") + get(ctx, "bytes_hashtype")

def default_inputs_keypath(ctx):
    """Default expression for "inputs_keypath": a signature."""
    return [get(ctx, "sign")]

def default_witness_taproot(ctx):
    """Default expression for "witness_taproot", consisting of inputs, script, control block, and annex as needed."""
    annex = get(ctx, "annex")
    suffix_annex = []
    if annex is not None:
        suffix_annex = [annex]
    if get(ctx, "leaf") is None:
        return get(ctx, "inputs_keypath") + suffix_annex
    else:
        return get(ctx, "inputs") + [bytes(get(ctx, "script_taproot")), get(ctx, "controlblock")] + suffix_annex

def default_witness_witv0(ctx):
    """Default expression for "witness_witv0", consisting of inputs and witness script, as needed."""
    script = get(ctx, "script_witv0")
    inputs = get(ctx, "inputs")
    if script is None:
        return inputs
    else:
        return inputs + [script]

def default_witness(ctx):
    """Default expression for "witness", delegating to "witness_taproot" or "witness_witv0" as needed."""
    mode = get(ctx, "mode")
    if mode == "taproot":
        return get(ctx, "witness_taproot")
    elif mode == "witv0":
        return get(ctx, "witness_witv0")
    else:
        return []

def default_scriptsig(ctx):
    """Default expression for "scriptsig", consisting of inputs and redeemscript, as needed."""
    scriptsig = []
    mode = get(ctx, "mode")
    if mode == "legacy":
        scriptsig = get(ctx, "inputs")
    redeemscript = get(ctx, "script_p2sh")
    if redeemscript is not None:
        scriptsig += [bytes(redeemscript)]
    return scriptsig

# The default context object.
DEFAULT_CONTEXT = {
    # == The main expressions to evaluate. Only override these for unusual or invalid spends. ==
    # The overall witness stack, as a list of bytes objects.
    "witness": default_witness,
    # The overall scriptsig, as a list of CScript objects (to be concatenated) and bytes objects (to be pushed)
    "scriptsig": default_scriptsig,

    # == Expressions you'll generally only override for intentionally invalid spends. ==
    # The witness stack for spending a taproot output.
    "witness_taproot": default_witness_taproot,
    # The witness stack for spending a P2WPKH/P2WSH output.
    "witness_witv0": default_witness_witv0,
    # The script inputs for a taproot key path spend.
    "inputs_keypath": default_inputs_keypath,
    # The actual hashtype to use (usually equal to hashtype, but in taproot SIGHASH_SINGLE is not always allowed).
    "hashtype_actual": default_hashtype_actual,
    # The bytes object for a full signature (including hashtype byte, if needed).
    "bytes_hashtype": default_bytes_hashtype,
    # A full script signature (bytes including hashtype, if needed)
    "sign": default_sign,
    # An ECDSA or Schnorr signature (excluding hashtype byte).
    "signature": default_signature,
    # The 32-byte tweaked key (equal to key for script path spends, or key+tweak for key path spends).
    "key_tweaked": default_key_tweaked,
    # The tweak to use (None for script path spends, the actual tweak for key path spends).
    "tweak": default_tweak,
    # The sigmsg value (preimage of sighash)
    "sigmsg": default_sigmsg,
    # The sighash value (32 bytes)
    "sighash": default_sighash,
    # The information about the chosen script path spend (TaprootLeafInfo object).
    "tapleaf": default_tapleaf,
    # The script to push, and include in the sighash, for a taproot script path spend.
    "script_taproot": default_script_taproot,
    # The internal pubkey for a taproot script path spend (32 bytes).
    "pubkey_internal": default_pubkey_internal,
    # The negation flag of the internal pubkey for a taproot script path spend.
    "negflag": default_negflag,
    # The leaf version to include in the sighash (this does not affect the one in the control block).
    "leafversion": default_leafversion,
    # The Merkle path to include in the control block for a script path spend.
    "merklebranch": default_merklebranch,
    # The control block to push for a taproot script path spend.
    "controlblock": default_controlblock,
    # Whether to produce signatures with invalid P sign (Schnorr signatures only).
    "flag_flip_p": False,
    # Whether to produce signatures with invalid R sign (Schnorr signatures only).
    "flag_flip_r": False,

    # == Parameters that can be changed without invalidating, but do have a default: ==
    # The hashtype (as an integer).
    "hashtype": default_hashtype,
    # The annex (only when mode=="taproot").
    "annex": None,
    # The codeseparator position (only when mode=="taproot").
    "codeseppos": -1,
    # The redeemscript to add to the scriptSig (if P2SH; None implies not P2SH).
    "script_p2sh": None,
    # The script to add to the witness in (if P2WSH; None implies P2WPKH)
    "script_witv0": None,
    # The leaf to use in taproot spends (if script path spend; None implies key path spend).
    "leaf": None,
    # The input arguments to provide to the executed script
    "inputs": [],
    # Use deterministic signing nonces
    "deterministic": False,

    # == Parameters to be set before evaluation: ==
    # - mode: what spending style to use ("taproot", "witv0", or "legacy").
    # - key: the (untweaked) private key to sign with (ECKey object for ECDSA, 32 bytes for Schnorr).
    # - tap: the TaprootInfo object (see taproot_construct; needed in mode=="taproot").
    # - tx: the transaction to sign.
    # - utxos: the UTXOs being spent (needed in mode=="witv0" and mode=="taproot").
    # - idx: the input position being signed.
    # - scriptcode: the scriptcode to include in legacy and witv0 sighashes.
}

def flatten(lst):
    ret = []
    for elem in lst:
        if isinstance(elem, list):
            ret += flatten(elem)
        else:
            ret.append(elem)
    return ret


def spend(tx, idx, utxos, **kwargs):
    """Sign transaction input idx of tx, provided utxos is the list of outputs being spent.

    Additional arguments may be provided that override any aspect of the signing process.
    See DEFAULT_CONTEXT above for what can be overridden, and what must be provided.
    """

    ctx = {**DEFAULT_CONTEXT, "tx":tx, "idx":idx, "utxos":utxos, **kwargs}

    def to_script(elem):
        """If fed a CScript, return it; if fed bytes, return a CScript that pushes it."""
        if isinstance(elem, CScript):
            return elem
        else:
            return CScript([elem])

    scriptsig_list = flatten(get(ctx, "scriptsig"))
    scriptsig = CScript(b"".join(bytes(to_script(elem)) for elem in scriptsig_list))
    witness_stack = flatten(get(ctx, "witness"))
    return (scriptsig, witness_stack)


# === Spender objects ===
#
# Each spender is a tuple of:
# - A scriptPubKey which is to be spent from (CScript)
# - A comment describing the test (string)
# - Whether the spending (on itself) is expected to be standard (bool)
# - A tx-signing lambda returning (scriptsig, witness_stack), taking as inputs:
#   - A transaction to sign (CTransaction)
#   - An input position (int)
#   - The spent UTXOs by this transaction (list of CTxOut)
#   - Whether to produce a valid spend (bool)
# - A string with an expected error message for failure case if known
# - The (pre-taproot) sigops weight consumed by a successful spend
# - Whether this spend cannot fail
# - Whether this test demands being placed in a txin with no corresponding txout (for testing SIGHASH_SINGLE behavior)

Spender = namedtuple("Spender", "script,comment,is_standard,sat_function,err_msg,sigops_weight,no_fail,need_vin_vout_mismatch")

def make_spender(comment, *, tap=None, witv0=False, script=None, pkh=None, p2sh=False, spk_mutate_pre_p2sh=None, failure=None, standard=True, err_msg=None, sigops_weight=0, need_vin_vout_mismatch=False, **kwargs):
    """Helper for constructing Spender objects using the context signing framework.

    * tap: a TaprootInfo object (see taproot_construct), for Taproot spends (cannot be combined with pkh, witv0, or script)
    * witv0: boolean indicating the use of witness v0 spending (needs one of script or pkh)
    * script: the actual script executed (for bare/P2WSH/P2SH spending)
    * pkh: the public key for P2PKH or P2WPKH spending
    * p2sh: whether the output is P2SH wrapper (this is supported even for Taproot, where it makes the output unencumbered)
    * spk_mutate_pre_psh: a callable to be applied to the script (before potentially P2SH-wrapping it)
    * failure: a dict of entries to override in the context when intentionally failing to spend (if None, no_fail will be set)
    * standard: whether the (valid version of) spending is expected to be standard
    * err_msg: a string with an expected error message for failure (or None, if not cared about)
    * sigops_weight: the pre-taproot sigops weight consumed by a successful spend
    * need_vin_vout_mismatch: whether this test requires being tested in a transaction input that has no corresponding
                              transaction output.
    """

    conf = dict()

    # Compute scriptPubKey and set useful defaults based on the inputs.
    if witv0:
        assert tap is None
        conf["mode"] = "witv0"
        if pkh is not None:
            # P2WPKH
            assert script is None
            pubkeyhash = hash160(pkh)
            spk = key_to_p2wpkh_script(pkh)
            conf["scriptcode"] = keyhash_to_p2pkh_script(pubkeyhash)
            conf["script_witv0"] = None
            conf["inputs"] = [getter("sign"), pkh]
        elif script is not None:
            # P2WSH
            spk = script_to_p2wsh_script(script)
            conf["scriptcode"] = script
            conf["script_witv0"] = script
        else:
            assert False
    elif tap is None:
        conf["mode"] = "legacy"
        if pkh is not None:
            # P2PKH
            assert script is None
            pubkeyhash = hash160(pkh)
            spk = keyhash_to_p2pkh_script(pubkeyhash)
            conf["scriptcode"] = spk
            conf["inputs"] = [getter("sign"), pkh]
        elif script is not None:
            # bare
            spk = script
            conf["scriptcode"] = script
        else:
            assert False
    else:
        assert script is None
        conf["mode"] = "taproot"
        conf["tap"] = tap
        spk = tap.scriptPubKey

    if spk_mutate_pre_p2sh is not None:
        spk = spk_mutate_pre_p2sh(spk)

    if p2sh:
        # P2SH wrapper can be combined with anything else
        conf["script_p2sh"] = spk
        spk = script_to_p2sh_script(spk)

    conf = {**conf, **kwargs}

    def sat_fn(tx, idx, utxos, valid):
        if valid:
            return spend(tx, idx, utxos, **conf)
        else:
            assert failure is not None
            return spend(tx, idx, utxos, **{**conf, **failure})

    return Spender(script=spk, comment=comment, is_standard=standard, sat_function=sat_fn, err_msg=err_msg, sigops_weight=sigops_weight, no_fail=failure is None, need_vin_vout_mismatch=need_vin_vout_mismatch)

def add_spender(spenders, *args, **kwargs):
    """Make a spender using make_spender, and add it to spenders."""
    spenders.append(make_spender(*args, **kwargs))

# === Helpers for the test ===

def random_checksig_style(pubkey):
    """Creates a random CHECKSIG* tapscript that would succeed with only the valid signature on witness stack."""
    opcode = random.choice([OP_CHECKSIG, OP_CHECKSIGVERIFY, OP_CHECKSIGADD])
    if opcode == OP_CHECKSIGVERIFY:
        ret = CScript([pubkey, opcode, OP_1])
    elif opcode == OP_CHECKSIGADD:
        num = random.choice([0, 0x7fffffff, -0x7fffffff])
        ret = CScript([num, pubkey, opcode, num + 1, OP_EQUAL])
    else:
        ret = CScript([pubkey, opcode])
    return bytes(ret)

def random_bytes(n):
    """Return a random bytes object of length n."""
    return bytes(random.getrandbits(8) for i in range(n))

def bitflipper(expr):
    """Return a callable that evaluates expr and returns it with a random bitflip."""
    def fn(ctx):
        sub = deep_eval(ctx, expr)
        assert isinstance(sub, bytes)
        return (int.from_bytes(sub, 'little') ^ (1 << random.randrange(len(sub) * 8))).to_bytes(len(sub), 'little')
    return fn

def zero_appender(expr):
    """Return a callable that evaluates expr and returns it with a zero added."""
    return lambda ctx: deep_eval(ctx, expr) + b"\x00"

def byte_popper(expr):
    """Return a callable that evaluates expr and returns it with its last byte removed."""
    return lambda ctx: deep_eval(ctx, expr)[:-1]

# Expected error strings

ERR_SIG_SIZE = {"err_msg": "Invalid Schnorr signature size"}
ERR_SIG_HASHTYPE = {"err_msg": "Invalid Schnorr signature hash type"}
ERR_SIG_SCHNORR = {"err_msg": "Invalid Schnorr signature"}
ERR_OP_RETURN = {"err_msg": "OP_RETURN was encountered"}
ERR_CONTROLBLOCK_SIZE = {"err_msg": "Invalid Taproot control block size"}
ERR_WITNESS_PROGRAM_MISMATCH = {"err_msg": "Witness program hash mismatch"}
ERR_PUSH_LIMIT = {"err_msg": "Push value size limit exceeded"}
ERR_DISABLED_OPCODE = {"err_msg": "Attempted to use a disabled opcode"}
ERR_TAPSCRIPT_CHECKMULTISIG = {"err_msg": "OP_CHECKMULTISIG(VERIFY) is not available in tapscript"}
ERR_MINIMALIF = {"err_msg": "OP_IF/NOTIF argument must be minimal in tapscript"}
ERR_UNKNOWN_PUBKEY = {"err_msg": "Public key is neither compressed or uncompressed"}
ERR_STACK_SIZE = {"err_msg": "Stack size limit exceeded"}
ERR_CLEANSTACK = {"err_msg": "Stack size must be exactly one after execution"}
ERR_STACK_EMPTY = {"err_msg": "Operation not valid with the current stack size"}
ERR_SIGOPS_RATIO = {"err_msg": "Too much signature validation relative to witness weight"}
ERR_UNDECODABLE = {"err_msg": "Opcode missing or not understood"}
ERR_NO_SUCCESS = {"err_msg": "Script evaluated without error but finished with a false/empty top stack element"}
ERR_EMPTY_WITNESS = {"err_msg": "Witness program was passed an empty witness"}
ERR_CHECKSIGVERIFY = {"err_msg": "Script failed an OP_CHECKSIGVERIFY operation"}

VALID_SIGHASHES_ECDSA = [
    SIGHASH_ALL,
    SIGHASH_NONE,
    SIGHASH_SINGLE,
    SIGHASH_ANYONECANPAY + SIGHASH_ALL,
    SIGHASH_ANYONECANPAY + SIGHASH_NONE,
    SIGHASH_ANYONECANPAY + SIGHASH_SINGLE
]

VALID_SIGHASHES_TAPROOT = [SIGHASH_DEFAULT] + VALID_SIGHASHES_ECDSA

VALID_SIGHASHES_TAPROOT_SINGLE = [
    SIGHASH_SINGLE,
    SIGHASH_ANYONECANPAY + SIGHASH_SINGLE
]

VALID_SIGHASHES_TAPROOT_NO_SINGLE = [h for h in VALID_SIGHASHES_TAPROOT if h not in VALID_SIGHASHES_TAPROOT_SINGLE]

SIGHASH_BITFLIP = {"failure": {"sighash": bitflipper(default_sighash)}}
SIG_POP_BYTE = {"failure": {"sign": byte_popper(default_sign)}}
SINGLE_SIG = {"inputs": [getter("sign")]}
SIG_ADD_ZERO = {"failure": {"sign": zero_appender(default_sign)}}

DUST_LIMIT = 600
MIN_FEE = 50000

# === Actual test cases ===


def spenders_taproot_active():
    """Return a list of Spenders for testing post-Taproot activation behavior."""

    secs = [generate_privkey() for _ in range(8)]
    pubs = [compute_xonly_pubkey(sec)[0] for sec in secs]

    spenders = []

    # == Tests for BIP340 signature validation. ==
    # These are primarily tested through the test vectors implemented in libsecp256k1, and in src/tests/key_tests.cpp.
    # Some things are tested programmatically as well here.

    tap = taproot_construct(pubs[0])
    # Test with key with bit flipped.
    add_spender(spenders, "sig/key", tap=tap, key=secs[0], failure={"key_tweaked": bitflipper(default_key_tweaked)}, **ERR_SIG_SCHNORR)
    # Test with sighash with bit flipped.
    add_spender(spenders, "sig/sighash", tap=tap, key=secs[0], failure={"sighash": bitflipper(default_sighash)}, **ERR_SIG_SCHNORR)
    # Test with invalid R sign.
    add_spender(spenders, "sig/flip_r", tap=tap, key=secs[0], failure={"flag_flip_r": True}, **ERR_SIG_SCHNORR)
    # Test with invalid P sign.
    add_spender(spenders, "sig/flip_p", tap=tap, key=secs[0], failure={"flag_flip_p": True}, **ERR_SIG_SCHNORR)
    # Test with signature with bit flipped.
    add_spender(spenders, "sig/bitflip", tap=tap, key=secs[0], failure={"signature": bitflipper(default_signature)}, **ERR_SIG_SCHNORR)

    # == Tests for signature hashing ==

    # Run all tests once with no annex, and once with a valid random annex.
    for annex in [None, lambda _: bytes([ANNEX_TAG]) + random_bytes(random.randrange(0, 250))]:
        # Non-empty annex is non-standard
        no_annex = annex is None

        # Sighash mutation tests (test all sighash combinations)
        for hashtype in VALID_SIGHASHES_TAPROOT:
            common = {"annex": annex, "hashtype": hashtype, "standard": no_annex}

            # Pure pubkey
            tap = taproot_construct(pubs[0])
            add_spender(spenders, "sighash/purepk", tap=tap, key=secs[0], **common, **SIGHASH_BITFLIP, **ERR_SIG_SCHNORR)

            # Pubkey/P2PK script combination
            scripts = [("s0", CScript(random_checksig_style(pubs[1])))]
            tap = taproot_construct(pubs[0], scripts)
            add_spender(spenders, "sighash/keypath_hashtype_%x" % hashtype, tap=tap, key=secs[0], **common, **SIGHASH_BITFLIP, **ERR_SIG_SCHNORR)
            add_spender(spenders, "sighash/scriptpath_hashtype_%x" % hashtype, tap=tap, leaf="s0", key=secs[1], **common, **SINGLE_SIG, **SIGHASH_BITFLIP, **ERR_SIG_SCHNORR)

            # Test SIGHASH_SINGLE behavior in combination with mismatching outputs
            if hashtype in VALID_SIGHASHES_TAPROOT_SINGLE:
                add_spender(spenders, "sighash/keypath_hashtype_mis_%x" % hashtype, tap=tap, key=secs[0], annex=annex, standard=no_annex, hashtype_actual=random.choice(VALID_SIGHASHES_TAPROOT_NO_SINGLE), failure={"hashtype_actual": hashtype}, **ERR_SIG_HASHTYPE, need_vin_vout_mismatch=True)
                add_spender(spenders, "sighash/scriptpath_hashtype_mis_%x" % hashtype, tap=tap, leaf="s0", key=secs[1], annex=annex, standard=no_annex, hashtype_actual=random.choice(VALID_SIGHASHES_TAPROOT_NO_SINGLE), **SINGLE_SIG, failure={"hashtype_actual": hashtype}, **ERR_SIG_HASHTYPE, need_vin_vout_mismatch=True)

        # Test OP_CODESEPARATOR impact on sighashing.
        hashtype = lambda _: random.choice(VALID_SIGHASHES_TAPROOT)
        common = {"annex": annex, "hashtype": hashtype, "standard": no_annex}
        scripts = [
            ("pk_codesep", CScript(random_checksig_style(pubs[1]) + bytes([OP_CODESEPARATOR]))),  # codesep after checksig
            ("codesep_pk", CScript(bytes([OP_CODESEPARATOR]) + random_checksig_style(pubs[1]))),  # codesep before checksig
            ("branched_codesep", CScript([random_bytes(random.randrange(511)), OP_DROP, OP_IF, OP_CODESEPARATOR, pubs[0], OP_ELSE, OP_CODESEPARATOR, pubs[1], OP_ENDIF, OP_CHECKSIG])),  # branch dependent codesep
        ]
        random.shuffle(scripts)
        tap = taproot_construct(pubs[0], scripts)
        add_spender(spenders, "sighash/pk_codesep", tap=tap, leaf="pk_codesep", key=secs[1], **common, **SINGLE_SIG, **SIGHASH_BITFLIP, **ERR_SIG_SCHNORR)
        add_spender(spenders, "sighash/codesep_pk", tap=tap, leaf="codesep_pk", key=secs[1], codeseppos=0, **common, **SINGLE_SIG, **SIGHASH_BITFLIP, **ERR_SIG_SCHNORR)
        add_spender(spenders, "sighash/branched_codesep/left", tap=tap, leaf="branched_codesep", key=secs[0], codeseppos=3, **common, inputs=[getter("sign"), b'\x01'], **SIGHASH_BITFLIP, **ERR_SIG_SCHNORR)
        add_spender(spenders, "sighash/branched_codesep/right", tap=tap, leaf="branched_codesep", key=secs[1], codeseppos=6, **common, inputs=[getter("sign"), b''], **SIGHASH_BITFLIP, **ERR_SIG_SCHNORR)

    # Reusing the scripts above, test that various features affect the sighash.
    add_spender(spenders, "sighash/annex", tap=tap, leaf="pk_codesep", key=secs[1], hashtype=hashtype, standard=False, **SINGLE_SIG, annex=bytes([ANNEX_TAG]), failure={"sighash": override(default_sighash, annex=None)}, **ERR_SIG_SCHNORR)
    add_spender(spenders, "sighash/script", tap=tap, leaf="pk_codesep", key=secs[1], **common, **SINGLE_SIG, failure={"sighash": override(default_sighash, script_taproot=tap.leaves["codesep_pk"].script)}, **ERR_SIG_SCHNORR)
    add_spender(spenders, "sighash/leafver", tap=tap, leaf="pk_codesep", key=secs[1], **common, **SINGLE_SIG, failure={"sighash": override(default_sighash, leafversion=random.choice([x & 0xFE for x in range(0x100) if x & 0xFE != 0xC0]))}, **ERR_SIG_SCHNORR)
    add_spender(spenders, "sighash/scriptpath", tap=tap, leaf="pk_codesep", key=secs[1], **common, **SINGLE_SIG, failure={"sighash": override(default_sighash, leaf=None)}, **ERR_SIG_SCHNORR)
    add_spender(spenders, "sighash/keypath", tap=tap, key=secs[0], **common, failure={"sighash": override(default_sighash, leaf="pk_codesep")}, **ERR_SIG_SCHNORR)

    # Test that invalid hashtypes don't work, both in key path and script path spends
    hashtype = lambda _: random.choice(VALID_SIGHASHES_TAPROOT)
    for invalid_hashtype in [x for x in range(0x100) if x not in VALID_SIGHASHES_TAPROOT]:
        add_spender(spenders, "sighash/keypath_unk_hashtype_%x" % invalid_hashtype, tap=tap, key=secs[0], hashtype=hashtype, failure={"hashtype": invalid_hashtype}, **ERR_SIG_HASHTYPE)
        add_spender(spenders, "sighash/scriptpath_unk_hashtype_%x" % invalid_hashtype, tap=tap, leaf="pk_codesep", key=secs[1], **SINGLE_SIG, hashtype=hashtype, failure={"hashtype": invalid_hashtype}, **ERR_SIG_HASHTYPE)

    # Test that hashtype 0 cannot have a hashtype byte, and 1 must have one.
    add_spender(spenders, "sighash/hashtype0_byte_keypath", tap=tap, key=secs[0], hashtype=SIGHASH_DEFAULT, failure={"bytes_hashtype": bytes([SIGHASH_DEFAULT])}, **ERR_SIG_HASHTYPE)
    add_spender(spenders, "sighash/hashtype0_byte_scriptpath", tap=tap, leaf="pk_codesep", key=secs[1], **SINGLE_SIG, hashtype=SIGHASH_DEFAULT, failure={"bytes_hashtype": bytes([SIGHASH_DEFAULT])}, **ERR_SIG_HASHTYPE)
    add_spender(spenders, "sighash/hashtype1_byte_keypath", tap=tap, key=secs[0], hashtype=SIGHASH_ALL, failure={"bytes_hashtype": b''}, **ERR_SIG_SCHNORR)
    add_spender(spenders, "sighash/hashtype1_byte_scriptpath", tap=tap, leaf="pk_codesep", key=secs[1], **SINGLE_SIG, hashtype=SIGHASH_ALL, failure={"bytes_hashtype": b''}, **ERR_SIG_SCHNORR)
    # Test that hashtype 0 and hashtype 1 cannot be transmuted into each other.
    add_spender(spenders, "sighash/hashtype0to1_keypath", tap=tap, key=secs[0], hashtype=SIGHASH_DEFAULT, failure={"bytes_hashtype": bytes([SIGHASH_ALL])}, **ERR_SIG_SCHNORR)
    add_spender(spenders, "sighash/hashtype0to1_scriptpath", tap=tap, leaf="pk_codesep", key=secs[1], **SINGLE_SIG, hashtype=SIGHASH_DEFAULT, failure={"bytes_hashtype": bytes([SIGHASH_ALL])}, **ERR_SIG_SCHNORR)
    add_spender(spenders, "sighash/hashtype1to0_keypath", tap=tap, key=secs[0], hashtype=SIGHASH_ALL, failure={"bytes_hashtype": b''}, **ERR_SIG_SCHNORR)
    add_spender(spenders, "sighash/hashtype1to0_scriptpath", tap=tap, leaf="pk_codesep", key=secs[1], **SINGLE_SIG, hashtype=SIGHASH_ALL, failure={"bytes_hashtype": b''}, **ERR_SIG_SCHNORR)

    # Test aspects of signatures with unusual lengths
    for hashtype in [SIGHASH_DEFAULT, random.choice(VALID_SIGHASHES_TAPROOT)]:
        scripts = [
            ("csv", CScript([pubs[2], OP_CHECKSIGVERIFY, OP_1])),
            ("cs_pos", CScript([pubs[2], OP_CHECKSIG])),
            ("csa_pos", CScript([OP_0, pubs[2], OP_CHECKSIGADD, OP_1, OP_EQUAL])),
            ("cs_neg", CScript([pubs[2], OP_CHECKSIG, OP_NOT])),
            ("csa_neg", CScript([OP_2, pubs[2], OP_CHECKSIGADD, OP_2, OP_EQUAL]))
        ]
        random.shuffle(scripts)
        tap = taproot_construct(pubs[3], scripts)
        # Empty signatures
        add_spender(spenders, "siglen/empty_keypath", tap=tap, key=secs[3], hashtype=hashtype, failure={"sign": b""}, **ERR_SIG_SIZE)
        add_spender(spenders, "siglen/empty_csv", tap=tap, key=secs[2], leaf="csv", hashtype=hashtype, **SINGLE_SIG, failure={"sign": b""}, **ERR_CHECKSIGVERIFY)
        add_spender(spenders, "siglen/empty_cs", tap=tap, key=secs[2], leaf="cs_pos", hashtype=hashtype, **SINGLE_SIG, failure={"sign": b""}, **ERR_NO_SUCCESS)
        add_spender(spenders, "siglen/empty_csa", tap=tap, key=secs[2], leaf="csa_pos", hashtype=hashtype, **SINGLE_SIG, failure={"sign": b""}, **ERR_NO_SUCCESS)
        add_spender(spenders, "siglen/empty_cs_neg", tap=tap, key=secs[2], leaf="cs_neg", hashtype=hashtype, **SINGLE_SIG, sign=b"", failure={"sign": lambda _: random_bytes(random.randrange(1, 63))}, **ERR_SIG_SIZE)
        add_spender(spenders, "siglen/empty_csa_neg", tap=tap, key=secs[2], leaf="csa_neg", hashtype=hashtype, **SINGLE_SIG, sign=b"", failure={"sign": lambda _: random_bytes(random.randrange(66, 100))}, **ERR_SIG_SIZE)
        # Appending a zero byte to signatures invalidates them
        add_spender(spenders, "siglen/padzero_keypath", tap=tap, key=secs[3], hashtype=hashtype, **SIG_ADD_ZERO, **(ERR_SIG_HASHTYPE if hashtype == SIGHASH_DEFAULT else ERR_SIG_SIZE))
        add_spender(spenders, "siglen/padzero_csv", tap=tap, key=secs[2], leaf="csv", hashtype=hashtype, **SINGLE_SIG, **SIG_ADD_ZERO, **(ERR_SIG_HASHTYPE if hashtype == SIGHASH_DEFAULT else ERR_SIG_SIZE))
        add_spender(spenders, "siglen/padzero_cs", tap=tap, key=secs[2], leaf="cs_pos", hashtype=hashtype, **SINGLE_SIG, **SIG_ADD_ZERO, **(ERR_SIG_HASHTYPE if hashtype == SIGHASH_DEFAULT else ERR_SIG_SIZE))
        add_spender(spenders, "siglen/padzero_csa", tap=tap, key=secs[2], leaf="csa_pos", hashtype=hashtype, **SINGLE_SIG, **SIG_ADD_ZERO, **(ERR_SIG_HASHTYPE if hashtype == SIGHASH_DEFAULT else ERR_SIG_SIZE))
        add_spender(spenders, "siglen/padzero_cs_neg", tap=tap, key=secs[2], leaf="cs_neg", hashtype=hashtype, **SINGLE_SIG, sign=b"", **SIG_ADD_ZERO, **(ERR_SIG_HASHTYPE if hashtype == SIGHASH_DEFAULT else ERR_SIG_SIZE))
        add_spender(spenders, "siglen/padzero_csa_neg", tap=tap, key=secs[2], leaf="csa_neg", hashtype=hashtype, **SINGLE_SIG, sign=b"", **SIG_ADD_ZERO, **(ERR_SIG_HASHTYPE if hashtype == SIGHASH_DEFAULT else ERR_SIG_SIZE))
        # Removing the last byte from signatures invalidates them
        add_spender(spenders, "siglen/popbyte_keypath", tap=tap, key=secs[3], hashtype=hashtype, **SIG_POP_BYTE, **(ERR_SIG_SIZE if hashtype == SIGHASH_DEFAULT else ERR_SIG_SCHNORR))
        add_spender(spenders, "siglen/popbyte_csv", tap=tap, key=secs[2], leaf="csv", hashtype=hashtype, **SINGLE_SIG, **SIG_POP_BYTE, **(ERR_SIG_SIZE if hashtype == SIGHASH_DEFAULT else ERR_SIG_SCHNORR))
        add_spender(spenders, "siglen/popbyte_cs", tap=tap, key=secs[2], leaf="cs_pos", hashtype=hashtype, **SINGLE_SIG, **SIG_POP_BYTE, **(ERR_SIG_SIZE if hashtype == SIGHASH_DEFAULT else ERR_SIG_SCHNORR))
        add_spender(spenders, "siglen/popbyte_csa", tap=tap, key=secs[2], leaf="csa_pos", hashtype=hashtype, **SINGLE_SIG, **SIG_POP_BYTE, **(ERR_SIG_SIZE if hashtype == SIGHASH_DEFAULT else ERR_SIG_SCHNORR))
        add_spender(spenders, "siglen/popbyte_cs_neg", tap=tap, key=secs[2], leaf="cs_neg", hashtype=hashtype, **SINGLE_SIG, sign=b"", **SIG_POP_BYTE, **(ERR_SIG_SIZE if hashtype == SIGHASH_DEFAULT else ERR_SIG_SCHNORR))
        add_spender(spenders, "siglen/popbyte_csa_neg", tap=tap, key=secs[2], leaf="csa_neg", hashtype=hashtype, **SINGLE_SIG, sign=b"", **SIG_POP_BYTE, **(ERR_SIG_SIZE if hashtype == SIGHASH_DEFAULT else ERR_SIG_SCHNORR))
        # Verify that an invalid signature is not allowed, not even when the CHECKSIG* is expected to fail.
        add_spender(spenders, "siglen/invalid_cs_neg", tap=tap, key=secs[2], leaf="cs_neg", hashtype=hashtype, **SINGLE_SIG, sign=b"", failure={"sign": default_sign, "sighash": bitflipper(default_sighash)}, **ERR_SIG_SCHNORR)
        add_spender(spenders, "siglen/invalid_csa_neg", tap=tap, key=secs[2], leaf="csa_neg", hashtype=hashtype, **SINGLE_SIG, sign=b"", failure={"sign": default_sign, "sighash": bitflipper(default_sighash)}, **ERR_SIG_SCHNORR)

    # == Test that BIP341 spending only applies to witness version 1, program length 32, no P2SH ==

    for p2sh in [False, True]:
        for witver in range(1, 17):
            for witlen in [20, 31, 32, 33]:
                def mutate(spk):
                    prog = spk[2:]
                    assert len(prog) == 32
                    if witlen < 32:
                        prog = prog[0:witlen]
                    elif witlen > 32:
                        prog += bytes([0 for _ in range(witlen - 32)])
                    return CScript([CScriptOp.encode_op_n(witver), prog])
                scripts = [("s0", CScript([pubs[0], OP_CHECKSIG])), ("dummy", CScript([OP_RETURN]))]
                tap = taproot_construct(pubs[1], scripts)
                if not p2sh and witver == 1 and witlen == 32:
                    add_spender(spenders, "applic/keypath", p2sh=p2sh, spk_mutate_pre_p2sh=mutate, tap=tap, key=secs[1], **SIGHASH_BITFLIP, **ERR_SIG_SCHNORR)
                    add_spender(spenders, "applic/scriptpath", p2sh=p2sh, leaf="s0", spk_mutate_pre_p2sh=mutate, tap=tap, key=secs[0], **SINGLE_SIG, failure={"leaf": "dummy"}, **ERR_OP_RETURN)
                else:
                    add_spender(spenders, "applic/keypath", p2sh=p2sh, spk_mutate_pre_p2sh=mutate, tap=tap, key=secs[1], standard=False)
                    add_spender(spenders, "applic/scriptpath", p2sh=p2sh, leaf="s0", spk_mutate_pre_p2sh=mutate, tap=tap, key=secs[0], **SINGLE_SIG, standard=False)

    # == Test various aspects of BIP341 spending paths ==

    # A set of functions that compute the hashing partner in a Merkle tree, designed to exercise
    # edge cases. This relies on the taproot_construct feature that a lambda can be passed in
    # instead of a subtree, to compute the partner to be hashed with.
    PARTNER_MERKLE_FN = [
        # Combine with itself
        lambda h: h,
        # Combine with hash 0
        lambda h: bytes([0 for _ in range(32)]),
        # Combine with hash 2^256-1
        lambda h: bytes([0xff for _ in range(32)]),
        # Combine with itself-1 (BE)
        lambda h: (int.from_bytes(h, 'big') - 1).to_bytes(32, 'big'),
        # Combine with itself+1 (BE)
        lambda h: (int.from_bytes(h, 'big') + 1).to_bytes(32, 'big'),
        # Combine with itself-1 (LE)
        lambda h: (int.from_bytes(h, 'little') - 1).to_bytes(32, 'big'),
        # Combine with itself+1 (LE)
        lambda h: (int.from_bytes(h, 'little') + 1).to_bytes(32, 'little'),
        # Combine with random bitflipped version of self.
        lambda h: (int.from_bytes(h, 'little') ^ (1 << random.randrange(256))).to_bytes(32, 'little')
    ]
    # Start with a tree of that has depth 1 for "128deep" and depth 2 for "129deep".
    scripts = [("128deep", CScript([pubs[0], OP_CHECKSIG])), [("129deep", CScript([pubs[0], OP_CHECKSIG])), random.choice(PARTNER_MERKLE_FN)]]
    # Add 127 nodes on top of that tree, so that "128deep" and "129deep" end up at their designated depths.
    for _ in range(127):
        scripts = [scripts, random.choice(PARTNER_MERKLE_FN)]
    tap = taproot_construct(pubs[0], scripts)
    # Test that spends with a depth of 128 work, but 129 doesn't (even with a tree with weird Merkle branches in it).
    add_spender(spenders, "spendpath/merklelimit", tap=tap, leaf="128deep", **SINGLE_SIG, key=secs[0], failure={"leaf": "129deep"}, **ERR_CONTROLBLOCK_SIZE)
    # Test that flipping the negation bit invalidates spends.
    add_spender(spenders, "spendpath/negflag", tap=tap, leaf="128deep", **SINGLE_SIG, key=secs[0], failure={"negflag": lambda ctx: 1 - default_negflag(ctx)}, **ERR_WITNESS_PROGRAM_MISMATCH)
    # Test that bitflips in the Merkle branch invalidate it.
    add_spender(spenders, "spendpath/bitflipmerkle", tap=tap, leaf="128deep", **SINGLE_SIG, key=secs[0], failure={"merklebranch": bitflipper(default_merklebranch)}, **ERR_WITNESS_PROGRAM_MISMATCH)
    # Test that bitflips in the internal pubkey invalidate it.
    add_spender(spenders, "spendpath/bitflippubkey", tap=tap, leaf="128deep", **SINGLE_SIG, key=secs[0], failure={"pubkey_internal": bitflipper(default_pubkey_internal)}, **ERR_WITNESS_PROGRAM_MISMATCH)
    # Test that empty witnesses are invalid.
    add_spender(spenders, "spendpath/emptywit", tap=tap, leaf="128deep", **SINGLE_SIG, key=secs[0], failure={"witness": []}, **ERR_EMPTY_WITNESS)
    # Test that adding garbage to the control block invalidates it.
    add_spender(spenders, "spendpath/padlongcontrol", tap=tap, leaf="128deep", **SINGLE_SIG, key=secs[0], failure={"controlblock": lambda ctx: default_controlblock(ctx) + random_bytes(random.randrange(1, 32))}, **ERR_CONTROLBLOCK_SIZE)
    # Test that truncating the control block invalidates it.
    add_spender(spenders, "spendpath/trunclongcontrol", tap=tap, leaf="128deep", **SINGLE_SIG, key=secs[0], failure={"controlblock": lambda ctx: default_merklebranch(ctx)[0:random.randrange(1, 32)]}, **ERR_CONTROLBLOCK_SIZE)

    scripts = [("s", CScript([pubs[0], OP_CHECKSIG]))]
    tap = taproot_construct(pubs[1], scripts)
    # Test that adding garbage to the control block invalidates it.
    add_spender(spenders, "spendpath/padshortcontrol", tap=tap, leaf="s", **SINGLE_SIG, key=secs[0], failure={"controlblock": lambda ctx: default_controlblock(ctx) + random_bytes(random.randrange(1, 32))}, **ERR_CONTROLBLOCK_SIZE)
    # Test that truncating the control block invalidates it.
    add_spender(spenders, "spendpath/truncshortcontrol", tap=tap, leaf="s", **SINGLE_SIG, key=secs[0], failure={"controlblock": lambda ctx: default_merklebranch(ctx)[0:random.randrange(1, 32)]}, **ERR_CONTROLBLOCK_SIZE)
    # Test that truncating the control block to 1 byte ("-1 Merkle length") invalidates it
    add_spender(spenders, "spendpath/trunc1shortcontrol", tap=tap, leaf="s", **SINGLE_SIG, key=secs[0], failure={"controlblock": lambda ctx: default_merklebranch(ctx)[0:1]}, **ERR_CONTROLBLOCK_SIZE)

    # == Test BIP342 edge cases ==

    csa_low_val = random.randrange(0, 17) # Within range for OP_n
    csa_low_result = csa_low_val + 1

    csa_high_val = random.randrange(17, 100) if random.getrandbits(1) else random.randrange(-100, -1) # Outside OP_n range
    csa_high_result = csa_high_val + 1

    OVERSIZE_NUMBER = 2**31
    assert_equal(len(CScriptNum.encode(CScriptNum(OVERSIZE_NUMBER))), 6)
    assert_equal(len(CScriptNum.encode(CScriptNum(OVERSIZE_NUMBER-1))), 5)

    big_choices = []
    big_scriptops = []
    for i in range(1000):
        r = random.randrange(len(pubs))
        big_choices.append(r)
        big_scriptops += [pubs[r], OP_CHECKSIGVERIFY]


    def big_spend_inputs(ctx):
        """Helper function to construct the script input for t33/t34 below."""
        # Instead of signing 999 times, precompute signatures for every (key, hashtype) combination
        sigs = {}
        for ht in VALID_SIGHASHES_TAPROOT:
            for k in range(len(pubs)):
                sigs[(k, ht)] = override(default_sign, hashtype=ht, key=secs[k])(ctx)
        num = get(ctx, "num")
        return [sigs[(big_choices[i], random.choice(VALID_SIGHASHES_TAPROOT))] for i in range(num - 1, -1, -1)]

    # Various BIP342 features
    scripts = [
        # 0) drop stack element and OP_CHECKSIG
        ("t0", CScript([OP_DROP, pubs[1], OP_CHECKSIG])),
        # 1) normal OP_CHECKSIG
        ("t1", CScript([pubs[1], OP_CHECKSIG])),
        # 2) normal OP_CHECKSIGVERIFY
        ("t2", CScript([pubs[1], OP_CHECKSIGVERIFY, OP_1])),
        # 3) Hypothetical OP_CHECKMULTISIG script that takes a single sig as input
        ("t3", CScript([OP_0, OP_SWAP, OP_1, pubs[1], OP_1, OP_CHECKMULTISIG])),
        # 4) Hypothetical OP_CHECKMULTISIGVERIFY script that takes a single sig as input
        ("t4", CScript([OP_0, OP_SWAP, OP_1, pubs[1], OP_1, OP_CHECKMULTISIGVERIFY, OP_1])),
        # 5) OP_IF script that needs a true input
        ("t5", CScript([OP_IF, pubs[1], OP_CHECKSIG, OP_ELSE, OP_RETURN, OP_ENDIF])),
        # 6) OP_NOTIF script that needs a true input
        ("t6", CScript([OP_NOTIF, OP_RETURN, OP_ELSE, pubs[1], OP_CHECKSIG, OP_ENDIF])),
        # 7) OP_CHECKSIG with an empty key
        ("t7", CScript([OP_0, OP_CHECKSIG])),
        # 8) OP_CHECKSIGVERIFY with an empty key
        ("t8", CScript([OP_0, OP_CHECKSIGVERIFY, OP_1])),
        # 9) normal OP_CHECKSIGADD that also ensures return value is correct
        ("t9", CScript([csa_low_val, pubs[1], OP_CHECKSIGADD, csa_low_result, OP_EQUAL])),
        # 10) OP_CHECKSIGADD with empty key
        ("t10", CScript([csa_low_val, OP_0, OP_CHECKSIGADD, csa_low_result, OP_EQUAL])),
        # 11) OP_CHECKSIGADD with missing counter stack element
        ("t11", CScript([pubs[1], OP_CHECKSIGADD, OP_1, OP_EQUAL])),
        # 12) OP_CHECKSIG that needs invalid signature
        ("t12", CScript([pubs[1], OP_CHECKSIGVERIFY, pubs[0], OP_CHECKSIG, OP_NOT])),
        # 13) OP_CHECKSIG with empty key that needs invalid signature
        ("t13", CScript([pubs[1], OP_CHECKSIGVERIFY, OP_0, OP_CHECKSIG, OP_NOT])),
        # 14) OP_CHECKSIGADD that needs invalid signature
        ("t14", CScript([pubs[1], OP_CHECKSIGVERIFY, OP_0, pubs[0], OP_CHECKSIGADD, OP_NOT])),
        # 15) OP_CHECKSIGADD with empty key that needs invalid signature
        ("t15", CScript([pubs[1], OP_CHECKSIGVERIFY, OP_0, OP_0, OP_CHECKSIGADD, OP_NOT])),
        # 16) OP_CHECKSIG with unknown pubkey type
        ("t16", CScript([OP_1, OP_CHECKSIG])),
        # 17) OP_CHECKSIGADD with unknown pubkey type
        ("t17", CScript([OP_0, OP_1, OP_CHECKSIGADD])),
        # 18) OP_CHECKSIGVERIFY with unknown pubkey type
        ("t18", CScript([OP_1, OP_CHECKSIGVERIFY, OP_1])),
        # 19) script longer than 10000 bytes and over 201 non-push opcodes
        ("t19", CScript([OP_0, OP_0, OP_2DROP] * 10001 + [pubs[1], OP_CHECKSIG])),
        # 20) OP_CHECKSIGVERIFY with empty key
        ("t20", CScript([pubs[1], OP_CHECKSIGVERIFY, OP_0, OP_0, OP_CHECKSIGVERIFY, OP_1])),
        # 21) Script that grows the stack to 1000 elements
        ("t21", CScript([pubs[1], OP_CHECKSIGVERIFY, OP_1] + [OP_DUP] * 999 + [OP_DROP] * 999)),
        # 22) Script that grows the stack to 1001 elements
        ("t22", CScript([pubs[1], OP_CHECKSIGVERIFY, OP_1] + [OP_DUP] * 1000 + [OP_DROP] * 1000)),
        # 23) Script that expects an input stack of 1000 elements
        ("t23", CScript([OP_DROP] * 999 + [pubs[1], OP_CHECKSIG])),
        # 24) Script that expects an input stack of 1001 elements
        ("t24", CScript([OP_DROP] * 1000 + [pubs[1], OP_CHECKSIG])),
        # 25) Script that pushes a MAX_SCRIPT_ELEMENT_SIZE-bytes element
        ("t25", CScript([random_bytes(MAX_SCRIPT_ELEMENT_SIZE), OP_DROP, pubs[1], OP_CHECKSIG])),
        # 26) Script that pushes a (MAX_SCRIPT_ELEMENT_SIZE+1)-bytes element
        ("t26", CScript([random_bytes(MAX_SCRIPT_ELEMENT_SIZE+1), OP_DROP, pubs[1], OP_CHECKSIG])),
        # 27) CHECKSIGADD that must fail because numeric argument number is >4 bytes
        ("t27", CScript([CScriptNum(OVERSIZE_NUMBER), pubs[1], OP_CHECKSIGADD])),
        # 28) Pushes random CScriptNum value, checks OP_CHECKSIGADD result
        ("t28", CScript([csa_high_val, pubs[1], OP_CHECKSIGADD, csa_high_result, OP_EQUAL])),
        # 29) CHECKSIGADD that succeeds with proper sig because numeric argument number is <=4 bytes
        ("t29", CScript([CScriptNum(OVERSIZE_NUMBER-1), pubs[1], OP_CHECKSIGADD])),
        # 30) Variant of t1 with "normal" 33-byte pubkey
        ("t30", CScript([b'\x03' + pubs[1], OP_CHECKSIG])),
        # 31) Variant of t2 with "normal" 33-byte pubkey
        ("t31", CScript([b'\x02' + pubs[1], OP_CHECKSIGVERIFY, OP_1])),
        # 32) Variant of t28 with "normal" 33-byte pubkey
        ("t32", CScript([csa_high_val, b'\x03' + pubs[1], OP_CHECKSIGADD, csa_high_result, OP_EQUAL])),
        # 33) 999-of-999 multisig
        ("t33", CScript(big_scriptops[:1998] + [OP_1])),
        # 34) 1000-of-1000 multisig
        ("t34", CScript(big_scriptops[:2000] + [OP_1])),
        # 35) Variant of t9 that uses a non-minimally encoded input arg
        ("t35", CScript([bytes([csa_low_val]), pubs[1], OP_CHECKSIGADD, csa_low_result, OP_EQUAL])),
        # 36) Empty script
        ("t36", CScript([])),
    ]
    # Add many dummies to test huge trees
    for j in range(100000):
        scripts.append((None, CScript([OP_RETURN, random.randrange(100000)])))
    random.shuffle(scripts)
    tap = taproot_construct(pubs[0], scripts)
    common = {
        "hashtype": hashtype,
        "key": secs[1],
        "tap": tap,
    }
    # Test that MAX_SCRIPT_ELEMENT_SIZE byte stack element inputs are valid, but not one more (and 80 bytes is standard but 81 is not).
    add_spender(spenders, "tapscript/inputmaxlimit", leaf="t0", **common, standard=False, inputs=[getter("sign"), random_bytes(MAX_SCRIPT_ELEMENT_SIZE)], failure={"inputs": [getter("sign"), random_bytes(MAX_SCRIPT_ELEMENT_SIZE+1)]}, **ERR_PUSH_LIMIT)
    add_spender(spenders, "tapscript/input80limit", leaf="t0", **common, inputs=[getter("sign"), random_bytes(80)])
    add_spender(spenders, "tapscript/input81limit", leaf="t0", **common, standard=False, inputs=[getter("sign"), random_bytes(81)])
    # Test that OP_CHECKMULTISIG and OP_CHECKMULTISIGVERIFY cause failure, but OP_CHECKSIG and OP_CHECKSIGVERIFY work.
    add_spender(spenders, "tapscript/disabled_checkmultisig", leaf="t1", **common, **SINGLE_SIG, failure={"leaf": "t3"}, **ERR_TAPSCRIPT_CHECKMULTISIG)
    add_spender(spenders, "tapscript/disabled_checkmultisigverify", leaf="t2", **common, **SINGLE_SIG, failure={"leaf": "t4"}, **ERR_TAPSCRIPT_CHECKMULTISIG)
    # Test that OP_IF and OP_NOTIF do not accept non-0x01 as truth value (the MINIMALIF rule is consensus in Tapscript)
    add_spender(spenders, "tapscript/minimalif", leaf="t5", **common, inputs=[getter("sign"), b'\x01'], failure={"inputs": [getter("sign"), b'\x02']}, **ERR_MINIMALIF)
    add_spender(spenders, "tapscript/minimalnotif", leaf="t6", **common, inputs=[getter("sign"), b'\x01'], failure={"inputs": [getter("sign"), b'\x03']}, **ERR_MINIMALIF)
    add_spender(spenders, "tapscript/minimalif", leaf="t5", **common, inputs=[getter("sign"), b'\x01'], failure={"inputs": [getter("sign"), b'\x0001']}, **ERR_MINIMALIF)
    add_spender(spenders, "tapscript/minimalnotif", leaf="t6", **common, inputs=[getter("sign"), b'\x01'], failure={"inputs": [getter("sign"), b'\x0100']}, **ERR_MINIMALIF)
    # Test that 1-byte public keys (which are unknown) are acceptable but nonstandard with unrelated signatures, but 0-byte public keys are not valid.
    add_spender(spenders, "tapscript/unkpk/checksig", leaf="t16", standard=False, **common, **SINGLE_SIG, failure={"leaf": "t7"}, **ERR_UNKNOWN_PUBKEY)
    add_spender(spenders, "tapscript/unkpk/checksigadd", leaf="t17", standard=False, **common, **SINGLE_SIG, failure={"leaf": "t10"}, **ERR_UNKNOWN_PUBKEY)
    add_spender(spenders, "tapscript/unkpk/checksigverify", leaf="t18", standard=False, **common, **SINGLE_SIG, failure={"leaf": "t8"}, **ERR_UNKNOWN_PUBKEY)
    # Test that 33-byte public keys (which are unknown) are acceptable but nonstandard with valid signatures, but normal pubkeys are not valid in that case.
    add_spender(spenders, "tapscript/oldpk/checksig", leaf="t30", standard=False, **common, **SINGLE_SIG, sighash=bitflipper(default_sighash), failure={"leaf": "t1"}, **ERR_SIG_SCHNORR)
    add_spender(spenders, "tapscript/oldpk/checksigadd", leaf="t31", standard=False, **common, **SINGLE_SIG, sighash=bitflipper(default_sighash), failure={"leaf": "t2"}, **ERR_SIG_SCHNORR)
    add_spender(spenders, "tapscript/oldpk/checksigverify", leaf="t32", standard=False, **common, **SINGLE_SIG, sighash=bitflipper(default_sighash), failure={"leaf": "t28"}, **ERR_SIG_SCHNORR)
    # Test that 0-byte public keys are not acceptable.
    add_spender(spenders, "tapscript/emptypk/checksig", leaf="t1", **SINGLE_SIG, **common, failure={"leaf": "t7"}, **ERR_UNKNOWN_PUBKEY)
    add_spender(spenders, "tapscript/emptypk/checksigverify", leaf="t2", **SINGLE_SIG, **common, failure={"leaf": "t8"}, **ERR_UNKNOWN_PUBKEY)
    add_spender(spenders, "tapscript/emptypk/checksigadd", leaf="t9", **SINGLE_SIG, **common, failure={"leaf": "t10"}, **ERR_UNKNOWN_PUBKEY)
    add_spender(spenders, "tapscript/emptypk/checksigadd", leaf="t35", standard=False, **SINGLE_SIG, **common, failure={"leaf": "t10"}, **ERR_UNKNOWN_PUBKEY)
    # Test that OP_CHECKSIGADD results are as expected
    add_spender(spenders, "tapscript/checksigaddresults", leaf="t28", **SINGLE_SIG, **common, failure={"leaf": "t27"}, err_msg="unknown error")
    add_spender(spenders, "tapscript/checksigaddoversize", leaf="t29", **SINGLE_SIG, **common, failure={"leaf": "t27"}, err_msg="unknown error")
    # Test that OP_CHECKSIGADD requires 3 stack elements.
    add_spender(spenders, "tapscript/checksigadd3args", leaf="t9", **SINGLE_SIG, **common, failure={"leaf": "t11"}, **ERR_STACK_EMPTY)
    # Test that empty signatures do not cause script failure in OP_CHECKSIG and OP_CHECKSIGADD (but do fail with empty pubkey, and do fail OP_CHECKSIGVERIFY)
    add_spender(spenders, "tapscript/emptysigs/checksig", leaf="t12", **common, inputs=[b'', getter("sign")], failure={"leaf": "t13"}, **ERR_UNKNOWN_PUBKEY)
    add_spender(spenders, "tapscript/emptysigs/nochecksigverify", leaf="t12", **common, inputs=[b'', getter("sign")], failure={"leaf": "t20"}, **ERR_UNKNOWN_PUBKEY)
    add_spender(spenders, "tapscript/emptysigs/checksigadd", leaf="t14", **common, inputs=[b'', getter("sign")], failure={"leaf": "t15"}, **ERR_UNKNOWN_PUBKEY)
    # Test that scripts over 10000 bytes (and over 201 non-push ops) are acceptable.
    add_spender(spenders, "tapscript/no10000limit", leaf="t19", **SINGLE_SIG, **common)
    # Test that a stack size of 1000 elements is permitted, but 1001 isn't.
    add_spender(spenders, "tapscript/1000stack", leaf="t21", **SINGLE_SIG, **common, failure={"leaf": "t22"}, **ERR_STACK_SIZE)
    # Test that an input stack size of 1000 elements is permitted, but 1001 isn't.
    add_spender(spenders, "tapscript/1000inputs", leaf="t23", **common, inputs=[getter("sign")] + [b'' for _ in range(999)], failure={"leaf": "t24", "inputs": [getter("sign")] + [b'' for _ in range(1000)]}, **ERR_STACK_SIZE)
    # Test that pushing a MAX_SCRIPT_ELEMENT_SIZE byte stack element is valid, but one longer is not.
    add_spender(spenders, "tapscript/pushmaxlimit", leaf="t25", **common, **SINGLE_SIG, failure={"leaf": "t26"}, **ERR_PUSH_LIMIT)
    # Test that 999-of-999 multisig works (but 1000-of-1000 triggers stack size limits)
    add_spender(spenders, "tapscript/bigmulti", leaf="t33", **common, inputs=big_spend_inputs, num=999, failure={"leaf": "t34", "num": 1000}, **ERR_STACK_SIZE)
    # Test that the CLEANSTACK rule is consensus critical in tapscript
    add_spender(spenders, "tapscript/cleanstack", leaf="t36", tap=tap, inputs=[b'\x01'], failure={"inputs": [b'\x01', b'\x01']}, **ERR_CLEANSTACK)

    # == Test for sigops ratio limit ==

    # Given a number n, and a public key pk, functions that produce a (CScript, sigops). Each script takes as
    # input a valid signature with the passed pk followed by a dummy push of bytes that are to be dropped, and
    # will execute sigops signature checks.
    SIGOPS_RATIO_SCRIPTS = [
        # n OP_CHECKSIGVERFIYs and 1 OP_CHECKSIG.
        lambda n, pk: (CScript([OP_DROP, pk] + [OP_2DUP, OP_CHECKSIGVERIFY] * n + [OP_CHECKSIG]), n + 1),
        # n OP_CHECKSIGVERIFYs and 1 OP_CHECKSIGADD, but also one unexecuted OP_CHECKSIGVERIFY.
        lambda n, pk: (CScript([OP_DROP, pk, OP_0, OP_IF, OP_2DUP, OP_CHECKSIGVERIFY, OP_ENDIF] + [OP_2DUP, OP_CHECKSIGVERIFY] * n + [OP_2, OP_SWAP, OP_CHECKSIGADD, OP_3, OP_EQUAL]), n + 1),
        # n OP_CHECKSIGVERIFYs and 1 OP_CHECKSIGADD, but also one unexecuted OP_CHECKSIG.
        lambda n, pk: (CScript([random_bytes(220), OP_2DROP, pk, OP_1, OP_NOTIF, OP_2DUP, OP_CHECKSIG, OP_VERIFY, OP_ENDIF] + [OP_2DUP, OP_CHECKSIGVERIFY] * n + [OP_4, OP_SWAP, OP_CHECKSIGADD, OP_5, OP_EQUAL]), n + 1),
        # n OP_CHECKSIGVERFIYs and 1 OP_CHECKSIGADD, but also one unexecuted OP_CHECKSIGADD.
        lambda n, pk: (CScript([OP_DROP, pk, OP_1, OP_IF, OP_ELSE, OP_2DUP, OP_6, OP_SWAP, OP_CHECKSIGADD, OP_7, OP_EQUALVERIFY, OP_ENDIF] + [OP_2DUP, OP_CHECKSIGVERIFY] * n + [OP_8, OP_SWAP, OP_CHECKSIGADD, OP_9, OP_EQUAL]), n + 1),
        # n+1 OP_CHECKSIGs, but also one OP_CHECKSIG with an empty signature.
        lambda n, pk: (CScript([OP_DROP, OP_0, pk, OP_CHECKSIG, OP_NOT, OP_VERIFY, pk] + [OP_2DUP, OP_CHECKSIG, OP_VERIFY] * n + [OP_CHECKSIG]), n + 1),
        # n OP_CHECKSIGADDs and 1 OP_CHECKSIG, but also an OP_CHECKSIGADD with an empty signature.
        lambda n, pk: (CScript([OP_DROP, OP_0, OP_10, pk, OP_CHECKSIGADD, OP_10, OP_EQUALVERIFY, pk] + [OP_2DUP, OP_16, OP_SWAP, OP_CHECKSIGADD, b'\x11', OP_EQUALVERIFY] * n + [OP_CHECKSIG]), n + 1),
    ]
    for annex in [None, bytes([ANNEX_TAG]) + random_bytes(random.randrange(1000))]:
        for hashtype in [SIGHASH_DEFAULT, SIGHASH_ALL]:
            for pubkey in [pubs[1], random_bytes(random.choice([x for x in range(2, 81) if x != 32]))]:
                for fn_num, fn in enumerate(SIGOPS_RATIO_SCRIPTS):
                    merkledepth = random.randrange(129)


                    def predict_sigops_ratio(n, dummy_size):
                        """Predict whether spending fn(n, pubkey) with dummy_size will pass the ratio test."""
                        script, sigops = fn(n, pubkey)
                        # Predict the size of the witness for a given choice of n
                        stacklen_size = 1
                        sig_size = 64 + (hashtype != SIGHASH_DEFAULT)
                        siglen_size = 1
                        dummylen_size = 1 + 2 * (dummy_size >= 253)
                        script_size = len(script)
                        scriptlen_size = 1 + 2 * (script_size >= 253)
                        control_size = 33 + 32 * merkledepth
                        controllen_size = 1 + 2 * (control_size >= 253)
                        annex_size = 0 if annex is None else len(annex)
                        annexlen_size = 0 if annex is None else 1 + 2 * (annex_size >= 253)
                        witsize = stacklen_size + sig_size + siglen_size + dummy_size + dummylen_size + script_size + scriptlen_size + control_size + controllen_size + annex_size + annexlen_size
                        # sigops ratio test
                        return witsize + 50 >= 50 * sigops
                    # Make sure n is high enough that with empty dummy, the script is not valid
                    n = 0
                    while predict_sigops_ratio(n, 0):
                        n += 1
                    # But allow picking a bit higher still
                    n += random.randrange(5)
                    # Now pick dummy size *just* large enough that the overall construction passes
                    dummylen = 0
                    while not predict_sigops_ratio(n, dummylen):
                        dummylen += 1
                    scripts = [("s", fn(n, pubkey)[0])]
                    for _ in range(merkledepth):
                        scripts = [scripts, random.choice(PARTNER_MERKLE_FN)]
                    tap = taproot_construct(pubs[0], scripts)
                    standard = annex is None and dummylen <= 80 and len(pubkey) == 32
                    add_spender(spenders, "tapscript/sigopsratio_%i" % fn_num, tap=tap, leaf="s", annex=annex, hashtype=hashtype, key=secs[1], inputs=[getter("sign"), random_bytes(dummylen)], standard=standard, failure={"inputs": [getter("sign"), random_bytes(dummylen - 1)]}, **ERR_SIGOPS_RATIO)

    # Future leaf versions
    for leafver in range(0, 0x100, 2):
        if leafver == LEAF_VERSION_TAPSCRIPT or leafver == ANNEX_TAG:
            # Skip the defined LEAF_VERSION_TAPSCRIPT, and the ANNEX_TAG which is not usable as leaf version
            continue
        scripts = [
            ("bare_c0", CScript([OP_NOP])),
            ("bare_unkver", CScript([OP_NOP]), leafver),
            ("return_c0", CScript([OP_RETURN])),
            ("return_unkver", CScript([OP_RETURN]), leafver),
            ("undecodable_c0", CScript([OP_PUSHDATA1])),
            ("undecodable_unkver", CScript([OP_PUSHDATA1]), leafver),
            ("bigpush_c0", CScript([random_bytes(MAX_SCRIPT_ELEMENT_SIZE+1), OP_DROP])),
            ("bigpush_unkver", CScript([random_bytes(MAX_SCRIPT_ELEMENT_SIZE+1), OP_DROP]), leafver),
            ("1001push_c0", CScript([OP_0] * 1001)),
            ("1001push_unkver", CScript([OP_0] * 1001), leafver),
        ]
        random.shuffle(scripts)
        tap = taproot_construct(pubs[0], scripts)
        add_spender(spenders, "unkver/bare", standard=False, tap=tap, leaf="bare_unkver", failure={"leaf": "bare_c0"}, **ERR_CLEANSTACK)
        add_spender(spenders, "unkver/return", standard=False, tap=tap, leaf="return_unkver", failure={"leaf": "return_c0"}, **ERR_OP_RETURN)
        add_spender(spenders, "unkver/undecodable", standard=False, tap=tap, leaf="undecodable_unkver", failure={"leaf": "undecodable_c0"}, **ERR_UNDECODABLE)
        add_spender(spenders, "unkver/bigpush", standard=False, tap=tap, leaf="bigpush_unkver", failure={"leaf": "bigpush_c0"}, **ERR_PUSH_LIMIT)
        add_spender(spenders, "unkver/1001push", standard=False, tap=tap, leaf="1001push_unkver", failure={"leaf": "1001push_c0"}, **ERR_STACK_SIZE)
        add_spender(spenders, "unkver/1001inputs", standard=False, tap=tap, leaf="bare_unkver", inputs=[b'']*1001, failure={"leaf": "bare_c0"}, **ERR_STACK_SIZE)

    # OP_SUCCESSx tests.
    hashtype = lambda _: random.choice(VALID_SIGHASHES_TAPROOT)
    for opval in range(76, 0x100):
        opcode = CScriptOp(opval)
        if not is_op_success(opcode):
            continue
        scripts = [
            ("bare_success", CScript([opcode])),
            ("bare_nop", CScript([OP_NOP])),
            ("unexecif_success", CScript([OP_0, OP_IF, opcode, OP_ENDIF])),
            ("unexecif_nop", CScript([OP_0, OP_IF, OP_NOP, OP_ENDIF])),
            ("return_success", CScript([OP_RETURN, opcode])),
            ("return_nop", CScript([OP_RETURN, OP_NOP])),
            ("undecodable_success", CScript([opcode, OP_PUSHDATA1])),
            ("undecodable_nop", CScript([OP_NOP, OP_PUSHDATA1])),
            ("undecodable_bypassed_success", CScript([OP_PUSHDATA1, OP_2, opcode])),
            ("bigpush_success", CScript([random_bytes(MAX_SCRIPT_ELEMENT_SIZE+1), OP_DROP, opcode])),
            ("bigpush_nop", CScript([random_bytes(MAX_SCRIPT_ELEMENT_SIZE+1), OP_DROP, OP_NOP])),
            ("1001push_success", CScript([OP_0] * 1001 + [opcode])),
            ("1001push_nop", CScript([OP_0] * 1001 + [OP_NOP])),
        ]
        random.shuffle(scripts)
        tap = taproot_construct(pubs[0], scripts)
        add_spender(spenders, "opsuccess/bare", standard=False, tap=tap, leaf="bare_success", failure={"leaf": "bare_nop"}, **ERR_CLEANSTACK)
        add_spender(spenders, "opsuccess/unexecif", standard=False, tap=tap, leaf="unexecif_success", failure={"leaf": "unexecif_nop"}, **ERR_CLEANSTACK)
        add_spender(spenders, "opsuccess/return", standard=False, tap=tap, leaf="return_success", failure={"leaf": "return_nop"}, **ERR_OP_RETURN)
        add_spender(spenders, "opsuccess/undecodable", standard=False, tap=tap, leaf="undecodable_success", failure={"leaf": "undecodable_nop"}, **ERR_UNDECODABLE)
        add_spender(spenders, "opsuccess/undecodable_bypass", standard=False, tap=tap, leaf="undecodable_success", failure={"leaf": "undecodable_bypassed_success"}, **ERR_UNDECODABLE)
        add_spender(spenders, "opsuccess/bigpush", standard=False, tap=tap, leaf="bigpush_success", failure={"leaf": "bigpush_nop"}, **ERR_PUSH_LIMIT)
        add_spender(spenders, "opsuccess/1001push", standard=False, tap=tap, leaf="1001push_success", failure={"leaf": "1001push_nop"}, **ERR_STACK_SIZE)
        add_spender(spenders, "opsuccess/1001inputs", standard=False, tap=tap, leaf="bare_success", inputs=[b'']*1001, failure={"leaf": "bare_nop"}, **ERR_STACK_SIZE)

    # Non-OP_SUCCESSx (verify that those aren't accidentally treated as OP_SUCCESSx)
    for opval in range(0, 0x100):
        opcode = CScriptOp(opval)
        if is_op_success(opcode):
            continue
        scripts = [
            ("normal", CScript([OP_RETURN, opcode] + [OP_NOP] * 75)),
            ("op_success", CScript([OP_RETURN, CScriptOp(0x50)]))
        ]
        tap = taproot_construct(pubs[0], scripts)
        add_spender(spenders, "alwaysvalid/notsuccessx", tap=tap, leaf="op_success", inputs=[], standard=False, failure={"leaf": "normal"}) # err_msg differs based on opcode

    # == Legacy tests ==

    # Also add a few legacy spends into the mix, so that transactions which combine taproot and pre-taproot spends get tested too.
    for compressed in [False, True]:
        eckey1 = ECKey()
        eckey1.set(generate_privkey(), compressed)
        pubkey1 = eckey1.get_pubkey().get_bytes()
        eckey2 = ECKey()
        eckey2.set(generate_privkey(), compressed)
        for p2sh in [False, True]:
            for witv0 in [False, True]:
                for hashtype in VALID_SIGHASHES_ECDSA + [random.randrange(0x04, 0x80), random.randrange(0x84, 0x100)]:
                    standard = (hashtype in VALID_SIGHASHES_ECDSA) and (compressed or not witv0)
                    add_spender(spenders, "legacy/pk-wrongkey", hashtype=hashtype, p2sh=p2sh, witv0=witv0, standard=standard, script=key_to_p2pk_script(pubkey1), **SINGLE_SIG, key=eckey1, failure={"key": eckey2}, sigops_weight=4-3*witv0, **ERR_NO_SUCCESS)
                    add_spender(spenders, "legacy/pkh-sighashflip", hashtype=hashtype, p2sh=p2sh, witv0=witv0, standard=standard, pkh=pubkey1, key=eckey1, **SIGHASH_BITFLIP, sigops_weight=4-3*witv0, **ERR_NO_SUCCESS)

    # Verify that OP_CHECKSIGADD wasn't accidentally added to pre-taproot validation logic.
    for p2sh in [False, True]:
        for witv0 in [False, True]:
            for hashtype in VALID_SIGHASHES_ECDSA + [random.randrange(0x04, 0x80), random.randrange(0x84, 0x100)]:
                standard = hashtype in VALID_SIGHASHES_ECDSA and (p2sh or witv0)
                add_spender(spenders, "compat/nocsa", hashtype=hashtype, p2sh=p2sh, witv0=witv0, standard=standard, script=CScript([OP_IF, OP_11, pubkey1, OP_CHECKSIGADD, OP_12, OP_EQUAL, OP_ELSE, pubkey1, OP_CHECKSIG, OP_ENDIF]), key=eckey1, sigops_weight=4-3*witv0, inputs=[getter("sign"), b''], failure={"inputs": [getter("sign"), b'\x01']}, **ERR_UNDECODABLE)

    return spenders

def spenders_taproot_inactive():
    """Spenders for testing that pre-activation Taproot rules don't apply."""

    spenders = []

    sec = generate_privkey()
    pub, _ = compute_xonly_pubkey(sec)
    scripts = [
        ("pk", CScript([pub, OP_CHECKSIG])),
        ("future_leaf", CScript([pub, OP_CHECKSIG]), 0xc2),
        ("op_success", CScript([pub, OP_CHECKSIG, OP_0, OP_IF, CScriptOp(0x50), OP_ENDIF])),
    ]
    tap = taproot_construct(pub, scripts)

<<<<<<< HEAD
    # Test that keypath spending is valid & non-standard, regardless of validity.
    add_spender(spenders, "inactive/keypath_valid", key=sec, tap=tap, standard=False)
    add_spender(spenders, "inactive/keypath_invalidsig", key=sec, tap=tap, standard=False, sighash=bitflipper(default_sighash))
    add_spender(spenders, "inactive/keypath_empty", key=sec, tap=tap, standard=False, witness=[])

    # Same for scriptpath spending (and features like annex, leaf versions, or OP_SUCCESS don't change this)
    add_spender(spenders, "inactive/scriptpath_valid", key=sec, tap=tap, leaf="pk", standard=False, inputs=[getter("sign")])
    add_spender(spenders, "inactive/scriptpath_invalidsig", key=sec, tap=tap, leaf="pk", standard=False, inputs=[getter("sign")], sighash=bitflipper(default_sighash))
    add_spender(spenders, "inactive/scriptpath_invalidcb", key=sec, tap=tap, leaf="pk", standard=False, inputs=[getter("sign")], controlblock=bitflipper(default_controlblock))
=======
    # Test that valid spending is standard.
    add_spender(spenders, "inactive/keypath_valid", key=sec, tap=tap, standard=Standard.V23)
    add_spender(spenders, "inactive/scriptpath_valid", key=sec, tap=tap, leaf="pk", standard=Standard.V23, inputs=[getter("sign")])

    # Test that features like annex, leaf versions, or OP_SUCCESS are valid but non-standard
>>>>>>> 7c08d81e
    add_spender(spenders, "inactive/scriptpath_valid_unkleaf", key=sec, tap=tap, leaf="future_leaf", standard=False, inputs=[getter("sign")])
    add_spender(spenders, "inactive/scriptpath_invalid_unkleaf", key=sec, tap=tap, leaf="future_leaf", standard=False, inputs=[getter("sign")], sighash=bitflipper(default_sighash))
    add_spender(spenders, "inactive/scriptpath_valid_opsuccess", key=sec, tap=tap, leaf="op_success", standard=False, inputs=[getter("sign")])
    add_spender(spenders, "inactive/scriptpath_valid_opsuccess", key=sec, tap=tap, leaf="op_success", standard=False, inputs=[getter("sign")], sighash=bitflipper(default_sighash))

    return spenders

# Consensus validation flags to use in dumps for tests with "legacy/" or "inactive/" prefix.
LEGACY_FLAGS = "P2SH,DERSIG,CHECKLOCKTIMEVERIFY,CHECKSEQUENCEVERIFY,WITNESS,NULLDUMMY"
# Consensus validation flags to use in dumps for all other tests.
TAPROOT_FLAGS = "P2SH,DERSIG,CHECKLOCKTIMEVERIFY,CHECKSEQUENCEVERIFY,WITNESS,NULLDUMMY,TAPROOT"

def dump_json_test(tx, input_utxos, idx, success, failure):
    spender = input_utxos[idx].spender
    # Determine flags to dump
    flags = LEGACY_FLAGS if spender.comment.startswith("legacy/") or spender.comment.startswith("inactive/") else TAPROOT_FLAGS

    fields = [
        ("tx", tx.serialize().hex()),
        ("prevouts", [x.output.serialize().hex() for x in input_utxos]),
        ("index", idx),
        ("flags", flags),
        ("comment", spender.comment)
    ]

    # The "final" field indicates that a spend should be always valid, even with more validation flags enabled
    # than the listed ones. Use standardness as a proxy for this (which gives a conservative underestimate).
    if spender.is_standard:
        fields.append(("final", True))

    def dump_witness(wit):
        return OrderedDict([("scriptSig", wit[0].hex()), ("witness", [x.hex() for x in wit[1]])])
    if success is not None:
        fields.append(("success", dump_witness(success)))
    if failure is not None:
        fields.append(("failure", dump_witness(failure)))

    # Write the dump to $TEST_DUMP_DIR/x/xyz... where x,y,z,... are the SHA1 sum of the dump (which makes the
    # file naming scheme compatible with fuzzing infrastructure).
    dump = json.dumps(OrderedDict(fields)) + ",\n"
    sha1 = hashlib.sha1(dump.encode("utf-8")).hexdigest()
    dirname = os.environ.get("TEST_DUMP_DIR", ".") + ("/%s" % sha1[0])
    os.makedirs(dirname, exist_ok=True)
    with open(dirname + ("/%s" % sha1), 'w', encoding="utf8") as f:
        f.write(dump)

# Data type to keep track of UTXOs, where they were created, and how to spend them.
UTXOData = namedtuple('UTXOData', 'outpoint,output,spender')


class TaprootTest(BitcoinTestFramework):
    def add_options(self, parser):
        parser.add_argument("--dumptests", dest="dump_tests", default=False, action="store_true",
                            help="Dump generated test cases to directory set by TEST_DUMP_DIR environment variable")
        parser.add_argument("--previous_release", dest="previous_release", default=False, action="store_true",
                            help="Use a previous release as taproot-inactive node")

    def skip_test_if_missing_module(self):
        self.skip_if_no_wallet()
        if self.options.previous_release:
            self.skip_if_no_previous_releases()

    def set_test_params(self):
        self.num_nodes = 2
        self.setup_clean_chain = True
        # Node 0 has Taproot inactive, Node 1 active.
        self.extra_args = [["-par=1"], ["-par=1"]]
        if self.options.previous_release:
            self.wallet_names = [None, self.default_wallet_name]
        else:
            self.extra_args[0].append("-vbparams=taproot:1:1")

    def setup_nodes(self):
        self.add_nodes(self.num_nodes, self.extra_args, versions=[
            200100 if self.options.previous_release else None,
            None,
        ])
        self.start_nodes()
        self.import_deterministic_coinbase_privkeys()

    def block_submit(self, node, txs, msg, err_msg, cb_pubkey=None, fees=0, sigops_weight=0, witness=False, accept=False):

        # Deplete block of any non-tapscript sigops using a single additional 0-value coinbase output.
        # It is not impossible to fit enough tapscript sigops to hit the old 80k limit without
        # busting txin-level limits. We simply have to account for the p2pk outputs in all
        # transactions.
        extra_output_script = CScript([OP_CHECKSIG]*((MAX_BLOCK_SIGOPS_WEIGHT - sigops_weight) // WITNESS_SCALE_FACTOR))

        coinbase_tx = create_coinbase(self.lastblockheight + 1, pubkey=cb_pubkey, extra_output_script=extra_output_script, fees=fees)
        block = create_block(self.tip, coinbase_tx, self.lastblocktime + 1, txlist=txs)
        witness and add_witness_commitment(block)
        block.solve()
        block_response = node.submitblock(block.serialize().hex())
        if err_msg is not None:
            assert block_response is not None and err_msg in block_response, "Missing error message '%s' from block response '%s': %s" % (err_msg, "(None)" if block_response is None else block_response, msg)
        if accept:
            assert node.getbestblockhash() == block.hash, "Failed to accept: %s (response: %s)" % (msg, block_response)
            self.tip = block.sha256
            self.lastblockhash = block.hash
            self.lastblocktime += 1
            self.lastblockheight += 1
        else:
            assert node.getbestblockhash() == self.lastblockhash, "Failed to reject: " + msg

    def init_blockinfo(self, node):
        # Initialize variables used by block_submit().
        self.lastblockhash = node.getbestblockhash()
        self.tip = int(self.lastblockhash, 16)
        block = node.getblock(self.lastblockhash)
        self.lastblockheight = block['height']
        self.lastblocktime = block['time']

    def test_spenders(self, node, spenders, input_counts):
        """Run randomized tests with a number of "spenders".

        Steps:
            1) Generate an appropriate UTXO for each spender to test spend conditions
            2) Generate 100 random addresses of all wallet types: pkh/sh_wpkh/wpkh
            3) Select random number of inputs from (1)
            4) Select random number of addresses from (2) as outputs

        Each spender embodies a test; in a large randomized test, it is verified
        that toggling the valid argument to each lambda toggles the validity of
        the transaction. This is accomplished by constructing transactions consisting
        of all valid inputs, except one invalid one.
        """

        # Construct a bunch of sPKs that send coins back to the host wallet
        self.log.info("- Constructing addresses for returning coins")
        host_spks = []
        host_pubkeys = []
        for i in range(16):
            addr = node.getnewaddress(address_type=random.choice(["legacy", "p2sh-segwit", "bech32"]))
            info = node.getaddressinfo(addr)
            spk = bytes.fromhex(info['scriptPubKey'])
            host_spks.append(spk)
            host_pubkeys.append(bytes.fromhex(info['pubkey']))

        self.init_blockinfo(node)

        # Create transactions spending up to 50 of the wallet's inputs, with one output for each spender, and
        # one change output at the end. The transaction is constructed on the Python side to enable
        # having multiple outputs to the same address and outputs with no assigned address. The wallet
        # is then asked to sign it through signrawtransactionwithwallet, and then added to a block on the
        # Python side (to bypass standardness rules).
        self.log.info("- Creating test UTXOs...")
        random.shuffle(spenders)
        normal_utxos = []
        mismatching_utxos = [] # UTXOs with input that requires mismatching output position
        done = 0
        while done < len(spenders):
            # Compute how many UTXOs to create with this transaction
            count_this_tx = min(len(spenders) - done, (len(spenders) + 4) // 5, 10000)

            fund_tx = CTransaction()
            # Add the 50 highest-value inputs
            unspents = node.listunspent()
            random.shuffle(unspents)
            unspents.sort(key=lambda x: int(x["amount"] * 100000000), reverse=True)
            if len(unspents) > 50:
                unspents = unspents[:50]
            random.shuffle(unspents)
            balance = 0
            for unspent in unspents:
                balance += int(unspent["amount"] * 100000000)
                txid = int(unspent["txid"], 16)
                fund_tx.vin.append(CTxIn(COutPoint(txid, int(unspent["vout"])), CScript()))
            # Add outputs
            cur_progress = done / len(spenders)
            next_progress = (done + count_this_tx) / len(spenders)
            change_goal = (1.0 - 0.6 * next_progress) / (1.0 - 0.6 * cur_progress) * balance
            self.log.debug("Create %i UTXOs in a transaction spending %i inputs worth %.8f (sending ~%.8f to change)" % (count_this_tx, len(unspents), balance * 0.00000001, change_goal * 0.00000001))
            for i in range(count_this_tx):
                avg = (balance - change_goal) / (count_this_tx - i)
                amount = int(random.randrange(int(avg*0.85 + 0.5), int(avg*1.15 + 0.5)) + 0.5)
                balance -= amount
                fund_tx.vout.append(CTxOut(amount, spenders[done + i].script))
            # Add change
            fund_tx.vout.append(CTxOut(balance - 10000, random.choice(host_spks)))
            # Ask the wallet to sign
            ss = BytesIO(bytes.fromhex(node.signrawtransactionwithwallet(fund_tx.serialize().hex())["hex"]))
            fund_tx.deserialize(ss)
            # Construct UTXOData entries
            fund_tx.rehash()
            for i in range(count_this_tx):
                utxodata = UTXOData(outpoint=COutPoint(fund_tx.sha256, i), output=fund_tx.vout[i], spender=spenders[done])
                if utxodata.spender.need_vin_vout_mismatch:
                    mismatching_utxos.append(utxodata)
                else:
                    normal_utxos.append(utxodata)
                done += 1
            # Mine into a block
            self.block_submit(node, [fund_tx], "Funding tx", None, random.choice(host_pubkeys), 10000, MAX_BLOCK_SIGOPS_WEIGHT, True, True)

        # Consume groups of choice(input_coins) from utxos in a tx, testing the spenders.
        self.log.info("- Running %i spending tests" % done)
        random.shuffle(normal_utxos)
        random.shuffle(mismatching_utxos)
        assert done == len(normal_utxos) + len(mismatching_utxos)

        left = done
        while left:
            # Construct CTransaction with random nVersion, nLocktime
            tx = CTransaction()
            #tx.nVersion = random.choice([1, 2, random.randint(-0x80000000, 0x7fffffff)])
            tx.nVersion = random.choice([1, 2, random.randint(0x00, 0x9f)])
            min_sequence = (tx.nVersion != 1 and tx.nVersion != 0) * 0x80000000  # The minimum sequence number to disable relative locktime
            if random.choice([True, False]):
                tx.nLockTime = random.randrange(LOCKTIME_THRESHOLD, self.lastblocktime - 7200)  # all absolute locktimes in the past
            else:
                tx.nLockTime = random.randrange(self.lastblockheight + 1)  # all block heights in the past

            # Decide how many UTXOs to test with.
            acceptable = [n for n in input_counts if n <= left and (left - n > max(input_counts) or (left - n) in [0] + input_counts)]
            num_inputs = random.choice(acceptable)

            # If we have UTXOs that require mismatching inputs/outputs left, include exactly one of those
            # unless there is only one normal UTXO left (as tests with mismatching UTXOs require at least one
            # normal UTXO to go in the first position), and we don't want to run out of normal UTXOs.
            input_utxos = []
            while len(mismatching_utxos) and (len(input_utxos) == 0 or len(normal_utxos) == 1):
                input_utxos.append(mismatching_utxos.pop())
                left -= 1

            # Top up until we hit num_inputs (but include at least one normal UTXO always).
            for _ in range(max(1, num_inputs - len(input_utxos))):
                input_utxos.append(normal_utxos.pop())
                left -= 1

            # The first input cannot require a mismatching output (as there is at least one output).
            while True:
                random.shuffle(input_utxos)
                if not input_utxos[0].spender.need_vin_vout_mismatch:
                    break
            first_mismatch_input = None
            for i in range(len(input_utxos)):
                if input_utxos[i].spender.need_vin_vout_mismatch:
                    first_mismatch_input = i
            assert first_mismatch_input is None or first_mismatch_input > 0

            # Decide fee, and add CTxIns to tx.
            amount = sum(utxo.output.nValue for utxo in input_utxos)
            fee = min(random.randrange(MIN_FEE * 2, MIN_FEE * 4), amount - DUST_LIMIT)  # 10000-20000 sat fee
            in_value = amount - fee
            tx.vin = [CTxIn(outpoint=utxo.outpoint, nSequence=random.randint(min_sequence, 0xffffffff)) for utxo in input_utxos]
            tx.wit.vtxinwit = [CTxInWitness() for _ in range(len(input_utxos))]
            sigops_weight = sum(utxo.spender.sigops_weight for utxo in input_utxos)
            self.log.debug("Test: %s" % (", ".join(utxo.spender.comment for utxo in input_utxos)))

            # Add 1 to 4 random outputs (but constrained by inputs that require mismatching outputs)
            num_outputs = random.choice(range(1, 1 + min(4, 4 if first_mismatch_input is None else first_mismatch_input)))
            assert in_value >= 0 and fee - num_outputs * DUST_LIMIT >= MIN_FEE
            for i in range(num_outputs):
                tx.vout.append(CTxOut())
                if in_value <= DUST_LIMIT:
                    tx.vout[-1].nValue = DUST_LIMIT
                elif i < num_outputs - 1:
                    tx.vout[-1].nValue = in_value
                else:
                    tx.vout[-1].nValue = random.randint(DUST_LIMIT, in_value)
                in_value -= tx.vout[-1].nValue
                tx.vout[-1].scriptPubKey = random.choice(host_spks)
                sigops_weight += CScript(tx.vout[-1].scriptPubKey).GetSigOpCount(False) * WITNESS_SCALE_FACTOR
            fee += in_value
            assert fee >= 0

            # Select coinbase pubkey
            cb_pubkey = random.choice(host_pubkeys)
            sigops_weight += 1 * WITNESS_SCALE_FACTOR

            # Precompute one satisfying and one failing scriptSig/witness for each input.
            input_data = []
            for i in range(len(input_utxos)):
                fn = input_utxos[i].spender.sat_function
                fail = None
                success = fn(tx, i, [utxo.output for utxo in input_utxos], True)
                if not input_utxos[i].spender.no_fail:
                    fail = fn(tx, i, [utxo.output for utxo in input_utxos], False)
                input_data.append((fail, success))
                if self.options.dump_tests:
                    dump_json_test(tx, input_utxos, i, success, fail)

            # Sign each input incorrectly once on each complete signing pass, except the very last.
            for fail_input in list(range(len(input_utxos))) + [None]:
                # Skip trying to fail at spending something that can't be made to fail.
                if fail_input is not None and input_utxos[fail_input].spender.no_fail:
                    continue
                # Expected message with each input failure, may be None(which is ignored)
                expected_fail_msg = None if fail_input is None else input_utxos[fail_input].spender.err_msg
                # Fill inputs/witnesses
                for i in range(len(input_utxos)):
                    tx.vin[i].scriptSig = input_data[i][i != fail_input][0]
                    tx.wit.vtxinwit[i].scriptWitness.stack = input_data[i][i != fail_input][1]
                # Submit to mempool to check standardness
                is_standard_tx = fail_input is None and all(utxo.spender.is_standard for utxo in input_utxos) and tx.nVersion >= 1 and tx.nVersion <= 2
                tx.rehash()
                msg = ','.join(utxo.spender.comment + ("*" if n == fail_input else "") for n, utxo in enumerate(input_utxos))
                if is_standard_tx:
                    node.sendrawtransaction(tx.serialize().hex(), 0)
                    assert node.getmempoolentry(tx.hash) is not None, "Failed to accept into mempool: " + msg
                else:
                    assert_raises_rpc_error(-26, None, node.sendrawtransaction, tx.serialize().hex(), 0)
                # Submit in a block
                self.block_submit(node, [tx], msg, witness=True, accept=fail_input is None, cb_pubkey=cb_pubkey, fees=fee, sigops_weight=sigops_weight, err_msg=expected_fail_msg)

            if (len(spenders) - left) // 200 > (len(spenders) - left - len(input_utxos)) // 200:
                self.log.info("  - %i tests done" % (len(spenders) - left))

        assert left == 0
        assert len(normal_utxos) == 0
        assert len(mismatching_utxos) == 0
        self.log.info("  - Done")

    def gen_test_vectors(self):
        """Run a scenario that corresponds (and optionally produces) to BIP341 test vectors."""

        self.log.info("Unit test scenario...")

        # Deterministically mine coins to OP_TRUE in block 1
        assert self.nodes[1].getblockcount() == 0
        coinbase = CTransaction()
        coinbase.nVersion = 1
        coinbase.vin = [CTxIn(COutPoint(0, 0xffffffff), CScript([OP_1, OP_1]), SEQUENCE_FINAL)]
        coinbase.vout = [CTxOut(5000000000, CScript([OP_1]))]
        coinbase.nLockTime = 0
        coinbase.rehash()
        assert coinbase.hash == "f60c73405d499a956d3162e3483c395526ef78286458a4cb17b125aa92e49b20"
        # Mine it
        block = create_block(hashprev=int(self.nodes[1].getbestblockhash(), 16), coinbase=coinbase)
        block.rehash()
        block.solve()
        self.nodes[1].submitblock(block.serialize().hex())
        assert self.nodes[1].getblockcount() == 1
        self.generate(self.nodes[1], COINBASE_MATURITY)

        SEED = 317
        VALID_LEAF_VERS = list(range(0xc0, 0x100, 2)) + [0x66, 0x7e, 0x80, 0x84, 0x96, 0x98, 0xba, 0xbc, 0xbe]
        # Generate private keys
        prvs = [hashlib.sha256(SEED.to_bytes(2, 'big') + bytes([i])).digest() for i in range(100)]
        # Generate corresponding public x-only pubkeys
        pubs = [compute_xonly_pubkey(prv)[0] for prv in prvs]
        # Generate taproot objects
        inner_keys = [pubs[i] for i in range(7)]

        script_lists = [
            None,
            [("0", CScript([pubs[50], OP_CHECKSIG]), 0xc0)],
            [("0", CScript([pubs[51], OP_CHECKSIG]), 0xc0)],
            [("0", CScript([pubs[52], OP_CHECKSIG]), 0xc0), ("1", CScript([b"BIP341"]), VALID_LEAF_VERS[pubs[99][0] % 41])],
            [("0", CScript([pubs[53], OP_CHECKSIG]), 0xc0), ("1", CScript([b"Taproot"]), VALID_LEAF_VERS[pubs[99][1] % 41])],
            [("0", CScript([pubs[54], OP_CHECKSIG]), 0xc0), [("1", CScript([pubs[55], OP_CHECKSIG]), 0xc0), ("2", CScript([pubs[56], OP_CHECKSIG]), 0xc0)]],
            [("0", CScript([pubs[57], OP_CHECKSIG]), 0xc0), [("1", CScript([pubs[58], OP_CHECKSIG]), 0xc0), ("2", CScript([pubs[59], OP_CHECKSIG]), 0xc0)]],
        ]
        taps = [taproot_construct(inner_keys[i], script_lists[i]) for i in range(len(inner_keys))]

        # Require negated taps[0]
        assert taps[0].negflag
        # Require one negated and one non-negated in taps 1 and 2.
        assert taps[1].negflag != taps[2].negflag
        # Require one negated and one non-negated in taps 3 and 4.
        assert taps[3].negflag != taps[4].negflag
        # Require one negated and one non-negated in taps 5 and 6.
        assert taps[5].negflag != taps[6].negflag

        cblks = [{leaf: get({**DEFAULT_CONTEXT, 'tap': taps[i], 'leaf': leaf}, 'controlblock') for leaf in taps[i].leaves} for i in range(7)]
        # Require one swapped and one unswapped in taps 3 and 4.
        assert (cblks[3]['0'][33:65] < cblks[3]['1'][33:65]) != (cblks[4]['0'][33:65] < cblks[4]['1'][33:65])
        # Require one swapped and one unswapped in taps 5 and 6, both at the top and child level.
        assert (cblks[5]['0'][33:65] < cblks[5]['1'][65:]) != (cblks[6]['0'][33:65] < cblks[6]['1'][65:])
        assert (cblks[5]['1'][33:65] < cblks[5]['2'][33:65]) != (cblks[6]['1'][33:65] < cblks[6]['2'][33:65])
        # Require within taps 5 (and thus also 6) that one level is swapped and the other is not.
        assert (cblks[5]['0'][33:65] < cblks[5]['1'][65:]) != (cblks[5]['1'][33:65] < cblks[5]['2'][33:65])

        # Compute a deterministic set of scriptPubKeys
        tap_spks = []
        old_spks = []
        spend_info = {}
        # First, taproot scriptPubKeys, for the tap objects constructed above
        for i, tap in enumerate(taps):
            tap_spks.append(tap.scriptPubKey)
            d = {'key': prvs[i], 'tap': tap, 'mode': 'taproot'}
            spend_info[tap.scriptPubKey] = d
        # Then, a number of deterministically generated (keys 0x1,0x2,0x3) with 2x P2PKH, 1x P2WPKH spks.
        for i in range(1, 4):
            prv = ECKey()
            prv.set(i.to_bytes(32, 'big'), True)
            pub = prv.get_pubkey().get_bytes()
            d = {"key": prv}
            d["scriptcode"] = key_to_p2pkh_script(pub)
            d["inputs"] = [getter("sign"), pub]
            if i < 3:
                # P2PKH
                d['spk'] = key_to_p2pkh_script(pub)
                d['mode'] = 'legacy'
            else:
                # P2WPKH
                d['spk'] = key_to_p2wpkh_script(pub)
                d['mode'] = 'witv0'
            old_spks.append(d['spk'])
            spend_info[d['spk']] = d

        # Construct a deterministic chain of transactions creating UTXOs to the test's spk's (so that they
        # come from distinct txids).
        txn = []
        lasttxid = coinbase.sha256
        amount = 5000000000
        for i, spk in enumerate(old_spks + tap_spks):
            val = 42000000 * (i + 7)
            tx = CTransaction()
            tx.nVersion = 1
            tx.vin = [CTxIn(COutPoint(lasttxid, i & 1), CScript([]), SEQUENCE_FINAL)]
            tx.vout = [CTxOut(val, spk), CTxOut(amount - val, CScript([OP_1]))]
            if i & 1:
                tx.vout = list(reversed(tx.vout))
            tx.nLockTime = 0
            tx.rehash()
            amount -= val
            lasttxid = tx.sha256
            txn.append(tx)
            spend_info[spk]['prevout'] = COutPoint(tx.sha256, i & 1)
            spend_info[spk]['utxo'] = CTxOut(val, spk)
        # Mine those transactions
        self.init_blockinfo(self.nodes[1])
        self.block_submit(self.nodes[1], txn, "Crediting txn", None, sigops_weight=10, accept=True)

        # scriptPubKey computation
        tests = {"version": 1}
        spk_tests = tests.setdefault("scriptPubKey", [])
        for i, tap in enumerate(taps):
            test_case = {}
            given = test_case.setdefault("given", {})
            given['internalPubkey'] = tap.internal_pubkey.hex()

            def pr(node):
                if node is None:
                    return None
                elif isinstance(node, tuple):
                    return {"id": int(node[0]), "script": node[1].hex(), "leafVersion": node[2]}
                elif len(node) == 1:
                    return pr(node[0])
                elif len(node) == 2:
                    return [pr(node[0]), pr(node[1])]
                else:
                    assert False

            given['scriptTree'] = pr(script_lists[i])
            intermediary = test_case.setdefault("intermediary", {})
            if len(tap.leaves):
                leafhashes = intermediary.setdefault('leafHashes', [None] * len(tap.leaves))
                for leaf in tap.leaves:
                    leafhashes[int(leaf)] = tap.leaves[leaf].leaf_hash.hex()
            intermediary['merkleRoot'] = tap.merkle_root.hex() if tap.merkle_root else None
            intermediary['tweak'] = tap.tweak.hex()
            intermediary['tweakedPubkey'] = tap.output_pubkey.hex()
            expected = test_case.setdefault("expected", {})
            expected['scriptPubKey'] = tap.scriptPubKey.hex()
            expected['bip350Address'] = program_to_witness(1, bytes(tap.output_pubkey), True)
            if len(tap.leaves):
                control_blocks = expected.setdefault("scriptPathControlBlocks", [None] * len(tap.leaves))
                for leaf in tap.leaves:
                    ctx = {**DEFAULT_CONTEXT, 'tap': tap, 'leaf': leaf}
                    control_blocks[int(leaf)] = get(ctx, "controlblock").hex()
            spk_tests.append(test_case)

        # Construct a deterministic transaction spending all outputs created above.
        tx = CTransaction()
        tx.nVersion = 2
        tx.vin = []
        inputs = []
        input_spks = [tap_spks[0], tap_spks[1], old_spks[0], tap_spks[2], tap_spks[5], old_spks[2], tap_spks[6], tap_spks[3], tap_spks[4]]
        sequences = [0, SEQUENCE_FINAL, SEQUENCE_FINAL, 0xfffffffe, 0xfffffffe, 0, 0, SEQUENCE_FINAL, SEQUENCE_FINAL]
        hashtypes = [SIGHASH_SINGLE, SIGHASH_SINGLE|SIGHASH_ANYONECANPAY, SIGHASH_ALL, SIGHASH_ALL, SIGHASH_DEFAULT, SIGHASH_ALL, SIGHASH_NONE, SIGHASH_NONE|SIGHASH_ANYONECANPAY, SIGHASH_ALL|SIGHASH_ANYONECANPAY]
        for i, spk in enumerate(input_spks):
            tx.vin.append(CTxIn(spend_info[spk]['prevout'], CScript(), sequences[i]))
            inputs.append(spend_info[spk]['utxo'])
        tx.vout.append(CTxOut(1000000000, old_spks[1]))
        tx.vout.append(CTxOut(3410000000, pubs[98]))
        tx.nLockTime = 500000000
        precomputed = {
            "hashAmounts": BIP341_sha_amounts(inputs),
            "hashPrevouts": BIP341_sha_prevouts(tx),
            "hashScriptPubkeys": BIP341_sha_scriptpubkeys(inputs),
            "hashSequences": BIP341_sha_sequences(tx),
            "hashOutputs": BIP341_sha_outputs(tx)
        }
        keypath_tests = tests.setdefault("keyPathSpending", [])
        tx_test = {}
        global_given = tx_test.setdefault("given", {})
        global_given['rawUnsignedTx'] = tx.serialize().hex()
        utxos_spent = global_given.setdefault("utxosSpent", [])
        for i in range(len(input_spks)):
            utxos_spent.append({"scriptPubKey": inputs[i].scriptPubKey.hex(), "amountSats": inputs[i].nValue})
        global_intermediary = tx_test.setdefault("intermediary", {})
        for key in sorted(precomputed.keys()):
            global_intermediary[key] = precomputed[key].hex()
        test_list = tx_test.setdefault('inputSpending', [])
        for i in range(len(input_spks)):
            ctx = {
                **DEFAULT_CONTEXT,
                **spend_info[input_spks[i]],
                'tx': tx,
                'utxos': inputs,
                'idx': i,
                'hashtype': hashtypes[i],
                'deterministic': True
            }
            if ctx['mode'] == 'taproot':
                test_case = {}
                given = test_case.setdefault("given", {})
                given['txinIndex'] = i
                given['internalPrivkey'] = get(ctx, 'key').hex()
                if get(ctx, "tap").merkle_root != bytes():
                    given['merkleRoot'] = get(ctx, "tap").merkle_root.hex()
                else:
                    given['merkleRoot'] = None
                given['hashType'] = get(ctx, "hashtype")
                intermediary = test_case.setdefault("intermediary", {})
                intermediary['internalPubkey'] = get(ctx, "tap").internal_pubkey.hex()
                intermediary['tweak'] = get(ctx, "tap").tweak.hex()
                intermediary['tweakedPrivkey'] = get(ctx, "key_tweaked").hex()
                sigmsg = get(ctx, "sigmsg")
                intermediary['sigMsg'] = sigmsg.hex()
                intermediary['precomputedUsed'] = [key for key in sorted(precomputed.keys()) if sigmsg.count(precomputed[key])]
                intermediary['sigHash'] = get(ctx, "sighash").hex()
                expected = test_case.setdefault("expected", {})
                expected['witness'] = [get(ctx, "sign").hex()]
                test_list.append(test_case)
            tx.wit.vtxinwit.append(CTxInWitness())
            tx.vin[i].scriptSig = CScript(flatten(get(ctx, "scriptsig")))
            tx.wit.vtxinwit[i].scriptWitness.stack = flatten(get(ctx, "witness"))
        aux = tx_test.setdefault("auxiliary", {})
        aux['fullySignedTx'] = tx.serialize().hex()
        keypath_tests.append(tx_test)
        assert_equal(hashlib.sha256(tx.serialize()).hexdigest(), "24bab662cb55a7f3bae29b559f651674c62bcc1cd442d44715c0133939107b38")
        # Mine the spending transaction
        self.block_submit(self.nodes[1], [tx], "Spending txn", None, sigops_weight=10000, accept=True, witness=True)

        if GEN_TEST_VECTORS:
            print(json.dumps(tests, indent=4, sort_keys=False))


    def run_test(self):
        self.gen_test_vectors()

        # Post-taproot activation tests go first (pre-taproot tests' blocks are invalid post-taproot).
        self.log.info("Post-activation tests...")
        self.test_spenders(self.nodes[1], spenders_taproot_active(), input_counts=[1, 2, 2, 2, 2, 3])

        # Re-connect nodes in case they have been disconnected
        self.disconnect_nodes(0, 1)
        self.connect_nodes(0, 1)

        # Transfer value of the largest 500 coins to pre-taproot node.
        addr = self.nodes[0].getnewaddress()

        unsp = self.nodes[1].listunspent()
        unsp = sorted(unsp, key=lambda i: i['amount'], reverse=True)
        unsp = unsp[:500]

        rawtx = self.nodes[1].createrawtransaction(
            inputs=[{
                'txid': i['txid'],
                'vout': i['vout']
            } for i in unsp],
            outputs={addr: sum(i['amount'] for i in unsp)}
        )
        rawtx = self.nodes[1].signrawtransactionwithwallet(rawtx)['hex']

        # Mine a block with the transaction
        block = create_block(tmpl=self.nodes[1].getblocktemplate(NORMAL_GBT_REQUEST_PARAMS), txlist=[rawtx])
        add_witness_commitment(block)
        block.solve()
        assert_equal(None, self.nodes[1].submitblock(block.serialize().hex()))
        self.sync_blocks()

        # Pre-taproot activation tests.
        self.log.info("Pre-activation tests...")
        # Run each test twice; once in isolation, and once combined with others. Testing in isolation
        # means that the standardness is verified in every test (as combined transactions are only standard
        # when all their inputs are standard).
        self.test_spenders(self.nodes[0], spenders_taproot_inactive(), input_counts=[1])
        self.test_spenders(self.nodes[0], spenders_taproot_inactive(), input_counts=[2, 3])


if __name__ == '__main__':
    TaprootTest().main()<|MERGE_RESOLUTION|>--- conflicted
+++ resolved
@@ -99,6 +99,7 @@
     program_to_witness
 )
 from collections import OrderedDict, namedtuple
+from enum import Enum
 from io import BytesIO
 import json
 import hashlib
@@ -457,7 +458,7 @@
 # Each spender is a tuple of:
 # - A scriptPubKey which is to be spent from (CScript)
 # - A comment describing the test (string)
-# - Whether the spending (on itself) is expected to be standard (bool)
+# - Whether the spending (on itself) is expected to be standard (Enum.Standard)
 # - A tx-signing lambda returning (scriptsig, witness_stack), taking as inputs:
 #   - A transaction to sign (CTransaction)
 #   - An input position (int)
@@ -469,8 +470,14 @@
 # - Whether this test demands being placed in a txin with no corresponding txout (for testing SIGHASH_SINGLE behavior)
 
 Spender = namedtuple("Spender", "script,comment,is_standard,sat_function,err_msg,sigops_weight,no_fail,need_vin_vout_mismatch")
-
-def make_spender(comment, *, tap=None, witv0=False, script=None, pkh=None, p2sh=False, spk_mutate_pre_p2sh=None, failure=None, standard=True, err_msg=None, sigops_weight=0, need_vin_vout_mismatch=False, **kwargs):
+# The full node versions that treat the tx standard.
+# ALL means any version
+# V23 means the major version 23.0 and any later version
+# NONE means no version
+Standard = Enum('Standard', 'ALL V23 NONE')
+
+
+def make_spender(comment, *, tap=None, witv0=False, script=None, pkh=None, p2sh=False, spk_mutate_pre_p2sh=None, failure=None, standard=Standard.ALL, err_msg=None, sigops_weight=0, need_vin_vout_mismatch=False, **kwargs):
     """Helper for constructing Spender objects using the context signing framework.
 
     * tap: a TaprootInfo object (see taproot_construct), for Taproot spends (cannot be combined with pkh, witv0, or script)
@@ -480,12 +487,17 @@
     * p2sh: whether the output is P2SH wrapper (this is supported even for Taproot, where it makes the output unencumbered)
     * spk_mutate_pre_psh: a callable to be applied to the script (before potentially P2SH-wrapping it)
     * failure: a dict of entries to override in the context when intentionally failing to spend (if None, no_fail will be set)
-    * standard: whether the (valid version of) spending is expected to be standard
+    * standard: whether the (valid version of) spending is expected to be standard (True is mapped to Standard.ALL, False is mapped to Standard.NONE)
     * err_msg: a string with an expected error message for failure (or None, if not cared about)
     * sigops_weight: the pre-taproot sigops weight consumed by a successful spend
     * need_vin_vout_mismatch: whether this test requires being tested in a transaction input that has no corresponding
                               transaction output.
     """
+
+    if standard == True:
+        standard = Standard.ALL
+    elif standard == False:
+        standard = Standard.NONE
 
     conf = dict()
 
@@ -1170,23 +1182,11 @@
     ]
     tap = taproot_construct(pub, scripts)
 
-<<<<<<< HEAD
-    # Test that keypath spending is valid & non-standard, regardless of validity.
-    add_spender(spenders, "inactive/keypath_valid", key=sec, tap=tap, standard=False)
-    add_spender(spenders, "inactive/keypath_invalidsig", key=sec, tap=tap, standard=False, sighash=bitflipper(default_sighash))
-    add_spender(spenders, "inactive/keypath_empty", key=sec, tap=tap, standard=False, witness=[])
-
-    # Same for scriptpath spending (and features like annex, leaf versions, or OP_SUCCESS don't change this)
-    add_spender(spenders, "inactive/scriptpath_valid", key=sec, tap=tap, leaf="pk", standard=False, inputs=[getter("sign")])
-    add_spender(spenders, "inactive/scriptpath_invalidsig", key=sec, tap=tap, leaf="pk", standard=False, inputs=[getter("sign")], sighash=bitflipper(default_sighash))
-    add_spender(spenders, "inactive/scriptpath_invalidcb", key=sec, tap=tap, leaf="pk", standard=False, inputs=[getter("sign")], controlblock=bitflipper(default_controlblock))
-=======
     # Test that valid spending is standard.
     add_spender(spenders, "inactive/keypath_valid", key=sec, tap=tap, standard=Standard.V23)
     add_spender(spenders, "inactive/scriptpath_valid", key=sec, tap=tap, leaf="pk", standard=Standard.V23, inputs=[getter("sign")])
 
     # Test that features like annex, leaf versions, or OP_SUCCESS are valid but non-standard
->>>>>>> 7c08d81e
     add_spender(spenders, "inactive/scriptpath_valid_unkleaf", key=sec, tap=tap, leaf="future_leaf", standard=False, inputs=[getter("sign")])
     add_spender(spenders, "inactive/scriptpath_invalid_unkleaf", key=sec, tap=tap, leaf="future_leaf", standard=False, inputs=[getter("sign")], sighash=bitflipper(default_sighash))
     add_spender(spenders, "inactive/scriptpath_valid_opsuccess", key=sec, tap=tap, leaf="op_success", standard=False, inputs=[getter("sign")])
@@ -1214,7 +1214,7 @@
 
     # The "final" field indicates that a spend should be always valid, even with more validation flags enabled
     # than the listed ones. Use standardness as a proxy for this (which gives a conservative underestimate).
-    if spender.is_standard:
+    if spender.is_standard == Standard.ALL:
         fields.append(("final", True))
 
     def dump_witness(wit):
@@ -1392,7 +1392,7 @@
             # Construct CTransaction with random nVersion, nLocktime
             tx = CTransaction()
             #tx.nVersion = random.choice([1, 2, random.randint(-0x80000000, 0x7fffffff)])
-            tx.nVersion = random.choice([1, 2, random.randint(0x00, 0x9f)])
+            tx.nVersion = random.choice([1, 2, random.randint(0x00, 0x9f)])  # Particl: avoid versions that would be seen as Particl txns
             min_sequence = (tx.nVersion != 1 and tx.nVersion != 0) * 0x80000000  # The minimum sequence number to disable relative locktime
             if random.choice([True, False]):
                 tx.nLockTime = random.randrange(LOCKTIME_THRESHOLD, self.lastblocktime - 7200)  # all absolute locktimes in the past
@@ -1480,8 +1480,13 @@
                 for i in range(len(input_utxos)):
                     tx.vin[i].scriptSig = input_data[i][i != fail_input][0]
                     tx.wit.vtxinwit[i].scriptWitness.stack = input_data[i][i != fail_input][1]
+                taproot_spend_policy = Standard.V23 if node.version is None else Standard.ALL
                 # Submit to mempool to check standardness
-                is_standard_tx = fail_input is None and all(utxo.spender.is_standard for utxo in input_utxos) and tx.nVersion >= 1 and tx.nVersion <= 2
+                is_standard_tx = (
+                    fail_input is None  # Must be valid to be standard
+                    and (all(utxo.spender.is_standard == Standard.ALL or utxo.spender.is_standard == taproot_spend_policy for utxo in input_utxos))  # All inputs must be standard
+                    and tx.nVersion >= 1  # The tx version must be standard
+                    and tx.nVersion <= 2)
                 tx.rehash()
                 msg = ','.join(utxo.spender.comment + ("*" if n == fail_input else "") for n, utxo in enumerate(input_utxos))
                 if is_standard_tx:
