#!/usr/bin/env python3
# Copyright (c) 2020-2021 The Bitcoin Core developers
# Distributed under the MIT software license, see the accompanying
# file COPYING or http://www.opensource.org/licenses/mit-license.php.
"""Test UTXO set hash value calculation in gettxoutsetinfo."""

import struct

from test_framework.messages import (
    CBlock,
    COutPoint,
    from_hex,
)
from test_framework.muhash import MuHash3072
from test_framework.test_framework import BitcoinTestFramework
from test_framework.util import assert_equal
from test_framework.wallet import MiniWallet

class UTXOSetHashTest(BitcoinTestFramework):
    def set_test_params(self):
        self.num_nodes = 1
        self.setup_clean_chain = True

    def test_muhash_implementation(self):
        self.log.info("Test MuHash implementation consistency")

        node = self.nodes[0]
        wallet = MiniWallet(node)
        mocktime = node.getblockheader(node.getblockhash(0))['time'] + 1
        node.setmocktime(mocktime)

        # Generate 100 blocks and remove the first since we plan to spend its
        # coinbase
        block_hashes = self.generate(wallet, 1) + self.generate(node, 99)
        blocks = list(map(lambda block: from_hex(CBlock(), node.getblock(block, False)), block_hashes))
        blocks.pop(0)

        # Create a spending transaction and mine a block which includes it
        txid = wallet.send_self_transfer(from_node=node)['txid']
        tx_block = self.generateblock(node, output=wallet.get_address(), transactions=[txid])
        blocks.append(from_hex(CBlock(), node.getblock(tx_block['hash'], False)))

        # Serialize the outputs that should be in the UTXO set and add them to
        # a MuHash object
        muhash = MuHash3072()

        for height, block in enumerate(blocks):
            # The Genesis block coinbase is not part of the UTXO set and we
            # spent the first mined block
            height += 2

            for tx in block.vtx:
                for n, tx_out in enumerate(tx.vout):
                    coinbase = 1 if not tx.vin[0].prevout.hash else 0

                    # Skip witness commitment
                    if (coinbase and n > 0):
                        continue

                    data = COutPoint(int(tx.rehash(), 16), n).serialize()
                    data += struct.pack("<i", height * 2 + coinbase)
                    data += struct.pack("<B", 1)
                    data += tx_out.serialize()

                    muhash.insert(data)

        finalized = muhash.digest()
        node_muhash = node.gettxoutsetinfo("muhash")['muhash']

        assert_equal(finalized[::-1].hex(), node_muhash)

        self.log.info("Test deterministic UTXO set hash results")
<<<<<<< HEAD
        assert_equal(node.gettxoutsetinfo()['hash_serialized_2'], "95632f47dff7a6da8eb97de4a6ac6b63ad14febf775df08083f1639fcc1f3988")
        assert_equal(node.gettxoutsetinfo("muhash")['muhash'], "50e4e3b476445027961bdc6a37d82baf3672f03ccf8b0811e80a982819fba067")
=======
        assert_equal(node.gettxoutsetinfo()['hash_serialized_2'], "3a570529b4c32e77268de1f81b903c75cc2da53c48df0d125c1e697ba7c8c7b7")
        assert_equal(node.gettxoutsetinfo("muhash")['muhash'], "a13e0e70eb8acc786549596e3bc154623f1a5a622ba2f70715f6773ec745f435")
>>>>>>> d0bf9bb6

    def run_test(self):
        self.test_muhash_implementation()


if __name__ == '__main__':
    UTXOSetHashTest().main()<|MERGE_RESOLUTION|>--- conflicted
+++ resolved
@@ -70,13 +70,8 @@
         assert_equal(finalized[::-1].hex(), node_muhash)
 
         self.log.info("Test deterministic UTXO set hash results")
-<<<<<<< HEAD
-        assert_equal(node.gettxoutsetinfo()['hash_serialized_2'], "95632f47dff7a6da8eb97de4a6ac6b63ad14febf775df08083f1639fcc1f3988")
-        assert_equal(node.gettxoutsetinfo("muhash")['muhash'], "50e4e3b476445027961bdc6a37d82baf3672f03ccf8b0811e80a982819fba067")
-=======
-        assert_equal(node.gettxoutsetinfo()['hash_serialized_2'], "3a570529b4c32e77268de1f81b903c75cc2da53c48df0d125c1e697ba7c8c7b7")
-        assert_equal(node.gettxoutsetinfo("muhash")['muhash'], "a13e0e70eb8acc786549596e3bc154623f1a5a622ba2f70715f6773ec745f435")
->>>>>>> d0bf9bb6
+        assert_equal(node.gettxoutsetinfo()['hash_serialized_2'], "bf5c4295031ac70c0cbc118e8076a4c341b7f8fc724e6f4483383fe238db97e3")
+        assert_equal(node.gettxoutsetinfo("muhash")['muhash'], "024976de8c1a977de4717a9dcb6a66f533e3de4ead82acdc03222c8f23b52ed9")
 
     def run_test(self):
         self.test_muhash_implementation()
