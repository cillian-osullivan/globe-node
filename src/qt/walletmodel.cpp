// Copyright (c) 2011-2020 The Bitcoin Core developers
// Distributed under the MIT software license, see the accompanying
// file COPYING or http://www.opensource.org/licenses/mit-license.php.

#if defined(HAVE_CONFIG_H)
#include <config/bitcoin-config.h>
#endif

#include <qt/walletmodel.h>

#include <qt/addresstablemodel.h>
#include <qt/clientmodel.h>
#include <qt/guiconstants.h>
#include <qt/guiutil.h>
#include <qt/optionsmodel.h>
#include <qt/paymentserver.h>
#include <qt/recentrequeststablemodel.h>
#include <qt/sendcoinsdialog.h>
#include <qt/transactiontablemodel.h>

#include <interfaces/handler.h>
#include <interfaces/node.h>
#include <key_io.h>
#include <node/ui_interface.h>
#include <psbt.h>
#include <util/system.h> // for GetBoolArg
#include <util/translation.h>
#include <wallet/coincontrol.h>
#include <wallet/wallet.h> // for CRecipient

#include <wallet/hdwallet.h>
#include <rpc/rpcutil.h>
#include <util/system.h>
#include <univalue.h>

#include <stdint.h>
#include <functional>

#include <QDebug>
#include <QSet>
#include <QTimer>
#include <QApplication>

WalletModel::WalletModel(std::unique_ptr<interfaces::Wallet> wallet, ClientModel& client_model, const PlatformStyle *platformStyle, QObject *parent) :
    QObject(parent),
    m_wallet(std::move(wallet)),
    m_client_model(&client_model),
    m_node(client_model.node()),
    optionsModel(client_model.getOptionsModel()),
    addressTableModel(nullptr),
    transactionTableModel(nullptr),
    recentRequestsTableModel(nullptr),
    cachedEncryptionStatus(Unencrypted),
    timer(new QTimer(this))
{
    fHaveWatchOnly = m_wallet->haveWatchOnly();
    addressTableModel = new AddressTableModel(this);
    transactionTableModel = new TransactionTableModel(platformStyle, this);
    recentRequestsTableModel = new RecentRequestsTableModel(this);

    connect(getOptionsModel(), &OptionsModel::setReserveBalance, this, &WalletModel::setReserveBalance);
    connect(this, &WalletModel::notifyReservedBalanceChanged, getOptionsModel(), &OptionsModel::updateReservedBalance);

    subscribeToCoreSignals();
}

WalletModel::~WalletModel()
{
    unsubscribeFromCoreSignals();
}

void WalletModel::startPollBalance()
{
    // This timer will be fired repeatedly to update the balance
    // Since the QTimer::timeout is a private signal, it cannot be used
    // in the GUIUtil::ExceptionSafeConnect directly.
    connect(timer, &QTimer::timeout, this, &WalletModel::timerTimeout);
    GUIUtil::ExceptionSafeConnect(this, &WalletModel::timerTimeout, this, &WalletModel::pollBalanceChanged);
    timer->start(MODEL_UPDATE_DELAY);
}

void WalletModel::setClientModel(ClientModel* client_model)
{
    m_client_model = client_model;
    if (!m_client_model) timer->stop();
}

void WalletModel::updateStatus()
{
    EncryptionStatus newEncryptionStatus = getEncryptionStatus();

    if(cachedEncryptionStatus != newEncryptionStatus) {
        Q_EMIT encryptionStatusChanged();
    }
}

void WalletModel::pollBalanceChanged()
{
    // Avoid recomputing wallet balances unless a TransactionChanged or
    // BlockTip notification was received.
    if (!fForceCheckBalanceChanged && m_cached_last_update_tip == getLastBlockProcessed()) return;

    // Try to get balances and return early if locks can't be acquired. This
    // avoids the GUI from getting stuck on periodical polls if the core is
    // holding the locks for a longer time - for example, during a wallet
    // rescan.
    interfaces::WalletBalances new_balances;
    uint256 block_hash;
    if (!m_wallet->tryGetBalances(new_balances, block_hash)) {
        return;
    }
    if (fForceCheckBalanceChanged || block_hash != m_cached_last_update_tip) {
        fForceCheckBalanceChanged = false;

        // Balance and number of transactions might have changed
        m_cached_last_update_tip = block_hash;

        checkBalanceChanged(new_balances);
        if(transactionTableModel)
            transactionTableModel->updateConfirmations();
    }
}

void WalletModel::setReserveBalance(CAmount nReserveBalanceNew)
{
    m_wallet->setReserveBalance(nReserveBalanceNew);
};

void WalletModel::updateReservedBalanceChanged(CAmount nValue)
{
    Q_EMIT notifyReservedBalanceChanged(nValue);
};

void WalletModel::startRescan()
{
    std::thread t(CallRPCVoid, "rescanblockchain 0", util::AnyPtr<NodeContext>(&m_node), m_wallet->getWalletName(), true);
    t.detach();
};

void WalletModel::checkBalanceChanged(const interfaces::WalletBalances& new_balances)
{
    if(new_balances.balanceChanged(m_cached_balances)) {
        bool fHaveWatchOnlyCheck = new_balances.watch_only_balance || new_balances.unconfirmed_watch_only_balance || new_balances.balanceWatchStaked;
        if (fHaveWatchOnlyCheck != fHaveWatchOnly)
            updateWatchOnlyFlag(fHaveWatchOnlyCheck);
        m_cached_balances = new_balances;
        Q_EMIT balanceChanged(new_balances);
    }
}

void WalletModel::updateTransaction()
{
    // Balance and number of transactions might have changed
    fForceCheckBalanceChanged = true;
}

void WalletModel::updateAddressBook(const QString &address, const QString &label,
        bool isMine, const QString &purpose, const QString &path, int status)
{
    if(addressTableModel)
        addressTableModel->updateEntry(address, label, isMine, purpose, path, status);
}

void WalletModel::updateWatchOnlyFlag(bool fHaveWatchonly)
{
    fHaveWatchOnly = fHaveWatchonly;
    Q_EMIT notifyWatchonlyChanged(fHaveWatchonly);
}

bool WalletModel::validateAddress(const QString &address, bool allow_stakeonly)
{
    return IsValidDestinationString(address.toStdString(), allow_stakeonly);
}

WalletModel::SendCoinsReturn WalletModel::prepareTransaction(WalletModelTransaction &transaction, const CCoinControl& coinControl)
{
    CAmount total = 0;
    QList<SendCoinsRecipient> recipients = transaction.getRecipients();
    std::vector<CRecipient> vecSend;

    if(recipients.empty())
    {
        return OK;
    }

    QSet<QString> setAddress; // Used to detect duplicates
    int nAddresses = 0;

    // Pre-check input data for validity
    for (const SendCoinsRecipient &rcp : recipients)
    {
        // User-entered bitcoin address / amount:
        if (rcp.m_coldstake) {
            if (!validateAddress(rcp.spend_address) || !validateAddress(rcp.stake_address, true)) {
                return InvalidAddress;
            }
            if(rcp.amount <= 0) {
                return InvalidAmount;
            }
            //setAddress.insert(rcp.address);
            //++nAddresses;

            CScript scriptPubKey = GetScriptForDestination(DecodeDestination(rcp.address.toStdString()));
            CRecipient recipient = {scriptPubKey, rcp.amount, rcp.fSubtractFeeFromAmount};
            vecSend.push_back(recipient);

            total += rcp.amount;
            continue;
        }

        if(!validateAddress(rcp.address))
        {
            return InvalidAddress;
        }
        if(rcp.amount <= 0)
        {
            return InvalidAmount;
        }
        setAddress.insert(rcp.address);
        ++nAddresses;

        CScript scriptPubKey = GetScriptForDestination(DecodeDestination(rcp.address.toStdString()));
        CRecipient recipient = {scriptPubKey, rcp.amount, rcp.fSubtractFeeFromAmount};
        vecSend.push_back(recipient);

        total += rcp.amount;
    }
    if(setAddress.size() != nAddresses)
    {
        return DuplicateAddress;
    }

    /*
    CAmount nBalance = m_wallet->getAvailableBalance(coinControl);

    if(total > nBalance)
    {
        return AmountExceedsBalance;
    }


    {
        CAmount nFeeRequired = 0;
        int nChangePosRet = -1;
        bilingual_str error;

        auto& newTx = transaction.getWtx();
        newTx = m_wallet->createTransaction(vecSend, coinControl, !wallet().privateKeysDisabled() / sign /, nChangePosRet, nFeeRequired, error);
        transaction.setTransactionFee(nFeeRequired);
        if (fSubtractFeeFromAmount && newTx)
            transaction.reassignAmounts(nChangePosRet);

        if(!newTx)
        {
            if(!fSubtractFeeFromAmount && (total + nFeeRequired) > nBalance)
            {
                return SendCoinsReturn(AmountWithFeeExceedsBalance);
            }
            Q_EMIT message(tr("Send Coins"), QString::fromStdString(error.translated),
                CClientUIInterface::MSG_ERROR);
            return TransactionCreationFailed;
        }

        // Reject absurdly high fee. (This can never happen because the
        // wallet never creates transactions with fee greater than
        // m_default_max_tx_fee. This merely a belt-and-suspenders check).
        if (nFeeRequired > m_wallet->getDefaultMaxTxFee()) {
            return AbsurdFee;
        }
    }
    */
    return SendCoinsReturn(OK);
}

WalletModel::SendCoinsReturn WalletModel::sendCoins(WalletModelTransaction &transaction)
{
    QByteArray transaction_array; /* store serialized transaction */

    {
        std::vector<std::pair<std::string, std::string>> vOrderForm;
        for (const SendCoinsRecipient &rcp : transaction.getRecipients())
        {
            if (!rcp.message.isEmpty()) // Message from normal bitcoin:URI (bitcoin:123...?message=example)
                vOrderForm.emplace_back("Message", rcp.message.toStdString());
        }

        auto& newTx = transaction.getWtx();
        wallet().commitTransaction(newTx, {} /* mapValue */, std::move(vOrderForm));

        CDataStream ssTx(SER_NETWORK, PROTOCOL_VERSION);
        ssTx << *newTx;
        transaction_array.append((const char*)ssTx.data(), ssTx.size());
    }

    // Add addresses / update labels that we've sent to the address book,
    // and emit coinsSent signal for each recipient
    for (const SendCoinsRecipient &rcp : transaction.getRecipients())
    {
        {
            std::string strAddress = rcp.address.toStdString();
            CTxDestination dest = DecodeDestination(strAddress);
            std::string strLabel = rcp.label.toStdString();
            {
                // Check if we have a new address or an updated label
                std::string name;
                if (!m_wallet->getAddress(
                     dest, &name, /* is_mine= */ nullptr, /* purpose= */ nullptr))
                {
                    m_wallet->setAddressBook(dest, strLabel, "send");
                }
                else if (name != strLabel)
                {
                    m_wallet->setAddressBook(dest, strLabel, ""); // "" means don't change purpose
                }
            }
        }
        Q_EMIT coinsSent(this, rcp, transaction_array);
    }

    checkBalanceChanged(m_wallet->getBalances()); // update balance immediately, otherwise there could be a short noticeable delay until pollBalanceChanged hits

    return SendCoinsReturn(OK);
}

OptionsModel *WalletModel::getOptionsModel()
{
    return optionsModel;
}

AddressTableModel *WalletModel::getAddressTableModel()
{
    return addressTableModel;
}

TransactionTableModel *WalletModel::getTransactionTableModel()
{
    return transactionTableModel;
}

RecentRequestsTableModel *WalletModel::getRecentRequestsTableModel()
{
    return recentRequestsTableModel;
}

WalletModel::EncryptionStatus WalletModel::getEncryptionStatus() const
{
    if(!m_wallet->isCrypted())
    {
        return Unencrypted;
    }
    else if(m_wallet->isLocked())
    {
        return Locked;
    }
    else
    {
        if (m_wallet->isUnlockForStakingOnlySet())
            return UnlockedForStaking;

        return Unlocked;
    }
}

bool WalletModel::setWalletEncrypted(const SecureString& passphrase)
{
    return m_wallet->encryptWallet(passphrase);
}

bool WalletModel::setWalletLocked(bool locked, const SecureString &passPhrase, bool stakingOnly)
{
    if(locked)
    {
        // Lock
        return m_wallet->lock();
    }
    else
    {
        // Unlock
        return m_wallet->unlock(passPhrase, stakingOnly);
    }
}

bool WalletModel::setUnlockedForStaking()
{
    if (!m_wallet->setUnlockedForStaking())
        return false;
    updateStatus();
    return true;
}

bool WalletModel::changePassphrase(const SecureString &oldPass, const SecureString &newPass)
{
    m_wallet->lock(); // Make sure wallet is locked before attempting pass change
    return m_wallet->changeWalletPassphrase(oldPass, newPass);
}

// Handlers for core signals
static void NotifyUnload(WalletModel* walletModel)
{
    qDebug() << "NotifyUnload";
    bool invoked = QMetaObject::invokeMethod(walletModel, "unload");
    assert(invoked);
}

static void NotifyKeyStoreStatusChanged(WalletModel *walletmodel)
{
    qDebug() << "NotifyKeyStoreStatusChanged";
    bool invoked = QMetaObject::invokeMethod(walletmodel, "updateStatus", Qt::QueuedConnection);
    assert(invoked);
}

static void NotifyAddressBookChanged(WalletModel *walletmodel,
        const CTxDestination &address, const std::string &label, bool isMine,
        const std::string &purpose, const std::string &path, ChangeType status)
{
    QString strAddress = QString::fromStdString(EncodeDestination(address));
    QString strLabel = QString::fromStdString(label);
    QString strPurpose = QString::fromStdString(purpose);
    QString strPath = QString::fromStdString(path);

    qDebug() << "NotifyAddressBookChanged: " + strAddress + " " + strLabel + " isMine=" + QString::number(isMine) + " purpose=" + strPurpose + " status=" + QString::number(status);
    bool invoked = QMetaObject::invokeMethod(walletmodel, "updateAddressBook", Qt::QueuedConnection,
                              Q_ARG(QString, strAddress),
                              Q_ARG(QString, strLabel),
                              Q_ARG(bool, isMine),
                              Q_ARG(QString, strPurpose),
                              Q_ARG(QString, strPath),
                              Q_ARG(int, status));
    assert(invoked);
}

static void NotifyTransactionChanged(WalletModel *walletmodel, const uint256 &hash, ChangeType status)
{
    Q_UNUSED(hash);
    Q_UNUSED(status);
    bool invoked = QMetaObject::invokeMethod(walletmodel, "updateTransaction", Qt::QueuedConnection);
    assert(invoked);
}

static void ShowProgress(WalletModel *walletmodel, const std::string &title, int nProgress)
{
    // emits signal "showProgress"
    bool invoked = QMetaObject::invokeMethod(walletmodel, "showProgress", Qt::QueuedConnection,
                              Q_ARG(QString, QString::fromStdString(title)),
                              Q_ARG(int, nProgress));
    assert(invoked);
}

static void NotifyWatchonlyChanged(WalletModel *walletmodel, bool fHaveWatchonly)
{
    bool invoked = QMetaObject::invokeMethod(walletmodel, "updateWatchOnlyFlag", Qt::QueuedConnection,
                              Q_ARG(bool, fHaveWatchonly));
    assert(invoked);
}

static void NotifyCanGetAddressesChanged(WalletModel* walletmodel)
{
    bool invoked = QMetaObject::invokeMethod(walletmodel, "canGetAddressesChanged");
    assert(invoked);
}

static void NotifyReservedBalanceChanged(WalletModel *walletmodel, CAmount nValue)
{
    QMetaObject::invokeMethod(walletmodel, "updateReservedBalanceChanged", Qt::QueuedConnection,
                              Q_ARG(CAmount, nValue));
}


void WalletModel::subscribeToCoreSignals()
{
    // Connect signals to wallet
    m_handler_unload = m_wallet->handleUnload(std::bind(&NotifyUnload, this));
    m_handler_status_changed = m_wallet->handleStatusChanged(std::bind(&NotifyKeyStoreStatusChanged, this));
    m_handler_address_book_changed = m_wallet->handleAddressBookChanged(std::bind(NotifyAddressBookChanged, this, std::placeholders::_1, std::placeholders::_2, std::placeholders::_3, std::placeholders::_4, std::placeholders::_5, std::placeholders::_6));
    m_handler_transaction_changed = m_wallet->handleTransactionChanged(std::bind(NotifyTransactionChanged, this, std::placeholders::_1, std::placeholders::_2));
    m_handler_show_progress = m_wallet->handleShowProgress(std::bind(ShowProgress, this, std::placeholders::_1, std::placeholders::_2));
    m_handler_watch_only_changed = m_wallet->handleWatchOnlyChanged(std::bind(NotifyWatchonlyChanged, this, std::placeholders::_1));
    m_handler_can_get_addrs_changed = m_wallet->handleCanGetAddressesChanged(std::bind(NotifyCanGetAddressesChanged, this));

    if (m_wallet->IsParticlWallet()) {
        m_handler_reserved_balance_changed = m_wallet->handleReservedBalanceChanged(std::bind(NotifyReservedBalanceChanged, this, std::placeholders::_1));
    }
}

void WalletModel::unsubscribeFromCoreSignals()
{
    // Disconnect signals from wallet
    m_handler_unload->disconnect();
    m_handler_status_changed->disconnect();
    m_handler_address_book_changed->disconnect();
    m_handler_transaction_changed->disconnect();
    m_handler_show_progress->disconnect();
    m_handler_watch_only_changed->disconnect();
    m_handler_can_get_addrs_changed->disconnect();

    if (m_wallet->IsParticlWallet()) {
        m_handler_reserved_balance_changed->disconnect();
    }
}

// WalletModel::UnlockContext implementation
WalletModel::UnlockContext WalletModel::requestUnlock()
{
    bool was_locked = getEncryptionStatus() == Locked || getEncryptionStatus() == UnlockedForStaking;
    bool was_unlocked_for_staking = getEncryptionStatus() == UnlockedForStaking;
    if(was_locked)
    {
        // Request UI to unlock wallet
        Q_EMIT requireUnlock();
    }
    // If wallet is still locked, unlock was failed or cancelled, mark context as invalid
    //bool valid = getEncryptionStatus() != Locked;
    EncryptionStatus newStatus = getEncryptionStatus();
    bool valid = newStatus == Unlocked || newStatus == Unencrypted;

    return UnlockContext(this, valid, was_locked, was_unlocked_for_staking);
}

WalletModel::UnlockContext::UnlockContext(WalletModel *_wallet, bool _valid, bool _relock, bool _was_unlocked_for_staking):
        wallet(_wallet),
        valid(_valid),
        relock(_relock),
        was_unlocked_for_staking(_was_unlocked_for_staking)
{
}

WalletModel::UnlockContext::~UnlockContext()
{
    if (valid && relock) {
        if (was_unlocked_for_staking) {
            wallet->setUnlockedForStaking();
        } else {
            wallet->setWalletLocked(true);
        }
    }
}

void WalletModel::UnlockContext::CopyFrom(UnlockContext&& rhs)
{
    // Transfer context; old object no longer relocks wallet
    *this = rhs;
    rhs.relock = false;
}

<<<<<<< HEAD
bool WalletModel::isHardwareLinkedWallet() const {
    return m_wallet->isHardwareLinkedWallet();
}

bool WalletModel::tryCallRpc(const QString &sCommand, UniValue &rv, bool returnError) const
{
    try {
        auto context = util::AnyPtr<NodeContext>(&m_node);
        rv = CallRPC(sCommand.toStdString(), context, m_wallet->getWalletName(), true);
    } catch (UniValue& objError) {
        if (returnError) {
            rv = objError;
            return false;
        }
        try { // Nice formatting for standard-format error
            int code = find_value(objError, "code").get_int();
            std::string message = find_value(objError, "message").get_str();
            warningBox(tr("Wallet Model"), QString::fromStdString(message) + " (code " + QString::number(code) + ")");
            return false;
        } catch (const std::runtime_error&) { // raised when converting to invalid type, i.e. missing code or message
            // Show raw JSON object
            warningBox(tr("Wallet Model"), QString::fromStdString(objError.write()));
            return false;
        }
    } catch (const std::exception& e) {
        if (returnError) {
            rv = UniValue(UniValue::VOBJ);
            rv.pushKV("Error", e.what());
        } else {
            warningBox(tr("Wallet Model"), QString::fromStdString(e.what()));
        }
        return false;
    }

    return true;
};

void WalletModel::warningBox(QString heading, QString msg) const
{
    qWarning() << msg;
    QPair<QString, CClientUIInterface::MessageBoxFlags> msgParams;
    msgParams.second = CClientUIInterface::MSG_WARNING;
    msgParams.first = msg;

    Q_EMIT message(heading, msgParams.first, msgParams.second);
};

void WalletModel::loadReceiveRequests(std::vector<std::string>& vReceiveRequests)
{
    vReceiveRequests = m_wallet->getDestValues("rr"); // receive request
}

bool WalletModel::saveReceiveRequest(const std::string &sAddress, const int64_t nId, const std::string &sRequest)
{
    CTxDestination dest = DecodeDestination(sAddress);

    std::stringstream ss;
    ss << nId;
    std::string key = "rr" + ss.str(); // "rr" prefix = "receive request" in destdata

    if (sRequest.empty())
        return m_wallet->eraseDestData(dest, key);
    else
        return m_wallet->addDestData(dest, key, sRequest);
}

=======
>>>>>>> 6efbcec4
bool WalletModel::bumpFee(uint256 hash, uint256& new_hash)
{
    CCoinControl coin_control;
    coin_control.m_signal_bip125_rbf = true;
    std::vector<bilingual_str> errors;
    CAmount old_fee;
    CAmount new_fee;
    CMutableTransaction mtx;
    if (!m_wallet->createBumpTransaction(hash, coin_control, errors, old_fee, new_fee, mtx)) {
        QMessageBox::critical(nullptr, tr("Fee bump error"), tr("Increasing transaction fee failed") + "<br />(" +
            (errors.size() ? QString::fromStdString(errors[0].translated) : "") +")");
        return false;
    }

    const bool create_psbt = m_wallet->privateKeysDisabled();

    // allow a user based fee verification
    QString questionString = create_psbt ? tr("Do you want to draft a transaction with fee increase?") : tr("Do you want to increase the fee?");
    questionString.append("<br />");
    questionString.append("<table style=\"text-align: left;\">");
    questionString.append("<tr><td>");
    questionString.append(tr("Current fee:"));
    questionString.append("</td><td>");
    questionString.append(BitcoinUnits::formatHtmlWithUnit(getOptionsModel()->getDisplayUnit(), old_fee));
    questionString.append("</td></tr><tr><td>");
    questionString.append(tr("Increase:"));
    questionString.append("</td><td>");
    questionString.append(BitcoinUnits::formatHtmlWithUnit(getOptionsModel()->getDisplayUnit(), new_fee - old_fee));
    questionString.append("</td></tr><tr><td>");
    questionString.append(tr("New fee:"));
    questionString.append("</td><td>");
    questionString.append(BitcoinUnits::formatHtmlWithUnit(getOptionsModel()->getDisplayUnit(), new_fee));
    questionString.append("</td></tr></table>");

    // Display warning in the "Confirm fee bump" window if the "Coin Control Features" option is enabled
    if (getOptionsModel()->getCoinControlFeatures()) {
        questionString.append("<br><br>");
        questionString.append(tr("Warning: This may pay the additional fee by reducing change outputs or adding inputs, when necessary. It may add a new change output if one does not already exist. These changes may potentially leak privacy."));
    }

    SendConfirmationDialog confirmationDialog(tr("Confirm fee bump"), questionString);
    confirmationDialog.exec();
    QMessageBox::StandardButton retval = static_cast<QMessageBox::StandardButton>(confirmationDialog.result());

    // cancel sign&broadcast if user doesn't want to bump the fee
    if (retval != QMessageBox::Yes) {
        return false;
    }

    WalletModel::UnlockContext ctx(requestUnlock());
    if(!ctx.isValid())
    {
        return false;
    }

    // Short-circuit if we are returning a bumped transaction PSBT to clipboard
    if (create_psbt) {
        PartiallySignedTransaction psbtx(mtx);
        bool complete = false;
        const TransactionError err = wallet().fillPSBT(SIGHASH_ALL, false /* sign */, true /* bip32derivs */, psbtx, complete, nullptr);
        if (err != TransactionError::OK || complete) {
            QMessageBox::critical(nullptr, tr("Fee bump error"), tr("Can't draft transaction."));
            return false;
        }
        // Serialize the PSBT
        CDataStream ssTx(SER_NETWORK, PROTOCOL_VERSION);
        ssTx << psbtx;
        GUIUtil::setClipboard(EncodeBase64(ssTx.str()).c_str());
        Q_EMIT message(tr("PSBT copied"), "Copied to clipboard", CClientUIInterface::MSG_INFORMATION);
        return true;
    }

    // sign bumped transaction
    if (!m_wallet->signBumpTransaction(mtx)) {
        QMessageBox::critical(nullptr, tr("Fee bump error"), tr("Can't sign transaction."));
        return false;
    }
    // commit the bumped transaction
    if(!m_wallet->commitBumpTransaction(hash, std::move(mtx), errors, new_hash)) {
        QMessageBox::critical(nullptr, tr("Fee bump error"), tr("Could not commit transaction") + "<br />(" +
            QString::fromStdString(errors[0].translated)+")");
        return false;
    }
    return true;
}

bool WalletModel::isWalletEnabled()
{
   return !gArgs.GetBoolArg("-disablewallet", DEFAULT_DISABLE_WALLET);
}

void WalletModel::lockWallet()
{
    m_wallet->lockWallet();
}

QString WalletModel::getWalletName() const
{
    return QString::fromStdString(m_wallet->getWalletName());
}

QString WalletModel::getDisplayName() const
{
    const QString name = getWalletName();
    return name.isEmpty() ? "["+tr("default wallet")+"]" : name;
}

bool WalletModel::isMultiwallet()
{
    return m_node.walletClient().getWallets().size() > 1;
}

void WalletModel::refresh(bool pk_hash_only)
{
    addressTableModel = new AddressTableModel(this, pk_hash_only);
}

uint256 WalletModel::getLastBlockProcessed() const
{
    return m_client_model ? m_client_model->getBestBlockHash() : uint256{};
}<|MERGE_RESOLUTION|>--- conflicted
+++ resolved
@@ -542,7 +542,6 @@
     rhs.relock = false;
 }
 
-<<<<<<< HEAD
 bool WalletModel::isHardwareLinkedWallet() const {
     return m_wallet->isHardwareLinkedWallet();
 }
@@ -590,27 +589,6 @@
     Q_EMIT message(heading, msgParams.first, msgParams.second);
 };
 
-void WalletModel::loadReceiveRequests(std::vector<std::string>& vReceiveRequests)
-{
-    vReceiveRequests = m_wallet->getDestValues("rr"); // receive request
-}
-
-bool WalletModel::saveReceiveRequest(const std::string &sAddress, const int64_t nId, const std::string &sRequest)
-{
-    CTxDestination dest = DecodeDestination(sAddress);
-
-    std::stringstream ss;
-    ss << nId;
-    std::string key = "rr" + ss.str(); // "rr" prefix = "receive request" in destdata
-
-    if (sRequest.empty())
-        return m_wallet->eraseDestData(dest, key);
-    else
-        return m_wallet->addDestData(dest, key, sRequest);
-}
-
-=======
->>>>>>> 6efbcec4
 bool WalletModel::bumpFee(uint256 hash, uint256& new_hash)
 {
     CCoinControl coin_control;
