--- conflicted
+++ resolved
@@ -618,7 +618,8 @@
  * kept in `BlockMetadataManager`.
  */
 class CChainState {
-private:
+//private:
+public:
 
     /**
      * Every received block is assigned a unique and increasing identifier, so we
@@ -811,13 +812,9 @@
         size_t max_coins_cache_size_bytes,
         size_t max_mempool_size_bytes) EXCLUSIVE_LOCKS_REQUIRED(::cs_main);
 
-<<<<<<< HEAD
+    std::string ToString() EXCLUSIVE_LOCKS_REQUIRED(::cs_main);
+
 //private:
-=======
-    std::string ToString() EXCLUSIVE_LOCKS_REQUIRED(::cs_main);
-
-private:
->>>>>>> 76143bf7
     bool ActivateBestChainStep(BlockValidationState& state, const CChainParams& chainparams, CBlockIndex* pindexMostWork, const std::shared_ptr<const CBlock>& pblock, bool& fInvalidFound, ConnectTrace& connectTrace) EXCLUSIVE_LOCKS_REQUIRED(cs_main, ::mempool.cs);
     bool ConnectTip(BlockValidationState& state, const CChainParams& chainparams, CBlockIndex* pindexNew, const std::shared_ptr<const CBlock>& pblock, ConnectTrace& connectTrace, DisconnectedBlockTransactions& disconnectpool) EXCLUSIVE_LOCKS_REQUIRED(cs_main, ::mempool.cs);
 
