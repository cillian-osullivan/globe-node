--- conflicted
+++ resolved
@@ -91,11 +91,7 @@
     BLOCK_INVALID_PREV,      //!< A block this one builds on is invalid
     BLOCK_TIME_FUTURE,       //!< block timestamp was > 2 hours in the future (or our clock is bad)
     BLOCK_CHECKPOINT,        //!< the block failed to meet one of our checkpoints
-<<<<<<< HEAD
-=======
-    BLOCK_HEADER_LOW_WORK    //!< the block header may be on a too-little-work chain
-};
->>>>>>> 52dcb1d2
+    BLOCK_HEADER_LOW_WORK,   //!< the block header may be on a too-little-work chain
 
     DOS_100,
     DOS_50,
