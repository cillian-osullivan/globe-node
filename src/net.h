--- conflicted
+++ resolved
@@ -427,14 +427,9 @@
     std::vector<CNode*> vNodes;
     std::list<CNode*> vNodesDisconnected;
     mutable CCriticalSection cs_vNodes;
-<<<<<<< HEAD
-    std::atomic<NodeId> nLastNodeId;
-    unsigned int nPrevNodeCount;
-    CMedianFilter<int> cPeerBlockCounts;
-=======
     std::atomic<NodeId> nLastNodeId{0};
     unsigned int nPrevNodeCount{0};
->>>>>>> 0ed279cb
+    CMedianFilter<int> cPeerBlockCounts;
 
     /** Services this instance offers */
     ServiceFlags nLocalServices;
