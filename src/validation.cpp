--- conflicted
+++ resolved
@@ -130,11 +130,7 @@
 size_t nCoinCacheUsage = 5000 * 300;
 uint64_t nPruneTarget = 0;
 int64_t nMaxTipAge = DEFAULT_MAX_TIP_AGE;
-<<<<<<< HEAD
-bool fEnableReplacement = DEFAULT_ENABLE_REPLACEMENT;
 static bool fVerifyingDB = false;
-=======
->>>>>>> 0853d8d2
 
 uint256 hashAssumeValid;
 arith_uint256 nMinimumChainWork;
