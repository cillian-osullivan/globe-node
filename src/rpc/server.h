--- conflicted
+++ resolved
@@ -28,25 +28,6 @@
     void OnStopped(std::function<void ()> slot);
 }
 
-<<<<<<< HEAD
-class JSONRPCRequest
-{
-public:
-    UniValue id;
-    std::string strMethod;
-    UniValue params;
-    bool fHelp;
-    bool fSkipBlock = false;
-    std::string URI;
-    std::string authUser;
-    std::string peerAddr;
-
-    JSONRPCRequest() : id(NullUniValue), params(NullUniValue), fHelp(false) {}
-    void parse(const UniValue& valRequest);
-};
-
-=======
->>>>>>> 357488f6
 /** Query whether RPC is running */
 bool IsRPCRunning();
 
