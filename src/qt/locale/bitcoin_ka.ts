<TS language="ka" version="2.1">
<context>
    <name>AddressBookPage</name>
    <message>
        <source>Right-click to edit address or label</source>
        <translation>დააჭირეთ მარჯვენა ღილაკს მისამართის ან იარლიყის ჩასასწორებლად</translation>
    </message>
    <message>
        <source>Create a new address</source>
        <translation>ახალი მისამართის შექმნა</translation>
    </message>
    <message>
        <source>&amp;New</source>
        <translation>შექმ&amp;ნა</translation>
    </message>
    <message>
        <source>Copy the currently selected address to the system clipboard</source>
        <translation>მონიშნული მისამართის კოპირება სისტემურ კლიპბორდში</translation>
    </message>
    <message>
        <source>&amp;Copy</source>
        <translation>&amp;კოპირება</translation>
    </message>
    <message>
        <source>C&amp;lose</source>
        <translation>&amp;დახურვა</translation>
    </message>
    <message>
        <source>Delete the currently selected address from the list</source>
        <translation>მონიშნული მისამართის წაშლა სიიდან</translation>
    </message>
    <message>
        <source>Enter address or label to search</source>
        <translation>შეიყვანეთ საძებნი მისამართი ან ნიშნული</translation>
    </message>
    <message>
        <source>Export the data in the current tab to a file</source>
        <translation>ამ ბარათიდან მონაცემების ექსპორტი ფაილში</translation>
    </message>
    <message>
        <source>&amp;Export</source>
        <translation>&amp;ექსპორტი</translation>
    </message>
    <message>
        <source>&amp;Delete</source>
        <translation>&amp;წაშლა</translation>
    </message>
    <message>
        <source>Choose the address to send coins to</source>
        <translation>აირჩიეთ კოინების გამგზავნი მისამართი</translation>
    </message>
    <message>
        <source>Choose the address to receive coins with</source>
        <translation>აირჩიეთ კოინების მიმღები მისამართი</translation>
    </message>
    <message>
        <source>C&amp;hoose</source>
        <translation>&amp;არჩევა</translation>
    </message>
    <message>
        <source>Sending addresses</source>
        <translation>გამმგზავნი მისამართ</translation>
    </message>
    <message>
        <source>Receiving addresses</source>
        <translation>მიმღები მისამართი</translation>
    </message>
    <message>
        <source>These are your Particl addresses for sending payments. Always check the amount and the receiving address before sending coins.</source>
        <translation>ეს არის თქვენი ბიტკოინ-მისამართები, რომელთაგანაც შეგიძლიათ გადახდა. აუცილებლად შეამოწმეთ თანხა და მიმღები მისამართი გაგზავნამდე.</translation>
    </message>
    <message>
        <source>&amp;Copy Address</source>
        <translation>მისამართის კოპირება</translation>
    </message>
    <message>
        <source>Copy &amp;Label</source>
        <translation>ნიშნულის კოპირება</translation>
    </message>
    <message>
        <source>&amp;Edit</source>
        <translation>&amp;რედაქტირება</translation>
    </message>
    <message>
        <source>Export Address List</source>
        <translation>მისამართების სიის ექსპორტი</translation>
    </message>
    <message>
        <source>Comma separated file (*.csv)</source>
        <translation>CSV ფორმატის ფაილი (*.csv)</translation>
    </message>
    <message>
        <source>Exporting Failed</source>
        <translation>ექპორტი ვერ განხორციელდა</translation>
    </message>
    <message>
        <source>There was an error trying to save the address list to %1. Please try again.</source>
        <translation>მისამართების სიის %1 შენახვა ვერ მოხერხდა. გაიმეორეთ მცდელობა.</translation>
    </message>
</context>
<context>
    <name>AddressTableModel</name>
    <message>
        <source>Label</source>
        <translation>ნიშნული</translation>
    </message>
    <message>
        <source>Address</source>
        <translation>მისამართი</translation>
    </message>
    <message>
        <source>(no label)</source>
        <translation>(ნიშნული არ არის)</translation>
    </message>
</context>
<context>
    <name>AskPassphraseDialog</name>
    <message>
        <source>Passphrase Dialog</source>
        <translation>ფრაზა-პაროლის დიალოგი</translation>
    </message>
    <message>
        <source>Enter passphrase</source>
        <translation>შეიყვანეთ ფრაზა-პაროლი</translation>
    </message>
    <message>
        <source>New passphrase</source>
        <translation>ახალი ფრაზა-პაროლი</translation>
    </message>
    <message>
        <source>Repeat new passphrase</source>
        <translation>გაიმეორეთ ახალი ფრაზა-პაროლი</translation>
    </message>
    <message>
        <source>Encrypt wallet</source>
        <translation>საფულის დაშიფრვა</translation>
    </message>
    <message>
        <source>This operation needs your wallet passphrase to unlock the wallet.</source>
        <translation>ამ ოპერაციის შესასრულებლად საჭიროა თქვენი საფულის განბლოკვა პასფრაზით.</translation>
    </message>
    <message>
        <source>Unlock wallet</source>
        <translation>საფულის განბლოკვა</translation>
    </message>
    <message>
        <source>This operation needs your wallet passphrase to decrypt the wallet.</source>
        <translation>ამ ოპერაციის შესასრულებლად საჭიროა თქვენი საფულის განშიფრვა პასფრაზით.</translation>
    </message>
    <message>
        <source>Decrypt wallet</source>
        <translation>საფულის განბლოკვა</translation>
    </message>
    <message>
        <source>Change passphrase</source>
        <translation>პაროლის შეცვლა</translation>
    </message>
    <message>
        <source>Confirm wallet encryption</source>
        <translation>საფულის დაშიფრვის დადასტურება</translation>
    </message>
    <message>
        <source>Warning: If you encrypt your wallet and lose your passphrase, you will &lt;b&gt;LOSE ALL OF YOUR PARTICL&lt;/b&gt;!</source>
        <translation>გაფრთხილება: თუ თქვენ დაშიფრავთ თქვენს საფულეს და ამის შემდეგ დაკარგავთ გასაშიფრ ფრაზას, &lt;b&gt;თქვენ დაკარგავთ ყველა ბიტკოინს!&lt;/b&gt;</translation>
    </message>
    <message>
        <source>Are you sure you wish to encrypt your wallet?</source>
        <translation>დარწმუნებული ხარ რომ საფულის დაშიფვრა გსურს?</translation>
    </message>
    <message>
        <source>Wallet encrypted</source>
        <translation>საფულე დაშიფრულია</translation>
    </message>
    <message>
        <source>IMPORTANT: Any previous backups you have made of your wallet file should be replaced with the newly generated, encrypted wallet file. For security reasons, previous backups of the unencrypted wallet file will become useless as soon as you start using the new, encrypted wallet.</source>
        <translation>მნიშვნელოვანი: ნებისმიერი საფულის წინა სარეზერვო კოპია, რომელიც თქვენ შექმენით, უნდა იყოს ჩანაცვლებული ახლად გენერირებული, დაშიფრული საფულის ფაილით. უსაფრთხოების მიზნებისთვის, დაუშიფრავი საფულის ფაილის წინა სარეზევო კოპიები გახდება გამოუყენებული იმ წამსვე, როდესაც დაიწყებთ ახალი, დაშიფრული საფულის გამოყენებას.</translation>
    </message>
    <message>
        <source>Wallet encryption failed</source>
        <translation>საფულის დაშიფვრა წარუმატებით დამთვრდა</translation>
    </message>
    <message>
        <source>Wallet encryption failed due to an internal error. Your wallet was not encrypted.</source>
        <translation>საფულის დაშიფრვა ვერ მოხდა შიდა შეცდომის გამო. თქვენი საფულე არ არის დაშიფრული.</translation>
    </message>
    <message>
        <source>The supplied passphrases do not match.</source>
        <translation>მოწოდებული ფრაზა-პაროლები არ ემთხვევა ერთმანეთს.</translation>
    </message>
    <message>
        <source>Wallet unlock failed</source>
        <translation>საფულის გახსნა წარუმატებლად შესრულდა</translation>
    </message>
    <message>
        <source>The passphrase entered for the wallet decryption was incorrect.</source>
        <translation>საფულის განშიფრვის ფრაზა-პაროლი არაწორია</translation>
    </message>
    <message>
        <source>Wallet decryption failed</source>
        <translation>საფულის გაშიფვრა ვერ შესრულდა</translation>
    </message>
    <message>
        <source>Wallet passphrase was successfully changed.</source>
        <translation>საფულის ფრაზა-პაროლი შეცვლილია.</translation>
    </message>
    <message>
        <source>Warning: The Caps Lock key is on!</source>
        <translation>ყურადღება: ჩართულია Caps Lock რეჟიმი!</translation>
    </message>
</context>
<context>
    <name>BanTableModel</name>
    <message>
        <source>IP/Netmask</source>
        <translation>IP/ქსელის მასკა</translation>
    </message>
    </context>
<context>
    <name>BitcoinGUI</name>
    <message>
        <source>Sign &amp;message...</source>
        <translation>ხელ&amp;მოწერა</translation>
    </message>
    <message>
        <source>Synchronizing with network...</source>
        <translation>ქსელთან სინქრონიზება...</translation>
    </message>
    <message>
        <source>&amp;Overview</source>
        <translation>მიმ&amp;ოხილვა</translation>
    </message>
    <message>
        <source>Show general overview of wallet</source>
        <translation>საფულის ზოგადი მიმოხილვა</translation>
    </message>
    <message>
        <source>&amp;Transactions</source>
        <translation>&amp;ტრანსაქციები</translation>
    </message>
    <message>
        <source>Browse transaction history</source>
        <translation>ტრანსაქციების ისტორიის დათვალიერება</translation>
    </message>
    <message>
        <source>E&amp;xit</source>
        <translation>&amp;გასვლა</translation>
    </message>
    <message>
        <source>Quit application</source>
        <translation>გასვლა</translation>
    </message>
    <message>
        <source>&amp;About %1</source>
        <translation>%1-ის &amp;შესახებ</translation>
    </message>
    <message>
        <source>Show information about %1</source>
        <translation>%1-ის შესახებ ინფორმაციის ჩვენება</translation>
    </message>
    <message>
        <source>About &amp;Qt</source>
        <translation>&amp;Qt-ს შესახებ</translation>
    </message>
    <message>
        <source>Show information about Qt</source>
        <translation>ინფორმაცია Qt-ს შესახებ</translation>
    </message>
    <message>
        <source>&amp;Options...</source>
        <translation>&amp;ოპციები</translation>
    </message>
    <message>
        <source>Modify configuration options for %1</source>
        <translation>%1-ის კონფიგურირების პარამეტრების რედაქტირება</translation>
    </message>
    <message>
        <source>&amp;Encrypt Wallet...</source>
        <translation>საფულის &amp;დაშიფრვა</translation>
    </message>
    <message>
        <source>&amp;Backup Wallet...</source>
        <translation>საფულის &amp;არქივირება</translation>
    </message>
    <message>
        <source>&amp;Change Passphrase...</source>
        <translation>ფრაზა-პაროლის შე&amp;ცვლა</translation>
    </message>
    <message>
        <source>Open &amp;URI...</source>
        <translation>&amp;URI-ის გახსნა...</translation>
    </message>
    <message>
        <source>Wallet:</source>
        <translation>საფულე:</translation>
    </message>
    <message>
        <source>Click to disable network activity.</source>
        <translation>დააწკაპეთ ქსელური აქტივობის გასათიშად.</translation>
    </message>
    <message>
        <source>Network activity disabled.</source>
        <translation>ქსელური აქტივობა გათიშულია.</translation>
    </message>
    <message>
        <source>Reindexing blocks on disk...</source>
        <translation>დისკზე ბლოკების რეინდექსაცია...</translation>
    </message>
    <message>
        <source>Send coins to a Particl address</source>
        <translation>მონეტების გაგზავნა Particl-მისამართზე</translation>
    </message>
    <message>
        <source>Backup wallet to another location</source>
        <translation>საფულის არქივირება სხვა ადგილზე</translation>
    </message>
    <message>
        <source>Change the passphrase used for wallet encryption</source>
        <translation>საფულის დაშიფრვის ფრაზა-პაროლის შეცვლა</translation>
    </message>
    <message>
        <source>&amp;Verify message...</source>
        <translation>&amp;ვერიფიკაცია</translation>
    </message>
    <message>
        <source>&amp;Send</source>
        <translation>&amp;გაგზავნა</translation>
    </message>
    <message>
        <source>&amp;Receive</source>
        <translation>&amp;მიღება</translation>
    </message>
    <message>
        <source>&amp;Show / Hide</source>
        <translation>&amp;ჩვენება/დაფარვა</translation>
    </message>
    <message>
        <source>Show or hide the main Window</source>
        <translation>მთავარი ფანჯრის ჩვენება/დაფარვა</translation>
    </message>
    <message>
        <source>Encrypt the private keys that belong to your wallet</source>
        <translation>თქვენი საფულის პირადი გასაღებების დაშიფრვა</translation>
    </message>
    <message>
        <source>Sign messages with your Particl addresses to prove you own them</source>
        <translation>მესიჯებზე ხელმოწერა თქვენი Particl-მისამართებით იმის დასტურად, რომ ის თქვენია</translation>
    </message>
    <message>
        <source>Verify messages to ensure they were signed with specified Particl addresses</source>
        <translation>შეამოწმეთ, რომ მესიჯები ხელმოწერილია მითითებული Particl-მისამართით</translation>
    </message>
    <message>
        <source>&amp;File</source>
        <translation>&amp;ფაილი</translation>
    </message>
    <message>
        <source>&amp;Settings</source>
        <translation>&amp;პარამეტრები</translation>
    </message>
    <message>
        <source>&amp;Help</source>
        <translation>&amp;დახმარება</translation>
    </message>
    <message>
        <source>Tabs toolbar</source>
        <translation>ბარათების პანელი</translation>
    </message>
    <message>
        <source>Request payments (generates QR codes and particl: URIs)</source>
        <translation>გადახდის მოთხოვნა (შეიქმნება QR-კოდები და particl: ბმულები)</translation>
    </message>
    <message>
        <source>Show the list of used sending addresses and labels</source>
        <translation>გამოყენებული გაგზავნის მისამართებისა და ნიშნულების სიის ჩვენება</translation>
    </message>
    <message>
        <source>Show the list of used receiving addresses and labels</source>
        <translation>გამოყენებული მიღების მისამართებისა და ნიშნულების სიის ჩვენება</translation>
    </message>
    <message>
        <source>&amp;Command-line options</source>
        <translation>საკომანდო სტრიქონის ოპ&amp;ციები</translation>
    </message>
    <message>
        <source>%1 behind</source>
        <translation>%1 გავლილია</translation>
    </message>
    <message>
        <source>Last received block was generated %1 ago.</source>
        <translation>ბოლო მიღებული ბლოკის გენერირებიდან გასულია %1</translation>
    </message>
    <message>
        <source>Transactions after this will not yet be visible.</source>
        <translation>შემდგომი ტრანსაქციები ნაჩვენები ჯერ არ იქნება.</translation>
    </message>
    <message>
        <source>Error</source>
        <translation>შეცდომა</translation>
    </message>
    <message>
        <source>Warning</source>
        <translation>გაფრთხილება</translation>
    </message>
    <message>
        <source>Information</source>
        <translation>ინფორმაცია</translation>
    </message>
    <message>
        <source>Up to date</source>
        <translation>განახლებულია</translation>
    </message>
    <message>
        <source>default wallet</source>
        <translation>ნაგულისხმევი საფულე</translation>
    </message>
    <message>
        <source>&amp;Window</source>
        <translation>&amp;ფანჯარა</translation>
    </message>
    <message>
        <source>%1 client</source>
        <translation>%1 კლიენტი</translation>
    </message>
    <message>
        <source>Connecting to peers...</source>
        <translation>შეერთება ქსელთან...</translation>
    </message>
    <message>
        <source>Catching up...</source>
        <translation>ჩართვა...</translation>
    </message>
    <message>
        <source>Date: %1
</source>
        <translation>თარიღი: %1
</translation>
    </message>
    <message>
        <source>Amount: %1
</source>
        <translation>რაოდენობა^ %1
</translation>
    </message>
    <message>
        <source>Wallet: %1
</source>
        <translation>საფულე: %1
</translation>
    </message>
    <message>
        <source>Type: %1
</source>
        <translation>ტიპი: %1
</translation>
    </message>
    <message>
        <source>Label: %1
</source>
        <translation>ლეიბლი: %1
</translation>
    </message>
    <message>
        <source>Address: %1
</source>
        <translation>მისამართი: %1
</translation>
    </message>
    <message>
        <source>Sent transaction</source>
        <translation>გაგზავნილი ტრანსაქციები</translation>
    </message>
    <message>
        <source>Incoming transaction</source>
        <translation>მიღებული ტრანსაქციები</translation>
    </message>
    <message>
        <source>Wallet is &lt;b&gt;encrypted&lt;/b&gt; and currently &lt;b&gt;unlocked&lt;/b&gt;</source>
        <translation>საფულე &lt;b&gt;დაშიფრულია&lt;/b&gt; და ამჟამად &lt;b&gt;განბლოკილია&lt;/b&gt;</translation>
    </message>
    <message>
        <source>Wallet is &lt;b&gt;encrypted&lt;/b&gt; and currently &lt;b&gt;locked&lt;/b&gt;</source>
        <translation>საფულე &lt;b&gt;დაშიფრულია&lt;/b&gt; და ამჟამად &lt;b&gt;დაბლოკილია&lt;/b&gt;</translation>
    </message>
<<<<<<< HEAD
    <message>
        <source>A fatal error occurred. Particl can no longer continue safely and will quit.</source>
        <translation>ფატალური შეცდომა. Particl ვერ უზრუნველყოფს უსაფრთხო გაგრძელებას, ამიტომ იხურება.</translation>
    </message>
</context>
=======
    </context>
>>>>>>> 5174b534
<context>
    <name>CoinControlDialog</name>
    <message>
        <source>Quantity:</source>
        <translation>რაოდენობა:</translation>
    </message>
    <message>
        <source>Bytes:</source>
        <translation>ბაიტები:</translation>
    </message>
    <message>
        <source>Amount:</source>
        <translation>თანხა:</translation>
    </message>
    <message>
        <source>Fee:</source>
        <translation>საკომისიო:</translation>
    </message>
    <message>
        <source>Dust:</source>
        <translation>მტვერი:</translation>
    </message>
    <message>
        <source>After Fee:</source>
        <translation>დამატებითი საკომისიო:</translation>
    </message>
    <message>
        <source>Change:</source>
        <translation>ხურდა:</translation>
    </message>
    <message>
        <source>(un)select all</source>
        <translation>ყველას მონიშვნა/(მოხსნა)</translation>
    </message>
    <message>
        <source>Tree mode</source>
        <translation>განტოტვილი</translation>
    </message>
    <message>
        <source>List mode</source>
        <translation>სია</translation>
    </message>
    <message>
        <source>Amount</source>
        <translation>თანხა</translation>
    </message>
    <message>
        <source>Date</source>
        <translation>თარიღი</translation>
    </message>
    <message>
        <source>Confirmations</source>
        <translation>დადასტურება</translation>
    </message>
    <message>
        <source>Confirmed</source>
        <translation>დადასტურებულია</translation>
    </message>
    <message>
        <source>Copy address</source>
        <translation>მისამართის კოპირება</translation>
    </message>
    <message>
        <source>Copy label</source>
        <translation>ლეიბლის კოპირება</translation>
    </message>
    <message>
        <source>Copy amount</source>
        <translation>რაოდენობის კოპირება</translation>
    </message>
    <message>
        <source>Copy transaction ID</source>
        <translation>ტრანსაქციის ID-ს კოპირება</translation>
    </message>
    <message>
        <source>Lock unspent</source>
        <translation>დაუხარჯავის ჩაკეტვა</translation>
    </message>
    <message>
        <source>Unlock unspent</source>
        <translation>დაუხარჯავის განბლოკვა</translation>
    </message>
    <message>
        <source>Copy quantity</source>
        <translation>რაოდენობის კოპირება</translation>
    </message>
    <message>
        <source>Copy fee</source>
        <translation>საკომისიოს კოპირება</translation>
    </message>
    <message>
        <source>Copy after fee</source>
        <translation>დამატებითი საკომისიოს კოპირება</translation>
    </message>
    <message>
        <source>Copy bytes</source>
        <translation>ბაიტების კოპირება</translation>
    </message>
    <message>
        <source>Copy change</source>
        <translation>ხურდის კოპირება</translation>
    </message>
    <message>
        <source>(%1 locked)</source>
        <translation>(%1 დაბლოკილია)</translation>
    </message>
    <message>
        <source>yes</source>
        <translation>დიახ</translation>
    </message>
    <message>
        <source>no</source>
        <translation>არა</translation>
    </message>
    <message>
        <source>(no label)</source>
        <translation>(ნიშნული არ არის)</translation>
    </message>
    <message>
        <source>change from %1 (%2)</source>
        <translation>ხურდა %1-დან (%2)</translation>
    </message>
    <message>
        <source>(change)</source>
        <translation>(ხურდა)</translation>
    </message>
</context>
<context>
    <name>CreateWalletActivity</name>
    </context>
<context>
    <name>CreateWalletDialog</name>
    </context>
<context>
    <name>EditAddressDialog</name>
    <message>
        <source>Edit Address</source>
        <translation>მისამართის შეცვლა</translation>
    </message>
    <message>
        <source>&amp;Label</source>
        <translation>ნიშნუ&amp;ლი</translation>
    </message>
    <message>
        <source>The label associated with this address list entry</source>
        <translation>მისამართების სიის ამ ჩანაწერთან ასოცირებული ნიშნული</translation>
    </message>
    <message>
        <source>The address associated with this address list entry. This can only be modified for sending addresses.</source>
        <translation>მისამართების სიის ამ ჩანაწერთან მისამართი ასოცირებული. მისი შეცვლა შეიძლება მხოლოდ გაგზავნის მისამართის შემთხვევაში.</translation>
    </message>
    <message>
        <source>&amp;Address</source>
        <translation>მის&amp;ამართი</translation>
    </message>
    <message>
        <source>New sending address</source>
        <translation>ახალი გაგზავნის მისამართი</translation>
    </message>
    <message>
        <source>Edit receiving address</source>
        <translation>მიღების მისამართის შეცვლა</translation>
    </message>
    <message>
        <source>Edit sending address</source>
        <translation>გაგზავნის მისამართის შეცვლა</translation>
    </message>
    <message>
        <source>The entered address "%1" is not a valid Particl address.</source>
        <translation>შეყვანილი მისამართი "%1" არ არის ვალიდური Particl-მისამართი.</translation>
    </message>
    <message>
        <source>Could not unlock wallet.</source>
        <translation>საფულის განბლოკვა ვერ მოხერხდა.</translation>
    </message>
    <message>
        <source>New key generation failed.</source>
        <translation>ახალი გასაღების გენერირება ვერ მოხერხდა</translation>
    </message>
</context>
<context>
    <name>FreespaceChecker</name>
    <message>
        <source>A new data directory will be created.</source>
        <translation>შეიქმნება ახალი მონაცემთა კატალოგი.</translation>
    </message>
    <message>
        <source>name</source>
        <translation>სახელი</translation>
    </message>
    <message>
        <source>Directory already exists. Add %1 if you intend to create a new directory here.</source>
        <translation>კატალოგი უკვე არსებობს. დაამატეთ %1 თუ გინდათ ახალი კატალოგის აქვე შექმნა.</translation>
    </message>
    <message>
        <source>Path already exists, and is not a directory.</source>
        <translation>მისამართი უკვე არსებობს და არ წარმოადგენს კატალოგს.</translation>
    </message>
    <message>
        <source>Cannot create data directory here.</source>
        <translation>კატალოგის აქ შექმნა შეუძლებელია.</translation>
    </message>
</context>
<context>
    <name>HelpMessageDialog</name>
    <message>
        <source>version</source>
        <translation>ვერსია</translation>
    </message>
    <message>
        <source>About %1</source>
        <translation>%1-ის შესახებ</translation>
    </message>
    <message>
        <source>Command-line options</source>
        <translation>კომანდების ზოლის ოპციები</translation>
    </message>
</context>
<context>
    <name>Intro</name>
    <message>
        <source>Welcome</source>
        <translation>მოგესალმებით</translation>
    </message>
    <message>
        <source>Welcome to %1.</source>
        <translation>კეთილი იყოს თქვენი მობრძანება %1-ში.</translation>
    </message>
    <message>
        <source>Use the default data directory</source>
        <translation>ნაგულისხმევი კატალოგის გამოყენება</translation>
    </message>
    <message>
        <source>Use a custom data directory:</source>
        <translation>მითითებული კატალოგის გამოყენება:</translation>
    </message>
    <message>
        <source>Particl</source>
        <translation>Particl</translation>
    </message>
    <message>
        <source>Error</source>
        <translation>შეცდომა</translation>
    </message>
    </context>
<context>
    <name>ModalOverlay</name>
    <message>
        <source>Form</source>
        <translation>ფორმა</translation>
    </message>
    <message>
        <source>Unknown...</source>
        <translation>უცნობი...</translation>
    </message>
    <message>
        <source>Last block time</source>
        <translation>ბოლო ბლოკის დრო</translation>
    </message>
    <message>
        <source>Progress</source>
        <translation>პროგრესი</translation>
    </message>
    <message>
        <source>calculating...</source>
        <translation>მიმდინარეობს გამოთვლა...</translation>
    </message>
    <message>
        <source>Hide</source>
        <translation>დამალვა</translation>
    </message>
    </context>
<context>
    <name>OpenURIDialog</name>
    <message>
        <source>URI:</source>
        <translation>URI:</translation>
    </message>
</context>
<context>
    <name>OpenWalletActivity</name>
    <message>
        <source>default wallet</source>
        <translation>ნაგულისხმევი საფულე</translation>
    </message>
    </context>
<context>
    <name>OptionsDialog</name>
    <message>
        <source>Options</source>
        <translation>ოპციები</translation>
    </message>
    <message>
        <source>&amp;Main</source>
        <translation>&amp;მთავარი</translation>
    </message>
    <message>
        <source>Size of &amp;database cache</source>
        <translation>მონაცემთა ბაზის კეშის სი&amp;დიდე</translation>
    </message>
    <message>
        <source>Number of script &amp;verification threads</source>
        <translation>სკრიპტის &amp;ვერიფიცირების ნაკადების რაოდენობა</translation>
    </message>
    <message>
        <source>IP address of the proxy (e.g. IPv4: 127.0.0.1 / IPv6: ::1)</source>
        <translation>პროქსის IP-მისამართი (მაგ.: IPv4: 127.0.0.1 / IPv6: ::1)</translation>
    </message>
    <message>
        <source>Reset all client options to default.</source>
        <translation>კლიენტის ყველა პარამეტრის დაბრუნება ნაგულისხმევ მნიშვნელობებზე.</translation>
    </message>
    <message>
        <source>&amp;Reset Options</source>
        <translation>დაბ&amp;რუნების ოპციები</translation>
    </message>
    <message>
        <source>&amp;Network</source>
        <translation>&amp;ქსელი</translation>
    </message>
    <message>
        <source>W&amp;allet</source>
        <translation>ს&amp;აფულე</translation>
    </message>
    <message>
        <source>Expert</source>
        <translation>ექსპერტი</translation>
    </message>
    <message>
        <source>If you disable the spending of unconfirmed change, the change from a transaction cannot be used until that transaction has at least one confirmation. This also affects how your balance is computed.</source>
        <translation>დაუდასტურებელი ხურდის გამოყენების აკრძალვის შემდეგ მათი გამოყენება შეუძლებელი იქნება, სანამ ტრანსაქციას არ ექნება ერთი დასტური მაინც. ეს აისახება თქვენი ნაშთის დათვლაზეც.</translation>
    </message>
    <message>
        <source>Automatically open the Particl client port on the router. This only works when your router supports UPnP and it is enabled.</source>
        <translation>როუტერში Particl-კლიენტის პორტის ავტომატური გახსნა. მუშაობს, თუ თქვენს როუტერს ჩართული აქვს UPnP.</translation>
    </message>
    <message>
        <source>Map port using &amp;UPnP</source>
        <translation>პორტის გადამისამართება &amp;UPnP-ით</translation>
    </message>
    <message>
        <source>Proxy &amp;IP:</source>
        <translation>პროქსის &amp;IP:</translation>
    </message>
    <message>
        <source>&amp;Port:</source>
        <translation>&amp;პორტი</translation>
    </message>
    <message>
        <source>Port of the proxy (e.g. 9050)</source>
        <translation>პროქსის პორტი (მაგ.: 9050)</translation>
    </message>
    <message>
        <source>IPv4</source>
        <translation>IPv4</translation>
    </message>
    <message>
        <source>IPv6</source>
        <translation>IPv6</translation>
    </message>
    <message>
        <source>Tor</source>
        <translation>Tor</translation>
    </message>
    <message>
        <source>&amp;Window</source>
        <translation>&amp;ფანჯარა</translation>
    </message>
    <message>
        <source>Show only a tray icon after minimizing the window.</source>
        <translation>ფანჯრის მინიმიზებისას მხოლოდ იკონა სისტემურ ზონაში</translation>
    </message>
    <message>
        <source>&amp;Minimize to the tray instead of the taskbar</source>
        <translation>&amp;მინიმიზება სისტემურ ზონაში პროგრამების პანელის ნაცვლად</translation>
    </message>
    <message>
        <source>M&amp;inimize on close</source>
        <translation>მ&amp;ინიმიზება დახურვისას</translation>
    </message>
    <message>
        <source>&amp;Display</source>
        <translation>&amp;ჩვენება</translation>
    </message>
    <message>
        <source>User Interface &amp;language:</source>
        <translation>სამომხმარებ&amp;ლო ენა:</translation>
    </message>
    <message>
        <source>&amp;Unit to show amounts in:</source>
        <translation>ერთეუ&amp;ლი:</translation>
    </message>
    <message>
        <source>Choose the default subdivision unit to show in the interface and when sending coins.</source>
        <translation>აირჩიეთ გასაგზავნი თანხის ნაგულისხმევი ერთეული.</translation>
    </message>
    <message>
        <source>Whether to show coin control features or not.</source>
        <translation>ვაჩვენოთ თუ არა მონეტების მართვის პარამეტრები.</translation>
    </message>
    <message>
        <source>&amp;OK</source>
        <translation>&amp;OK</translation>
    </message>
    <message>
        <source>&amp;Cancel</source>
        <translation>&amp;გაუქმება</translation>
    </message>
    <message>
        <source>default</source>
        <translation>ნაგულისხმევი</translation>
    </message>
    <message>
        <source>none</source>
        <translation>ცარიელი</translation>
    </message>
    <message>
        <source>Confirm options reset</source>
        <translation>დაადასტურეთ პარამეტრების დაბრუნება ნაგულისხმევზე</translation>
    </message>
    <message>
        <source>Client restart required to activate changes.</source>
        <translation>ცვლილებები ძალაში შევა კლიენტის ხელახალი გაშვების შემდეგ.</translation>
    </message>
    <message>
        <source>Error</source>
        <translation>შეცდომა</translation>
    </message>
    <message>
        <source>This change would require a client restart.</source>
        <translation>ამ ცვლილებების ძალაში შესასვლელად საჭიროა კლიენტის დახურვა და ხელახალი გაშვება.</translation>
    </message>
    <message>
        <source>The supplied proxy address is invalid.</source>
        <translation>პროქსის მისამართი არასწორია.</translation>
    </message>
</context>
<context>
    <name>OverviewPage</name>
    <message>
        <source>Form</source>
        <translation>ფორმა</translation>
    </message>
    <message>
        <source>The displayed information may be out of date. Your wallet automatically synchronizes with the Particl network after a connection is established, but this process has not completed yet.</source>
        <translation>ნაჩვენები ინფორმაცია შეიძლება მოძველებული იყოს. თქვენი საფულე ავტომატურად სინქრონიზდება Particl-ის ქსელთან კავშირის დამყარების შემდეგ, ეს პროცესი ჯერ არ არის დასრულებული.</translation>
    </message>
    <message>
        <source>Available:</source>
        <translation>ხელმისაწვდომია:</translation>
    </message>
    <message>
        <source>Your current spendable balance</source>
        <translation>თქვენი ხელმისაწვდომი ნაშთი</translation>
    </message>
    <message>
        <source>Pending:</source>
        <translation>იგზავნება:</translation>
    </message>
    <message>
        <source>Total of transactions that have yet to be confirmed, and do not yet count toward the spendable balance</source>
        <translation>დასადასტურებელი ტრანსაქციების საერთო რაოდენობა, რომლებიც ჯერ არ არის ასახული ბალანსში</translation>
    </message>
    <message>
        <source>Immature:</source>
        <translation>მოუმზადებელია:</translation>
    </message>
    <message>
        <source>Mined balance that has not yet matured</source>
        <translation>მოპოვებული თანხა, რომელიც ჯერ არ არის მზადყოფნაში</translation>
    </message>
    <message>
        <source>Total:</source>
        <translation>სულ:</translation>
    </message>
    <message>
        <source>Your current total balance</source>
        <translation>თქვენი სრული მიმდინარე ბალანსი</translation>
    </message>
    </context>
<context>
    <name>PSBTOperationsDialog</name>
    <message>
        <source>or</source>
        <translation>ან</translation>
    </message>
    </context>
<context>
    <name>PaymentServer</name>
    <message>
        <source>Payment request error</source>
        <translation>გადახდის მოთხოვნის შეცდომა</translation>
    </message>
    <message>
        <source>Cannot start particl: click-to-pay handler</source>
        <translation>ვერ გაიშვა particl: click-to-pay</translation>
    </message>
    <message>
        <source>URI handling</source>
        <translation>URI-ების დამუშავება</translation>
    </message>
    <message>
        <source>Invalid payment address %1</source>
        <translation>გადახდის მისამართი არასწორია: %1</translation>
    </message>
    <message>
        <source>Payment request file handling</source>
        <translation>გადახდის მოთხოვნის ფაილის დამუშავება</translation>
    </message>
</context>
<context>
    <name>PeerTableModel</name>
    </context>
<context>
    <name>QObject</name>
    <message>
        <source>Amount</source>
        <translation>თანხა</translation>
    </message>
    <message>
        <source>%1 h</source>
        <translation>%1 სთ</translation>
    </message>
    <message>
        <source>%1 m</source>
        <translation>%1 წთ</translation>
    </message>
    <message>
        <source>N/A</source>
        <translation>მიუწვდ.</translation>
    </message>
    <message>
        <source>%1 and %2</source>
        <translation>%1 და %2</translation>
    </message>
    <message>
        <source>%1 B</source>
        <translation>%1 B</translation>
    </message>
    <message>
        <source>%1 KB</source>
        <translation>%1 KB</translation>
    </message>
    <message>
        <source>%1 MB</source>
        <translation>%1 MB</translation>
    </message>
    <message>
        <source>%1 GB</source>
        <translation>%1 GB</translation>
    </message>
    <message>
        <source>Error: Specified data directory "%1" does not exist.</source>
        <translation>შეცდომა: მითითებული მონაცემთა კატალოგი "%1" არ არსებობს.</translation>
    </message>
    <message>
        <source>unknown</source>
        <translation>უცნობია</translation>
    </message>
</context>
<context>
    <name>QRImageWidget</name>
    <message>
        <source>&amp;Save Image...</source>
        <translation>გამო&amp;სახულების შენახვა...</translation>
    </message>
    <message>
        <source>&amp;Copy Image</source>
        <translation>გამოსახულების &amp;კოპირება</translation>
    </message>
    <message>
        <source>Resulting URI too long, try to reduce the text for label / message.</source>
        <translation>URI ძალიან გრძელი გამოდის, შეამოკლეთ ნიშნულის/მესიჯის ტექსტი.</translation>
    </message>
    <message>
        <source>Error encoding URI into QR Code.</source>
        <translation>შედომა URI-ის QR-კოდში გადაყვანისას.</translation>
    </message>
    <message>
        <source>Save QR Code</source>
        <translation>QR-კოდის შენახვა</translation>
    </message>
    <message>
        <source>PNG Image (*.png)</source>
        <translation>PNG სურათი (*.png)</translation>
    </message>
</context>
<context>
    <name>RPCConsole</name>
    <message>
        <source>N/A</source>
        <translation>მიუწვდ.</translation>
    </message>
    <message>
        <source>Client version</source>
        <translation>კლიენტის ვერსია</translation>
    </message>
    <message>
        <source>&amp;Information</source>
        <translation>&amp;ინფორმაცია</translation>
    </message>
    <message>
        <source>General</source>
        <translation>საერთო</translation>
    </message>
    <message>
        <source>Startup time</source>
        <translation>სტარტის დრო</translation>
    </message>
    <message>
        <source>Network</source>
        <translation>ქსელი</translation>
    </message>
    <message>
        <source>Name</source>
        <translation>სახელი</translation>
    </message>
    <message>
        <source>Number of connections</source>
        <translation>შეერთებების რაოდენობა</translation>
    </message>
    <message>
        <source>Block chain</source>
        <translation>ბლოკთა ჯაჭვი</translation>
    </message>
    <message>
        <source>Last block time</source>
        <translation>ბოლო ბლოკის დრო</translation>
    </message>
    <message>
        <source>&amp;Open</source>
        <translation>&amp;შექმნა</translation>
    </message>
    <message>
        <source>&amp;Console</source>
        <translation>&amp;კონსოლი</translation>
    </message>
    <message>
        <source>&amp;Network Traffic</source>
        <translation>&amp;ქსელის ტრაფიკი</translation>
    </message>
    <message>
        <source>Totals</source>
        <translation>სულ:</translation>
    </message>
    <message>
        <source>In:</source>
        <translation>შემომავალი:</translation>
    </message>
    <message>
        <source>Out:</source>
        <translation>გამავალი:</translation>
    </message>
    <message>
        <source>Debug log file</source>
        <translation>დახვეწის ლოგ-ფაილი</translation>
    </message>
    <message>
        <source>Clear console</source>
        <translation>კონსოლის გასუფთავება</translation>
    </message>
    </context>
<context>
    <name>ReceiveCoinsDialog</name>
    <message>
        <source>&amp;Amount:</source>
        <translation>თ&amp;ანხა:</translation>
    </message>
    <message>
        <source>&amp;Label:</source>
        <translation>ნიშნუ&amp;ლი:</translation>
    </message>
    <message>
        <source>&amp;Message:</source>
        <translation>&amp;მესიჯი:</translation>
    </message>
    <message>
        <source>An optional message to attach to the payment request, which will be displayed when the request is opened. Note: The message will not be sent with the payment over the Particl network.</source>
        <translation>არააუცილებელი მესიჯი, რომელიც ერთვის გადახდის მოთხოვნას და ნაჩვენები იქნება მოთხოვნის გახსნისას. შენიშვნა: მესიჯი არ გაყვება გადახდას ბითქოინის ქსელში.</translation>
    </message>
    <message>
        <source>An optional label to associate with the new receiving address.</source>
        <translation>არააუცილებელი ნიშნული ახალ მიღების მისამართთან ასოცირებისათვის.</translation>
    </message>
    <message>
        <source>Use this form to request payments. All fields are &lt;b&gt;optional&lt;/b&gt;.</source>
        <translation>გამოიყენეთ ეს ფორმა გადახდის მოთხოვნისათვის. ყველა ველი &lt;b&gt;არააუცილებელია&lt;/b&gt;.</translation>
    </message>
    <message>
        <source>An optional amount to request. Leave this empty or zero to not request a specific amount.</source>
        <translation>მოთხოვნის მოცულობა. არააუცილებელია. ჩაწერეთ 0 ან დატოვეთ ცარიელი, თუ არ მოითხოვება კონკრეტული მოცულობა.</translation>
    </message>
    <message>
        <source>Clear all fields of the form.</source>
        <translation>ფორმის ყველა ველის წაშლა</translation>
    </message>
    <message>
        <source>Clear</source>
        <translation>წაშლა</translation>
    </message>
    <message>
        <source>Requested payments history</source>
        <translation>მოთხოვნილი გადახდების ისტორია</translation>
    </message>
    <message>
        <source>Show the selected request (does the same as double clicking an entry)</source>
        <translation>არჩეული მოთხოვნის ჩვენება (იგივეა, რაც ჩანაწერზე ორჯერ ჩხვლეტა)</translation>
    </message>
    <message>
        <source>Show</source>
        <translation>ჩვენება</translation>
    </message>
    <message>
        <source>Remove the selected entries from the list</source>
        <translation>მონიშნული ჩანაწერების წაშლა სიიდან</translation>
    </message>
    <message>
        <source>Remove</source>
        <translation>წაშლა</translation>
    </message>
    <message>
        <source>Copy label</source>
        <translation>ლეიბლის კოპირება</translation>
    </message>
    <message>
        <source>Copy message</source>
        <translation>მესიჯის კოპირება</translation>
    </message>
    <message>
        <source>Copy amount</source>
        <translation>რაოდენობის კოპირება</translation>
    </message>
    <message>
        <source>Could not unlock wallet.</source>
        <translation>საფულის განბლოკვა ვერ მოხერხდა.</translation>
    </message>
    </context>
<context>
    <name>ReceiveRequestDialog</name>
    <message>
        <source>Amount:</source>
        <translation>თანხა:</translation>
    </message>
    <message>
        <source>Message:</source>
        <translation>მესიჯი:</translation>
    </message>
    <message>
        <source>Wallet:</source>
        <translation>საფულე:</translation>
    </message>
    <message>
        <source>Copy &amp;URI</source>
        <translation>&amp;URI-ის კოპირება</translation>
    </message>
    <message>
        <source>Copy &amp;Address</source>
        <translation>მის&amp;ამართის კოპირება</translation>
    </message>
    <message>
        <source>&amp;Save Image...</source>
        <translation>გამო&amp;სახულების შენახვა...</translation>
    </message>
    <message>
        <source>Request payment to %1</source>
        <translation>%1-ის გადაზდის მოთხოვნა</translation>
    </message>
    <message>
        <source>Payment information</source>
        <translation>ინფორმაცია გადახდის შესახებ</translation>
    </message>
</context>
<context>
    <name>RecentRequestsTableModel</name>
    <message>
        <source>Date</source>
        <translation>თარიღი</translation>
    </message>
    <message>
        <source>Label</source>
        <translation>ნიშნული</translation>
    </message>
    <message>
        <source>Message</source>
        <translation>მესიჯი</translation>
    </message>
    <message>
        <source>(no label)</source>
        <translation>(ნიშნული არ არის)</translation>
    </message>
    <message>
        <source>(no message)</source>
        <translation>(მესიჯები არ არის)</translation>
    </message>
    </context>
<context>
    <name>SendCoinsDialog</name>
    <message>
        <source>Send Coins</source>
        <translation>მონეტების გაგზავნა</translation>
    </message>
    <message>
        <source>Coin Control Features</source>
        <translation>მონეტების კონტროლის პარამეტრები</translation>
    </message>
    <message>
        <source>Inputs...</source>
        <translation>ხარჯები...</translation>
    </message>
    <message>
        <source>automatically selected</source>
        <translation>არჩეულია ავტომატურად</translation>
    </message>
    <message>
        <source>Insufficient funds!</source>
        <translation>არ არის საკმარისი თანხა!</translation>
    </message>
    <message>
        <source>Quantity:</source>
        <translation>რაოდენობა:</translation>
    </message>
    <message>
        <source>Bytes:</source>
        <translation>ბაიტები:</translation>
    </message>
    <message>
        <source>Amount:</source>
        <translation>თანხა:</translation>
    </message>
    <message>
        <source>Fee:</source>
        <translation>საკომისიო:</translation>
    </message>
    <message>
        <source>After Fee:</source>
        <translation>დამატებითი საკომისიო:</translation>
    </message>
    <message>
        <source>Change:</source>
        <translation>ხურდა:</translation>
    </message>
    <message>
        <source>If this is activated, but the change address is empty or invalid, change will be sent to a newly generated address.</source>
        <translation>ამის გააქტიურებისას თუ ხურდის მისამართი ცარიელია ან არასწორია, ხურდა გაიგზავნება ახლად გენერირებულ მისამართებზე.</translation>
    </message>
    <message>
        <source>Custom change address</source>
        <translation>ხურდის მისამართი</translation>
    </message>
    <message>
        <source>Transaction Fee:</source>
        <translation>ტრანსაქციის საფასური - საკომისიო:</translation>
    </message>
    <message>
        <source>Hide</source>
        <translation>დამალვა</translation>
    </message>
    <message>
        <source>Send to multiple recipients at once</source>
        <translation>გაგზავნა რამდენიმე რეციპიენტთან ერთდროულად</translation>
    </message>
    <message>
        <source>Add &amp;Recipient</source>
        <translation>&amp;რეციპიენტის დამატება</translation>
    </message>
    <message>
        <source>Clear all fields of the form.</source>
        <translation>ფორმის ყველა ველის წაშლა</translation>
    </message>
    <message>
        <source>Dust:</source>
        <translation>მტვერი:</translation>
    </message>
    <message>
        <source>Clear &amp;All</source>
        <translation>გ&amp;ასუფთავება</translation>
    </message>
    <message>
        <source>Balance:</source>
        <translation>ბალანსი:</translation>
    </message>
    <message>
        <source>Confirm the send action</source>
        <translation>გაგზავნის დადასტურება</translation>
    </message>
    <message>
        <source>S&amp;end</source>
        <translation>გაგ&amp;ზავნა</translation>
    </message>
    <message>
        <source>Copy quantity</source>
        <translation>რაოდენობის კოპირება</translation>
    </message>
    <message>
        <source>Copy amount</source>
        <translation>რაოდენობის კოპირება</translation>
    </message>
    <message>
        <source>Copy fee</source>
        <translation>საკომისიოს კოპირება</translation>
    </message>
    <message>
        <source>Copy after fee</source>
        <translation>დამატებითი საკომისიოს კოპირება</translation>
    </message>
    <message>
        <source>Copy bytes</source>
        <translation>ბაიტების კოპირება</translation>
    </message>
    <message>
        <source>Copy change</source>
        <translation>ხურდის კოპირება</translation>
    </message>
    <message>
        <source>%1 to %2</source>
        <translation>%1-დან %2-ში</translation>
    </message>
    <message>
        <source>Are you sure you want to send?</source>
        <translation>დარწმუნებული ხართ, რომ გინდათ გაგზავნა?</translation>
    </message>
    <message>
        <source>or</source>
        <translation>ან</translation>
    </message>
    <message>
        <source>Transaction fee</source>
        <translation>ტრანსაქციის საფასური - საკომისიო</translation>
    </message>
    <message>
        <source>Confirm send coins</source>
        <translation>მონეტების გაგზავნის დადასტურება</translation>
    </message>
    <message>
        <source>The amount to pay must be larger than 0.</source>
        <translation>გადახდის მოცულობა 0-ზე მეტი უნდა იყოს</translation>
    </message>
    <message>
        <source>The amount exceeds your balance.</source>
        <translation>თანხა აღემატება თქვენს ბალანსს</translation>
    </message>
    <message>
        <source>The total exceeds your balance when the %1 transaction fee is included.</source>
        <translation>საკომისიო %1-ის დამატების შემდეგ თანხა აჭარბებს თქვენს ბალანსს</translation>
    </message>
    <message>
        <source>Transaction creation failed!</source>
        <translation>შეცდომა ტრანსაქციის შექმნისას!</translation>
    </message>
    <message>
        <source>Warning: Invalid Particl address</source>
        <translation>ყურადღება: არასწორია Particl-მისამართი</translation>
    </message>
    <message>
        <source>Warning: Unknown change address</source>
        <translation>ყურადღება: უცნობია ხურდის მისამართი</translation>
    </message>
    <message>
        <source>(no label)</source>
        <translation>(ნიშნული არ არის)</translation>
    </message>
</context>
<context>
    <name>SendCoinsEntry</name>
    <message>
        <source>A&amp;mount:</source>
        <translation>&amp;რაოდენობა</translation>
    </message>
    <message>
        <source>Pay &amp;To:</source>
        <translation>ადრესა&amp;ტი:</translation>
    </message>
    <message>
        <source>&amp;Label:</source>
        <translation>ნიშნუ&amp;ლი:</translation>
    </message>
    <message>
        <source>Choose previously used address</source>
        <translation>აირჩიეთ ადრე გამოყენებული მისამართი</translation>
    </message>
    <message>
        <source>Alt+A</source>
        <translation>Alt+A</translation>
    </message>
    <message>
        <source>Paste address from clipboard</source>
        <translation>მისამართის ჩასმა კლიპბორდიდან</translation>
    </message>
    <message>
        <source>Alt+P</source>
        <translation>Alt+P</translation>
    </message>
    <message>
        <source>Remove this entry</source>
        <translation>ჩანაწერის წაშლა</translation>
    </message>
    <message>
        <source>Message:</source>
        <translation>მესიჯი:</translation>
    </message>
    <message>
        <source>Enter a label for this address to add it to the list of used addresses</source>
        <translation>შეიყვანეთ ამ მისამართის ნიშნული გამოყენებული მისამართების სიაში დასამატებლად</translation>
    </message>
    <message>
        <source>A message that was attached to the particl: URI which will be stored with the transaction for your reference. Note: This message will not be sent over the Particl network.</source>
        <translation>მესიჯი, რომელიც თან ერთვის მონეტებს:  URI, რომელიც შეინახება ტრანსაქციასთან ერთად თქვენთვის. შენიშვნა: მესიჯი არ გაყვება გადახდას ბითქოინის ქსელში.</translation>
    </message>
    <message>
        <source>Pay To:</source>
        <translation>ადრესატი:</translation>
    </message>
    <message>
        <source>Memo:</source>
        <translation>შენიშვნა:</translation>
    </message>
</context>
<context>
    <name>ShutdownWindow</name>
    <message>
        <source>Do not shut down the computer until this window disappears.</source>
        <translation>არ გამორთოთ კომპიუტერი ამ ფანჯრის გაქრობამდე.</translation>
    </message>
</context>
<context>
    <name>SignVerifyMessageDialog</name>
    <message>
        <source>Signatures - Sign / Verify a Message</source>
        <translation>ხელმოწერები - მესიჯის ხელმოწერა/ვერიფიკაცია</translation>
    </message>
    <message>
        <source>&amp;Sign Message</source>
        <translation>მე&amp;სიჯის ხელმოწერა</translation>
    </message>
    <message>
        <source>Choose previously used address</source>
        <translation>აირჩიეთ ადრე გამოყენებული მისამართი</translation>
    </message>
    <message>
        <source>Alt+A</source>
        <translation>Alt+A</translation>
    </message>
    <message>
        <source>Paste address from clipboard</source>
        <translation>მისამართის ჩასმა კლიპბორდიდან</translation>
    </message>
    <message>
        <source>Alt+P</source>
        <translation>Alt+P</translation>
    </message>
    <message>
        <source>Enter the message you want to sign here</source>
        <translation>აკრიფეთ ხელმოსაწერი მესიჯი</translation>
    </message>
    <message>
        <source>Signature</source>
        <translation>ხელმოწერა</translation>
    </message>
    <message>
        <source>Copy the current signature to the system clipboard</source>
        <translation>მიმდინარე ხელმოწერის კოპირება კლიპბორდში</translation>
    </message>
    <message>
        <source>Sign the message to prove you own this Particl address</source>
        <translation>მოაწერეთ ხელი იმის დასადასტურებლად, რომ ეს მისამართი თქვენია</translation>
    </message>
    <message>
        <source>Sign &amp;Message</source>
        <translation>&amp;მესიჯის ხელმოწერა</translation>
    </message>
    <message>
        <source>Reset all sign message fields</source>
        <translation>ხელმოწერის ყველა ველის წაშლა</translation>
    </message>
    <message>
        <source>Clear &amp;All</source>
        <translation>გ&amp;ასუფთავება</translation>
    </message>
    <message>
        <source>&amp;Verify Message</source>
        <translation>მესიჯის &amp;ვერიფიკაცია</translation>
    </message>
    <message>
        <source>Verify the message to ensure it was signed with the specified Particl address</source>
        <translation>შეამოწმეთ, რომ მესიჯი ხელმოწერილია მითითებული Particl-მისამართით</translation>
    </message>
    <message>
        <source>Verify &amp;Message</source>
        <translation>&amp;მესიჯის ვერიფიკაცია</translation>
    </message>
    <message>
        <source>Reset all verify message fields</source>
        <translation>ვერიფიკაციის ყველა ველის წაშლა</translation>
    </message>
    <message>
        <source>Click "Sign Message" to generate signature</source>
        <translation>ხელმოწერის გენერირებისათვის დააჭირეთ "მესიჯის ხელმოწერა"-ს</translation>
    </message>
    <message>
        <source>The entered address is invalid.</source>
        <translation>შეყვანილი მისამართი არასწორია.</translation>
    </message>
    <message>
        <source>Please check the address and try again.</source>
        <translation>შეამოწმეთ მისამართი და სცადეთ ხელახლა.</translation>
    </message>
    <message>
        <source>The entered address does not refer to a key.</source>
        <translation>შეყვანილი მისამართი არ არის კავშირში გასაღებთან.</translation>
    </message>
    <message>
        <source>Wallet unlock was cancelled.</source>
        <translation>საფულის განბლოკვა შეწყვეტილია.</translation>
    </message>
    <message>
        <source>Private key for the entered address is not available.</source>
        <translation>ამ მისამართისათვის პირადი გასაღები მიუწვდომელია.</translation>
    </message>
    <message>
        <source>Message signing failed.</source>
        <translation>ვერ მოხერხდა მესიჯის ხელმოწერა.</translation>
    </message>
    <message>
        <source>Message signed.</source>
        <translation>მესიჯი ხელმოწერილია.</translation>
    </message>
    <message>
        <source>The signature could not be decoded.</source>
        <translation>ხელმოწერის დეკოდირება ვერ ხერხდება.</translation>
    </message>
    <message>
        <source>Please check the signature and try again.</source>
        <translation>შეამოწმეთ ხელმოწერა და სცადეთ ხელახლა.</translation>
    </message>
    <message>
        <source>The signature did not match the message digest.</source>
        <translation>ხელმოწერა არ შეესაბამება მესიჯის დაიჯესტს.</translation>
    </message>
    <message>
        <source>Message verification failed.</source>
        <translation>მესიჯის ვერიფიკაცია ვერ მოხერხდა.</translation>
    </message>
    <message>
        <source>Message verified.</source>
        <translation>მესიჯი ვერიფიცირებულია.</translation>
    </message>
</context>
<context>
    <name>TrafficGraphWidget</name>
    <message>
        <source>KB/s</source>
        <translation>KB/s</translation>
    </message>
</context>
<context>
    <name>TransactionDesc</name>
    <message>
        <source>Open until %1</source>
        <translation>ღია იქნება სანამ %1</translation>
    </message>
    <message>
        <source>%1/unconfirmed</source>
        <translation>%1/დაუდასტურებელია</translation>
    </message>
    <message>
        <source>%1 confirmations</source>
        <translation>%1 დადასტურებულია</translation>
    </message>
    <message>
        <source>Status</source>
        <translation>სტატუსი</translation>
    </message>
    <message>
        <source>Date</source>
        <translation>თარიღი</translation>
    </message>
    <message>
        <source>Source</source>
        <translation>წყარო</translation>
    </message>
    <message>
        <source>Generated</source>
        <translation>გენერირებულია</translation>
    </message>
    <message>
        <source>From</source>
        <translation>გამგზავნი</translation>
    </message>
    <message>
        <source>unknown</source>
        <translation>უცნობია</translation>
    </message>
    <message>
        <source>To</source>
        <translation>მიმღები</translation>
    </message>
    <message>
        <source>own address</source>
        <translation>საკუთარი მისამართი</translation>
    </message>
    <message>
        <source>label</source>
        <translation>ნიშნული</translation>
    </message>
    <message>
        <source>Credit</source>
        <translation>კრედიტი</translation>
    </message>
    <message>
        <source>not accepted</source>
        <translation>უარყოფილია</translation>
    </message>
    <message>
        <source>Debit</source>
        <translation>დებიტი</translation>
    </message>
    <message>
        <source>Transaction fee</source>
        <translation>ტრანსაქციის საფასური - საკომისიო</translation>
    </message>
    <message>
        <source>Net amount</source>
        <translation>სუფთა თანხა</translation>
    </message>
    <message>
        <source>Message</source>
        <translation>მესიჯი</translation>
    </message>
    <message>
        <source>Comment</source>
        <translation>შენიშვნა</translation>
    </message>
    <message>
        <source>Transaction ID</source>
        <translation>ტრანსაქციის ID</translation>
    </message>
    <message>
        <source>Merchant</source>
        <translation>გამყიდველი</translation>
    </message>
    <message>
        <source>Generated coins must mature %1 blocks before they can be spent. When you generated this block, it was broadcast to the network to be added to the block chain. If it fails to get into the chain, its state will change to "not accepted" and it won't be spendable. This may occasionally happen if another node generates a block within a few seconds of yours.</source>
        <translation>გენერირებული მონეტები გასაგზავნად მომწიფდება %1 ბლოკის შემდეგ. ეს ბლოკი გენერირების შემდეგ გავრცელებულ იქნა ქსელში ბლოკთა ჯაჭვზე დასამატებლად. თუ ის ვერ ჩაჯდა ჯაჭვში, მიეცემა სტატუსი "უარყოფილია" და ამ მონეტებს ვერ გამოიყენებთ. ასეთი რამ შეიძლება მოხდეს, თუ რომელიმე კვანძმა რამდენიმე წამით დაგასწროთ ბლოკის გენერირება.</translation>
    </message>
    <message>
        <source>Debug information</source>
        <translation>დახვეწის ინფორმაცია</translation>
    </message>
    <message>
        <source>Transaction</source>
        <translation>ტრანსაქცია</translation>
    </message>
    <message>
        <source>Inputs</source>
        <translation>ხარჯები</translation>
    </message>
    <message>
        <source>Amount</source>
        <translation>თანხა</translation>
    </message>
    <message>
        <source>true</source>
        <translation>ჭეშმარიტი</translation>
    </message>
    <message>
        <source>false</source>
        <translation>მცდარი</translation>
    </message>
</context>
<context>
    <name>TransactionDescDialog</name>
    <message>
        <source>This pane shows a detailed description of the transaction</source>
        <translation>ტრანსაქციის დაწვრილებითი აღწერილობა</translation>
    </message>
    </context>
<context>
    <name>TransactionTableModel</name>
    <message>
        <source>Date</source>
        <translation>თარიღი</translation>
    </message>
    <message>
        <source>Type</source>
        <translation>ტიპი</translation>
    </message>
    <message>
        <source>Label</source>
        <translation>ნიშნული</translation>
    </message>
    <message>
        <source>Open until %1</source>
        <translation>ღია იქნება სანამ %1</translation>
    </message>
    <message>
        <source>Unconfirmed</source>
        <translation>დაუდასტურებელია</translation>
    </message>
    <message>
        <source>Confirming (%1 of %2 recommended confirmations)</source>
        <translation>დადასტურებულია (%1,  რეკომენდებულია %2)</translation>
    </message>
    <message>
        <source>Confirmed (%1 confirmations)</source>
        <translation>დადასტურებულია (%1დასტური)</translation>
    </message>
    <message>
        <source>Conflicted</source>
        <translation>კონფლიქტშია</translation>
    </message>
    <message>
        <source>Immature (%1 confirmations, will be available after %2)</source>
        <translation>არ არის მომწიფებული (%1 დასტური, საჭიროა სულ %2)</translation>
    </message>
    <message>
        <source>Generated but not accepted</source>
        <translation>გენერირებულია, მაგრამ უარყოფილია</translation>
    </message>
    <message>
        <source>Received with</source>
        <translation>შემოსულია</translation>
    </message>
    <message>
        <source>Received from</source>
        <translation>გამომგზავნი</translation>
    </message>
    <message>
        <source>Sent to</source>
        <translation>გაგზავნილია</translation>
    </message>
    <message>
        <source>Payment to yourself</source>
        <translation>გადახდილია საკუთარი თავისათვის</translation>
    </message>
    <message>
        <source>Mined</source>
        <translation>მოპოვებულია</translation>
    </message>
    <message>
        <source>(n/a)</source>
        <translation>(მიუწვდ.)</translation>
    </message>
    <message>
        <source>(no label)</source>
        <translation>(ნიშნული არ არის)</translation>
    </message>
    <message>
        <source>Transaction status. Hover over this field to show number of confirmations.</source>
        <translation>ტრანსაქციის სტატუსი. ველზე კურსორის შეყვანისას გამოჩნდება დასტურების რაოდენობა.</translation>
    </message>
    <message>
        <source>Date and time that the transaction was received.</source>
        <translation>ტრანსაქციის მიღების თარიღი და დრო.</translation>
    </message>
    <message>
        <source>Type of transaction.</source>
        <translation>ტრანსაქციის ტიპი.</translation>
    </message>
    <message>
        <source>Amount removed from or added to balance.</source>
        <translation>ბალანსიდან მოხსნილი ან დამატებული თანხა.</translation>
    </message>
</context>
<context>
    <name>TransactionView</name>
    <message>
        <source>All</source>
        <translation>ყველა</translation>
    </message>
    <message>
        <source>Today</source>
        <translation>დღეს</translation>
    </message>
    <message>
        <source>This week</source>
        <translation>ამ კვირის</translation>
    </message>
    <message>
        <source>This month</source>
        <translation>ამ თვის</translation>
    </message>
    <message>
        <source>Last month</source>
        <translation>ბოლო თვის</translation>
    </message>
    <message>
        <source>This year</source>
        <translation>ამ წლის</translation>
    </message>
    <message>
        <source>Range...</source>
        <translation>შუალედი...</translation>
    </message>
    <message>
        <source>Received with</source>
        <translation>შემოსულია</translation>
    </message>
    <message>
        <source>Sent to</source>
        <translation>გაგზავნილია</translation>
    </message>
    <message>
        <source>To yourself</source>
        <translation>საკუთარი თავისათვის</translation>
    </message>
    <message>
        <source>Mined</source>
        <translation>მოპოვებულია</translation>
    </message>
    <message>
        <source>Other</source>
        <translation>სხვა</translation>
    </message>
    <message>
        <source>Min amount</source>
        <translation>მინ. თანხა</translation>
    </message>
    <message>
        <source>Copy address</source>
        <translation>მისამართის კოპირება</translation>
    </message>
    <message>
        <source>Copy label</source>
        <translation>ლეიბლის კოპირება</translation>
    </message>
    <message>
        <source>Copy amount</source>
        <translation>რაოდენობის კოპირება</translation>
    </message>
    <message>
        <source>Copy transaction ID</source>
        <translation>ტრანსაქციის ID-ს კოპირება</translation>
    </message>
    <message>
        <source>Edit label</source>
        <translation>ნიშნულის რედაქტირება</translation>
    </message>
    <message>
        <source>Show transaction details</source>
        <translation>ტრანსაქციის დეტალების ჩვენება</translation>
    </message>
    <message>
        <source>Export Transaction History</source>
        <translation>ტრანსაქციების ისტორიის ექსპორტი</translation>
    </message>
    <message>
        <source>Comma separated file (*.csv)</source>
        <translation>CSV ფორმატის ფაილი (*.csv)</translation>
    </message>
    <message>
        <source>Confirmed</source>
        <translation>დადასტურებულია</translation>
    </message>
    <message>
        <source>Date</source>
        <translation>თარიღი</translation>
    </message>
    <message>
        <source>Type</source>
        <translation>ტიპი</translation>
    </message>
    <message>
        <source>Label</source>
        <translation>ნიშნული</translation>
    </message>
    <message>
        <source>Address</source>
        <translation>მისამართი</translation>
    </message>
    <message>
        <source>ID</source>
        <translation>ID</translation>
    </message>
    <message>
        <source>Exporting Failed</source>
        <translation>ექპორტი ვერ განხორციელდა</translation>
    </message>
    <message>
        <source>There was an error trying to save the transaction history to %1.</source>
        <translation>შეცდომა %1-ში ტრანსაქციების შენახვის მცდელობისას.</translation>
    </message>
    <message>
        <source>Exporting Successful</source>
        <translation>ეხპორტი განხორციელებულია</translation>
    </message>
    <message>
        <source>The transaction history was successfully saved to %1.</source>
        <translation>ტრანსაქციების ისტორია შენახულია %1-ში.</translation>
    </message>
    <message>
        <source>Range:</source>
        <translation>შუალედი:</translation>
    </message>
    <message>
        <source>to</source>
        <translation>-</translation>
    </message>
</context>
<context>
    <name>UnitDisplayStatusBarControl</name>
    </context>
<context>
    <name>WalletController</name>
    </context>
<context>
    <name>WalletFrame</name>
    </context>
<context>
    <name>WalletModel</name>
    <message>
        <source>Send Coins</source>
        <translation>მონეტების გაგზავნა</translation>
    </message>
    <message>
        <source>default wallet</source>
        <translation>ნაგულისხმევი საფულე</translation>
    </message>
</context>
<context>
    <name>WalletView</name>
    <message>
        <source>&amp;Export</source>
        <translation>&amp;ექსპორტი</translation>
    </message>
    <message>
        <source>Export the data in the current tab to a file</source>
        <translation>ამ ბარათიდან მონაცემების ექსპორტი ფაილში</translation>
    </message>
    <message>
        <source>Error</source>
        <translation>შეცდომა</translation>
    </message>
    <message>
        <source>Backup Wallet</source>
        <translation>საფულის არქივირება</translation>
    </message>
    <message>
        <source>Wallet Data (*.dat)</source>
        <translation>საფულის მონაცემები (*.dat)</translation>
    </message>
    <message>
        <source>Backup Failed</source>
        <translation>არქივირება ვერ მოხერხდა</translation>
    </message>
    <message>
        <source>There was an error trying to save the wallet data to %1.</source>
        <translation>შეცდომა %1-ში საფულის მონაცემების შენახვის მცდელობისას.</translation>
    </message>
    <message>
        <source>Backup Successful</source>
        <translation>არქივირება შესრულებულია</translation>
    </message>
    <message>
        <source>The wallet data was successfully saved to %1.</source>
        <translation>საფულის მონაცემები შენახულია %1-ში.</translation>
    </message>
    </context>
<context>
    <name>bitcoin-core</name>
    <message>
        <source>This is a pre-release test build - use at your own risk - do not use for mining or merchant applications</source>
        <translation>ეს არის წინასწარი სატესტო ვერსია - გამოიყენეთ საკუთარი რისკით - არ გამოიყენოთ მოპოვებისა ან კომერციული მიზნებისათვის</translation>
    </message>
    <message>
        <source>Warning: The network does not appear to fully agree! Some miners appear to be experiencing issues.</source>
        <translation>ყურადღება: ქსელში შეუთანხმებლობაა. შესაძლოა ცალკეულ მომპოვებლებს პრობლემები ექმნებათ!</translation>
    </message>
    <message>
        <source>Warning: We do not appear to fully agree with our peers! You may need to upgrade, or other nodes may need to upgrade.</source>
        <translation>ყურადღება: ჩვენ არ ვეთანხმებით ყველა პირს. შესაძლოა თქვენ ან სხვა კვანძებს განახლება გჭირდებათ.</translation>
    </message>
    <message>
        <source>Corrupted block database detected</source>
        <translation>შენიშნულია ბლოკთა ბაზის დაზიანება</translation>
    </message>
    <message>
        <source>Do you want to rebuild the block database now?</source>
        <translation>გავუშვათ ბლოკთა ბაზის ხელახლა აგება ეხლა?</translation>
    </message>
    <message>
        <source>Error initializing block database</source>
        <translation>ვერ ინიციალიზდება ბლოკების ბაზა</translation>
    </message>
    <message>
        <source>Error initializing wallet database environment %s!</source>
        <translation>ვერ ინიციალიზდება საფულის ბაზის გარემო %s!</translation>
    </message>
    <message>
        <source>Error loading block database</source>
        <translation>არ იტვირთება ბლოკების ბაზა</translation>
    </message>
    <message>
        <source>Error opening block database</source>
        <translation>ბლოკთა ბაზის შექმნა ვერ მოხერხდა</translation>
    </message>
    <message>
        <source>Failed to listen on any port. Use -listen=0 if you want this.</source>
        <translation>ვერ ხერხდება პორტების მიყურადება. თუ გსურთ, გამოიყენეთ -listen=0.</translation>
    </message>
    <message>
        <source>Incorrect or no genesis block found. Wrong datadir for network?</source>
        <translation>საწყისი ბლოკი არ არსებობს ან არასწორია. ქსელის მონაცემთა კატალოგი datadir ხომ არის არასწორი?</translation>
    </message>
    <message>
        <source>Not enough file descriptors available.</source>
        <translation>არ არის საკმარისი ფაილ-დესკრიპტორები.</translation>
    </message>
    <message>
        <source>Verifying blocks...</source>
        <translation>ბლოკების ვერიფიკაცია...</translation>
    </message>
    <message>
        <source>Signing transaction failed</source>
        <translation>ტრანსაქციების ხელმოწერა ვერ მოხერხდა</translation>
    </message>
    <message>
        <source>Transaction amount too small</source>
        <translation>ტრანსაქციების რაოდენობა ძალიან ცოტაა</translation>
    </message>
    <message>
        <source>Transaction too large</source>
        <translation>ტრანსაქცია ძალიან დიდია</translation>
    </message>
    <message>
        <source>Unknown network specified in -onlynet: '%s'</source>
        <translation>-onlynet-ში მითითებულია უცნობი ქსელი: '%s'</translation>
    </message>
    <message>
        <source>Insufficient funds</source>
        <translation>არ არის საკმარისი თანხა</translation>
    </message>
    <message>
        <source>Loading block index...</source>
        <translation>ბლოკების ინდექსის ჩატვირთვა...</translation>
    </message>
    <message>
        <source>Loading wallet...</source>
        <translation>საფულის ჩატვირთვა...</translation>
    </message>
    <message>
        <source>Cannot downgrade wallet</source>
        <translation>საფულის ძველ ვერსიაზე გადაყვანა შეუძლებელია</translation>
    </message>
    <message>
        <source>Rescanning...</source>
        <translation>სკანირება...</translation>
    </message>
    <message>
        <source>Done loading</source>
        <translation>ჩატვირთვა დასრულებულია</translation>
    </message>
</context>
</TS><|MERGE_RESOLUTION|>--- conflicted
+++ resolved
@@ -481,15 +481,7 @@
         <source>Wallet is &lt;b&gt;encrypted&lt;/b&gt; and currently &lt;b&gt;locked&lt;/b&gt;</source>
         <translation>საფულე &lt;b&gt;დაშიფრულია&lt;/b&gt; და ამჟამად &lt;b&gt;დაბლოკილია&lt;/b&gt;</translation>
     </message>
-<<<<<<< HEAD
-    <message>
-        <source>A fatal error occurred. Particl can no longer continue safely and will quit.</source>
-        <translation>ფატალური შეცდომა. Particl ვერ უზრუნველყოფს უსაფრთხო გაგრძელებას, ამიტომ იხურება.</translation>
-    </message>
-</context>
-=======
     </context>
->>>>>>> 5174b534
 <context>
     <name>CoinControlDialog</name>
     <message>
