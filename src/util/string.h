--- conflicted
+++ resolved
@@ -44,7 +44,14 @@
     return Join(list, separator, [](const std::string& i) { return i; });
 }
 
-<<<<<<< HEAD
+/**
+ * Check if a string does not contain any embedded NUL (\0) characters
+ */
+NODISCARD inline bool ValidAsCString(const std::string& str) noexcept
+{
+    return str.size() == strlen(str.c_str());
+}
+
 namespace part
 {
     void *memrchr(const void *s, int c, size_t n);
@@ -64,14 +71,6 @@
     std::string &RTrimWhitespace(std::string &s);
     std::string &TrimWhitespace(std::string &s);
     bool endsWith(const std::string &str, const std::string &suffix);
-=======
-/**
- * Check if a string does not contain any embedded NUL (\0) characters
- */
-NODISCARD inline bool ValidAsCString(const std::string& str) noexcept
-{
-    return str.size() == strlen(str.c_str());
->>>>>>> 03dfa366
 }
 
 #endif // BITCOIN_UTIL_STRENCODINGS_H