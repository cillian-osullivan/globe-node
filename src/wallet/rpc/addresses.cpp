--- conflicted
+++ resolved
@@ -66,7 +66,6 @@
         output_type = parsed.value();
     }
 
-<<<<<<< HEAD
     if (pwallet->IsParticlWallet()) {
         CKeyID keyID;
 
@@ -117,15 +116,9 @@
 
     LOCK(pwallet->cs_wallet);
 
-    CTxDestination dest;
-    bilingual_str error;
-    if (!pwallet->GetNewDestination(output_type, label, dest, error)) {
-        throw JSONRPCError(RPC_WALLET_KEYPOOL_RAN_OUT, error.original);
-=======
     auto op_dest = pwallet->GetNewDestination(output_type, label);
     if (!op_dest) {
         throw JSONRPCError(RPC_WALLET_KEYPOOL_RAN_OUT, op_dest.GetError().original);
->>>>>>> 85b601e0
     }
 
     return EncodeDestination(op_dest.GetObj());
