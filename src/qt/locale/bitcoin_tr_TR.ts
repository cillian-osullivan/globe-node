<TS language="tr_TR" version="2.1">
<context>
    <name>AddressBookPage</name>
    <message>
        <source>Right-click to edit address or label</source>
        <translation>Adresi veya etiketi düzenlemek için sağ tıklayın</translation>
    </message>
    <message>
        <source>Create a new address</source>
        <translation>Yeni adres oluştur</translation>
    </message>
    <message>
        <source>&amp;New</source>
        <translation>&amp;Yeni</translation>
    </message>
    <message>
        <source>Copy the currently selected address to the system clipboard</source>
        <translation>Seçili adresi panoya kopyala</translation>
    </message>
    <message>
        <source>&amp;Copy</source>
        <translation>&amp;Kopyala</translation>
    </message>
    <message>
        <source>C&amp;lose</source>
        <translation>K&amp;apat</translation>
    </message>
    <message>
        <source>Delete the currently selected address from the list</source>
        <translation>Seçili adresi listeden sil</translation>
    </message>
    <message>
        <source>Export the data in the current tab to a file</source>
        <translation>Seçili sekmedeki veriyi dosya olarak dışa aktar</translation>
    </message>
    <message>
        <source>&amp;Export</source>
        <translation>&amp;Dışa Aktar</translation>
    </message>
    <message>
        <source>&amp;Delete</source>
        <translation>&amp;Sil</translation>
    </message>
    <message>
        <source>Choose the address to send coins to</source>
        <translation>koinlerin gönderileceği adresi seçin</translation>
    </message>
    <message>
        <source>Choose the address to receive coins with</source>
        <translation>Alıcı adresi seçiniz</translation>
    </message>
    <message>
        <source>C&amp;hoose</source>
        <translation>Seçim</translation>
    </message>
    <message>
        <source>Sending addresses</source>
        <translation>Gönderilen Adresler</translation>
    </message>
    <message>
        <source>Receiving addresses</source>
        <translation>Alınan Adresler</translation>
    </message>
    <message>
        <source>These are your Particl addresses for sending payments. Always check the amount and the receiving address before sending coins.</source>
        <translation>Bunlar ödeme göndermek için gereken Particl adreslerinizdir. Para göndermeden önce her zaman miktarı ve alıcı adresi kontrol edin.</translation>
    </message>
    <message>
        <source>These are your Particl addresses for receiving payments. It is recommended to use a new receiving address for each transaction.</source>
        <translation>Bunlar ödeme almak için kullanılacak Particl adreslerinizdir. Her işlem için yeni bir ödeme alma adresi kullanılması tavsiye edilir.</translation>
    </message>
    <message>
        <source>&amp;Copy Address</source>
        <translation>Adresi Kopyala</translation>
    </message>
    <message>
        <source>Copy &amp;Label</source>
        <translation>Kopyala ve Etiketle</translation>
    </message>
    <message>
        <source>&amp;Edit</source>
        <translation>Düzenle</translation>
    </message>
    <message>
        <source>Export Address List</source>
        <translation>Adres Listesini Dışar Aktar</translation>
    </message>
    <message>
        <source>Comma separated file (*.csv)</source>
        <translation>Virgül ile ayrılmış dosya (*.csv)</translation>
    </message>
    <message>
        <source>Exporting Failed</source>
        <translation>Dışa Aktarma Başarısız</translation>
    </message>
    <message>
        <source>There was an error trying to save the address list to %1. Please try again.</source>
        <translation>Adres listesini %1'e kaydederken bir hata oluştu. Lütfen tekrar deneyin.</translation>
    </message>
</context>
<context>
    <name>AddressTableModel</name>
    <message>
        <source>Label</source>
        <translation>etiket</translation>
    </message>
    <message>
        <source>Address</source>
        <translation>adres</translation>
    </message>
    <message>
        <source>(no label)</source>
        <translation>(etiket yok)</translation>
    </message>
</context>
<context>
    <name>AskPassphraseDialog</name>
    <message>
        <source>Passphrase Dialog</source>
        <translation>Parola Diyaloğu</translation>
    </message>
    <message>
        <source>Enter passphrase</source>
        <translation>Parolayı girin</translation>
    </message>
    <message>
        <source>New passphrase</source>
        <translation>Yeni parola</translation>
    </message>
    <message>
        <source>Repeat new passphrase</source>
        <translation>Yeni parolayı tekrarla</translation>
    </message>
    <message>
        <source>Enter the new passphrase to the wallet.&lt;br/&gt;Please use a passphrase of &lt;b&gt;ten or more random characters&lt;/b&gt;, or &lt;b&gt;eight or more words&lt;/b&gt;.</source>
        <translation>Yeni parolayı cüzdana girin.&lt;br/&gt;Lütfen &lt;b&gt;on yada daha fazla karakter&lt;/b&gt; veya &lt;b&gt;sekiz yada daha fazla kelime&lt;/b&gt;içeren bir parola kullanın. </translation>
    </message>
    <message>
        <source>Encrypt wallet</source>
        <translation>Cüzdanı Şifrele</translation>
    </message>
    <message>
        <source>This operation needs your wallet passphrase to unlock the wallet.</source>
        <translation>Bu işlem, cüzdan kilidinizi açmak için parolanıza ihtiyaç duyuyor</translation>
    </message>
    <message>
        <source>Unlock wallet</source>
        <translation>Cüzdanı Kilitle</translation>
    </message>
    <message>
        <source>This operation needs your wallet passphrase to decrypt the wallet.</source>
        <translation>Bu işlem, cüzdan kilidinizi açmak için parolanıza ihtiyaç duyuyor</translation>
    </message>
    <message>
        <source>Decrypt wallet</source>
        <translation>Cüzdanın Şifresini Çöz</translation>
    </message>
    <message>
        <source>Change passphrase</source>
        <translation>Parolayı değiştir</translation>
    </message>
    <message>
        <source>Enter the old passphrase and new passphrase to the wallet.</source>
        <translation>Eski ve yeni parolanızı cüzdana girin.</translation>
    </message>
    <message>
        <source>Confirm wallet encryption</source>
        <translation>Cüzdan Şifrelemesini Onaylayın</translation>
    </message>
    <message>
        <source>Warning: If you encrypt your wallet and lose your passphrase, you will &lt;b&gt;LOSE ALL OF YOUR PARTICL&lt;/b&gt;!</source>
        <translation>Uyarı: Eğer cüzdanınızı şifreleyip parolanızı kaybederseniz (unutursanız) , &lt;b&gt;BÜTÜN PARTICL'LERINIZI KAYBEDECEKSINIZ&lt;/b&gt;!</translation>
    </message>
    <message>
        <source>Are you sure you wish to encrypt your wallet?</source>
        <translation>Cüzdanınızı şifrelemek istediğinizden emin misiniz?</translation>
    </message>
    <message>
        <source>Wallet encrypted</source>
        <translation>Cüzdan Şifrelendi</translation>
    </message>
    <message>
        <source>%1 will close now to finish the encryption process. Remember that encrypting your wallet cannot fully protect your particl from being stolen by malware infecting your computer.</source>
        <translation>%1 Şifreleme işlemini bitirmek için kapatılacak. Şunu unutmayın ki şampiyon galatasaray ve şifrelemek, bitcoinlerinizin bilgisayarınıza bulaşan malware yazılımları tarafından çalınmasını tamamen engelleyemez.</translation>
    </message>
    <message>
        <source>IMPORTANT: Any previous backups you have made of your wallet file should be replaced with the newly generated, encrypted wallet file. For security reasons, previous backups of the unencrypted wallet file will become useless as soon as you start using the new, encrypted wallet.</source>
        <translation>ÖNEMLİ: Yeni oluşturduğunuz şifrelenmiş cüzdan dosyasını önceki yedeklenmiş cüzdan dosyasıyla değiştirmeniz gerekmektedir. Güvenlik sebeplerinden dolayı yeni, şifrelenmiş cüzdanınızı kullanmaya başlar başlamaz önceki şifrelenmemiş cüzdan yedekleri kullanılmaz hale gelecektir.</translation>
    </message>
    <message>
        <source>Wallet encryption failed</source>
        <translation>Cüzdan şifreleme başarısız oldu</translation>
    </message>
    <message>
        <source>The supplied passphrases do not match.</source>
        <translation>Girilen parolalar eşleşmiyor.</translation>
    </message>
    <message>
        <source>Wallet unlock failed</source>
        <translation>Cüzdan Kilidi Açma Hatası</translation>
    </message>
    <message>
        <source>Warning: The Caps Lock key is on!</source>
        <translation>Dikkat! Caps Lock tuşunuz açık!</translation>
    </message>
</context>
<context>
    <name>BanTableModel</name>
    </context>
<context>
    <name>BitcoinGUI</name>
    <message>
        <source>Sign &amp;message...</source>
        <translation>İmza &amp;mesaj</translation>
    </message>
    <message>
        <source>Synchronizing with network...</source>
        <translation>Ağ ile bağlantı kuruluyor...</translation>
    </message>
    <message>
        <source>&amp;Transactions</source>
        <translation>&amp;‮‮‭İşlemler</translation>
    </message>
    <message>
        <source>Browse transaction history</source>
        <translation>İşlem geçmişinize göz atın</translation>
    </message>
    <message>
        <source>E&amp;xit</source>
        <translation>Çıkış</translation>
    </message>
    <message>
        <source>Quit application</source>
        <translation>Başvuruyu iptal edin</translation>
    </message>
    <message>
        <source>&amp;About %1</source>
        <translation>Hakkında%1</translation>
    </message>
    <message>
        <source>Show information about %1</source>
        <translation>%1 hakkındaki bilgileri görüntüle</translation>
    </message>
    <message>
        <source>About &amp;Qt</source>
        <translation>Qt Hakkında</translation>
    </message>
    <message>
        <source>Show information about Qt</source>
        <translation>Qt hakkındaki bilgileri görüntüleyin</translation>
    </message>
    <message>
        <source>&amp;Options...</source>
        <translation>&amp;Seçenekler</translation>
    </message>
    <message>
        <source>&amp;Encrypt Wallet...</source>
        <translation>&amp;Cüzdan Şifreleme</translation>
    </message>
    <message>
        <source>&amp;Backup Wallet...</source>
        <translation>&amp;Cüzdan Yedekleme</translation>
    </message>
    <message>
        <source>&amp;Sending addresses...</source>
        <translation>Gönderme adresleri</translation>
    </message>
    <message>
        <source>&amp;Receiving addresses...</source>
        <translation>Alış adresleri</translation>
    </message>
    <message>
        <source>Open &amp;URI...</source>
        <translation>URI'yi aç</translation>
    </message>
    <message>
        <source>Network activity disabled.</source>
        <translation>Ağ etkinliği devre dışı.</translation>
    </message>
    <message>
        <source>Click to enable network activity again.</source>
        <translation>Ağ aktivitesini tekrar başlatmak için tıklayın.</translation>
    </message>
    <message>
        <source>Reindexing blocks on disk...</source>
        <translation>Bloklar disk üzerinde yeniden indeksleniyor...</translation>
    </message>
    <message>
<<<<<<< HEAD
        <source>Send coins to a Particl address</source>
        <translation>Particl adresine madeni para gönderin</translation>
    </message>
    <message>
        <source>Backup wallet to another location</source>
        <translation>Cüzdanınızı başka bir lokasyona yedekleyin</translation>
    </message>
    <message>
        <source>Open debugging and diagnostic console</source>
        <translation>Hata giderme konsolunu aç</translation>
    </message>
    <message>
        <source>&amp;Verify message...</source>
        <translation>Onay mesajı...</translation>
=======
        <source>Send coins to a Bitcoin address</source>
        <translation>Bitcoin adresine madeni para gönderin</translation>
>>>>>>> e5776690
    </message>
    <message>
        <source>Backup wallet to another location</source>
        <translation>Cüzdanınızı başka bir lokasyona yedekleyin</translation>
    </message>
    <message>
        <source>Open debugging and diagnostic console</source>
        <translation>Hata giderme konsolunu aç</translation>
    </message>
    <message>
        <source>&amp;Verify message...</source>
        <translation>Onay mesajı...</translation>
    </message>
    <message>
        <source>Bitcoin</source>
        <translation>Bitcoin
</translation>
    </message>
    <message>
        <source>Wallet</source>
        <translation>Cüzdan</translation>
    </message>
    <message>
        <source>&amp;Send</source>
        <translation>Gönder</translation>
    </message>
    <message>
        <source>&amp;Receive</source>
        <translation>Al</translation>
    </message>
    <message>
        <source>&amp;Show / Hide</source>
        <translation>Göster / Gizle</translation>
    </message>
    <message>
        <source>&amp;Settings</source>
        <translation>&amp;Ayarlar</translation>
    </message>
    <message>
        <source>Show the list of used sending addresses and labels</source>
        <translation>Kullanılan gönderim adreslerinin ve etiketlerinin listesini göster</translation>
    </message>
    <message>
        <source>Show the list of used receiving addresses and labels</source>
        <translation>Kullanılan alış adreslerinin ve etiketlerinin listesini göster</translation>
    </message>
    <message>
        <source>&amp;Command-line options</source>
        <translation>Komut satırı ayarları</translation>
    </message>
    <message>
        <source>Indexing blocks on disk...</source>
        <translation>Bloklar disk üzerinde indeksleniyor...</translation>
    </message>
    <message>
        <source>Error</source>
        <translation>Hata</translation>
    </message>
    <message>
        <source>Warning</source>
        <translation>Uyarı</translation>
    </message>
    <message>
        <source>Information</source>
        <translation>Bilgi</translation>
    </message>
    <message>
        <source>Date: %1
</source>
        <translation>Tarih %1</translation>
    </message>
    <message>
        <source>HD key generation is &lt;b&gt;enabled&lt;/b&gt;</source>
        <translation>HD anahtar üretimi&lt;b&gt;aktif&lt;/b&gt;</translation>
    </message>
    <message>
        <source>HD key generation is &lt;b&gt;disabled&lt;/b&gt;</source>
        <translation>HD anahtar üretimi &lt;b&gt;pasif&lt;/b&gt;</translation>
    </message>
    </context>
<context>
    <name>CoinControlDialog</name>
    <message>
        <source>Bytes:</source>
        <translation>Bayt</translation>
    </message>
    <message>
        <source>Fee:</source>
        <translation>Ücret:</translation>
    </message>
    <message>
        <source>After Fee:</source>
        <translation>Ücretten sonra kalan:</translation>
    </message>
    <message>
        <source>Change:</source>
        <translation>Değişen:</translation>
    </message>
    <message>
        <source>List mode</source>
        <translation>Listeleme modu</translation>
    </message>
    <message>
        <source>Date</source>
        <translation>Tarih</translation>
    </message>
    <message>
<<<<<<< HEAD
=======
        <source>Confirmations</source>
        <translation>Onaylamalar</translation>
    </message>
    <message>
>>>>>>> e5776690
        <source>Confirmed</source>
        <translation>Kabul edilen</translation>
    </message>
    <message>
        <source>Copy address</source>
        <translation>Adresi kopyala</translation>
    </message>
    <message>
        <source>Copy label</source>
        <translation>Etiketi kopyala</translation>
    </message>
    <message>
        <source>Copy fee</source>
        <translation>Ücreti kopyala</translation>
    </message>
    <message>
        <source>(%1 locked)</source>
        <translation>(%1 kilitli)</translation>
    </message>
    <message>
        <source>yes</source>
        <translation>Evet</translation>
    </message>
    <message>
        <source>no</source>
        <translation>Hayır</translation>
    </message>
    <message>
        <source>(no label)</source>
        <translation>(etiket yok)</translation>
    </message>
    </context>
<context>
    <name>EditAddressDialog</name>
    <message>
        <source>Edit Address</source>
        <translation>Adresi Düzenle</translation>
    </message>
    <message>
        <source>&amp;Label</source>
        <translation>Etiket</translation>
    </message>
    <message>
        <source>&amp;Address</source>
        <translation>Adres</translation>
    </message>
    <message>
<<<<<<< HEAD
        <source>New receiving address</source>
        <translation>Yeni alış adresi</translation>
    </message>
    <message>
=======
>>>>>>> e5776690
        <source>New sending address</source>
        <translation>Yeni gönderim adresi</translation>
    </message>
    <message>
        <source>Edit receiving address</source>
        <translation>Alış adresini düzenleyin</translation>
    </message>
    <message>
        <source>Edit sending address</source>
        <translation>Gönderim adresini düzenleyin</translation>
    </message>
    <message>
        <source>The entered address "%1" is not a valid Bitcoin address.</source>
        <translation>Girilen adres "%1" Bitcoin adresiyle eşleşmiyor.</translation>
    </message>
    <message>
<<<<<<< HEAD
        <source>The entered address "%1" is already in the address book.</source>
        <translation>Girilen adres "%1" adres defterinde zaten kayıtlı.</translation>
    </message>
    <message>
=======
>>>>>>> e5776690
        <source>New key generation failed.</source>
        <translation>Yeni anahtar üretimi başarısız.</translation>
    </message>
</context>
<context>
    <name>FreespaceChecker</name>
    <message>
        <source>name</source>
        <translation>isim</translation>
    </message>
    </context>
<context>
    <name>HelpMessageDialog</name>
    <message>
        <source>version</source>
        <translation>versiyon</translation>
    </message>
    <message>
        <source>About %1</source>
        <translation>Hakkında %1</translation>
    </message>
    <message>
        <source>Command-line options</source>
        <translation>Komut satırı ayarları</translation>
    </message>
<<<<<<< HEAD
    <message>
        <source>Usage:</source>
        <translation>Kullanım:</translation>
    </message>
    <message>
        <source>command-line options</source>
        <translation>komut satırı ayarları</translation>
    </message>
    <message>
        <source>UI Options:</source>
        <translation>UI Ayarları:</translation>
    </message>
    <message>
        <source>Set language, for example "de_DE" (default: system locale)</source>
        <translation>Bir dil seçin, örneğin "de_DE" (seçilen: Sistem dili)</translation>
    </message>
    </context>
=======
</context>
>>>>>>> e5776690
<context>
    <name>Intro</name>
    <message>
        <source>Welcome</source>
        <translation>Hoş geldiniz</translation>
    </message>
    <message>
<<<<<<< HEAD
        <source>Particl</source>
        <translation>Particl
=======
        <source>Bitcoin</source>
        <translation>Bitcoin
>>>>>>> e5776690
</translation>
    </message>
    <message>
        <source>Error</source>
        <translation>Hata</translation>
    </message>
    </context>
<context>
    <name>ModalOverlay</name>
    <message>
<<<<<<< HEAD
=======
        <source>Form</source>
        <translation>Form</translation>
    </message>
    <message>
>>>>>>> e5776690
        <source>Number of blocks left</source>
        <translation>Kalan blokların sayısı</translation>
    </message>
    <message>
        <source>Unknown...</source>
        <translation>Bilinmiyor...</translation>
    </message>
    <message>
        <source>Last block time</source>
        <translation>Son blok zamanı</translation>
    </message>
    <message>
        <source>calculating...</source>
        <translation>hesaplanıyor...</translation>
    </message>
    <message>
        <source>Hide</source>
        <translation>Gizle</translation>
    </message>
    </context>
<context>
    <name>OpenURIDialog</name>
    </context>
<context>
    <name>OptionsDialog</name>
    <message>
        <source>Options</source>
        <translation>Ayarlar</translation>
<<<<<<< HEAD
    </message>
    <message>
        <source>&amp;Main</source>
        <translation>&amp;Ana Menü</translation>
    </message>
    <message>
        <source>Size of &amp;database cache</source>
        <translation>Veritabanı önbelleğinin boyutu</translation>
    </message>
    <message>
        <source>IP address of the proxy (e.g. IPv4: 127.0.0.1 / IPv6: ::1)</source>
        <translation>Proxy bağlantısı IP adresleri (örneğin IPv4: 127.0.0.1 / IPv6: ::1)</translation>
    </message>
    <message>
        <source>Open Configuration File</source>
        <translation>Konfigürasyon dosyasını aç</translation>
    </message>
    <message>
        <source>Reset all client options to default.</source>
        <translation>Bütün ayarları varsayılana çevir</translation>
    </message>
    <message>
        <source>&amp;Network</source>
        <translation>Ağ</translation>
    </message>
    <message>
        <source>W&amp;allet</source>
        <translation>Cüzdan</translation>
    </message>
    <message>
        <source>Port of the proxy (e.g. 9050)</source>
        <translation>Proxy portu (örneğin 9050)</translation>
    </message>
    <message>
        <source>&amp;Window</source>
        <translation>Pencere</translation>
    </message>
    <message>
        <source>User Interface &amp;language:</source>
        <translation>Kullanıcı arayüzü dili</translation>
    </message>
    <message>
        <source>&amp;OK</source>
        <translation>Tamam</translation>
    </message>
    <message>
        <source>&amp;Cancel</source>
        <translation>İptal</translation>
    </message>
    <message>
        <source>default</source>
        <translation>Varsayılan</translation>
    </message>
    <message>
        <source>Client restart required to activate changes.</source>
        <translation>Değişikliklerin aktif edilebilmesi için yeniden başlatma gerekiyor.</translation>
    </message>
    <message>
        <source>Configuration options</source>
        <translation>Konfigürasyon ayarları</translation>
    </message>
    <message>
        <source>Error</source>
        <translation>Hata</translation>
    </message>
    </context>
<context>
    <name>OverviewPage</name>
    <message>
        <source>Available:</source>
        <translation>Kullanılabilir:</translation>
    </message>
    <message>
        <source>Pending:</source>
        <translation>Bekleyen:</translation>
    </message>
    <message>
        <source>Total:</source>
        <translation>Toplam:</translation>
    </message>
    </context>
<context>
    <name>PaymentServer</name>
    <message>
        <source>Invalid payment address %1</source>
        <translation>Hatalı ödeme adresi %1</translation>
    </message>
    <message>
        <source>Network request error</source>
        <translation>Ağ hatası</translation>
    </message>
    </context>
<context>
    <name>PeerTableModel</name>
    <message>
        <source>Sent</source>
        <translation>Gönder</translation>
    </message>
    <message>
        <source>Received</source>
        <translation>Alındı</translation>
    </message>
</context>
<context>
    <name>QObject</name>
    <message>
        <source>Enter a Bitcoin address (e.g. %1)</source>
        <translation>Bitcoin adresinizi girin (örneğin %1)</translation>
    </message>
    <message>
        <source>N/A</source>
        <translation>Yok</translation>
    </message>
    <message>
        <source>%1 and %2</source>
        <translation>%1 ve %2</translation>
    </message>
    <message>
        <source>unknown</source>
        <translation>bilinmiyor</translation>
    </message>
</context>
<context>
    <name>QObject::QObject</name>
    <message>
        <source>Error: %1</source>
        <translation>Hata: %1</translation>
    </message>
</context>
<context>
    <name>QRImageWidget</name>
    <message>
        <source>&amp;Save Image...</source>
        <translation>&amp;Görüntüyü kaydet</translation>
    </message>
    <message>
        <source>&amp;Copy Image</source>
        <translation>&amp;Görüntüyü kopyala</translation>
    </message>
    <message>
        <source>Save QR Code</source>
        <translation>QR kodu kaydet</translation>
    </message>
    </context>
<context>
    <name>RPCConsole</name>
    <message>
        <source>N/A</source>
        <translation>Yok</translation>
    </message>
    <message>
        <source>Client version</source>
        <translation>Arayüz versiyonu</translation>
    </message>
    <message>
        <source>&amp;Information</source>
        <translation>&amp;Bilgi</translation>
    </message>
    <message>
        <source>Debug window</source>
        <translation>Hata giderme penceresi</translation>
    </message>
    <message>
        <source>General</source>
        <translation>Genel</translation>
    </message>
    <message>
        <source>Using BerkeleyDB version</source>
        <translation>Kullanılan BerkeleyDB versiyonu</translation>
    </message>
    <message>
        <source>Startup time</source>
        <translation>Başlangıç zamanı</translation>
    </message>
    <message>
        <source>Network</source>
        <translation>Ağ</translation>
    </message>
    <message>
        <source>Name</source>
        <translation>İsim</translation>
    </message>
    <message>
        <source>Number of connections</source>
        <translation>Bağlantı sayısı</translation>
    </message>
    <message>
        <source>Block chain</source>
        <translation>Blok zinciri</translation>
    </message>
    <message>
        <source>Memory usage</source>
        <translation>Bellek kullanımı</translation>
    </message>
    <message>
        <source>&amp;Reset</source>
        <translation>&amp;Yeniden başlat</translation>
    </message>
    <message>
        <source>Received</source>
        <translation>Alındı</translation>
    </message>
    <message>
        <source>Sent</source>
        <translation>Gönder</translation>
    </message>
    <message>
        <source>Whitelisted</source>
        <translation>Beyaz listede</translation>
    </message>
    <message>
        <source>Version</source>
        <translation>Versiyon</translation>
    </message>
    <message>
        <source>Services</source>
        <translation>Servisler</translation>
    </message>
    <message>
        <source>Connection Time</source>
        <translation>Bağlantı süresi</translation>
    </message>
    <message>
        <source>Last Send</source>
        <translation>Son gönderim</translation>
    </message>
    <message>
        <source>Last Receive</source>
        <translation>Son alış</translation>
    </message>
    <message>
        <source>Ping Time</source>
        <translation>Ping süresi</translation>
    </message>
    <message>
        <source>Ping Wait</source>
        <translation>Ping bekliyor</translation>
    </message>
    <message>
        <source>Last block time</source>
        <translation>Son blok zamanı</translation>
    </message>
    <message>
        <source>&amp;Open</source>
        <translation>&amp;Aç</translation>
    </message>
    <message>
        <source>&amp;Console</source>
        <translation>&amp;Konsol</translation>
    </message>
    <message>
        <source>&amp;Network Traffic</source>
        <translation>&amp;Ağ trafiği</translation>
    </message>
    <message>
        <source>Totals</source>
        <translation>Toplam</translation>
    </message>
    <message>
        <source>Clear console</source>
        <translation>Konsolu temizle</translation>
    </message>
    <message>
        <source>1 &amp;hour</source>
        <translation>1 &amp;saat</translation>
    </message>
    <message>
        <source>1 &amp;day</source>
        <translation>1 &amp;gün</translation>
    </message>
    <message>
        <source>1 &amp;week</source>
        <translation>1 &amp;hafta</translation>
    </message>
    <message>
        <source>1 &amp;year</source>
        <translation>1 &amp;yıl</translation>
    </message>
    <message>
        <source>&amp;Disconnect</source>
        <translation>&amp;Bağlantı kesildi</translation>
    </message>
    <message>
        <source>Network activity disabled</source>
        <translation>Ağ aktivitesi pasif</translation>
    </message>
    <message>
        <source>never</source>
        <translation>asla</translation>
    </message>
    <message>
        <source>Inbound</source>
        <translation>Gelen</translation>
    </message>
    <message>
        <source>Outbound</source>
        <translation>Giden</translation>
    </message>
    <message>
        <source>Yes</source>
        <translation>Evet</translation>
    </message>
    <message>
        <source>No</source>
        <translation>Hayır</translation>
    </message>
    <message>
        <source>Unknown</source>
        <translation>Bilinmiyor</translation>
    </message>
</context>
<context>
    <name>ReceiveCoinsDialog</name>
    <message>
        <source>&amp;Label:</source>
        <translation>&amp;Etiket</translation>
    </message>
    <message>
        <source>&amp;Message:</source>
        <translation>&amp;Mesaj</translation>
    </message>
    <message>
        <source>Clear</source>
        <translation>Temizle</translation>
    </message>
    <message>
        <source>Generate Bech32 address</source>
        <translation>Bech32 adresi oluştur</translation>
    </message>
    <message>
        <source>Show</source>
        <translation>Göster</translation>
    </message>
    <message>
        <source>Remove</source>
        <translation>Sil</translation>
    </message>
    <message>
        <source>Copy URI</source>
        <translation>URI'yi kopyala</translation>
    </message>
    <message>
        <source>Copy label</source>
        <translation>Etiketi kopyala</translation>
    </message>
    <message>
        <source>Copy message</source>
        <translation>Mesajı kopyala</translation>
    </message>
    </context>
<context>
    <name>ReceiveRequestDialog</name>
    <message>
        <source>QR Code</source>
        <translation>QR kod</translation>
    </message>
    <message>
        <source>Copy &amp;URI</source>
        <translation>URI'yi kopyala</translation>
    </message>
    <message>
        <source>Copy &amp;Address</source>
        <translation>&amp;Adresi Kopyala</translation>
    </message>
    <message>
        <source>&amp;Save Image...</source>
        <translation>&amp;Görüntüyü kaydet</translation>
    </message>
    <message>
        <source>Payment information</source>
        <translation>Ödeme bilgisi</translation>
    </message>
    <message>
        <source>URI</source>
        <translation>URI</translation>
    </message>
    <message>
        <source>Address</source>
        <translation>adres</translation>
=======
    </message>
    <message>
        <source>&amp;Main</source>
        <translation>&amp;Ana Menü</translation>
    </message>
    <message>
        <source>Size of &amp;database cache</source>
        <translation>Veritabanı önbelleğinin boyutu</translation>
>>>>>>> e5776690
    </message>
    <message>
        <source>IP address of the proxy (e.g. IPv4: 127.0.0.1 / IPv6: ::1)</source>
        <translation>Proxy bağlantısı IP adresleri (örneğin IPv4: 127.0.0.1 / IPv6: ::1)</translation>
    </message>
<<<<<<< HEAD
    <message>
        <source>Message</source>
        <translation>Mesaj</translation>
    </message>
    </context>
<context>
    <name>RecentRequestsTableModel</name>
    <message>
        <source>Date</source>
        <translation>Tarih</translation>
    </message>
    <message>
        <source>Label</source>
        <translation>etiket</translation>
    </message>
    <message>
        <source>Message</source>
        <translation>Mesaj</translation>
    </message>
    <message>
        <source>(no label)</source>
        <translation>(etiket yok)</translation>
    </message>
    <message>
        <source>(no message)</source>
        <translation>(mesaj yok)</translation>
    </message>
    </context>
<context>
    <name>SendCoinsDialog</name>
    <message>
        <source>Send Coins</source>
        <translation>Coin gönder</translation>
    </message>
    <message>
        <source>automatically selected</source>
        <translation>Otomatik seçildi</translation>
    </message>
    <message>
        <source>Bytes:</source>
        <translation>Bayt</translation>
    </message>
    <message>
        <source>Fee:</source>
        <translation>Ücret:</translation>
    </message>
    <message>
        <source>After Fee:</source>
        <translation>Ücretten sonra kalan:</translation>
    </message>
    <message>
        <source>Change:</source>
        <translation>Değişen:</translation>
    </message>
    <message>
        <source>Transaction Fee:</source>
        <translation>Gönderim ücreti:</translation>
    </message>
    <message>
        <source>Choose...</source>
        <translation>Seçiniz...</translation>
    </message>
    <message>
        <source>per kilobyte</source>
        <translation>kilobyte başına</translation>
    </message>
    <message>
        <source>Hide</source>
        <translation>Gizle</translation>
    </message>
    <message>
        <source>Recommended:</source>
        <translation>Önerilen:</translation>
    </message>
    <message>
        <source>Clear &amp;All</source>
        <translation>Hepsini sil</translation>
    </message>
    <message>
        <source>Copy fee</source>
        <translation>Ücreti kopyala</translation>
    </message>
    <message>
        <source>%1 (%2 blocks)</source>
        <translation>%1 (%2 blok)</translation>
    </message>
    <message>
        <source>%1 to %2</source>
        <translation>%1'den %2'e</translation>
    </message>
    <message>
        <source>Are you sure you want to send?</source>
        <translation>Göndermek istediğinize emin misiniz?</translation>
    </message>
    <message>
        <source>or</source>
        <translation>ya da</translation>
    </message>
    <message>
        <source>Confirm send coins</source>
        <translation>Coin gönderimini onaylayın</translation>
    </message>
    <message>
        <source>Warning: Invalid Bitcoin address</source>
        <translation>Uyarı: Hatalı Bitcoin adresi</translation>
    </message>
    <message>
        <source>(no label)</source>
        <translation>(etiket yok)</translation>
    </message>
</context>
<context>
    <name>SendCoinsEntry</name>
    <message>
        <source>&amp;Label:</source>
        <translation>&amp;Etiket</translation>
    </message>
    <message>
        <source>Paste address from clipboard</source>
        <translation>Panodaki adresi yapıştırın</translation>
    </message>
    <message>
        <source>Message:</source>
        <translation>Mesaj:</translation>
    </message>
    </context>
<context>
    <name>SendConfirmationDialog</name>
    <message>
        <source>Yes</source>
        <translation>Evet</translation>
    </message>
</context>
<context>
    <name>ShutdownWindow</name>
    </context>
<context>
    <name>SignVerifyMessageDialog</name>
    <message>
        <source>Paste address from clipboard</source>
        <translation>Panodaki adresi yapıştırın</translation>
    </message>
    <message>
        <source>Signature</source>
        <translation>İmza</translation>
    </message>
    <message>
        <source>Sign &amp;Message</source>
        <translation>İmza &amp;Mesaj</translation>
    </message>
    <message>
        <source>Clear &amp;All</source>
        <translation>Hepsini sil</translation>
    </message>
    <message>
        <source>The entered address is invalid.</source>
        <translation>Girilen adres hatalı.</translation>
    </message>
    <message>
        <source>Please check the address and try again.</source>
        <translation>Adresi kontrol ettikten sonra lütfen tekrar deneyin.</translation>
    </message>
    <message>
        <source>Please check the signature and try again.</source>
        <translation>İmzanızı kontrol ettikten sonra lütfen tekrar deneyin.</translation>
    </message>
    <message>
        <source>Message verification failed.</source>
        <translation>Mesaj onayı hatalı.</translation>
    </message>
    <message>
        <source>Message verified.</source>
        <translation>Mesaj onaylandı.</translation>
    </message>
</context>
<context>
    <name>SplashScreen</name>
    </context>
<context>
    <name>TrafficGraphWidget</name>
    </context>
<context>
    <name>TransactionDesc</name>
    <message>
        <source>Status</source>
        <translation>Durum</translation>
    </message>
    <message>
        <source>Date</source>
        <translation>Tarih</translation>
    </message>
    <message>
        <source>Source</source>
        <translation>Kaynak</translation>
    </message>
    <message>
        <source>Generated</source>
        <translation>Oluşturuldu</translation>
    </message>
    <message>
        <source>unknown</source>
        <translation>bilinmiyor</translation>
    </message>
    <message>
        <source>label</source>
        <translation>etiket</translation>
    </message>
    <message>
        <source>not accepted</source>
        <translation>kabul edilmedi</translation>
    </message>
    <message>
        <source>Transaction fee</source>
        <translation>Gönderim ücreti</translation>
    </message>
    <message>
        <source>Message</source>
        <translation>Mesaj</translation>
    </message>
    <message>
        <source>Comment</source>
        <translation>Yorum</translation>
    </message>
    <message>
        <source>Transaction total size</source>
        <translation>Gönderimin toplam boyutu</translation>
    </message>
    <message>
        <source>Debug information</source>
        <translation>Hata giderme bilgisi</translation>
    </message>
    <message>
        <source>true</source>
        <translation>doğru</translation>
    </message>
    <message>
        <source>false</source>
        <translation>anlış</translation>
    </message>
</context>
<context>
    <name>TransactionDescDialog</name>
    </context>
<context>
    <name>TransactionTableModel</name>
    <message>
        <source>Date</source>
        <translation>Tarih</translation>
    </message>
    <message>
        <source>Type</source>
        <translation>Tip</translation>
    </message>
    <message>
        <source>Label</source>
        <translation>etiket</translation>
    </message>
    <message>
        <source>Confirmed (%1 confirmations)</source>
        <translation>Onaylandı (%1 onaylanan)</translation>
    </message>
    <message>
        <source>Generated but not accepted</source>
        <translation>Oluşturuldu fakat kabul edilmedi</translation>
    </message>
    <message>
        <source>Received with</source>
        <translation>ile alındı</translation>
    </message>
    <message>
        <source>Mined</source>
        <translation>Kazıldı</translation>
    </message>
    <message>
        <source>(n/a)</source>
        <translation>(yok)</translation>
    </message>
    <message>
        <source>(no label)</source>
        <translation>(etiket yok)</translation>
=======
    <message>
        <source>Open Configuration File</source>
        <translation>Konfigürasyon dosyasını aç</translation>
    </message>
    <message>
        <source>Reset all client options to default.</source>
        <translation>Bütün ayarları varsayılana çevir</translation>
    </message>
    <message>
        <source>&amp;Network</source>
        <translation>Ağ</translation>
    </message>
    <message>
        <source>W&amp;allet</source>
        <translation>Cüzdan</translation>
    </message>
    <message>
        <source>Port of the proxy (e.g. 9050)</source>
        <translation>Proxy portu (örneğin 9050)</translation>
>>>>>>> e5776690
    </message>
    <message>
<<<<<<< HEAD
        <source>All</source>
        <translation>Hepsi</translation>
    </message>
    <message>
        <source>Today</source>
        <translation>Bugün</translation>
    </message>
    <message>
        <source>This week</source>
        <translation>Bu hafta</translation>
    </message>
    <message>
        <source>This month</source>
        <translation>Bu Ay</translation>
    </message>
    <message>
        <source>Last month</source>
        <translation>Son ay</translation>
    </message>
    <message>
        <source>This year</source>
        <translation>Bu yıl</translation>
    </message>
    <message>
        <source>Received with</source>
        <translation>ile alındı</translation>
    </message>
    <message>
        <source>Mined</source>
        <translation>Kazıldı</translation>
    </message>
    <message>
        <source>Other</source>
        <translation>Diğerleri</translation>
    </message>
    <message>
        <source>Copy address</source>
        <translation>Adresi kopyala</translation>
    </message>
    <message>
        <source>Copy label</source>
        <translation>Etiketi kopyala</translation>
    </message>
    <message>
        <source>Comma separated file (*.csv)</source>
        <translation>Virgül ile ayrılmış dosya (*.csv)</translation>
    </message>
    <message>
        <source>Confirmed</source>
        <translation>Kabul edilen</translation>
    </message>
    <message>
        <source>Date</source>
        <translation>Tarih</translation>
    </message>
    <message>
        <source>Type</source>
        <translation>Tip</translation>
    </message>
    <message>
        <source>Label</source>
        <translation>etiket</translation>
=======
        <source>&amp;Window</source>
        <translation>Pencere</translation>
    </message>
    <message>
        <source>User Interface &amp;language:</source>
        <translation>Kullanıcı arayüzü dili</translation>
>>>>>>> e5776690
    </message>
    <message>
        <source>&amp;OK</source>
        <translation>Tamam</translation>
    </message>
    <message>
        <source>&amp;Cancel</source>
        <translation>İptal</translation>
    </message>
<<<<<<< HEAD
    </context>
<context>
    <name>UnitDisplayStatusBarControl</name>
    </context>
<context>
    <name>WalletFrame</name>
    </context>
<context>
    <name>WalletModel</name>
    <message>
        <source>Send Coins</source>
        <translation>Coin gönder</translation>
    </message>
    <message>
        <source>New fee:</source>
        <translation>Yeni ücret:</translation>
    </message>
    </context>
<context>
    <name>WalletView</name>
    <message>
        <source>&amp;Export</source>
        <translation>&amp;Çıkar</translation>
    </message>
    <message>
        <source>Backup Wallet</source>
        <translation>Cüzdanı yedekle</translation>
    </message>
    <message>
        <source>Backup Failed</source>
        <translation>Yedekleme başarısız</translation>
    </message>
    <message>
        <source>Backup Successful</source>
        <translation>Yedekleme tamamlandı</translation>
    </message>
    </context>
=======
    <message>
        <source>default</source>
        <translation>Varsayılan</translation>
    </message>
    <message>
        <source>Client restart required to activate changes.</source>
        <translation>Değişikliklerin aktif edilebilmesi için yeniden başlatma gerekiyor.</translation>
    </message>
    <message>
        <source>Configuration options</source>
        <translation>Konfigürasyon ayarları</translation>
    </message>
    <message>
        <source>The configuration file is used to specify advanced user options which override GUI settings. Additionally, any command-line options will override this configuration file.</source>
        <translation>Konfigürasyon dosyası GUI ayarlarını geçersiz kılmak için gelişmiş kullanıcı ayarlarını değiştirir. Ek olarak, herhangi bir komut satırı seçeneği konfigürasyon dosyasını geçersiz kılar.</translation>
    </message>
    <message>
        <source>Error</source>
        <translation>Hata</translation>
    </message>
    <message>
        <source>The configuration file could not be opened.</source>
        <translation>Konfigürasyon dosyası açılamadı.</translation>
    </message>
    <message>
        <source>This change would require a client restart.</source>
        <translation>Bu değişiklik istemcinin yeniden başlatılmasını gerektirir.</translation>
    </message>
    <message>
        <source>The supplied proxy address is invalid.</source>
        <translation>Sağlanan proxy adresi geçerli değil.</translation>
    </message>
</context>
>>>>>>> e5776690
<context>
    <name>OverviewPage</name>
    <message>
<<<<<<< HEAD
        <source>Options:</source>
        <translation>Ayarlar:</translation>
    </message>
    <message>
        <source>Accept command line and JSON-RPC commands</source>
        <translation>JSON-RPC komutları ile komut satırını onaylayın</translation>
    </message>
    <message>
        <source>Bitcoin Core</source>
        <translation>Bitcoin Çekirdeği</translation>
    </message>
    <message>
        <source>&lt;category&gt; can be:</source>
        <translation>&lt;category&gt; can be:</translation>
    </message>
    <message>
        <source>Block creation options:</source>
        <translation>Blok oluşturma ayarları:</translation>
    </message>
    <message>
        <source>Connection options:</source>
        <translation>Bağlantı ayarları:</translation>
    </message>
    <message>
        <source>Copyright (C) %i-%i</source>
        <translation>Copyright (C) %i-%i</translation>
    </message>
    <message>
        <source>Debugging/Testing options:</source>
        <translation>Hata giderme/test ayarları:</translation>
    </message>
    <message>
        <source>Error: Disk space is low!</source>
        <translation>Hata: Disk boyutu düşük!</translation>
    </message>
    <message>
        <source>Loading P2P addresses...</source>
        <translation>P2P adresleri yükleniyor...</translation>
    </message>
    <message>
        <source>Loading banlist...</source>
        <translation>Ban listesi yükleniyor...</translation>
    </message>
    <message>
        <source>Print this help message and exit</source>
        <translation>Bu yardım mesajını yazdır ve çıkış yap</translation>
=======
        <source>Form</source>
        <translation>Form</translation>
>>>>>>> e5776690
    </message>
    <message>
        <source>The displayed information may be out of date. Your wallet automatically synchronizes with the Bitcoin network after a connection is established, but this process has not completed yet.</source>
        <translation>Gösterilen bilgi geçerli olmayabilir. Bağlantı tekrar sağlandıktan sonra cüzdanınız otomatik olarak senkronize olacaktır. Henüz senkronize olma işlemi tamamlanmadı.</translation>
    </message>
    <message>
        <source>Watch-only:</source>
        <translation>Sadece görüntülenebilir:</translation>
    </message>
    <message>
<<<<<<< HEAD
        <source>Wallet needed to be rewritten: restart %s to complete</source>
        <translation>%s tamamlanması için cüzdanın yeniden başlatılması gerekiyor</translation>
    </message>
    <message>
        <source>Wallet options:</source>
        <translation>Cüzdan Ayarları</translation>
    </message>
    <message>
        <source>(default: %u)</source>
        <translation>(varsayılan: %u)</translation>
    </message>
    <message>
        <source>Error reading from database, shutting down.</source>
        <translation>Veritabanı okuma hatası, kapatıldı.</translation>
    </message>
    <message>
        <source>Information</source>
        <translation>Bilgi</translation>
    </message>
    <message>
        <source>Invalid -onion address or hostname: '%s'</source>
        <translation>Hatalı -onion adresi ya da host adı: '%s'</translation>
    </message>
    <message>
        <source>RPC server options:</source>
        <translation>RPC sunucu ayarları</translation>
    </message>
    <message>
        <source>This is experimental software.</source>
        <translation>Bu deneysel bir yazılımdır.</translation>
    </message>
    <message>
        <source>Tor control port password (default: empty)</source>
        <translation>Tor kontrolü portu şifresi (varsayılan: boş bırakınız)</translation>
    </message>
    <message>
        <source>Transaction too large</source>
        <translation>İşlem çok büyük</translation>
    </message>
    <message>
        <source>Username for JSON-RPC connections</source>
        <translation>JSON-RPC bağlantıları için kullanıcı adı</translation>
    </message>
    <message>
        <source>Verifying wallet(s)...</source>
        <translation>Cüzdan(lar) onaylanıyor...</translation>
    </message>
    <message>
        <source>Warning</source>
        <translation>Uyarı</translation>
    </message>
    <message>
        <source>Password for JSON-RPC connections</source>
        <translation>JSON-RPC bağlantıları için şifre</translation>
    </message>
    <message>
        <source>(default: %s)</source>
        <translation>(varsayılan: %s)</translation>
    </message>
    <message>
        <source>Specify configuration file (default: %s)</source>
        <translation>Yapılandırma dosyasını belirle (varsayılan: %s)</translation>
=======
        <source>Available:</source>
        <translation>Kullanılabilir:</translation>
    </message>
    <message>
        <source>Your current spendable balance</source>
        <translation>Mevcut harcanabilir tutarınız</translation>
    </message>
    <message>
        <source>Pending:</source>
        <translation>Bekleyen:</translation>
    </message>
    <message>
        <source>Total:</source>
        <translation>Toplam:</translation>
    </message>
    <message>
        <source>Your current total balance</source>
        <translation>Toplam mevcut miktarınız</translation>
    </message>
    <message>
        <source>Your current balance in watch-only addresses</source>
        <translation>Sadece görüntülenebilir adreslerdeki mevcut miktarınız</translation>
>>>>>>> e5776690
    </message>
    <message>
        <source>Spendable:</source>
        <translation>Harcanabilir:</translation>
    </message>
    <message>
        <source>Recent transactions</source>
        <translation>Yakın zamanda yapılmış işlemler</translation>
    </message>
    <message>
        <source>Unconfirmed transactions to watch-only addresses</source>
        <translation>Sadece görüntülenebilir adreslerdeki doğrulanmamış işlemler</translation>
    </message>
    <message>
        <source>Current total balance in watch-only addresses</source>
        <translation>Sadece görüntülenebilir adreslerdeki mevcut toplam miktar</translation>
    </message>
</context>
<context>
    <name>PaymentServer</name>
    <message>
        <source>Payment request error</source>
        <translation>Ödeme isteği hatası</translation>
    </message>
    <message>
        <source>Payment request fetch URL is invalid: %1</source>
        <translation>Ödeme isteği URL'si hatalı: %1</translation>
    </message>
    <message>
        <source>Invalid payment address %1</source>
        <translation>Hatalı ödeme adresi %1</translation>
    </message>
    <message>
        <source>Network request error</source>
        <translation>Ağ hatası</translation>
    </message>
    </context>
<context>
    <name>PeerTableModel</name>
    <message>
        <source>Sent</source>
        <translation>Gönder</translation>
    </message>
    <message>
        <source>Received</source>
        <translation>Alındı</translation>
    </message>
</context>
<context>
    <name>QObject</name>
    <message>
        <source>Enter a Bitcoin address (e.g. %1)</source>
        <translation>Bitcoin adresinizi girin (örneğin %1)</translation>
    </message>
    <message>
        <source>N/A</source>
        <translation>Yok</translation>
    </message>
    <message>
        <source>%1 and %2</source>
        <translation>%1 ve %2</translation>
    </message>
    <message>
        <source>unknown</source>
        <translation>bilinmiyor</translation>
    </message>
</context>
<context>
    <name>QObject::QObject</name>
    <message>
        <source>Error: %1</source>
        <translation>Hata: %1</translation>
    </message>
</context>
<context>
    <name>QRImageWidget</name>
    <message>
        <source>&amp;Save Image...</source>
        <translation>&amp;Görüntüyü kaydet</translation>
    </message>
    <message>
        <source>&amp;Copy Image</source>
        <translation>&amp;Görüntüyü kopyala</translation>
    </message>
    <message>
        <source>Save QR Code</source>
        <translation>QR kodu kaydet</translation>
    </message>
    </context>
<context>
    <name>RPCConsole</name>
    <message>
        <source>N/A</source>
        <translation>Yok</translation>
    </message>
    <message>
        <source>Client version</source>
        <translation>Arayüz versiyonu</translation>
    </message>
    <message>
        <source>&amp;Information</source>
        <translation>&amp;Bilgi</translation>
    </message>
    <message>
        <source>Debug window</source>
        <translation>Hata giderme penceresi</translation>
    </message>
    <message>
        <source>General</source>
        <translation>Genel</translation>
    </message>
    <message>
        <source>Using BerkeleyDB version</source>
        <translation>Kullanılan BerkeleyDB versiyonu</translation>
    </message>
    <message>
        <source>Startup time</source>
        <translation>Başlangıç zamanı</translation>
    </message>
    <message>
        <source>Network</source>
        <translation>Ağ</translation>
    </message>
    <message>
        <source>Name</source>
        <translation>İsim</translation>
    </message>
    <message>
        <source>Number of connections</source>
        <translation>Bağlantı sayısı</translation>
    </message>
    <message>
        <source>Block chain</source>
        <translation>Blok zinciri</translation>
    </message>
    <message>
        <source>Memory usage</source>
        <translation>Bellek kullanımı</translation>
    </message>
    <message>
        <source>&amp;Reset</source>
        <translation>&amp;Yeniden başlat</translation>
    </message>
    <message>
        <source>Received</source>
        <translation>Alındı</translation>
    </message>
    <message>
        <source>Sent</source>
        <translation>Gönder</translation>
    </message>
    <message>
        <source>Whitelisted</source>
        <translation>Beyaz listede</translation>
    </message>
    <message>
        <source>Version</source>
        <translation>Versiyon</translation>
    </message>
    <message>
        <source>Services</source>
        <translation>Servisler</translation>
    </message>
    <message>
        <source>Connection Time</source>
        <translation>Bağlantı süresi</translation>
    </message>
    <message>
        <source>Last Send</source>
        <translation>Son gönderim</translation>
    </message>
    <message>
        <source>Last Receive</source>
        <translation>Son alış</translation>
    </message>
    <message>
        <source>Ping Time</source>
        <translation>Ping süresi</translation>
    </message>
    <message>
        <source>Ping Wait</source>
        <translation>Ping bekliyor</translation>
    </message>
    <message>
        <source>Last block time</source>
        <translation>Son blok zamanı</translation>
    </message>
    <message>
        <source>&amp;Open</source>
        <translation>&amp;Aç</translation>
    </message>
    <message>
        <source>&amp;Console</source>
        <translation>&amp;Konsol</translation>
    </message>
    <message>
        <source>&amp;Network Traffic</source>
        <translation>&amp;Ağ trafiği</translation>
    </message>
    <message>
        <source>Totals</source>
        <translation>Toplam</translation>
    </message>
    <message>
        <source>Clear console</source>
        <translation>Konsolu temizle</translation>
    </message>
    <message>
        <source>1 &amp;hour</source>
        <translation>1 &amp;saat</translation>
    </message>
    <message>
        <source>1 &amp;day</source>
        <translation>1 &amp;gün</translation>
    </message>
    <message>
        <source>1 &amp;week</source>
        <translation>1 &amp;hafta</translation>
    </message>
    <message>
        <source>1 &amp;year</source>
        <translation>1 &amp;yıl</translation>
    </message>
    <message>
        <source>&amp;Disconnect</source>
        <translation>&amp;Bağlantı kesildi</translation>
    </message>
    <message>
        <source>Network activity disabled</source>
        <translation>Ağ aktivitesi pasif</translation>
    </message>
    <message>
        <source>never</source>
        <translation>asla</translation>
    </message>
    <message>
        <source>Inbound</source>
        <translation>Gelen</translation>
    </message>
    <message>
        <source>Outbound</source>
        <translation>Giden</translation>
    </message>
    <message>
        <source>Yes</source>
        <translation>Evet</translation>
    </message>
    <message>
        <source>No</source>
        <translation>Hayır</translation>
    </message>
    <message>
        <source>Unknown</source>
        <translation>Bilinmiyor</translation>
    </message>
</context>
<context>
    <name>ReceiveCoinsDialog</name>
    <message>
        <source>&amp;Label:</source>
        <translation>&amp;Etiket</translation>
    </message>
    <message>
        <source>&amp;Message:</source>
        <translation>&amp;Mesaj</translation>
    </message>
    <message>
        <source>Clear</source>
        <translation>Temizle</translation>
    </message>
    <message>
        <source>Show</source>
        <translation>Göster</translation>
    </message>
    <message>
        <source>Remove</source>
        <translation>Sil</translation>
    </message>
    <message>
        <source>Copy URI</source>
        <translation>URI'yi kopyala</translation>
    </message>
    <message>
        <source>Copy label</source>
        <translation>Etiketi kopyala</translation>
    </message>
    <message>
        <source>Copy message</source>
        <translation>Mesajı kopyala</translation>
    </message>
    </context>
<context>
    <name>ReceiveRequestDialog</name>
    <message>
        <source>QR Code</source>
        <translation>QR kod</translation>
    </message>
    <message>
        <source>Copy &amp;URI</source>
        <translation>URI'yi kopyala</translation>
    </message>
    <message>
        <source>Copy &amp;Address</source>
        <translation>&amp;Adresi Kopyala</translation>
    </message>
    <message>
        <source>&amp;Save Image...</source>
        <translation>&amp;Görüntüyü kaydet</translation>
    </message>
    <message>
        <source>Payment information</source>
        <translation>Ödeme bilgisi</translation>
    </message>
    <message>
        <source>URI</source>
        <translation>URI</translation>
    </message>
    <message>
        <source>Address</source>
        <translation>adres</translation>
    </message>
    <message>
        <source>Label</source>
        <translation>etiket</translation>
    </message>
    <message>
        <source>Message</source>
        <translation>Mesaj</translation>
    </message>
    <message>
        <source>Wallet</source>
        <translation>Cüzdan</translation>
    </message>
    </context>
<context>
    <name>RecentRequestsTableModel</name>
    <message>
        <source>Date</source>
        <translation>Tarih</translation>
    </message>
    <message>
        <source>Label</source>
        <translation>etiket</translation>
    </message>
    <message>
        <source>Message</source>
        <translation>Mesaj</translation>
    </message>
    <message>
        <source>(no label)</source>
        <translation>(etiket yok)</translation>
    </message>
    <message>
        <source>(no message)</source>
        <translation>(mesaj yok)</translation>
    </message>
    </context>
<context>
    <name>SendCoinsDialog</name>
    <message>
        <source>Send Coins</source>
        <translation>Coin gönder</translation>
    </message>
    <message>
        <source>automatically selected</source>
        <translation>Otomatik seçildi</translation>
    </message>
    <message>
        <source>Bytes:</source>
        <translation>Bayt</translation>
    </message>
    <message>
        <source>Fee:</source>
        <translation>Ücret:</translation>
    </message>
    <message>
        <source>After Fee:</source>
        <translation>Ücretten sonra kalan:</translation>
    </message>
    <message>
        <source>Change:</source>
        <translation>Değişen:</translation>
    </message>
    <message>
        <source>Transaction Fee:</source>
        <translation>Gönderim ücreti:</translation>
    </message>
    <message>
        <source>Choose...</source>
        <translation>Seçiniz...</translation>
    </message>
    <message>
        <source>per kilobyte</source>
        <translation>kilobyte başına</translation>
    </message>
    <message>
        <source>Hide</source>
        <translation>Gizle</translation>
    </message>
    <message>
        <source>Recommended:</source>
        <translation>Önerilen:</translation>
    </message>
    <message>
        <source>Clear &amp;All</source>
        <translation>Hepsini sil</translation>
    </message>
    <message>
        <source>Copy fee</source>
        <translation>Ücreti kopyala</translation>
    </message>
    <message>
        <source>%1 (%2 blocks)</source>
        <translation>%1 (%2 blok)</translation>
    </message>
    <message>
        <source>%1 to %2</source>
        <translation>%1'den %2'e</translation>
    </message>
    <message>
        <source>Are you sure you want to send?</source>
        <translation>Göndermek istediğinize emin misiniz?</translation>
    </message>
    <message>
        <source>or</source>
        <translation>ya da</translation>
    </message>
    <message>
        <source>Transaction fee</source>
        <translation>Gönderim ücreti</translation>
    </message>
    <message>
        <source>Confirm send coins</source>
        <translation>Coin gönderimini onaylayın</translation>
    </message>
    <message>
        <source>Warning: Invalid Bitcoin address</source>
        <translation>Uyarı: Hatalı Bitcoin adresi</translation>
    </message>
    <message>
        <source>(no label)</source>
        <translation>(etiket yok)</translation>
    </message>
</context>
<context>
    <name>SendCoinsEntry</name>
    <message>
        <source>&amp;Label:</source>
        <translation>&amp;Etiket</translation>
    </message>
    <message>
        <source>Paste address from clipboard</source>
        <translation>Panodaki adresi yapıştırın</translation>
    </message>
    <message>
        <source>Message:</source>
        <translation>Mesaj:</translation>
    </message>
    </context>
<context>
    <name>SendConfirmationDialog</name>
    <message>
        <source>Yes</source>
        <translation>Evet</translation>
    </message>
</context>
<context>
    <name>ShutdownWindow</name>
    </context>
<context>
    <name>SignVerifyMessageDialog</name>
    <message>
        <source>Paste address from clipboard</source>
        <translation>Panodaki adresi yapıştırın</translation>
    </message>
    <message>
        <source>Signature</source>
        <translation>İmza</translation>
    </message>
    <message>
        <source>Sign &amp;Message</source>
        <translation>İmza &amp;Mesaj</translation>
    </message>
    <message>
        <source>Clear &amp;All</source>
        <translation>Hepsini sil</translation>
    </message>
    <message>
        <source>The entered address is invalid.</source>
        <translation>Girilen adres hatalı.</translation>
    </message>
    <message>
        <source>Please check the address and try again.</source>
        <translation>Adresi kontrol ettikten sonra lütfen tekrar deneyin.</translation>
    </message>
    <message>
        <source>Please check the signature and try again.</source>
        <translation>İmzanızı kontrol ettikten sonra lütfen tekrar deneyin.</translation>
    </message>
    <message>
        <source>Message verification failed.</source>
        <translation>Mesaj onayı hatalı.</translation>
    </message>
    <message>
        <source>Message verified.</source>
        <translation>Mesaj onaylandı.</translation>
    </message>
</context>
<context>
    <name>SplashScreen</name>
    </context>
<context>
    <name>TrafficGraphWidget</name>
    </context>
<context>
    <name>TransactionDesc</name>
    <message>
        <source>Status</source>
        <translation>Durum</translation>
    </message>
    <message>
        <source>Date</source>
        <translation>Tarih</translation>
    </message>
    <message>
        <source>Source</source>
        <translation>Kaynak</translation>
    </message>
    <message>
        <source>Generated</source>
        <translation>Oluşturuldu</translation>
    </message>
    <message>
        <source>unknown</source>
        <translation>bilinmiyor</translation>
    </message>
    <message>
        <source>label</source>
        <translation>etiket</translation>
    </message>
    <message>
        <source>not accepted</source>
        <translation>kabul edilmedi</translation>
    </message>
    <message>
        <source>Transaction fee</source>
        <translation>Gönderim ücreti</translation>
    </message>
    <message>
        <source>Message</source>
        <translation>Mesaj</translation>
    </message>
    <message>
        <source>Comment</source>
        <translation>Yorum</translation>
    </message>
    <message>
        <source>Transaction total size</source>
        <translation>Gönderimin toplam boyutu</translation>
    </message>
    <message>
        <source>Debug information</source>
        <translation>Hata giderme bilgisi</translation>
    </message>
    <message>
        <source>true</source>
        <translation>doğru</translation>
    </message>
    <message>
        <source>false</source>
        <translation>anlış</translation>
    </message>
</context>
<context>
    <name>TransactionDescDialog</name>
    </context>
<context>
    <name>TransactionTableModel</name>
    <message>
        <source>Date</source>
        <translation>Tarih</translation>
    </message>
    <message>
        <source>Type</source>
        <translation>Tip</translation>
    </message>
    <message>
        <source>Label</source>
        <translation>etiket</translation>
    </message>
    <message>
        <source>Confirmed (%1 confirmations)</source>
        <translation>Onaylandı (%1 onaylanan)</translation>
    </message>
    <message>
        <source>Generated but not accepted</source>
        <translation>Oluşturuldu fakat kabul edilmedi</translation>
    </message>
    <message>
        <source>Received with</source>
        <translation>ile alındı</translation>
    </message>
    <message>
        <source>Mined</source>
        <translation>Kazıldı</translation>
    </message>
    <message>
        <source>(n/a)</source>
        <translation>(yok)</translation>
    </message>
    <message>
        <source>(no label)</source>
        <translation>(etiket yok)</translation>
    </message>
    </context>
<context>
    <name>TransactionView</name>
    <message>
        <source>All</source>
        <translation>Hepsi</translation>
    </message>
    <message>
        <source>Today</source>
        <translation>Bugün</translation>
    </message>
    <message>
        <source>This week</source>
        <translation>Bu hafta</translation>
    </message>
    <message>
        <source>This month</source>
        <translation>Bu Ay</translation>
    </message>
    <message>
        <source>Last month</source>
        <translation>Son ay</translation>
    </message>
    <message>
        <source>This year</source>
        <translation>Bu yıl</translation>
    </message>
    <message>
        <source>Received with</source>
        <translation>ile alındı</translation>
    </message>
    <message>
        <source>Mined</source>
        <translation>Kazıldı</translation>
    </message>
    <message>
        <source>Other</source>
        <translation>Diğerleri</translation>
    </message>
    <message>
        <source>Copy address</source>
        <translation>Adresi kopyala</translation>
    </message>
    <message>
        <source>Copy label</source>
        <translation>Etiketi kopyala</translation>
    </message>
    <message>
        <source>Comma separated file (*.csv)</source>
        <translation>Virgül ile ayrılmış dosya (*.csv)</translation>
    </message>
    <message>
        <source>Confirmed</source>
        <translation>Kabul edilen</translation>
    </message>
    <message>
        <source>Date</source>
        <translation>Tarih</translation>
    </message>
    <message>
        <source>Type</source>
        <translation>Tip</translation>
    </message>
    <message>
        <source>Label</source>
        <translation>etiket</translation>
    </message>
    <message>
        <source>Address</source>
        <translation>adres</translation>
    </message>
    <message>
        <source>Exporting Failed</source>
        <translation>Dışa Aktarma Başarısız</translation>
    </message>
    </context>
<context>
    <name>UnitDisplayStatusBarControl</name>
    </context>
<context>
    <name>WalletFrame</name>
    </context>
<context>
    <name>WalletModel</name>
    <message>
        <source>Send Coins</source>
        <translation>Coin gönder</translation>
    </message>
    <message>
        <source>New fee:</source>
        <translation>Yeni ücret:</translation>
    </message>
    </context>
<context>
    <name>WalletView</name>
    <message>
        <source>&amp;Export</source>
        <translation>&amp;Çıkar</translation>
    </message>
    <message>
        <source>Backup Wallet</source>
        <translation>Cüzdanı yedekle</translation>
    </message>
    <message>
        <source>Backup Failed</source>
        <translation>Yedekleme başarısız</translation>
    </message>
    <message>
        <source>Backup Successful</source>
        <translation>Yedekleme tamamlandı</translation>
    </message>
    </context>
<context>
    <name>bitcoin-core</name>
    <message>
        <source>Bitcoin Core</source>
        <translation>Bitcoin Çekirdeği</translation>
    </message>
    <message>
        <source>Copyright (C) %i-%i</source>
        <translation>Copyright (C) %i-%i</translation>
    </message>
    <message>
        <source>Error: Disk space is low!</source>
        <translation>Hata: Disk boyutu düşük!</translation>
    </message>
    <message>
        <source>Loading P2P addresses...</source>
        <translation>P2P adresleri yükleniyor...</translation>
    </message>
    <message>
        <source>Loading banlist...</source>
        <translation>Ban listesi yükleniyor...</translation>
    </message>
    <message>
        <source>Verifying blocks...</source>
        <translation>Bloklar Onaylanıyor...</translation>
    </message>
    <message>
        <source>Wallet needed to be rewritten: restart %s to complete</source>
        <translation>%s tamamlanması için cüzdanın yeniden başlatılması gerekiyor</translation>
    </message>
    <message>
        <source>Error reading from database, shutting down.</source>
        <translation>Veritabanı okuma hatası, kapatıldı.</translation>
    </message>
    <message>
        <source>Information</source>
        <translation>Bilgi</translation>
    </message>
    <message>
        <source>Invalid -onion address or hostname: '%s'</source>
        <translation>Hatalı -onion adresi ya da host adı: '%s'</translation>
    </message>
    <message>
        <source>This is experimental software.</source>
        <translation>Bu deneysel bir yazılımdır.</translation>
    </message>
    <message>
        <source>Transaction too large</source>
        <translation>İşlem çok büyük</translation>
    </message>
    <message>
        <source>Verifying wallet(s)...</source>
        <translation>Cüzdan(lar) onaylanıyor...</translation>
    </message>
    <message>
        <source>Warning</source>
        <translation>Uyarı</translation>
    </message>
    <message>
        <source>Starting network threads...</source>
        <translation>Bağlantı konuları başlıyor</translation>
    </message>
    <message>
        <source>The wallet will avoid paying less than the minimum relay fee.</source>
        <translation>Cüzdan minimum değişim ücretinden daha düşük olan ödemeyi önleyecektir</translation>
    </message>
    <message>
        <source>This is the minimum transaction fee you pay on every transaction.</source>
        <translation>Her işlem için minimum işlem ücretiniz budur</translation>
    </message>
    <message>
        <source>This is the transaction fee you will pay if you send a transaction.</source>
        <translation>Bir işlem göndermeniz durumunda işlem ücretiniz budur</translation>
    </message>
    <message>
        <source>Transaction amounts must not be negative</source>
        <translation>İşlem miktarı negatif olmamalı</translation>
    </message>
    <message>
        <source>Transaction has too long of a mempool chain</source>
        <translation>İşlem çok uzun bir bellek havuzu zincirine sahip</translation>
    </message>
    <message>
        <source>Transaction must have at least one recipient</source>
        <translation>İşlemin en az bir alıcıya sahip olmalı</translation>
    </message>
    <message>
        <source>Unknown network specified in -onlynet: '%s'</source>
        <translation>Belirsiz ağ belirtildi -onlynet: '%s'</translation>
    </message>
    <message>
        <source>Insufficient funds</source>
        <translation>Yetersiz Bakiye</translation>
    </message>
    <message>
        <source>Loading block index...</source>
        <translation>Blok indeksi yükleniyor</translation>
    </message>
    <message>
        <source>Loading wallet...</source>
        <translation>Cüzdan Bekleniyor...</translation>
    </message>
    <message>
        <source>Cannot downgrade wallet</source>
        <translation>Cüzdan indirgenememektedir</translation>
    </message>
    <message>
        <source>Rescanning...</source>
        <translation>Tekrar taranıyor...</translation>
    </message>
    <message>
        <source>Done loading</source>
        <translation>Yükleme tamamlandı</translation>
    </message>
    <message>
        <source>Error</source>
        <translation>Hata</translation>
    </message>
</context>
</TS><|MERGE_RESOLUTION|>--- conflicted
+++ resolved
@@ -181,7 +181,7 @@
     </message>
     <message>
         <source>%1 will close now to finish the encryption process. Remember that encrypting your wallet cannot fully protect your particl from being stolen by malware infecting your computer.</source>
-        <translation>%1 Şifreleme işlemini bitirmek için kapatılacak. Şunu unutmayın ki şampiyon galatasaray ve şifrelemek, bitcoinlerinizin bilgisayarınıza bulaşan malware yazılımları tarafından çalınmasını tamamen engelleyemez.</translation>
+        <translation>%1 Şifreleme işlemini bitirmek için kapatılacak. Şunu unutmayın ki şampiyon galatasaray ve şifrelemek, particllerinizin bilgisayarınıza bulaşan malware yazılımları tarafından çalınmasını tamamen engelleyemez.</translation>
     </message>
     <message>
         <source>IMPORTANT: Any previous backups you have made of your wallet file should be replaced with the newly generated, encrypted wallet file. For security reasons, previous backups of the unencrypted wallet file will become useless as soon as you start using the new, encrypted wallet.</source>
@@ -286,7 +286,6 @@
         <translation>Bloklar disk üzerinde yeniden indeksleniyor...</translation>
     </message>
     <message>
-<<<<<<< HEAD
         <source>Send coins to a Particl address</source>
         <translation>Particl adresine madeni para gönderin</translation>
     </message>
@@ -301,25 +300,9 @@
     <message>
         <source>&amp;Verify message...</source>
         <translation>Onay mesajı...</translation>
-=======
-        <source>Send coins to a Bitcoin address</source>
-        <translation>Bitcoin adresine madeni para gönderin</translation>
->>>>>>> e5776690
-    </message>
-    <message>
-        <source>Backup wallet to another location</source>
-        <translation>Cüzdanınızı başka bir lokasyona yedekleyin</translation>
-    </message>
-    <message>
-        <source>Open debugging and diagnostic console</source>
-        <translation>Hata giderme konsolunu aç</translation>
-    </message>
-    <message>
-        <source>&amp;Verify message...</source>
-        <translation>Onay mesajı...</translation>
-    </message>
-    <message>
-        <source>Bitcoin</source>
+    </message>
+    <message>
+        <source>Particl</source>
         <translation>Bitcoin
 </translation>
     </message>
@@ -412,13 +395,10 @@
         <translation>Tarih</translation>
     </message>
     <message>
-<<<<<<< HEAD
-=======
         <source>Confirmations</source>
         <translation>Onaylamalar</translation>
     </message>
     <message>
->>>>>>> e5776690
         <source>Confirmed</source>
         <translation>Kabul edilen</translation>
     </message>
@@ -466,13 +446,6 @@
         <translation>Adres</translation>
     </message>
     <message>
-<<<<<<< HEAD
-        <source>New receiving address</source>
-        <translation>Yeni alış adresi</translation>
-    </message>
-    <message>
-=======
->>>>>>> e5776690
         <source>New sending address</source>
         <translation>Yeni gönderim adresi</translation>
     </message>
@@ -485,17 +458,10 @@
         <translation>Gönderim adresini düzenleyin</translation>
     </message>
     <message>
-        <source>The entered address "%1" is not a valid Bitcoin address.</source>
-        <translation>Girilen adres "%1" Bitcoin adresiyle eşleşmiyor.</translation>
-    </message>
-    <message>
-<<<<<<< HEAD
-        <source>The entered address "%1" is already in the address book.</source>
-        <translation>Girilen adres "%1" adres defterinde zaten kayıtlı.</translation>
-    </message>
-    <message>
-=======
->>>>>>> e5776690
+        <source>The entered address "%1" is not a valid Particl address.</source>
+        <translation>Girilen adres "%1" Particl adresiyle eşleşmiyor.</translation>
+    </message>
+    <message>
         <source>New key generation failed.</source>
         <translation>Yeni anahtar üretimi başarısız.</translation>
     </message>
@@ -521,27 +487,7 @@
         <source>Command-line options</source>
         <translation>Komut satırı ayarları</translation>
     </message>
-<<<<<<< HEAD
-    <message>
-        <source>Usage:</source>
-        <translation>Kullanım:</translation>
-    </message>
-    <message>
-        <source>command-line options</source>
-        <translation>komut satırı ayarları</translation>
-    </message>
-    <message>
-        <source>UI Options:</source>
-        <translation>UI Ayarları:</translation>
-    </message>
-    <message>
-        <source>Set language, for example "de_DE" (default: system locale)</source>
-        <translation>Bir dil seçin, örneğin "de_DE" (seçilen: Sistem dili)</translation>
-    </message>
-    </context>
-=======
 </context>
->>>>>>> e5776690
 <context>
     <name>Intro</name>
     <message>
@@ -549,14 +495,8 @@
         <translation>Hoş geldiniz</translation>
     </message>
     <message>
-<<<<<<< HEAD
         <source>Particl</source>
-        <translation>Particl
-=======
-        <source>Bitcoin</source>
-        <translation>Bitcoin
->>>>>>> e5776690
-</translation>
+        <translation>Particl</translation>
     </message>
     <message>
         <source>Error</source>
@@ -566,13 +506,10 @@
 <context>
     <name>ModalOverlay</name>
     <message>
-<<<<<<< HEAD
-=======
         <source>Form</source>
         <translation>Form</translation>
     </message>
     <message>
->>>>>>> e5776690
         <source>Number of blocks left</source>
         <translation>Kalan blokların sayısı</translation>
     </message>
@@ -601,7 +538,6 @@
     <message>
         <source>Options</source>
         <translation>Ayarlar</translation>
-<<<<<<< HEAD
     </message>
     <message>
         <source>&amp;Main</source>
@@ -664,17 +600,49 @@
         <translation>Konfigürasyon ayarları</translation>
     </message>
     <message>
+        <source>The configuration file is used to specify advanced user options which override GUI settings. Additionally, any command-line options will override this configuration file.</source>
+        <translation>Konfigürasyon dosyası GUI ayarlarını geçersiz kılmak için gelişmiş kullanıcı ayarlarını değiştirir. Ek olarak, herhangi bir komut satırı seçeneği konfigürasyon dosyasını geçersiz kılar.</translation>
+    </message>
+    <message>
         <source>Error</source>
         <translation>Hata</translation>
     </message>
-    </context>
+    <message>
+        <source>The configuration file could not be opened.</source>
+        <translation>Konfigürasyon dosyası açılamadı.</translation>
+    </message>
+    <message>
+        <source>This change would require a client restart.</source>
+        <translation>Bu değişiklik istemcinin yeniden başlatılmasını gerektirir.</translation>
+    </message>
+    <message>
+        <source>The supplied proxy address is invalid.</source>
+        <translation>Sağlanan proxy adresi geçerli değil.</translation>
+    </message>
+</context>
 <context>
     <name>OverviewPage</name>
+    <message>
+        <source>Form</source>
+        <translation>Form</translation>
+    </message>
+    <message>
+        <source>The displayed information may be out of date. Your wallet automatically synchronizes with the Particl network after a connection is established, but this process has not completed yet.</source>
+        <translation>Gösterilen bilgi geçerli olmayabilir. Bağlantı tekrar sağlandıktan sonra cüzdanınız otomatik olarak senkronize olacaktır. Henüz senkronize olma işlemi tamamlanmadı.</translation>
+    </message>
+    <message>
+        <source>Watch-only:</source>
+        <translation>Sadece görüntülenebilir:</translation>
+    </message>
     <message>
         <source>Available:</source>
         <translation>Kullanılabilir:</translation>
     </message>
     <message>
+        <source>Your current spendable balance</source>
+        <translation>Mevcut harcanabilir tutarınız</translation>
+    </message>
+    <message>
         <source>Pending:</source>
         <translation>Bekleyen:</translation>
     </message>
@@ -682,9 +650,41 @@
         <source>Total:</source>
         <translation>Toplam:</translation>
     </message>
-    </context>
+    <message>
+        <source>Your current total balance</source>
+        <translation>Toplam mevcut miktarınız</translation>
+    </message>
+    <message>
+        <source>Your current balance in watch-only addresses</source>
+        <translation>Sadece görüntülenebilir adreslerdeki mevcut miktarınız</translation>
+    </message>
+    <message>
+        <source>Spendable:</source>
+        <translation>Harcanabilir:</translation>
+    </message>
+    <message>
+        <source>Recent transactions</source>
+        <translation>Yakın zamanda yapılmış işlemler</translation>
+    </message>
+    <message>
+        <source>Unconfirmed transactions to watch-only addresses</source>
+        <translation>Sadece görüntülenebilir adreslerdeki doğrulanmamış işlemler</translation>
+    </message>
+    <message>
+        <source>Current total balance in watch-only addresses</source>
+        <translation>Sadece görüntülenebilir adreslerdeki mevcut toplam miktar</translation>
+    </message>
+</context>
 <context>
     <name>PaymentServer</name>
+    <message>
+        <source>Payment request error</source>
+        <translation>Ödeme isteği hatası</translation>
+    </message>
+    <message>
+        <source>Payment request fetch URL is invalid: %1</source>
+        <translation>Ödeme isteği URL'si hatalı: %1</translation>
+    </message>
     <message>
         <source>Invalid payment address %1</source>
         <translation>Hatalı ödeme adresi %1</translation>
@@ -708,8 +708,8 @@
 <context>
     <name>QObject</name>
     <message>
-        <source>Enter a Bitcoin address (e.g. %1)</source>
-        <translation>Bitcoin adresinizi girin (örneğin %1)</translation>
+        <source>Enter a Particl address (e.g. %1)</source>
+        <translation>Particl adresinizi girin (örneğin %1)</translation>
     </message>
     <message>
         <source>N/A</source>
@@ -928,10 +928,6 @@
         <translation>Temizle</translation>
     </message>
     <message>
-        <source>Generate Bech32 address</source>
-        <translation>Bech32 adresi oluştur</translation>
-    </message>
-    <message>
         <source>Show</source>
         <translation>Göster</translation>
     </message>
@@ -981,26 +977,19 @@
     <message>
         <source>Address</source>
         <translation>adres</translation>
-=======
-    </message>
-    <message>
-        <source>&amp;Main</source>
-        <translation>&amp;Ana Menü</translation>
-    </message>
-    <message>
-        <source>Size of &amp;database cache</source>
-        <translation>Veritabanı önbelleğinin boyutu</translation>
->>>>>>> e5776690
-    </message>
-    <message>
-        <source>IP address of the proxy (e.g. IPv4: 127.0.0.1 / IPv6: ::1)</source>
-        <translation>Proxy bağlantısı IP adresleri (örneğin IPv4: 127.0.0.1 / IPv6: ::1)</translation>
-    </message>
-<<<<<<< HEAD
+    </message>
+    <message>
+        <source>Label</source>
+        <translation>etiket</translation>
+    </message>
     <message>
         <source>Message</source>
         <translation>Mesaj</translation>
     </message>
+    <message>
+        <source>Wallet</source>
+        <translation>Cüzdan</translation>
+    </message>
     </context>
 <context>
     <name>RecentRequestsTableModel</name>
@@ -1096,12 +1085,16 @@
         <translation>ya da</translation>
     </message>
     <message>
+        <source>Transaction fee</source>
+        <translation>Gönderim ücreti</translation>
+    </message>
+    <message>
         <source>Confirm send coins</source>
         <translation>Coin gönderimini onaylayın</translation>
     </message>
     <message>
-        <source>Warning: Invalid Bitcoin address</source>
-        <translation>Uyarı: Hatalı Bitcoin adresi</translation>
+        <source>Warning: Invalid Particl address</source>
+        <translation>Uyarı: Hatalı Particl adresi</translation>
     </message>
     <message>
         <source>(no label)</source>
@@ -1277,30 +1270,11 @@
     <message>
         <source>(no label)</source>
         <translation>(etiket yok)</translation>
-=======
-    <message>
-        <source>Open Configuration File</source>
-        <translation>Konfigürasyon dosyasını aç</translation>
-    </message>
-    <message>
-        <source>Reset all client options to default.</source>
-        <translation>Bütün ayarları varsayılana çevir</translation>
-    </message>
-    <message>
-        <source>&amp;Network</source>
-        <translation>Ağ</translation>
-    </message>
-    <message>
-        <source>W&amp;allet</source>
-        <translation>Cüzdan</translation>
-    </message>
-    <message>
-        <source>Port of the proxy (e.g. 9050)</source>
-        <translation>Proxy portu (örneğin 9050)</translation>
->>>>>>> e5776690
-    </message>
-    <message>
-<<<<<<< HEAD
+    </message>
+    </context>
+<context>
+    <name>TransactionView</name>
+    <message>
         <source>All</source>
         <translation>Hepsi</translation>
     </message>
@@ -1363,24 +1337,15 @@
     <message>
         <source>Label</source>
         <translation>etiket</translation>
-=======
-        <source>&amp;Window</source>
-        <translation>Pencere</translation>
-    </message>
-    <message>
-        <source>User Interface &amp;language:</source>
-        <translation>Kullanıcı arayüzü dili</translation>
->>>>>>> e5776690
-    </message>
-    <message>
-        <source>&amp;OK</source>
-        <translation>Tamam</translation>
-    </message>
-    <message>
-        <source>&amp;Cancel</source>
-        <translation>İptal</translation>
-    </message>
-<<<<<<< HEAD
+    </message>
+    <message>
+        <source>Address</source>
+        <translation>adres</translation>
+    </message>
+    <message>
+        <source>Exporting Failed</source>
+        <translation>Dışa Aktarma Başarısız</translation>
+    </message>
     </context>
 <context>
     <name>UnitDisplayStatusBarControl</name>
@@ -1418,1035 +1383,123 @@
         <translation>Yedekleme tamamlandı</translation>
     </message>
     </context>
-=======
-    <message>
-        <source>default</source>
-        <translation>Varsayılan</translation>
-    </message>
-    <message>
-        <source>Client restart required to activate changes.</source>
-        <translation>Değişikliklerin aktif edilebilmesi için yeniden başlatma gerekiyor.</translation>
-    </message>
-    <message>
-        <source>Configuration options</source>
-        <translation>Konfigürasyon ayarları</translation>
-    </message>
-    <message>
-        <source>The configuration file is used to specify advanced user options which override GUI settings. Additionally, any command-line options will override this configuration file.</source>
-        <translation>Konfigürasyon dosyası GUI ayarlarını geçersiz kılmak için gelişmiş kullanıcı ayarlarını değiştirir. Ek olarak, herhangi bir komut satırı seçeneği konfigürasyon dosyasını geçersiz kılar.</translation>
+<context>
+    <name>bitcoin-core</name>
+    <message>
+        <source>Particl Core</source>
+        <translation>Particl Çekirdeği</translation>
+    </message>
+    <message>
+        <source>Copyright (C) %i-%i</source>
+        <translation>Copyright (C) %i-%i</translation>
+    </message>
+    <message>
+        <source>Error: Disk space is low!</source>
+        <translation>Hata: Disk boyutu düşük!</translation>
+    </message>
+    <message>
+        <source>Loading P2P addresses...</source>
+        <translation>P2P adresleri yükleniyor...</translation>
+    </message>
+    <message>
+        <source>Loading banlist...</source>
+        <translation>Ban listesi yükleniyor...</translation>
+    </message>
+    <message>
+        <source>Verifying blocks...</source>
+        <translation>Bloklar Onaylanıyor...</translation>
+    </message>
+    <message>
+        <source>Wallet needed to be rewritten: restart %s to complete</source>
+        <translation>%s tamamlanması için cüzdanın yeniden başlatılması gerekiyor</translation>
+    </message>
+    <message>
+        <source>Error reading from database, shutting down.</source>
+        <translation>Veritabanı okuma hatası, kapatıldı.</translation>
+    </message>
+    <message>
+        <source>Information</source>
+        <translation>Bilgi</translation>
+    </message>
+    <message>
+        <source>Invalid -onion address or hostname: '%s'</source>
+        <translation>Hatalı -onion adresi ya da host adı: '%s'</translation>
+    </message>
+    <message>
+        <source>This is experimental software.</source>
+        <translation>Bu deneysel bir yazılımdır.</translation>
+    </message>
+    <message>
+        <source>Transaction too large</source>
+        <translation>İşlem çok büyük</translation>
+    </message>
+    <message>
+        <source>Verifying wallet(s)...</source>
+        <translation>Cüzdan(lar) onaylanıyor...</translation>
+    </message>
+    <message>
+        <source>Warning</source>
+        <translation>Uyarı</translation>
+    </message>
+    <message>
+        <source>Starting network threads...</source>
+        <translation>Bağlantı konuları başlıyor</translation>
+    </message>
+    <message>
+        <source>The wallet will avoid paying less than the minimum relay fee.</source>
+        <translation>Cüzdan minimum değişim ücretinden daha düşük olan ödemeyi önleyecektir</translation>
+    </message>
+    <message>
+        <source>This is the minimum transaction fee you pay on every transaction.</source>
+        <translation>Her işlem için minimum işlem ücretiniz budur</translation>
+    </message>
+    <message>
+        <source>This is the transaction fee you will pay if you send a transaction.</source>
+        <translation>Bir işlem göndermeniz durumunda işlem ücretiniz budur</translation>
+    </message>
+    <message>
+        <source>Transaction amounts must not be negative</source>
+        <translation>İşlem miktarı negatif olmamalı</translation>
+    </message>
+    <message>
+        <source>Transaction has too long of a mempool chain</source>
+        <translation>İşlem çok uzun bir bellek havuzu zincirine sahip</translation>
+    </message>
+    <message>
+        <source>Transaction must have at least one recipient</source>
+        <translation>İşlemin en az bir alıcıya sahip olmalı</translation>
+    </message>
+    <message>
+        <source>Unknown network specified in -onlynet: '%s'</source>
+        <translation>Belirsiz ağ belirtildi -onlynet: '%s'</translation>
+    </message>
+    <message>
+        <source>Insufficient funds</source>
+        <translation>Yetersiz Bakiye</translation>
+    </message>
+    <message>
+        <source>Loading block index...</source>
+        <translation>Blok indeksi yükleniyor</translation>
+    </message>
+    <message>
+        <source>Loading wallet...</source>
+        <translation>Cüzdan Bekleniyor...</translation>
+    </message>
+    <message>
+        <source>Cannot downgrade wallet</source>
+        <translation>Cüzdan indirgenememektedir</translation>
+    </message>
+    <message>
+        <source>Rescanning...</source>
+        <translation>Tekrar taranıyor...</translation>
+    </message>
+    <message>
+        <source>Done loading</source>
+        <translation>Yükleme tamamlandı</translation>
     </message>
     <message>
         <source>Error</source>
         <translation>Hata</translation>
     </message>
-    <message>
-        <source>The configuration file could not be opened.</source>
-        <translation>Konfigürasyon dosyası açılamadı.</translation>
-    </message>
-    <message>
-        <source>This change would require a client restart.</source>
-        <translation>Bu değişiklik istemcinin yeniden başlatılmasını gerektirir.</translation>
-    </message>
-    <message>
-        <source>The supplied proxy address is invalid.</source>
-        <translation>Sağlanan proxy adresi geçerli değil.</translation>
-    </message>
-</context>
->>>>>>> e5776690
-<context>
-    <name>OverviewPage</name>
-    <message>
-<<<<<<< HEAD
-        <source>Options:</source>
-        <translation>Ayarlar:</translation>
-    </message>
-    <message>
-        <source>Accept command line and JSON-RPC commands</source>
-        <translation>JSON-RPC komutları ile komut satırını onaylayın</translation>
-    </message>
-    <message>
-        <source>Bitcoin Core</source>
-        <translation>Bitcoin Çekirdeği</translation>
-    </message>
-    <message>
-        <source>&lt;category&gt; can be:</source>
-        <translation>&lt;category&gt; can be:</translation>
-    </message>
-    <message>
-        <source>Block creation options:</source>
-        <translation>Blok oluşturma ayarları:</translation>
-    </message>
-    <message>
-        <source>Connection options:</source>
-        <translation>Bağlantı ayarları:</translation>
-    </message>
-    <message>
-        <source>Copyright (C) %i-%i</source>
-        <translation>Copyright (C) %i-%i</translation>
-    </message>
-    <message>
-        <source>Debugging/Testing options:</source>
-        <translation>Hata giderme/test ayarları:</translation>
-    </message>
-    <message>
-        <source>Error: Disk space is low!</source>
-        <translation>Hata: Disk boyutu düşük!</translation>
-    </message>
-    <message>
-        <source>Loading P2P addresses...</source>
-        <translation>P2P adresleri yükleniyor...</translation>
-    </message>
-    <message>
-        <source>Loading banlist...</source>
-        <translation>Ban listesi yükleniyor...</translation>
-    </message>
-    <message>
-        <source>Print this help message and exit</source>
-        <translation>Bu yardım mesajını yazdır ve çıkış yap</translation>
-=======
-        <source>Form</source>
-        <translation>Form</translation>
->>>>>>> e5776690
-    </message>
-    <message>
-        <source>The displayed information may be out of date. Your wallet automatically synchronizes with the Bitcoin network after a connection is established, but this process has not completed yet.</source>
-        <translation>Gösterilen bilgi geçerli olmayabilir. Bağlantı tekrar sağlandıktan sonra cüzdanınız otomatik olarak senkronize olacaktır. Henüz senkronize olma işlemi tamamlanmadı.</translation>
-    </message>
-    <message>
-        <source>Watch-only:</source>
-        <translation>Sadece görüntülenebilir:</translation>
-    </message>
-    <message>
-<<<<<<< HEAD
-        <source>Wallet needed to be rewritten: restart %s to complete</source>
-        <translation>%s tamamlanması için cüzdanın yeniden başlatılması gerekiyor</translation>
-    </message>
-    <message>
-        <source>Wallet options:</source>
-        <translation>Cüzdan Ayarları</translation>
-    </message>
-    <message>
-        <source>(default: %u)</source>
-        <translation>(varsayılan: %u)</translation>
-    </message>
-    <message>
-        <source>Error reading from database, shutting down.</source>
-        <translation>Veritabanı okuma hatası, kapatıldı.</translation>
-    </message>
-    <message>
-        <source>Information</source>
-        <translation>Bilgi</translation>
-    </message>
-    <message>
-        <source>Invalid -onion address or hostname: '%s'</source>
-        <translation>Hatalı -onion adresi ya da host adı: '%s'</translation>
-    </message>
-    <message>
-        <source>RPC server options:</source>
-        <translation>RPC sunucu ayarları</translation>
-    </message>
-    <message>
-        <source>This is experimental software.</source>
-        <translation>Bu deneysel bir yazılımdır.</translation>
-    </message>
-    <message>
-        <source>Tor control port password (default: empty)</source>
-        <translation>Tor kontrolü portu şifresi (varsayılan: boş bırakınız)</translation>
-    </message>
-    <message>
-        <source>Transaction too large</source>
-        <translation>İşlem çok büyük</translation>
-    </message>
-    <message>
-        <source>Username for JSON-RPC connections</source>
-        <translation>JSON-RPC bağlantıları için kullanıcı adı</translation>
-    </message>
-    <message>
-        <source>Verifying wallet(s)...</source>
-        <translation>Cüzdan(lar) onaylanıyor...</translation>
-    </message>
-    <message>
-        <source>Warning</source>
-        <translation>Uyarı</translation>
-    </message>
-    <message>
-        <source>Password for JSON-RPC connections</source>
-        <translation>JSON-RPC bağlantıları için şifre</translation>
-    </message>
-    <message>
-        <source>(default: %s)</source>
-        <translation>(varsayılan: %s)</translation>
-    </message>
-    <message>
-        <source>Specify configuration file (default: %s)</source>
-        <translation>Yapılandırma dosyasını belirle (varsayılan: %s)</translation>
-=======
-        <source>Available:</source>
-        <translation>Kullanılabilir:</translation>
-    </message>
-    <message>
-        <source>Your current spendable balance</source>
-        <translation>Mevcut harcanabilir tutarınız</translation>
-    </message>
-    <message>
-        <source>Pending:</source>
-        <translation>Bekleyen:</translation>
-    </message>
-    <message>
-        <source>Total:</source>
-        <translation>Toplam:</translation>
-    </message>
-    <message>
-        <source>Your current total balance</source>
-        <translation>Toplam mevcut miktarınız</translation>
-    </message>
-    <message>
-        <source>Your current balance in watch-only addresses</source>
-        <translation>Sadece görüntülenebilir adreslerdeki mevcut miktarınız</translation>
->>>>>>> e5776690
-    </message>
-    <message>
-        <source>Spendable:</source>
-        <translation>Harcanabilir:</translation>
-    </message>
-    <message>
-        <source>Recent transactions</source>
-        <translation>Yakın zamanda yapılmış işlemler</translation>
-    </message>
-    <message>
-        <source>Unconfirmed transactions to watch-only addresses</source>
-        <translation>Sadece görüntülenebilir adreslerdeki doğrulanmamış işlemler</translation>
-    </message>
-    <message>
-        <source>Current total balance in watch-only addresses</source>
-        <translation>Sadece görüntülenebilir adreslerdeki mevcut toplam miktar</translation>
-    </message>
-</context>
-<context>
-    <name>PaymentServer</name>
-    <message>
-        <source>Payment request error</source>
-        <translation>Ödeme isteği hatası</translation>
-    </message>
-    <message>
-        <source>Payment request fetch URL is invalid: %1</source>
-        <translation>Ödeme isteği URL'si hatalı: %1</translation>
-    </message>
-    <message>
-        <source>Invalid payment address %1</source>
-        <translation>Hatalı ödeme adresi %1</translation>
-    </message>
-    <message>
-        <source>Network request error</source>
-        <translation>Ağ hatası</translation>
-    </message>
-    </context>
-<context>
-    <name>PeerTableModel</name>
-    <message>
-        <source>Sent</source>
-        <translation>Gönder</translation>
-    </message>
-    <message>
-        <source>Received</source>
-        <translation>Alındı</translation>
-    </message>
-</context>
-<context>
-    <name>QObject</name>
-    <message>
-        <source>Enter a Bitcoin address (e.g. %1)</source>
-        <translation>Bitcoin adresinizi girin (örneğin %1)</translation>
-    </message>
-    <message>
-        <source>N/A</source>
-        <translation>Yok</translation>
-    </message>
-    <message>
-        <source>%1 and %2</source>
-        <translation>%1 ve %2</translation>
-    </message>
-    <message>
-        <source>unknown</source>
-        <translation>bilinmiyor</translation>
-    </message>
-</context>
-<context>
-    <name>QObject::QObject</name>
-    <message>
-        <source>Error: %1</source>
-        <translation>Hata: %1</translation>
-    </message>
-</context>
-<context>
-    <name>QRImageWidget</name>
-    <message>
-        <source>&amp;Save Image...</source>
-        <translation>&amp;Görüntüyü kaydet</translation>
-    </message>
-    <message>
-        <source>&amp;Copy Image</source>
-        <translation>&amp;Görüntüyü kopyala</translation>
-    </message>
-    <message>
-        <source>Save QR Code</source>
-        <translation>QR kodu kaydet</translation>
-    </message>
-    </context>
-<context>
-    <name>RPCConsole</name>
-    <message>
-        <source>N/A</source>
-        <translation>Yok</translation>
-    </message>
-    <message>
-        <source>Client version</source>
-        <translation>Arayüz versiyonu</translation>
-    </message>
-    <message>
-        <source>&amp;Information</source>
-        <translation>&amp;Bilgi</translation>
-    </message>
-    <message>
-        <source>Debug window</source>
-        <translation>Hata giderme penceresi</translation>
-    </message>
-    <message>
-        <source>General</source>
-        <translation>Genel</translation>
-    </message>
-    <message>
-        <source>Using BerkeleyDB version</source>
-        <translation>Kullanılan BerkeleyDB versiyonu</translation>
-    </message>
-    <message>
-        <source>Startup time</source>
-        <translation>Başlangıç zamanı</translation>
-    </message>
-    <message>
-        <source>Network</source>
-        <translation>Ağ</translation>
-    </message>
-    <message>
-        <source>Name</source>
-        <translation>İsim</translation>
-    </message>
-    <message>
-        <source>Number of connections</source>
-        <translation>Bağlantı sayısı</translation>
-    </message>
-    <message>
-        <source>Block chain</source>
-        <translation>Blok zinciri</translation>
-    </message>
-    <message>
-        <source>Memory usage</source>
-        <translation>Bellek kullanımı</translation>
-    </message>
-    <message>
-        <source>&amp;Reset</source>
-        <translation>&amp;Yeniden başlat</translation>
-    </message>
-    <message>
-        <source>Received</source>
-        <translation>Alındı</translation>
-    </message>
-    <message>
-        <source>Sent</source>
-        <translation>Gönder</translation>
-    </message>
-    <message>
-        <source>Whitelisted</source>
-        <translation>Beyaz listede</translation>
-    </message>
-    <message>
-        <source>Version</source>
-        <translation>Versiyon</translation>
-    </message>
-    <message>
-        <source>Services</source>
-        <translation>Servisler</translation>
-    </message>
-    <message>
-        <source>Connection Time</source>
-        <translation>Bağlantı süresi</translation>
-    </message>
-    <message>
-        <source>Last Send</source>
-        <translation>Son gönderim</translation>
-    </message>
-    <message>
-        <source>Last Receive</source>
-        <translation>Son alış</translation>
-    </message>
-    <message>
-        <source>Ping Time</source>
-        <translation>Ping süresi</translation>
-    </message>
-    <message>
-        <source>Ping Wait</source>
-        <translation>Ping bekliyor</translation>
-    </message>
-    <message>
-        <source>Last block time</source>
-        <translation>Son blok zamanı</translation>
-    </message>
-    <message>
-        <source>&amp;Open</source>
-        <translation>&amp;Aç</translation>
-    </message>
-    <message>
-        <source>&amp;Console</source>
-        <translation>&amp;Konsol</translation>
-    </message>
-    <message>
-        <source>&amp;Network Traffic</source>
-        <translation>&amp;Ağ trafiği</translation>
-    </message>
-    <message>
-        <source>Totals</source>
-        <translation>Toplam</translation>
-    </message>
-    <message>
-        <source>Clear console</source>
-        <translation>Konsolu temizle</translation>
-    </message>
-    <message>
-        <source>1 &amp;hour</source>
-        <translation>1 &amp;saat</translation>
-    </message>
-    <message>
-        <source>1 &amp;day</source>
-        <translation>1 &amp;gün</translation>
-    </message>
-    <message>
-        <source>1 &amp;week</source>
-        <translation>1 &amp;hafta</translation>
-    </message>
-    <message>
-        <source>1 &amp;year</source>
-        <translation>1 &amp;yıl</translation>
-    </message>
-    <message>
-        <source>&amp;Disconnect</source>
-        <translation>&amp;Bağlantı kesildi</translation>
-    </message>
-    <message>
-        <source>Network activity disabled</source>
-        <translation>Ağ aktivitesi pasif</translation>
-    </message>
-    <message>
-        <source>never</source>
-        <translation>asla</translation>
-    </message>
-    <message>
-        <source>Inbound</source>
-        <translation>Gelen</translation>
-    </message>
-    <message>
-        <source>Outbound</source>
-        <translation>Giden</translation>
-    </message>
-    <message>
-        <source>Yes</source>
-        <translation>Evet</translation>
-    </message>
-    <message>
-        <source>No</source>
-        <translation>Hayır</translation>
-    </message>
-    <message>
-        <source>Unknown</source>
-        <translation>Bilinmiyor</translation>
-    </message>
-</context>
-<context>
-    <name>ReceiveCoinsDialog</name>
-    <message>
-        <source>&amp;Label:</source>
-        <translation>&amp;Etiket</translation>
-    </message>
-    <message>
-        <source>&amp;Message:</source>
-        <translation>&amp;Mesaj</translation>
-    </message>
-    <message>
-        <source>Clear</source>
-        <translation>Temizle</translation>
-    </message>
-    <message>
-        <source>Show</source>
-        <translation>Göster</translation>
-    </message>
-    <message>
-        <source>Remove</source>
-        <translation>Sil</translation>
-    </message>
-    <message>
-        <source>Copy URI</source>
-        <translation>URI'yi kopyala</translation>
-    </message>
-    <message>
-        <source>Copy label</source>
-        <translation>Etiketi kopyala</translation>
-    </message>
-    <message>
-        <source>Copy message</source>
-        <translation>Mesajı kopyala</translation>
-    </message>
-    </context>
-<context>
-    <name>ReceiveRequestDialog</name>
-    <message>
-        <source>QR Code</source>
-        <translation>QR kod</translation>
-    </message>
-    <message>
-        <source>Copy &amp;URI</source>
-        <translation>URI'yi kopyala</translation>
-    </message>
-    <message>
-        <source>Copy &amp;Address</source>
-        <translation>&amp;Adresi Kopyala</translation>
-    </message>
-    <message>
-        <source>&amp;Save Image...</source>
-        <translation>&amp;Görüntüyü kaydet</translation>
-    </message>
-    <message>
-        <source>Payment information</source>
-        <translation>Ödeme bilgisi</translation>
-    </message>
-    <message>
-        <source>URI</source>
-        <translation>URI</translation>
-    </message>
-    <message>
-        <source>Address</source>
-        <translation>adres</translation>
-    </message>
-    <message>
-        <source>Label</source>
-        <translation>etiket</translation>
-    </message>
-    <message>
-        <source>Message</source>
-        <translation>Mesaj</translation>
-    </message>
-    <message>
-        <source>Wallet</source>
-        <translation>Cüzdan</translation>
-    </message>
-    </context>
-<context>
-    <name>RecentRequestsTableModel</name>
-    <message>
-        <source>Date</source>
-        <translation>Tarih</translation>
-    </message>
-    <message>
-        <source>Label</source>
-        <translation>etiket</translation>
-    </message>
-    <message>
-        <source>Message</source>
-        <translation>Mesaj</translation>
-    </message>
-    <message>
-        <source>(no label)</source>
-        <translation>(etiket yok)</translation>
-    </message>
-    <message>
-        <source>(no message)</source>
-        <translation>(mesaj yok)</translation>
-    </message>
-    </context>
-<context>
-    <name>SendCoinsDialog</name>
-    <message>
-        <source>Send Coins</source>
-        <translation>Coin gönder</translation>
-    </message>
-    <message>
-        <source>automatically selected</source>
-        <translation>Otomatik seçildi</translation>
-    </message>
-    <message>
-        <source>Bytes:</source>
-        <translation>Bayt</translation>
-    </message>
-    <message>
-        <source>Fee:</source>
-        <translation>Ücret:</translation>
-    </message>
-    <message>
-        <source>After Fee:</source>
-        <translation>Ücretten sonra kalan:</translation>
-    </message>
-    <message>
-        <source>Change:</source>
-        <translation>Değişen:</translation>
-    </message>
-    <message>
-        <source>Transaction Fee:</source>
-        <translation>Gönderim ücreti:</translation>
-    </message>
-    <message>
-        <source>Choose...</source>
-        <translation>Seçiniz...</translation>
-    </message>
-    <message>
-        <source>per kilobyte</source>
-        <translation>kilobyte başına</translation>
-    </message>
-    <message>
-        <source>Hide</source>
-        <translation>Gizle</translation>
-    </message>
-    <message>
-        <source>Recommended:</source>
-        <translation>Önerilen:</translation>
-    </message>
-    <message>
-        <source>Clear &amp;All</source>
-        <translation>Hepsini sil</translation>
-    </message>
-    <message>
-        <source>Copy fee</source>
-        <translation>Ücreti kopyala</translation>
-    </message>
-    <message>
-        <source>%1 (%2 blocks)</source>
-        <translation>%1 (%2 blok)</translation>
-    </message>
-    <message>
-        <source>%1 to %2</source>
-        <translation>%1'den %2'e</translation>
-    </message>
-    <message>
-        <source>Are you sure you want to send?</source>
-        <translation>Göndermek istediğinize emin misiniz?</translation>
-    </message>
-    <message>
-        <source>or</source>
-        <translation>ya da</translation>
-    </message>
-    <message>
-        <source>Transaction fee</source>
-        <translation>Gönderim ücreti</translation>
-    </message>
-    <message>
-        <source>Confirm send coins</source>
-        <translation>Coin gönderimini onaylayın</translation>
-    </message>
-    <message>
-        <source>Warning: Invalid Bitcoin address</source>
-        <translation>Uyarı: Hatalı Bitcoin adresi</translation>
-    </message>
-    <message>
-        <source>(no label)</source>
-        <translation>(etiket yok)</translation>
-    </message>
-</context>
-<context>
-    <name>SendCoinsEntry</name>
-    <message>
-        <source>&amp;Label:</source>
-        <translation>&amp;Etiket</translation>
-    </message>
-    <message>
-        <source>Paste address from clipboard</source>
-        <translation>Panodaki adresi yapıştırın</translation>
-    </message>
-    <message>
-        <source>Message:</source>
-        <translation>Mesaj:</translation>
-    </message>
-    </context>
-<context>
-    <name>SendConfirmationDialog</name>
-    <message>
-        <source>Yes</source>
-        <translation>Evet</translation>
-    </message>
-</context>
-<context>
-    <name>ShutdownWindow</name>
-    </context>
-<context>
-    <name>SignVerifyMessageDialog</name>
-    <message>
-        <source>Paste address from clipboard</source>
-        <translation>Panodaki adresi yapıştırın</translation>
-    </message>
-    <message>
-        <source>Signature</source>
-        <translation>İmza</translation>
-    </message>
-    <message>
-        <source>Sign &amp;Message</source>
-        <translation>İmza &amp;Mesaj</translation>
-    </message>
-    <message>
-        <source>Clear &amp;All</source>
-        <translation>Hepsini sil</translation>
-    </message>
-    <message>
-        <source>The entered address is invalid.</source>
-        <translation>Girilen adres hatalı.</translation>
-    </message>
-    <message>
-        <source>Please check the address and try again.</source>
-        <translation>Adresi kontrol ettikten sonra lütfen tekrar deneyin.</translation>
-    </message>
-    <message>
-        <source>Please check the signature and try again.</source>
-        <translation>İmzanızı kontrol ettikten sonra lütfen tekrar deneyin.</translation>
-    </message>
-    <message>
-        <source>Message verification failed.</source>
-        <translation>Mesaj onayı hatalı.</translation>
-    </message>
-    <message>
-        <source>Message verified.</source>
-        <translation>Mesaj onaylandı.</translation>
-    </message>
-</context>
-<context>
-    <name>SplashScreen</name>
-    </context>
-<context>
-    <name>TrafficGraphWidget</name>
-    </context>
-<context>
-    <name>TransactionDesc</name>
-    <message>
-        <source>Status</source>
-        <translation>Durum</translation>
-    </message>
-    <message>
-        <source>Date</source>
-        <translation>Tarih</translation>
-    </message>
-    <message>
-        <source>Source</source>
-        <translation>Kaynak</translation>
-    </message>
-    <message>
-        <source>Generated</source>
-        <translation>Oluşturuldu</translation>
-    </message>
-    <message>
-        <source>unknown</source>
-        <translation>bilinmiyor</translation>
-    </message>
-    <message>
-        <source>label</source>
-        <translation>etiket</translation>
-    </message>
-    <message>
-        <source>not accepted</source>
-        <translation>kabul edilmedi</translation>
-    </message>
-    <message>
-        <source>Transaction fee</source>
-        <translation>Gönderim ücreti</translation>
-    </message>
-    <message>
-        <source>Message</source>
-        <translation>Mesaj</translation>
-    </message>
-    <message>
-        <source>Comment</source>
-        <translation>Yorum</translation>
-    </message>
-    <message>
-        <source>Transaction total size</source>
-        <translation>Gönderimin toplam boyutu</translation>
-    </message>
-    <message>
-        <source>Debug information</source>
-        <translation>Hata giderme bilgisi</translation>
-    </message>
-    <message>
-        <source>true</source>
-        <translation>doğru</translation>
-    </message>
-    <message>
-        <source>false</source>
-        <translation>anlış</translation>
-    </message>
-</context>
-<context>
-    <name>TransactionDescDialog</name>
-    </context>
-<context>
-    <name>TransactionTableModel</name>
-    <message>
-        <source>Date</source>
-        <translation>Tarih</translation>
-    </message>
-    <message>
-        <source>Type</source>
-        <translation>Tip</translation>
-    </message>
-    <message>
-        <source>Label</source>
-        <translation>etiket</translation>
-    </message>
-    <message>
-        <source>Confirmed (%1 confirmations)</source>
-        <translation>Onaylandı (%1 onaylanan)</translation>
-    </message>
-    <message>
-        <source>Generated but not accepted</source>
-        <translation>Oluşturuldu fakat kabul edilmedi</translation>
-    </message>
-    <message>
-        <source>Received with</source>
-        <translation>ile alındı</translation>
-    </message>
-    <message>
-        <source>Mined</source>
-        <translation>Kazıldı</translation>
-    </message>
-    <message>
-        <source>(n/a)</source>
-        <translation>(yok)</translation>
-    </message>
-    <message>
-        <source>(no label)</source>
-        <translation>(etiket yok)</translation>
-    </message>
-    </context>
-<context>
-    <name>TransactionView</name>
-    <message>
-        <source>All</source>
-        <translation>Hepsi</translation>
-    </message>
-    <message>
-        <source>Today</source>
-        <translation>Bugün</translation>
-    </message>
-    <message>
-        <source>This week</source>
-        <translation>Bu hafta</translation>
-    </message>
-    <message>
-        <source>This month</source>
-        <translation>Bu Ay</translation>
-    </message>
-    <message>
-        <source>Last month</source>
-        <translation>Son ay</translation>
-    </message>
-    <message>
-        <source>This year</source>
-        <translation>Bu yıl</translation>
-    </message>
-    <message>
-        <source>Received with</source>
-        <translation>ile alındı</translation>
-    </message>
-    <message>
-        <source>Mined</source>
-        <translation>Kazıldı</translation>
-    </message>
-    <message>
-        <source>Other</source>
-        <translation>Diğerleri</translation>
-    </message>
-    <message>
-        <source>Copy address</source>
-        <translation>Adresi kopyala</translation>
-    </message>
-    <message>
-        <source>Copy label</source>
-        <translation>Etiketi kopyala</translation>
-    </message>
-    <message>
-        <source>Comma separated file (*.csv)</source>
-        <translation>Virgül ile ayrılmış dosya (*.csv)</translation>
-    </message>
-    <message>
-        <source>Confirmed</source>
-        <translation>Kabul edilen</translation>
-    </message>
-    <message>
-        <source>Date</source>
-        <translation>Tarih</translation>
-    </message>
-    <message>
-        <source>Type</source>
-        <translation>Tip</translation>
-    </message>
-    <message>
-        <source>Label</source>
-        <translation>etiket</translation>
-    </message>
-    <message>
-        <source>Address</source>
-        <translation>adres</translation>
-    </message>
-    <message>
-        <source>Exporting Failed</source>
-        <translation>Dışa Aktarma Başarısız</translation>
-    </message>
-    </context>
-<context>
-    <name>UnitDisplayStatusBarControl</name>
-    </context>
-<context>
-    <name>WalletFrame</name>
-    </context>
-<context>
-    <name>WalletModel</name>
-    <message>
-        <source>Send Coins</source>
-        <translation>Coin gönder</translation>
-    </message>
-    <message>
-        <source>New fee:</source>
-        <translation>Yeni ücret:</translation>
-    </message>
-    </context>
-<context>
-    <name>WalletView</name>
-    <message>
-        <source>&amp;Export</source>
-        <translation>&amp;Çıkar</translation>
-    </message>
-    <message>
-        <source>Backup Wallet</source>
-        <translation>Cüzdanı yedekle</translation>
-    </message>
-    <message>
-        <source>Backup Failed</source>
-        <translation>Yedekleme başarısız</translation>
-    </message>
-    <message>
-        <source>Backup Successful</source>
-        <translation>Yedekleme tamamlandı</translation>
-    </message>
-    </context>
-<context>
-    <name>bitcoin-core</name>
-    <message>
-        <source>Bitcoin Core</source>
-        <translation>Bitcoin Çekirdeği</translation>
-    </message>
-    <message>
-        <source>Copyright (C) %i-%i</source>
-        <translation>Copyright (C) %i-%i</translation>
-    </message>
-    <message>
-        <source>Error: Disk space is low!</source>
-        <translation>Hata: Disk boyutu düşük!</translation>
-    </message>
-    <message>
-        <source>Loading P2P addresses...</source>
-        <translation>P2P adresleri yükleniyor...</translation>
-    </message>
-    <message>
-        <source>Loading banlist...</source>
-        <translation>Ban listesi yükleniyor...</translation>
-    </message>
-    <message>
-        <source>Verifying blocks...</source>
-        <translation>Bloklar Onaylanıyor...</translation>
-    </message>
-    <message>
-        <source>Wallet needed to be rewritten: restart %s to complete</source>
-        <translation>%s tamamlanması için cüzdanın yeniden başlatılması gerekiyor</translation>
-    </message>
-    <message>
-        <source>Error reading from database, shutting down.</source>
-        <translation>Veritabanı okuma hatası, kapatıldı.</translation>
-    </message>
-    <message>
-        <source>Information</source>
-        <translation>Bilgi</translation>
-    </message>
-    <message>
-        <source>Invalid -onion address or hostname: '%s'</source>
-        <translation>Hatalı -onion adresi ya da host adı: '%s'</translation>
-    </message>
-    <message>
-        <source>This is experimental software.</source>
-        <translation>Bu deneysel bir yazılımdır.</translation>
-    </message>
-    <message>
-        <source>Transaction too large</source>
-        <translation>İşlem çok büyük</translation>
-    </message>
-    <message>
-        <source>Verifying wallet(s)...</source>
-        <translation>Cüzdan(lar) onaylanıyor...</translation>
-    </message>
-    <message>
-        <source>Warning</source>
-        <translation>Uyarı</translation>
-    </message>
-    <message>
-        <source>Starting network threads...</source>
-        <translation>Bağlantı konuları başlıyor</translation>
-    </message>
-    <message>
-        <source>The wallet will avoid paying less than the minimum relay fee.</source>
-        <translation>Cüzdan minimum değişim ücretinden daha düşük olan ödemeyi önleyecektir</translation>
-    </message>
-    <message>
-        <source>This is the minimum transaction fee you pay on every transaction.</source>
-        <translation>Her işlem için minimum işlem ücretiniz budur</translation>
-    </message>
-    <message>
-        <source>This is the transaction fee you will pay if you send a transaction.</source>
-        <translation>Bir işlem göndermeniz durumunda işlem ücretiniz budur</translation>
-    </message>
-    <message>
-        <source>Transaction amounts must not be negative</source>
-        <translation>İşlem miktarı negatif olmamalı</translation>
-    </message>
-    <message>
-        <source>Transaction has too long of a mempool chain</source>
-        <translation>İşlem çok uzun bir bellek havuzu zincirine sahip</translation>
-    </message>
-    <message>
-        <source>Transaction must have at least one recipient</source>
-        <translation>İşlemin en az bir alıcıya sahip olmalı</translation>
-    </message>
-    <message>
-        <source>Unknown network specified in -onlynet: '%s'</source>
-        <translation>Belirsiz ağ belirtildi -onlynet: '%s'</translation>
-    </message>
-    <message>
-        <source>Insufficient funds</source>
-        <translation>Yetersiz Bakiye</translation>
-    </message>
-    <message>
-        <source>Loading block index...</source>
-        <translation>Blok indeksi yükleniyor</translation>
-    </message>
-    <message>
-        <source>Loading wallet...</source>
-        <translation>Cüzdan Bekleniyor...</translation>
-    </message>
-    <message>
-        <source>Cannot downgrade wallet</source>
-        <translation>Cüzdan indirgenememektedir</translation>
-    </message>
-    <message>
-        <source>Rescanning...</source>
-        <translation>Tekrar taranıyor...</translation>
-    </message>
-    <message>
-        <source>Done loading</source>
-        <translation>Yükleme tamamlandı</translation>
-    </message>
-    <message>
-        <source>Error</source>
-        <translation>Hata</translation>
-    </message>
 </context>
 </TS>