// Copyright (c) 2009-2010 Satoshi Nakamoto
// Copyright (c) 2009-2020 The Bitcoin Core developers
// Distributed under the MIT software license, see the accompanying
// file COPYING or http://www.opensource.org/licenses/mit-license.php.

#ifndef BITCOIN_NET_H
#define BITCOIN_NET_H

#include <addrdb.h>
#include <addrman.h>
#include <amount.h>
#include <bloom.h>
#include <chainparams.h>
#include <compat.h>
#include <crypto/siphash.h>
#include <hash.h>
#include <net_permissions.h>
#include <netaddress.h>
#include <optional.h>
#include <policy/feerate.h>
#include <protocol.h>
#include <random.h>
#include <streams.h>
#include <sync.h>
#include <threadinterrupt.h>
#include <uint256.h>

#include <atomic>
#include <cstdint>
#include <deque>
#include <map>
#include <thread>
#include <memory>
#include <condition_variable>

#ifndef WIN32
#include <arpa/inet.h>
#endif

#include <smsg/net.h>


class CScheduler;
class CNode;
class BanMan;
struct bilingual_str;

/** Default for -whitelistrelay. */
static const bool DEFAULT_WHITELISTRELAY = true;
/** Default for -whitelistforcerelay. */
static const bool DEFAULT_WHITELISTFORCERELAY = false;

/** Time after which to disconnect, after waiting for a ping response (or inactivity). */
static const int TIMEOUT_INTERVAL = 20 * 60;
/** Run the feeler connection loop once every 2 minutes or 120 seconds. **/
static const int FEELER_INTERVAL = 120;
/** The maximum number of addresses from our addrman to return in response to a getaddr message. */
static constexpr size_t MAX_ADDR_TO_SEND = 1000;
/** Maximum length of incoming protocol messages (no message over 4 MB is currently acceptable). */
static const unsigned int MAX_PROTOCOL_MESSAGE_LENGTH = 4 * 1000 * 1000;
/** Maximum length of the user agent string in `version` message */
static const unsigned int MAX_SUBVERSION_LENGTH = 256;
/** Maximum number of automatic outgoing nodes over which we'll relay everything (blocks, tx, addrs, etc) */
static const int MAX_OUTBOUND_FULL_RELAY_CONNECTIONS = 14;
/** Maximum number of addnode outgoing nodes */
static const int MAX_ADDNODE_CONNECTIONS = 8;
/** Maximum number of block-relay-only outgoing connections */
static const int MAX_BLOCK_RELAY_ONLY_CONNECTIONS = 2;
/** Maximum number of feeler connections */
static const int MAX_FEELER_CONNECTIONS = 1;
/** -listen default */
static const bool DEFAULT_LISTEN = true;
/** -upnp default */
#ifdef USE_UPNP
static const bool DEFAULT_UPNP = USE_UPNP;
#else
static const bool DEFAULT_UPNP = false;
#endif
/** The maximum number of peer connections to maintain. */
static const unsigned int DEFAULT_MAX_PEER_CONNECTIONS = 125;
/** The default for -maxuploadtarget. 0 = Unlimited */
static const uint64_t DEFAULT_MAX_UPLOAD_TARGET = 0;
/** The default timeframe for -maxuploadtarget. 1 day. */
static const uint64_t MAX_UPLOAD_TIMEFRAME = 60 * 60 * 24;
/** Default for blocks only*/
static const bool DEFAULT_BLOCKSONLY = false;
/** -peertimeout default */
static const int64_t DEFAULT_PEER_CONNECT_TIMEOUT = 60;

static const bool DEFAULT_FORCEDNSSEED = false;
static const size_t DEFAULT_MAXRECEIVEBUFFER = 5 * 1000;
static const size_t DEFAULT_MAXSENDBUFFER    = 1 * 1000;

typedef int64_t NodeId;


extern RecursiveMutex cs_main;

struct AddedNodeInfo
{
    std::string strAddedNode;
    CService resolvedAddress;
    bool fConnected;
    bool fInbound;
};

class CNodeStats;
class CClientUIInterface;

struct CSerializedNetMsg
{
    CSerializedNetMsg() = default;
    CSerializedNetMsg(CSerializedNetMsg&&) = default;
    CSerializedNetMsg& operator=(CSerializedNetMsg&&) = default;
    // No copying, only moves.
    CSerializedNetMsg(const CSerializedNetMsg& msg) = delete;
    CSerializedNetMsg& operator=(const CSerializedNetMsg&) = delete;

    std::vector<unsigned char> data;
    std::string m_type;
};

/** Different types of connections to a peer. This enum encapsulates the
 * information we have available at the time of opening or accepting the
 * connection. Aside from INBOUND, all types are initiated by us.
 *
 * If adding or removing types, please update CONNECTION_TYPE_DOC in
 * src/rpc/net.cpp. */
enum class ConnectionType {
    /**
     * Inbound connections are those initiated by a peer. This is the only
     * property we know at the time of connection, until P2P messages are
     * exchanged.
     */
    INBOUND,

    /**
     * These are the default connections that we use to connect with the
     * network. There is no restriction on what is relayed- by default we relay
     * blocks, addresses & transactions. We automatically attempt to open
     * MAX_OUTBOUND_FULL_RELAY_CONNECTIONS using addresses from our AddrMan.
     */
    OUTBOUND_FULL_RELAY,


    /**
     * We open manual connections to addresses that users explicitly inputted
     * via the addnode RPC, or the -connect command line argument. Even if a
     * manual connection is misbehaving, we do not automatically disconnect or
     * add it to our discouragement filter.
     */
    MANUAL,

    /**
     * Feeler connections are short-lived connections made to check that a node
     * is alive. They can be useful for:
     * - test-before-evict: if one of the peers is considered for eviction from
     *   our AddrMan because another peer is mapped to the same slot in the tried table,
     *   evict only if this longer-known peer is offline.
     * - move node addresses from New to Tried table, so that we have more
     *   connectable addresses in our AddrMan.
     * Note that in the literature ("Eclipse Attacks on Bitcoin’s Peer-to-Peer Network")
     * only the latter feature is referred to as "feeler connections",
     * although in our codebase feeler connections encompass test-before-evict as well.
     * We make these connections approximately every FEELER_INTERVAL:
     * first we resolve previously found collisions if they exist (test-before-evict),
     * otherwise connect to a node from the new table.
     */
    FEELER,

    /**
     * We use block-relay-only connections to help prevent against partition
     * attacks. By not relaying transactions or addresses, these connections
     * are harder to detect by a third party, thus helping obfuscate the
     * network topology. We automatically attempt to open
     * MAX_BLOCK_RELAY_ONLY_ANCHORS using addresses from our anchors.dat. Then
     * addresses from our AddrMan if MAX_BLOCK_RELAY_ONLY_CONNECTIONS
     * isn't reached yet.
     */
    BLOCK_RELAY,

    /**
     * AddrFetch connections are short lived connections used to solicit
     * addresses from peers. These are initiated to addresses submitted via the
     * -seednode command line argument, or under certain conditions when the
     * AddrMan is empty.
     */
    ADDR_FETCH,
};

class NetEventsInterface;
class CConnman
{
public:

    enum NumConnections {
        CONNECTIONS_NONE = 0,
        CONNECTIONS_IN = (1U << 0),
        CONNECTIONS_OUT = (1U << 1),
        CONNECTIONS_ALL = (CONNECTIONS_IN | CONNECTIONS_OUT),
    };

    struct Options
    {
        ServiceFlags nLocalServices = NODE_NONE;
        int nMaxConnections = 0;
        int m_max_outbound_full_relay = 0;
        int m_max_outbound_block_relay = 0;
        int nMaxAddnode = 0;
        int nMaxFeeler = 0;
        int nBestHeight = 0;
        CClientUIInterface* uiInterface = nullptr;
        NetEventsInterface* m_msgproc = nullptr;
        BanMan* m_banman = nullptr;
        unsigned int nSendBufferMaxSize = 0;
        unsigned int nReceiveFloodSize = 0;
        uint64_t nMaxOutboundTimeframe = 0;
        uint64_t nMaxOutboundLimit = 0;
        int64_t m_peer_connect_timeout = DEFAULT_PEER_CONNECT_TIMEOUT;
        std::vector<std::string> vSeedNodes;
        std::vector<NetWhitelistPermissions> vWhitelistedRange;
        std::vector<NetWhitebindPermissions> vWhiteBinds;
        std::vector<CService> vBinds;
        std::vector<CService> onion_binds;
        bool m_use_addrman_outgoing = true;
        std::vector<std::string> m_specified_outgoing;
        std::vector<std::string> m_added_nodes;
        std::vector<bool> m_asmap;
    };

    void Init(const Options& connOptions) {
        nLocalServices = connOptions.nLocalServices;
        nMaxConnections = connOptions.nMaxConnections;
        m_max_outbound_full_relay = std::min(connOptions.m_max_outbound_full_relay, connOptions.nMaxConnections);
        m_max_outbound_block_relay = connOptions.m_max_outbound_block_relay;
        m_use_addrman_outgoing = connOptions.m_use_addrman_outgoing;
        nMaxAddnode = connOptions.nMaxAddnode;
        nMaxFeeler = connOptions.nMaxFeeler;
        m_max_outbound = m_max_outbound_full_relay + m_max_outbound_block_relay + nMaxFeeler;
        nBestHeight = connOptions.nBestHeight;
        clientInterface = connOptions.uiInterface;
        m_banman = connOptions.m_banman;
        m_msgproc = connOptions.m_msgproc;
        nSendBufferMaxSize = connOptions.nSendBufferMaxSize;
        nReceiveFloodSize = connOptions.nReceiveFloodSize;
        m_peer_connect_timeout = connOptions.m_peer_connect_timeout;
        {
            LOCK(cs_totalBytesSent);
            nMaxOutboundTimeframe = connOptions.nMaxOutboundTimeframe;
            nMaxOutboundLimit = connOptions.nMaxOutboundLimit;
        }
        vWhitelistedRange = connOptions.vWhitelistedRange;
        {
            LOCK(cs_vAddedNodes);
            vAddedNodes = connOptions.m_added_nodes;
        }
        m_onion_binds = connOptions.onion_binds;
    }

    CConnman(uint64_t seed0, uint64_t seed1, bool network_active = true);
    ~CConnman();
    bool Start(CScheduler& scheduler, const Options& options);

    void StopThreads();
    void StopNodes();
    void Stop()
    {
        StopThreads();
        StopNodes();
    };

    void Interrupt();
    bool GetNetworkActive() const { return fNetworkActive; };
    bool GetUseAddrmanOutgoing() const { return m_use_addrman_outgoing; };
    void SetNetworkActive(bool active);
    void OpenNetworkConnection(const CAddress& addrConnect, bool fCountFailure, CSemaphoreGrant* grantOutbound, const char* strDest, ConnectionType conn_type);
    bool CheckIncomingNonce(uint64_t nonce);

    bool ForNode(NodeId id, std::function<bool(CNode* pnode)> func);

    void PushMessage(CNode* pnode, CSerializedNetMsg&& msg);

    using NodeFn = std::function<void(CNode*)>;
    void ForEachNode(const NodeFn& func)
    {
        LOCK(cs_vNodes);
        for (auto&& node : vNodes) {
            if (NodeFullyConnected(node))
                func(node);
        }
    };

    void ForEachNode(const NodeFn& func) const
    {
        LOCK(cs_vNodes);
        for (auto&& node : vNodes) {
            if (NodeFullyConnected(node))
                func(node);
        }
    };

    template<typename Callable, typename CallableAfter>
    void ForEachNodeThen(Callable&& pre, CallableAfter&& post)
    {
        LOCK(cs_vNodes);
        for (auto&& node : vNodes) {
            if (NodeFullyConnected(node))
                pre(node);
        }
        post();
    };

    template<typename Callable, typename CallableAfter>
    void ForEachNodeThen(Callable&& pre, CallableAfter&& post) const
    {
        LOCK(cs_vNodes);
        for (auto&& node : vNodes) {
            if (NodeFullyConnected(node))
                pre(node);
        }
        post();
    };

    // Addrman functions
    void SetServices(const CService &addr, ServiceFlags nServices);
    void MarkAddressGood(const CAddress& addr);
    bool AddNewAddresses(const std::vector<CAddress>& vAddr, const CAddress& addrFrom, int64_t nTimePenalty = 0);
    std::vector<CAddress> GetAddresses(size_t max_addresses, size_t max_pct);
    /**
     * Cache is used to minimize topology leaks, so it should
     * be used for all non-trusted calls, for example, p2p.
     * A non-malicious call (from RPC or a peer with addr permission) should
     * call the function without a parameter to avoid using the cache.
     */
    std::vector<CAddress> GetAddresses(CNode& requestor, size_t max_addresses, size_t max_pct);

    // This allows temporarily exceeding m_max_outbound_full_relay, with the goal of finding
    // a peer that is better than all our current peers.
    void SetTryNewOutboundPeer(bool flag);
    bool GetTryNewOutboundPeer();

    // Return the number of outbound peers we have in excess of our target (eg,
    // if we previously called SetTryNewOutboundPeer(true), and have since set
    // to false, we may have extra peers that we wish to disconnect). This may
    // return a value less than (num_outbound_connections - num_outbound_slots)
    // in cases where some outbound connections are not yet fully connected, or
    // not yet fully disconnected.
    int GetExtraOutboundCount();

    bool AddNode(const std::string& node);
    bool RemoveAddedNode(const std::string& node);
    std::vector<AddedNodeInfo> GetAddedNodeInfo();

    size_t GetNodeCount(NumConnections num);
    void GetNodeStats(std::vector<CNodeStats>& vstats);
    bool DisconnectNode(const std::string& node);
    bool DisconnectNode(const CSubNet& subnet);
    bool DisconnectNode(const CNetAddr& addr);
    bool DisconnectNode(NodeId id);

    //! Used to convey which local services we are offering peers during node
    //! connection.
    //!
    //! The data returned by this is used in CNode construction,
    //! which is used to advertise which services we are offering
    //! that peer during `net_processing.cpp:PushNodeVersion()`.
    ServiceFlags GetLocalServices() const;
    void SetLocalServices(ServiceFlags f);

    //!set the max outbound target in bytes
    void SetMaxOutboundTarget(uint64_t limit);
    uint64_t GetMaxOutboundTarget();

    //!set the timeframe for the max outbound target
    void SetMaxOutboundTimeframe(uint64_t timeframe);
    uint64_t GetMaxOutboundTimeframe();

    //! check if the outbound target is reached
    //! if param historicalBlockServingLimit is set true, the function will
    //! response true if the limit for serving historical blocks has been reached
    bool OutboundTargetReached(bool historicalBlockServingLimit);

    //! response the bytes left in the current max outbound cycle
    //! in case of no limit, it will always response 0
    uint64_t GetOutboundTargetBytesLeft();

    //! response the time in second left in the current max outbound cycle
    //! in case of no limit, it will always response 0
    uint64_t GetMaxOutboundTimeLeftInCycle();

    uint64_t GetTotalBytesRecv();
    uint64_t GetTotalBytesSent();

    void SetBestHeight(int height);
    int GetBestHeight() const;

    /** Get a unique deterministic randomizer. */
    CSipHasher GetDeterministicRandomizer(uint64_t id) const;

    unsigned int GetReceiveFloodSize() const;

    void WakeMessageHandler();

    /** Attempts to obfuscate tx time through exponentially distributed emitting.
        Works assuming that a single interval is used.
        Variable intervals will result in privacy decrease.
    */
    int64_t PoissonNextSendInbound(int64_t now, int average_interval_seconds);

    void SetAsmap(std::vector<bool> asmap) { addrman.m_asmap = std::move(asmap); }

//private:
    struct ListenSocket {
    public:
        SOCKET socket;
        inline void AddSocketPermissionFlags(NetPermissionFlags& flags) const { NetPermissions::AddFlag(flags, m_permissions); }
        ListenSocket(SOCKET socket_, NetPermissionFlags permissions_) : socket(socket_), m_permissions(permissions_) {}
    private:
        NetPermissionFlags m_permissions;
    };

    bool BindListenPort(const CService& bindAddr, bilingual_str& strError, NetPermissionFlags permissions);
    bool Bind(const CService& addr, unsigned int flags, NetPermissionFlags permissions);
    bool InitBinds(
        const std::vector<CService>& binds,
        const std::vector<NetWhitebindPermissions>& whiteBinds,
        const std::vector<CService>& onion_binds);

    void ThreadOpenAddedConnections();
    void AddAddrFetch(const std::string& strDest);
    void ProcessAddrFetch();
    void ThreadOpenConnections(std::vector<std::string> connect);
    void ThreadMessageHandler();
    void AcceptConnection(const ListenSocket& hListenSocket);
    void DisconnectNodes();
    void NotifyNumConnectionsChanged();
    void InactivityCheck(CNode *pnode);
    bool GenerateSelectSet(std::set<SOCKET> &recv_set, std::set<SOCKET> &send_set, std::set<SOCKET> &error_set);
    void SocketEvents(std::set<SOCKET> &recv_set, std::set<SOCKET> &send_set, std::set<SOCKET> &error_set);
    void SocketHandler();
    void ThreadSocketHandler();
    void ThreadDNSAddressSeed();

    uint64_t CalculateKeyedNetGroup(const CAddress& ad) const;

    CNode* FindNode(const CNetAddr& ip);
    CNode* FindNode(const CSubNet& subNet);
    CNode* FindNode(const std::string& addrName);
    CNode* FindNode(const CService& addr);

    bool AttemptToEvictConnection();
    CNode* ConnectNode(CAddress addrConnect, const char *pszDest, bool fCountFailure, ConnectionType conn_type);
    void AddWhitelistPermissionFlags(NetPermissionFlags& flags, const CNetAddr &addr) const;

    void DeleteNode(CNode* pnode);

    NodeId GetNewNodeId();

    size_t SocketSendData(CNode *pnode) const;
    void DumpAddresses();

    // Network stats
    void RecordBytesRecv(uint64_t bytes);
    void RecordBytesSent(uint64_t bytes);

    /**
     * Return vector of current BLOCK_RELAY peers.
     */
    std::vector<CAddress> GetCurrentBlockRelayOnlyConns() const;

    // Whether the node should be passed out in ForEach* callbacks
    static bool NodeFullyConnected(const CNode* pnode);

    // Network usage totals
    RecursiveMutex cs_totalBytesRecv;
    RecursiveMutex cs_totalBytesSent;
    uint64_t nTotalBytesRecv GUARDED_BY(cs_totalBytesRecv) {0};
    uint64_t nTotalBytesSent GUARDED_BY(cs_totalBytesSent) {0};

    // outbound limit & stats
    uint64_t nMaxOutboundTotalBytesSentInCycle GUARDED_BY(cs_totalBytesSent);
    uint64_t nMaxOutboundCycleStartTime GUARDED_BY(cs_totalBytesSent);
    uint64_t nMaxOutboundLimit GUARDED_BY(cs_totalBytesSent);
    uint64_t nMaxOutboundTimeframe GUARDED_BY(cs_totalBytesSent);

    // P2P timeout in seconds
    int64_t m_peer_connect_timeout;

    // Whitelisted ranges. Any node connecting from these is automatically
    // whitelisted (as well as those connecting to whitelisted binds).
    std::vector<NetWhitelistPermissions> vWhitelistedRange;

    unsigned int nSendBufferMaxSize{0};
    unsigned int nReceiveFloodSize{0};

    std::vector<ListenSocket> vhListenSocket;
    std::atomic<bool> fNetworkActive{true};
    bool fAddressesInitialized{false};
    CAddrMan addrman;
    std::deque<std::string> m_addr_fetches GUARDED_BY(m_addr_fetches_mutex);
    RecursiveMutex m_addr_fetches_mutex;
    std::vector<std::string> vAddedNodes GUARDED_BY(cs_vAddedNodes);
    RecursiveMutex cs_vAddedNodes;
    std::vector<CNode*> vNodes GUARDED_BY(cs_vNodes);
    std::list<CNode*> vNodesDisconnected;
    mutable RecursiveMutex cs_vNodes;
    std::atomic<NodeId> nLastNodeId{0};
    unsigned int nPrevNodeCount{0};

    /**
     * Cache responses to addr requests to minimize privacy leak.
     * Attack example: scraping addrs in real-time may allow an attacker
     * to infer new connections of the victim by detecting new records
     * with fresh timestamps (per self-announcement).
     */
    struct CachedAddrResponse {
        std::vector<CAddress> m_addrs_response_cache;
        std::chrono::microseconds m_cache_entry_expiration{0};
    };

    /**
     * Addr responses stored in different caches
     * per (network, local socket) prevent cross-network node identification.
     * If a node for example is multi-homed under Tor and IPv6,
     * a single cache (or no cache at all) would let an attacker
     * to easily detect that it is the same node by comparing responses.
     * Indexing by local socket prevents leakage when a node has multiple
     * listening addresses on the same network.
     *
     * The used memory equals to 1000 CAddress records (or around 40 bytes) per
     * distinct Network (up to 5) we have/had an inbound peer from,
     * resulting in at most ~196 KB. Every separate local socket may
     * add up to ~196 KB extra.
     */
    std::map<uint64_t, CachedAddrResponse> m_addr_response_caches;

    /**
     * Services this instance offers.
     *
     * This data is replicated in each CNode instance we create during peer
     * connection (in ConnectNode()) under a member also called
     * nLocalServices.
     *
     * This data is not marked const, but after being set it should not
     * change. See the note in CNode::nLocalServices documentation.
     *
     * \sa CNode::nLocalServices
     */
    ServiceFlags nLocalServices;

    std::unique_ptr<CSemaphore> semOutbound;
    std::unique_ptr<CSemaphore> semAddnode;
    int nMaxConnections;

    // How many full-relay (tx, block, addr) outbound peers we want
    int m_max_outbound_full_relay;

    // How many block-relay only outbound peers we want
    // We do not relay tx or addr messages with these peers
    int m_max_outbound_block_relay;

    int nMaxAddnode;
    int nMaxFeeler;
    int m_max_outbound;
    bool m_use_addrman_outgoing;
    std::atomic<int> nBestHeight;
    CClientUIInterface* clientInterface;
    NetEventsInterface* m_msgproc;
    /** Pointer to this node's banman. May be nullptr - check existence before dereferencing. */
    BanMan* m_banman;

    /**
     * Addresses that were saved during the previous clean shutdown. We'll
     * attempt to make block-relay-only connections to them.
     */
    std::vector<CAddress> m_anchors;

    /** SipHasher seeds for deterministic randomness */
    const uint64_t nSeed0, nSeed1;

    /** flag for waking the message processor. */
    bool fMsgProcWake GUARDED_BY(mutexMsgProc);

    std::condition_variable condMsgProc;
    Mutex mutexMsgProc;
    std::atomic<bool> flagInterruptMsgProc{false};

    CThreadInterrupt interruptNet;

    std::thread threadDNSAddressSeed;
    std::thread threadSocketHandler;
    std::thread threadOpenAddedConnections;
    std::thread threadOpenConnections;
    std::thread threadMessageHandler;

    /** flag for deciding to connect to an extra outbound peer,
     *  in excess of m_max_outbound_full_relay
     *  This takes the place of a feeler connection */
    std::atomic_bool m_try_another_outbound_peer;

    std::atomic<int64_t> m_next_send_inv_to_incoming{0};

    /**
     * A vector of -bind=<address>:<port>=onion arguments each of which is
     * an address and port that are designated for incoming Tor connections.
     */
    std::vector<CService> m_onion_binds;

    friend struct CConnmanTest;
    friend struct ConnmanTestMsg;
};
void Discover();
void StartMapPort();
void InterruptMapPort();
void StopMapPort();
uint16_t GetListenPort();

/**
 * Interface for message handling
 */
class NetEventsInterface
{
public:
    virtual bool ProcessMessages(CNode* pnode, std::atomic<bool>& interrupt) = 0;
    virtual bool SendMessages(CNode* pnode) = 0;
    virtual void InitializeNode(CNode* pnode) = 0;
    virtual void FinalizeNode(NodeId id, bool& update_connection_time) = 0;

protected:
    /**
     * Protected destructor so that instances can only be deleted by derived classes.
     * If that restriction is no longer desired, this should be made public and virtual.
     */
    ~NetEventsInterface() = default;
};

enum
{
    LOCAL_NONE,   // unknown
    LOCAL_IF,     // address a local interface listens on
    LOCAL_BIND,   // address explicit bound to
    LOCAL_UPNP,   // address reported by UPnP
    LOCAL_MANUAL, // address explicitly specified (-externalip=)

    LOCAL_MAX
};

bool IsPeerAddrLocalGood(CNode *pnode);
void AdvertiseLocal(CNode *pnode);

/**
 * Mark a network as reachable or unreachable (no automatic connects to it)
 * @note Networks are reachable by default
 */
void SetReachable(enum Network net, bool reachable);
/** @returns true if the network is reachable, false otherwise */
bool IsReachable(enum Network net);
/** @returns true if the address is in a reachable network, false otherwise */
bool IsReachable(const CNetAddr& addr);

bool AddLocal(const CService& addr, int nScore = LOCAL_NONE);
bool AddLocal(const CNetAddr& addr, int nScore = LOCAL_NONE);
void RemoveLocal(const CService& addr);
bool SeenLocal(const CService& addr);
bool IsLocal(const CService& addr);
bool GetLocal(CService &addr, const CNetAddr *paddrPeer = nullptr);
CAddress GetLocalAddress(const CNetAddr *paddrPeer, ServiceFlags nLocalServices);


extern bool fDiscover;
extern bool fListen;
extern bool g_relay_txes;

/** Subversion as sent to the P2P network in `version` messages */
extern std::string strSubVersion;

struct LocalServiceInfo {
    int nScore;
    int nPort;
};

extern RecursiveMutex cs_mapLocalHost;
extern std::map<CNetAddr, LocalServiceInfo> mapLocalHost GUARDED_BY(cs_mapLocalHost);

extern const std::string NET_MESSAGE_COMMAND_OTHER;
typedef std::map<std::string, uint64_t> mapMsgCmdSize; //command, total bytes

class CNodeStats
{
public:
    NodeId nodeid;
    ServiceFlags nServices;
    bool fRelayTxes;
    int64_t nLastSend;
    int64_t nLastRecv;
    int64_t nLastTXTime;
    int64_t nLastBlockTime;
    int64_t nTimeConnected;
    int64_t nTimeOffset;
    std::string addrName;
    int nVersion;
    std::string cleanSubVer;
    bool fInbound;
    bool m_manual_connection;
    int nStartingHeight;
    int nChainHeight; // updated from ping messages
    uint64_t nSendBytes;
    mapMsgCmdSize mapSendBytesPerMsgCmd;
    uint64_t nRecvBytes;
    mapMsgCmdSize mapRecvBytesPerMsgCmd;
    NetPermissionFlags m_permissionFlags;
    bool m_legacyWhitelisted;
    int64_t m_ping_usec;
    int64_t m_ping_wait_usec;
    int64_t m_min_ping_usec;
    CAmount minFeeFilter;
    // Our address, as reported by the peer
    std::string addrLocal;
    // Address of this peer
    CAddress addr;
    // Bind address of our side of the connection
    CAddress addrBind;
    // Name of the network the peer connected through
    std::string m_network;
    uint32_t m_mapped_as;
    std::string m_conn_type_string;
};



/** Transport protocol agnostic message container.
 * Ideally it should only contain receive time, payload,
 * command and size.
 */
class CNetMessage {
public:
    CDataStream m_recv;                  //!< received message data
    std::chrono::microseconds m_time{0}; //!< time of message receipt
    uint32_t m_message_size{0};          //!< size of the payload
    uint32_t m_raw_message_size{0};      //!< used wire size of the message (including header/checksum)
    std::string m_command;

    CNetMessage(CDataStream&& recv_in) : m_recv(std::move(recv_in)) {}

    void SetVersion(int nVersionIn)
    {
        m_recv.SetVersion(nVersionIn);
    }
};

/** The TransportDeserializer takes care of holding and deserializing the
 * network receive buffer. It can deserialize the network buffer into a
 * transport protocol agnostic CNetMessage (command & payload)
 */
class TransportDeserializer {
public:
    // returns true if the current deserialization is complete
    virtual bool Complete() const = 0;
    // set the serialization context version
    virtual void SetVersion(int version) = 0;
    // read and deserialize data
    virtual int Read(const char *data, unsigned int bytes) = 0;
    // decomposes a message from the context
    virtual Optional<CNetMessage> GetMessage(std::chrono::microseconds time, uint32_t& out_err) = 0;
    virtual ~TransportDeserializer() {}
};

class V1TransportDeserializer final : public TransportDeserializer
{
private:
    const CChainParams& m_chain_params;
    const NodeId m_node_id; // Only for logging
    mutable CHash256 hasher;
    mutable uint256 data_hash;
    bool in_data;                   // parsing header (false) or data (true)
    CDataStream hdrbuf;             // partially received header
    CMessageHeader hdr;             // complete header
    CDataStream vRecv;              // received message data
    unsigned int nHdrPos;
    unsigned int nDataPos;

    const uint256& GetMessageHash() const;
    int readHeader(const char *pch, unsigned int nBytes);
    int readData(const char *pch, unsigned int nBytes);

    void Reset() {
        vRecv.clear();
        hdrbuf.clear();
        hdrbuf.resize(24);
        in_data = false;
        nHdrPos = 0;
        nDataPos = 0;
        data_hash.SetNull();
        hasher.Reset();
    }

public:
    V1TransportDeserializer(const CChainParams& chain_params, const NodeId node_id, int nTypeIn, int nVersionIn)
        : m_chain_params(chain_params),
          m_node_id(node_id),
          hdrbuf(nTypeIn, nVersionIn),
          vRecv(nTypeIn, nVersionIn)
    {
        Reset();
    }

    bool Complete() const override
    {
        if (!in_data)
            return false;
        return (hdr.nMessageSize == nDataPos);
    }
    void SetVersion(int nVersionIn) override
    {
        hdrbuf.SetVersion(nVersionIn);
        vRecv.SetVersion(nVersionIn);
    }
    int Read(const char *pch, unsigned int nBytes) override {
        int ret = in_data ? readData(pch, nBytes) : readHeader(pch, nBytes);
        if (ret < 0) Reset();
        return ret;
    }
    Optional<CNetMessage> GetMessage(std::chrono::microseconds time, uint32_t& out_err_raw_size) override;
};

/** The TransportSerializer prepares messages for the network transport
 */
class TransportSerializer {
public:
    // prepare message for transport (header construction, error-correction computation, payload encryption, etc.)
    virtual void prepareForTransport(CSerializedNetMsg& msg, std::vector<unsigned char>& header) = 0;
    virtual ~TransportSerializer() {}
};

class V1TransportSerializer  : public TransportSerializer {
public:
    void prepareForTransport(CSerializedNetMsg& msg, std::vector<unsigned char>& header) override;
};

/** Information about a peer */
class CNode
{
    friend class CConnman;
    friend struct ConnmanTestMsg;

public:
    std::unique_ptr<TransportDeserializer> m_deserializer;
    std::unique_ptr<TransportSerializer> m_serializer;

    // socket
    std::atomic<ServiceFlags> nServices{NODE_NONE};
    SOCKET hSocket GUARDED_BY(cs_hSocket);
    size_t nSendSize{0}; // total size of all vSendMsg entries
    size_t nSendOffset{0}; // offset inside the first vSendMsg already sent
    uint64_t nSendBytes GUARDED_BY(cs_vSend){0};
    std::deque<std::vector<unsigned char>> vSendMsg GUARDED_BY(cs_vSend);
    RecursiveMutex cs_vSend;
    RecursiveMutex cs_hSocket;
    RecursiveMutex cs_vRecv;

    RecursiveMutex cs_vProcessMsg;
    std::list<CNetMessage> vProcessMsg GUARDED_BY(cs_vProcessMsg);
    size_t nProcessQueueSize{0};

    RecursiveMutex cs_sendProcessing;

    uint64_t nRecvBytes GUARDED_BY(cs_vRecv){0};

    std::atomic<int64_t> nLastSend{0};
    std::atomic<int64_t> nLastRecv{0};
    const int64_t nTimeConnected;
    std::atomic<int64_t> nTimeOffset{0};
    // Address of this peer
    const CAddress addr;
    // Bind address of our side of the connection
    const CAddress addrBind;
    std::atomic<int> nVersion{0};
    RecursiveMutex cs_SubVer;
    /**
     * cleanSubVer is a sanitized string of the user agent byte array we read
     * from the wire. This cleaned string can safely be logged or displayed.
     */
    std::string cleanSubVer GUARDED_BY(cs_SubVer){};
    bool m_prefer_evict{false}; // This peer is preferred for eviction.
    bool HasPermission(NetPermissionFlags permission) const {
        return NetPermissions::HasFlag(m_permissionFlags, permission);
    }
    // This boolean is unusued in actual processing, only present for backward compatibility at RPC/QT level
    bool m_legacyWhitelisted{false};
    bool fClient{false}; // set by version message
    bool m_limited_node{false}; //after BIP159, set by version message
    /**
     * Whether the peer has signaled support for receiving ADDRv2 (BIP155)
     * messages, implying a preference to receive ADDRv2 instead of ADDR ones.
     */
    std::atomic_bool m_wants_addrv2{false};
    std::atomic_bool fSuccessfullyConnected{false};
    // Setting fDisconnect to true will cause the node to be disconnected the
    // next time DisconnectNodes() runs
    std::atomic_bool fDisconnect{false};
    bool fSentAddr{false};
    CSemaphoreGrant grantOutbound;
    std::atomic<int> nRefCount{0};

    const uint64_t nKeyedNetGroup;
    std::atomic_bool fPauseRecv{false};
    std::atomic_bool fPauseSend{false};

        bool IsOutboundOrBlockRelayConn() const {
        switch (m_conn_type) {
            case ConnectionType::OUTBOUND_FULL_RELAY:
            case ConnectionType::BLOCK_RELAY:
                return true;
            case ConnectionType::INBOUND:
            case ConnectionType::MANUAL:
            case ConnectionType::ADDR_FETCH:
            case ConnectionType::FEELER:
                return false;
        } // no default case, so the compiler can warn about missing cases

        assert(false);
    }

    bool IsFullOutboundConn() const {
        return m_conn_type == ConnectionType::OUTBOUND_FULL_RELAY;
    }

    bool IsManualConn() const {
        return m_conn_type == ConnectionType::MANUAL;
    }

    bool IsBlockOnlyConn() const {
        return m_conn_type == ConnectionType::BLOCK_RELAY;
    }

    bool IsFeelerConn() const {
        return m_conn_type == ConnectionType::FEELER;
    }

    bool IsAddrFetchConn() const {
        return m_conn_type == ConnectionType::ADDR_FETCH;
    }

    bool IsInboundConn() const {
        return m_conn_type == ConnectionType::INBOUND;
    }

    /* Whether we send addr messages over this connection */
    bool RelayAddrsWithConn() const
    {
        return m_conn_type != ConnectionType::BLOCK_RELAY;
    }

    bool ExpectServicesFromConn() const {
        switch (m_conn_type) {
            case ConnectionType::INBOUND:
            case ConnectionType::MANUAL:
            case ConnectionType::FEELER:
                return false;
            case ConnectionType::OUTBOUND_FULL_RELAY:
            case ConnectionType::BLOCK_RELAY:
            case ConnectionType::ADDR_FETCH:
                return true;
        } // no default case, so the compiler can warn about missing cases

        assert(false);
    }

    /**
     * Get network the peer connected through.
     *
     * Returns Network::NET_ONION for *inbound* onion connections,
     * and CNetAddr::GetNetClass() otherwise. The latter cannot be used directly
     * because it doesn't detect the former, and it's not the responsibility of
     * the CNetAddr class to know the actual network a peer is connected through.
     *
     * @return network the peer connected through.
     */
    Network ConnectedThroughNetwork() const;

<<<<<<< HEAD
//protected:
=======
protected:
>>>>>>> 4f807348
    mapMsgCmdSize mapSendBytesPerMsgCmd;
    mapMsgCmdSize mapRecvBytesPerMsgCmd GUARDED_BY(cs_vRecv);

public:
    uint256 hashContinue;
    std::atomic<int> nStartingHeight{-1};
    std::atomic<int> nChainHeight{-1}; // updated from ping messages

    // flood relay
    std::vector<CAddress> vAddrToSend;
    std::unique_ptr<CRollingBloomFilter> m_addr_known{nullptr};
    bool fGetAddr{false};
    std::chrono::microseconds m_next_addr_send GUARDED_BY(cs_sendProcessing){0};
    std::chrono::microseconds m_next_local_addr_send GUARDED_BY(cs_sendProcessing){0};

    // List of block ids we still have announce.
    // There is no final sorting before sending, as they are always sent immediately
    // and in the order requested.
    std::vector<uint256> vInventoryBlockToSend GUARDED_BY(cs_inventory);
    Mutex cs_inventory;

    struct TxRelay {
        mutable RecursiveMutex cs_filter;
        // We use fRelayTxes for two purposes -
        // a) it allows us to not relay tx invs before receiving the peer's version message
        // b) the peer may tell us in its version message that we should not relay tx invs
        //    unless it loads a bloom filter.
        bool fRelayTxes GUARDED_BY(cs_filter){false};
        std::unique_ptr<CBloomFilter> pfilter PT_GUARDED_BY(cs_filter) GUARDED_BY(cs_filter){nullptr};

        mutable RecursiveMutex cs_tx_inventory;
        CRollingBloomFilter filterInventoryKnown GUARDED_BY(cs_tx_inventory){50000, 0.000001};
        // Set of transaction ids we still have to announce.
        // They are sorted by the mempool before relay, so the order is not important.
        std::set<uint256> setInventoryTxToSend;
        // Used for BIP35 mempool sending
        bool fSendMempool GUARDED_BY(cs_tx_inventory){false};
        // Last time a "MEMPOOL" request was serviced.
        std::atomic<std::chrono::seconds> m_last_mempool_req{std::chrono::seconds{0}};
        std::chrono::microseconds nNextInvSend{0};

        RecursiveMutex cs_feeFilter;
        // Minimum fee rate with which to filter inv's to this node
        CAmount minFeeFilter GUARDED_BY(cs_feeFilter){0};
        CAmount lastSentFeeFilter{0};
        int64_t nextSendTimeFeeFilter{0};
    };

    // m_tx_relay == nullptr if we're not relaying transactions with this peer
    std::unique_ptr<TxRelay> m_tx_relay;

    // Used for headers announcements - unfiltered blocks to relay
    std::vector<uint256> vBlockHashesToAnnounce GUARDED_BY(cs_inventory);

    /** UNIX epoch time of the last block received from this peer that we had
     * not yet seen (e.g. not already received from another peer), that passed
     * preliminary validity checks and was saved to disk, even if we don't
     * connect the block or it eventually fails connection. Used as an inbound
     * peer eviction criterium in CConnman::AttemptToEvictConnection. */
    std::atomic<int64_t> nLastBlockTime{0};

    /** UNIX epoch time of the last transaction received from this peer that we
     * had not yet seen (e.g. not already received from another peer) and that
     * was accepted into our mempool. Used as an inbound peer eviction criterium
     * in CConnman::AttemptToEvictConnection. */
    std::atomic<int64_t> nLastTXTime{0};

    SecMsgNode smsgData;

    // Ping time measurement:
    // The pong reply we're expecting, or 0 if no pong expected.
    std::atomic<uint64_t> nPingNonceSent{0};
    /** When the last ping was sent, or 0 if no ping was ever sent */
    std::atomic<std::chrono::microseconds> m_ping_start{std::chrono::microseconds{0}};
    // Last measured round-trip time.
    std::atomic<int64_t> nPingUsecTime{0};
    // Best measured round-trip time.
    std::atomic<int64_t> nMinPingUsecTime{std::numeric_limits<int64_t>::max()};
    // Whether a ping is requested.
    std::atomic<bool> fPingQueued{false};

    CNode(NodeId id, ServiceFlags nLocalServicesIn, int nMyStartingHeightIn, SOCKET hSocketIn, const CAddress &addrIn, uint64_t nKeyedNetGroupIn, uint64_t nLocalHostNonceIn, const CAddress &addrBindIn, const std::string &addrNameIn, ConnectionType conn_type_in, bool inbound_onion = false);
    ~CNode();
    CNode(const CNode&) = delete;
    CNode& operator=(const CNode&) = delete;

private:
    const NodeId id;
    const uint64_t nLocalHostNonce;
    const ConnectionType m_conn_type;
    std::atomic<int> m_greatest_common_version{INIT_PROTO_VERSION};

    //! Services offered to this peer.
    //!
    //! This is supplied by the parent CConnman during peer connection
    //! (CConnman::ConnectNode()) from its attribute of the same name.
    //!
    //! This is const because there is no protocol defined for renegotiating
    //! services initially offered to a peer. The set of local services we
    //! offer should not change after initialization.
    //!
    //! An interesting example of this is NODE_NETWORK and initial block
    //! download: a node which starts up from scratch doesn't have any blocks
    //! to serve, but still advertises NODE_NETWORK because it will eventually
    //! fulfill this role after IBD completes. P2P code is written in such a
    //! way that it can gracefully handle peers who don't make good on their
    //! service advertisements.
    const ServiceFlags nLocalServices;

    const int nMyStartingHeight;
    NetPermissionFlags m_permissionFlags{ PF_NONE };
    std::list<CNetMessage> vRecvMsg;  // Used only by SocketHandler thread

    mutable RecursiveMutex cs_addrName;
    std::string addrName GUARDED_BY(cs_addrName);

    // Our address, as reported by the peer
    CService addrLocal GUARDED_BY(cs_addrLocal);
    mutable RecursiveMutex cs_addrLocal;

    //! Whether this peer connected via our Tor onion service.
    const bool m_inbound_onion{false};

public:

    NodeId GetId() const {
        return id;
    }

    uint64_t GetLocalNonce() const {
        return nLocalHostNonce;
    }

    int GetMyStartingHeight() const {
        return nMyStartingHeight;
    }

    int GetRefCount() const
    {
        assert(nRefCount >= 0);
        return nRefCount;
    }

    bool ReceiveMsgBytes(const char *pch, unsigned int nBytes, bool& complete);

    void SetCommonVersion(int greatest_common_version)
    {
        m_greatest_common_version = greatest_common_version;
    }
    int GetCommonVersion() const
    {
        return m_greatest_common_version;
    }

    CService GetAddrLocal() const;
    //! May not be called more than once
    void SetAddrLocal(const CService& addrLocalIn);

    CNode* AddRef()
    {
        nRefCount++;
        return this;
    }

    void Release()
    {
        nRefCount--;
    }



    void AddAddressKnown(const CAddress& _addr)
    {
        assert(m_addr_known);
        m_addr_known->insert(_addr.GetKey());
    }

    void PushAddress(const CAddress& _addr, FastRandomContext &insecure_rand)
    {
        // Whether the peer supports the address in `_addr`. For example,
        // nodes that do not implement BIP155 cannot receive Tor v3 addresses
        // because they require ADDRv2 (BIP155) encoding.
        const bool addr_format_supported = m_wants_addrv2 || _addr.IsAddrV1Compatible();

        // Known checking here is only to save space from duplicates.
        // SendMessages will filter it again for knowns that were added
        // after addresses were pushed.
        assert(m_addr_known);
        if (_addr.IsValid() && !m_addr_known->contains(_addr.GetKey()) && addr_format_supported) {
            if (vAddrToSend.size() >= MAX_ADDR_TO_SEND) {
                vAddrToSend[insecure_rand.randrange(vAddrToSend.size())] = _addr;
            } else {
                vAddrToSend.push_back(_addr);
            }
        }
    }


    void AddKnownTx(const uint256& hash)
    {
        if (m_tx_relay != nullptr) {
            LOCK(m_tx_relay->cs_tx_inventory);
            m_tx_relay->filterInventoryKnown.insert(hash);
        }
    }

    void PushTxInventory(const uint256& hash)
    {
        if (m_tx_relay == nullptr) return;
        LOCK(m_tx_relay->cs_tx_inventory);
        if (!m_tx_relay->filterInventoryKnown.contains(hash)) {
            m_tx_relay->setInventoryTxToSend.insert(hash);
        }
    }

    void CloseSocketDisconnect();

    void copyStats(CNodeStats &stats, const std::vector<bool> &m_asmap);

    ServiceFlags GetLocalServices() const
    {
        return nLocalServices;
    }

    std::string GetAddrName() const;
    //! Sets the addrName only if it was not previously set
    void MaybeSetAddrName(const std::string& addrNameIn);

    std::string ConnectionTypeAsString() const;
};

/** Return a timestamp in the future (in microseconds) for exponentially distributed events. */
int64_t PoissonNextSend(int64_t now, int average_interval_seconds);

/** Wrapper to return mockable type */
inline std::chrono::microseconds PoissonNextSend(std::chrono::microseconds now, std::chrono::seconds average_interval)
{
    return std::chrono::microseconds{PoissonNextSend(now.count(), average_interval.count())};
}

#endif // BITCOIN_NET_H<|MERGE_RESOLUTION|>--- conflicted
+++ resolved
@@ -978,11 +978,7 @@
      */
     Network ConnectedThroughNetwork() const;
 
-<<<<<<< HEAD
 //protected:
-=======
-protected:
->>>>>>> 4f807348
     mapMsgCmdSize mapSendBytesPerMsgCmd;
     mapMsgCmdSize mapRecvBytesPerMsgCmd GUARDED_BY(cs_vRecv);
 
