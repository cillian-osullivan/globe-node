--- conflicted
+++ resolved
@@ -15,11 +15,7 @@
 extern bool fParticlMode;
 typedef std::vector<unsigned char> valtype;
 
-<<<<<<< HEAD
-MutableTransactionSignatureCreator::MutableTransactionSignatureCreator(const CMutableTransaction* txToIn, unsigned int nInIn, const std::vector<uint8_t>& amountIn, int nHashTypeIn) : txTo(txToIn), nIn(nInIn), nHashType(nHashTypeIn), amount(amountIn), checker(txTo, nIn, amountIn) {}
-=======
-MutableTransactionSignatureCreator::MutableTransactionSignatureCreator(const CMutableTransaction* txToIn, unsigned int nInIn, const CAmount& amountIn, int nHashTypeIn) : txTo(txToIn), nIn(nInIn), nHashType(nHashTypeIn), amount(amountIn), checker(txTo, nIn, amountIn, MissingDataBehavior::FAIL) {}
->>>>>>> fadbd998
+MutableTransactionSignatureCreator::MutableTransactionSignatureCreator(const CMutableTransaction* txToIn, unsigned int nInIn, const std::vector<uint8_t>& amountIn, int nHashTypeIn) : txTo(txToIn), nIn(nInIn), nHashType(nHashTypeIn), amount(amountIn), checker(txTo, nIn, amountIn, MissingDataBehavior::FAIL) {}
 
 bool MutableTransactionSignatureCreator::CreateSig(const SigningProvider& provider, std::vector<unsigned char>& vchSig, const CKeyID& address, const CScript& scriptCode, SigVersion sigversion) const
 {
@@ -32,7 +28,7 @@
         return false;
 
     // Signing for witness scripts needs the amount.
-    if (sigversion == SigVersion::WITNESS_V0 && amount < 0) return false;
+    if (sigversion == SigVersion::WITNESS_V0 && amount.size() < 8) return false;
 
     uint256 hash = SignatureHash(scriptCode, *txTo, nIn, nHashType, amount, sigversion);
     if (!key.Sign(hash, vchSig))
@@ -346,11 +342,7 @@
     Stacks stack(data);
 
     // Get signatures
-<<<<<<< HEAD
-    MutableTransactionSignatureChecker tx_checker(&tx, nIn, amount);
-=======
-    MutableTransactionSignatureChecker tx_checker(&tx, nIn, txout.nValue, MissingDataBehavior::FAIL);
->>>>>>> fadbd998
+    MutableTransactionSignatureChecker tx_checker(&tx, nIn, amount, MissingDataBehavior::FAIL);
     SignatureExtractorChecker extractor_checker(data, tx_checker);
     extractor_checker.is_particl_tx = tx.IsParticlVersion();
     if (VerifyScript(data.scriptSig, scriptPubKey, &data.scriptWitness, STANDARD_SCRIPT_VERIFY_FLAGS, extractor_checker)) {
@@ -633,11 +625,7 @@
         }
 
         ScriptError serror = SCRIPT_ERR_OK;
-<<<<<<< HEAD
-        if (!VerifyScript(txin.scriptSig, prevPubKey, &txin.scriptWitness, STANDARD_SCRIPT_VERIFY_FLAGS, TransactionSignatureChecker(&txConst, i, vchAmount), &serror)) {
-=======
-        if (!VerifyScript(txin.scriptSig, prevPubKey, &txin.scriptWitness, STANDARD_SCRIPT_VERIFY_FLAGS, TransactionSignatureChecker(&txConst, i, amount, MissingDataBehavior::FAIL), &serror)) {
->>>>>>> fadbd998
+        if (!VerifyScript(txin.scriptSig, prevPubKey, &txin.scriptWitness, STANDARD_SCRIPT_VERIFY_FLAGS, TransactionSignatureChecker(&txConst, i, vchAmount, MissingDataBehavior::FAIL), &serror)) {
             if (serror == SCRIPT_ERR_INVALID_STACK_OPERATION) {
                 // Unable to sign input and verification failed (possible attempt to partially sign).
                 input_errors[i] = "Unable to sign input, invalid stack size (possibly missing key)";
