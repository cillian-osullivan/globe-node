--- conflicted
+++ resolved
@@ -34,12 +34,8 @@
     UniValue id;
     std::string strMethod;
     UniValue params;
-<<<<<<< HEAD
-    bool fHelp;
     bool fSkipBlock = false;
-=======
     enum Mode { EXECUTE, GET_HELP, GET_ARGS } mode = EXECUTE;
->>>>>>> 63952f73
     std::string URI;
     std::string authUser;
     std::string peerAddr;
