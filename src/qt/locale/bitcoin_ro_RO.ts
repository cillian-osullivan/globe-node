<TS language="ro_RO" version="2.1">
<context>
    <name>AddressBookPage</name>
    <message>
        <source>Right-click to edit address or label</source>
        <translation>Click-dreapta pentru a edita adresa sau eticheta</translation>
    </message>
    <message>
        <source>Create a new address</source>
        <translation>Creează o adresă nouă</translation>
    </message>
    <message>
        <source>&amp;New</source>
        <translation>&amp;Nou</translation>
    </message>
    <message>
        <source>Copy the currently selected address to the system clipboard</source>
        <translation>Copiază adresa selectată în clipboard</translation>
    </message>
    <message>
        <source>&amp;Copy</source>
        <translation>&amp;Copiază</translation>
    </message>
    <message>
        <source>C&amp;lose</source>
        <translation>Î&amp;nchide</translation>
    </message>
    <message>
        <source>Delete the currently selected address from the list</source>
        <translation>Şterge adresa selectată din listă</translation>
    </message>
    <message>
        <source>Enter address or label to search</source>
        <translation>Introduceţi adresa sau eticheta pentru căutare</translation>
    </message>
    <message>
        <source>Export the data in the current tab to a file</source>
        <translation>Exportă datele din tab-ul curent într-un fişier</translation>
    </message>
    <message>
        <source>&amp;Export</source>
        <translation>&amp;Exportă</translation>
    </message>
    <message>
        <source>&amp;Delete</source>
        <translation>&amp;Şterge</translation>
    </message>
    <message>
        <source>Choose the address to send coins to</source>
        <translation>Alege $adresa unde să trimiteţi monede</translation>
    </message>
    <message>
        <source>Choose the address to receive coins with</source>
        <translation>Alege adresa la care sa primesti monedele cu</translation>
    </message>
    <message>
        <source>C&amp;hoose</source>
        <translation>A&amp;lege</translation>
    </message>
    <message>
        <source>Sending addresses</source>
        <translation>Adresa de trimitere</translation>
    </message>
    <message>
        <source>Receiving addresses</source>
        <translation>Adresa de primire</translation>
    </message>
    <message>
        <source>These are your Particl addresses for sending payments. Always check the amount and the receiving address before sending coins.</source>
        <translation>Acestea sunt adresele tale Particl pentru efectuarea platilor. Intotdeauna verifica atent suma de plata si adresa beneficiarului inainte de a trimite monede.</translation>
    </message>
    <message>
        <source>These are your Particl addresses for receiving payments. It is recommended to use a new receiving address for each transaction.</source>
        <translation>Acestea sunt adresele tale Particl pentru receptionarea platilor. Este recomandat sa folosesti mereu o adresa noua pentru primirea platilor.</translation>
    </message>
    <message>
        <source>&amp;Copy Address</source>
        <translation>&amp;Copiază Adresa</translation>
    </message>
    <message>
        <source>Copy &amp;Label</source>
        <translation>Copiaza si eticheteaza</translation>
    </message>
    <message>
        <source>&amp;Edit</source>
        <translation>&amp;Editare</translation>
    </message>
    <message>
        <source>Export Address List</source>
        <translation>Exportă listă de adrese</translation>
    </message>
    <message>
        <source>Comma separated file (*.csv)</source>
        <translation>Fisier cu separator virgulă (*.csv)</translation>
    </message>
    <message>
        <source>Exporting Failed</source>
        <translation>Export nereusit</translation>
    </message>
    <message>
        <source>There was an error trying to save the address list to %1. Please try again.</source>
        <translation>A apărut o eroare la salvarea listei de adrese la %1. Vă rugăm să încercaţi din nou.</translation>
    </message>
</context>
<context>
    <name>AddressTableModel</name>
    <message>
        <source>Label</source>
        <translation>Etichetă</translation>
    </message>
    <message>
        <source>Address</source>
        <translation>Adresă</translation>
    </message>
    <message>
        <source>(no label)</source>
        <translation>(fără etichetă)</translation>
    </message>
</context>
<context>
    <name>AskPassphraseDialog</name>
    <message>
        <source>Passphrase Dialog</source>
        <translation>Dialogul pentru fraza de acces</translation>
    </message>
    <message>
        <source>Enter passphrase</source>
        <translation>Introduceţi fraza de acces</translation>
    </message>
    <message>
        <source>New passphrase</source>
        <translation>Frază de acces nouă</translation>
    </message>
    <message>
        <source>Repeat new passphrase</source>
        <translation>Repetaţi noua frază de acces</translation>
    </message>
    <message>
        <source>Show password</source>
        <translation>Arata parola</translation>
    </message>
    <message>
        <source>Enter the new passphrase to the wallet.&lt;br/&gt;Please use a passphrase of &lt;b&gt;ten or more random characters&lt;/b&gt;, or &lt;b&gt;eight or more words&lt;/b&gt;.</source>
        <translation>Introduceţi noua parolă a portofelului electronic.&lt;br/&gt;Vă rugăm să folosiţi o parolă de&lt;b&gt;minimum 10 caractere aleatoare&lt;/b&gt;, sau &lt;b&gt;minimum 8 cuvinte&lt;/b&gt;.</translation>
    </message>
    <message>
        <source>Encrypt wallet</source>
        <translation>Criptare portofel</translation>
    </message>
    <message>
        <source>This operation needs your wallet passphrase to unlock the wallet.</source>
        <translation>Această acţiune necesită introducerea parolei de acces pentru deblocarea portofelului.</translation>
    </message>
    <message>
        <source>Unlock wallet</source>
        <translation>Deblocare portofel</translation>
    </message>
    <message>
        <source>This operation needs your wallet passphrase to decrypt the wallet.</source>
        <translation>Această acţiune necesită introducerea parolei de acces pentru decriptarea portofelului.</translation>
    </message>
    <message>
        <source>Decrypt wallet</source>
        <translation>Decriptare portofel</translation>
    </message>
    <message>
        <source>Change passphrase</source>
        <translation>Schimbă parola</translation>
    </message>
    <message>
        <source>Enter the old passphrase and new passphrase to the wallet.</source>
        <translation>Introduceţi vechea şi noua parolă pentru portofel.</translation>
    </message>
    <message>
        <source>Confirm wallet encryption</source>
        <translation>Confirmaţi criptarea portofelului</translation>
    </message>
    <message>
        <source>Warning: If you encrypt your wallet and lose your passphrase, you will &lt;b&gt;LOSE ALL OF YOUR PARTICL&lt;/b&gt;!</source>
        <translation>Atenţie: Dacă va criptati portofelul si ulterior pierdeti parola, &lt;b&gt;VEŢI PIERDE TOTI BITCOINII&lt;/b&gt;!</translation>
    </message>
    <message>
        <source>Are you sure you wish to encrypt your wallet?</source>
        <translation>Sigur doriţi să criptaţi portofelul dvs.?</translation>
    </message>
    <message>
        <source>Wallet encrypted</source>
        <translation>Portofel criptat</translation>
    </message>
    <message>
        <source>%1 will close now to finish the encryption process. Remember that encrypting your wallet cannot fully protect your particl from being stolen by malware infecting your computer.</source>
        <translation>%1 se va închide acum pentru a termina procesul de criptare. Ţineţi minte că criptarea portofelului nu vă poate proteja în totalitate de furtul monedelor de către programe malware care vă infectează calculatorul.</translation>
    </message>
    <message>
        <source>IMPORTANT: Any previous backups you have made of your wallet file should be replaced with the newly generated, encrypted wallet file. For security reasons, previous backups of the unencrypted wallet file will become useless as soon as you start using the new, encrypted wallet.</source>
        <translation>IMPORTANT: Orice copie de siguranţă făcută anterior portofelului dumneavoastră ar trebui înlocuită cu cea generată cel mai recent, fişier criptat al portofelului. Pentru siguranţă, copiile de siguranţă vechi ale portofelului ne-criptat vor deveni inutile imediat ce veţi începe folosirea noului fişier criptat al portofelului.</translation>
    </message>
    <message>
        <source>Wallet encryption failed</source>
        <translation>Criptarea portofelului a eşuat.</translation>
    </message>
    <message>
        <source>Wallet encryption failed due to an internal error. Your wallet was not encrypted.</source>
        <translation>Criptarea portofelului nu a reuşit din cauza unei erori interne. Portofelul dvs. nu a fost criptat.</translation>
    </message>
    <message>
        <source>The supplied passphrases do not match.</source>
        <translation>Parolele furnizate nu se potrivesc.</translation>
    </message>
    <message>
        <source>Wallet unlock failed</source>
        <translation>Deblocarea portofelului a esuat.</translation>
    </message>
    <message>
        <source>The passphrase entered for the wallet decryption was incorrect.</source>
        <translation>Parola introdusă pentru decriptarea portofelului a fost incorectă.</translation>
    </message>
    <message>
        <source>Wallet decryption failed</source>
        <translation>Decriptarea portofelului a esuat.</translation>
    </message>
    <message>
        <source>Wallet passphrase was successfully changed.</source>
        <translation>Parola portofelului a fost schimbata.</translation>
    </message>
    <message>
        <source>Warning: The Caps Lock key is on!</source>
        <translation>Atenţie! Caps Lock este pornit!</translation>
    </message>
</context>
<context>
    <name>BanTableModel</name>
    <message>
        <source>IP/Netmask</source>
        <translation>IP/Netmask</translation>
    </message>
    <message>
        <source>Banned Until</source>
        <translation>Banat până la</translation>
    </message>
</context>
<context>
    <name>BitcoinGUI</name>
    <message>
        <source>Sign &amp;message...</source>
        <translation>Semnează &amp;mesaj...</translation>
    </message>
    <message>
        <source>Synchronizing with network...</source>
        <translation>Se sincronizează cu reţeaua...</translation>
    </message>
    <message>
        <source>&amp;Overview</source>
        <translation>&amp;Imagine de ansamblu</translation>
    </message>
    <message>
        <source>Node</source>
        <translation>Nod</translation>
    </message>
    <message>
        <source>Show general overview of wallet</source>
        <translation>Arată o stare generală de ansamblu a portofelului</translation>
    </message>
    <message>
        <source>&amp;Transactions</source>
        <translation>&amp;Tranzacţii</translation>
    </message>
    <message>
        <source>Browse transaction history</source>
        <translation>Răsfoire istoric tranzacţii</translation>
    </message>
    <message>
        <source>E&amp;xit</source>
        <translation>Ieşire</translation>
    </message>
    <message>
        <source>Quit application</source>
        <translation>Închide aplicaţia</translation>
    </message>
    <message>
        <source>&amp;About %1</source>
        <translation>&amp;Despre %1</translation>
    </message>
    <message>
        <source>Show information about %1</source>
        <translation>Arată informaţii despre %1</translation>
    </message>
    <message>
        <source>About &amp;Qt</source>
        <translation>Despre &amp;Qt</translation>
    </message>
    <message>
        <source>Show information about Qt</source>
        <translation>Arată informaţii despre Qt</translation>
    </message>
    <message>
        <source>&amp;Options...</source>
        <translation>&amp;Opţiuni...</translation>
    </message>
    <message>
        <source>Modify configuration options for %1</source>
        <translation>Modifică opţiunile de configurare pentru %1</translation>
    </message>
    <message>
        <source>&amp;Encrypt Wallet...</source>
        <translation>Cript&amp;ează portofelul...</translation>
    </message>
    <message>
        <source>&amp;Backup Wallet...</source>
        <translation>Face o copie de siguranţă a portofelului...</translation>
    </message>
    <message>
        <source>&amp;Change Passphrase...</source>
        <translation>S&amp;chimbă parola...</translation>
    </message>
    <message>
        <source>&amp;Sending addresses...</source>
        <translation>Adrese de trimitere...</translation>
    </message>
    <message>
        <source>&amp;Receiving addresses...</source>
        <translation>Adrese de p&amp;rimire...</translation>
    </message>
    <message>
        <source>Open &amp;URI...</source>
        <translation>Deschide &amp;URI...</translation>
    </message>
    <message>
        <source>Wallet:</source>
        <translation>Portofel:</translation>
    </message>
    <message>
        <source>default wallet</source>
        <translation>portofel implicit</translation>
    </message>
    <message>
        <source>Click to disable network activity.</source>
        <translation>Click pentru a opri activitatea retelei.</translation>
    </message>
    <message>
        <source>Network activity disabled.</source>
        <translation>Activitatea retelei a fost oprita.</translation>
    </message>
    <message>
        <source>Click to enable network activity again.</source>
        <translation>Click pentu a porni activitatea retelei.</translation>
    </message>
    <message>
        <source>Syncing Headers (%1%)...</source>
        <translation>Se sincronizeaza Header-ele (%1%)...</translation>
    </message>
    <message>
        <source>Reindexing blocks on disk...</source>
        <translation>Se reindexează blocurile pe disc...</translation>
    </message>
    <message>
<<<<<<< HEAD
        <source>Send coins to a Particl address</source>
        <translation>Trimite monede către o adresă Particl</translation>
=======
        <source>Proxy is &lt;b&gt;enabled&lt;/b&gt;: %1</source>
        <translation>Proxy este&lt;b&gt;activat&lt;/b&gt;:%1</translation>
    </message>
    <message>
        <source>Send coins to a Bitcoin address</source>
        <translation>Trimite monede către o adresă Bitcoin</translation>
>>>>>>> cf8aa5c7
    </message>
    <message>
        <source>Backup wallet to another location</source>
        <translation>Creează o copie de rezervă a portofelului într-o locaţie diferită</translation>
    </message>
    <message>
        <source>Change the passphrase used for wallet encryption</source>
        <translation>Schimbă fraza de acces folosită pentru criptarea portofelului</translation>
    </message>
    <message>
        <source>&amp;Debug window</source>
        <translation>Fereastra de &amp;depanare</translation>
    </message>
    <message>
        <source>Open debugging and diagnostic console</source>
        <translation>Deschide consola de depanare şi diagnosticare</translation>
    </message>
    <message>
        <source>&amp;Verify message...</source>
        <translation>&amp;Verifică mesaj...</translation>
    </message>
    <message>
        <source>Particl</source>
        <translation>Particl</translation>
    </message>
    <message>
        <source>Wallet</source>
        <translation>Portofel</translation>
    </message>
    <message>
        <source>&amp;Send</source>
        <translation>Trimite</translation>
    </message>
    <message>
        <source>&amp;Receive</source>
        <translation>P&amp;rimeşte</translation>
    </message>
    <message>
        <source>&amp;Show / Hide</source>
        <translation>Arată/Ascunde</translation>
    </message>
    <message>
        <source>Show or hide the main Window</source>
        <translation>Arată sau ascunde fereastra principală</translation>
    </message>
    <message>
        <source>Encrypt the private keys that belong to your wallet</source>
        <translation>Criptează cheile private ale portofelului dvs.</translation>
    </message>
    <message>
        <source>Sign messages with your Particl addresses to prove you own them</source>
        <translation>Semnaţi mesaje cu adresa dvs. Particl pentru a dovedi că vă aparţin</translation>
    </message>
    <message>
        <source>Verify messages to ensure they were signed with specified Particl addresses</source>
        <translation>Verificaţi mesaje pentru a vă asigura că au fost semnate cu adresa Particl specificată</translation>
    </message>
    <message>
        <source>&amp;File</source>
        <translation>&amp;Fişier</translation>
    </message>
    <message>
        <source>&amp;Settings</source>
        <translation>&amp;Setări</translation>
    </message>
    <message>
        <source>&amp;Help</source>
        <translation>A&amp;jutor</translation>
    </message>
    <message>
        <source>Tabs toolbar</source>
        <translation>Bara de unelte</translation>
    </message>
    <message>
        <source>Request payments (generates QR codes and particl: URIs)</source>
        <translation>Cereţi plăţi (generează coduri QR şi particl-uri: URls)</translation>
    </message>
    <message>
        <source>Show the list of used sending addresses and labels</source>
        <translation>Arată lista de adrese trimise şi etichetele folosite.</translation>
    </message>
    <message>
        <source>Show the list of used receiving addresses and labels</source>
        <translation>Arată lista de adrese pentru primire şi etichetele</translation>
    </message>
    <message>
        <source>Open a particl: URI or payment request</source>
        <translation>Deschidere particl: o adresa URI sau o cerere de plată</translation>
    </message>
    <message>
        <source>&amp;Command-line options</source>
        <translation>Opţiuni linie de &amp;comandă</translation>
    </message>
    <message numerus="yes">
        <source>%n active connection(s) to Particl network</source>
        <translation><numerusform>%n conexiune activă către reţeaua Particl</numerusform><numerusform>%n conexiuni active către reţeaua Particl</numerusform><numerusform>%n de conexiuni active către reţeaua Particl</numerusform></translation>
    </message>
    <message>
        <source>Indexing blocks on disk...</source>
        <translation>Se indexează blocurile pe disc...</translation>
    </message>
    <message>
        <source>Processing blocks on disk...</source>
        <translation>Se proceseaza blocurile pe disc...</translation>
    </message>
    <message numerus="yes">
        <source>Processed %n block(s) of transaction history.</source>
        <translation><numerusform>S-a procesat %n bloc din istoricul tranzacţiilor.</numerusform><numerusform>S-au procesat %n blocuri din istoricul tranzacţiilor.</numerusform><numerusform>S-au procesat %n de blocuri din istoricul tranzacţiilor.</numerusform></translation>
    </message>
    <message>
        <source>%1 behind</source>
        <translation>%1 în urmă</translation>
    </message>
    <message>
        <source>Last received block was generated %1 ago.</source>
        <translation>Ultimul bloc recepţionat a fost generat acum %1.</translation>
    </message>
    <message>
        <source>Transactions after this will not yet be visible.</source>
        <translation>Tranzacţiile după aceasta nu vor fi vizibile încă.</translation>
    </message>
    <message>
        <source>Error</source>
        <translation>Eroare</translation>
    </message>
    <message>
        <source>Warning</source>
        <translation>Avertisment</translation>
    </message>
    <message>
        <source>Information</source>
        <translation>Informaţie</translation>
    </message>
    <message>
        <source>Up to date</source>
        <translation>Actualizat</translation>
    </message>
    <message>
        <source>Show the %1 help message to get a list with possible Particl command-line options</source>
        <translation>Arată mesajul de ajutor %1 pentru a obţine o listă cu opţiunile posibile de linii de comandă Particl</translation>
    </message>
    <message>
        <source>%1 client</source>
        <translation>Client %1</translation>
    </message>
    <message>
        <source>Connecting to peers...</source>
        <translation>Se conecteaza cu alte noduri...</translation>
    </message>
    <message>
        <source>Catching up...</source>
        <translation>Se actualizează...</translation>
    </message>
    <message>
        <source>Date: %1
</source>
        <translation>Data: %1
</translation>
    </message>
    <message>
        <source>Amount: %1
</source>
        <translation>Sumă: %1
</translation>
    </message>
    <message>
        <source>Wallet: %1
</source>
        <translation>Portofel: %1
</translation>
    </message>
    <message>
        <source>Type: %1
</source>
        <translation>Tip: %1
</translation>
    </message>
    <message>
        <source>Label: %1
</source>
        <translation>Etichetă: %1
</translation>
    </message>
    <message>
        <source>Address: %1
</source>
        <translation>Adresă: %1
</translation>
    </message>
    <message>
        <source>Sent transaction</source>
        <translation>Tranzacţie expediată</translation>
    </message>
    <message>
        <source>Incoming transaction</source>
        <translation>Tranzacţie recepţionată</translation>
    </message>
    <message>
        <source>HD key generation is &lt;b&gt;enabled&lt;/b&gt;</source>
        <translation>Generarea de chei HD este &lt;b&gt;activata&lt;/b&gt;</translation>
    </message>
    <message>
        <source>HD key generation is &lt;b&gt;disabled&lt;/b&gt;</source>
        <translation>Generarea de chei HD este &lt;b&gt;dezactivata&lt;/b&gt;</translation>
    </message>
    <message>
        <source>Wallet is &lt;b&gt;encrypted&lt;/b&gt; and currently &lt;b&gt;unlocked&lt;/b&gt;</source>
        <translation>Portofelul este &lt;b&gt;criptat&lt;/b&gt; iar în momentul de faţă este &lt;b&gt;deblocat&lt;/b&gt;</translation>
    </message>
    <message>
        <source>Wallet is &lt;b&gt;encrypted&lt;/b&gt; and currently &lt;b&gt;locked&lt;/b&gt;</source>
        <translation>Portofelul este &lt;b&gt;criptat&lt;/b&gt; iar în momentul de faţă este &lt;b&gt;blocat&lt;/b&gt;</translation>
    </message>
    <message>
        <source>A fatal error occurred. Particl can no longer continue safely and will quit.</source>
        <translation>A survenit o eroare fatală. Particl nu mai poate continua în siguranţă şi se va opri.</translation>
    </message>
</context>
<context>
    <name>CoinControlDialog</name>
    <message>
        <source>Coin Selection</source>
        <translation>Selectarea monedei</translation>
    </message>
    <message>
        <source>Quantity:</source>
        <translation>Cantitate:</translation>
    </message>
    <message>
        <source>Bytes:</source>
        <translation>Octeţi:</translation>
    </message>
    <message>
        <source>Amount:</source>
        <translation>Sumă:</translation>
    </message>
    <message>
        <source>Fee:</source>
        <translation>Taxă:</translation>
    </message>
    <message>
        <source>Dust:</source>
        <translation>Praf:</translation>
    </message>
    <message>
        <source>After Fee:</source>
        <translation>După taxă:</translation>
    </message>
    <message>
        <source>Change:</source>
        <translation>Schimb:</translation>
    </message>
    <message>
        <source>(un)select all</source>
        <translation>(de)selectare tot</translation>
    </message>
    <message>
        <source>Tree mode</source>
        <translation>Mod arbore</translation>
    </message>
    <message>
        <source>List mode</source>
        <translation>Mod listă</translation>
    </message>
    <message>
        <source>Amount</source>
        <translation>Sumă</translation>
    </message>
    <message>
        <source>Received with label</source>
        <translation>Primite cu eticheta</translation>
    </message>
    <message>
        <source>Received with address</source>
        <translation>Primite cu adresa</translation>
    </message>
    <message>
        <source>Date</source>
        <translation>Data</translation>
    </message>
    <message>
        <source>Confirmations</source>
        <translation>Confirmări</translation>
    </message>
    <message>
        <source>Confirmed</source>
        <translation>Confirmat</translation>
    </message>
    <message>
        <source>Copy address</source>
        <translation>Copiază adresa</translation>
    </message>
    <message>
        <source>Copy label</source>
        <translation>Copiază eticheta</translation>
    </message>
    <message>
        <source>Copy amount</source>
        <translation>Copiază suma</translation>
    </message>
    <message>
        <source>Copy transaction ID</source>
        <translation>Copiază ID tranzacţie</translation>
    </message>
    <message>
        <source>Lock unspent</source>
        <translation>Blocare necheltuiţi</translation>
    </message>
    <message>
        <source>Unlock unspent</source>
        <translation>Deblocare necheltuiţi</translation>
    </message>
    <message>
        <source>Copy quantity</source>
        <translation>Copiază cantitea</translation>
    </message>
    <message>
        <source>Copy fee</source>
        <translation>Copiază taxa</translation>
    </message>
    <message>
        <source>Copy after fee</source>
        <translation>Copiază după taxă</translation>
    </message>
    <message>
        <source>Copy bytes</source>
        <translation>Copiază octeţi</translation>
    </message>
    <message>
        <source>Copy dust</source>
        <translation>Copiază praf</translation>
    </message>
    <message>
        <source>Copy change</source>
        <translation>Copiază rest</translation>
    </message>
    <message>
        <source>yes</source>
        <translation>da</translation>
    </message>
    <message>
        <source>no</source>
        <translation>nu</translation>
    </message>
    <message>
        <source>This label turns red if any recipient receives an amount smaller than the current dust threshold.</source>
        <translation>Această etichetă devine roşie, dacă orice beneficiar primeşte o sumă mai mică decât pragul curent pentru praf.</translation>
    </message>
    <message>
        <source>Can vary +/- %1 satoshi(s) per input.</source>
        <translation>Poate varia +/- %1 satoshi pentru fiecare intrare.</translation>
    </message>
    <message>
        <source>(no label)</source>
        <translation>(fără etichetă)</translation>
    </message>
    <message>
        <source>change from %1 (%2)</source>
        <translation>restul de la %1 (%2)</translation>
    </message>
    <message>
        <source>(change)</source>
        <translation>(rest)</translation>
    </message>
</context>
<context>
    <name>EditAddressDialog</name>
    <message>
        <source>Edit Address</source>
        <translation>Editează adresa</translation>
    </message>
    <message>
        <source>&amp;Label</source>
        <translation>&amp;Etichetă</translation>
    </message>
    <message>
        <source>The label associated with this address list entry</source>
        <translation>Eticheta asociată cu această intrare din listă.</translation>
    </message>
    <message>
        <source>The address associated with this address list entry. This can only be modified for sending addresses.</source>
        <translation>Adresa asociată cu această adresă din listă. Aceasta poate fi modificată doar pentru adresele de trimitere.</translation>
    </message>
    <message>
        <source>&amp;Address</source>
        <translation>&amp;Adresă</translation>
    </message>
    <message>
        <source>New sending address</source>
        <translation>Noua adresă de trimitere</translation>
    </message>
    <message>
        <source>Edit receiving address</source>
        <translation>Editează adresa de primire</translation>
    </message>
    <message>
        <source>Edit sending address</source>
        <translation>Editează adresa de trimitere</translation>
    </message>
    <message>
        <source>The entered address "%1" is not a valid Particl address.</source>
        <translation>Adresa introdusă "%1" nu este o adresă Particl validă.</translation>
    </message>
    <message>
        <source>Address "%1" already exists as a receiving address with label "%2" and so cannot be added as a sending address.</source>
        <translation>Adresa "%1" exista deja ca si adresa de primire cu eticheta "%2" si deci nu poate fi folosita ca si adresa de trimitere.</translation>
    </message>
    <message>
        <source>The entered address "%1" is already in the address book with label "%2".</source>
        <translation>Adresa introdusa "%1" este deja in lista de adrese cu eticheta "%2"</translation>
    </message>
    <message>
        <source>Could not unlock wallet.</source>
        <translation>Portofelul nu a putut fi deblocat.</translation>
    </message>
    <message>
        <source>New key generation failed.</source>
        <translation>Generarea noii chei nu a reuşit.</translation>
    </message>
</context>
<context>
    <name>FreespaceChecker</name>
    <message>
        <source>A new data directory will be created.</source>
        <translation>Va fi creat un nou dosar de date.</translation>
    </message>
    <message>
        <source>name</source>
        <translation>nume</translation>
    </message>
    <message>
        <source>Directory already exists. Add %1 if you intend to create a new directory here.</source>
        <translation>Dosarul deja există. Adaugă %1 dacă intenţionaţi să creaţi un nou dosar aici.</translation>
    </message>
    <message>
        <source>Path already exists, and is not a directory.</source>
        <translation>Calea deja există şi nu este un dosar.</translation>
    </message>
    <message>
        <source>Cannot create data directory here.</source>
        <translation>Nu se poate crea un dosar de date aici.</translation>
    </message>
</context>
<context>
    <name>HelpMessageDialog</name>
    <message>
        <source>version</source>
        <translation>versiunea</translation>
    </message>
    <message>
        <source>(%1-bit)</source>
        <translation>(%1-bit)</translation>
    </message>
    <message>
        <source>About %1</source>
        <translation>Despre %1</translation>
    </message>
    <message>
        <source>Command-line options</source>
        <translation>Opţiuni linie de comandă</translation>
    </message>
</context>
<context>
    <name>Intro</name>
    <message>
        <source>Welcome</source>
        <translation>Bun venit</translation>
    </message>
    <message>
        <source>Welcome to %1.</source>
        <translation>Bun venit la %1!</translation>
    </message>
    <message>
        <source>As this is the first time the program is launched, you can choose where %1 will store its data.</source>
        <translation>Deoarece este prima lansare a programului poți alege unde %1 va stoca datele sale.</translation>
    </message>
    <message>
        <source>When you click OK, %1 will begin to download and process the full %4 block chain (%2GB) starting with the earliest transactions in %3 when %4 initially launched.</source>
        <translation>Cand apasati OK, %1 va incepe descarcarea si procesarea intregului %4 blockchain (%2GB) incepand cu cele mai vechi tranzactii din %3 de la lansarea initiala a %4.</translation>
    </message>
    <message>
        <source>This initial synchronisation is very demanding, and may expose hardware problems with your computer that had previously gone unnoticed. Each time you run %1, it will continue downloading where it left off.</source>
        <translation>Sincronizarea initiala necesita foarte multe resurse, si poate releva probleme de hardware ale computerului care anterior au trecut neobservate. De fiecare data cand rulati %1, descarcarea va continua de unde a fost intrerupta.</translation>
    </message>
    <message>
        <source>If you have chosen to limit block chain storage (pruning), the historical data must still be downloaded and processed, but will be deleted afterward to keep your disk usage low.</source>
        <translation>Daca ati ales o limita pentru capacitatea de stocare a blockchainului (pruning), datele mai vechi tot trebuie sa fie descarcate si procesate, insa vor fi sterse ulterior pentru a reduce utilizarea harddiskului.</translation>
    </message>
    <message>
        <source>Use the default data directory</source>
        <translation>Foloseşte dosarul de date implicit</translation>
    </message>
    <message>
        <source>Use a custom data directory:</source>
        <translation>Foloseşte un dosar de date personalizat:</translation>
    </message>
    <message>
        <source>Particl</source>
        <translation>Particl</translation>
    </message>
    <message>
        <source>At least %1 GB of data will be stored in this directory, and it will grow over time.</source>
        <translation>Cel putin %1GB de date vor fi stocate in acest director, si aceasta valoare va creste in timp.</translation>
    </message>
    <message>
        <source>Approximately %1 GB of data will be stored in this directory.</source>
        <translation>Aproximativ %1 GB de date vor fi stocate in acest director.</translation>
    </message>
    <message>
        <source>%1 will download and store a copy of the Particl block chain.</source>
        <translation>%1 va descarca si stoca o copie a blockchainului Particl</translation>
    </message>
    <message>
        <source>The wallet will also be stored in this directory.</source>
        <translation>Portofelul va fi de asemeni stocat in acest director.</translation>
    </message>
    <message>
        <source>Error: Specified data directory "%1" cannot be created.</source>
        <translation>Eroare: Directorul datelor specificate "%1" nu poate fi creat.</translation>
    </message>
    <message>
        <source>Error</source>
        <translation>Eroare</translation>
    </message>
    <message numerus="yes">
        <source>%n GB of free space available</source>
        <translation><numerusform>%n GB de spaţiu liber disponibil</numerusform><numerusform>%n GB de spaţiu liber disponibil</numerusform><numerusform>%n GB de spaţiu liber disponibil</numerusform></translation>
    </message>
    <message numerus="yes">
        <source>(of %n GB needed)</source>
        <translation><numerusform>(din %n GB necesar)</numerusform><numerusform>(din %n GB necesari)</numerusform><numerusform>(din %n GB necesari)</numerusform></translation>
    </message>
</context>
<context>
    <name>ModalOverlay</name>
    <message>
        <source>Form</source>
        <translation>Form</translation>
    </message>
    <message>
        <source>Recent transactions may not yet be visible, and therefore your wallet's balance might be incorrect. This information will be correct once your wallet has finished synchronizing with the particl network, as detailed below.</source>
        <translation>Tranzactiile recente pot sa nu fie inca vizibile, de aceea balanta portofelului poate fi incorecta. Aceasta informatie va fi corecta de indata ce portofelul va fi complet sincronizat cu reteaua Particl, asa cum este detaliat mai jos.</translation>
    </message>
    <message>
        <source>Attempting to spend particl that are affected by not-yet-displayed transactions will not be accepted by the network.</source>
        <translation>Incercarea de a cheltui particli care sunt afectati de tranzactii ce inca nu sunt afisate nu va fi acceptata de retea.</translation>
    </message>
    <message>
        <source>Number of blocks left</source>
        <translation>Numarul de blocuri ramase</translation>
    </message>
    <message>
        <source>Unknown...</source>
        <translation>Necunoscut...</translation>
    </message>
    <message>
        <source>Last block time</source>
        <translation>Data ultimului bloc</translation>
    </message>
    <message>
        <source>Progress</source>
        <translation>Progres</translation>
    </message>
    <message>
        <source>Progress increase per hour</source>
        <translation>Cresterea progresului per ora</translation>
    </message>
    <message>
        <source>calculating...</source>
        <translation>calculeaza...</translation>
    </message>
    <message>
        <source>Estimated time left until synced</source>
        <translation>Timp estimat pana la sincronizare</translation>
    </message>
    <message>
        <source>Hide</source>
        <translation>Ascunde</translation>
    </message>
    <message>
        <source>Unknown. Syncing Headers (%1)...</source>
        <translation>Necunoscut. Se sincronizeaza headerele (%1)...</translation>
    </message>
</context>
<context>
    <name>OpenURIDialog</name>
    <message>
        <source>Open URI</source>
        <translation>Deschide URI</translation>
    </message>
    <message>
        <source>Open payment request from URI or file</source>
        <translation>Deschideţi cerere de plată prin intermediul adresei URI sau a fişierului</translation>
    </message>
    <message>
        <source>URI:</source>
        <translation>URI:</translation>
    </message>
    <message>
        <source>Select payment request file</source>
        <translation>Selectaţi fişierul cerere de plată</translation>
    </message>
    <message>
        <source>Select payment request file to open</source>
        <translation>Selectati care fisier de cerere de plata va fi deschis</translation>
    </message>
</context>
<context>
    <name>OptionsDialog</name>
    <message>
        <source>Options</source>
        <translation>Opţiuni</translation>
    </message>
    <message>
        <source>&amp;Main</source>
        <translation>Principal</translation>
    </message>
    <message>
        <source>Automatically start %1 after logging in to the system.</source>
        <translation>Porneşte automat %1 după logarea in sistem.</translation>
    </message>
    <message>
        <source>&amp;Start %1 on system login</source>
        <translation>&amp;Porneste %1 la logarea in sistem.</translation>
    </message>
    <message>
        <source>Size of &amp;database cache</source>
        <translation>Mărimea bazei de &amp;date cache</translation>
    </message>
    <message>
        <source>MB</source>
        <translation>MB</translation>
    </message>
    <message>
        <source>Number of script &amp;verification threads</source>
        <translation>Numărul de thread-uri de &amp;verificare</translation>
    </message>
    <message>
        <source>IP address of the proxy (e.g. IPv4: 127.0.0.1 / IPv6: ::1)</source>
        <translation>Adresa IP a serverului proxy (de exemplu: IPv4: 127.0.0.1 / IPv6: ::1)</translation>
    </message>
    <message>
        <source>Shows if the supplied default SOCKS5 proxy is used to reach peers via this network type.</source>
        <translation>Arata daca proxy-ul SOCKS5 furnizat implicit este folosit pentru a gasi parteneri via acest tip de retea.</translation>
    </message>
    <message>
        <source>Use separate SOCKS&amp;5 proxy to reach peers via Tor hidden services:</source>
        <translation>Foloseste un proxy SOCKS&amp;5 separat pentru a gasi parteneri via servicii TOR ascunse</translation>
    </message>
    <message>
        <source>Hide the icon from the system tray.</source>
        <translation>Ascunde icon-ul din system tray.</translation>
    </message>
    <message>
        <source>&amp;Hide tray icon</source>
        <translation>&amp;Ascunde icon-ul din system tray.</translation>
    </message>
    <message>
        <source>Minimize instead of exit the application when the window is closed. When this option is enabled, the application will be closed only after selecting Exit in the menu.</source>
        <translation>Minimizează fereastra în locul părăsirii programului în momentul închiderii ferestrei. Cînd acestă opţiune e activă, aplicaţia se va opri doar în momentul selectării comenzii 'Închide aplicaţia' din menu.</translation>
    </message>
    <message>
        <source>Third party URLs (e.g. a block explorer) that appear in the transactions tab as context menu items. %s in the URL is replaced by transaction hash. Multiple URLs are separated by vertical bar |.</source>
        <translation>URL-uri terţe părţi (de exemplu, un explorator de bloc), care apar în tab-ul tranzacţiilor ca elemente de meniu contextual. %s în URL este înlocuit cu hash de tranzacţie. URL-urile multiple sînt separate prin bară verticală |.</translation>
    </message>
    <message>
        <source>Active command-line options that override above options:</source>
        <translation>Opţiuni linie de comandă active care oprimă opţiunile de mai sus:</translation>
    </message>
    <message>
        <source>Open the %1 configuration file from the working directory.</source>
        <translation>Deschide fisierul de configurare %1 din directorul curent.</translation>
    </message>
    <message>
        <source>Open Configuration File</source>
        <translation>Deschide fisierul de configurare.</translation>
    </message>
    <message>
        <source>Reset all client options to default.</source>
        <translation>Resetează toate setările clientului la valorile implicite.</translation>
    </message>
    <message>
        <source>&amp;Reset Options</source>
        <translation>&amp;Resetează opţiunile</translation>
    </message>
    <message>
        <source>&amp;Network</source>
        <translation>Reţea</translation>
    </message>
    <message>
        <source>Disables some advanced features but all blocks will still be fully validated. Reverting this setting requires re-downloading the entire blockchain. Actual disk usage may be somewhat higher.</source>
        <translation>Dezactiveaza unele caracteristici avansate insa toate blocurile vor fi validate pe deplin. Inversarea acestei setari necesita re-descarcarea intregului blockchain. Utilizarea reala a discului poate fi ceva mai mare.</translation>
    </message>
    <message>
        <source>Prune &amp;block storage to</source>
        <translation>Reductie &amp;block storage la  </translation>
    </message>
    <message>
        <source>GB</source>
        <translation>GB</translation>
    </message>
    <message>
        <source>Reverting this setting requires re-downloading the entire blockchain.</source>
        <translation> Inversarea acestei setari necesita re-descarcarea intregului blockchain.</translation>
    </message>
    <message>
        <source>(0 = auto, &lt;0 = leave that many cores free)</source>
        <translation>(0 = automat, &lt;0 = lasă atîtea nuclee libere)</translation>
    </message>
    <message>
        <source>W&amp;allet</source>
        <translation>Portofel</translation>
    </message>
    <message>
        <source>Expert</source>
        <translation>Expert</translation>
    </message>
    <message>
        <source>Enable coin &amp;control features</source>
        <translation>Activare caracteristici de control ale monedei</translation>
    </message>
    <message>
        <source>If you disable the spending of unconfirmed change, the change from a transaction cannot be used until that transaction has at least one confirmation. This also affects how your balance is computed.</source>
        <translation>Dacă dezactivaţi cheltuirea restului neconfirmat, restul dintr-o tranzacţie nu poate fi folosit pînă cînd tranzacţia are cel puţin o confirmare. Aceasta afectează de asemenea calcularea soldului.</translation>
    </message>
    <message>
        <source>&amp;Spend unconfirmed change</source>
        <translation>Cheltuire rest neconfirmat</translation>
    </message>
    <message>
        <source>Automatically open the Particl client port on the router. This only works when your router supports UPnP and it is enabled.</source>
        <translation>Deschide automat în router portul aferent clientului Particl. Funcţionează doar dacă routerul duportă UPnP şi e activat.</translation>
    </message>
    <message>
        <source>Map port using &amp;UPnP</source>
        <translation>Mapare port folosind &amp;UPnP</translation>
    </message>
    <message>
        <source>Accept connections from outside.</source>
        <translation>Acceptă conexiuni din exterior</translation>
    </message>
    <message>
        <source>Allow incomin&amp;g connections</source>
        <translation>Permite conexiuni de intrar&amp;e</translation>
    </message>
    <message>
        <source>Connect to the Particl network through a SOCKS5 proxy.</source>
        <translation>Conectare la reţeaua Particl printr-un proxy SOCKS.</translation>
    </message>
    <message>
        <source>&amp;Connect through SOCKS5 proxy (default proxy):</source>
        <translation>&amp;Conectare printr-un proxy SOCKS (implicit proxy):</translation>
    </message>
    <message>
        <source>Proxy &amp;IP:</source>
        <translation>Proxy &amp;IP:</translation>
    </message>
    <message>
        <source>&amp;Port:</source>
        <translation>&amp;Port:</translation>
    </message>
    <message>
        <source>Port of the proxy (e.g. 9050)</source>
        <translation>Portul proxy (de exemplu: 9050)</translation>
    </message>
    <message>
        <source>Used for reaching peers via:</source>
        <translation>Folosit pentru a gasi parteneri via:</translation>
    </message>
    <message>
        <source>IPv4</source>
        <translation>IPv4</translation>
    </message>
    <message>
        <source>IPv6</source>
        <translation>IPv6</translation>
    </message>
    <message>
        <source>Tor</source>
        <translation>Tor</translation>
    </message>
    <message>
        <source>Connect to the Particl network through a separate SOCKS5 proxy for Tor hidden services.</source>
        <translation>Conectare la reteaua Particl printr-un proxy SOCKS5 separat pentru serviciile TOR ascunse.</translation>
    </message>
    <message>
        <source>&amp;Window</source>
        <translation>&amp;Fereastră</translation>
    </message>
    <message>
        <source>Show only a tray icon after minimizing the window.</source>
        <translation>Arată doar un icon în tray la ascunderea ferestrei</translation>
    </message>
    <message>
        <source>&amp;Minimize to the tray instead of the taskbar</source>
        <translation>&amp;Minimizare în tray în loc de taskbar</translation>
    </message>
    <message>
        <source>M&amp;inimize on close</source>
        <translation>M&amp;inimizare fereastră în locul închiderii programului</translation>
    </message>
    <message>
        <source>&amp;Display</source>
        <translation>&amp;Afişare</translation>
    </message>
    <message>
        <source>User Interface &amp;language:</source>
        <translation>&amp;Limbă interfaţă utilizator</translation>
    </message>
    <message>
        <source>The user interface language can be set here. This setting will take effect after restarting %1.</source>
        <translation>Limba interfeţei utilizatorului poate fi setată aici. Această setare va avea efect după repornirea %1.</translation>
    </message>
    <message>
        <source>&amp;Unit to show amounts in:</source>
        <translation>&amp;Unitatea de măsură pentru afişarea sumelor:</translation>
    </message>
    <message>
        <source>Choose the default subdivision unit to show in the interface and when sending coins.</source>
        <translation>Alegeţi subdiviziunea folosită la afişarea interfeţei şi la trimiterea de particl.</translation>
    </message>
    <message>
        <source>Whether to show coin control features or not.</source>
        <translation>Arată controlul caracteristicilor monedei sau nu.</translation>
    </message>
    <message>
        <source>&amp;Third party transaction URLs</source>
        <translation>URL-uri tranzacţii &amp;terţe părţi</translation>
    </message>
    <message>
        <source>&amp;OK</source>
        <translation>&amp;OK</translation>
    </message>
    <message>
        <source>&amp;Cancel</source>
        <translation>Renunţă</translation>
    </message>
    <message>
        <source>default</source>
        <translation>iniţial</translation>
    </message>
    <message>
        <source>none</source>
        <translation>nimic</translation>
    </message>
    <message>
        <source>Confirm options reset</source>
        <translation>Confirmă resetarea opţiunilor</translation>
    </message>
    <message>
        <source>Client restart required to activate changes.</source>
        <translation>Este necesară repornirea clientului pentru a activa schimbările.</translation>
    </message>
    <message>
        <source>Client will be shut down. Do you want to proceed?</source>
        <translation>Clientul va fi închis. Doriţi să continuaţi?</translation>
    </message>
    <message>
        <source>Configuration options</source>
        <translation>Optiuni de configurare</translation>
    </message>
    <message>
        <source>The configuration file is used to specify advanced user options which override GUI settings. Additionally, any command-line options will override this configuration file.</source>
        <translation>Fisierul de configurare e folosit pentru a specifica optiuni utilizator avansate care modifica setarile din GUI. In plus orice optiune din linia de comanda va modifica acest fisier de configurare. </translation>
    </message>
    <message>
        <source>Error</source>
        <translation>Eroare</translation>
    </message>
    <message>
        <source>The configuration file could not be opened.</source>
        <translation>Fisierul de configurare nu a putut fi deschis.</translation>
    </message>
    <message>
        <source>This change would require a client restart.</source>
        <translation>Această schimbare necesită o repornire a clientului.</translation>
    </message>
    <message>
        <source>The supplied proxy address is invalid.</source>
        <translation>Adresa particl pe care aţi specificat-o nu este validă.</translation>
    </message>
</context>
<context>
    <name>OverviewPage</name>
    <message>
        <source>Form</source>
        <translation>Form</translation>
    </message>
    <message>
        <source>The displayed information may be out of date. Your wallet automatically synchronizes with the Particl network after a connection is established, but this process has not completed yet.</source>
        <translation>Informaţiile afişate pot fi neactualizate. Portofelul dvs. se sincronizează automat cu reţeaua Particl după ce o conexiune este stabilită, dar acest proces nu a fost finalizat încă.</translation>
    </message>
    <message>
        <source>Watch-only:</source>
        <translation>Doar-supraveghere:</translation>
    </message>
    <message>
        <source>Available:</source>
        <translation>Disponibil:</translation>
    </message>
    <message>
        <source>Your current spendable balance</source>
        <translation>Balanţa dvs. curentă de cheltuieli</translation>
    </message>
    <message>
        <source>Pending:</source>
        <translation>În aşteptare:</translation>
    </message>
    <message>
        <source>Total of transactions that have yet to be confirmed, and do not yet count toward the spendable balance</source>
        <translation>Totalul tranzacţiilor care nu sunt confirmate încă şi care nu sunt încă adunate la balanţa de cheltuieli</translation>
    </message>
    <message>
        <source>Immature:</source>
        <translation>Nematurizat:</translation>
    </message>
    <message>
        <source>Mined balance that has not yet matured</source>
        <translation>Balanţa minata ce nu s-a maturizat încă</translation>
    </message>
    <message>
        <source>Balances</source>
        <translation>Balanţă</translation>
    </message>
    <message>
        <source>Total:</source>
        <translation>Total:</translation>
    </message>
    <message>
        <source>Your current total balance</source>
        <translation>Balanţa totală curentă</translation>
    </message>
    <message>
        <source>Your current balance in watch-only addresses</source>
        <translation>Soldul dvs. curent în adresele doar-supraveghere</translation>
    </message>
    <message>
        <source>Spendable:</source>
        <translation>Cheltuibil:</translation>
    </message>
    <message>
        <source>Recent transactions</source>
        <translation>Tranzacţii recente</translation>
    </message>
    <message>
        <source>Unconfirmed transactions to watch-only addresses</source>
        <translation>Tranzacţii neconfirmate la adresele doar-supraveghere</translation>
    </message>
    <message>
        <source>Mined balance in watch-only addresses that has not yet matured</source>
        <translation>Balanţă minată în adresele doar-supraveghere care nu s-a maturizat încă</translation>
    </message>
    <message>
        <source>Current total balance in watch-only addresses</source>
        <translation>Soldul dvs. total în adresele doar-supraveghere</translation>
    </message>
</context>
<context>
    <name>PaymentServer</name>
    <message>
        <source>Payment request error</source>
        <translation>Eroare la cererea de plată</translation>
    </message>
    <message>
        <source>Cannot start particl: click-to-pay handler</source>
        <translation>Particl nu poate porni: click-to-pay handler</translation>
    </message>
    <message>
        <source>URI handling</source>
        <translation>Gestionare URI</translation>
    </message>
    <message>
        <source>'bitcoin://' is not a valid URI. Use 'bitcoin:' instead.</source>
        <translation>'bitcoin://' nu este un URI valid. Folositi 'bitcoin:' in loc.</translation>
    </message>
    <message>
        <source>Payment request fetch URL is invalid: %1</source>
        <translation>URL-ul cererii de plată preluat nu este valid: %1</translation>
    </message>
    <message>
        <source>Invalid payment address %1</source>
        <translation>Adresă pentru plată invalidă %1</translation>
    </message>
    <message>
        <source>URI cannot be parsed! This can be caused by an invalid Particl address or malformed URI parameters.</source>
        <translation>URI nu poate fi analizat! Acest lucru poate fi cauzat de o adresă Particl invalidă sau parametri URI deformaţi.</translation>
    </message>
    <message>
        <source>Payment request file handling</source>
        <translation>Manipulare fişier cerere de plată</translation>
    </message>
    <message>
        <source>Payment request file cannot be read! This can be caused by an invalid payment request file.</source>
        <translation>Fişierul cerere de plată nu poate fi citit! Cauza poate fi un fişier cerere de plată nevalid.</translation>
    </message>
    <message>
        <source>Payment request rejected</source>
        <translation>Cerere de plată refuzată</translation>
    </message>
    <message>
        <source>Payment request network doesn't match client network.</source>
        <translation>Cererea de plată din reţea nu se potriveşte cu clientul din reţea</translation>
    </message>
    <message>
        <source>Payment request expired.</source>
        <translation>Cerere de plată expirata</translation>
    </message>
    <message>
        <source>Payment request is not initialized.</source>
        <translation>Cererea de plată nu este iniţializată.</translation>
    </message>
    <message>
        <source>Unverified payment requests to custom payment scripts are unsupported.</source>
        <translation>Cererile nesecurizate către scripturi personalizate de plăți nu sunt suportate</translation>
    </message>
    <message>
        <source>Invalid payment request.</source>
        <translation>Cerere de plată invalidă.</translation>
    </message>
    <message>
        <source>Requested payment amount of %1 is too small (considered dust).</source>
        <translation>Suma cerută de plată de %1 este prea mică (considerată praf).</translation>
    </message>
    <message>
        <source>Refund from %1</source>
        <translation>Rambursare de la %1</translation>
    </message>
    <message>
        <source>Payment request %1 is too large (%2 bytes, allowed %3 bytes).</source>
        <translation>Cererea de plată %1 este prea mare (%2 octeţi, permis %3 octeţi).</translation>
    </message>
    <message>
        <source>Error communicating with %1: %2</source>
        <translation>Eroare la comunicarea cu %1: %2</translation>
    </message>
    <message>
        <source>Payment request cannot be parsed!</source>
        <translation>Cererea de plată nu poate fi analizată!</translation>
    </message>
    <message>
        <source>Bad response from server %1</source>
        <translation>Răspuns greşit de la server %1</translation>
    </message>
    <message>
        <source>Network request error</source>
        <translation>Eroare în cererea de reţea</translation>
    </message>
    <message>
        <source>Payment acknowledged</source>
        <translation>Plată acceptată</translation>
    </message>
</context>
<context>
    <name>PeerTableModel</name>
    <message>
        <source>User Agent</source>
        <translation>Agent utilizator</translation>
    </message>
    <message>
        <source>Node/Service</source>
        <translation>Nod/Serviciu</translation>
    </message>
    <message>
        <source>NodeId</source>
        <translation>NodeID</translation>
    </message>
    <message>
        <source>Ping</source>
        <translation>Ping</translation>
    </message>
    <message>
        <source>Sent</source>
        <translation>Expediat</translation>
    </message>
    <message>
        <source>Received</source>
        <translation>Recepţionat</translation>
    </message>
</context>
<context>
    <name>QObject</name>
    <message>
        <source>Amount</source>
        <translation>Cantitate</translation>
    </message>
    <message>
        <source>Enter a Particl address (e.g. %1)</source>
        <translation>Introduceţi o adresă Particl (de exemplu %1)</translation>
    </message>
    <message>
        <source>%1 d</source>
        <translation>%1 z</translation>
    </message>
    <message>
        <source>%1 h</source>
        <translation>%1 h</translation>
    </message>
    <message>
        <source>%1 m</source>
        <translation>%1 m</translation>
    </message>
    <message>
        <source>%1 s</source>
        <translation>%1 s</translation>
    </message>
    <message>
        <source>None</source>
        <translation>Niciuna</translation>
    </message>
    <message>
        <source>N/A</source>
        <translation>N/A</translation>
    </message>
    <message>
        <source>%1 ms</source>
        <translation>%1 ms</translation>
    </message>
    <message numerus="yes">
        <source>%n second(s)</source>
        <translation><numerusform>%n secunda</numerusform><numerusform>%n secunde</numerusform><numerusform>%n secunde</numerusform></translation>
    </message>
    <message numerus="yes">
        <source>%n minute(s)</source>
        <translation><numerusform>%n minut</numerusform><numerusform>%n minute</numerusform><numerusform>%n minute</numerusform></translation>
    </message>
    <message numerus="yes">
        <source>%n hour(s)</source>
        <translation><numerusform>%n ora</numerusform><numerusform>%n ore</numerusform><numerusform>%n ore</numerusform></translation>
    </message>
    <message numerus="yes">
        <source>%n day(s)</source>
        <translation><numerusform>%n zi</numerusform><numerusform>%n zile</numerusform><numerusform>%n zile</numerusform></translation>
    </message>
    <message numerus="yes">
        <source>%n week(s)</source>
        <translation><numerusform>%n saptamana</numerusform><numerusform>%n saptamani</numerusform><numerusform>%n saptamani</numerusform></translation>
    </message>
    <message>
        <source>%1 and %2</source>
        <translation>%1 şi %2</translation>
    </message>
    <message numerus="yes">
        <source>%n year(s)</source>
        <translation><numerusform>%n an</numerusform><numerusform>%n ani</numerusform><numerusform>%n ani</numerusform></translation>
    </message>
    <message>
        <source>%1 B</source>
        <translation>%1 B</translation>
    </message>
    <message>
        <source>%1 KB</source>
        <translation>%1 KB</translation>
    </message>
    <message>
        <source>%1 MB</source>
        <translation>%1 MB</translation>
    </message>
    <message>
        <source>%1 GB</source>
        <translation>%1 GB</translation>
    </message>
    <message>
        <source>%1 didn't yet exit safely...</source>
        <translation>%1 nu a fost inchis in siguranta...</translation>
    </message>
    <message>
        <source>unknown</source>
        <translation>necunoscut</translation>
    </message>
</context>
<context>
    <name>QObject::QObject</name>
    <message>
        <source>Error parsing command line arguments: %1.</source>
        <translation>Eroare la analiza argumentelor linie de comanda: %1</translation>
    </message>
    <message>
        <source>Error: Specified data directory "%1" does not exist.</source>
        <translation>Eroare: Directorul de date specificat "%1" nu există.</translation>
    </message>
    <message>
        <source>Error: Cannot parse configuration file: %1.</source>
        <translation>Eroare: Nu se poate analiza fişierul de configuraţie: %1.</translation>
    </message>
    <message>
        <source>Error: %1</source>
        <translation>Eroare: %1</translation>
    </message>
</context>
<context>
    <name>QRImageWidget</name>
    <message>
        <source>&amp;Save Image...</source>
        <translation>&amp;Salvează Imaginea...</translation>
    </message>
    <message>
        <source>&amp;Copy Image</source>
        <translation>&amp;Copiaza Imaginea</translation>
    </message>
    <message>
        <source>Save QR Code</source>
        <translation>Salvează codul QR</translation>
    </message>
    <message>
        <source>PNG Image (*.png)</source>
        <translation>Imagine de tip PNG (*.png)</translation>
    </message>
</context>
<context>
    <name>RPCConsole</name>
    <message>
        <source>N/A</source>
        <translation>Nespecificat</translation>
    </message>
    <message>
        <source>Client version</source>
        <translation>Versiune client</translation>
    </message>
    <message>
        <source>&amp;Information</source>
        <translation>&amp;Informaţii</translation>
    </message>
    <message>
        <source>Debug window</source>
        <translation>Fereastra de depanare</translation>
    </message>
    <message>
        <source>General</source>
        <translation>General</translation>
    </message>
    <message>
        <source>Using BerkeleyDB version</source>
        <translation>Foloseşte BerkeleyDB versiunea</translation>
    </message>
    <message>
        <source>Datadir</source>
        <translation>Dirdate</translation>
    </message>
    <message>
        <source>Startup time</source>
        <translation>Ora de pornire</translation>
    </message>
    <message>
        <source>Network</source>
        <translation>Reţea</translation>
    </message>
    <message>
        <source>Name</source>
        <translation>Nume</translation>
    </message>
    <message>
        <source>Number of connections</source>
        <translation>Numărul de conexiuni</translation>
    </message>
    <message>
        <source>Block chain</source>
        <translation>Lanţ de blocuri</translation>
    </message>
    <message>
        <source>Current number of blocks</source>
        <translation>Numărul curent de blocuri</translation>
    </message>
    <message>
        <source>Memory Pool</source>
        <translation>Pool Memorie</translation>
    </message>
    <message>
        <source>Current number of transactions</source>
        <translation>Numărul curent de tranzacţii</translation>
    </message>
    <message>
        <source>Memory usage</source>
        <translation>Memorie folosită</translation>
    </message>
    <message>
        <source>Wallet: </source>
        <translation>Portofel:</translation>
    </message>
    <message>
        <source>(none)</source>
        <translation>(nimic)</translation>
    </message>
    <message>
        <source>&amp;Reset</source>
        <translation>&amp;Resetare</translation>
    </message>
    <message>
        <source>Received</source>
        <translation>Recepţionat</translation>
    </message>
    <message>
        <source>Sent</source>
        <translation>Expediat</translation>
    </message>
    <message>
        <source>&amp;Peers</source>
        <translation>&amp;Parteneri</translation>
    </message>
    <message>
        <source>Banned peers</source>
        <translation>Terti banati</translation>
    </message>
    <message>
        <source>Select a peer to view detailed information.</source>
        <translation>Selectaţi un partener pentru a vedea informaţiile detaliate.</translation>
    </message>
    <message>
        <source>Whitelisted</source>
        <translation>Whitelisted</translation>
    </message>
    <message>
        <source>Direction</source>
        <translation>Direcţie</translation>
    </message>
    <message>
        <source>Version</source>
        <translation>Versiune</translation>
    </message>
    <message>
        <source>Starting Block</source>
        <translation>Bloc de început</translation>
    </message>
    <message>
        <source>Synced Headers</source>
        <translation>Headere Sincronizate</translation>
    </message>
    <message>
        <source>Synced Blocks</source>
        <translation>Blocuri Sincronizate</translation>
    </message>
    <message>
        <source>User Agent</source>
        <translation>Agent utilizator</translation>
    </message>
    <message>
        <source>Open the %1 debug log file from the current data directory. This can take a few seconds for large log files.</source>
        <translation>Deschide fişierul jurnal depanare %1 din directorul curent. Aceasta poate dura cateva secunde pentru fişierele mai mari.</translation>
    </message>
    <message>
        <source>Decrease font size</source>
        <translation>Micsoreaza fontul</translation>
    </message>
    <message>
        <source>Increase font size</source>
        <translation>Mareste fontul</translation>
    </message>
    <message>
        <source>Services</source>
        <translation>Servicii</translation>
    </message>
    <message>
        <source>Ban Score</source>
        <translation>Scor Ban</translation>
    </message>
    <message>
        <source>Connection Time</source>
        <translation>Timp conexiune</translation>
    </message>
    <message>
        <source>Last Send</source>
        <translation>Ultima trimitere</translation>
    </message>
    <message>
        <source>Last Receive</source>
        <translation>Ultima primire</translation>
    </message>
    <message>
        <source>Ping Time</source>
        <translation>Timp ping</translation>
    </message>
    <message>
        <source>The duration of a currently outstanding ping.</source>
        <translation>Durata ping-ului intarziat.</translation>
    </message>
    <message>
        <source>Ping Wait</source>
        <translation>Asteptare ping</translation>
    </message>
    <message>
        <source>Min Ping</source>
        <translation>Min Ping</translation>
    </message>
    <message>
        <source>Time Offset</source>
        <translation>Diferenta timp</translation>
    </message>
    <message>
        <source>Last block time</source>
        <translation>Data ultimului bloc</translation>
    </message>
    <message>
        <source>&amp;Open</source>
        <translation>&amp;Deschide</translation>
    </message>
    <message>
        <source>&amp;Console</source>
        <translation>&amp;Consolă</translation>
    </message>
    <message>
        <source>&amp;Network Traffic</source>
        <translation>Trafic reţea</translation>
    </message>
    <message>
        <source>Totals</source>
        <translation>Totaluri</translation>
    </message>
    <message>
        <source>In:</source>
        <translation>Intrare:</translation>
    </message>
    <message>
        <source>Out:</source>
        <translation>Ieşire:</translation>
    </message>
    <message>
        <source>Debug log file</source>
        <translation>Fişier jurnal depanare</translation>
    </message>
    <message>
        <source>Clear console</source>
        <translation>Curăţă consola</translation>
    </message>
    <message>
        <source>1 &amp;hour</source>
        <translation>1 &amp;oră</translation>
    </message>
    <message>
        <source>1 &amp;day</source>
        <translation>1 &amp;zi</translation>
    </message>
    <message>
        <source>1 &amp;week</source>
        <translation>1 &amp;săptămână</translation>
    </message>
    <message>
        <source>1 &amp;year</source>
        <translation>1 &amp;an</translation>
    </message>
    <message>
        <source>&amp;Disconnect</source>
        <translation>&amp;Deconectare</translation>
    </message>
    <message>
        <source>Ban for</source>
        <translation>Interzicere pentru</translation>
    </message>
    <message>
        <source>&amp;Unban</source>
        <translation>&amp;Unban</translation>
    </message>
    <message>
        <source>default wallet</source>
        <translation>portofel implicit</translation>
    </message>
    <message>
        <source>Welcome to the %1 RPC console.</source>
        <translation>Bun venit la consola %1 RPC.</translation>
    </message>
    <message>
        <source>Use up and down arrows to navigate history, and %1 to clear screen.</source>
        <translation>Folosiţi săgetile sus şi jos pentru a naviga în istoric şi %1 pentru a curăţa ecranul.</translation>
    </message>
    <message>
        <source>Type %1 for an overview of available commands.</source>
        <translation>Tastati %1 pentru o recapitulare a comenzilor disponibile.</translation>
    </message>
    <message>
        <source>For more information on using this console type %1.</source>
        <translation>Pentru mai multe informatii despre folosirea acestei console tastati %1.</translation>
    </message>
    <message>
        <source>WARNING: Scammers have been active, telling users to type commands here, stealing their wallet contents. Do not use this console without fully understanding the ramifications of a command.</source>
        <translation>ATENTIONARE: Sunt excroci care instruiesc userii sa introduca aici comenzi, pentru a le fura continutul portofelelor. Nu folositi aceasta consolă fara a intelege pe deplin ramificatiile unei comenzi.</translation>
    </message>
    <message>
        <source>Network activity disabled</source>
        <translation>Activitatea retelei a fost oprita.</translation>
    </message>
    <message>
        <source>Executing command without any wallet</source>
        <translation>Executarea comenzii fara nici un portofel.</translation>
    </message>
    <message>
        <source>Executing command using "%1" wallet</source>
        <translation>Executarea comenzii folosind portofelul "%1"</translation>
    </message>
    <message>
        <source>(node id: %1)</source>
        <translation>(node id: %1)</translation>
    </message>
    <message>
        <source>via %1</source>
        <translation>via %1</translation>
    </message>
    <message>
        <source>never</source>
        <translation>niciodată</translation>
    </message>
    <message>
        <source>Inbound</source>
        <translation>Intrare</translation>
    </message>
    <message>
        <source>Outbound</source>
        <translation>Ieşire</translation>
    </message>
    <message>
        <source>Yes</source>
        <translation>Da</translation>
    </message>
    <message>
        <source>No</source>
        <translation>Nu</translation>
    </message>
    <message>
        <source>Unknown</source>
        <translation>Necunoscut</translation>
    </message>
</context>
<context>
    <name>ReceiveCoinsDialog</name>
    <message>
        <source>&amp;Amount:</source>
        <translation>Sum&amp;a:</translation>
    </message>
    <message>
        <source>&amp;Label:</source>
        <translation>&amp;Etichetă:</translation>
    </message>
    <message>
        <source>&amp;Message:</source>
        <translation>&amp;Mesaj:</translation>
    </message>
    <message>
        <source>An optional message to attach to the payment request, which will be displayed when the request is opened. Note: The message will not be sent with the payment over the Particl network.</source>
        <translation>Un mesaj opţional de ataşat la cererea de plată, care va fi afişat cînd cererea este deschisă. Notă: Acest mesaj nu va fi trimis cu plata către reţeaua Particl.</translation>
    </message>
    <message>
        <source>An optional label to associate with the new receiving address.</source>
        <translation>O etichetă opţională de asociat cu adresa de primire.</translation>
    </message>
    <message>
        <source>Use this form to request payments. All fields are &lt;b&gt;optional&lt;/b&gt;.</source>
        <translation>Foloseşte acest formular pentru a solicita plăţi. Toate cîmpurile sînt &lt;b&gt;opţionale&lt;/b&gt;.</translation>
    </message>
    <message>
        <source>An optional amount to request. Leave this empty or zero to not request a specific amount.</source>
        <translation>O sumă opţională de cerut. Lăsaţi gol sau zero pentru a nu cere o sumă anume.</translation>
    </message>
    <message>
        <source>Clear all fields of the form.</source>
        <translation>Curăţă toate cîmpurile formularului.</translation>
    </message>
    <message>
        <source>Clear</source>
        <translation>Curăţă</translation>
    </message>
    <message>
        <source>Native segwit addresses (aka Bech32 or BIP-173) reduce your transaction fees later on and offer better protection against typos, but old wallets don't support them. When unchecked, an address compatible with older wallets will be created instead.</source>
        <translation>Adresele native segwit (aka Bech32 sau BIP-173) vor reduce mai tarziu comisioanele de tranzactionare si vor oferi o mai buna protectie impotriva introducerii gresite, dar portofelele vechi nu sunt compatibile. Daca optiunea nu e bifata, se va crea o adresa compatibila cu portofelele vechi.</translation>
    </message>
    <message>
        <source>Generate native segwit (Bech32) address</source>
        <translation>Genereaza adresa nativa segwit (Bech32)</translation>
    </message>
    <message>
        <source>Requested payments history</source>
        <translation>Istoricul plăţilor cerute</translation>
    </message>
    <message>
        <source>&amp;Request payment</source>
        <translation>&amp;Cerere plată</translation>
    </message>
    <message>
        <source>Bech32 addresses (BIP-173) are cheaper to spend from and offer better protection against typos. When unchecked a P2SH wrapped SegWit address will be created, compatible with older wallets.</source>
        <translation>Adresele de tip Bech32 (BIP-173) sunt mai ieftin de folosit si ofera o protectie mai buna impotriva greselilor de tastare. Daca nu este bifat se creaza o adresa SegWit impachetata in P2SH, compatibila cu portofelele mai vechi.</translation>
    </message>
    <message>
        <source>Generate Bech32 address</source>
        <translation>Genereaza adresa Bech32</translation>
    </message>
    <message>
        <source>Show the selected request (does the same as double clicking an entry)</source>
        <translation>Arată cererea selectată (acelaşi lucru ca şi dublu-clic pe o înregistrare)</translation>
    </message>
    <message>
        <source>Show</source>
        <translation>Arată</translation>
    </message>
    <message>
        <source>Remove the selected entries from the list</source>
        <translation>Înlătură intrările selectate din listă</translation>
    </message>
    <message>
        <source>Remove</source>
        <translation>Înlătură</translation>
    </message>
    <message>
        <source>Copy URI</source>
        <translation>Copiază URl</translation>
    </message>
    <message>
        <source>Copy label</source>
        <translation>Copiază eticheta</translation>
    </message>
    <message>
        <source>Copy message</source>
        <translation>Copiază mesajul</translation>
    </message>
    <message>
        <source>Copy amount</source>
        <translation>Copiază suma</translation>
    </message>
</context>
<context>
    <name>ReceiveRequestDialog</name>
    <message>
        <source>QR Code</source>
        <translation>Cod QR</translation>
    </message>
    <message>
        <source>Copy &amp;URI</source>
        <translation>Copiază &amp;URl</translation>
    </message>
    <message>
        <source>Copy &amp;Address</source>
        <translation>Copiază &amp;adresa</translation>
    </message>
    <message>
        <source>&amp;Save Image...</source>
        <translation>&amp;Salvează imaginea...</translation>
    </message>
    <message>
        <source>Request payment to %1</source>
        <translation>Cere plata pentru %1</translation>
    </message>
    <message>
        <source>Payment information</source>
        <translation>Informaţiile plată</translation>
    </message>
    <message>
        <source>URI</source>
        <translation>URI</translation>
    </message>
    <message>
        <source>Address</source>
        <translation>Adresă</translation>
    </message>
    <message>
        <source>Amount</source>
        <translation>Cantitate</translation>
    </message>
    <message>
        <source>Label</source>
        <translation>Etichetă</translation>
    </message>
    <message>
        <source>Message</source>
        <translation>Mesaj</translation>
    </message>
    <message>
        <source>Wallet</source>
        <translation>Portofel</translation>
    </message>
    <message>
        <source>Resulting URI too long, try to reduce the text for label / message.</source>
        <translation>URI rezultat este prea lung, încearcă să reduci textul pentru etichetă / mesaj.</translation>
    </message>
    <message>
        <source>Error encoding URI into QR Code.</source>
        <translation>Eroare la codarea URl-ului în cod QR.</translation>
    </message>
</context>
<context>
    <name>RecentRequestsTableModel</name>
    <message>
        <source>Date</source>
        <translation>Data</translation>
    </message>
    <message>
        <source>Label</source>
        <translation>Etichetă</translation>
    </message>
    <message>
        <source>Message</source>
        <translation>Mesaj</translation>
    </message>
    <message>
        <source>(no label)</source>
        <translation>(fără etichetă)</translation>
    </message>
    <message>
        <source>(no message)</source>
        <translation>(nici un mesaj)</translation>
    </message>
    <message>
        <source>(no amount requested)</source>
        <translation>(nici o sumă solicitată)</translation>
    </message>
    <message>
        <source>Requested</source>
        <translation>Ceruta</translation>
    </message>
</context>
<context>
    <name>SendCoinsDialog</name>
    <message>
        <source>Send Coins</source>
        <translation>Trimite monede</translation>
    </message>
    <message>
        <source>Coin Control Features</source>
        <translation>Caracteristici de control ale monedei</translation>
    </message>
    <message>
        <source>Inputs...</source>
        <translation>Intrări...</translation>
    </message>
    <message>
        <source>automatically selected</source>
        <translation>selecţie automată</translation>
    </message>
    <message>
        <source>Insufficient funds!</source>
        <translation>Fonduri insuficiente!</translation>
    </message>
    <message>
        <source>Quantity:</source>
        <translation>Cantitate:</translation>
    </message>
    <message>
        <source>Bytes:</source>
        <translation>Octeţi:</translation>
    </message>
    <message>
        <source>Amount:</source>
        <translation>Sumă:</translation>
    </message>
    <message>
        <source>Fee:</source>
        <translation>Comision:</translation>
    </message>
    <message>
        <source>After Fee:</source>
        <translation>După taxă:</translation>
    </message>
    <message>
        <source>Change:</source>
        <translation>Rest:</translation>
    </message>
    <message>
        <source>If this is activated, but the change address is empty or invalid, change will be sent to a newly generated address.</source>
        <translation>Dacă este activat, dar adresa de rest este goală sau nevalidă, restul va fi trimis la o adresă nou generată.</translation>
    </message>
    <message>
        <source>Custom change address</source>
        <translation>Adresă personalizată de rest</translation>
    </message>
    <message>
        <source>Transaction Fee:</source>
        <translation>Taxă tranzacţie:</translation>
    </message>
    <message>
        <source>Choose...</source>
        <translation>Alegeţi...</translation>
    </message>
    <message>
        <source>Using the fallbackfee can result in sending a transaction that will take several hours or days (or never) to confirm. Consider choosing your fee manually or wait until you have validated the complete chain.</source>
        <translation>Folosirea taxei implicite poate rezulta in trimiterea unei tranzactii care va dura cateva ore sau zile (sau niciodata) pentru a fi confirmata. Luati in considerare sa setati manual taxa sau asteptati pana ati validat complet lantul.</translation>
    </message>
    <message>
        <source>Warning: Fee estimation is currently not possible.</source>
        <translation>Avertisment: Estimarea comisionului nu s-a putut efectua.</translation>
    </message>
    <message>
        <source>collapse fee-settings</source>
        <translation>inchide setarile de taxare</translation>
    </message>
    <message>
        <source>Specify a custom fee per kB (1,000 bytes) of the transaction's virtual size.

Note:  Since the fee is calculated on a per-byte basis, a fee of "100 satoshis per kB" for a transaction size of 500 bytes (half of 1 kB) would ultimately yield a fee of only 50 satoshis.</source>
        <translation>Specificati o taxa anume pe kB (1000 byte) din marimea virtuala a tranzactiei.

Nota: Cum taxa este calculata per byte, o taxa de "100 satoshi per kB" pentru o tranzactie de 500 byte (jumatate de kB) va produce o taxa de doar 50 satoshi.</translation>
    </message>
    <message>
        <source>per kilobyte</source>
        <translation>per kilooctet</translation>
    </message>
    <message>
        <source>Hide</source>
        <translation>Ascunde</translation>
    </message>
    <message>
        <source>Paying only the minimum fee is just fine as long as there is less transaction volume than space in the blocks. But be aware that this can end up in a never confirming transaction once there is more demand for particl transactions than the network can process.</source>
        <translation>Plata unei taxe minime de tranzactie este in regula atata timp cat exista mai mult spatiu in blocuri dacat sunt tranzactii. Insa trebuie sa fiti constienti ca acest lucru poate conduce la tranzactii care nu vor fi niciodata confirmate in cazul in care exista cerere de tranzactii mai mare decat poate procesa reteaua.</translation>
    </message>
    <message>
        <source>(read the tooltip)</source>
        <translation>(citeste tooltip)</translation>
    </message>
    <message>
        <source>Recommended:</source>
        <translation>Recomandat:</translation>
    </message>
    <message>
        <source>Custom:</source>
        <translation>Personalizat:</translation>
    </message>
    <message>
        <source>(Smart fee not initialized yet. This usually takes a few blocks...)</source>
        <translation>(Taxa smart nu este inca initializata. Aceasta poate dura cateva blocuri...)</translation>
    </message>
    <message>
        <source>Send to multiple recipients at once</source>
        <translation>Trimite simultan către mai mulţi destinatari</translation>
    </message>
    <message>
        <source>Add &amp;Recipient</source>
        <translation>Adaugă destinata&amp;r</translation>
    </message>
    <message>
        <source>Clear all fields of the form.</source>
        <translation>Şterge toate câmpurile formularului.</translation>
    </message>
    <message>
        <source>Dust:</source>
        <translation>Praf:</translation>
    </message>
    <message>
        <source>Confirmation time target:</source>
        <translation>Timp confirmare tinta:</translation>
    </message>
    <message>
        <source>Enable Replace-By-Fee</source>
        <translation>Autorizeaza Replace-By-Fee</translation>
    </message>
    <message>
        <source>With Replace-By-Fee (BIP-125) you can increase a transaction's fee after it is sent. Without this, a higher fee may be recommended to compensate for increased transaction delay risk.</source>
        <translation>Cu Replace-By-Fee (BIP-125) se poate creste taxa unei tranzactii dupa ce a fost trimisa. Fara aceasta optiune, o taxa mai mare e posibil sa fie recomandata pentru a compensa riscul crescut de intarziere a tranzactiei.</translation>
    </message>
    <message>
        <source>Clear &amp;All</source>
        <translation>Curăţă to&amp;ate</translation>
    </message>
    <message>
        <source>Balance:</source>
        <translation>Balanţă:</translation>
    </message>
    <message>
        <source>Confirm the send action</source>
        <translation>Confirmă operaţiunea de trimitere</translation>
    </message>
    <message>
        <source>S&amp;end</source>
        <translation>Trimit&amp;e</translation>
    </message>
    <message>
        <source>Copy quantity</source>
        <translation>Copiază cantitea</translation>
    </message>
    <message>
        <source>Copy amount</source>
        <translation>Copiază suma</translation>
    </message>
    <message>
        <source>Copy fee</source>
        <translation>Copiază taxa</translation>
    </message>
    <message>
        <source>Copy after fee</source>
        <translation>Copiază după taxă</translation>
    </message>
    <message>
        <source>Copy bytes</source>
        <translation>Copiază octeţi</translation>
    </message>
    <message>
        <source>Copy dust</source>
        <translation>Copiază praf</translation>
    </message>
    <message>
        <source>Copy change</source>
        <translation>Copiază rest</translation>
    </message>
    <message>
        <source>%1 (%2 blocks)</source>
        <translation>%1(%2 blocuri)</translation>
    </message>
    <message>
        <source>%1 to %2</source>
        <translation>%1 la %2</translation>
    </message>
    <message>
        <source>Are you sure you want to send?</source>
        <translation>Sigur doriţi să trimiteţi?</translation>
    </message>
    <message>
        <source>or</source>
        <translation>sau</translation>
    </message>
    <message>
        <source>You can increase the fee later (signals Replace-By-Fee, BIP-125).</source>
        <translation>Puteti creste taxa mai tarziu (semnaleaza Replace-By-Fee, BIP-125).</translation>
    </message>
    <message>
        <source>from wallet %1</source>
        <translation>de la portofelul %1</translation>
    </message>
    <message>
        <source>Please, review your transaction.</source>
        <translation>Va rugam sa revizuiti tranzactia.</translation>
    </message>
    <message>
        <source>Transaction fee</source>
        <translation>Taxă tranzacţie</translation>
    </message>
    <message>
        <source>Not signalling Replace-By-Fee, BIP-125.</source>
        <translation>Nu se semnalizeaza Replace-By-Fee, BIP-125</translation>
    </message>
    <message>
<<<<<<< HEAD
        <source>You can increase the fee later (signals Replace-By-Fee, BIP-125).</source>
        <translation>Puteti creste taxa mai tarziu (semnaleaza Replace-By-Fee, BIP-125).</translation>
    </message>
    <message>
        <source>Not signalling Replace-By-Fee, BIP-125.</source>
        <translation>Nu se semnalizeaza Replace-By-Fee, BIP-125</translation>
=======
        <source>Total Amount</source>
        <translation>Suma totală</translation>
>>>>>>> cf8aa5c7
    </message>
    <message>
        <source>Confirm send coins</source>
        <translation>Confirmă trimiterea monedelor</translation>
    </message>
    <message>
        <source>The recipient address is not valid. Please recheck.</source>
        <translation>Adresa destinatarului nu este validă. Rugăm să reverificaţi.</translation>
    </message>
    <message>
        <source>The amount to pay must be larger than 0.</source>
        <translation>Suma de plată trebuie să fie mai mare decît 0.</translation>
    </message>
    <message>
        <source>The amount exceeds your balance.</source>
        <translation>Suma depăşeşte soldul contului.</translation>
    </message>
    <message>
        <source>The total exceeds your balance when the %1 transaction fee is included.</source>
        <translation>Totalul depăşeşte soldul contului dacă se include şi plata taxei de %1.</translation>
    </message>
    <message>
        <source>Duplicate address found: addresses should only be used once each.</source>
        <translation>Adresă duplicat găsită: fiecare adresă ar trebui folosită o singură dată.</translation>
    </message>
    <message>
        <source>Transaction creation failed!</source>
        <translation>Creare tranzacţie nereuşită!</translation>
    </message>
    <message>
        <source>The transaction was rejected with the following reason: %1</source>
        <translation>Tranzactia a fost refuzata pentru urmatorul motiv: %1</translation>
    </message>
    <message>
        <source>A fee higher than %1 is considered an absurdly high fee.</source>
        <translation> O taxă mai mare de %1 este considerată o taxă absurd de mare </translation>
    </message>
    <message>
        <source>Payment request expired.</source>
        <translation>Cerere de plată expirata</translation>
    </message>
    <message>
        <source>Pay only the required fee of %1</source>
        <translation>Plăteşte doar taxa solicitata de %1</translation>
    </message>
    <message numerus="yes">
        <source>Estimated to begin confirmation within %n block(s).</source>
        <translation><numerusform>Se estimeaza inceperea confirmarii in %n bloc.</numerusform><numerusform>Se estimeaza inceperea confirmarii in %n blocuri.</numerusform><numerusform>Se estimeaza inceperea confirmarii in %n blocuri.</numerusform></translation>
    </message>
    <message>
        <source>Warning: Invalid Particl address</source>
        <translation>Atenţie: Adresa particl nevalidă!</translation>
    </message>
    <message>
        <source>Warning: Unknown change address</source>
        <translation>Atenţie: Adresă de rest necunoscută</translation>
    </message>
    <message>
        <source>Confirm custom change address</source>
        <translation>Confirmati adresa personalizata de rest</translation>
    </message>
    <message>
        <source>The address you selected for change is not part of this wallet. Any or all funds in your wallet may be sent to this address. Are you sure?</source>
        <translation>Adresa selectata pentru rest nu face parte din acest portofel. Orice suma, sau intreaga suma din portofel poate fi trimisa la aceasta adresa. Sunteti sigur?</translation>
    </message>
    <message>
        <source>(no label)</source>
        <translation>(fără etichetă)</translation>
    </message>
</context>
<context>
    <name>SendCoinsEntry</name>
    <message>
        <source>A&amp;mount:</source>
        <translation>Su&amp;mă:</translation>
    </message>
    <message>
        <source>Pay &amp;To:</source>
        <translation>Plăteşte că&amp;tre:</translation>
    </message>
    <message>
        <source>&amp;Label:</source>
        <translation>&amp;Etichetă:</translation>
    </message>
    <message>
        <source>Choose previously used address</source>
        <translation>Alegeţi adrese folosite anterior</translation>
    </message>
    <message>
        <source>This is a normal payment.</source>
        <translation>Aceasta este o tranzacţie normală.</translation>
    </message>
    <message>
        <source>The Particl address to send the payment to</source>
        <translation>Adresa particl către care se face plata</translation>
    </message>
    <message>
        <source>Alt+A</source>
        <translation>Alt+A</translation>
    </message>
    <message>
        <source>Paste address from clipboard</source>
        <translation>Lipeşte adresa din clipboard</translation>
    </message>
    <message>
        <source>Alt+P</source>
        <translation>Alt+P</translation>
    </message>
    <message>
        <source>Remove this entry</source>
        <translation>Înlătură această intrare</translation>
    </message>
    <message>
        <source>The fee will be deducted from the amount being sent. The recipient will receive less particl than you enter in the amount field. If multiple recipients are selected, the fee is split equally.</source>
        <translation>Taxa va fi scazuta in suma trimisa. Destinatarul va primi mai putini particl decat ati specificat in campul sumei trimise. Daca au fost selectati mai multi destinatari, taxa se va imparti in mod egal.</translation>
    </message>
    <message>
        <source>S&amp;ubtract fee from amount</source>
        <translation>S&amp;cade taxa din suma</translation>
    </message>
    <message>
        <source>Use available balance</source>
        <translation>Folosește balanța disponibilă</translation>
    </message>
    <message>
        <source>Message:</source>
        <translation>Mesaj:</translation>
    </message>
    <message>
        <source>This is an unauthenticated payment request.</source>
        <translation>Aceasta este o cerere de plata neautentificata.</translation>
    </message>
    <message>
        <source>This is an authenticated payment request.</source>
        <translation>Aceasta este o cerere de plata autentificata.</translation>
    </message>
    <message>
        <source>Enter a label for this address to add it to the list of used addresses</source>
        <translation>Introduceţi eticheta pentru ca această adresa să fie introdusă în lista de adrese folosite</translation>
    </message>
    <message>
        <source>A message that was attached to the particl: URI which will be stored with the transaction for your reference. Note: This message will not be sent over the Particl network.</source>
        <translation>un mesaj a fost ataşat la particl: URI care va fi stocat cu tranzacţia pentru referinţa dvs. Notă: Acest mesaj nu va fi trimis către reţeaua particl.</translation>
    </message>
    <message>
        <source>Pay To:</source>
        <translation>Plăteşte către:</translation>
    </message>
    <message>
        <source>Memo:</source>
        <translation>Memo:</translation>
    </message>
    <message>
        <source>Enter a label for this address to add it to your address book</source>
        <translation>Introduceţi o etichetă pentru această adresă pentru a fi adăugată în lista dvs. de adrese</translation>
    </message>
</context>
<context>
    <name>SendConfirmationDialog</name>
    <message>
        <source>Yes</source>
        <translation>Da</translation>
    </message>
</context>
<context>
    <name>ShutdownWindow</name>
    <message>
        <source>%1 is shutting down...</source>
        <translation>%1 se închide</translation>
    </message>
    <message>
        <source>Do not shut down the computer until this window disappears.</source>
        <translation>Nu închide calculatorul pînă ce această fereastră nu dispare.</translation>
    </message>
</context>
<context>
    <name>SignVerifyMessageDialog</name>
    <message>
        <source>Signatures - Sign / Verify a Message</source>
        <translation>Semnaturi - Semnează/verifică un mesaj</translation>
    </message>
    <message>
        <source>&amp;Sign Message</source>
        <translation>&amp;Semnează mesaj</translation>
    </message>
    <message>
        <source>You can sign messages/agreements with your addresses to prove you can receive particl sent to them. Be careful not to sign anything vague or random, as phishing attacks may try to trick you into signing your identity over to them. Only sign fully-detailed statements you agree to.</source>
        <translation>Puteţi semna mesaje/contracte cu adresele dvs. pentru a demostra ca puteti primi particli trimisi la ele. Aveţi grijă să nu semnaţi nimic vag sau aleator, deoarece atacurile de tip phishing vă pot păcăli să le transferaţi identitatea. Semnaţi numai declaraţiile detaliate cu care sînteti de acord.</translation>
    </message>
    <message>
        <source>The Particl address to sign the message with</source>
        <translation>Adresa cu care semnaţi mesajul</translation>
    </message>
    <message>
        <source>Choose previously used address</source>
        <translation>Alegeţi adrese folosite anterior</translation>
    </message>
    <message>
        <source>Alt+A</source>
        <translation>Alt+A</translation>
    </message>
    <message>
        <source>Paste address from clipboard</source>
        <translation>Lipeşte adresa copiată din clipboard</translation>
    </message>
    <message>
        <source>Alt+P</source>
        <translation>Alt+P</translation>
    </message>
    <message>
        <source>Enter the message you want to sign here</source>
        <translation>Introduceţi mesajul pe care vreţi să-l semnaţi, aici</translation>
    </message>
    <message>
        <source>Signature</source>
        <translation>Semnătură</translation>
    </message>
    <message>
        <source>Copy the current signature to the system clipboard</source>
        <translation>Copiază semnatura curentă în clipboard-ul sistemului</translation>
    </message>
    <message>
        <source>Sign the message to prove you own this Particl address</source>
        <translation>Semnează mesajul pentru a dovedi ca deţineţi acestă adresă Particl</translation>
    </message>
    <message>
        <source>Sign &amp;Message</source>
        <translation>Semnează &amp;mesaj</translation>
    </message>
    <message>
        <source>Reset all sign message fields</source>
        <translation>Resetează toate cîmpurile mesajelor semnate</translation>
    </message>
    <message>
        <source>Clear &amp;All</source>
        <translation>Curăţă to&amp;ate</translation>
    </message>
    <message>
        <source>&amp;Verify Message</source>
        <translation>&amp;Verifică mesaj</translation>
    </message>
    <message>
        <source>Enter the receiver's address, message (ensure you copy line breaks, spaces, tabs, etc. exactly) and signature below to verify the message. Be careful not to read more into the signature than what is in the signed message itself, to avoid being tricked by a man-in-the-middle attack. Note that this only proves the signing party receives with the address, it cannot prove sendership of any transaction!</source>
        <translation>Introduceţi adresa de semnatură, mesajul (asiguraţi-vă că aţi copiat spaţiile, taburile etc. exact) şi semnatura dedesubt pentru a verifica mesajul. Aveţi grijă să nu citiţi mai mult în semnatură decît mesajul în sine, pentru a evita să fiţi păcăliţi de un atac de tip man-in-the-middle. De notat ca aceasta dovedeste doar ca semnatarul primeste odata cu adresa, nu dovedesta insa trimiterea vreunei tranzactii.</translation>
    </message>
    <message>
        <source>The Particl address the message was signed with</source>
        <translation>Introduceţi o adresă Particl</translation>
    </message>
    <message>
        <source>Verify the message to ensure it was signed with the specified Particl address</source>
        <translation>Verificaţi mesajul pentru a vă asigura că a fost semnat cu adresa Particl specificată</translation>
    </message>
    <message>
        <source>Verify &amp;Message</source>
        <translation>Verifică &amp;mesaj</translation>
    </message>
    <message>
        <source>Reset all verify message fields</source>
        <translation>Resetează toate cîmpurile mesajelor semnate</translation>
    </message>
    <message>
        <source>Click "Sign Message" to generate signature</source>
        <translation>Faceţi clic pe "Semneaza msaj" pentru a genera semnătura</translation>
    </message>
    <message>
        <source>The entered address is invalid.</source>
        <translation>Adresa introdusă este invalidă.</translation>
    </message>
    <message>
        <source>Please check the address and try again.</source>
        <translation>Vă rugăm verificaţi adresa şi încercaţi din nou.</translation>
    </message>
    <message>
        <source>The entered address does not refer to a key.</source>
        <translation>Adresa introdusă nu se referă la o cheie.</translation>
    </message>
    <message>
        <source>Wallet unlock was cancelled.</source>
        <translation>Deblocarea portofelului a fost anulata.</translation>
    </message>
    <message>
        <source>Private key for the entered address is not available.</source>
        <translation>Cheia privată pentru adresa introdusă nu este disponibila.</translation>
    </message>
    <message>
        <source>Message signing failed.</source>
        <translation>Semnarea mesajului nu a reuşit.</translation>
    </message>
    <message>
        <source>Message signed.</source>
        <translation>Mesaj semnat.</translation>
    </message>
    <message>
        <source>The signature could not be decoded.</source>
        <translation>Semnatura nu a putut fi decodată.</translation>
    </message>
    <message>
        <source>Please check the signature and try again.</source>
        <translation>Vă rugăm verificaţi semnătura şi încercaţi din nou.</translation>
    </message>
    <message>
        <source>The signature did not match the message digest.</source>
        <translation>Semnatura nu se potriveşte cu mesajul.</translation>
    </message>
    <message>
        <source>Message verification failed.</source>
        <translation>Verificarea mesajului nu a reuşit.</translation>
    </message>
    <message>
        <source>Message verified.</source>
        <translation>Mesaj verificat. </translation>
    </message>
</context>
<context>
    <name>SplashScreen</name>
    <message>
        <source>[testnet]</source>
        <translation>[testnet]</translation>
    </message>
</context>
<context>
    <name>TrafficGraphWidget</name>
    <message>
        <source>KB/s</source>
        <translation>KB/s</translation>
    </message>
</context>
<context>
    <name>TransactionDesc</name>
    <message numerus="yes">
        <source>Open for %n more block(s)</source>
        <translation><numerusform>Deschis pentru inca un bloc</numerusform><numerusform>Deschis pentru inca %n blocuri</numerusform><numerusform>Deschis pentru inca %n blocuri</numerusform></translation>
    </message>
    <message>
        <source>Open until %1</source>
        <translation>Deschis pînă la %1</translation>
    </message>
    <message>
        <source>conflicted with a transaction with %1 confirmations</source>
        <translation>in conflict cu o tranzactie cu %1 confirmari</translation>
    </message>
    <message>
        <source>0/unconfirmed, %1</source>
        <translation>0/neconfirmat, %1</translation>
    </message>
    <message>
        <source>in memory pool</source>
        <translation>in memory pool</translation>
    </message>
    <message>
        <source>not in memory pool</source>
        <translation>nu e in memory pool</translation>
    </message>
    <message>
        <source>abandoned</source>
        <translation>abandonat</translation>
    </message>
    <message>
        <source>%1/unconfirmed</source>
        <translation>%1/neconfirmat</translation>
    </message>
    <message>
        <source>%1 confirmations</source>
        <translation>%1 confirmări</translation>
    </message>
    <message>
        <source>Status</source>
        <translation>Stare</translation>
    </message>
    <message>
        <source>Date</source>
        <translation>Data</translation>
    </message>
    <message>
        <source>Source</source>
        <translation>Sursa</translation>
    </message>
    <message>
        <source>Generated</source>
        <translation>Generat</translation>
    </message>
    <message>
        <source>From</source>
        <translation>De la</translation>
    </message>
    <message>
        <source>unknown</source>
        <translation>necunoscut</translation>
    </message>
    <message>
        <source>To</source>
        <translation>Către</translation>
    </message>
    <message>
        <source>own address</source>
        <translation>adresa proprie</translation>
    </message>
    <message>
        <source>watch-only</source>
        <translation>doar-supraveghere</translation>
    </message>
    <message>
        <source>label</source>
        <translation>etichetă</translation>
    </message>
    <message>
        <source>Credit</source>
        <translation>Credit</translation>
    </message>
    <message numerus="yes">
        <source>matures in %n more block(s)</source>
        <translation><numerusform>se matureaza intr-un bloc</numerusform><numerusform>se matureaza in %n blocuri</numerusform><numerusform>se matureaza in %n blocuri</numerusform></translation>
    </message>
    <message>
        <source>not accepted</source>
        <translation>neacceptat</translation>
    </message>
    <message>
        <source>Debit</source>
        <translation>Debit</translation>
    </message>
    <message>
        <source>Total debit</source>
        <translation>Total debit</translation>
    </message>
    <message>
        <source>Total credit</source>
        <translation>Total credit</translation>
    </message>
    <message>
        <source>Transaction fee</source>
        <translation>Taxă tranzacţie</translation>
    </message>
    <message>
        <source>Net amount</source>
        <translation>Suma netă</translation>
    </message>
    <message>
        <source>Message</source>
        <translation>Mesaj</translation>
    </message>
    <message>
        <source>Comment</source>
        <translation>Comentariu</translation>
    </message>
    <message>
        <source>Transaction ID</source>
        <translation>ID tranzacţie</translation>
    </message>
    <message>
        <source>Transaction total size</source>
        <translation>Dimensiune totala tranzacţie</translation>
    </message>
    <message>
        <source>Transaction virtual size</source>
        <translation>Dimensiune virtuala a tranzactiei</translation>
    </message>
    <message>
        <source>Output index</source>
        <translation>Index debit</translation>
    </message>
    <message>
        <source>Merchant</source>
        <translation>Comerciant</translation>
    </message>
    <message>
        <source>Generated coins must mature %1 blocks before they can be spent. When you generated this block, it was broadcast to the network to be added to the block chain. If it fails to get into the chain, its state will change to "not accepted" and it won't be spendable. This may occasionally happen if another node generates a block within a few seconds of yours.</source>
        <translation>Monedele generate se pot cheltui doar dupa inca %1 blocuri.  După ce a fost generat, s-a propagat în reţea, urmând să fie adăugat in blockchain.  Dacă nu poate fi inclus in lanţ, starea sa va deveni "neacceptat" si nu va putea fi folosit la tranzacţii.  Acest fenomen se întâmplă atunci cand un alt nod a generat un bloc la o diferenţa de câteva secunde.</translation>
    </message>
    <message>
        <source>Debug information</source>
        <translation>Informaţii pentru depanare</translation>
    </message>
    <message>
        <source>Transaction</source>
        <translation>Tranzacţie</translation>
    </message>
    <message>
        <source>Inputs</source>
        <translation>Intrări</translation>
    </message>
    <message>
        <source>Amount</source>
        <translation>Cantitate</translation>
    </message>
    <message>
        <source>true</source>
        <translation>adevărat</translation>
    </message>
    <message>
        <source>false</source>
        <translation>fals</translation>
    </message>
</context>
<context>
    <name>TransactionDescDialog</name>
    <message>
        <source>This pane shows a detailed description of the transaction</source>
        <translation>Acest panou arată o descriere detaliată a tranzacţiei</translation>
    </message>
    <message>
        <source>Details for %1</source>
        <translation>Detalii pentru %1</translation>
    </message>
</context>
<context>
    <name>TransactionTableModel</name>
    <message>
        <source>Date</source>
        <translation>Data</translation>
    </message>
    <message>
        <source>Type</source>
        <translation>Tip</translation>
    </message>
    <message>
        <source>Label</source>
        <translation>Etichetă</translation>
    </message>
    <message>
        <source>Open until %1</source>
        <translation>Deschis pînă la %1</translation>
    </message>
    <message>
        <source>Unconfirmed</source>
        <translation>Neconfirmat</translation>
    </message>
    <message>
        <source>Abandoned</source>
        <translation>Abandonat</translation>
    </message>
    <message>
        <source>Confirming (%1 of %2 recommended confirmations)</source>
        <translation>Confirmare (%1 din %2 confirmari recomandate)</translation>
    </message>
    <message>
        <source>Confirmed (%1 confirmations)</source>
        <translation>Confirmat (%1 confirmari)</translation>
    </message>
    <message>
        <source>Conflicted</source>
        <translation>În conflict</translation>
    </message>
    <message>
        <source>Immature (%1 confirmations, will be available after %2)</source>
        <translation>Imatur (%1 confirmari, va fi disponibil după %2)</translation>
    </message>
    <message>
        <source>Generated but not accepted</source>
        <translation>Generat dar neacceptat</translation>
    </message>
    <message>
        <source>Received with</source>
        <translation>Recepţionat cu</translation>
    </message>
    <message>
        <source>Received from</source>
        <translation>Primit de la</translation>
    </message>
    <message>
        <source>Sent to</source>
        <translation>Trimis către</translation>
    </message>
    <message>
        <source>Payment to yourself</source>
        <translation>Plată către dvs.</translation>
    </message>
    <message>
        <source>Mined</source>
        <translation>Minat</translation>
    </message>
    <message>
        <source>watch-only</source>
        <translation>doar-supraveghere</translation>
    </message>
    <message>
        <source>(n/a)</source>
        <translation>(indisponibil)</translation>
    </message>
    <message>
        <source>(no label)</source>
        <translation>(fără etichetă)</translation>
    </message>
    <message>
        <source>Transaction status. Hover over this field to show number of confirmations.</source>
        <translation>Starea tranzacţiei. Treceţi cu mouse-ul peste acest cîmp pentru afişarea numărului de confirmari.</translation>
    </message>
    <message>
        <source>Date and time that the transaction was received.</source>
        <translation>Data şi ora la care a fost recepţionată tranzacţia.</translation>
    </message>
    <message>
        <source>Type of transaction.</source>
        <translation>Tipul tranzacţiei.</translation>
    </message>
    <message>
        <source>Whether or not a watch-only address is involved in this transaction.</source>
        <translation>Indiferent dacă sau nu o adresa doar-suăpraveghere este implicată în această tranzacţie.</translation>
    </message>
    <message>
        <source>User-defined intent/purpose of the transaction.</source>
        <translation>Intentie/scop al tranzactie definit de user.</translation>
    </message>
    <message>
        <source>Amount removed from or added to balance.</source>
        <translation>Suma extrasă sau adăugată la sold.</translation>
    </message>
</context>
<context>
    <name>TransactionView</name>
    <message>
        <source>All</source>
        <translation>Toate</translation>
    </message>
    <message>
        <source>Today</source>
        <translation>Astăzi</translation>
    </message>
    <message>
        <source>This week</source>
        <translation>Saptamana aceasta</translation>
    </message>
    <message>
        <source>This month</source>
        <translation>Luna aceasta</translation>
    </message>
    <message>
        <source>Last month</source>
        <translation>Luna trecuta</translation>
    </message>
    <message>
        <source>This year</source>
        <translation>Anul acesta</translation>
    </message>
    <message>
        <source>Range...</source>
        <translation>Interval...</translation>
    </message>
    <message>
        <source>Received with</source>
        <translation>Recepţionat cu</translation>
    </message>
    <message>
        <source>Sent to</source>
        <translation>Trimis către</translation>
    </message>
    <message>
        <source>To yourself</source>
        <translation>Către dvs.</translation>
    </message>
    <message>
        <source>Mined</source>
        <translation>Minat</translation>
    </message>
    <message>
        <source>Other</source>
        <translation>Altele</translation>
    </message>
    <message>
        <source>Enter address, transaction id, or label to search</source>
        <translation>Introduceți adresa, ID-ul tranzacției, sau eticheta pentru a căuta</translation>
    </message>
    <message>
        <source>Min amount</source>
        <translation>Suma minimă</translation>
    </message>
    <message>
        <source>Abandon transaction</source>
        <translation>Abandoneaza tranzacţia</translation>
    </message>
    <message>
        <source>Increase transaction fee</source>
        <translation>Cresteti comisionul pentru tranzacţie</translation>
    </message>
    <message>
        <source>Copy address</source>
        <translation>Copiază adresa</translation>
    </message>
    <message>
        <source>Copy label</source>
        <translation>Copiază eticheta</translation>
    </message>
    <message>
        <source>Copy amount</source>
        <translation>Copiază suma</translation>
    </message>
    <message>
        <source>Copy transaction ID</source>
        <translation>Copiază ID tranzacţie</translation>
    </message>
    <message>
        <source>Copy raw transaction</source>
        <translation>Copiază tranzacţia bruta</translation>
    </message>
    <message>
        <source>Copy full transaction details</source>
        <translation>Copiaza toate detaliile tranzacţiei</translation>
    </message>
    <message>
        <source>Edit label</source>
        <translation>Editează eticheta</translation>
    </message>
    <message>
        <source>Show transaction details</source>
        <translation>Arată detaliile tranzacţiei</translation>
    </message>
    <message>
        <source>Export Transaction History</source>
        <translation>Export istoric tranzacţii</translation>
    </message>
    <message>
        <source>Comma separated file (*.csv)</source>
        <translation>Fisier .csv cu separator - virgula</translation>
    </message>
    <message>
        <source>Confirmed</source>
        <translation>Confirmat</translation>
    </message>
    <message>
        <source>Watch-only</source>
        <translation>Doar-supraveghere</translation>
    </message>
    <message>
        <source>Date</source>
        <translation>Data</translation>
    </message>
    <message>
        <source>Type</source>
        <translation>Tip</translation>
    </message>
    <message>
        <source>Label</source>
        <translation>Etichetă</translation>
    </message>
    <message>
        <source>Address</source>
        <translation>Adresă</translation>
    </message>
    <message>
        <source>ID</source>
        <translation>ID</translation>
    </message>
    <message>
        <source>Exporting Failed</source>
        <translation>Exportarea a eșuat</translation>
    </message>
    <message>
        <source>There was an error trying to save the transaction history to %1.</source>
        <translation>S-a produs o eroare la salvarea istoricului tranzacţiilor la %1.</translation>
    </message>
    <message>
        <source>Exporting Successful</source>
        <translation>Export reuşit</translation>
    </message>
    <message>
        <source>The transaction history was successfully saved to %1.</source>
        <translation>Istoricul tranzacţiilor a fost salvat cu succes la %1.</translation>
    </message>
    <message>
        <source>Range:</source>
        <translation>Interval:</translation>
    </message>
    <message>
        <source>to</source>
        <translation>către</translation>
    </message>
</context>
<context>
    <name>UnitDisplayStatusBarControl</name>
    <message>
        <source>Unit to show amounts in. Click to select another unit.</source>
        <translation>Unitatea în care sînt arătate sumele. Faceţi clic pentru a selecta o altă unitate.</translation>
    </message>
</context>
<context>
    <name>WalletFrame</name>
    <message>
        <source>No wallet has been loaded.</source>
        <translation>Nu a fost încărcat nici un portofel.</translation>
    </message>
</context>
<context>
    <name>WalletModel</name>
    <message>
        <source>Send Coins</source>
        <translation>Trimite monede</translation>
    </message>
    <message>
        <source>Fee bump error</source>
        <translation>Eroare in cresterea taxei</translation>
    </message>
    <message>
        <source>Increasing transaction fee failed</source>
        <translation>Cresterea comisionului pentru tranzactie a esuat.</translation>
    </message>
    <message>
        <source>Do you want to increase the fee?</source>
        <translation>Doriti sa cresteti taxa de tranzactie?</translation>
    </message>
    <message>
        <source>Current fee:</source>
        <translation>Comision curent:</translation>
    </message>
    <message>
        <source>Increase:</source>
        <translation>Crestere:</translation>
    </message>
    <message>
        <source>New fee:</source>
        <translation>Noul comision:</translation>
    </message>
    <message>
        <source>Confirm fee bump</source>
        <translation>Confirma cresterea comisionului</translation>
    </message>
    <message>
        <source>Can't sign transaction.</source>
        <translation>Nu s-a reuşit semnarea tranzacţiei</translation>
    </message>
    <message>
        <source>Could not commit transaction</source>
        <translation>Tranzactia nu a putut fi consemnata.</translation>
    </message>
</context>
<context>
    <name>WalletView</name>
    <message>
        <source>&amp;Export</source>
        <translation>&amp;Export</translation>
    </message>
    <message>
        <source>Export the data in the current tab to a file</source>
        <translation>Exportă datele din tab-ul curent într-un fişier</translation>
    </message>
    <message>
        <source>Backup Wallet</source>
        <translation>Backup portofelul electronic</translation>
    </message>
    <message>
        <source>Wallet Data (*.dat)</source>
        <translation>Date portofel (*.dat)</translation>
    </message>
    <message>
        <source>Backup Failed</source>
        <translation>Backup esuat</translation>
    </message>
    <message>
        <source>There was an error trying to save the wallet data to %1.</source>
        <translation>S-a produs o eroare la salvarea datelor portofelului la %1.</translation>
    </message>
    <message>
        <source>Backup Successful</source>
        <translation>Backup efectuat cu succes</translation>
    </message>
    <message>
        <source>The wallet data was successfully saved to %1.</source>
        <translation>Datele portofelului s-au salvat cu succes la %1.</translation>
    </message>
    <message>
        <source>Cancel</source>
        <translation>Anulare</translation>
    </message>
</context>
<context>
    <name>bitcoin-core</name>
    <message>
        <source>Distributed under the MIT software license, see the accompanying file %s or %s</source>
        <translation>Distribuit sub licenţa de programe MIT, vezi fişierul însoţitor %s sau %s</translation>
    </message>
    <message>
        <source>Prune configured below the minimum of %d MiB.  Please use a higher number.</source>
        <translation>Reductia e configurata sub minimul de %d MiB. Rugam folositi un numar mai mare.</translation>
    </message>
    <message>
        <source>Prune: last wallet synchronisation goes beyond pruned data. You need to -reindex (download the whole blockchain again in case of pruned node)</source>
        <translation>Reductie: ultima sincronizare merge dincolo de datele reductiei. Trebuie sa faceti -reindex (sa descarcati din nou intregul blockchain in cazul unui nod redus)</translation>
    </message>
    <message>
        <source>Rescans are not possible in pruned mode. You will need to use -reindex which will download the whole blockchain again.</source>
        <translation>Rescanarile nu sunt posibile in modul redus. Va trebui sa folositi -reindex, ceea ce va descarca din nou intregul blockchain.</translation>
    </message>
    <message>
        <source>Error: A fatal internal error occurred, see debug.log for details</source>
        <translation>Eroare: S-a produs o eroare interna fatala, vedeti debug.log pentru detalii</translation>
    </message>
    <message>
        <source>Pruning blockstore...</source>
        <translation>Reductie blockstore...</translation>
    </message>
    <message>
        <source>Unable to start HTTP server. See debug log for details.</source>
        <translation>Imposibil de pornit serverul HTTP. Pentru detalii vezi logul de depanare.</translation>
    </message>
    <message>
        <source>Particl Core</source>
        <translation>Nucleul Particl</translation>
    </message>
    <message>
        <source>The %s developers</source>
        <translation>Dezvoltatorii %s</translation>
    </message>
    <message>
        <source>Cannot obtain a lock on data directory %s. %s is probably already running.</source>
        <translation>Nu se poate obține o blocare a directorului de date %s. %s probabil rulează deja.</translation>
    </message>
    <message>
        <source>Cannot provide specific connections and have addrman find outgoing connections at the same.</source>
        <translation>Nu se pot furniza conexiuni specifice in acelasi timp in care addrman este folosit pentru a gasi conexiuni de iesire.</translation>
    </message>
    <message>
        <source>Error reading %s! All keys read correctly, but transaction data or address book entries might be missing or incorrect.</source>
        <translation>Eroare la citirea %s! Toate cheile sînt citite corect, dar datele tranzactiei sau anumite intrări din agenda sînt incorecte sau lipsesc.</translation>
    </message>
    <message>
        <source>Group outputs by address, selecting all or none, instead of selecting on a per-output basis. Privacy is improved as an address is only used once (unless someone sends to it after spending from it), but may result in slightly higher fees as suboptimal coin selection may result due to the added limitation (default: %u)</source>
        <translation>Gruparea a iesirilor pe adrese, selectand totul sau nimic, in loc de selectarea bazata per-iesire. Intimitatea este imbunatatita deoarece o adresa este folosita doar o singura data (cu exceptia cuiva care trimite catre aceiasi adresa dup ce cheltuie din ea), dar se pot genera taxe mai mari deoarece poate rezulta o selectare suboptimala a monedelor datorata limitarii impuse (implicit: %u)</translation>
    </message>
    <message>
        <source>Please check that your computer's date and time are correct! If your clock is wrong, %s will not work properly.</source>
        <translation>Vă rugăm verificaţi dacă data/timpul calculatorului dvs. sînt corecte! Dacă ceasul calcultorului este gresit, %s nu va funcţiona corect.</translation>
    </message>
    <message>
        <source>Please contribute if you find %s useful. Visit %s for further information about the software.</source>
        <translation>Va rugam sa contribuiti daca apreciati ca %s va este util. Vizitati %s pentru mai multe informatii despre software.</translation>
    </message>
    <message>
        <source>The block database contains a block which appears to be from the future. This may be due to your computer's date and time being set incorrectly. Only rebuild the block database if you are sure that your computer's date and time are correct</source>
        <translation>Baza de date a blocurilor contine un bloc ce pare a fi din viitor. Acest lucru poate fi cauzat de setarea incorecta a datei si orei in computerul dvs. Reconstruiti baza de date a blocurilor doar daca sunteti sigur ca data si ora calculatorului dvs sunt corecte.</translation>
    </message>
    <message>
        <source>This is a pre-release test build - use at your own risk - do not use for mining or merchant applications</source>
        <translation>Aceasta este o versiune de test preliminară - vă asumaţi riscul folosind-o - nu folosiţi pentru minerit sau aplicaţiile comercianţilor</translation>
    </message>
    <message>
        <source>This is the transaction fee you may discard if change is smaller than dust at this level</source>
        <translation>Aceasta este taxa de tranzactie la care puteti renunta daca restul este mai mic decat praful la acest nivel.</translation>
    </message>
    <message>
        <source>Unable to replay blocks. You will need to rebuild the database using -reindex-chainstate.</source>
        <translation>Imposibil de refacut blocurile. Va trebui sa reconstruiti baza de date folosind -reindex-chainstate.</translation>
    </message>
    <message>
        <source>Unable to rewind the database to a pre-fork state. You will need to redownload the blockchain</source>
        <translation>Imposibil de a readuce baza de date la statusul pre-fork. Va trebui redescarcat blockchainul.</translation>
    </message>
    <message>
        <source>Warning: The network does not appear to fully agree! Some miners appear to be experiencing issues.</source>
        <translation>Atenţie: Reţeaua nu pare să fie de acord în totalitate! Aparent nişte mineri au probleme.</translation>
    </message>
    <message>
        <source>Warning: We do not appear to fully agree with our peers! You may need to upgrade, or other nodes may need to upgrade.</source>
        <translation>Atenţie: Aparent, nu sîntem de acord cu toţi partenerii noştri! Va trebui să faceţi o actualizare, sau alte noduri necesită actualizare.</translation>
    </message>
    <message>
        <source>%d of last 100 blocks have unexpected version</source>
        <translation>%d din ultimele 100 blocuri a o versiune neasteptata</translation>
    </message>
    <message>
        <source>%s corrupt, salvage failed</source>
        <translation>%s corupt, salvare nereuşită</translation>
    </message>
    <message>
        <source>-maxmempool must be at least %d MB</source>
        <translation>-maxmempool trebuie sa fie macar %d MB</translation>
    </message>
    <message>
        <source>Cannot resolve -%s address: '%s'</source>
        <translation>Nu se poate rezolva adresa -%s: '%s'</translation>
    </message>
    <message>
        <source>Change index out of range</source>
        <translation>Indexul de schimbare este iesit din parametrii</translation>
    </message>
    <message>
        <source>Copyright (C) %i-%i</source>
        <translation>Copyright (C) %i-%i</translation>
    </message>
    <message>
        <source>Corrupted block database detected</source>
        <translation>Bloc defect din baza de date detectat</translation>
    </message>
    <message>
        <source>Do you want to rebuild the block database now?</source>
        <translation>Doriţi să reconstruiţi baza de date blocuri acum?</translation>
    </message>
    <message>
        <source>Error creating %s: You can't create non-HD wallets with this version.</source>
        <translation>Eroare la crearea %s: Nu se pot crea portofele non-HD cu aceasta versiune.</translation>
    </message>
    <message>
        <source>Error creating %s: You can't create non-HD wallets with this version.</source>
        <translation>Eroare la crearea %s: Nu se pot crea portofele non-HD cu aceasta versiune.</translation>
    </message>
    <message>
        <source>Error initializing block database</source>
        <translation>Eroare la iniţializarea bazei de date de blocuri</translation>
    </message>
    <message>
        <source>Error initializing wallet database environment %s!</source>
        <translation>Eroare la iniţializarea mediului de bază de date a portofelului %s!</translation>
    </message>
    <message>
        <source>Error loading %s</source>
        <translation>Eroare la încărcarea %s</translation>
    </message>
    <message>
        <source>Error loading %s: Private keys can only be disabled during creation</source>
        <translation>Eroare la incarcarea %s: Cheile private pot fi dezactivate doar in momentul crearii</translation>
    </message>
    <message>
        <source>Error loading %s: Wallet corrupted</source>
        <translation>Eroare la încărcarea %s: Portofel corupt</translation>
    </message>
    <message>
        <source>Error loading %s: Wallet requires newer version of %s</source>
        <translation>Eroare la încărcarea %s: Portofelul are nevoie de o versiune %s mai nouă</translation>
    </message>
    <message>
        <source>Error loading block database</source>
        <translation>Eroare la încărcarea bazei de date de blocuri</translation>
    </message>
    <message>
        <source>Error opening block database</source>
        <translation>Eroare la deschiderea bazei de date de blocuri</translation>
    </message>
    <message>
        <source>Error: Disk space is low!</source>
        <translation>Eroare: Spaţiu pe disc redus!</translation>
    </message>
    <message>
        <source>Failed to listen on any port. Use -listen=0 if you want this.</source>
        <translation>Nu s-a reuşit ascultarea pe orice port. Folosiţi -listen=0 dacă vreţi asta.</translation>
    </message>
    <message>
        <source>Failed to rescan the wallet during initialization</source>
        <translation>Rescanarea portofelului in timpul initializarii a esuat.</translation>
    </message>
    <message>
        <source>Importing...</source>
        <translation>Import...</translation>
    </message>
    <message>
        <source>Incorrect or no genesis block found. Wrong datadir for network?</source>
        <translation>Incorect sau nici un bloc de geneza găsit. Directorul de retea greşit?</translation>
    </message>
    <message>
        <source>Initialization sanity check failed. %s is shutting down.</source>
        <translation>Nu s-a reuşit iniţierea verificării sănătăţii. %s se inchide.</translation>
    </message>
    <message>
        <source>Invalid amount for -%s=&lt;amount&gt;: '%s'</source>
        <translation>Sumă nevalidă pentru -%s=&lt;amount&gt;: '%s'</translation>
    </message>
    <message>
        <source>Invalid amount for -discardfee=&lt;amount&gt;: '%s'</source>
        <translation>Sumă nevalidă pentru -discardfee=&lt;amount&gt;: '%s'</translation>
    </message>
    <message>
        <source>Invalid amount for -fallbackfee=&lt;amount&gt;: '%s'</source>
        <translation>Suma nevalidă pentru -fallbackfee=&lt;amount&gt;: '%s'</translation>
    </message>
    <message>
        <source>Specified blocks directory "%s" does not exist.</source>
        <translation>Directorul de blocuri "%s" specificat nu exista.</translation>
    </message>
    <message>
        <source>Upgrading txindex database</source>
        <translation>Actualizarea bazei de date txindex</translation>
    </message>
    <message>
        <source>Loading P2P addresses...</source>
        <translation>Încărcare adrese P2P...</translation>
    </message>
    <message>
        <source>Loading banlist...</source>
        <translation>Încărcare banlist...</translation>
    </message>
    <message>
        <source>Not enough file descriptors available.</source>
        <translation>Nu sînt destule descriptoare disponibile.</translation>
    </message>
    <message>
        <source>Prune cannot be configured with a negative value.</source>
        <translation>Reductia nu poate fi configurata cu o valoare negativa.</translation>
    </message>
    <message>
        <source>Prune mode is incompatible with -txindex.</source>
        <translation>Modul redus este incompatibil cu -txindex.</translation>
    </message>
    <message>
        <source>Replaying blocks...</source>
        <translation>Se reiau blocurile...</translation>
    </message>
    <message>
        <source>Rewinding blocks...</source>
        <translation>Se deruleaza blocurile...</translation>
    </message>
    <message>
        <source>The source code is available from %s.</source>
        <translation>Codul sursa este disponibil la %s.</translation>
    </message>
    <message>
        <source>Transaction fee and change calculation failed</source>
        <translation>Calcului taxei de tranzactie si a restului a esuat.</translation>
    </message>
    <message>
        <source>Unable to bind to %s on this computer. %s is probably already running.</source>
        <translation>Nu se poate efectua legatura la %s pe acest computer. %s probabil ruleaza deja.</translation>
    </message>
    <message>
        <source>Unable to generate keys</source>
        <translation>Nu s-au putut genera cheile</translation>
    </message>
    <message>
        <source>Unsupported argument -benchmark ignored, use -debug=bench.</source>
        <translation>Argumentul nesuportat -benchmark este ignorat, folositi debug=bench.</translation>
    </message>
    <message>
        <source>Unsupported argument -debugnet ignored, use -debug=net.</source>
        <translation>Argument nesuportat -debugnet ignorat, folosiţi -debug=net.</translation>
    </message>
    <message>
        <source>Unsupported argument -tor found, use -onion.</source>
        <translation>Argument nesuportat -tor găsit, folosiţi -onion.</translation>
    </message>
    <message>
        <source>Unsupported logging category %s=%s.</source>
        <translation>Categoria de logging %s=%s nu este suportata.</translation>
    </message>
    <message>
        <source>Upgrading UTXO database</source>
        <translation>Actualizarea bazei de date UTXO</translation>
    </message>
    <message>
        <source>User Agent comment (%s) contains unsafe characters.</source>
        <translation>Comentariul (%s) al Agentului Utilizator contine caractere nesigure.</translation>
    </message>
    <message>
        <source>Verifying blocks...</source>
        <translation>Se verifică blocurile...</translation>
    </message>
    <message>
        <source>Error: Listening for incoming connections failed (listen returned error %s)</source>
        <translation>Eroare: Ascultarea conexiunilor de intrare nu a reuşit (ascultarea a reurnat eroarea %s)</translation>
    </message>
    <message>
        <source>Invalid amount for -maxtxfee=&lt;amount&gt;: '%s' (must be at least the minrelay fee of %s to prevent stuck transactions)</source>
        <translation>Sumă nevalidă pentru -maxtxfee=&lt;amount&gt;: '%s' (trebuie să fie cel puţin taxa minrelay de %s pentru a preveni blocarea tranzactiilor)</translation>
    </message>
    <message>
        <source>The transaction amount is too small to send after the fee has been deducted</source>
        <translation>Suma tranzactiei este prea mica pentru a fi trimisa dupa ce se scade taxa.</translation>
    </message>
    <message>
        <source>You need to rebuild the database using -reindex to go back to unpruned mode.  This will redownload the entire blockchain</source>
        <translation>Trebuie reconstruita intreaga baza de date folosind -reindex pentru a va intoarce la modul non-redus. Aceasta va determina descarcarea din nou a intregului blockchain</translation>
    </message>
    <message>
        <source>Error loading %s: You can't disable HD on an already existing HD wallet</source>
        <translation>Eroare la incarcarea %s: Nu se poate dezactiva HD la un portofel care este deja HD.</translation>
    </message>
    <message>
        <source>Error reading from database, shutting down.</source>
        <translation>Eroare la citirea bazei de date. Oprire.</translation>
    </message>
    <message>
        <source>Error upgrading chainstate database</source>
        <translation>Eroare la actualizarea bazei de date chainstate</translation>
    </message>
    <message>
        <source>Information</source>
        <translation>Informaţie</translation>
    </message>
    <message>
        <source>Invalid -onion address or hostname: '%s'</source>
        <translation>Adresa sau hostname -onion invalide: '%s'</translation>
    </message>
    <message>
        <source>Invalid -proxy address or hostname: '%s'</source>
        <translation>Adresa sau hostname -proxy invalide: '%s'</translation>
    </message>
    <message>
        <source>Invalid amount for -paytxfee=&lt;amount&gt;: '%s' (must be at least %s)</source>
        <translation>Sumă nevalidă pentru -paytxfee=&lt;suma&gt;: '%s' (trebuie să fie cel puţin %s)</translation>
    </message>
    <message>
        <source>Invalid netmask specified in -whitelist: '%s'</source>
        <translation>Mască reţea nevalidă specificată în -whitelist: '%s'</translation>
    </message>
    <message>
        <source>Need to specify a port with -whitebind: '%s'</source>
        <translation>Trebuie să specificaţi un port cu -whitebind: '%s'</translation>
    </message>
    <message>
        <source>Reducing -maxconnections from %d to %d, because of system limitations.</source>
        <translation>Se micsoreaza -maxconnections de la %d la %d, datorita limitarilor de sistem.</translation>
    </message>
    <message>
        <source>Signing transaction failed</source>
        <translation>Nu s-a reuşit semnarea tranzacţiei</translation>
    </message>
    <message>
        <source>Specified -walletdir "%s" does not exist</source>
        <translation>Nu exista -walletdir "%s" specificat</translation>
    </message>
    <message>
        <source>Specified -walletdir "%s" is a relative path</source>
        <translation>-walletdir "%s" specificat este o cale relativa</translation>
    </message>
    <message>
        <source>Specified -walletdir "%s" does not exist</source>
        <translation>Nu exista -walletdir "%s" specificat</translation>
    </message>
    <message>
        <source>Specified -walletdir "%s" is a relative path</source>
        <translation>-walletdir "%s" specificat este o cale relativa</translation>
    </message>
    <message>
        <source>The transaction amount is too small to pay the fee</source>
        <translation>Suma tranzactiei este prea mica pentru plata taxei</translation>
    </message>
    <message>
        <source>This is experimental software.</source>
        <translation>Acesta este un program experimental.</translation>
    </message>
    <message>
        <source>Transaction amount too small</source>
        <translation>Suma tranzacţionată este prea mică</translation>
    </message>
    <message>
        <source>Transaction too large for fee policy</source>
        <translation>Tranzacţia are suma prea mare pentru a beneficia de gratuitate</translation>
    </message>
    <message>
        <source>Transaction too large</source>
        <translation>Tranzacţie prea mare</translation>
    </message>
    <message>
        <source>Unable to bind to %s on this computer (bind returned error %s)</source>
        <translation>Nu se poate lega la %s pe acest calculator. (Legarea a întors eroarea %s)</translation>
    </message>
    <message>
        <source>Unable to generate initial keys</source>
        <translation>Nu s-au putut genera cheile initiale</translation>
    </message>
    <message>
        <source>Verifying wallet(s)...</source>
        <translation>Se verifică portofelul(ele)...</translation>
    </message>
    <message>
        <source>Wallet %s resides outside wallet directory %s</source>
        <translation>Portofelul %s se află în afara directorului portofelului %s</translation>
    </message>
    <message>
        <source>Warning</source>
        <translation>Avertisment</translation>
    </message>
    <message>
        <source>Warning: unknown new rules activated (versionbit %i)</source>
        <translation>Atentie: se activeaza reguli noi necunoscute (versionbit %i)</translation>
    </message>
    <message>
        <source>Zapping all transactions from wallet...</source>
        <translation>Şterge toate tranzacţiile din portofel...</translation>
    </message>
    <message>
        <source>-maxtxfee is set very high! Fees this large could be paid on a single transaction.</source>
        <translation>-maxtxfee este setata foarte sus! Se pot plati taxe de aceasta marime pe o singura tranzactie.</translation>
    </message>
    <message>
        <source>Error loading %s: You can't enable HD on an already existing non-HD wallet</source>
        <translation>Eroare la incarcarea %s: Nu se poate activa HD la un portofel care este deja non-HD.</translation>
    </message>
    <message>
        <source>This is the transaction fee you may pay when fee estimates are not available.</source>
        <translation>Aceasta este taxa de tranzactie pe care este posibil sa o platiti daca estimarile de taxe nu sunt disponibile.</translation>
    </message>
    <message>
        <source>This product includes software developed by the OpenSSL Project for use in the OpenSSL Toolkit %s and cryptographic software written by Eric Young and UPnP software written by Thomas Bernard.</source>
        <translation>Acest produs include software dezvoltat de OpenSSL Project pentru a fi folosit in Toolkitul OpenSSL %s, software criptografic scris de Eric Young si software UPnP scris de Thomas Bernard. </translation>
    </message>
    <message>
        <source>Total length of network version string (%i) exceeds maximum length (%i). Reduce the number or size of uacomments.</source>
        <translation>Lungimea totala a sirului versiunii retelei (%i) depaseste lungimea maxima (%i). Reduceti numarul sa dimensiunea uacomments. </translation>
    </message>
    <message>
        <source>Unsupported argument -socks found. Setting SOCKS version isn't possible anymore, only SOCKS5 proxies are supported.</source>
        <translation>S-a gasit un argument -socks nesuportat. Setarea versiunii SOCKS nu mai este posibila, sunt suportate doar proxiurile SOCKS5.</translation>
    </message>
    <message>
        <source>Unsupported argument -whitelistalwaysrelay ignored, use -whitelistrelay and/or -whitelistforcerelay.</source>
        <translation>Se ignora argumentul nesuportat -whitelistalwaysrelay, folositi -whitelistrelay si/sau -whitelistforcerelay.</translation>
    </message>
    <message>
        <source>Warning: Unknown block versions being mined! It's possible unknown rules are in effect</source>
        <translation>Atentie: se mineaza blocuri cu versiune necunoscuta! Este posibil sa fie in vigoare reguli necunoscute.</translation>
    </message>
    <message>
        <source>Warning: Wallet file corrupt, data salvaged! Original %s saved as %s in %s; if your balance or transactions are incorrect you should restore from a backup.</source>
        <translation>Atenţie: fişierul portofelului este corupt, date salvate! Fişierul %s a fost salvat ca %s in %s; dacă balanta sau tranzactiile sunt incorecte ar trebui să restauraţi dintr-o copie de siguranţă.</translation>
    </message>
    <message>
        <source>%s is set very high!</source>
        <translation>%s este setata foarte sus!</translation>
    </message>
    <message>
        <source>Error loading wallet %s. Duplicate -wallet filename specified.</source>
        <translation>Eroare la incarcarea portofelului %s. Este specificat un fisier -wallet duplicat.</translation>
    </message>
    <message>
        <source>Keypool ran out, please call keypoolrefill first</source>
        <translation>Keypool epuizat, folositi intai functia keypoolrefill</translation>
    </message>
    <message>
        <source>Starting network threads...</source>
        <translation>Se pornesc threadurile retelei...</translation>
    </message>
    <message>
        <source>The wallet will avoid paying less than the minimum relay fee.</source>
        <translation>Portofelul va evita sa plateasca mai putin decat minimul taxei de retransmisie.</translation>
    </message>
    <message>
        <source>This is the minimum transaction fee you pay on every transaction.</source>
        <translation>Acesta este minimum de taxa de tranzactie care va fi platit la fiecare tranzactie.</translation>
    </message>
    <message>
        <source>This is the transaction fee you will pay if you send a transaction.</source>
        <translation>Aceasta este taxa de tranzactie pe care o platiti cand trimiteti o tranzactie.</translation>
    </message>
    <message>
        <source>Transaction amounts must not be negative</source>
        <translation>Sumele tranzactionate nu pot fi negative</translation>
    </message>
    <message>
        <source>Transaction has too long of a mempool chain</source>
        <translation>Tranzacţia are o  lungime prea mare in lantul mempool</translation>
    </message>
    <message>
        <source>Transaction must have at least one recipient</source>
        <translation>Tranzactia trebuie sa aiba cel putin un destinatar</translation>
    </message>
    <message>
        <source>Unknown network specified in -onlynet: '%s'</source>
        <translation>Reţeaua specificată în -onlynet este necunoscută: '%s'</translation>
    </message>
    <message>
        <source>Insufficient funds</source>
        <translation>Fonduri insuficiente</translation>
    </message>
    <message>
        <source>Can't generate a change-address key. Private keys are disabled for this wallet.</source>
        <translation>Nu se poate genera o adresa pentru rest. Cheile private sunt dezactivate pentru acest portofel.</translation>
    </message>
    <message>
        <source>Fee estimation failed. Fallbackfee is disabled. Wait a few blocks or enable -fallbackfee.</source>
        <translation>Estimarea taxei a esuat. Taxa implicita este dezactivata. Asteptati cateva blocuri, sau activati -fallbackfee.</translation>
    </message>
    <message>
        <source>Warning: Private keys detected in wallet {%s} with disabled private keys</source>
        <translation>Atentie: S-au detectat chei private in portofelul {%s} cu cheile private dezactivate</translation>
    </message>
    <message>
        <source>Cannot write to data directory '%s'; check permissions.</source>
        <translation>Nu se poate scrie in directorul de date '%s"; verificati permisiunile.</translation>
    </message>
    <message>
        <source>Loading block index...</source>
        <translation>Încărcare index bloc...</translation>
    </message>
    <message>
        <source>Loading wallet...</source>
        <translation>Încărcare portofel...</translation>
    </message>
    <message>
        <source>Cannot downgrade wallet</source>
        <translation>Nu se poate retrograda portofelul</translation>
    </message>
    <message>
        <source>Rescanning...</source>
        <translation>Rescanare...</translation>
    </message>
    <message>
        <source>Done loading</source>
        <translation>Încărcare terminată</translation>
    </message>
    <message>
        <source>Error</source>
        <translation>Eroare</translation>
    </message>
</context>
</TS><|MERGE_RESOLUTION|>--- conflicted
+++ resolved
@@ -177,7 +177,7 @@
     </message>
     <message>
         <source>Warning: If you encrypt your wallet and lose your passphrase, you will &lt;b&gt;LOSE ALL OF YOUR PARTICL&lt;/b&gt;!</source>
-        <translation>Atenţie: Dacă va criptati portofelul si ulterior pierdeti parola, &lt;b&gt;VEŢI PIERDE TOTI BITCOINII&lt;/b&gt;!</translation>
+        <translation>Atenţie: Dacă va criptati portofelul si ulterior pierdeti parola, &lt;b&gt;VEŢI PIERDE TOTI PARTICLII&lt;/b&gt;!</translation>
     </message>
     <message>
         <source>Are you sure you wish to encrypt your wallet?</source>
@@ -354,17 +354,12 @@
         <translation>Se reindexează blocurile pe disc...</translation>
     </message>
     <message>
-<<<<<<< HEAD
-        <source>Send coins to a Particl address</source>
-        <translation>Trimite monede către o adresă Particl</translation>
-=======
         <source>Proxy is &lt;b&gt;enabled&lt;/b&gt;: %1</source>
         <translation>Proxy este&lt;b&gt;activat&lt;/b&gt;:%1</translation>
     </message>
     <message>
-        <source>Send coins to a Bitcoin address</source>
-        <translation>Trimite monede către o adresă Bitcoin</translation>
->>>>>>> cf8aa5c7
+        <source>Send coins to a Particl address</source>
+        <translation>Trimite monede către o adresă Particl.</translation>
     </message>
     <message>
         <source>Backup wallet to another location</source>
@@ -387,8 +382,8 @@
         <translation>&amp;Verifică mesaj...</translation>
     </message>
     <message>
-        <source>Particl</source>
-        <translation>Particl</translation>
+        <source>Particl.</source>
+        <translation>Particl.</translation>
     </message>
     <message>
         <source>Wallet</source>
@@ -460,7 +455,7 @@
     </message>
     <message numerus="yes">
         <source>%n active connection(s) to Particl network</source>
-        <translation><numerusform>%n conexiune activă către reţeaua Particl</numerusform><numerusform>%n conexiuni active către reţeaua Particl</numerusform><numerusform>%n de conexiuni active către reţeaua Particl</numerusform></translation>
+        <translation><numerusform>%n conexiune activă către reţeaua Particl.</numerusform><numerusform>%n conexiuni active către reţeaua Particl.</numerusform><numerusform>%n de conexiuni active către reţeaua Particl.</numerusform></translation>
     </message>
     <message>
         <source>Indexing blocks on disk...</source>
@@ -504,7 +499,7 @@
     </message>
     <message>
         <source>Show the %1 help message to get a list with possible Particl command-line options</source>
-        <translation>Arată mesajul de ajutor %1 pentru a obţine o listă cu opţiunile posibile de linii de comandă Particl</translation>
+        <translation>Arată mesajul de ajutor %1 pentru a obţine o listă cu opţiunile posibile de linii de comandă Particl.</translation>
     </message>
     <message>
         <source>%1 client</source>
@@ -862,8 +857,8 @@
         <translation>Foloseşte un dosar de date personalizat:</translation>
     </message>
     <message>
-        <source>Particl</source>
-        <translation>Particl</translation>
+        <source>Particl.</source>
+        <translation>Particl.</translation>
     </message>
     <message>
         <source>At least %1 GB of data will be stored in this directory, and it will grow over time.</source>
@@ -875,7 +870,7 @@
     </message>
     <message>
         <source>%1 will download and store a copy of the Particl block chain.</source>
-        <translation>%1 va descarca si stoca o copie a blockchainului Particl</translation>
+        <translation>%1 va descarca si stoca o copie a blockchainului Particl.</translation>
     </message>
     <message>
         <source>The wallet will also be stored in this directory.</source>
@@ -906,7 +901,7 @@
     </message>
     <message>
         <source>Recent transactions may not yet be visible, and therefore your wallet's balance might be incorrect. This information will be correct once your wallet has finished synchronizing with the particl network, as detailed below.</source>
-        <translation>Tranzactiile recente pot sa nu fie inca vizibile, de aceea balanta portofelului poate fi incorecta. Aceasta informatie va fi corecta de indata ce portofelul va fi complet sincronizat cu reteaua Particl, asa cum este detaliat mai jos.</translation>
+        <translation>Tranzactiile recente pot sa nu fie inca vizibile, de aceea balanta portofelului poate fi incorecta. Aceasta informatie va fi corecta de indata ce portofelul va fi complet sincronizat cu reteaua Particl. asa cum este detaliat mai jos.</translation>
     </message>
     <message>
         <source>Attempting to spend particl that are affected by not-yet-displayed transactions will not be accepted by the network.</source>
@@ -1337,8 +1332,8 @@
         <translation>Gestionare URI</translation>
     </message>
     <message>
-        <source>'bitcoin://' is not a valid URI. Use 'bitcoin:' instead.</source>
-        <translation>'bitcoin://' nu este un URI valid. Folositi 'bitcoin:' in loc.</translation>
+        <source>'particl://' is not a valid URI. Use 'particl:' instead.</source>
+        <translation>'particl://' nu este un URI valid. Folositi 'particl:' in loc.</translation>
     </message>
     <message>
         <source>Payment request fetch URL is invalid: %1</source>
@@ -1937,14 +1932,6 @@
     <message>
         <source>&amp;Request payment</source>
         <translation>&amp;Cerere plată</translation>
-    </message>
-    <message>
-        <source>Bech32 addresses (BIP-173) are cheaper to spend from and offer better protection against typos. When unchecked a P2SH wrapped SegWit address will be created, compatible with older wallets.</source>
-        <translation>Adresele de tip Bech32 (BIP-173) sunt mai ieftin de folosit si ofera o protectie mai buna impotriva greselilor de tastare. Daca nu este bifat se creaza o adresa SegWit impachetata in P2SH, compatibila cu portofelele mai vechi.</translation>
-    </message>
-    <message>
-        <source>Generate Bech32 address</source>
-        <translation>Genereaza adresa Bech32</translation>
     </message>
     <message>
         <source>Show the selected request (does the same as double clicking an entry)</source>
@@ -2288,17 +2275,8 @@
         <translation>Nu se semnalizeaza Replace-By-Fee, BIP-125</translation>
     </message>
     <message>
-<<<<<<< HEAD
-        <source>You can increase the fee later (signals Replace-By-Fee, BIP-125).</source>
-        <translation>Puteti creste taxa mai tarziu (semnaleaza Replace-By-Fee, BIP-125).</translation>
-    </message>
-    <message>
-        <source>Not signalling Replace-By-Fee, BIP-125.</source>
-        <translation>Nu se semnalizeaza Replace-By-Fee, BIP-125</translation>
-=======
         <source>Total Amount</source>
         <translation>Suma totală</translation>
->>>>>>> cf8aa5c7
     </message>
     <message>
         <source>Confirm send coins</source>
@@ -2522,7 +2500,7 @@
     </message>
     <message>
         <source>Sign the message to prove you own this Particl address</source>
-        <translation>Semnează mesajul pentru a dovedi ca deţineţi acestă adresă Particl</translation>
+        <translation>Semnează mesajul pentru a dovedi ca deţineţi acestă adresă Particl.</translation>
     </message>
     <message>
         <source>Sign &amp;Message</source>
@@ -2546,7 +2524,7 @@
     </message>
     <message>
         <source>The Particl address the message was signed with</source>
-        <translation>Introduceţi o adresă Particl</translation>
+        <translation>Introduceţi o adresă Particl.</translation>
     </message>
     <message>
         <source>Verify the message to ensure it was signed with the specified Particl address</source>
@@ -3195,7 +3173,7 @@
     </message>
     <message>
         <source>Particl Core</source>
-        <translation>Nucleul Particl</translation>
+        <translation>Nucleul Particl.</translation>
     </message>
     <message>
         <source>The %s developers</source>
@@ -3290,10 +3268,6 @@
         <translation>Eroare la crearea %s: Nu se pot crea portofele non-HD cu aceasta versiune.</translation>
     </message>
     <message>
-        <source>Error creating %s: You can't create non-HD wallets with this version.</source>
-        <translation>Eroare la crearea %s: Nu se pot crea portofele non-HD cu aceasta versiune.</translation>
-    </message>
-    <message>
         <source>Error initializing block database</source>
         <translation>Eroare la iniţializarea bazei de date de blocuri</translation>
     </message>
@@ -3510,14 +3484,6 @@
         <translation>-walletdir "%s" specificat este o cale relativa</translation>
     </message>
     <message>
-        <source>Specified -walletdir "%s" does not exist</source>
-        <translation>Nu exista -walletdir "%s" specificat</translation>
-    </message>
-    <message>
-        <source>Specified -walletdir "%s" is a relative path</source>
-        <translation>-walletdir "%s" specificat este o cale relativa</translation>
-    </message>
-    <message>
         <source>The transaction amount is too small to pay the fee</source>
         <translation>Suma tranzactiei este prea mica pentru plata taxei</translation>
     </message>
