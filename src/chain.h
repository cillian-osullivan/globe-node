// Copyright (c) 2009-2010 Satoshi Nakamoto
// Copyright (c) 2009-2018 The Bitcoin Core developers
// Distributed under the MIT software license, see the accompanying
// file COPYING or http://www.opensource.org/licenses/mit-license.php.

#ifndef BITCOIN_CHAIN_H
#define BITCOIN_CHAIN_H

#include <arith_uint256.h>
#include <consensus/params.h>
#include <flatfile.h>
#include <primitives/block.h>
#include <tinyformat.h>
#include <uint256.h>

#include <vector>

enum eBlockFlags
{
    BLOCK_PROOF_OF_STAKE            = (1 << 0),
    BLOCK_FAILED_DUPLICATE_STAKE    = (1 << 3),
    BLOCK_DELAYED                   = (1 << 4),
    BLOCK_ACCEPTED                  = (1 << 5),
    BLOCK_STAKE_KERNEL_SPENT        = (1 << 6),
};

/**
 * Maximum amount of time that a block timestamp is allowed to exceed the
 * current network-adjusted time before the block will be accepted.
 */
static constexpr int64_t MAX_FUTURE_BLOCK_TIME = 2 * 60 * 60;

/**
 * Timestamp window used as a grace period by code that compares external
 * timestamps (such as timestamps passed to RPCs, or wallet key creation times)
 * to block timestamps. This should be set at least as high as
 * MAX_FUTURE_BLOCK_TIME.
 */
static constexpr int64_t TIMESTAMP_WINDOW = MAX_FUTURE_BLOCK_TIME;

/**
 * Maximum gap between node time and block time used
 * for the "Catching up..." mode in GUI.
 *
 * Ref: https://github.com/bitcoin/bitcoin/pull/1026
 */
static constexpr int64_t MAX_BLOCK_TIME_GAP = 90 * 60;


class CBlockFileInfo
{
public:
    unsigned int nBlocks;      //!< number of blocks stored in file
    unsigned int nSize;        //!< number of used bytes of block file
    unsigned int nUndoSize;    //!< number of used bytes in the undo file
    unsigned int nHeightFirst; //!< lowest height of block in file
    unsigned int nHeightLast;  //!< highest height of block in file
    uint64_t nTimeFirst;       //!< earliest time of block in file
    uint64_t nTimeLast;        //!< latest time of block in file

    ADD_SERIALIZE_METHODS;

    template <typename Stream, typename Operation>
    inline void SerializationOp(Stream& s, Operation ser_action) {
        READWRITE(VARINT(nBlocks));
        READWRITE(VARINT(nSize));
        READWRITE(VARINT(nUndoSize));
        READWRITE(VARINT(nHeightFirst));
        READWRITE(VARINT(nHeightLast));
        READWRITE(VARINT(nTimeFirst));
        READWRITE(VARINT(nTimeLast));
    }

     void SetNull() {
         nBlocks = 0;
         nSize = 0;
         nUndoSize = 0;
         nHeightFirst = 0;
         nHeightLast = 0;
         nTimeFirst = 0;
         nTimeLast = 0;
     }

     CBlockFileInfo() {
         SetNull();
     }

     std::string ToString() const;

     /** update statistics (does not update nSize) */
     void AddBlock(unsigned int nHeightIn, uint64_t nTimeIn) {
         if (nBlocks==0 || nHeightFirst > nHeightIn)
             nHeightFirst = nHeightIn;
         if (nBlocks==0 || nTimeFirst > nTimeIn)
             nTimeFirst = nTimeIn;
         nBlocks++;
         if (nHeightIn > nHeightLast)
             nHeightLast = nHeightIn;
         if (nTimeIn > nTimeLast)
             nTimeLast = nTimeIn;
     }
};

<<<<<<< HEAD
struct CDiskBlockPos
{
    int nFile;
    unsigned int nPos;

    ADD_SERIALIZE_METHODS;

    template <typename Stream, typename Operation>
    inline void SerializationOp(Stream& s, Operation ser_action) {
        READWRITE(VARINT(nFile, VarIntMode::NONNEGATIVE_SIGNED));
        READWRITE(VARINT(nPos));
    }

    CDiskBlockPos() {
        SetNull();
    }

    CDiskBlockPos(int nFileIn, unsigned int nPosIn) {
        nFile = nFileIn;
        nPos = nPosIn;
    }

    friend bool operator==(const CDiskBlockPos &a, const CDiskBlockPos &b) {
        return (a.nFile == b.nFile && a.nPos == b.nPos);
    }

    friend bool operator!=(const CDiskBlockPos &a, const CDiskBlockPos &b) {
        return !(a == b);
    }

    void SetNull() { nFile = -1; nPos = 0; }
    bool IsNull() const { return (nFile == -1); }

    std::string ToString() const
    {
        return strprintf("CDiskBlockPos(nFile=%i, nPos=%i)", nFile, nPos);
    }
};

=======
>>>>>>> 2d46f1be
enum BlockStatus: uint32_t {
    //! Unused.
    BLOCK_VALID_UNKNOWN      =    0,

    //! Parsed, version ok, hash satisfies claimed PoW, 1 <= vtx count <= max, timestamp not in future
    BLOCK_VALID_HEADER       =    1,

    //! All parent headers found, difficulty matches, timestamp >= median previous, checkpoint. Implies all parents
    //! are also at least TREE.
    BLOCK_VALID_TREE         =    2,

    /**
     * Only first tx is coinbase, 2 <= coinbase input script length <= 100, transactions valid, no duplicate txids,
     * sigops, size, merkle root. Implies all parents are at least TREE but not necessarily TRANSACTIONS. When all
     * parent blocks also have TRANSACTIONS, CBlockIndex::nChainTx will be set.
     */
    BLOCK_VALID_TRANSACTIONS =    3,

    //! Outputs do not overspend inputs, no double spends, coinbase output ok, no immature coinbase spends, BIP30.
    //! Implies all parents are also at least CHAIN.
    BLOCK_VALID_CHAIN        =    4,

    //! Scripts & signatures ok. Implies all parents are also at least SCRIPTS.
    BLOCK_VALID_SCRIPTS      =    5,

    //! All validity bits.
    BLOCK_VALID_MASK         =   BLOCK_VALID_HEADER | BLOCK_VALID_TREE | BLOCK_VALID_TRANSACTIONS |
                                 BLOCK_VALID_CHAIN | BLOCK_VALID_SCRIPTS,

    BLOCK_HAVE_DATA          =    8, //!< full block available in blk*.dat
    BLOCK_HAVE_UNDO          =   16, //!< undo data available in rev*.dat
    BLOCK_HAVE_MASK          =   BLOCK_HAVE_DATA | BLOCK_HAVE_UNDO,

    BLOCK_FAILED_VALID       =   32, //!< stage after last reached validness failed
    BLOCK_FAILED_CHILD       =   64, //!< descends from failed block
    BLOCK_FAILED_MASK        =   BLOCK_FAILED_VALID | BLOCK_FAILED_CHILD,

    BLOCK_OPT_WITNESS       =   128, //!< block data in blk*.data was received with a witness-enforcing client
};

/** The block chain is a tree shaped structure starting with the
 * genesis block at the root, with each block potentially having multiple
 * candidates to be the next block. A blockindex may have multiple pprev pointing
 * to it, but at most one of them can be part of the currently active branch.
 */
class CBlockIndex
{
public:
    //! pointer to the hash of the block, if any. Memory is owned by this CBlockIndex
    const uint256* phashBlock;

    //! pointer to the index of the predecessor of this block
    CBlockIndex* pprev;

    //! pointer to the index of some further predecessor of this block
    CBlockIndex* pskip;

    //! height of the entry in the chain. The genesis block has height 0
    int nHeight;

    //! Which # file this block is stored in (blk?????.dat)
    int nFile;

    //! Byte offset within blk?????.dat where this block's data is stored
    unsigned int nDataPos;

    //! Byte offset within rev?????.dat where this block's undo data is stored
    unsigned int nUndoPos;

    //! (memory only) Total amount of work (expected number of hashes) in the chain up to and including this block
    arith_uint256 nChainWork;

    //! Number of transactions in this block.
    //! Note: in a potential headers-first mode, this number cannot be relied upon
    unsigned int nTx;

    //! (memory only) Number of transactions in the chain up to and including this block.
    //! This value will be non-zero only if and only if transactions for this block and all its parents are available.
    //! Change to 64-bit type when necessary; won't happen before 2030
    unsigned int nChainTx;


    // proof-of-stake specific fields
    unsigned int nFlags;  // pos: block index flags
    uint256 bnStakeModifier; // hash modifier for proof-of-stake
    COutPoint prevoutStake;
    //uint256 hashProof;
    CAmount nMoneySupply;
    int64_t nAnonOutputs; // last index

    //! Verification status of this block. See enum BlockStatus
    uint32_t nStatus;

    //! block header
    int32_t nVersion;
    uint256 hashMerkleRoot;
    uint256 hashWitnessMerkleRoot;
    uint32_t nTime;
    uint32_t nBits;
    uint32_t nNonce;

    //! (memory only) Sequential id assigned to distinguish order in which blocks are received.
    int32_t nSequenceId;

    //! (memory only) Maximum nTime in the chain up to and including this block.
    unsigned int nTimeMax;

    void SetNull()
    {
        phashBlock = nullptr;
        pprev = nullptr;
        pskip = nullptr;
        nHeight = 0;
        nFile = 0;
        nDataPos = 0;
        nUndoPos = 0;
        nChainWork = arith_uint256();
        nTx = 0;
        nChainTx = 0;
        nStatus = 0;
        nSequenceId = 0;
        nTimeMax = 0;

        nFlags = 0;
        bnStakeModifier = uint256();
        prevoutStake.SetNull();
        //hashProof = uint256();

        nMoneySupply = 0;
        nAnonOutputs = 0;

        nVersion                = 0;
        hashMerkleRoot          = uint256();
        hashWitnessMerkleRoot   = uint256();
        nTime                   = 0;
        nBits                   = 0;
        nNonce                  = 0;
    }

    CBlockIndex()
    {
        SetNull();
    }

    explicit CBlockIndex(const CBlockHeader& block)
    {
        SetNull();

        nVersion                = block.nVersion;
        hashMerkleRoot          = block.hashMerkleRoot;
        hashWitnessMerkleRoot   = block.hashWitnessMerkleRoot;
        nTime                   = block.nTime;
        nBits                   = block.nBits;
        nNonce                  = block.nNonce;
    }

    FlatFilePos GetBlockPos() const {
        FlatFilePos ret;
        if (nStatus & BLOCK_HAVE_DATA) {
            ret.nFile = nFile;
            ret.nPos  = nDataPos;
        }
        return ret;
    }

    FlatFilePos GetUndoPos() const {
        FlatFilePos ret;
        if (nStatus & BLOCK_HAVE_UNDO) {
            ret.nFile = nFile;
            ret.nPos  = nUndoPos;
        }
        return ret;
    }

    CBlockHeader GetBlockHeader() const
    {
        CBlockHeader block;
        block.nVersion              = nVersion;
        if (pprev)
            block.hashPrevBlock     = pprev->GetBlockHash();
        block.hashMerkleRoot        = hashMerkleRoot;
        block.hashWitnessMerkleRoot = hashWitnessMerkleRoot;
        block.nTime                 = nTime;
        block.nBits                 = nBits;
        block.nNonce                = nNonce;
        return block;
    }

    uint256 GetBlockHash() const
    {
        return *phashBlock;
    }

    /**
     * Check whether this block's and all previous blocks' transactions have been
     * downloaded (and stored to disk) at some point.
     *
     * Does not imply the transactions are consensus-valid (ConnectTip might fail)
     * Does not imply the transactions are still stored on disk. (IsBlockPruned might return true)
     */
    bool HaveTxsDownloaded() const { return nChainTx != 0; }

    int64_t GetBlockTime() const
    {
        return (int64_t)nTime;
    }

    int64_t GetBlockTimeMax() const
    {
        return (int64_t)nTimeMax;
    }

    int64_t GetPastTimeLimit() const
    {
        return GetBlockTime();
    }

    bool IsProofOfStake() const
    {
        return (nFlags & BLOCK_PROOF_OF_STAKE);
    }

    void SetProofOfStake()
    {
        nFlags |= BLOCK_PROOF_OF_STAKE;
    }

    static constexpr int nMedianTimeSpan = 11;

    int64_t GetMedianTimePast() const
    {
        int64_t pmedian[nMedianTimeSpan];
        int64_t* pbegin = &pmedian[nMedianTimeSpan];
        int64_t* pend = &pmedian[nMedianTimeSpan];

        const CBlockIndex* pindex = this;
        for (int i = 0; i < nMedianTimeSpan && pindex; i++, pindex = pindex->pprev)
            *(--pbegin) = pindex->GetBlockTime();

        std::sort(pbegin, pend);
        return pbegin[(pend - pbegin)/2];
    }

    std::string ToString() const
    {
        return strprintf("CBlockIndex(pprev=%p, nHeight=%d, merkle=%s, hashBlock=%s)",
            pprev, nHeight,
            hashMerkleRoot.ToString(),
            GetBlockHash().ToString());
    }

    //! Check whether this block index entry is valid up to the passed validity level.
    bool IsValid(enum BlockStatus nUpTo = BLOCK_VALID_TRANSACTIONS) const
    {
        assert(!(nUpTo & ~BLOCK_VALID_MASK)); // Only validity flags allowed.
        if (nStatus & BLOCK_FAILED_MASK)
            return false;
        return ((nStatus & BLOCK_VALID_MASK) >= nUpTo);
    }

    //! Raise the validity level of this block index entry.
    //! Returns true if the validity was changed.
    bool RaiseValidity(enum BlockStatus nUpTo)
    {
        assert(!(nUpTo & ~BLOCK_VALID_MASK)); // Only validity flags allowed.
        if (nStatus & BLOCK_FAILED_MASK)
            return false;
        if ((nStatus & BLOCK_VALID_MASK) < nUpTo) {
            nStatus = (nStatus & ~BLOCK_VALID_MASK) | nUpTo;
            return true;
        }
        return false;
    }

    //! Build the skiplist pointer for this entry.
    void BuildSkip();

    //! Efficiently find an ancestor of this block.
    CBlockIndex* GetAncestor(int height);
    const CBlockIndex* GetAncestor(int height) const;
};

arith_uint256 GetBlockProof(const CBlockIndex& block);
/** Return the time it would take to redo the work difference between from and to, assuming the current hashrate corresponds to the difficulty at tip, in seconds. */
int64_t GetBlockProofEquivalentTime(const CBlockIndex& to, const CBlockIndex& from, const CBlockIndex& tip, const Consensus::Params&);
/** Find the forking point between two chain tips. */
const CBlockIndex* LastCommonAncestor(const CBlockIndex* pa, const CBlockIndex* pb);


/** Used to marshal pointers into hashes for db storage. */
class CDiskBlockIndex : public CBlockIndex
{
public:
    uint256 hashPrev;

    CDiskBlockIndex() {
        hashPrev = uint256();
    }

    explicit CDiskBlockIndex(const CBlockIndex* pindex) : CBlockIndex(*pindex) {
        hashPrev = (pprev ? pprev->GetBlockHash() : uint256());
    }

    ADD_SERIALIZE_METHODS;

    template <typename Stream, typename Operation>
    inline void SerializationOp(Stream& s, Operation ser_action) {
        int _nVersion = s.GetVersion();
        if (!(s.GetType() & SER_GETHASH))
            READWRITE(VARINT(_nVersion, VarIntMode::NONNEGATIVE_SIGNED));

        READWRITE(VARINT(nHeight, VarIntMode::NONNEGATIVE_SIGNED));
        READWRITE(VARINT(nStatus));
        READWRITE(VARINT(nTx));
        if (nStatus & (BLOCK_HAVE_DATA | BLOCK_HAVE_UNDO))
            READWRITE(VARINT(nFile, VarIntMode::NONNEGATIVE_SIGNED));
        if (nStatus & BLOCK_HAVE_DATA)
            READWRITE(VARINT(nDataPos));
        if (nStatus & BLOCK_HAVE_UNDO)
            READWRITE(VARINT(nUndoPos));


        READWRITE(nFlags);
        READWRITE(bnStakeModifier);
        READWRITE(prevoutStake);
        //READWRITE(hashProof);
        READWRITE(nMoneySupply);
        READWRITE(nAnonOutputs);


        // block header
        READWRITE(this->nVersion);
        READWRITE(hashPrev);
        READWRITE(hashMerkleRoot);
        // NOTE: Careful matching the version, qa tests use different versions
        if (this->nVersion == PARTICL_BLOCK_VERSION)
            READWRITE(hashWitnessMerkleRoot);
        READWRITE(nTime);
        READWRITE(nBits);
        READWRITE(nNonce);
    }

    uint256 GetBlockHash() const
    {
        CBlockHeader block;
        block.nVersion              = nVersion;
        block.hashPrevBlock         = hashPrev;
        block.hashMerkleRoot        = hashMerkleRoot;
        block.hashWitnessMerkleRoot = hashWitnessMerkleRoot;
        block.nTime                 = nTime;
        block.nBits                 = nBits;
        block.nNonce                = nNonce;
        return block.GetHash();
    }


    std::string ToString() const
    {
        std::string str = "CDiskBlockIndex(";
        str += CBlockIndex::ToString();
        str += strprintf("\n                hashBlock=%s, hashPrev=%s)",
            GetBlockHash().ToString(),
            hashPrev.ToString());
        return str;
    }
};

/** An in-memory indexed chain of blocks. */
class CChain {
private:
    std::vector<CBlockIndex*> vChain;

public:
    /** Returns the index entry for the genesis block of this chain, or nullptr if none. */
    CBlockIndex *Genesis() const {
        return vChain.size() > 0 ? vChain[0] : nullptr;
    }

    /** Returns the index entry for the tip of this chain, or nullptr if none. */
    CBlockIndex *Tip() const {
        return vChain.size() > 0 ? vChain[vChain.size() - 1] : nullptr;
    }

    /** Returns the index entry at a particular height in this chain, or nullptr if no such height exists. */
    CBlockIndex *operator[](int nHeight) const {
        if (nHeight < 0 || nHeight >= (int)vChain.size())
            return nullptr;
        return vChain[nHeight];
    }

    /** Compare two chains efficiently. */
    friend bool operator==(const CChain &a, const CChain &b) {
        return a.vChain.size() == b.vChain.size() &&
               a.vChain[a.vChain.size() - 1] == b.vChain[b.vChain.size() - 1];
    }

    /** Efficiently check whether a block is present in this chain. */
    bool Contains(const CBlockIndex *pindex) const {
        return (*this)[pindex->nHeight] == pindex;
    }

    /** Find the successor of a block in this chain, or nullptr if the given index is not found or is the tip. */
    CBlockIndex *Next(const CBlockIndex *pindex) const {
        if (Contains(pindex))
            return (*this)[pindex->nHeight + 1];
        else
            return nullptr;
    }

    /** Return the maximal height in the chain. Is equal to chain.Tip() ? chain.Tip()->nHeight : -1. */
    int Height() const {
        return vChain.size() - 1;
    }

    int64_t Time() const {
        return vChain.size() > 0 ? vChain[vChain.size() - 1]->nTime : 0;
    }

    /** Set/initialize a chain with a given tip. */
    void SetTip(CBlockIndex *pindex);

    /** Return a CBlockLocator that refers to a block in this chain (by default the tip). */
    CBlockLocator GetLocator(const CBlockIndex *pindex = nullptr) const;

    /** Find the last common block between this chain and a block index entry. */
    const CBlockIndex *FindFork(const CBlockIndex *pindex) const;

    /** Find the earliest block with timestamp equal or greater than the given. */
    CBlockIndex* FindEarliestAtLeast(int64_t nTime) const;
};

#endif // BITCOIN_CHAIN_H<|MERGE_RESOLUTION|>--- conflicted
+++ resolved
@@ -101,48 +101,6 @@
      }
 };
 
-<<<<<<< HEAD
-struct CDiskBlockPos
-{
-    int nFile;
-    unsigned int nPos;
-
-    ADD_SERIALIZE_METHODS;
-
-    template <typename Stream, typename Operation>
-    inline void SerializationOp(Stream& s, Operation ser_action) {
-        READWRITE(VARINT(nFile, VarIntMode::NONNEGATIVE_SIGNED));
-        READWRITE(VARINT(nPos));
-    }
-
-    CDiskBlockPos() {
-        SetNull();
-    }
-
-    CDiskBlockPos(int nFileIn, unsigned int nPosIn) {
-        nFile = nFileIn;
-        nPos = nPosIn;
-    }
-
-    friend bool operator==(const CDiskBlockPos &a, const CDiskBlockPos &b) {
-        return (a.nFile == b.nFile && a.nPos == b.nPos);
-    }
-
-    friend bool operator!=(const CDiskBlockPos &a, const CDiskBlockPos &b) {
-        return !(a == b);
-    }
-
-    void SetNull() { nFile = -1; nPos = 0; }
-    bool IsNull() const { return (nFile == -1); }
-
-    std::string ToString() const
-    {
-        return strprintf("CDiskBlockPos(nFile=%i, nPos=%i)", nFile, nPos);
-    }
-};
-
-=======
->>>>>>> 2d46f1be
 enum BlockStatus: uint32_t {
     //! Unused.
     BLOCK_VALID_UNKNOWN      =    0,
