--- conflicted
+++ resolved
@@ -41,16 +41,9 @@
         self.extra_args = [
             ["-addresstype=bech32"], # Pre-release: use to mine blocks
             ["-nowallet", "-walletrbf=1", "-addresstype=bech32"], # Pre-release: use to receive coins, swap wallets, etc
-<<<<<<< HEAD
             ["-nowallet", "-walletrbf=1", "-addresstype=bech32"], # v0.19.0.1
             ["-nowallet", "-walletrbf=1", "-addresstype=bech32"], # v0.18.1.7
 #            ["-nowallet", "-walletrbf=1", "-addresstype=bech32"] # v0.17.1
-=======
-            ["-nowallet", "-walletrbf=1", "-addresstype=bech32"], # v0.19.1
-            ["-nowallet", "-walletrbf=1", "-addresstype=bech32"], # v0.18.1
-            ["-nowallet", "-walletrbf=1", "-addresstype=bech32"], # v0.17.1
-            ["-nowallet", "-walletrbf=1", "-addresstype=bech32"], # v0.16.3
->>>>>>> ec4d27fa
         ]
 
     def skip_test_if_missing_module(self):
@@ -61,15 +54,8 @@
         self.add_nodes(self.num_nodes, extra_args=self.extra_args, versions=[
             None,
             None,
-<<<<<<< HEAD
             19000100,
             18010700,
-=======
-            190100,
-            180100,
-            170100,
-            160300,
->>>>>>> ec4d27fa
         ])
         # adapt bitcoin.conf, because older bitcoind's don't recognize config sections
         adjust_bitcoin_conf_for_pre_17(self.nodes[5].bitcoinconf)
