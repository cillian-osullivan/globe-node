--- conflicted
+++ resolved
@@ -78,7 +78,13 @@
     CHMAC_SHA512(chainCode.begin(), chainCode.size()).Write(&header, 1).Write(data, 32).Write(num, 4).Finalize(output);
 }
 
-<<<<<<< HEAD
+uint256 SHA256Uint256(const uint256& input)
+{
+    uint256 result;
+    CSHA256().Write(input.begin(), 32).Finalize(result.begin());
+    return result;
+}
+
 void BIP32Hash(const unsigned char chainCode[32], unsigned int nChild, unsigned char header, const unsigned char data[32], unsigned char output[64])
 {
     unsigned char num[4];
@@ -87,11 +93,4 @@
     num[2] = (nChild >>  8) & 0xFF;
     num[3] = (nChild >>  0) & 0xFF;
     CHMAC_SHA512(chainCode, 32).Write(&header, 1).Write(data, 32).Write(num, 4).Finalize(output);
-=======
-uint256 SHA256Uint256(const uint256& input)
-{
-    uint256 result;
-    CSHA256().Write(input.begin(), 32).Finalize(result.begin());
-    return result;
->>>>>>> be3af4f3
 }