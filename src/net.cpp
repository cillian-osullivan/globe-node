// Copyright (c) 2009-2010 Satoshi Nakamoto
// Copyright (c) 2009-2020 The Bitcoin Core developers
// Distributed under the MIT software license, see the accompanying
// file COPYING or http://www.opensource.org/licenses/mit-license.php.

#if defined(HAVE_CONFIG_H)
#include <config/bitcoin-config.h>
#endif

#include <net.h>

#include <banman.h>
#include <clientversion.h>
#include <compat.h>
#include <consensus/consensus.h>
#include <crypto/sha256.h>
#include <i2p.h>
#include <net_permissions.h>
#include <netaddress.h>
#include <netbase.h>
#include <node/ui_interface.h>
#include <protocol.h>
#include <random.h>
#include <scheduler.h>
#include <util/sock.h>
#include <util/strencodings.h>
#include <util/thread.h>
#include <util/trace.h>
#include <util/translation.h>

#ifdef WIN32
#include <string.h>
#else
#include <fcntl.h>
#endif

#if HAVE_DECL_GETIFADDRS && HAVE_DECL_FREEIFADDRS
#include <ifaddrs.h>
#endif

#ifdef USE_POLL
#include <poll.h>
#endif

#include <algorithm>
#include <array>
#include <cstdint>
#include <functional>
#include <optional>
#include <unordered_map>

#include <math.h>

/** Maximum number of block-relay-only anchor connections */
static constexpr size_t MAX_BLOCK_RELAY_ONLY_ANCHORS = 2;
static_assert (MAX_BLOCK_RELAY_ONLY_ANCHORS <= static_cast<size_t>(MAX_BLOCK_RELAY_ONLY_CONNECTIONS), "MAX_BLOCK_RELAY_ONLY_ANCHORS must not exceed MAX_BLOCK_RELAY_ONLY_CONNECTIONS.");
/** Anchor IP address database file name */
const char* const ANCHORS_DATABASE_FILENAME = "anchors.dat";

// How often to dump addresses to peers.dat
static constexpr std::chrono::minutes DUMP_PEERS_INTERVAL{15};

/** Number of DNS seeds to query when the number of connections is low. */
static constexpr int DNSSEEDS_TO_QUERY_AT_ONCE = 3;

/** How long to delay before querying DNS seeds
 *
 * If we have more than THRESHOLD entries in addrman, then it's likely
 * that we got those addresses from having previously connected to the P2P
 * network, and that we'll be able to successfully reconnect to the P2P
 * network via contacting one of them. So if that's the case, spend a
 * little longer trying to connect to known peers before querying the
 * DNS seeds.
 */
static constexpr std::chrono::seconds DNSSEEDS_DELAY_FEW_PEERS{11};
static constexpr std::chrono::minutes DNSSEEDS_DELAY_MANY_PEERS{5};
static constexpr int DNSSEEDS_DELAY_PEER_THRESHOLD = 1000; // "many" vs "few" peers

/** The default timeframe for -maxuploadtarget. 1 day. */
static constexpr std::chrono::seconds MAX_UPLOAD_TIMEFRAME{60 * 60 * 24};

// We add a random period time (0 to 1 seconds) to feeler connections to prevent synchronization.
#define FEELER_SLEEP_WINDOW 1

/** Used to pass flags to the Bind() function */
enum BindFlags {
    BF_NONE         = 0,
    BF_EXPLICIT     = (1U << 0),
    BF_REPORT_ERROR = (1U << 1),
    /**
     * Do not call AddLocal() for our special addresses, e.g., for incoming
     * Tor connections, to prevent gossiping them over the network.
     */
    BF_DONT_ADVERTISE = (1U << 2),
};

// The set of sockets cannot be modified while waiting
// The sleep time needs to be small to avoid new sockets stalling
static const uint64_t SELECT_TIMEOUT_MILLISECONDS = 50;

const std::string NET_MESSAGE_COMMAND_OTHER = "*other*";

static const uint64_t RANDOMIZER_ID_NETGROUP = 0x6c0edd8036ef4036ULL; // SHA256("netgroup")[0:8]
static const uint64_t RANDOMIZER_ID_LOCALHOSTNONCE = 0xd93e69e2bbfa5735ULL; // SHA256("localhostnonce")[0:8]
static const uint64_t RANDOMIZER_ID_ADDRCACHE = 0x1cf2e4ddd306dda9ULL; // SHA256("addrcache")[0:8]
//
// Global state variables
//
bool fDiscover = true;
bool fListen = true;
RecursiveMutex cs_mapLocalHost;
std::map<CNetAddr, LocalServiceInfo> mapLocalHost GUARDED_BY(cs_mapLocalHost);
static bool vfLimited[NET_MAX] GUARDED_BY(cs_mapLocalHost) = {};
std::string strSubVersion;

namespace particl {
extern void UpdateNumPeers(int num_peers);
} // namespace particl

void CConnman::AddAddrFetch(const std::string& strDest)
{
    LOCK(m_addr_fetches_mutex);
    m_addr_fetches.push_back(strDest);
}

uint16_t GetListenPort()
{
    return static_cast<uint16_t>(gArgs.GetArg("-port", Params().GetDefaultPort()));
}

// find 'best' local address for a particular peer
bool GetLocal(CService& addr, const CNetAddr *paddrPeer)
{
    if (!fListen)
        return false;

    int nBestScore = -1;
    int nBestReachability = -1;
    {
        LOCK(cs_mapLocalHost);
        for (const auto& entry : mapLocalHost)
        {
            int nScore = entry.second.nScore;
            int nReachability = entry.first.GetReachabilityFrom(paddrPeer);
            if (nReachability > nBestReachability || (nReachability == nBestReachability && nScore > nBestScore))
            {
                addr = CService(entry.first, entry.second.nPort);
                nBestReachability = nReachability;
                nBestScore = nScore;
            }
        }
    }
    return nBestScore >= 0;
}

//! Convert the serialized seeds into usable address objects.
static std::vector<CAddress> ConvertSeeds(const std::vector<uint8_t> &vSeedsIn)
{
    // It'll only connect to one or two seed nodes because once it connects,
    // it'll get a pile of addresses with newer timestamps.
    // Seed nodes are given a random 'last seen time' of between one and two
    // weeks ago.
    const int64_t nOneWeek = 7*24*60*60;
    std::vector<CAddress> vSeedsOut;
    FastRandomContext rng;
    CDataStream s(vSeedsIn, SER_NETWORK, PROTOCOL_VERSION | ADDRV2_FORMAT);
    while (!s.eof()) {
        CService endpoint;
        s >> endpoint;
        CAddress addr{endpoint, GetDesirableServiceFlags(NODE_NONE)};
        addr.nTime = GetTime() - rng.randrange(nOneWeek) - nOneWeek;
        LogPrint(BCLog::NET, "Added hardcoded seed: %s\n", addr.ToString());
        vSeedsOut.push_back(addr);
    }
    return vSeedsOut;
}

// get best local address for a particular peer as a CAddress
// Otherwise, return the unroutable 0.0.0.0 but filled in with
// the normal parameters, since the IP may be changed to a useful
// one by discovery.
CAddress GetLocalAddress(const CNetAddr *paddrPeer, ServiceFlags nLocalServices)
{
    CAddress ret(CService(CNetAddr(),GetListenPort()), nLocalServices);
    CService addr;
    if (GetLocal(addr, paddrPeer))
    {
        ret = CAddress(addr, nLocalServices);
    }
    ret.nTime = GetAdjustedTime();
    return ret;
}

static int GetnScore(const CService& addr)
{
    LOCK(cs_mapLocalHost);
    if (mapLocalHost.count(addr) == 0) return 0;
    return mapLocalHost[addr].nScore;
}

// Is our peer's addrLocal potentially useful as an external IP source?
bool IsPeerAddrLocalGood(CNode *pnode)
{
    CService addrLocal = pnode->GetAddrLocal();
    return fDiscover && pnode->addr.IsRoutable() && addrLocal.IsRoutable() &&
           IsReachable(addrLocal.GetNetwork());
}

std::optional<CAddress> GetLocalAddrForPeer(CNode *pnode)
{
    CAddress addrLocal = GetLocalAddress(&pnode->addr, pnode->GetLocalServices());
    if (gArgs.GetBoolArg("-addrmantest", false)) {
        // use IPv4 loopback during addrmantest
        addrLocal = CAddress(CService(LookupNumeric("127.0.0.1", GetListenPort())), pnode->GetLocalServices());
    }
    // If discovery is enabled, sometimes give our peer the address it
    // tells us that it sees us as in case it has a better idea of our
    // address than we do.
    FastRandomContext rng;
    if (IsPeerAddrLocalGood(pnode) && (!addrLocal.IsRoutable() ||
         rng.randbits((GetnScore(addrLocal) > LOCAL_MANUAL) ? 3 : 1) == 0))
    {
        addrLocal.SetIP(pnode->GetAddrLocal());
    }
    if (addrLocal.IsRoutable() || gArgs.GetBoolArg("-addrmantest", false))
    {
        LogPrint(BCLog::NET, "Advertising address %s to peer=%d\n", addrLocal.ToString(), pnode->GetId());
        return addrLocal;
    }
    // Address is unroutable. Don't advertise.
    return std::nullopt;
}

// learn a new local address
bool AddLocal(const CService& addr, int nScore)
{
    if (!addr.IsRoutable())
        return false;

    if (!fDiscover && nScore < LOCAL_MANUAL)
        return false;

    if (!IsReachable(addr))
        return false;

    LogPrintf("AddLocal(%s,%i)\n", addr.ToString(), nScore);

    {
        LOCK(cs_mapLocalHost);
        bool fAlready = mapLocalHost.count(addr) > 0;
        LocalServiceInfo &info = mapLocalHost[addr];
        if (!fAlready || nScore >= info.nScore) {
            info.nScore = nScore + (fAlready ? 1 : 0);
            info.nPort = addr.GetPort();
        }
    }

    return true;
}

bool AddLocal(const CNetAddr &addr, int nScore)
{
    return AddLocal(CService(addr, GetListenPort()), nScore);
}

void RemoveLocal(const CService& addr)
{
    LOCK(cs_mapLocalHost);
    LogPrintf("RemoveLocal(%s)\n", addr.ToString());
    mapLocalHost.erase(addr);
}

void SetReachable(enum Network net, bool reachable)
{
    if (net == NET_UNROUTABLE || net == NET_INTERNAL)
        return;
    LOCK(cs_mapLocalHost);
    vfLimited[net] = !reachable;
}

bool IsReachable(enum Network net)
{
    LOCK(cs_mapLocalHost);
    return !vfLimited[net];
}

bool IsReachable(const CNetAddr &addr)
{
    return IsReachable(addr.GetNetwork());
}

/** vote for a local address */
bool SeenLocal(const CService& addr)
{
    {
        LOCK(cs_mapLocalHost);
        if (mapLocalHost.count(addr) == 0)
            return false;
        mapLocalHost[addr].nScore++;
    }
    return true;
}


/** check whether a given address is potentially local */
bool IsLocal(const CService& addr)
{
    LOCK(cs_mapLocalHost);
    return mapLocalHost.count(addr) > 0;
}

CNode* CConnman::FindNode(const CNetAddr& ip)
{
    LOCK(cs_vNodes);
    for (CNode* pnode : vNodes) {
      if (static_cast<CNetAddr>(pnode->addr) == ip) {
            return pnode;
        }
    }
    return nullptr;
}

CNode* CConnman::FindNode(const CSubNet& subNet)
{
    LOCK(cs_vNodes);
    for (CNode* pnode : vNodes) {
        if (subNet.Match(static_cast<CNetAddr>(pnode->addr))) {
            return pnode;
        }
    }
    return nullptr;
}

CNode* CConnman::FindNode(const std::string& addrName)
{
    LOCK(cs_vNodes);
    for (CNode* pnode : vNodes) {
        if (pnode->GetAddrName() == addrName) {
            return pnode;
        }
    }
    return nullptr;
}

CNode* CConnman::FindNode(const CService& addr)
{
    LOCK(cs_vNodes);
    for (CNode* pnode : vNodes) {
        if (static_cast<CService>(pnode->addr) == addr) {
            return pnode;
        }
    }
    return nullptr;
}

bool CConnman::AlreadyConnectedToAddress(const CAddress& addr)
{
    return FindNode(static_cast<CNetAddr>(addr)) || FindNode(addr.ToStringIPPort());
}

bool CConnman::CheckIncomingNonce(uint64_t nonce)
{
    LOCK(cs_vNodes);
    for (const CNode* pnode : vNodes) {
        if (!pnode->fSuccessfullyConnected && !pnode->IsInboundConn() && pnode->GetLocalNonce() == nonce)
            return false;
    }
    return true;
}

/** Get the bind address for a socket as CAddress */
static CAddress GetBindAddress(SOCKET sock)
{
    CAddress addr_bind;
    struct sockaddr_storage sockaddr_bind;
    socklen_t sockaddr_bind_len = sizeof(sockaddr_bind);
    if (sock != INVALID_SOCKET) {
        if (!getsockname(sock, (struct sockaddr*)&sockaddr_bind, &sockaddr_bind_len)) {
            addr_bind.SetSockAddr((const struct sockaddr*)&sockaddr_bind);
        } else {
            LogPrint(BCLog::NET, "Warning: getsockname failed\n");
        }
    }
    return addr_bind;
}

CNode* CConnman::ConnectNode(CAddress addrConnect, const char *pszDest, bool fCountFailure, ConnectionType conn_type)
{
    assert(conn_type != ConnectionType::INBOUND);

    if (pszDest == nullptr) {
        if (IsLocal(addrConnect))
            return nullptr;

        // Look for an existing connection
        CNode* pnode = FindNode(static_cast<CService>(addrConnect));
        if (pnode)
        {
            LogPrintf("Failed to open new connection, already connected\n");
            return nullptr;
        }
    }

    /// debug print
    LogPrint(BCLog::NET, "trying connection %s lastseen=%.1fhrs\n",
        pszDest ? pszDest : addrConnect.ToString(),
        pszDest ? 0.0 : (double)(GetAdjustedTime() - addrConnect.nTime)/3600.0);

    // Resolve
    const uint16_t default_port{pszDest != nullptr ? Params().GetDefaultPort(pszDest) :
                                                     Params().GetDefaultPort()};
    if (pszDest) {
        std::vector<CService> resolved;
        if (Lookup(pszDest, resolved,  default_port, fNameLookup && !HaveNameProxy(), 256) && !resolved.empty()) {
            addrConnect = CAddress(resolved[GetRand(resolved.size())], NODE_NONE);
            if (!addrConnect.IsValid()) {
                LogPrint(BCLog::NET, "Resolver returned invalid address %s for %s\n", addrConnect.ToString(), pszDest);
                return nullptr;
            }
            // It is possible that we already have a connection to the IP/port pszDest resolved to.
            // In that case, drop the connection that was just created, and return the existing CNode instead.
            // Also store the name we used to connect in that CNode, so that future FindNode() calls to that
            // name catch this early.
            LOCK(cs_vNodes);
            CNode* pnode = FindNode(static_cast<CService>(addrConnect));
            if (pnode)
            {
                pnode->MaybeSetAddrName(std::string(pszDest));
                LogPrintf("Failed to open new connection, already connected\n");
                return nullptr;
            }
        }
    }

    // Connect
    bool connected = false;
    std::unique_ptr<Sock> sock;
    proxyType proxy;
    CAddress addr_bind;
    assert(!addr_bind.IsValid());

    if (addrConnect.IsValid()) {
        bool proxyConnectionFailed = false;

        if (addrConnect.GetNetwork() == NET_I2P && m_i2p_sam_session.get() != nullptr) {
            i2p::Connection conn;
            if (m_i2p_sam_session->Connect(addrConnect, conn, proxyConnectionFailed)) {
                connected = true;
                sock = std::move(conn.sock);
                addr_bind = CAddress{conn.me, NODE_NONE};
            }
        } else if (GetProxy(addrConnect.GetNetwork(), proxy)) {
            sock = CreateSock(proxy.proxy);
            if (!sock) {
                return nullptr;
            }
            connected = ConnectThroughProxy(proxy, addrConnect.ToStringIP(), addrConnect.GetPort(),
                                            *sock, nConnectTimeout, proxyConnectionFailed);
        } else {
            // no proxy needed (none set for target network)
            sock = CreateSock(addrConnect);
            if (!sock) {
                return nullptr;
            }
            connected = ConnectSocketDirectly(addrConnect, *sock, nConnectTimeout,
                                              conn_type == ConnectionType::MANUAL);
        }
        if (!proxyConnectionFailed) {
            // If a connection to the node was attempted, and failure (if any) is not caused by a problem connecting to
            // the proxy, mark this as an attempt.
            addrman.Attempt(addrConnect, fCountFailure);
        }
    } else if (pszDest && GetNameProxy(proxy)) {
        sock = CreateSock(proxy.proxy);
        if (!sock) {
            return nullptr;
        }
        std::string host;
        uint16_t port{default_port};
        SplitHostPort(std::string(pszDest), port, host);
        bool proxyConnectionFailed;
        connected = ConnectThroughProxy(proxy, host, port, *sock, nConnectTimeout,
                                        proxyConnectionFailed);
    }
    if (!connected) {
        return nullptr;
    }

    // Add node
    NodeId id = GetNewNodeId();
    uint64_t nonce = GetDeterministicRandomizer(RANDOMIZER_ID_LOCALHOSTNONCE).Write(id).Finalize();
    if (!addr_bind.IsValid()) {
        addr_bind = GetBindAddress(sock->Get());
    }
    CNode* pnode = new CNode(id, nLocalServices, sock->Release(), addrConnect, CalculateKeyedNetGroup(addrConnect), nonce, addr_bind, pszDest ? pszDest : "", conn_type, /* inbound_onion */ false);
    pnode->AddRef();

    // We're making a new connection, harvest entropy from the time (and our peer count)
    RandAddEvent((uint32_t)id);

    return pnode;
}

void CNode::CloseSocketDisconnect()
{
    fDisconnect = true;
    LOCK(cs_hSocket);
    if (hSocket != INVALID_SOCKET)
    {
        LogPrint(BCLog::NET, "disconnecting peer=%d\n", id);
        CloseSocket(hSocket);
    }
}

void CConnman::AddWhitelistPermissionFlags(NetPermissionFlags& flags, const CNetAddr &addr) const {
    for (const auto& subnet : vWhitelistedRange) {
        if (subnet.m_subnet.Match(addr)) NetPermissions::AddFlag(flags, subnet.m_flags);
    }
}

std::string ConnectionTypeAsString(ConnectionType conn_type)
{
    switch (conn_type) {
    case ConnectionType::INBOUND:
        return "inbound";
    case ConnectionType::MANUAL:
        return "manual";
    case ConnectionType::FEELER:
        return "feeler";
    case ConnectionType::OUTBOUND_FULL_RELAY:
        return "outbound-full-relay";
    case ConnectionType::BLOCK_RELAY:
        return "block-relay-only";
    case ConnectionType::ADDR_FETCH:
        return "addr-fetch";
    } // no default case, so the compiler can warn about missing cases

    assert(false);
}

std::string CNode::GetAddrName() const {
    LOCK(cs_addrName);
    return addrName;
}

void CNode::MaybeSetAddrName(const std::string& addrNameIn) {
    LOCK(cs_addrName);
    if (addrName.empty()) {
        addrName = addrNameIn;
    }
}

CService CNode::GetAddrLocal() const {
    LOCK(cs_addrLocal);
    return addrLocal;
}

void CNode::SetAddrLocal(const CService& addrLocalIn) {
    LOCK(cs_addrLocal);
    if (addrLocal.IsValid()) {
        error("Addr local already set for node: %i. Refusing to change from %s to %s", id, addrLocal.ToString(), addrLocalIn.ToString());
    } else {
        addrLocal = addrLocalIn;
    }
}

Network CNode::ConnectedThroughNetwork() const
{
    return m_inbound_onion ? NET_ONION : addr.GetNetClass();
}

#undef X
#define X(name) stats.name = name
void CNode::copyStats(CNodeStats &stats, const std::vector<bool> &m_asmap)
{
    stats.nodeid = this->GetId();
    X(nServices);
    X(addr);
    X(addrBind);
    stats.m_network = ConnectedThroughNetwork();
    stats.m_mapped_as = addr.GetMappedAS(m_asmap);
    if (m_tx_relay != nullptr) {
        LOCK(m_tx_relay->cs_filter);
        stats.fRelayTxes = m_tx_relay->fRelayTxes;
    } else {
        stats.fRelayTxes = false;
    }
    X(nLastSend);
    X(nLastRecv);
    X(nLastTXTime);
    X(nLastBlockTime);
    X(nTimeConnected);
    X(nTimeOffset);
    stats.addrName = GetAddrName();
    X(nVersion);
    {
        LOCK(cs_SubVer);
        X(cleanSubVer);
    }
    stats.fInbound = IsInboundConn();
    X(m_bip152_highbandwidth_to);
    X(m_bip152_highbandwidth_from);
    {
        LOCK(cs_vSend);
        X(mapSendBytesPerMsgCmd);
        X(nSendBytes);
    }
    {
        LOCK(cs_vRecv);
        X(mapRecvBytesPerMsgCmd);
        X(nRecvBytes);
    }
    X(m_permissionFlags);
    if (m_tx_relay != nullptr) {
        stats.minFeeFilter = m_tx_relay->minFeeFilter;
    } else {
        stats.minFeeFilter = 0;
    }

    X(m_last_ping_time);
    X(m_min_ping_time);

    // Leave string empty if addrLocal invalid (not filled in yet)
    CService addrLocalUnlocked = GetAddrLocal();
    stats.addrLocal = addrLocalUnlocked.IsValid() ? addrLocalUnlocked.ToString() : "";

    X(m_conn_type);
}
#undef X

bool CNode::ReceiveMsgBytes(Span<const uint8_t> msg_bytes, bool& complete)
{
    complete = false;
    const auto time = GetTime<std::chrono::microseconds>();
    LOCK(cs_vRecv);
    nLastRecv = std::chrono::duration_cast<std::chrono::seconds>(time).count();
    nRecvBytes += msg_bytes.size();
    while (msg_bytes.size() > 0) {
        // absorb network data
        int handled = m_deserializer->Read(msg_bytes);
        if (handled < 0) {
            // Serious header problem, disconnect from the peer.
            return false;
        }

        if (m_deserializer->Complete()) {
            // decompose a transport agnostic CNetMessage from the deserializer
            uint32_t out_err_raw_size{0};
            std::optional<CNetMessage> result{m_deserializer->GetMessage(time, out_err_raw_size)};
            if (!result) {
                // Message deserialization failed.  Drop the message but don't disconnect the peer.
                // store the size of the corrupt message
                mapRecvBytesPerMsgCmd.find(NET_MESSAGE_COMMAND_OTHER)->second += out_err_raw_size;
                continue;
            }

            //store received bytes per message command
            //to prevent a memory DOS, only allow valid commands
            mapMsgCmdSize::iterator i = mapRecvBytesPerMsgCmd.find(result->m_command);
            if (i == mapRecvBytesPerMsgCmd.end())
                i = mapRecvBytesPerMsgCmd.find(NET_MESSAGE_COMMAND_OTHER);
            assert(i != mapRecvBytesPerMsgCmd.end());
            i->second += result->m_raw_message_size;

            // push the message to the process queue,
            vRecvMsg.push_back(std::move(*result));

            complete = true;
        }
    }

    return true;
}

int V1TransportDeserializer::readHeader(Span<const uint8_t> msg_bytes)
{
    // copy data to temporary parsing buffer
    unsigned int nRemaining = CMessageHeader::HEADER_SIZE - nHdrPos;
    unsigned int nCopy = std::min<unsigned int>(nRemaining, msg_bytes.size());

    memcpy(&hdrbuf[nHdrPos], msg_bytes.data(), nCopy);
    nHdrPos += nCopy;

    // if header incomplete, exit
    if (nHdrPos < CMessageHeader::HEADER_SIZE)
        return nCopy;

    // deserialize to CMessageHeader
    try {
        hdrbuf >> hdr;
    }
    catch (const std::exception&) {
        LogPrint(BCLog::NET, "Header error: Unable to deserialize, peer=%d\n", m_node_id);
        return -1;
    }

    // Check start string, network magic
    if (memcmp(hdr.pchMessageStart, m_chain_params.MessageStart(), CMessageHeader::MESSAGE_START_SIZE) != 0) {
        LogPrint(BCLog::NET, "Header error: Wrong MessageStart %s received, peer=%d\n", HexStr(hdr.pchMessageStart), m_node_id);
        return -1;
    }

    // reject messages larger than MAX_SIZE or MAX_PROTOCOL_MESSAGE_LENGTH
    if (hdr.nMessageSize > MAX_SIZE || hdr.nMessageSize > MAX_PROTOCOL_MESSAGE_LENGTH) {
        LogPrint(BCLog::NET, "Header error: Size too large (%s, %u bytes), peer=%d\n", SanitizeString(hdr.GetCommand()), hdr.nMessageSize, m_node_id);
        return -1;
    }

    // switch state to reading message data
    in_data = true;

    return nCopy;
}

int V1TransportDeserializer::readData(Span<const uint8_t> msg_bytes)
{
    unsigned int nRemaining = hdr.nMessageSize - nDataPos;
    unsigned int nCopy = std::min<unsigned int>(nRemaining, msg_bytes.size());

    if (vRecv.size() < nDataPos + nCopy) {
        // Allocate up to 256 KiB ahead, but never more than the total message size.
        vRecv.resize(std::min(hdr.nMessageSize, nDataPos + nCopy + 256 * 1024));
    }

    hasher.Write(msg_bytes.first(nCopy));
    memcpy(&vRecv[nDataPos], msg_bytes.data(), nCopy);
    nDataPos += nCopy;

    return nCopy;
}

const uint256& V1TransportDeserializer::GetMessageHash() const
{
    assert(Complete());
    if (data_hash.IsNull())
        hasher.Finalize(data_hash);
    return data_hash;
}

std::optional<CNetMessage> V1TransportDeserializer::GetMessage(const std::chrono::microseconds time, uint32_t& out_err_raw_size)
{
    // decompose a single CNetMessage from the TransportDeserializer
    std::optional<CNetMessage> msg(std::move(vRecv));

    // store command string, time, and sizes
    msg->m_command = hdr.GetCommand();
    msg->m_time = time;
    msg->m_message_size = hdr.nMessageSize;
    msg->m_raw_message_size = hdr.nMessageSize + CMessageHeader::HEADER_SIZE;

    uint256 hash = GetMessageHash();

    // We just received a message off the wire, harvest entropy from the time (and the message checksum)
    RandAddEvent(ReadLE32(hash.begin()));

    // Check checksum and header command string
    if (memcmp(hash.begin(), hdr.pchChecksum, CMessageHeader::CHECKSUM_SIZE) != 0) {
        LogPrint(BCLog::NET, "Header error: Wrong checksum (%s, %u bytes), expected %s was %s, peer=%d\n",
                 SanitizeString(msg->m_command), msg->m_message_size,
                 HexStr(Span<uint8_t>(hash.begin(), hash.begin() + CMessageHeader::CHECKSUM_SIZE)),
                 HexStr(hdr.pchChecksum),
                 m_node_id);
        out_err_raw_size = msg->m_raw_message_size;
        msg = std::nullopt;
    } else if (!hdr.IsCommandValid()) {
        LogPrint(BCLog::NET, "Header error: Invalid message type (%s, %u bytes), peer=%d\n",
                 SanitizeString(hdr.GetCommand()), msg->m_message_size, m_node_id);
        out_err_raw_size = msg->m_raw_message_size;
        msg.reset();
    }

    // Always reset the network deserializer (prepare for the next message)
    Reset();
    return msg;
}

void V1TransportSerializer::prepareForTransport(CSerializedNetMsg& msg, std::vector<unsigned char>& header) {
    // create dbl-sha256 checksum
    uint256 hash = Hash(msg.data);

    // create header
    CMessageHeader hdr(Params().MessageStart(), msg.m_type.c_str(), msg.data.size());
    memcpy(hdr.pchChecksum, hash.begin(), CMessageHeader::CHECKSUM_SIZE);

    // serialize header
    header.reserve(CMessageHeader::HEADER_SIZE);
    CVectorWriter{SER_NETWORK, INIT_PROTO_VERSION, header, 0, hdr};
}

size_t CConnman::SocketSendData(CNode& node) const
{
    auto it = node.vSendMsg.begin();
    size_t nSentSize = 0;

    while (it != node.vSendMsg.end()) {
        const auto& data = *it;
        assert(data.size() > node.nSendOffset);
        int nBytes = 0;
        {
            LOCK(node.cs_hSocket);
            if (node.hSocket == INVALID_SOCKET)
                break;
            nBytes = send(node.hSocket, reinterpret_cast<const char*>(data.data()) + node.nSendOffset, data.size() - node.nSendOffset, MSG_NOSIGNAL | MSG_DONTWAIT);
        }
        if (nBytes > 0) {
            node.nLastSend = GetTimeSeconds();
            node.nSendBytes += nBytes;
            node.nSendOffset += nBytes;
            nSentSize += nBytes;
            if (node.nSendOffset == data.size()) {
                node.nSendOffset = 0;
                node.nSendSize -= data.size();
                node.fPauseSend = node.nSendSize > nSendBufferMaxSize;
                it++;
            } else {
                // could not send full message; stop sending more
                break;
            }
        } else {
            if (nBytes < 0) {
                // error
                int nErr = WSAGetLastError();
                if (nErr != WSAEWOULDBLOCK && nErr != WSAEMSGSIZE && nErr != WSAEINTR && nErr != WSAEINPROGRESS) {
                    LogPrint(BCLog::NET, "socket send error for peer=%d: %s\n", node.GetId(), NetworkErrorString(nErr));
                    node.CloseSocketDisconnect();
                }
            }
            // couldn't send anything at all
            break;
        }
    }

    if (it == node.vSendMsg.end()) {
        assert(node.nSendOffset == 0);
        assert(node.nSendSize == 0);
    }
    node.vSendMsg.erase(node.vSendMsg.begin(), it);
    return nSentSize;
}

static bool ReverseCompareNodeMinPingTime(const NodeEvictionCandidate &a, const NodeEvictionCandidate &b)
{
    return a.m_min_ping_time > b.m_min_ping_time;
}

static bool ReverseCompareNodeTimeConnected(const NodeEvictionCandidate &a, const NodeEvictionCandidate &b)
{
    return a.nTimeConnected > b.nTimeConnected;
}

static bool CompareNetGroupKeyed(const NodeEvictionCandidate &a, const NodeEvictionCandidate &b) {
    return a.nKeyedNetGroup < b.nKeyedNetGroup;
}

static bool CompareNodeBlockTime(const NodeEvictionCandidate &a, const NodeEvictionCandidate &b)
{
    // There is a fall-through here because it is common for a node to have many peers which have not yet relayed a block.
    if (a.nLastBlockTime != b.nLastBlockTime) return a.nLastBlockTime < b.nLastBlockTime;
    if (a.fRelevantServices != b.fRelevantServices) return b.fRelevantServices;
    return a.nTimeConnected > b.nTimeConnected;
}

static bool CompareNodeTXTime(const NodeEvictionCandidate &a, const NodeEvictionCandidate &b)
{
    // There is a fall-through here because it is common for a node to have more than a few peers that have not yet relayed txn.
    if (a.nLastTXTime != b.nLastTXTime) return a.nLastTXTime < b.nLastTXTime;
    if (a.fRelayTxes != b.fRelayTxes) return b.fRelayTxes;
    if (a.fBloomFilter != b.fBloomFilter) return a.fBloomFilter;
    return a.nTimeConnected > b.nTimeConnected;
}

// Pick out the potential block-relay only peers, and sort them by last block time.
static bool CompareNodeBlockRelayOnlyTime(const NodeEvictionCandidate &a, const NodeEvictionCandidate &b)
{
    if (a.fRelayTxes != b.fRelayTxes) return a.fRelayTxes;
    if (a.nLastBlockTime != b.nLastBlockTime) return a.nLastBlockTime < b.nLastBlockTime;
    if (a.fRelevantServices != b.fRelevantServices) return b.fRelevantServices;
    return a.nTimeConnected > b.nTimeConnected;
}

/**
 * Sort eviction candidates by network/localhost and connection uptime.
 * Candidates near the beginning are more likely to be evicted, and those
 * near the end are more likely to be protected, e.g. less likely to be evicted.
 * - First, nodes that are not `is_local` and that do not belong to `network`,
 *   sorted by increasing uptime (from most recently connected to connected longer).
 * - Then, nodes that are `is_local` or belong to `network`, sorted by increasing uptime.
 */
struct CompareNodeNetworkTime {
    const bool m_is_local;
    const Network m_network;
    CompareNodeNetworkTime(bool is_local, Network network) : m_is_local(is_local), m_network(network) {}
    bool operator()(const NodeEvictionCandidate& a, const NodeEvictionCandidate& b) const
    {
        if (m_is_local && a.m_is_local != b.m_is_local) return b.m_is_local;
        if ((a.m_network == m_network) != (b.m_network == m_network)) return b.m_network == m_network;
        return a.nTimeConnected > b.nTimeConnected;
    };
};

//! Sort an array by the specified comparator, then erase the last K elements where predicate is true.
template <typename T, typename Comparator>
static void EraseLastKElements(
    std::vector<T>& elements, Comparator comparator, size_t k,
    std::function<bool(const NodeEvictionCandidate&)> predicate = [](const NodeEvictionCandidate& n) { return true; })
{
    std::sort(elements.begin(), elements.end(), comparator);
    size_t eraseSize = std::min(k, elements.size());
    elements.erase(std::remove_if(elements.end() - eraseSize, elements.end(), predicate), elements.end());
}

void ProtectEvictionCandidatesByRatio(std::vector<NodeEvictionCandidate>& eviction_candidates)
{
    // Protect the half of the remaining nodes which have been connected the longest.
    // This replicates the non-eviction implicit behavior, and precludes attacks that start later.
    // To favorise the diversity of our peer connections, reserve up to half of these protected
    // spots for Tor/onion, localhost and I2P peers, even if they're not longest uptime overall.
    // This helps protect these higher-latency peers that tend to be otherwise
    // disadvantaged under our eviction criteria.
    const size_t initial_size = eviction_candidates.size();
    const size_t total_protect_size{initial_size / 2};

    // Disadvantaged networks to protect: I2P, localhost, Tor/onion. In case of equal counts, earlier
    // array members have first opportunity to recover unused slots from the previous iteration.
    struct Net { bool is_local; Network id; size_t count; };
    std::array<Net, 3> networks{
        {{false, NET_I2P, 0}, {/* localhost */ true, NET_MAX, 0}, {false, NET_ONION, 0}}};

    // Count and store the number of eviction candidates per network.
    for (Net& n : networks) {
        n.count = std::count_if(eviction_candidates.cbegin(), eviction_candidates.cend(),
                                [&n](const NodeEvictionCandidate& c) {
                                    return n.is_local ? c.m_is_local : c.m_network == n.id;
                                });
    }
    // Sort `networks` by ascending candidate count, to give networks having fewer candidates
    // the first opportunity to recover unused protected slots from the previous iteration.
    std::stable_sort(networks.begin(), networks.end(), [](Net a, Net b) { return a.count < b.count; });

    // Protect up to 25% of the eviction candidates by disadvantaged network.
    const size_t max_protect_by_network{total_protect_size / 2};
    size_t num_protected{0};

    while (num_protected < max_protect_by_network) {
        // Count the number of disadvantaged networks from which we have peers to protect.
        auto num_networks = std::count_if(networks.begin(), networks.end(), [](const Net& n) { return n.count; });
        if (num_networks == 0) {
            break;
        }
        const size_t disadvantaged_to_protect{max_protect_by_network - num_protected};
        const size_t protect_per_network{std::max(disadvantaged_to_protect / num_networks, static_cast<size_t>(1))};
        // Early exit flag if there are no remaining candidates by disadvantaged network.
        bool protected_at_least_one{false};

        for (Net& n : networks) {
            if (n.count == 0) continue;
            const size_t before = eviction_candidates.size();
            EraseLastKElements(eviction_candidates, CompareNodeNetworkTime(n.is_local, n.id),
                               protect_per_network, [&n](const NodeEvictionCandidate& c) {
                                   return n.is_local ? c.m_is_local : c.m_network == n.id;
                               });
            const size_t after = eviction_candidates.size();
            if (before > after) {
                protected_at_least_one = true;
                const size_t delta{before - after};
                num_protected += delta;
                if (num_protected >= max_protect_by_network) {
                    break;
                }
                n.count -= delta;
            }
        }
        if (!protected_at_least_one) {
            break;
        }
    }

    // Calculate how many we removed, and update our total number of peers that
    // we want to protect based on uptime accordingly.
    assert(num_protected == initial_size - eviction_candidates.size());
    const size_t remaining_to_protect{total_protect_size - num_protected};
    EraseLastKElements(eviction_candidates, ReverseCompareNodeTimeConnected, remaining_to_protect);
}

[[nodiscard]] std::optional<NodeId> SelectNodeToEvict(std::vector<NodeEvictionCandidate>&& vEvictionCandidates)
{
    // Protect connections with certain characteristics

    // Deterministically select 4 peers to protect by netgroup.
    // An attacker cannot predict which netgroups will be protected
    EraseLastKElements(vEvictionCandidates, CompareNetGroupKeyed, 4);
    // Protect the 8 nodes with the lowest minimum ping time.
    // An attacker cannot manipulate this metric without physically moving nodes closer to the target.
    EraseLastKElements(vEvictionCandidates, ReverseCompareNodeMinPingTime, 8);
    // Protect 4 nodes that most recently sent us novel transactions accepted into our mempool.
    // An attacker cannot manipulate this metric without performing useful work.
    EraseLastKElements(vEvictionCandidates, CompareNodeTXTime, 4);
    // Protect up to 8 non-tx-relay peers that have sent us novel blocks.
    EraseLastKElements(vEvictionCandidates, CompareNodeBlockRelayOnlyTime, 8,
                       [](const NodeEvictionCandidate& n) { return !n.fRelayTxes && n.fRelevantServices; });

    // Protect 4 nodes that most recently sent us novel blocks.
    // An attacker cannot manipulate this metric without performing useful work.
    EraseLastKElements(vEvictionCandidates, CompareNodeBlockTime, 4);

    // Protect some of the remaining eviction candidates by ratios of desirable
    // or disadvantaged characteristics.
    ProtectEvictionCandidatesByRatio(vEvictionCandidates);

    if (vEvictionCandidates.empty()) return std::nullopt;

    // If any remaining peers are preferred for eviction consider only them.
    // This happens after the other preferences since if a peer is really the best by other criteria (esp relaying blocks)
    //  then we probably don't want to evict it no matter what.
    if (std::any_of(vEvictionCandidates.begin(),vEvictionCandidates.end(),[](NodeEvictionCandidate const &n){return n.prefer_evict;})) {
        vEvictionCandidates.erase(std::remove_if(vEvictionCandidates.begin(),vEvictionCandidates.end(),
                                  [](NodeEvictionCandidate const &n){return !n.prefer_evict;}),vEvictionCandidates.end());
    }

    // Identify the network group with the most connections and youngest member.
    // (vEvictionCandidates is already sorted by reverse connect time)
    uint64_t naMostConnections;
    unsigned int nMostConnections = 0;
    int64_t nMostConnectionsTime = 0;
    std::map<uint64_t, std::vector<NodeEvictionCandidate> > mapNetGroupNodes;
    for (const NodeEvictionCandidate &node : vEvictionCandidates) {
        std::vector<NodeEvictionCandidate> &group = mapNetGroupNodes[node.nKeyedNetGroup];
        group.push_back(node);
        const int64_t grouptime = group[0].nTimeConnected;

        if (group.size() > nMostConnections || (group.size() == nMostConnections && grouptime > nMostConnectionsTime)) {
            nMostConnections = group.size();
            nMostConnectionsTime = grouptime;
            naMostConnections = node.nKeyedNetGroup;
        }
    }

    // Reduce to the network group with the most connections
    vEvictionCandidates = std::move(mapNetGroupNodes[naMostConnections]);

    // Disconnect from the network group with the most connections
    return vEvictionCandidates.front().id;
}

/** Try to find a connection to evict when the node is full.
 *  Extreme care must be taken to avoid opening the node to attacker
 *   triggered network partitioning.
 *  The strategy used here is to protect a small number of peers
 *   for each of several distinct characteristics which are difficult
 *   to forge.  In order to partition a node the attacker must be
 *   simultaneously better at all of them than honest peers.
 */
bool CConnman::AttemptToEvictConnection()
{
    std::vector<NodeEvictionCandidate> vEvictionCandidates;
    {

        LOCK(cs_vNodes);
        for (const CNode* node : vNodes) {
            if (node->HasPermission(NetPermissionFlags::NoBan))
                continue;
            if (!node->IsInboundConn())
                continue;
            if (node->fDisconnect)
                continue;
            bool peer_relay_txes = false;
            bool peer_filter_not_null = false;
            if (node->m_tx_relay != nullptr) {
                LOCK(node->m_tx_relay->cs_filter);
                peer_relay_txes = node->m_tx_relay->fRelayTxes;
                peer_filter_not_null = node->m_tx_relay->pfilter != nullptr;
            }
            NodeEvictionCandidate candidate = {node->GetId(), node->nTimeConnected, node->m_min_ping_time,
                                               node->nLastBlockTime, node->nLastTXTime,
                                               HasAllDesirableServiceFlags(node->nServices),
                                               peer_relay_txes, peer_filter_not_null, node->nKeyedNetGroup,
                                               node->m_prefer_evict, node->addr.IsLocal(),
                                               node->ConnectedThroughNetwork()};
            vEvictionCandidates.push_back(candidate);
        }
    }
    const std::optional<NodeId> node_id_to_evict = SelectNodeToEvict(std::move(vEvictionCandidates));
    if (!node_id_to_evict) {
        return false;
    }
    LOCK(cs_vNodes);
    for (CNode* pnode : vNodes) {
        if (pnode->GetId() == *node_id_to_evict) {
            LogPrint(BCLog::NET, "selected %s connection for eviction peer=%d; disconnecting\n", pnode->ConnectionTypeAsString(), pnode->GetId());
            pnode->fDisconnect = true;
            return true;
        }
    }
    return false;
}

void CConnman::AcceptConnection(const ListenSocket& hListenSocket) {
    struct sockaddr_storage sockaddr;
    socklen_t len = sizeof(sockaddr);
    SOCKET hSocket = accept(hListenSocket.socket, (struct sockaddr*)&sockaddr, &len);
    CAddress addr;

    if (hSocket == INVALID_SOCKET) {
        const int nErr = WSAGetLastError();
        if (nErr != WSAEWOULDBLOCK) {
            LogPrintf("socket error accept failed: %s\n", NetworkErrorString(nErr));
        }
        return;
    }

    if (!addr.SetSockAddr((const struct sockaddr*)&sockaddr)) {
        LogPrintf("Warning: Unknown socket family\n");
    }

    const CAddress addr_bind = GetBindAddress(hSocket);

    NetPermissionFlags permissionFlags = NetPermissionFlags::None;
    hListenSocket.AddSocketPermissionFlags(permissionFlags);

    CreateNodeFromAcceptedSocket(hSocket, permissionFlags, addr_bind, addr);
}

void CConnman::CreateNodeFromAcceptedSocket(SOCKET hSocket,
                                            NetPermissionFlags permissionFlags,
                                            const CAddress& addr_bind,
                                            const CAddress& addr)
{
    int nInbound = 0;
    int nMaxInbound = nMaxConnections - m_max_outbound;

    AddWhitelistPermissionFlags(permissionFlags, addr);
    if (NetPermissions::HasFlag(permissionFlags, NetPermissionFlags::Implicit)) {
        NetPermissions::ClearFlag(permissionFlags, NetPermissionFlags::Implicit);
        if (gArgs.GetBoolArg("-whitelistforcerelay", DEFAULT_WHITELISTFORCERELAY)) NetPermissions::AddFlag(permissionFlags, NetPermissionFlags::ForceRelay);
        if (gArgs.GetBoolArg("-whitelistrelay", DEFAULT_WHITELISTRELAY)) NetPermissions::AddFlag(permissionFlags, NetPermissionFlags::Relay);
        NetPermissions::AddFlag(permissionFlags, NetPermissionFlags::Mempool);
        NetPermissions::AddFlag(permissionFlags, NetPermissionFlags::NoBan);
    }

    {
        LOCK(cs_vNodes);
        for (const CNode* pnode : vNodes) {
            if (pnode->IsInboundConn()) nInbound++;
        }
    }

    if (!fNetworkActive) {
        LogPrint(BCLog::NET, "connection from %s dropped: not accepting new connections\n", addr.ToString());
        CloseSocket(hSocket);
        return;
    }

    if (!IsSelectableSocket(hSocket))
    {
        LogPrintf("connection from %s dropped: non-selectable socket\n", addr.ToString());
        CloseSocket(hSocket);
        return;
    }

    // According to the internet TCP_NODELAY is not carried into accepted sockets
    // on all platforms.  Set it again here just to be sure.
    SetSocketNoDelay(hSocket);

    // Don't accept connections from banned peers.
    bool banned = m_banman && m_banman->IsBanned(addr);
    if (!NetPermissions::HasFlag(permissionFlags, NetPermissionFlags::NoBan) && banned)
    {
        LogPrint(BCLog::NET, "connection from %s dropped (banned)\n", addr.ToString());
        CloseSocket(hSocket);
        return;
    }

    // Only accept connections from discouraged peers if our inbound slots aren't (almost) full.
    bool discouraged = m_banman && m_banman->IsDiscouraged(addr);
    if (!NetPermissions::HasFlag(permissionFlags, NetPermissionFlags::NoBan) && nInbound + 1 >= nMaxInbound && discouraged)
    {
        LogPrint(BCLog::NET, "connection from %s dropped (discouraged)\n", addr.ToString());
        CloseSocket(hSocket);
        return;
    }

    if (nInbound >= nMaxInbound)
    {
        if (!AttemptToEvictConnection()) {
            // No connection to evict, disconnect the new connection
            LogPrint(BCLog::NET, "failed to find an eviction candidate - connection dropped (full)\n");
            CloseSocket(hSocket);
            return;
        }
    }

    NodeId id = GetNewNodeId();
    uint64_t nonce = GetDeterministicRandomizer(RANDOMIZER_ID_LOCALHOSTNONCE).Write(id).Finalize();

    ServiceFlags nodeServices = nLocalServices;
    if (NetPermissions::HasFlag(permissionFlags, NetPermissionFlags::BloomFilter)) {
        nodeServices = static_cast<ServiceFlags>(nodeServices | NODE_BLOOM);
    }

    const bool inbound_onion = std::find(m_onion_binds.begin(), m_onion_binds.end(), addr_bind) != m_onion_binds.end();
    CNode* pnode = new CNode(id, nodeServices, hSocket, addr, CalculateKeyedNetGroup(addr), nonce, addr_bind, "", ConnectionType::INBOUND, inbound_onion);
    pnode->AddRef();
    pnode->m_permissionFlags = permissionFlags;
    pnode->m_prefer_evict = discouraged;
    m_msgproc->InitializeNode(pnode);

    LogPrint(BCLog::NET, "connection from %s accepted\n", addr.ToString());

    {
        LOCK(cs_vNodes);
        vNodes.push_back(pnode);
    }

    // We received a new connection, harvest entropy from the time (and our peer count)
    RandAddEvent((uint32_t)id);
}

bool CConnman::AddConnection(const std::string& address, ConnectionType conn_type)
{
    std::optional<int> max_connections;
    switch (conn_type) {
    case ConnectionType::INBOUND:
    case ConnectionType::MANUAL:
    case ConnectionType::FEELER:
        return false;
    case ConnectionType::OUTBOUND_FULL_RELAY:
        max_connections = m_max_outbound_full_relay;
        break;
    case ConnectionType::BLOCK_RELAY:
        max_connections = m_max_outbound_block_relay;
        break;
    // no limit for ADDR_FETCH because -seednode has no limit either
    case ConnectionType::ADDR_FETCH:
        break;
    } // no default case, so the compiler can warn about missing cases

    // Count existing connections
    int existing_connections = WITH_LOCK(cs_vNodes,
                                         return std::count_if(vNodes.begin(), vNodes.end(), [conn_type](CNode* node) { return node->m_conn_type == conn_type; }););

    // Max connections of specified type already exist
    if (max_connections != std::nullopt && existing_connections >= max_connections) return false;

    // Max total outbound connections already exist
    CSemaphoreGrant grant(*semOutbound, true);
    if (!grant) return false;

    OpenNetworkConnection(CAddress(), false, &grant, address.c_str(), conn_type);
    return true;
}

void CConnman::DisconnectNodes()
{
    {
        LOCK(cs_vNodes);

        if (!fNetworkActive) {
            // Disconnect any connected nodes
            for (CNode* pnode : vNodes) {
                if (!pnode->fDisconnect) {
                    LogPrint(BCLog::NET, "Network not active, dropping peer=%d\n", pnode->GetId());
                    pnode->fDisconnect = true;
                }
            }
        }

        // Disconnect unused nodes
        std::vector<CNode*> vNodesCopy = vNodes;
        for (CNode* pnode : vNodesCopy)
        {
            if (pnode->fDisconnect)
            {
                // remove from vNodes
                vNodes.erase(remove(vNodes.begin(), vNodes.end(), pnode), vNodes.end());

                // release outbound grant (if any)
                pnode->grantOutbound.Release();

                // close socket and cleanup
                pnode->CloseSocketDisconnect();

                // hold in disconnected pool until all refs are released
                pnode->Release();
                vNodesDisconnected.push_back(pnode);
            }
        }
    }
    {
        // Delete disconnected nodes
        std::list<CNode*> vNodesDisconnectedCopy = vNodesDisconnected;
        for (CNode* pnode : vNodesDisconnectedCopy)
        {
            // Destroy the object only after other threads have stopped using it.
            if (pnode->GetRefCount() <= 0) {
                vNodesDisconnected.remove(pnode);
                DeleteNode(pnode);
            }
        }
    }
}

void CConnman::NotifyNumConnectionsChanged()
{
    size_t vNodesSize;
    {
        LOCK(cs_vNodes);
        vNodesSize = vNodes.size();
    }
    if(vNodesSize != nPrevNodeCount) {
        nPrevNodeCount = vNodesSize;
<<<<<<< HEAD
        if(clientInterface)
            clientInterface->NotifyNumConnectionsChanged(vNodesSize);
        particl::UpdateNumPeers(vNodesSize);
=======
        if (m_client_interface) {
            m_client_interface->NotifyNumConnectionsChanged(vNodesSize);
        }
>>>>>>> 2f019032
    }
}

bool CConnman::ShouldRunInactivityChecks(const CNode& node, std::optional<int64_t> now_in) const
{
    const int64_t now = now_in ? now_in.value() : GetTimeSeconds();
    return node.nTimeConnected + m_peer_connect_timeout < now;
}

bool CConnman::InactivityCheck(const CNode& node) const
{
    // Use non-mockable system time (otherwise these timers will pop when we
    // use setmocktime in the tests).
    int64_t now = GetTimeSeconds();

    if (!ShouldRunInactivityChecks(node, now)) return false;

    if (node.nLastRecv == 0 || node.nLastSend == 0) {
        LogPrint(BCLog::NET, "socket no message in first %i seconds, %d %d peer=%d\n", m_peer_connect_timeout, node.nLastRecv != 0, node.nLastSend != 0, node.GetId());
        return true;
    }

    if (now > node.nLastSend + TIMEOUT_INTERVAL) {
        LogPrint(BCLog::NET, "socket sending timeout: %is peer=%d\n", now - node.nLastSend, node.GetId());
        return true;
    }

    if (now > node.nLastRecv + TIMEOUT_INTERVAL) {
        LogPrint(BCLog::NET, "socket receive timeout: %is peer=%d\n", now - node.nLastRecv, node.GetId());
        return true;
    }

    if (!node.fSuccessfullyConnected) {
        LogPrint(BCLog::NET, "version handshake timeout peer=%d\n", node.GetId());
        return true;
    }

    return false;
}

bool CConnman::GenerateSelectSet(std::set<SOCKET> &recv_set, std::set<SOCKET> &send_set, std::set<SOCKET> &error_set)
{
    for (const ListenSocket& hListenSocket : vhListenSocket) {
        recv_set.insert(hListenSocket.socket);
    }

    {
        LOCK(cs_vNodes);
        for (CNode* pnode : vNodes)
        {
            // Implement the following logic:
            // * If there is data to send, select() for sending data. As this only
            //   happens when optimistic write failed, we choose to first drain the
            //   write buffer in this case before receiving more. This avoids
            //   needlessly queueing received data, if the remote peer is not themselves
            //   receiving data. This means properly utilizing TCP flow control signalling.
            // * Otherwise, if there is space left in the receive buffer, select() for
            //   receiving data.
            // * Hand off all complete messages to the processor, to be handled without
            //   blocking here.

            bool select_recv = !pnode->fPauseRecv;
            bool select_send;
            {
                LOCK(pnode->cs_vSend);
                select_send = !pnode->vSendMsg.empty();
            }

            LOCK(pnode->cs_hSocket);
            if (pnode->hSocket == INVALID_SOCKET)
                continue;

            error_set.insert(pnode->hSocket);
            if (select_send) {
                send_set.insert(pnode->hSocket);
                continue;
            }
            if (select_recv) {
                recv_set.insert(pnode->hSocket);
            }
        }
    }

    return !recv_set.empty() || !send_set.empty() || !error_set.empty();
}

#ifdef USE_POLL
void CConnman::SocketEvents(std::set<SOCKET> &recv_set, std::set<SOCKET> &send_set, std::set<SOCKET> &error_set)
{
    std::set<SOCKET> recv_select_set, send_select_set, error_select_set;
    if (!GenerateSelectSet(recv_select_set, send_select_set, error_select_set)) {
        interruptNet.sleep_for(std::chrono::milliseconds(SELECT_TIMEOUT_MILLISECONDS));
        return;
    }

    std::unordered_map<SOCKET, struct pollfd> pollfds;
    for (SOCKET socket_id : recv_select_set) {
        pollfds[socket_id].fd = socket_id;
        pollfds[socket_id].events |= POLLIN;
    }

    for (SOCKET socket_id : send_select_set) {
        pollfds[socket_id].fd = socket_id;
        pollfds[socket_id].events |= POLLOUT;
    }

    for (SOCKET socket_id : error_select_set) {
        pollfds[socket_id].fd = socket_id;
        // These flags are ignored, but we set them for clarity
        pollfds[socket_id].events |= POLLERR|POLLHUP;
    }

    std::vector<struct pollfd> vpollfds;
    vpollfds.reserve(pollfds.size());
    for (auto it : pollfds) {
        vpollfds.push_back(std::move(it.second));
    }

    if (poll(vpollfds.data(), vpollfds.size(), SELECT_TIMEOUT_MILLISECONDS) < 0) return;

    if (interruptNet) return;

    for (struct pollfd pollfd_entry : vpollfds) {
        if (pollfd_entry.revents & POLLIN)            recv_set.insert(pollfd_entry.fd);
        if (pollfd_entry.revents & POLLOUT)           send_set.insert(pollfd_entry.fd);
        if (pollfd_entry.revents & (POLLERR|POLLHUP)) error_set.insert(pollfd_entry.fd);
    }
}
#else
void CConnman::SocketEvents(std::set<SOCKET> &recv_set, std::set<SOCKET> &send_set, std::set<SOCKET> &error_set)
{
    std::set<SOCKET> recv_select_set, send_select_set, error_select_set;
    if (!GenerateSelectSet(recv_select_set, send_select_set, error_select_set)) {
        interruptNet.sleep_for(std::chrono::milliseconds(SELECT_TIMEOUT_MILLISECONDS));
        return;
    }

    //
    // Find which sockets have data to receive
    //
    struct timeval timeout;
    timeout.tv_sec  = 0;
    timeout.tv_usec = SELECT_TIMEOUT_MILLISECONDS * 1000; // frequency to poll pnode->vSend

    fd_set fdsetRecv;
    fd_set fdsetSend;
    fd_set fdsetError;
    FD_ZERO(&fdsetRecv);
    FD_ZERO(&fdsetSend);
    FD_ZERO(&fdsetError);
    SOCKET hSocketMax = 0;

    for (SOCKET hSocket : recv_select_set) {
        FD_SET(hSocket, &fdsetRecv);
        hSocketMax = std::max(hSocketMax, hSocket);
    }

    for (SOCKET hSocket : send_select_set) {
        FD_SET(hSocket, &fdsetSend);
        hSocketMax = std::max(hSocketMax, hSocket);
    }

    for (SOCKET hSocket : error_select_set) {
        FD_SET(hSocket, &fdsetError);
        hSocketMax = std::max(hSocketMax, hSocket);
    }

    int nSelect = select(hSocketMax + 1, &fdsetRecv, &fdsetSend, &fdsetError, &timeout);

    if (interruptNet)
        return;

    if (nSelect == SOCKET_ERROR)
    {
        int nErr = WSAGetLastError();
        LogPrintf("socket select error %s\n", NetworkErrorString(nErr));
        for (unsigned int i = 0; i <= hSocketMax; i++)
            FD_SET(i, &fdsetRecv);
        FD_ZERO(&fdsetSend);
        FD_ZERO(&fdsetError);
        if (!interruptNet.sleep_for(std::chrono::milliseconds(SELECT_TIMEOUT_MILLISECONDS)))
            return;
    }

    for (SOCKET hSocket : recv_select_set) {
        if (FD_ISSET(hSocket, &fdsetRecv)) {
            recv_set.insert(hSocket);
        }
    }

    for (SOCKET hSocket : send_select_set) {
        if (FD_ISSET(hSocket, &fdsetSend)) {
            send_set.insert(hSocket);
        }
    }

    for (SOCKET hSocket : error_select_set) {
        if (FD_ISSET(hSocket, &fdsetError)) {
            error_set.insert(hSocket);
        }
    }
}
#endif

void CConnman::SocketHandler()
{
    std::set<SOCKET> recv_set, send_set, error_set;
    SocketEvents(recv_set, send_set, error_set);

    if (interruptNet) return;

    //
    // Accept new connections
    //
    for (const ListenSocket& hListenSocket : vhListenSocket)
    {
        if (hListenSocket.socket != INVALID_SOCKET && recv_set.count(hListenSocket.socket) > 0)
        {
            AcceptConnection(hListenSocket);
        }
    }

    //
    // Service each socket
    //
    std::vector<CNode*> vNodesCopy;
    {
        LOCK(cs_vNodes);
        vNodesCopy = vNodes;
        for (CNode* pnode : vNodesCopy)
            pnode->AddRef();
    }
    for (CNode* pnode : vNodesCopy)
    {
        if (interruptNet)
            return;

        //
        // Receive
        //
        bool recvSet = false;
        bool sendSet = false;
        bool errorSet = false;
        {
            LOCK(pnode->cs_hSocket);
            if (pnode->hSocket == INVALID_SOCKET)
                continue;
            recvSet = recv_set.count(pnode->hSocket) > 0;
            sendSet = send_set.count(pnode->hSocket) > 0;
            errorSet = error_set.count(pnode->hSocket) > 0;
        }
        if (recvSet || errorSet)
        {
            // typical socket buffer is 8K-64K
            uint8_t pchBuf[0x10000];
            int nBytes = 0;
            {
                LOCK(pnode->cs_hSocket);
                if (pnode->hSocket == INVALID_SOCKET)
                    continue;
                nBytes = recv(pnode->hSocket, (char*)pchBuf, sizeof(pchBuf), MSG_DONTWAIT);
            }
            if (nBytes > 0)
            {
                bool notify = false;
                if (!pnode->ReceiveMsgBytes(Span<const uint8_t>(pchBuf, nBytes), notify))
                    pnode->CloseSocketDisconnect();
                RecordBytesRecv(nBytes);
                if (notify) {
                    size_t nSizeAdded = 0;
                    auto it(pnode->vRecvMsg.begin());
                    for (; it != pnode->vRecvMsg.end(); ++it) {
                        // vRecvMsg contains only completed CNetMessage
                        // the single possible partially deserialized message are held by TransportDeserializer
                        nSizeAdded += it->m_raw_message_size;
                    }
                    {
                        LOCK(pnode->cs_vProcessMsg);
                        pnode->vProcessMsg.splice(pnode->vProcessMsg.end(), pnode->vRecvMsg, pnode->vRecvMsg.begin(), it);
                        pnode->nProcessQueueSize += nSizeAdded;
                        pnode->fPauseRecv = pnode->nProcessQueueSize > nReceiveFloodSize;
                    }
                    WakeMessageHandler();
                }
            }
            else if (nBytes == 0)
            {
                // socket closed gracefully
                if (!pnode->fDisconnect) {
                    LogPrint(BCLog::NET, "socket closed for peer=%d\n", pnode->GetId());
                }
                pnode->CloseSocketDisconnect();
            }
            else if (nBytes < 0)
            {
                // error
                int nErr = WSAGetLastError();
                if (nErr != WSAEWOULDBLOCK && nErr != WSAEMSGSIZE && nErr != WSAEINTR && nErr != WSAEINPROGRESS)
                {
                    if (!pnode->fDisconnect) {
                        LogPrint(BCLog::NET, "socket recv error for peer=%d: %s\n", pnode->GetId(), NetworkErrorString(nErr));
                    }
                    pnode->CloseSocketDisconnect();
                }
            }
        }

        if (sendSet) {
            // Send data
            size_t bytes_sent = WITH_LOCK(pnode->cs_vSend, return SocketSendData(*pnode));
            if (bytes_sent) RecordBytesSent(bytes_sent);
        }

        if (InactivityCheck(*pnode)) pnode->fDisconnect = true;
    }
    {
        LOCK(cs_vNodes);
        for (CNode* pnode : vNodesCopy)
            pnode->Release();
    }
}

void CConnman::ThreadSocketHandler()
{
    while (!interruptNet)
    {
        DisconnectNodes();
        NotifyNumConnectionsChanged();
        SocketHandler();
    }
}

void CConnman::WakeMessageHandler()
{
    {
        LOCK(mutexMsgProc);
        fMsgProcWake = true;
    }
    condMsgProc.notify_one();
}

void CConnman::ThreadDNSAddressSeed()
{
    FastRandomContext rng;
    std::vector<std::string> seeds = Params().DNSSeeds();
    Shuffle(seeds.begin(), seeds.end(), rng);
    int seeds_right_now = 0; // Number of seeds left before testing if we have enough connections
    int found = 0;

    if (gArgs.GetBoolArg("-forcednsseed", DEFAULT_FORCEDNSSEED)) {
        // When -forcednsseed is provided, query all.
        seeds_right_now = seeds.size();
    } else if (addrman.size() == 0) {
        // If we have no known peers, query all.
        // This will occur on the first run, or if peers.dat has been
        // deleted.
        seeds_right_now = seeds.size();
    }

    // goal: only query DNS seed if address need is acute
    // * If we have a reasonable number of peers in addrman, spend
    //   some time trying them first. This improves user privacy by
    //   creating fewer identifying DNS requests, reduces trust by
    //   giving seeds less influence on the network topology, and
    //   reduces traffic to the seeds.
    // * When querying DNS seeds query a few at once, this ensures
    //   that we don't give DNS seeds the ability to eclipse nodes
    //   that query them.
    // * If we continue having problems, eventually query all the
    //   DNS seeds, and if that fails too, also try the fixed seeds.
    //   (done in ThreadOpenConnections)
    const std::chrono::seconds seeds_wait_time = (addrman.size() >= DNSSEEDS_DELAY_PEER_THRESHOLD ? DNSSEEDS_DELAY_MANY_PEERS : DNSSEEDS_DELAY_FEW_PEERS);

    for (const std::string& seed : seeds) {
        if (seeds_right_now == 0) {
            seeds_right_now += DNSSEEDS_TO_QUERY_AT_ONCE;

            if (addrman.size() > 0) {
                LogPrintf("Waiting %d seconds before querying DNS seeds.\n", seeds_wait_time.count());
                std::chrono::seconds to_wait = seeds_wait_time;
                while (to_wait.count() > 0) {
                    // if sleeping for the MANY_PEERS interval, wake up
                    // early to see if we have enough peers and can stop
                    // this thread entirely freeing up its resources
                    std::chrono::seconds w = std::min(DNSSEEDS_DELAY_FEW_PEERS, to_wait);
                    if (!interruptNet.sleep_for(w)) return;
                    to_wait -= w;

                    int nRelevant = 0;
                    {
                        LOCK(cs_vNodes);
                        for (const CNode* pnode : vNodes) {
                            if (pnode->fSuccessfullyConnected && pnode->IsFullOutboundConn()) ++nRelevant;
                        }
                    }
                    if (nRelevant >= 2) {
                        if (found > 0) {
                            LogPrintf("%d addresses found from DNS seeds\n", found);
                            LogPrintf("P2P peers available. Finished DNS seeding.\n");
                        } else {
                            LogPrintf("P2P peers available. Skipped DNS seeding.\n");
                        }
                        return;
                    }
                }
            }
        }

        if (interruptNet) return;

        // hold off on querying seeds if P2P network deactivated
        if (!fNetworkActive) {
            LogPrintf("Waiting for network to be reactivated before querying DNS seeds.\n");
            do {
                if (!interruptNet.sleep_for(std::chrono::seconds{1})) return;
            } while (!fNetworkActive);
        }

        LogPrintf("Loading addresses from DNS seed %s\n", seed);
        if (HaveNameProxy()) {
            AddAddrFetch(seed);
        } else {
            std::vector<CNetAddr> vIPs;
            std::vector<CAddress> vAdd;
            ServiceFlags requiredServiceBits = GetDesirableServiceFlags(NODE_NONE);
            std::string host = strprintf("x%x.%s", requiredServiceBits, seed);
            CNetAddr resolveSource;
            if (!resolveSource.SetInternal(host)) {
                continue;
            }
            unsigned int nMaxIPs = 256; // Limits number of IPs learned from a DNS seed
            if (LookupHost(host, vIPs, nMaxIPs, true)) {
                for (const CNetAddr& ip : vIPs) {
                    int nOneDay = 24*3600;
                    CAddress addr = CAddress(CService(ip, Params().GetDefaultPort()), requiredServiceBits);
                    addr.nTime = GetTime() - 3*nOneDay - rng.randrange(4*nOneDay); // use a random age between 3 and 7 days old
                    vAdd.push_back(addr);
                    found++;
                }
                addrman.Add(vAdd, resolveSource);
            } else {
                // We now avoid directly using results from DNS Seeds which do not support service bit filtering,
                // instead using them as a addrfetch to get nodes with our desired service bits.
                AddAddrFetch(seed);
            }
        }
        --seeds_right_now;
    }
    LogPrintf("%d addresses found from DNS seeds\n", found);
}

void CConnman::DumpAddresses()
{
    int64_t nStart = GetTimeMillis();

    CAddrDB adb;
    adb.Write(addrman);

    LogPrint(BCLog::NET, "Flushed %d addresses to peers.dat  %dms\n",
           addrman.size(), GetTimeMillis() - nStart);
}

void CConnman::ProcessAddrFetch()
{
    std::string strDest;
    {
        LOCK(m_addr_fetches_mutex);
        if (m_addr_fetches.empty())
            return;
        strDest = m_addr_fetches.front();
        m_addr_fetches.pop_front();
    }
    CAddress addr;
    CSemaphoreGrant grant(*semOutbound, true);
    if (grant) {
        OpenNetworkConnection(addr, false, &grant, strDest.c_str(), ConnectionType::ADDR_FETCH);
    }
}

bool CConnman::GetTryNewOutboundPeer() const
{
    return m_try_another_outbound_peer;
}

void CConnman::SetTryNewOutboundPeer(bool flag)
{
    m_try_another_outbound_peer = flag;
    LogPrint(BCLog::NET, "net: setting try another outbound peer=%s\n", flag ? "true" : "false");
}

// Return the number of peers we have over our outbound connection limit
// Exclude peers that are marked for disconnect, or are going to be
// disconnected soon (eg ADDR_FETCH and FEELER)
// Also exclude peers that haven't finished initial connection handshake yet
// (so that we don't decide we're over our desired connection limit, and then
// evict some peer that has finished the handshake)
int CConnman::GetExtraFullOutboundCount() const
{
    int full_outbound_peers = 0;
    {
        LOCK(cs_vNodes);
        for (const CNode* pnode : vNodes) {
            if (pnode->fSuccessfullyConnected && !pnode->fDisconnect && pnode->IsFullOutboundConn()) {
                ++full_outbound_peers;
            }
        }
    }
    return std::max(full_outbound_peers - m_max_outbound_full_relay, 0);
}

int CConnman::GetExtraBlockRelayCount() const
{
    int block_relay_peers = 0;
    {
        LOCK(cs_vNodes);
        for (const CNode* pnode : vNodes) {
            if (pnode->fSuccessfullyConnected && !pnode->fDisconnect && pnode->IsBlockOnlyConn()) {
                ++block_relay_peers;
            }
        }
    }
    return std::max(block_relay_peers - m_max_outbound_block_relay, 0);
}

void CConnman::ThreadOpenConnections(const std::vector<std::string> connect)
{
    // Connect to specific addresses
    if (!connect.empty())
    {
        for (int64_t nLoop = 0;; nLoop++)
        {
            ProcessAddrFetch();
            for (const std::string& strAddr : connect)
            {
                CAddress addr(CService(), NODE_NONE);
                OpenNetworkConnection(addr, false, nullptr, strAddr.c_str(), ConnectionType::MANUAL);
                for (int i = 0; i < 10 && i < nLoop; i++)
                {
                    if (!interruptNet.sleep_for(std::chrono::milliseconds(500)))
                        return;
                }
            }
            if (!interruptNet.sleep_for(std::chrono::milliseconds(500)))
                return;
        }
    }

    if (!gArgs.GetBoolArg("-findpeers", true)) {
        LogPrintf("%s: findpeers is unset, thread ending.\n", __func__);
        return;
    }

    // Initiate network connections
    auto start = GetTime<std::chrono::microseconds>();

    // Minimum time before next feeler connection (in microseconds).
    auto next_feeler = PoissonNextSend(start, FEELER_INTERVAL);
    auto next_extra_block_relay = PoissonNextSend(start, EXTRA_BLOCK_RELAY_ONLY_PEER_INTERVAL);
    const bool dnsseed = gArgs.GetBoolArg("-dnsseed", DEFAULT_DNSSEED);
    bool add_fixed_seeds = gArgs.GetBoolArg("-fixedseeds", DEFAULT_FIXEDSEEDS);

    if (!add_fixed_seeds) {
        LogPrintf("Fixed seeds are disabled\n");
    }

    while (!interruptNet)
    {
        ProcessAddrFetch();

        if (!interruptNet.sleep_for(std::chrono::milliseconds(500)))
            return;

        CSemaphoreGrant grant(*semOutbound);
        if (interruptNet)
            return;

        if (add_fixed_seeds && addrman.size() == 0) {
            // When the node starts with an empty peers.dat, there are a few other sources of peers before
            // we fallback on to fixed seeds: -dnsseed, -seednode, -addnode
            // If none of those are available, we fallback on to fixed seeds immediately, else we allow
            // 60 seconds for any of those sources to populate addrman.
            bool add_fixed_seeds_now = false;
            // It is cheapest to check if enough time has passed first.
            if (GetTime<std::chrono::seconds>() > start + std::chrono::minutes{1}) {
                add_fixed_seeds_now = true;
                LogPrintf("Adding fixed seeds as 60 seconds have passed and addrman is empty\n");
            }

            // Checking !dnsseed is cheaper before locking 2 mutexes.
            if (!add_fixed_seeds_now && !dnsseed) {
                LOCK2(m_addr_fetches_mutex, cs_vAddedNodes);
                if (m_addr_fetches.empty() && vAddedNodes.empty()) {
                    add_fixed_seeds_now = true;
                    LogPrintf("Adding fixed seeds as -dnsseed=0, -addnode is not provided and all -seednode(s) attempted\n");
                }
            }

            if (add_fixed_seeds_now) {
                CNetAddr local;
                local.SetInternal("fixedseeds");
                addrman.Add(ConvertSeeds(Params().FixedSeeds()), local);
                add_fixed_seeds = false;
            }
        }

        //
        // Choose an address to connect to based on most recently seen
        //
        CAddress addrConnect;

        // Only connect out to one peer per network group (/16 for IPv4).
        int nOutboundFullRelay = 0;
        int nOutboundBlockRelay = 0;
        std::set<std::vector<unsigned char> > setConnected;

        {
            LOCK(cs_vNodes);
            for (const CNode* pnode : vNodes) {
                if (pnode->IsFullOutboundConn()) nOutboundFullRelay++;
                if (pnode->IsBlockOnlyConn()) nOutboundBlockRelay++;

                // Netgroups for inbound and manual peers are not excluded because our goal here
                // is to not use multiple of our limited outbound slots on a single netgroup
                // but inbound and manual peers do not use our outbound slots. Inbound peers
                // also have the added issue that they could be attacker controlled and used
                // to prevent us from connecting to particular hosts if we used them here.
                switch (pnode->m_conn_type) {
                    case ConnectionType::INBOUND:
                    case ConnectionType::MANUAL:
                        break;
                    case ConnectionType::OUTBOUND_FULL_RELAY:
                    case ConnectionType::BLOCK_RELAY:
                    case ConnectionType::ADDR_FETCH:
                    case ConnectionType::FEELER:
                        setConnected.insert(pnode->addr.GetGroup(addrman.m_asmap));
                } // no default case, so the compiler can warn about missing cases
            }
        }

        ConnectionType conn_type = ConnectionType::OUTBOUND_FULL_RELAY;
        auto now = GetTime<std::chrono::microseconds>();
        bool anchor = false;
        bool fFeeler = false;

        // Determine what type of connection to open. Opening
        // BLOCK_RELAY connections to addresses from anchors.dat gets the highest
        // priority. Then we open OUTBOUND_FULL_RELAY priority until we
        // meet our full-relay capacity. Then we open BLOCK_RELAY connection
        // until we hit our block-relay-only peer limit.
        // GetTryNewOutboundPeer() gets set when a stale tip is detected, so we
        // try opening an additional OUTBOUND_FULL_RELAY connection. If none of
        // these conditions are met, check to see if it's time to try an extra
        // block-relay-only peer (to confirm our tip is current, see below) or the next_feeler
        // timer to decide if we should open a FEELER.

        if (!m_anchors.empty() && (nOutboundBlockRelay < m_max_outbound_block_relay)) {
            conn_type = ConnectionType::BLOCK_RELAY;
            anchor = true;
        } else if (nOutboundFullRelay < m_max_outbound_full_relay) {
            // OUTBOUND_FULL_RELAY
        } else if (nOutboundBlockRelay < m_max_outbound_block_relay) {
            conn_type = ConnectionType::BLOCK_RELAY;
        } else if (GetTryNewOutboundPeer()) {
            // OUTBOUND_FULL_RELAY
        } else if (now > next_extra_block_relay && m_start_extra_block_relay_peers) {
            // Periodically connect to a peer (using regular outbound selection
            // methodology from addrman) and stay connected long enough to sync
            // headers, but not much else.
            //
            // Then disconnect the peer, if we haven't learned anything new.
            //
            // The idea is to make eclipse attacks very difficult to pull off,
            // because every few minutes we're finding a new peer to learn headers
            // from.
            //
            // This is similar to the logic for trying extra outbound (full-relay)
            // peers, except:
            // - we do this all the time on a poisson timer, rather than just when
            //   our tip is stale
            // - we potentially disconnect our next-youngest block-relay-only peer, if our
            //   newest block-relay-only peer delivers a block more recently.
            //   See the eviction logic in net_processing.cpp.
            //
            // Because we can promote these connections to block-relay-only
            // connections, they do not get their own ConnectionType enum
            // (similar to how we deal with extra outbound peers).
            next_extra_block_relay = PoissonNextSend(now, EXTRA_BLOCK_RELAY_ONLY_PEER_INTERVAL);
            conn_type = ConnectionType::BLOCK_RELAY;
        } else if (now > next_feeler) {
            next_feeler = PoissonNextSend(now, FEELER_INTERVAL);
            conn_type = ConnectionType::FEELER;
            fFeeler = true;
        } else {
            // skip to next iteration of while loop
            continue;
        }

        addrman.ResolveCollisions();

        int64_t nANow = GetAdjustedTime();
        int nTries = 0;
        while (!interruptNet)
        {
            if (anchor && !m_anchors.empty()) {
                const CAddress addr = m_anchors.back();
                m_anchors.pop_back();
                if (!addr.IsValid() || IsLocal(addr) || !IsReachable(addr) ||
                    !HasAllDesirableServiceFlags(addr.nServices) ||
                    setConnected.count(addr.GetGroup(addrman.m_asmap))) continue;
                addrConnect = addr;
                LogPrint(BCLog::NET, "Trying to make an anchor connection to %s\n", addrConnect.ToString());
                break;
            }

            // If we didn't find an appropriate destination after trying 100 addresses fetched from addrman,
            // stop this loop, and let the outer loop run again (which sleeps, adds seed nodes, recalculates
            // already-connected network ranges, ...) before trying new addrman addresses.
            nTries++;
            if (nTries > 100)
                break;

            CAddrInfo addr;

            if (fFeeler) {
                // First, try to get a tried table collision address. This returns
                // an empty (invalid) address if there are no collisions to try.
                addr = addrman.SelectTriedCollision();

                if (!addr.IsValid()) {
                    // No tried table collisions. Select a new table address
                    // for our feeler.
                    addr = addrman.Select(true);
                } else if (AlreadyConnectedToAddress(addr)) {
                    // If test-before-evict logic would have us connect to a
                    // peer that we're already connected to, just mark that
                    // address as Good(). We won't be able to initiate the
                    // connection anyway, so this avoids inadvertently evicting
                    // a currently-connected peer.
                    addrman.Good(addr);
                    // Select a new table address for our feeler instead.
                    addr = addrman.Select(true);
                }
            } else {
                // Not a feeler
                addr = addrman.Select();
            }

            // Require outbound connections, other than feelers, to be to distinct network groups
            if (!fFeeler && setConnected.count(addr.GetGroup(addrman.m_asmap))) {
                break;
            }

            // if we selected an invalid or local address, restart
            if (!addr.IsValid() || IsLocal(addr)) {
                break;
            }

            if (!IsReachable(addr))
                continue;

            // only consider very recently tried nodes after 30 failed attempts
            if (nANow - addr.nLastTry < 600 && nTries < 30)
                continue;

            // for non-feelers, require all the services we'll want,
            // for feelers, only require they be a full node (only because most
            // SPV clients don't have a good address DB available)
            if (!fFeeler && !HasAllDesirableServiceFlags(addr.nServices)) {
                continue;
            } else if (fFeeler && !MayHaveUsefulAddressDB(addr.nServices)) {
                continue;
            }

            // Do not allow non-default ports, unless after 50 invalid
            // addresses selected already. This is to prevent malicious peers
            // from advertising themselves as a service on another host and
            // port, causing a DoS attack as nodes around the network attempt
            // to connect to it fruitlessly.
            if (addr.GetPort() != Params().GetDefaultPort(addr.GetNetwork()) && nTries < 50) {
                continue;
            }

            addrConnect = addr;
            break;
        }

        if (addrConnect.IsValid()) {

            if (fFeeler) {
                // Add small amount of random noise before connection to avoid synchronization.
                int randsleep = GetRandInt(FEELER_SLEEP_WINDOW * 1000);
                if (!interruptNet.sleep_for(std::chrono::milliseconds(randsleep)))
                    return;
                LogPrint(BCLog::NET, "Making feeler connection to %s\n", addrConnect.ToString());
            }

            OpenNetworkConnection(addrConnect, (int)setConnected.size() >= std::min(nMaxConnections - 1, 2), &grant, nullptr, conn_type);
        }
    }
}

std::vector<CAddress> CConnman::GetCurrentBlockRelayOnlyConns() const
{
    std::vector<CAddress> ret;
    LOCK(cs_vNodes);
    for (const CNode* pnode : vNodes) {
        if (pnode->IsBlockOnlyConn()) {
            ret.push_back(pnode->addr);
        }
    }

    return ret;
}

std::vector<AddedNodeInfo> CConnman::GetAddedNodeInfo() const
{
    std::vector<AddedNodeInfo> ret;

    std::list<std::string> lAddresses(0);
    {
        LOCK(cs_vAddedNodes);
        ret.reserve(vAddedNodes.size());
        std::copy(vAddedNodes.cbegin(), vAddedNodes.cend(), std::back_inserter(lAddresses));
    }


    // Build a map of all already connected addresses (by IP:port and by name) to inbound/outbound and resolved CService
    std::map<CService, bool> mapConnected;
    std::map<std::string, std::pair<bool, CService>> mapConnectedByName;
    {
        LOCK(cs_vNodes);
        for (const CNode* pnode : vNodes) {
            if (pnode->addr.IsValid()) {
                mapConnected[pnode->addr] = pnode->IsInboundConn();
            }
            std::string addrName = pnode->GetAddrName();
            if (!addrName.empty()) {
                mapConnectedByName[std::move(addrName)] = std::make_pair(pnode->IsInboundConn(), static_cast<const CService&>(pnode->addr));
            }
        }
    }

    for (const std::string& strAddNode : lAddresses) {
        CService service(LookupNumeric(strAddNode, Params().GetDefaultPort(strAddNode)));
        AddedNodeInfo addedNode{strAddNode, CService(), false, false};
        if (service.IsValid()) {
            // strAddNode is an IP:port
            auto it = mapConnected.find(service);
            if (it != mapConnected.end()) {
                addedNode.resolvedAddress = service;
                addedNode.fConnected = true;
                addedNode.fInbound = it->second;
            }
        } else {
            // strAddNode is a name
            auto it = mapConnectedByName.find(strAddNode);
            if (it != mapConnectedByName.end()) {
                addedNode.resolvedAddress = it->second.second;
                addedNode.fConnected = true;
                addedNode.fInbound = it->second.first;
            }
        }
        ret.emplace_back(std::move(addedNode));
    }

    return ret;
}

void CConnman::ThreadOpenAddedConnections()
{
    while (true)
    {
        CSemaphoreGrant grant(*semAddnode);
        std::vector<AddedNodeInfo> vInfo = GetAddedNodeInfo();
        bool tried = false;
        for (const AddedNodeInfo& info : vInfo) {
            if (!info.fConnected) {
                if (!grant.TryAcquire()) {
                    // If we've used up our semaphore and need a new one, let's not wait here since while we are waiting
                    // the addednodeinfo state might change.
                    break;
                }
                tried = true;
                CAddress addr(CService(), NODE_NONE);
                OpenNetworkConnection(addr, false, &grant, info.strAddedNode.c_str(), ConnectionType::MANUAL);
                if (!interruptNet.sleep_for(std::chrono::milliseconds(500)))
                    return;
            }
        }
        // Retry every 60 seconds if a connection was attempted, otherwise two seconds
        if (!interruptNet.sleep_for(std::chrono::seconds(tried ? 60 : 2)))
            return;
    }
}

// if successful, this moves the passed grant to the constructed node
void CConnman::OpenNetworkConnection(const CAddress& addrConnect, bool fCountFailure, CSemaphoreGrant *grantOutbound, const char *pszDest, ConnectionType conn_type)
{
    assert(conn_type != ConnectionType::INBOUND);

    //
    // Initiate outbound network connection
    //
    if (interruptNet) {
        return;
    }
    if (!fNetworkActive) {
        return;
    }
    if (!pszDest) {
        bool banned_or_discouraged = m_banman && (m_banman->IsDiscouraged(addrConnect) || m_banman->IsBanned(addrConnect));
        if (IsLocal(addrConnect) || banned_or_discouraged || AlreadyConnectedToAddress(addrConnect)) {
            return;
        }
    } else if (FindNode(std::string(pszDest)))
        return;

    CNode* pnode = ConnectNode(addrConnect, pszDest, fCountFailure, conn_type);

    if (!pnode)
        return;
    if (grantOutbound)
        grantOutbound->MoveTo(pnode->grantOutbound);

    m_msgproc->InitializeNode(pnode);
    {
        LOCK(cs_vNodes);
        vNodes.push_back(pnode);
    }
}

void CConnman::ThreadMessageHandler()
{
    const int64_t nTimeDecBanThreshold = 60; // TODO: make option
    int64_t nTimeNextBanReduced = GetTime() + nTimeDecBanThreshold;

    FastRandomContext rng;
    while (!flagInterruptMsgProc)
    {
        std::vector<CNode*> vNodesCopy;
        {
            LOCK(cs_vNodes);
            vNodesCopy = vNodes;
            for (CNode* pnode : vNodesCopy) {
                pnode->AddRef();
            }
        }

        bool fMoreWork = false;

        // Randomize the order in which we process messages from/to our peers.
        // This prevents attacks in which an attacker exploits having multiple
        // consecutive connections in the vNodes list.
        Shuffle(vNodesCopy.begin(), vNodesCopy.end(), rng);

        for (CNode* pnode : vNodesCopy)
        {
            if (pnode->fDisconnect)
                continue;

            // Receive messages
            bool fMoreNodeWork = m_msgproc->ProcessMessages(pnode, flagInterruptMsgProc);
            fMoreWork |= (fMoreNodeWork && !pnode->fPauseSend);
            if (flagInterruptMsgProc)
                return;
            // Send messages
            {
                LOCK(pnode->cs_sendProcessing);
                m_msgproc->SendMessages(pnode);
            }

            if (flagInterruptMsgProc)
                return;
        }

        int64_t nTimeNow = GetTime();
        if (nTimeNextBanReduced < nTimeNow) {
            LOCK(cs_main);
            m_msgproc->CheckUnreceivedHeaders(nTimeNow);
            for (auto *pnode : vNodesCopy) {
                m_msgproc->DecMisbehaving(pnode->id, 1);

                pnode->smsgData.DecSmsgMisbehaving();
            }
            nTimeNextBanReduced = nTimeNow + nTimeDecBanThreshold;
        }

        {
            LOCK(cs_vNodes);
            for (CNode* pnode : vNodesCopy)
                pnode->Release();
        }

        WAIT_LOCK(mutexMsgProc, lock);
        if (!fMoreWork) {
            condMsgProc.wait_until(lock, std::chrono::steady_clock::now() + std::chrono::milliseconds(100), [this]() EXCLUSIVE_LOCKS_REQUIRED(mutexMsgProc) { return fMsgProcWake; });
        }
        fMsgProcWake = false;
    }
}

void CConnman::ThreadI2PAcceptIncoming()
{
    static constexpr auto err_wait_begin = 1s;
    static constexpr auto err_wait_cap = 5min;
    auto err_wait = err_wait_begin;

    bool advertising_listen_addr = false;
    i2p::Connection conn;

    while (!interruptNet) {

        if (!m_i2p_sam_session->Listen(conn)) {
            if (advertising_listen_addr && conn.me.IsValid()) {
                RemoveLocal(conn.me);
                advertising_listen_addr = false;
            }

            interruptNet.sleep_for(err_wait);
            if (err_wait < err_wait_cap) {
                err_wait *= 2;
            }

            continue;
        }

        if (!advertising_listen_addr) {
            AddLocal(conn.me, LOCAL_MANUAL);
            advertising_listen_addr = true;
        }

        if (!m_i2p_sam_session->Accept(conn)) {
            continue;
        }

        CreateNodeFromAcceptedSocket(conn.sock->Release(), NetPermissionFlags::None,
                                     CAddress{conn.me, NODE_NONE}, CAddress{conn.peer, NODE_NONE});
    }
}

bool CConnman::BindListenPort(const CService& addrBind, bilingual_str& strError, NetPermissionFlags permissions)
{
    int nOne = 1;

    // Create socket for listening for incoming connections
    struct sockaddr_storage sockaddr;
    socklen_t len = sizeof(sockaddr);
    if (!addrBind.GetSockAddr((struct sockaddr*)&sockaddr, &len))
    {
        strError = strprintf(Untranslated("Error: Bind address family for %s not supported"), addrBind.ToString());
        LogPrintf("%s\n", strError.original);
        return false;
    }

    std::unique_ptr<Sock> sock = CreateSock(addrBind);
    if (!sock) {
        strError = strprintf(Untranslated("Error: Couldn't open socket for incoming connections (socket returned error %s)"), NetworkErrorString(WSAGetLastError()));
        LogPrintf("%s\n", strError.original);
        return false;
    }

    // Allow binding if the port is still in TIME_WAIT state after
    // the program was closed and restarted.
    setsockopt(sock->Get(), SOL_SOCKET, SO_REUSEADDR, (sockopt_arg_type)&nOne, sizeof(int));

    // some systems don't have IPV6_V6ONLY but are always v6only; others do have the option
    // and enable it by default or not. Try to enable it, if possible.
    if (addrBind.IsIPv6()) {
#ifdef IPV6_V6ONLY
        setsockopt(sock->Get(), IPPROTO_IPV6, IPV6_V6ONLY, (sockopt_arg_type)&nOne, sizeof(int));
#endif
#ifdef WIN32
        int nProtLevel = PROTECTION_LEVEL_UNRESTRICTED;
        setsockopt(sock->Get(), IPPROTO_IPV6, IPV6_PROTECTION_LEVEL, (const char*)&nProtLevel, sizeof(int));
#endif
    }

    if (::bind(sock->Get(), (struct sockaddr*)&sockaddr, len) == SOCKET_ERROR)
    {
        int nErr = WSAGetLastError();
        if (nErr == WSAEADDRINUSE)
            strError = strprintf(_("Unable to bind to %s on this computer. %s is probably already running."), addrBind.ToString(), PACKAGE_NAME);
        else
            strError = strprintf(_("Unable to bind to %s on this computer (bind returned error %s)"), addrBind.ToString(), NetworkErrorString(nErr));
        LogPrintf("%s\n", strError.original);
        return false;
    }
    LogPrintf("Bound to %s\n", addrBind.ToString());

    // Listen for incoming connections
    if (listen(sock->Get(), SOMAXCONN) == SOCKET_ERROR)
    {
        strError = strprintf(_("Error: Listening for incoming connections failed (listen returned error %s)"), NetworkErrorString(WSAGetLastError()));
        LogPrintf("%s\n", strError.original);
        return false;
    }

    vhListenSocket.push_back(ListenSocket(sock->Release(), permissions));
    return true;
}

void Discover()
{
    if (!fDiscover)
        return;

#ifdef WIN32
    // Get local host IP
    char pszHostName[256] = "";
    if (gethostname(pszHostName, sizeof(pszHostName)) != SOCKET_ERROR)
    {
        std::vector<CNetAddr> vaddr;
        if (LookupHost(pszHostName, vaddr, 0, true))
        {
            for (const CNetAddr &addr : vaddr)
            {
                if (AddLocal(addr, LOCAL_IF))
                    LogPrintf("%s: %s - %s\n", __func__, pszHostName, addr.ToString());
            }
        }
    }
#elif (HAVE_DECL_GETIFADDRS && HAVE_DECL_FREEIFADDRS)
    // Get local host ip
    struct ifaddrs* myaddrs;
    if (getifaddrs(&myaddrs) == 0)
    {
        for (struct ifaddrs* ifa = myaddrs; ifa != nullptr; ifa = ifa->ifa_next)
        {
            if (ifa->ifa_addr == nullptr) continue;
            if ((ifa->ifa_flags & IFF_UP) == 0) continue;
            if (strcmp(ifa->ifa_name, "lo") == 0) continue;
            if (strcmp(ifa->ifa_name, "lo0") == 0) continue;
            if (ifa->ifa_addr->sa_family == AF_INET)
            {
                struct sockaddr_in* s4 = (struct sockaddr_in*)(ifa->ifa_addr);
                CNetAddr addr(s4->sin_addr);
                if (AddLocal(addr, LOCAL_IF))
                    LogPrintf("%s: IPv4 %s: %s\n", __func__, ifa->ifa_name, addr.ToString());
            }
            else if (ifa->ifa_addr->sa_family == AF_INET6)
            {
                struct sockaddr_in6* s6 = (struct sockaddr_in6*)(ifa->ifa_addr);
                CNetAddr addr(s6->sin6_addr);
                if (AddLocal(addr, LOCAL_IF))
                    LogPrintf("%s: IPv6 %s: %s\n", __func__, ifa->ifa_name, addr.ToString());
            }
        }
        freeifaddrs(myaddrs);
    }
#endif
}

void CConnman::SetNetworkActive(bool active)
{
    LogPrintf("%s: %s\n", __func__, active);

    if (fNetworkActive == active) {
        return;
    }

    fNetworkActive = active;

    if (m_client_interface) {
        m_client_interface->NotifyNetworkActiveChanged(fNetworkActive);
    }
}

CConnman::CConnman(uint64_t nSeed0In, uint64_t nSeed1In, CAddrMan& addrman_in, bool network_active)
    : addrman(addrman_in), nSeed0(nSeed0In), nSeed1(nSeed1In)
{
    SetTryNewOutboundPeer(false);

    SetTryNewOutboundPeer(false);

    Options connOptions;
    Init(connOptions);
    SetNetworkActive(network_active);
}

NodeId CConnman::GetNewNodeId()
{
    return nLastNodeId.fetch_add(1, std::memory_order_relaxed);
}


bool CConnman::Bind(const CService &addr, unsigned int flags, NetPermissionFlags permissions) {
    if (!(flags & BF_EXPLICIT) && !IsReachable(addr)) {
        return false;
    }
    bilingual_str strError;
    if (!BindListenPort(addr, strError, permissions)) {
        if ((flags & BF_REPORT_ERROR) && m_client_interface) {
            m_client_interface->ThreadSafeMessageBox(strError, "", CClientUIInterface::MSG_ERROR);
        }
        return false;
    }

    if (addr.IsRoutable() && fDiscover && !(flags & BF_DONT_ADVERTISE) && !NetPermissions::HasFlag(permissions, NetPermissionFlags::NoBan)) {
        AddLocal(addr, LOCAL_BIND);
    }

    return true;
}

bool CConnman::InitBinds(const Options& options)
{
    bool fBound = false;
    for (const auto& addrBind : options.vBinds) {
        fBound |= Bind(addrBind, (BF_EXPLICIT | BF_REPORT_ERROR), NetPermissionFlags::None);
    }
    for (const auto& addrBind : options.vWhiteBinds) {
        fBound |= Bind(addrBind.m_service, (BF_EXPLICIT | BF_REPORT_ERROR), addrBind.m_flags);
    }
    for (const auto& addr_bind : options.onion_binds) {
        fBound |= Bind(addr_bind, BF_EXPLICIT | BF_DONT_ADVERTISE, NetPermissionFlags::None);
    }
    if (options.bind_on_any) {
        struct in_addr inaddr_any;
        inaddr_any.s_addr = htonl(INADDR_ANY);
        struct in6_addr inaddr6_any = IN6ADDR_ANY_INIT;
        fBound |= Bind(CService(inaddr6_any, GetListenPort()), BF_NONE, NetPermissionFlags::None);
        fBound |= Bind(CService(inaddr_any, GetListenPort()), !fBound ? BF_REPORT_ERROR : BF_NONE, NetPermissionFlags::None);
    }
    return fBound;
}

bool CConnman::Start(CScheduler& scheduler, const Options& connOptions)
{
    Init(connOptions);

    if (fListen && !InitBinds(connOptions)) {
        if (m_client_interface) {
            m_client_interface->ThreadSafeMessageBox(
                _("Failed to listen on any port. Use -listen=0 if you want this."),
                "", CClientUIInterface::MSG_ERROR);
        }
        return false;
    }

    proxyType i2p_sam;
    if (GetProxy(NET_I2P, i2p_sam)) {
        m_i2p_sam_session = std::make_unique<i2p::sam::Session>(gArgs.GetDataDirNet() / "i2p_private_key",
                                                                i2p_sam.proxy, &interruptNet);
    }

    for (const auto& strDest : connOptions.vSeedNodes) {
        AddAddrFetch(strDest);
    }

    if (m_use_addrman_outgoing) {
        // Load addresses from anchors.dat
        m_anchors = ReadAnchors(gArgs.GetDataDirNet() / ANCHORS_DATABASE_FILENAME);
        if (m_anchors.size() > MAX_BLOCK_RELAY_ONLY_ANCHORS) {
            m_anchors.resize(MAX_BLOCK_RELAY_ONLY_ANCHORS);
        }
        LogPrintf("%i block-relay-only anchors will be tried for connections.\n", m_anchors.size());
    }

    if (m_client_interface) {
        m_client_interface->InitMessage(_("Starting network threads…").translated);
    }

    fAddressesInitialized = true;

    if (semOutbound == nullptr) {
        // initialize semaphore
        semOutbound = std::make_unique<CSemaphore>(std::min(m_max_outbound, nMaxConnections));
    }
    if (semAddnode == nullptr) {
        // initialize semaphore
        semAddnode = std::make_unique<CSemaphore>(nMaxAddnode);
    }

    //
    // Start threads
    //
    assert(m_msgproc);
    InterruptSocks5(false);
    interruptNet.reset();
    flagInterruptMsgProc = false;

    {
        LOCK(mutexMsgProc);
        fMsgProcWake = false;
    }

    // Send and receive from sockets, accept connections
    threadSocketHandler = std::thread(&util::TraceThread, "net", [this] { ThreadSocketHandler(); });

    if (!gArgs.GetBoolArg("-dnsseed", DEFAULT_DNSSEED))
        LogPrintf("DNS seeding disabled\n");
    else
        threadDNSAddressSeed = std::thread(&util::TraceThread, "dnsseed", [this] { ThreadDNSAddressSeed(); });

    // Initiate manual connections
    threadOpenAddedConnections = std::thread(&util::TraceThread, "addcon", [this] { ThreadOpenAddedConnections(); });

    if (connOptions.m_use_addrman_outgoing && !connOptions.m_specified_outgoing.empty()) {
        if (m_client_interface) {
            m_client_interface->ThreadSafeMessageBox(
                _("Cannot provide specific connections and have addrman find outgoing connections at the same."),
                "", CClientUIInterface::MSG_ERROR);
        }
        return false;
    }
    if (connOptions.m_use_addrman_outgoing || !connOptions.m_specified_outgoing.empty()) {
        threadOpenConnections = std::thread(
            &util::TraceThread, "opencon",
            [this, connect = connOptions.m_specified_outgoing] { ThreadOpenConnections(connect); });
    }

    // Process messages
    threadMessageHandler = std::thread(&util::TraceThread, "msghand", [this] { ThreadMessageHandler(); });

    if (connOptions.m_i2p_accept_incoming && m_i2p_sam_session.get() != nullptr) {
        threadI2PAcceptIncoming =
            std::thread(&util::TraceThread, "i2paccept", [this] { ThreadI2PAcceptIncoming(); });
    }

    // Dump network addresses
    scheduler.scheduleEvery([this] { DumpAddresses(); }, DUMP_PEERS_INTERVAL);

    return true;
}

class CNetCleanup
{
public:
    CNetCleanup() {}

    ~CNetCleanup()
    {
#ifdef WIN32
        // Shutdown Windows Sockets
        WSACleanup();
#endif
    }
};
static CNetCleanup instance_of_cnetcleanup;

void CConnman::Interrupt()
{
    {
        LOCK(mutexMsgProc);
        flagInterruptMsgProc = true;
    }
    condMsgProc.notify_all();

    interruptNet();
    InterruptSocks5(true);

    if (semOutbound) {
        for (int i=0; i<m_max_outbound; i++) {
            semOutbound->post();
        }
    }

    if (semAddnode) {
        for (int i=0; i<nMaxAddnode; i++) {
            semAddnode->post();
        }
    }
}

void CConnman::StopThreads()
{
    if (threadI2PAcceptIncoming.joinable()) {
        threadI2PAcceptIncoming.join();
    }
    if (threadMessageHandler.joinable())
        threadMessageHandler.join();
    if (threadOpenConnections.joinable())
        threadOpenConnections.join();
    if (threadOpenAddedConnections.joinable())
        threadOpenAddedConnections.join();
    if (threadDNSAddressSeed.joinable())
        threadDNSAddressSeed.join();
    if (threadSocketHandler.joinable())
        threadSocketHandler.join();
}

void CConnman::StopNodes()
{
    if (fAddressesInitialized) {
        DumpAddresses();
        fAddressesInitialized = false;

        if (m_use_addrman_outgoing) {
            // Anchor connections are only dumped during clean shutdown.
            std::vector<CAddress> anchors_to_dump = GetCurrentBlockRelayOnlyConns();
            if (anchors_to_dump.size() > MAX_BLOCK_RELAY_ONLY_ANCHORS) {
                anchors_to_dump.resize(MAX_BLOCK_RELAY_ONLY_ANCHORS);
            }
            DumpAnchors(gArgs.GetDataDirNet() / ANCHORS_DATABASE_FILENAME, anchors_to_dump);
        }
    }

    // Delete peer connections.
    std::vector<CNode*> nodes;
    WITH_LOCK(cs_vNodes, nodes.swap(vNodes));
    for (CNode* pnode : nodes) {
        pnode->CloseSocketDisconnect();
        DeleteNode(pnode);
    }

    // Close listening sockets.
    for (ListenSocket& hListenSocket : vhListenSocket) {
        if (hListenSocket.socket != INVALID_SOCKET) {
            if (!CloseSocket(hListenSocket.socket)) {
                LogPrintf("CloseSocket(hListenSocket) failed with error %s\n", NetworkErrorString(WSAGetLastError()));
            }
        }
    }

    for (CNode* pnode : vNodesDisconnected) {
        DeleteNode(pnode);
    }
    vNodesDisconnected.clear();
    vhListenSocket.clear();
    semOutbound.reset();
    semAddnode.reset();
}

void CConnman::DeleteNode(CNode* pnode)
{
    assert(pnode);
    m_msgproc->FinalizeNode(*pnode);
    delete pnode;
}

CConnman::~CConnman()
{
    Interrupt();
    Stop();
}

std::vector<CAddress> CConnman::GetAddresses(size_t max_addresses, size_t max_pct, std::optional<Network> network) const
{
    std::vector<CAddress> addresses = addrman.GetAddr(max_addresses, max_pct, network);
    if (m_banman) {
        addresses.erase(std::remove_if(addresses.begin(), addresses.end(),
                        [this](const CAddress& addr){return m_banman->IsDiscouraged(addr) || m_banman->IsBanned(addr);}),
                        addresses.end());
    }
    return addresses;
}

std::vector<CAddress> CConnman::GetAddresses(CNode& requestor, size_t max_addresses, size_t max_pct)
{
    auto local_socket_bytes = requestor.addrBind.GetAddrBytes();
    uint64_t cache_id = GetDeterministicRandomizer(RANDOMIZER_ID_ADDRCACHE)
        .Write(requestor.addr.GetNetwork())
        .Write(local_socket_bytes.data(), local_socket_bytes.size())
        .Finalize();
    const auto current_time = GetTime<std::chrono::microseconds>();
    auto r = m_addr_response_caches.emplace(cache_id, CachedAddrResponse{});
    CachedAddrResponse& cache_entry = r.first->second;
    if (cache_entry.m_cache_entry_expiration < current_time) { // If emplace() added new one it has expiration 0.
        cache_entry.m_addrs_response_cache = GetAddresses(max_addresses, max_pct, /* network */ std::nullopt);
        // Choosing a proper cache lifetime is a trade-off between the privacy leak minimization
        // and the usefulness of ADDR responses to honest users.
        //
        // Longer cache lifetime makes it more difficult for an attacker to scrape
        // enough AddrMan data to maliciously infer something useful.
        // By the time an attacker scraped enough AddrMan records, most of
        // the records should be old enough to not leak topology info by
        // e.g. analyzing real-time changes in timestamps.
        //
        // It takes only several hundred requests to scrape everything from an AddrMan containing 100,000 nodes,
        // so ~24 hours of cache lifetime indeed makes the data less inferable by the time
        // most of it could be scraped (considering that timestamps are updated via
        // ADDR self-announcements and when nodes communicate).
        // We also should be robust to those attacks which may not require scraping *full* victim's AddrMan
        // (because even several timestamps of the same handful of nodes may leak privacy).
        //
        // On the other hand, longer cache lifetime makes ADDR responses
        // outdated and less useful for an honest requestor, e.g. if most nodes
        // in the ADDR response are no longer active.
        //
        // However, the churn in the network is known to be rather low. Since we consider
        // nodes to be "terrible" (see IsTerrible()) if the timestamps are older than 30 days,
        // max. 24 hours of "penalty" due to cache shouldn't make any meaningful difference
        // in terms of the freshness of the response.
        cache_entry.m_cache_entry_expiration = current_time + std::chrono::hours(21) + GetRandMillis(std::chrono::hours(6));
    }
    return cache_entry.m_addrs_response_cache;
}

bool CConnman::AddNode(const std::string& strNode)
{
    LOCK(cs_vAddedNodes);
    for (const std::string& it : vAddedNodes) {
        if (strNode == it) return false;
    }

    vAddedNodes.push_back(strNode);
    return true;
}

bool CConnman::RemoveAddedNode(const std::string& strNode)
{
    LOCK(cs_vAddedNodes);
    for(std::vector<std::string>::iterator it = vAddedNodes.begin(); it != vAddedNodes.end(); ++it) {
        if (strNode == *it) {
            vAddedNodes.erase(it);
            return true;
        }
    }
    return false;
}

size_t CConnman::GetNodeCount(ConnectionDirection flags) const
{
    LOCK(cs_vNodes);
    if (flags == ConnectionDirection::Both) // Shortcut if we want total
        return vNodes.size();

    int nNum = 0;
    for (const auto& pnode : vNodes) {
        if (flags & (pnode->IsInboundConn() ? ConnectionDirection::In : ConnectionDirection::Out)) {
            nNum++;
        }
    }

    return nNum;
}

void CConnman::GetNodeStats(std::vector<CNodeStats>& vstats) const
{
    vstats.clear();
    LOCK(cs_vNodes);
    vstats.reserve(vNodes.size());
    for (CNode* pnode : vNodes) {
        vstats.emplace_back();
        pnode->copyStats(vstats.back(), addrman.m_asmap);
    }
}

bool CConnman::DisconnectNode(const std::string& strNode)
{
    LOCK(cs_vNodes);
    if (CNode* pnode = FindNode(strNode)) {
        LogPrint(BCLog::NET, "disconnect by address%s matched peer=%d; disconnecting\n", (fLogIPs ? strprintf("=%s", strNode) : ""), pnode->GetId());
        pnode->fDisconnect = true;
        return true;
    }
    return false;
}

bool CConnman::DisconnectNode(const CSubNet& subnet)
{
    bool disconnected = false;
    LOCK(cs_vNodes);
    for (CNode* pnode : vNodes) {
        if (subnet.Match(pnode->addr)) {
            LogPrint(BCLog::NET, "disconnect by subnet%s matched peer=%d; disconnecting\n", (fLogIPs ? strprintf("=%s", subnet.ToString()) : ""), pnode->GetId());
            pnode->fDisconnect = true;
            disconnected = true;
        }
    }
    return disconnected;
}

bool CConnman::DisconnectNode(const CNetAddr& addr)
{
    return DisconnectNode(CSubNet(addr));
}

bool CConnman::DisconnectNode(NodeId id)
{
    LOCK(cs_vNodes);
    for(CNode* pnode : vNodes) {
        if (id == pnode->GetId()) {
            LogPrint(BCLog::NET, "disconnect by id peer=%d; disconnecting\n", pnode->GetId());
            pnode->fDisconnect = true;
            return true;
        }
    }
    return false;
}

void CConnman::RecordBytesRecv(uint64_t bytes)
{
    LOCK(cs_totalBytesRecv);
    nTotalBytesRecv += bytes;
}

void CConnman::RecordBytesSent(uint64_t bytes)
{
    LOCK(cs_totalBytesSent);
    nTotalBytesSent += bytes;

    const auto now = GetTime<std::chrono::seconds>();
    if (nMaxOutboundCycleStartTime + MAX_UPLOAD_TIMEFRAME < now)
    {
        // timeframe expired, reset cycle
        nMaxOutboundCycleStartTime = now;
        nMaxOutboundTotalBytesSentInCycle = 0;
    }

    // TODO, exclude peers with download permission
    nMaxOutboundTotalBytesSentInCycle += bytes;
}

uint64_t CConnman::GetMaxOutboundTarget() const
{
    LOCK(cs_totalBytesSent);
    return nMaxOutboundLimit;
}

std::chrono::seconds CConnman::GetMaxOutboundTimeframe() const
{
    return MAX_UPLOAD_TIMEFRAME;
}

std::chrono::seconds CConnman::GetMaxOutboundTimeLeftInCycle() const
{
    LOCK(cs_totalBytesSent);
    if (nMaxOutboundLimit == 0)
        return 0s;

    if (nMaxOutboundCycleStartTime.count() == 0)
        return MAX_UPLOAD_TIMEFRAME;

    const std::chrono::seconds cycleEndTime = nMaxOutboundCycleStartTime + MAX_UPLOAD_TIMEFRAME;
    const auto now = GetTime<std::chrono::seconds>();
    return (cycleEndTime < now) ? 0s : cycleEndTime - now;
}

bool CConnman::OutboundTargetReached(bool historicalBlockServingLimit) const
{
    LOCK(cs_totalBytesSent);
    if (nMaxOutboundLimit == 0)
        return false;

    if (historicalBlockServingLimit)
    {
        // keep a large enough buffer to at least relay each block once
        const std::chrono::seconds timeLeftInCycle = GetMaxOutboundTimeLeftInCycle();
        const uint64_t buffer = timeLeftInCycle / std::chrono::minutes{10} * MAX_BLOCK_SERIALIZED_SIZE;
        if (buffer >= nMaxOutboundLimit || nMaxOutboundTotalBytesSentInCycle >= nMaxOutboundLimit - buffer)
            return true;
    }
    else if (nMaxOutboundTotalBytesSentInCycle >= nMaxOutboundLimit)
        return true;

    return false;
}

uint64_t CConnman::GetOutboundTargetBytesLeft() const
{
    LOCK(cs_totalBytesSent);
    if (nMaxOutboundLimit == 0)
        return 0;

    return (nMaxOutboundTotalBytesSentInCycle >= nMaxOutboundLimit) ? 0 : nMaxOutboundLimit - nMaxOutboundTotalBytesSentInCycle;
}

uint64_t CConnman::GetTotalBytesRecv() const
{
    LOCK(cs_totalBytesRecv);
    return nTotalBytesRecv;
}

uint64_t CConnman::GetTotalBytesSent() const
{
    LOCK(cs_totalBytesSent);
    return nTotalBytesSent;
}

ServiceFlags CConnman::GetLocalServices() const
{
    return nLocalServices;
}

void CConnman::SetLocalServices(ServiceFlags f)
{
    nLocalServices = f;
}

unsigned int CConnman::GetReceiveFloodSize() const { return nReceiveFloodSize; }

CNode::CNode(NodeId idIn, ServiceFlags nLocalServicesIn, SOCKET hSocketIn, const CAddress& addrIn, uint64_t nKeyedNetGroupIn, uint64_t nLocalHostNonceIn, const CAddress& addrBindIn, const std::string& addrNameIn, ConnectionType conn_type_in, bool inbound_onion)
    : nTimeConnected(GetTimeSeconds()),
      addr(addrIn),
      addrBind(addrBindIn),
      m_inbound_onion(inbound_onion),
      nKeyedNetGroup(nKeyedNetGroupIn),
      id(idIn),
      nLocalHostNonce(nLocalHostNonceIn),
      m_conn_type(conn_type_in),
      nLocalServices(nLocalServicesIn)
{
    if (inbound_onion) assert(conn_type_in == ConnectionType::INBOUND);
    hSocket = hSocketIn;
    addrName = addrNameIn == "" ? addr.ToStringIPPort() : addrNameIn;
    if (conn_type_in != ConnectionType::BLOCK_RELAY) {
        m_tx_relay = std::make_unique<TxRelay>();
    }

    for (const std::string &msg : getAllNetMessageTypes())
        mapRecvBytesPerMsgCmd[msg] = 0;
    mapRecvBytesPerMsgCmd[NET_MESSAGE_COMMAND_OTHER] = 0;

    if (fLogIPs) {
        LogPrint(BCLog::NET, "Added connection to %s peer=%d\n", addrName, id);
    } else {
        LogPrint(BCLog::NET, "Added connection peer=%d\n", id);
    }

    m_deserializer = std::make_unique<V1TransportDeserializer>(V1TransportDeserializer(Params(), GetId(), SER_NETWORK, INIT_PROTO_VERSION));
    m_serializer = std::make_unique<V1TransportSerializer>(V1TransportSerializer());
}

CNode::~CNode()
{
    CloseSocket(hSocket);
}

bool CConnman::NodeFullyConnected(const CNode* pnode)
{
    return pnode && pnode->fSuccessfullyConnected && !pnode->fDisconnect;
}

void CConnman::PushMessage(CNode* pnode, CSerializedNetMsg&& msg)
{
    size_t nMessageSize = msg.data.size();
    LogPrint(BCLog::NET, "sending %s (%d bytes) peer=%d\n", msg.m_type, nMessageSize, pnode->GetId());
    if (gArgs.GetBoolArg("-capturemessages", false)) {
        CaptureMessage(pnode->addr, msg.m_type, msg.data, /* incoming */ false);
    }

    TRACE6(net, outbound_message,
        pnode->GetId(),
        pnode->GetAddrName().c_str(),
        pnode->ConnectionTypeAsString().c_str(),
        msg.m_type.c_str(),
        msg.data.size(),
        msg.data.data()
    );

    // make sure we use the appropriate network transport format
    std::vector<unsigned char> serializedHeader;
    pnode->m_serializer->prepareForTransport(msg, serializedHeader);
    size_t nTotalSize = nMessageSize + serializedHeader.size();

    size_t nBytesSent = 0;
    {
        LOCK(pnode->cs_vSend);
        bool optimisticSend(pnode->vSendMsg.empty());

        //log total amount of bytes per message type
        pnode->mapSendBytesPerMsgCmd[msg.m_type] += nTotalSize;
        pnode->nSendSize += nTotalSize;

        if (pnode->nSendSize > nSendBufferMaxSize) pnode->fPauseSend = true;
        pnode->vSendMsg.push_back(std::move(serializedHeader));
        if (nMessageSize) pnode->vSendMsg.push_back(std::move(msg.data));

        // If write queue empty, attempt "optimistic write"
        if (optimisticSend) nBytesSent = SocketSendData(*pnode);
    }
    if (nBytesSent) RecordBytesSent(nBytesSent);
}

bool CConnman::ForNode(NodeId id, std::function<bool(CNode* pnode)> func)
{
    CNode* found = nullptr;
    LOCK(cs_vNodes);
    for (auto&& pnode : vNodes) {
        if(pnode->GetId() == id) {
            found = pnode;
            break;
        }
    }
    return found != nullptr && NodeFullyConnected(found) && func(found);
}

std::chrono::microseconds CConnman::PoissonNextSendInbound(std::chrono::microseconds now, std::chrono::seconds average_interval)
{
    if (m_next_send_inv_to_incoming.load() < now) {
        // If this function were called from multiple threads simultaneously
        // it would possible that both update the next send variable, and return a different result to their caller.
        // This is not possible in practice as only the net processing thread invokes this function.
        m_next_send_inv_to_incoming = PoissonNextSend(now, average_interval);
    }
    return m_next_send_inv_to_incoming;
}

std::chrono::microseconds PoissonNextSend(std::chrono::microseconds now, std::chrono::seconds average_interval)
{
    double unscaled = -log1p(GetRand(1ULL << 48) * -0.0000000000000035527136788 /* -1/2^48 */);
    return now + std::chrono::duration_cast<std::chrono::microseconds>(unscaled * average_interval + 0.5us);
}

CSipHasher CConnman::GetDeterministicRandomizer(uint64_t id) const
{
    return CSipHasher(nSeed0, nSeed1).Write(id);
}

uint64_t CConnman::CalculateKeyedNetGroup(const CAddress& ad) const
{
    std::vector<unsigned char> vchNetGroup(ad.GetGroup(addrman.m_asmap));

    return GetDeterministicRandomizer(RANDOMIZER_ID_NETGROUP).Write(vchNetGroup.data(), vchNetGroup.size()).Finalize();
}

void CaptureMessage(const CAddress& addr, const std::string& msg_type, const Span<const unsigned char>& data, bool is_incoming)
{
    // Note: This function captures the message at the time of processing,
    // not at socket receive/send time.
    // This ensures that the messages are always in order from an application
    // layer (processing) perspective.
    auto now = GetTime<std::chrono::microseconds>();

    // Windows folder names can not include a colon
    std::string clean_addr = addr.ToString();
    std::replace(clean_addr.begin(), clean_addr.end(), ':', '_');

    fs::path base_path = gArgs.GetDataDirNet() / "message_capture" / clean_addr;
    fs::create_directories(base_path);

    fs::path path = base_path / (is_incoming ? "msgs_recv.dat" : "msgs_sent.dat");
    CAutoFile f(fsbridge::fopen(path, "ab"), SER_DISK, CLIENT_VERSION);

    ser_writedata64(f, now.count());
    f.write(msg_type.data(), msg_type.length());
    for (auto i = msg_type.length(); i < CMessageHeader::COMMAND_SIZE; ++i) {
        f << uint8_t{'\0'};
    }
    uint32_t size = data.size();
    ser_writedata32(f, size);
    f.write((const char*)data.data(), data.size());
}<|MERGE_RESOLUTION|>--- conflicted
+++ resolved
@@ -1308,15 +1308,10 @@
     }
     if(vNodesSize != nPrevNodeCount) {
         nPrevNodeCount = vNodesSize;
-<<<<<<< HEAD
-        if(clientInterface)
-            clientInterface->NotifyNumConnectionsChanged(vNodesSize);
-        particl::UpdateNumPeers(vNodesSize);
-=======
         if (m_client_interface) {
             m_client_interface->NotifyNumConnectionsChanged(vNodesSize);
         }
->>>>>>> 2f019032
+        particl::UpdateNumPeers(vNodesSize);
     }
 }
 
