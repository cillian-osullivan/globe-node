// Copyright (c) 2009-2020 The Bitcoin Core developers
// Distributed under the MIT software license, see the accompanying
// file COPYING or http://www.opensource.org/licenses/mit-license.php.

#if defined(HAVE_CONFIG_H)
#include <config/bitcoin-config.h>
#endif

#include <clientversion.h>
#include <coins.h>
#include <consensus/consensus.h>
#include <core_io.h>
#include <key_io.h>
#include <policy/policy.h>
#include <policy/rbf.h>
#include <primitives/transaction.h>
#include <script/script.h>
#include <script/sign.h>
#include <script/signingprovider.h>
#include <univalue.h>
#include <util/moneystr.h>
#include <util/rbf.h>
#include <util/strencodings.h>
#include <util/string.h>
#include <util/system.h>
#include <util/translation.h>

#include <key/stealth.h>

#include <functional>
#include <memory>
#include <stdio.h>

#include <boost/algorithm/string.hpp>

static bool fCreateBlank;
static std::map<std::string,UniValue> registers;
static const int CONTINUE_EXECUTION=-1;

const std::function<std::string(const char*)> G_TRANSLATION_FUN = nullptr;

static void SetupBitcoinTxArgs(ArgsManager &argsman)
{
    SetupHelpOptions(argsman);

    argsman.AddArg("-version", "Print version and exit", ArgsManager::ALLOW_ANY, OptionsCategory::OPTIONS);
    argsman.AddArg("-create", "Create new, empty TX.", ArgsManager::ALLOW_ANY, OptionsCategory::OPTIONS);
    argsman.AddArg("-json", "Select JSON output", ArgsManager::ALLOW_ANY, OptionsCategory::OPTIONS);
    argsman.AddArg("-txid", "Output only the hex-encoded transaction id of the resultant transaction.", ArgsManager::ALLOW_ANY, OptionsCategory::OPTIONS);
    argsman.AddArg("-btcmode", "Create bitcoin transactions by default", ArgsManager::ALLOW_ANY, OptionsCategory::OPTIONS);
    SetupChainParamsBaseOptions(argsman);

    argsman.AddArg("delin=N", "Delete input N from TX", ArgsManager::ALLOW_ANY, OptionsCategory::COMMANDS);
    argsman.AddArg("delout=N", "Delete output N from TX", ArgsManager::ALLOW_ANY, OptionsCategory::COMMANDS);
    argsman.AddArg("in=TXID:VOUT(:SEQUENCE_NUMBER)", "Add input to TX", ArgsManager::ALLOW_ANY, OptionsCategory::COMMANDS);
    argsman.AddArg("locktime=N", "Set TX lock time to N", ArgsManager::ALLOW_ANY, OptionsCategory::COMMANDS);
    argsman.AddArg("nversion=N", "Set TX version to N", ArgsManager::ALLOW_ANY, OptionsCategory::COMMANDS);
    argsman.AddArg("outaddr=VALUE:ADDRESS", "Add address-based output to TX", ArgsManager::ALLOW_ANY, OptionsCategory::COMMANDS);
    argsman.AddArg("outdata=[VALUE:]DATA", "Add data-based output to TX", ArgsManager::ALLOW_ANY, OptionsCategory::COMMANDS);
    argsman.AddArg("outmultisig=VALUE:REQUIRED:PUBKEYS:PUBKEY1:PUBKEY2:....[:FLAGS]", "Add Pay To n-of-m Multi-sig output to TX. n = REQUIRED, m = PUBKEYS. "
        "Optionally add the \"W\" flag to produce a pay-to-witness-script-hash output. "
        "Optionally add the \"S\" flag to wrap the output in a pay-to-script-hash.", ArgsManager::ALLOW_ANY, OptionsCategory::COMMANDS);
    argsman.AddArg("outpubkey=VALUE:PUBKEY[:FLAGS]", "Add pay-to-pubkey output to TX. "
        "Optionally add the \"W\" flag to produce a pay-to-witness-pubkey-hash output. "
        "Optionally add the \"S\" flag to wrap the output in a pay-to-script-hash.", ArgsManager::ALLOW_ANY, OptionsCategory::COMMANDS);
    argsman.AddArg("outscript=VALUE:SCRIPT[:FLAGS]", "Add raw script output to TX. "
        "Optionally add the \"W\" flag to produce a pay-to-witness-script-hash output. "
        "Optionally add the \"S\" flag to wrap the output in a pay-to-script-hash.", ArgsManager::ALLOW_ANY, OptionsCategory::COMMANDS);
    argsman.AddArg("replaceable(=N)", "Set RBF opt-in sequence number for input N (if not provided, opt-in all available inputs)", ArgsManager::ALLOW_ANY, OptionsCategory::COMMANDS);
    argsman.AddArg("sign=SIGHASH-FLAGS", "Add zero or more signatures to transaction. "
        "This command requires JSON registers:"
        "prevtxs=JSON object, "
        "privatekeys=JSON object. "
        "See signrawtransactionwithkey docs for format of sighash flags, JSON objects.", ArgsManager::ALLOW_ANY, OptionsCategory::COMMANDS);

    argsman.AddArg("load=NAME:FILENAME", "Load JSON file FILENAME into register NAME", ArgsManager::ALLOW_ANY, OptionsCategory::REGISTER_COMMANDS);
    argsman.AddArg("set=NAME:JSON-STRING", "Set register NAME to given JSON-STRING", ArgsManager::ALLOW_ANY, OptionsCategory::REGISTER_COMMANDS);

    argsman.AddArg("witness=N:HEX1(:HEX2...:HEXN)", "Add witness data to input N", ArgsManager::ALLOW_ANY, OptionsCategory::COMMANDS);
    argsman.AddArg("delwitness=N", "Delete all witness data from input N", ArgsManager::ALLOW_ANY, OptionsCategory::COMMANDS);
    argsman.AddArg("scriptsig=N:HEX", "Add scriptsig data to input N", ArgsManager::ALLOW_ANY, OptionsCategory::COMMANDS);
    argsman.AddArg("delscriptsig=N", "Delete all scriptsig data from input N", ArgsManager::ALLOW_ANY, OptionsCategory::COMMANDS);
    argsman.AddArg("outblind=COMMITMENT:SCRIPT:RANGEPROOF[:DATA]", "Add blinded output to TX", ArgsManager::ALLOW_ANY, OptionsCategory::COMMANDS);
    argsman.AddArg("outdatatype=DATA", "Add data-type output to TX", ArgsManager::ALLOW_ANY, OptionsCategory::COMMANDS);
}

//
// This function returns either one of EXIT_ codes when it's expected to stop the process or
// CONTINUE_EXECUTION when it's expected to continue further.
//
static int AppInitRawTx(int argc, char* argv[])
{
    SetupBitcoinTxArgs(gArgs);
    std::string error;
    if (!gArgs.ParseParameters(argc, argv, error)) {
        tfm::format(std::cerr, "Error parsing command line arguments: %s\n", error);
        return EXIT_FAILURE;
    }

    // Check for chain settings (Params() calls are only valid after this clause)
    try {
        SelectParams(gArgs.GetChainName());
    } catch (const std::exception& e) {
        tfm::format(std::cerr, "Error: %s\n", e.what());
        return EXIT_FAILURE;
    }

    fParticlMode = !gArgs.GetBoolArg("-btcmode", false);
    fCreateBlank = gArgs.GetBoolArg("-create", false);

    if (argc < 2 || HelpRequested(gArgs) || gArgs.IsArgSet("-version")) {
        // First part of help message is specific to this utility
<<<<<<< HEAD
        std::string strUsage = PACKAGE_NAME " particl-tx utility version " + FormatFullVersion() + "\n\n" +
            "Usage:  particl-tx [options] <hex-tx> [commands]  Update hex-encoded transaction\n" +
            "or:     particl-tx [options] -create [commands]   Create hex-encoded transaction\n" +
            "\n";
        strUsage += gArgs.GetHelpMessage();
=======
        std::string strUsage = PACKAGE_NAME " bitcoin-tx utility version " + FormatFullVersion() + "\n";
        if (!gArgs.IsArgSet("-version")) {
            strUsage += "\n"
                "Usage:  bitcoin-tx [options] <hex-tx> [commands]  Update hex-encoded bitcoin transaction\n"
                "or:     bitcoin-tx [options] -create [commands]   Create hex-encoded bitcoin transaction\n"
                "\n";
            strUsage += gArgs.GetHelpMessage();
        }
>>>>>>> 9c3765ad

        tfm::format(std::cout, "%s", strUsage);

        if (argc < 2) {
            tfm::format(std::cerr, "Error: too few parameters\n");
            return EXIT_FAILURE;
        }
        return EXIT_SUCCESS;
    }
    return CONTINUE_EXECUTION;
}

static void RegisterSetJson(const std::string& key, const std::string& rawJson)
{
    UniValue val;
    if (!val.read(rawJson)) {
        std::string strErr = "Cannot parse JSON for key " + key;
        throw std::runtime_error(strErr);
    }

    registers[key] = val;
}

static void RegisterSet(const std::string& strInput)
{
    // separate NAME:VALUE in string
    size_t pos = strInput.find(':');
    if ((pos == std::string::npos) ||
        (pos == 0) ||
        (pos == (strInput.size() - 1)))
        throw std::runtime_error("Register input requires NAME:VALUE");

    std::string key = strInput.substr(0, pos);
    std::string valStr = strInput.substr(pos + 1, std::string::npos);

    RegisterSetJson(key, valStr);
}

static void RegisterLoad(const std::string& strInput)
{
    // separate NAME:FILENAME in string
    size_t pos = strInput.find(':');
    if ((pos == std::string::npos) ||
        (pos == 0) ||
        (pos == (strInput.size() - 1)))
        throw std::runtime_error("Register load requires NAME:FILENAME");

    std::string key = strInput.substr(0, pos);
    std::string filename = strInput.substr(pos + 1, std::string::npos);

    FILE *f = fopen(filename.c_str(), "r");
    if (!f) {
        std::string strErr = "Cannot open file " + filename;
        throw std::runtime_error(strErr);
    }

    // load file chunks into one big buffer
    std::string valStr;
    while ((!feof(f)) && (!ferror(f))) {
        char buf[4096];
        int bread = fread(buf, 1, sizeof(buf), f);
        if (bread <= 0)
            break;

        valStr.insert(valStr.size(), buf, bread);
    }

    int error = ferror(f);
    fclose(f);

    if (error) {
        std::string strErr = "Error reading file " + filename;
        throw std::runtime_error(strErr);
    }

    // evaluate as JSON buffer register
    RegisterSetJson(key, valStr);
}

static CAmount ExtractAndValidateValue(const std::string& strValue)
{
    CAmount value;
    if (!ParseMoney(strValue, value))
        throw std::runtime_error("invalid TX output value");
    return value;
}

static void MutateTxVersion(CMutableTransaction& tx, const std::string& cmdVal)
{
    int64_t newVersion;
<<<<<<< HEAD
    if (!ParseInt64(cmdVal, &newVersion) || newVersion < 1 || newVersion > CTransaction::MAX_STANDARD_PARTICL_VERSION)
=======
    if (!ParseInt64(cmdVal, &newVersion) || newVersion < 1 || newVersion > TX_MAX_STANDARD_VERSION) {
>>>>>>> 9c3765ad
        throw std::runtime_error("Invalid TX version requested: '" + cmdVal + "'");
    }

    if (!tx.IsParticlVersion() && IsParticlTxVersion(newVersion)) {
        for (const auto& txout : tx.vout) {
            tx.vpout.push_back(MAKE_OUTPUT<CTxOutStandard>(txout.nValue, txout.scriptPubKey));
        }

        for (auto& txin : tx.vin) {
            ScriptError serror;
            std::vector<std::vector<unsigned char> > stack;
            if (!EvalScript(stack, txin.scriptSig, SCRIPT_VERIFY_P2SH, BaseSignatureChecker(), SigVersion::BASE, &serror)) {
                throw std::runtime_error("EvalScript failed for input.");
            }
            txin.scriptWitness.stack = stack;
            txin.scriptSig.clear();
        }
    } else
    if (tx.IsParticlVersion() && !IsParticlTxVersion(newVersion)) {
        for (const auto &txout : tx.vpout) {
            if (!txout->IsStandardOutput()) {
                throw std::runtime_error("Can't convert non-standard output.");
            }
            tx.vout.emplace_back(txout->GetStandardOutput()->nValue, txout->GetStandardOutput()->scriptPubKey);
        }
    }

    tx.nVersion = (int) newVersion;
}

static void MutateTxLocktime(CMutableTransaction& tx, const std::string& cmdVal)
{
    int64_t newLocktime;
    if (!ParseInt64(cmdVal, &newLocktime) || newLocktime < 0LL || newLocktime > 0xffffffffLL)
        throw std::runtime_error("Invalid TX locktime requested: '" + cmdVal + "'");

    tx.nLockTime = (unsigned int) newLocktime;
}

static void MutateTxRBFOptIn(CMutableTransaction& tx, const std::string& strInIdx)
{
    // parse requested index
    int64_t inIdx;
    if (!ParseInt64(strInIdx, &inIdx) || inIdx < 0 || inIdx >= static_cast<int64_t>(tx.vin.size())) {
        throw std::runtime_error("Invalid TX input index '" + strInIdx + "'");
    }

    // set the nSequence to MAX_INT - 2 (= RBF opt in flag)
    int cnt = 0;
    for (CTxIn& txin : tx.vin) {
        if (strInIdx == "" || cnt == inIdx) {
            if (txin.nSequence > MAX_BIP125_RBF_SEQUENCE) {
                txin.nSequence = MAX_BIP125_RBF_SEQUENCE;
            }
        }
        ++cnt;
    }
}

static void MutateTxAddInput(CMutableTransaction& tx, const std::string& strInput)
{
    std::vector<std::string> vStrInputParts;
    boost::split(vStrInputParts, strInput, boost::is_any_of(":"));

    // separate TXID:VOUT in string
    if (vStrInputParts.size()<2)
        throw std::runtime_error("TX input missing separator");

    // extract and validate TXID
    uint256 txid;
    if (!ParseHashStr(vStrInputParts[0], txid)) {
        throw std::runtime_error("invalid TX input txid");
    }

    static const unsigned int minTxOutSz = 9;
    static const unsigned int maxVout = MAX_BLOCK_WEIGHT / (WITNESS_SCALE_FACTOR * minTxOutSz);

    // extract and validate vout
    const std::string& strVout = vStrInputParts[1];
    int64_t vout;
    if (!ParseInt64(strVout, &vout) || vout < 0 || vout > static_cast<int64_t>(maxVout))
        throw std::runtime_error("invalid TX input vout '" + strVout + "'");

    // extract the optional sequence number
    uint32_t nSequenceIn = CTxIn::SEQUENCE_FINAL;
    if (vStrInputParts.size() > 2)
        nSequenceIn = std::stoul(vStrInputParts[2]);

    // append to transaction input list
    CTxIn txin(txid, vout, CScript(), nSequenceIn);
    tx.vin.push_back(txin);
}

static void MutateTxAddWitness(CMutableTransaction& tx, const std::string& strInput)
{
    std::vector<std::string> vStrInputParts;
    boost::split(vStrInputParts, strInput, boost::is_any_of(":"));

    if (vStrInputParts.size() < 2) {
        std::string strErr = "Bad input '" + strInput + "'";
        throw std::runtime_error(strErr.c_str());
    }

    int64_t inIdx;
    if (!ParseInt64(vStrInputParts[0], &inIdx) || inIdx < 0 || inIdx >= static_cast<int64_t>(tx.vin.size())) {
        throw std::runtime_error("Invalid TX input index '" + vStrInputParts[0] + "'");
    }

    CTxIn &txin = tx.vin[inIdx];

    for (size_t i = 1; i < vStrInputParts.size(); ++i) {
        std::vector<uint8_t> vScript;
        if (vStrInputParts[i].length() > 0) {
            if (!IsHex(vStrInputParts[i])) {
                std::string strErr = "Expecting hex input '" + vStrInputParts[i] + "'";
                throw std::runtime_error(strErr.c_str());
            }
            vScript = ParseHex(vStrInputParts[i]);
        }
        txin.scriptWitness.stack.push_back(vScript);
    }
}

static void MutateTxDelWitness(CMutableTransaction& tx, const std::string& strInIdx)
{
    int64_t inIdx;
    if (!ParseInt64(strInIdx, &inIdx) || inIdx < 0 || inIdx >= static_cast<int64_t>(tx.vin.size())) {
        throw std::runtime_error("Invalid TX input index '" + strInIdx + "'");
    }

    CTxIn &txin = tx.vin[inIdx];
    txin.scriptWitness.stack.clear();
}

static void MutateTxAddScriptSig(CMutableTransaction& tx, const std::string& strInput)
{
    std::vector<std::string> vStrInputParts;
    boost::split(vStrInputParts, strInput, boost::is_any_of(":"));

    if (vStrInputParts.size() < 2) {
        std::string strErr = "Bad input '" + strInput + "'";
        throw std::runtime_error(strErr.c_str());
    }

    int64_t inIdx;
    if (!ParseInt64(vStrInputParts[0], &inIdx) || inIdx < 0 || inIdx >= static_cast<int64_t>(tx.vin.size())) {
        throw std::runtime_error("Invalid TX input index '" + vStrInputParts[0] + "'");
    }
    CTxIn &txin = tx.vin[inIdx];

    std::vector<unsigned char> scriptData(ParseHex(vStrInputParts[1]));
    txin.scriptSig = CScript(scriptData.begin(), scriptData.end());
}

static void MutateTxDelScriptSig(CMutableTransaction& tx, const std::string& strInIdx)
{
    int64_t inIdx;
    if (!ParseInt64(strInIdx, &inIdx) || inIdx < 0 || inIdx >= static_cast<int64_t>(tx.vin.size())) {
        throw std::runtime_error("Invalid TX input index '" + strInIdx + "'");
    }

    CTxIn &txin = tx.vin[inIdx];
    txin.scriptSig.clear();
}

static void MutateTxAddOutAddr(CMutableTransaction& tx, const std::string& strInput)
{
    // Separate into VALUE:ADDRESS
    std::vector<std::string> vStrInputParts;
    boost::split(vStrInputParts, strInput, boost::is_any_of(":"));

    if (vStrInputParts.size() != 2)
        throw std::runtime_error("TX output missing or too many separators");

    // Extract and validate VALUE
    CAmount value = ExtractAndValidateValue(vStrInputParts[0]);

    // extract and validate ADDRESS
    std::string strAddr = vStrInputParts[1];
    CTxDestination destination = DecodeDestination(strAddr);
    if (!IsValidDestination(destination)) {
        throw std::runtime_error("invalid TX output address");
    }
    CScript scriptPubKey = GetScriptForDestination(destination);

    // construct TxOut, append to transaction output list
    if (tx.IsParticlVersion()) {
        if (destination.type() == typeid(CStealthAddress)) {
            CStealthAddress sx = boost::get<CStealthAddress>(destination);
            OUTPUT_PTR<CTxOutData> outData = MAKE_OUTPUT<CTxOutData>();
            std::string sNarration;
            std::string sError;
            if (0 != PrepareStealthOutput(sx, sNarration, scriptPubKey, outData->vData, sError))
                throw std::runtime_error(std::string("PrepareStealthOutput failed: ") + sError);

            tx.vpout.push_back(MAKE_OUTPUT<CTxOutStandard>(value, scriptPubKey));
            tx.vpout.push_back(outData);
            return;
        }

        tx.vpout.push_back(MAKE_OUTPUT<CTxOutStandard>(value, scriptPubKey));
        return;
    }
    CTxOut txout(value, scriptPubKey);
    tx.vout.push_back(txout);
    return;
}

static void MutateTxAddOutPubKey(CMutableTransaction& tx, const std::string& strInput)
{
    // Separate into VALUE:PUBKEY[:FLAGS]
    std::vector<std::string> vStrInputParts;
    boost::split(vStrInputParts, strInput, boost::is_any_of(":"));

    if (vStrInputParts.size() < 2 || vStrInputParts.size() > 3)
        throw std::runtime_error("TX output missing or too many separators");

    // Extract and validate VALUE
    CAmount value = ExtractAndValidateValue(vStrInputParts[0]);

    // Extract and validate PUBKEY
    CPubKey pubkey(ParseHex(vStrInputParts[1]));
    if (!pubkey.IsFullyValid())
        throw std::runtime_error("invalid TX output pubkey");
    CScript scriptPubKey = GetScriptForRawPubKey(pubkey);

    // Extract and validate FLAGS
    bool bSegWit = false;
    bool bScriptHash = false;
    if (vStrInputParts.size() == 3) {
        std::string flags = vStrInputParts[2];
        bSegWit = (flags.find('W') != std::string::npos);
        bScriptHash = (flags.find('S') != std::string::npos);
    }

    if (bSegWit) {
        if (!pubkey.IsCompressed()) {
            throw std::runtime_error("Uncompressed pubkeys are not useable for SegWit outputs");
        }
        // Build a P2WPKH script
        scriptPubKey = GetScriptForDestination(WitnessV0KeyHash(pubkey));
    }
    if (bScriptHash) {
        // Get the ID for the script, and then construct a P2SH destination for it.
        scriptPubKey = GetScriptForDestination(ScriptHash(scriptPubKey));
    }

    // construct TxOut, append to transaction output list
    if (tx.IsParticlVersion()) {
        tx.vpout.push_back(MAKE_OUTPUT<CTxOutStandard>(value, scriptPubKey));
        return;
    }
    CTxOut txout(value, scriptPubKey);
    tx.vout.push_back(txout);
    return;
}

static void MutateTxAddOutMultiSig(CMutableTransaction& tx, const std::string& strInput)
{
    // Separate into VALUE:REQUIRED:NUMKEYS:PUBKEY1:PUBKEY2:....[:FLAGS]
    std::vector<std::string> vStrInputParts;
    boost::split(vStrInputParts, strInput, boost::is_any_of(":"));

    // Check that there are enough parameters
    if (vStrInputParts.size()<3)
        throw std::runtime_error("Not enough multisig parameters");

    // Extract and validate VALUE
    CAmount value = ExtractAndValidateValue(vStrInputParts[0]);

    // Extract REQUIRED
    uint32_t required = stoul(vStrInputParts[1]);

    // Extract NUMKEYS
    uint32_t numkeys = stoul(vStrInputParts[2]);

    // Validate there are the correct number of pubkeys
    if (vStrInputParts.size() < numkeys + 3)
        throw std::runtime_error("incorrect number of multisig pubkeys");

    if (required < 1 || required > MAX_PUBKEYS_PER_MULTISIG || numkeys < 1 || numkeys > MAX_PUBKEYS_PER_MULTISIG || numkeys < required)
        throw std::runtime_error("multisig parameter mismatch. Required " \
                            + ToString(required) + " of " + ToString(numkeys) + "signatures.");

    // extract and validate PUBKEYs
    std::vector<CPubKey> pubkeys;
    for(int pos = 1; pos <= int(numkeys); pos++) {
        CPubKey pubkey(ParseHex(vStrInputParts[pos + 2]));
        if (!pubkey.IsFullyValid())
            throw std::runtime_error("invalid TX output pubkey");
        pubkeys.push_back(pubkey);
    }

    // Extract FLAGS
    bool bSegWit = false;
    bool bScriptHash = false;
    if (vStrInputParts.size() == numkeys + 4) {
        std::string flags = vStrInputParts.back();
        bSegWit = (flags.find('W') != std::string::npos);
        bScriptHash = (flags.find('S') != std::string::npos);
    }
    else if (vStrInputParts.size() > numkeys + 4) {
        // Validate that there were no more parameters passed
        throw std::runtime_error("Too many parameters");
    }

    CScript scriptPubKey = GetScriptForMultisig(required, pubkeys);

    if (bSegWit) {
        for (const CPubKey& pubkey : pubkeys) {
            if (!pubkey.IsCompressed()) {
                throw std::runtime_error("Uncompressed pubkeys are not useable for SegWit outputs");
            }
        }
        // Build a P2WSH with the multisig script
        scriptPubKey = GetScriptForDestination(WitnessV0ScriptHash(scriptPubKey));
    }
    if (bScriptHash) {
        if (scriptPubKey.size() > MAX_SCRIPT_ELEMENT_SIZE) {
            throw std::runtime_error(strprintf(
                        "redeemScript exceeds size limit: %d > %d", scriptPubKey.size(), MAX_SCRIPT_ELEMENT_SIZE));
        }
        // Get the ID for the script, and then construct a P2SH destination for it.
        scriptPubKey = GetScriptForDestination(ScriptHash(scriptPubKey));
    }

    // construct TxOut, append to transaction output list
    if (tx.IsParticlVersion()) {
        tx.vpout.push_back(MAKE_OUTPUT<CTxOutStandard>(value, scriptPubKey));
        return;
    }
    CTxOut txout(value, scriptPubKey);
    tx.vout.push_back(txout);
}

static void MutateTxAddOutData(CMutableTransaction& tx, const std::string& strInput)
{
    CAmount value = 0;

    // separate [VALUE:]DATA in string
    size_t pos = strInput.find(':');

    if (pos==0)
        throw std::runtime_error("TX output value not specified");

    if (pos != std::string::npos) {
        // Extract and validate VALUE
        value = ExtractAndValidateValue(strInput.substr(0, pos));
    }

    // extract and validate DATA
    std::string strData = strInput.substr(pos + 1, std::string::npos);

    if (!IsHex(strData))
        throw std::runtime_error("invalid TX output data");

    std::vector<unsigned char> data = ParseHex(strData);

    if (tx.IsParticlVersion()) {
        // TODO OUTPUT_DATA
        tx.vpout.push_back(MAKE_OUTPUT<CTxOutStandard>(value, CScript() << OP_RETURN << data));
        return;
    }
    CTxOut txout(value, CScript() << OP_RETURN << data);
    tx.vout.push_back(txout);
}

static void MutateTxAddOutScript(CMutableTransaction& tx, const std::string& strInput)
{
    // separate VALUE:SCRIPT[:FLAGS]
    std::vector<std::string> vStrInputParts;
    boost::split(vStrInputParts, strInput, boost::is_any_of(":"));
    if (vStrInputParts.size() < 2)
        throw std::runtime_error("TX output missing separator");

    // Extract and validate VALUE
    CAmount value = ExtractAndValidateValue(vStrInputParts[0]);

    // extract and validate script
    std::string strScript = vStrInputParts[1];
    CScript scriptPubKey = ParseScript(strScript);

    // Extract FLAGS
    bool bSegWit = false;
    bool bScriptHash = false;
    if (vStrInputParts.size() == 3) {
        std::string flags = vStrInputParts.back();
        bSegWit = (flags.find('W') != std::string::npos);
        bScriptHash = (flags.find('S') != std::string::npos);
    }

    if (scriptPubKey.size() > MAX_SCRIPT_SIZE) {
        throw std::runtime_error(strprintf(
                    "script exceeds size limit: %d > %d", scriptPubKey.size(), MAX_SCRIPT_SIZE));
    }

    if (bSegWit) {
        scriptPubKey = GetScriptForDestination(WitnessV0ScriptHash(scriptPubKey));
    }
    if (bScriptHash) {
        if (scriptPubKey.size() > MAX_SCRIPT_ELEMENT_SIZE) {
            throw std::runtime_error(strprintf(
                        "redeemScript exceeds size limit: %d > %d", scriptPubKey.size(), MAX_SCRIPT_ELEMENT_SIZE));
        }
        scriptPubKey = GetScriptForDestination(ScriptHash(scriptPubKey));
    }

    // construct TxOut, append to transaction output list
    if (tx.IsParticlVersion()) {
        tx.vpout.push_back(MAKE_OUTPUT<CTxOutStandard>(value, scriptPubKey));
        return;
    }
    CTxOut txout(value, scriptPubKey);
    tx.vout.push_back(txout);
}

static void MutateTxDelInput(CMutableTransaction& tx, const std::string& strInIdx)
{
    // parse requested deletion index
    int64_t inIdx;
    if (!ParseInt64(strInIdx, &inIdx) || inIdx < 0 || inIdx >= static_cast<int64_t>(tx.vin.size())) {
        throw std::runtime_error("Invalid TX input index '" + strInIdx + "'");
    }

    // delete input from transaction
    tx.vin.erase(tx.vin.begin() + inIdx);
}

static void MutateTxDelOutput(CMutableTransaction& tx, const std::string& strOutIdx)
{
    // parse requested deletion index
    int64_t outIdx;
    if (!ParseInt64(strOutIdx, &outIdx) || outIdx < 0 || outIdx >= static_cast<int64_t>(tx.GetNumVOuts())) {
        throw std::runtime_error("Invalid TX output index '" + strOutIdx + "'");
    }

    if (tx.IsParticlVersion()) {
        // delete output from transaction
        tx.vpout.erase(tx.vpout.begin() + outIdx);
        return;
    }

    // delete output from transaction
    tx.vout.erase(tx.vout.begin() + outIdx);
}

static const unsigned int N_SIGHASH_OPTS = 6;
static const struct {
    const char *flagStr;
    int flags;
} sighashOptions[N_SIGHASH_OPTS] = {
    {"ALL", SIGHASH_ALL},
    {"NONE", SIGHASH_NONE},
    {"SINGLE", SIGHASH_SINGLE},
    {"ALL|ANYONECANPAY", SIGHASH_ALL|SIGHASH_ANYONECANPAY},
    {"NONE|ANYONECANPAY", SIGHASH_NONE|SIGHASH_ANYONECANPAY},
    {"SINGLE|ANYONECANPAY", SIGHASH_SINGLE|SIGHASH_ANYONECANPAY},
};

static bool findSighashFlags(int& flags, const std::string& flagStr)
{
    flags = 0;

    for (unsigned int i = 0; i < N_SIGHASH_OPTS; i++) {
        if (flagStr == sighashOptions[i].flagStr) {
            flags = sighashOptions[i].flags;
            return true;
        }
    }

    return false;
}

static CAmount AmountFromValue(const UniValue& value)
{
    if (!value.isNum() && !value.isStr())
        throw std::runtime_error("Amount is not a number or string");
    CAmount amount;
    if (!ParseFixedPoint(value.getValStr(), 8, &amount))
        throw std::runtime_error("Invalid amount");
    if (!MoneyRange(amount))
        throw std::runtime_error("Amount out of range");
    return amount;
}

static void MutateTxSign(CMutableTransaction& tx, const std::string& flagStr)
{
    int nHashType = SIGHASH_ALL;

    if (flagStr.size() > 0)
        if (!findSighashFlags(nHashType, flagStr))
            throw std::runtime_error("unknown sighash flag/sign option");

    // mergedTx will end up with all the signatures; it
    // starts as a clone of the raw tx:
    CMutableTransaction mergedTx{tx};
    const CMutableTransaction txv{tx};
    CCoinsView viewDummy;
    CCoinsViewCache view(&viewDummy);

    if (!registers.count("privatekeys"))
        throw std::runtime_error("privatekeys register variable must be set.");
    FillableSigningProvider tempKeystore;
    UniValue keysObj = registers["privatekeys"];

    for (unsigned int kidx = 0; kidx < keysObj.size(); kidx++) {
        if (!keysObj[kidx].isStr())
            throw std::runtime_error("privatekey not a std::string");
        CKey key = DecodeSecret(keysObj[kidx].getValStr());
        if (!key.IsValid()) {
            throw std::runtime_error("privatekey not valid");
        }
        tempKeystore.AddKey(key);
    }

    // Add previous txouts given in the RPC call:
    if (!registers.count("prevtxs"))
        throw std::runtime_error("prevtxs register variable must be set.");
    UniValue prevtxsObj = registers["prevtxs"];
    {
        for (unsigned int previdx = 0; previdx < prevtxsObj.size(); previdx++) {
            UniValue prevOut = prevtxsObj[previdx];
            if (!prevOut.isObject())
                throw std::runtime_error("expected prevtxs internal object");

            std::map<std::string, UniValue::VType> types = {
                {"txid", UniValue::VSTR},
                {"vout", UniValue::VNUM},
                {"scriptPubKey", UniValue::VSTR},
            };
            if (!prevOut.checkObject(types))
                throw std::runtime_error("prevtxs internal object typecheck fail");

            uint256 txid;
            if (!ParseHashStr(prevOut["txid"].get_str(), txid)) {
                throw std::runtime_error("txid must be hexadecimal string (not '" + prevOut["txid"].get_str() + "')");
            }

            const int nOut = prevOut["vout"].get_int();
            if (nOut < 0)
                throw std::runtime_error("vout cannot be negative");

            COutPoint out(txid, nOut);
            std::vector<unsigned char> pkData(ParseHexUV(prevOut["scriptPubKey"], "scriptPubKey"));
            CScript scriptPubKey(pkData.begin(), pkData.end());

            {
                const Coin& coin = view.AccessCoin(out);
                if (!coin.IsSpent() && coin.out.scriptPubKey != scriptPubKey) {
                    std::string err("Previous output scriptPubKey mismatch:\n");
                    err = err + ScriptToAsmStr(coin.out.scriptPubKey) + "\nvs:\n"+
                        ScriptToAsmStr(scriptPubKey);
                    throw std::runtime_error(err);
                }
                Coin newcoin;
                newcoin.out.scriptPubKey = scriptPubKey;
                newcoin.out.nValue = 0;
                if (prevOut.exists("amount")) {
                    newcoin.out.nValue = AmountFromValue(prevOut["amount"]);
                }
                newcoin.nHeight = 1;
                view.AddCoin(out, std::move(newcoin), true);
            }

            // if redeemScript given and private keys given,
            // add redeemScript to the tempKeystore so it can be signed:
            if ((scriptPubKey.IsPayToScriptHash() || scriptPubKey.IsPayToScriptHash256() || scriptPubKey.IsPayToWitnessScriptHash()) &&
                prevOut.exists("redeemScript")) {
                UniValue v = prevOut["redeemScript"];
                std::vector<unsigned char> rsData(ParseHexUV(v, "redeemScript"));
                CScript redeemScript(rsData.begin(), rsData.end());
                tempKeystore.AddCScript(redeemScript);
            }
        }
    }

    const FillableSigningProvider& keystore = tempKeystore;

    bool fHashSingle = ((nHashType & ~SIGHASH_ANYONECANPAY) == SIGHASH_SINGLE);

    // Sign what we can:
    for (unsigned int i = 0; i < mergedTx.vin.size(); i++) {
        CTxIn& txin = mergedTx.vin[i];
        const Coin& coin = view.AccessCoin(txin.prevout);
        if (coin.IsSpent()) {
            continue;
        }
        const CScript& prevPubKey = coin.out.scriptPubKey;
        const CAmount& amount = coin.out.nValue;

        if (tx.IsParticlVersion() && amount == 0) {
            throw std::runtime_error("expected amount for prevtx");
        }

        std::vector<uint8_t> vchAmount(8);
        part::SetAmount(vchAmount, amount);
        SignatureData sigdata = DataFromTransaction(mergedTx, i, vchAmount, prevPubKey);
        // Only sign SIGHASH_SINGLE if there's a corresponding output:
        if (!fHashSingle || (i < mergedTx.GetNumVOuts()))
            ProduceSignature(keystore, MutableTransactionSignatureCreator(&mergedTx, i, vchAmount, nHashType), prevPubKey, sigdata);
        UpdateInput(txin, sigdata);
    }

    tx = mergedTx;
}

static void MutateTxAddOutBlind(CMutableTransaction& tx, const std::string& strInput)
{
    if (!tx.IsParticlVersion())
        throw std::runtime_error("tx not particl version.");
    // separate COMMITMENT:SCRIPT:RANGEPROOF[:DATA]
    std::vector<std::string> vStrInputParts;
    boost::split(vStrInputParts, strInput, boost::is_any_of(":"));
    if (vStrInputParts.size() < 3)
        throw std::runtime_error("TX output missing separator");

    // extract and validate COMMITMENT
    std::string &strCommitment = vStrInputParts[0];
    if (!IsHex(strCommitment) || !(strCommitment.size() == 66))
        throw std::runtime_error("COMMITMENT must be 33 bytes and hex encoded.");
    std::vector<uint8_t> vchAmount = ParseHex(strCommitment);

    // extract and validate script
    std::string &strScript = vStrInputParts[1];
    CScript scriptPubKey = ParseScript(strScript);

    // extract and validate rangeproof
    std::string &strRP = vStrInputParts[2];
    if (!IsHex(strRP))
        throw std::runtime_error("RANGEPROOF must be hex encoded.");
    std::vector<uint8_t> vRangeproof = ParseHex(strRP);

    std::vector<uint8_t> vData;
    if (vStrInputParts.size() > 3) {
        std::string &strData = vStrInputParts[3];
        if (!IsHex(strData))
            throw std::runtime_error("DATA must be hex encoded.");
        vData = ParseHex(strData);
    }

    // construct TxOut, append to transaction output list
    auto txbout = MAKE_OUTPUT<CTxOutCT>();
    CTxOutCT *txout = (CTxOutCT*)txbout.get();
    memcpy(txout->commitment.data, vchAmount.data(), 33);
    txout->vData = vData;
    txout->scriptPubKey = scriptPubKey;
    txout->vRangeproof = vRangeproof;

    tx.vpout.push_back(txbout);
    return;
}

static void MutateTxAddOutDataType(CMutableTransaction& tx, const std::string& strInput)
{
    if (!tx.IsParticlVersion())
        throw std::runtime_error("tx not particl version.");
    if (!IsHex(strInput))
        throw std::runtime_error("invalid TX output data");

    std::vector<unsigned char> data = ParseHex(strInput);
    tx.vpout.push_back(MAKE_OUTPUT<CTxOutData>(data));
    return;
}

class Secp256k1Init
{
    ECCVerifyHandle globalVerifyHandle;

public:
    Secp256k1Init() {
        ECC_Start();
    }
    ~Secp256k1Init() {
        ECC_Stop();
    }
};

static void MutateTx(CMutableTransaction& tx, const std::string& command,
                     const std::string& commandVal)
{
    std::unique_ptr<Secp256k1Init> ecc;

    if (command == "nversion")
        MutateTxVersion(tx, commandVal);
    else if (command == "locktime")
        MutateTxLocktime(tx, commandVal);
    else if (command == "replaceable") {
        MutateTxRBFOptIn(tx, commandVal);
    }

    else if (command == "delin")
        MutateTxDelInput(tx, commandVal);
    else if (command == "in")
        MutateTxAddInput(tx, commandVal);

    else if (command == "witness")
        MutateTxAddWitness(tx, commandVal);
    else if (command == "delwitness")
        MutateTxDelWitness(tx, commandVal);
    else if (command == "scriptsig")
        MutateTxAddScriptSig(tx, commandVal);
    else if (command == "delscriptsig")
        MutateTxDelScriptSig(tx, commandVal);

    else if (command == "delout")
        MutateTxDelOutput(tx, commandVal);
    else if (command == "outaddr")
        MutateTxAddOutAddr(tx, commandVal);
    else if (command == "outpubkey") {
        ecc.reset(new Secp256k1Init());
        MutateTxAddOutPubKey(tx, commandVal);
    } else if (command == "outmultisig") {
        ecc.reset(new Secp256k1Init());
        MutateTxAddOutMultiSig(tx, commandVal);
    } else if (command == "outscript")
        MutateTxAddOutScript(tx, commandVal);
    else if (command == "outdata")
        MutateTxAddOutData(tx, commandVal);

    else if (command == "sign") {
        ecc.reset(new Secp256k1Init());
        MutateTxSign(tx, commandVal);
    }

    else if (command == "outblind") {
        MutateTxAddOutBlind(tx, commandVal);
    } else if (command == "outdatatype") {
        MutateTxAddOutDataType(tx, commandVal);
    }

    else if (command == "load")
        RegisterLoad(commandVal);

    else if (command == "set")
        RegisterSet(commandVal);

    else
        throw std::runtime_error("unknown command");
}

static void OutputTxJSON(const CTransaction& tx)
{
    UniValue entry(UniValue::VOBJ);
    TxToUniv(tx, uint256(), entry);

    std::string jsonOutput = entry.write(4);
    tfm::format(std::cout, "%s\n", jsonOutput);
}

static void OutputTxHash(const CTransaction& tx)
{
    std::string strHexHash = tx.GetHash().GetHex(); // the hex-encoded transaction hash (aka the transaction id)

    tfm::format(std::cout, "%s\n", strHexHash);
}

static void OutputTxHex(const CTransaction& tx)
{
    std::string strHex = EncodeHexTx(tx);

    tfm::format(std::cout, "%s\n", strHex);
}

static void OutputTx(const CTransaction& tx)
{
    if (gArgs.GetBoolArg("-json", false))
        OutputTxJSON(tx);
    else if (gArgs.GetBoolArg("-txid", false))
        OutputTxHash(tx);
    else
        OutputTxHex(tx);
}

static std::string readStdin()
{
    char buf[4096];
    std::string ret;

    while (!feof(stdin)) {
        size_t bread = fread(buf, 1, sizeof(buf), stdin);
        ret.append(buf, bread);
        if (bread < sizeof(buf))
            break;
    }

    if (ferror(stdin))
        throw std::runtime_error("error reading stdin");

    boost::algorithm::trim_right(ret);

    return ret;
}

static int CommandLineRawTx(int argc, char* argv[])
{
    std::string strPrint;
    int nRet = 0;
    try {
        // Skip switches; Permit common stdin convention "-"
        while (argc > 1 && IsSwitchChar(argv[1][0]) &&
               (argv[1][1] != 0)) {
            argc--;
            argv++;
        }

        CMutableTransaction tx;
        tx.nVersion = CTransaction::CURRENT_PARTICL_VERSION;
        int startArg;

        if (!fCreateBlank) {
            // require at least one param
            if (argc < 2)
                throw std::runtime_error("too few parameters");

            // param: hex-encoded bitcoin transaction
            std::string strHexTx(argv[1]);
            if (strHexTx == "-")                 // "-" implies standard input
                strHexTx = readStdin();

            if (!DecodeHexTx(tx, strHexTx, true))
                throw std::runtime_error("invalid transaction encoding");

            startArg = 2;
        } else
            startArg = 1;

        bool haveSigned = false;
        for (int i = startArg; i < argc; i++) {
            std::string arg = argv[i];
            std::string key, value;
            size_t eqpos = arg.find('=');
            if (eqpos == std::string::npos)
                key = arg;
            else {
                key = arg.substr(0, eqpos);
                value = arg.substr(eqpos + 1);
            }

            if (haveSigned) {
                tfm::format(std::cout, "Warning: Mutating tx after signing: %s\n", key.c_str());
            }
            MutateTx(tx, key, value);
            if (key == "sign")
                haveSigned = true;
        }

        OutputTx(CTransaction(tx));
    }
    catch (const std::exception& e) {
        strPrint = std::string("error: ") + e.what();
        nRet = EXIT_FAILURE;
    }
    catch (...) {
        PrintExceptionContinue(nullptr, "CommandLineRawTx()");
        throw;
    }

    if (strPrint != "") {
        tfm::format(nRet == 0 ? std::cout : std::cerr, "%s\n", strPrint);
    }
    return nRet;
}

int main(int argc, char* argv[])
{
    SetupEnvironment();

    try {
        int ret = AppInitRawTx(argc, argv);
        if (ret != CONTINUE_EXECUTION)
            return ret;
    }
    catch (const std::exception& e) {
        PrintExceptionContinue(&e, "AppInitRawTx()");
        return EXIT_FAILURE;
    } catch (...) {
        PrintExceptionContinue(nullptr, "AppInitRawTx()");
        return EXIT_FAILURE;
    }

    int ret = EXIT_FAILURE;
    try {
        ret = CommandLineRawTx(argc, argv);
    }
    catch (const std::exception& e) {
        PrintExceptionContinue(&e, "CommandLineRawTx()");
    } catch (...) {
        PrintExceptionContinue(nullptr, "CommandLineRawTx()");
    }
    return ret;
}<|MERGE_RESOLUTION|>--- conflicted
+++ resolved
@@ -110,22 +110,14 @@
 
     if (argc < 2 || HelpRequested(gArgs) || gArgs.IsArgSet("-version")) {
         // First part of help message is specific to this utility
-<<<<<<< HEAD
-        std::string strUsage = PACKAGE_NAME " particl-tx utility version " + FormatFullVersion() + "\n\n" +
-            "Usage:  particl-tx [options] <hex-tx> [commands]  Update hex-encoded transaction\n" +
-            "or:     particl-tx [options] -create [commands]   Create hex-encoded transaction\n" +
-            "\n";
-        strUsage += gArgs.GetHelpMessage();
-=======
-        std::string strUsage = PACKAGE_NAME " bitcoin-tx utility version " + FormatFullVersion() + "\n";
+        std::string strUsage = PACKAGE_NAME " particl-tx utility version " + FormatFullVersion() + "\n";
         if (!gArgs.IsArgSet("-version")) {
             strUsage += "\n"
-                "Usage:  bitcoin-tx [options] <hex-tx> [commands]  Update hex-encoded bitcoin transaction\n"
-                "or:     bitcoin-tx [options] -create [commands]   Create hex-encoded bitcoin transaction\n"
+                "Usage:  particl-tx [options] <hex-tx> [commands]  Update hex-encoded transaction\n"
+                "or:     particl-tx [options] -create [commands]   Create hex-encoded transaction\n"
                 "\n";
             strUsage += gArgs.GetHelpMessage();
         }
->>>>>>> 9c3765ad
 
         tfm::format(std::cout, "%s", strUsage);
 
@@ -216,11 +208,7 @@
 static void MutateTxVersion(CMutableTransaction& tx, const std::string& cmdVal)
 {
     int64_t newVersion;
-<<<<<<< HEAD
-    if (!ParseInt64(cmdVal, &newVersion) || newVersion < 1 || newVersion > CTransaction::MAX_STANDARD_PARTICL_VERSION)
-=======
-    if (!ParseInt64(cmdVal, &newVersion) || newVersion < 1 || newVersion > TX_MAX_STANDARD_VERSION) {
->>>>>>> 9c3765ad
+    if (!ParseInt64(cmdVal, &newVersion) || newVersion < 1 || newVersion > TX_MAX_STANDARD_VERSION_PARTICL) {
         throw std::runtime_error("Invalid TX version requested: '" + cmdVal + "'");
     }
 
