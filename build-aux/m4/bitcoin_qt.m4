--- conflicted
+++ resolved
@@ -317,43 +317,6 @@
   CHECK_STATIC_PLUGINS_TEMP_LIBS="$LIBS"
   LIBS="$2${qt_lib_suffix} $QT_LIBS $LIBS"
   AC_LINK_IFELSE([AC_LANG_PROGRAM([[
-<<<<<<< HEAD
-    #define QT_STATICPLUGIN
-    #include <QtPlugin>
-    $1]],
-    [[return 0;]])],
-    [AC_MSG_RESULT(yes); QT_LIBS="$2${qt_lib_suffix} $QT_LIBS"],
-    [AC_MSG_RESULT(no); BITCOIN_QT_FAIL(Could not resolve: $2)])
-  LIBS="$CHECK_STATIC_PLUGINS_TEMP_LIBS"
-])
-
-dnl Internal. Find paths necessary for linking qt static plugins
-dnl Inputs: qt_plugin_path. optional.
-dnl Outputs: QT_LIBS is appended
-AC_DEFUN([_BITCOIN_QT_FIND_STATIC_PLUGINS],[
-    if test "x$qt_plugin_path" != x; then
-      QT_LIBS="$QT_LIBS -L$qt_plugin_path/platforms"
-      if test -d "$qt_plugin_path/accessible"; then
-        QT_LIBS="$QT_LIBS -L$qt_plugin_path/accessible"
-      fi
-      if test -d "$qt_plugin_path/platforms/android"; then
-        QT_LIBS="$QT_LIBS -L$qt_plugin_path/platforms/android -lqtfreetype -lEGL"
-      fi
-      PKG_CHECK_MODULES([QTFONTDATABASE], [Qt5FontDatabaseSupport${qt_lib_suffix}], [QT_LIBS="-lQt5FontDatabaseSupport${qt_lib_suffix} $QT_LIBS"])
-      PKG_CHECK_MODULES([QTEVENTDISPATCHER], [Qt5EventDispatcherSupport${qt_lib_suffix}], [QT_LIBS="-lQt5EventDispatcherSupport${qt_lib_suffix} $QT_LIBS"])
-      PKG_CHECK_MODULES([QTTHEME], [Qt5ThemeSupport${qt_lib_suffix}], [QT_LIBS="-lQt5ThemeSupport${qt_lib_suffix} $QT_LIBS"])
-      PKG_CHECK_MODULES([QTDEVICEDISCOVERY], [Qt5DeviceDiscoverySupport${qt_lib_suffix}], [QT_LIBS="-lQt5DeviceDiscoverySupport${qt_lib_suffix} $QT_LIBS"])
-      PKG_CHECK_MODULES([QTACCESSIBILITY], [Qt5AccessibilitySupport${qt_lib_suffix}], [QT_LIBS="-lQt5AccessibilitySupport${qt_lib_suffix} $QT_LIBS"])
-      PKG_CHECK_MODULES([QTFB], [Qt5FbSupport${qt_lib_suffix}], [QT_LIBS="-lQt5FbSupport${qt_lib_suffix} $QT_LIBS"])
-      if test "x$TARGET_OS" = xlinux; then
-        PKG_CHECK_MODULES([QTXCBQPA], [Qt5XcbQpa], [QT_LIBS="$QTXCBQPA_LIBS $QT_LIBS"])
-      elif test "x$TARGET_OS" = xdarwin; then
-        PKG_CHECK_MODULES([QTCLIPBOARD], [Qt5ClipboardSupport${qt_lib_suffix}], [QT_LIBS="-lQt5ClipboardSupport${qt_lib_suffix} $QT_LIBS"])
-        PKG_CHECK_MODULES([QTGRAPHICS], [Qt5GraphicsSupport${qt_lib_suffix}], [QT_LIBS="-lQt5GraphicsSupport${qt_lib_suffix} $QT_LIBS"])
-        PKG_CHECK_MODULES([QTCGL], [Qt5CglSupport${qt_lib_suffix}], [QT_LIBS="-lQt5CglSupport${qt_lib_suffix} $QT_LIBS"])
-      fi
-    fi
-=======
       #include <QtPlugin>
       Q_IMPORT_PLUGIN($1)
     ]])],
@@ -384,7 +347,6 @@
   elif test "x$TARGET_OS" = xwindows; then
     PKG_CHECK_MODULES([QTWINDOWSUIAUTOMATION], [Qt5WindowsUIAutomationSupport${qt_lib_suffix}], [QT_LIBS="-lQt5WindowsUIAutomationSupport${qt_lib_suffix} $QT_LIBS"])
   fi
->>>>>>> e0bc27a1
 ])
 
 dnl Internal. Find Qt libraries using pkg-config.
