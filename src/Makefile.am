--- conflicted
+++ resolved
@@ -518,12 +518,8 @@
 
 
 if GLIBC_BACK_COMPAT
-<<<<<<< HEAD
 libparticl_util_a_SOURCES += compat/glibc_compat.cpp
-=======
-libbitcoin_util_a_SOURCES += compat/glibc_compat.cpp
 AM_LDFLAGS += $(COMPAT_LDFLAGS)
->>>>>>> dcb154e5
 endif
 
 # cli: shared between bitcoin-cli and bitcoin-qt
