// Copyright (c) 2011-2020 The Bitcoin Core developers
// Distributed under the MIT software license, see the accompanying
// file COPYING or http://www.opensource.org/licenses/mit-license.php.

#if defined(HAVE_CONFIG_H)
#include <config/bitcoin-config.h>
#endif

#include <qt/askpassphrasedialog.h>
#include <qt/forms/ui_askpassphrasedialog.h>

#include <qt/guiconstants.h>
#include <qt/guiutil.h>
#include <qt/walletmodel.h>

#include <support/allocators/secure.h>

#include <QKeyEvent>
#include <QMessageBox>
#include <QPushButton>

AskPassphraseDialog::AskPassphraseDialog(Mode _mode, QWidget *parent, SecureString* passphrase_out) :
    QDialog(parent),
    ui(new Ui::AskPassphraseDialog),
    mode(_mode),
    model(nullptr),
    fCapsLock(false),
    m_passphrase_out(passphrase_out)
{
    ui->setupUi(this);

    ui->passEdit1->setMinimumSize(ui->passEdit1->sizeHint());
    ui->passEdit2->setMinimumSize(ui->passEdit2->sizeHint());
    ui->passEdit3->setMinimumSize(ui->passEdit3->sizeHint());

    ui->passEdit1->setMaxLength(MAX_PASSPHRASE_SIZE);
    ui->passEdit2->setMaxLength(MAX_PASSPHRASE_SIZE);
    ui->passEdit3->setMaxLength(MAX_PASSPHRASE_SIZE);

    // Setup Caps Lock detection.
    ui->passEdit1->installEventFilter(this);
    ui->passEdit2->installEventFilter(this);
    ui->passEdit3->installEventFilter(this);

    ui->unlockForStakingOnlyCheckBox->setChecked(false);
    ui->unlockForStakingOnlyCheckBox->hide();
    ui->unlockForStakingOnlyLabel->hide();
    switch(mode)
    {
        case Encrypt: // Ask passphrase x2
            ui->warningLabel->setText(tr("Enter the new passphrase for the wallet.<br/>Please use a passphrase of <b>ten or more random characters</b>, or <b>eight or more words</b>."));
            ui->passLabel1->hide();
            ui->passEdit1->hide();
            setWindowTitle(tr("Encrypt wallet"));
            break;
        case Unlock: // Ask passphrase
            ui->warningLabel->setText(tr("This operation needs your wallet passphrase to unlock the wallet."));
            ui->passLabel2->hide();
            ui->passEdit2->hide();
            ui->passLabel3->hide();
            ui->passEdit3->hide();
            setWindowTitle(tr("Unlock wallet"));
            break;
        case UnlockManual: // Ask passphrase with staking only option
            ui->warningLabel->setText(tr("This operation needs your wallet passphrase to unlock the wallet."));
            ui->passLabel2->hide();
            ui->passEdit2->hide();
            ui->passLabel3->hide();
            ui->passEdit3->hide();
            ui->unlockForStakingOnlyCheckBox->show();
            ui->unlockForStakingOnlyLabel->show();
            setWindowTitle(tr("Unlock wallet"));
            break;
        case ChangePass: // Ask old passphrase + new passphrase x2
            setWindowTitle(tr("Change passphrase"));
            ui->warningLabel->setText(tr("Enter the old passphrase and new passphrase for the wallet."));
            break;
    }
    textChanged();
    connect(ui->toggleShowPasswordButton, &QPushButton::toggled, this, &AskPassphraseDialog::toggleShowPassword);
    connect(ui->passEdit1, &QLineEdit::textChanged, this, &AskPassphraseDialog::textChanged);
    connect(ui->passEdit2, &QLineEdit::textChanged, this, &AskPassphraseDialog::textChanged);
    connect(ui->passEdit3, &QLineEdit::textChanged, this, &AskPassphraseDialog::textChanged);

    GUIUtil::handleCloseWindowShortcut(this);
}

AskPassphraseDialog::~AskPassphraseDialog()
{
    secureClearPassFields();
    delete ui;
}

void AskPassphraseDialog::setModel(WalletModel *_model)
{
    this->model = _model;
}

void AskPassphraseDialog::accept()
{
    SecureString oldpass, newpass1, newpass2;
    if (!model && mode != Encrypt)
        return;
    oldpass.reserve(MAX_PASSPHRASE_SIZE);
    newpass1.reserve(MAX_PASSPHRASE_SIZE);
    newpass2.reserve(MAX_PASSPHRASE_SIZE);
    // TODO: get rid of this .c_str() by implementing SecureString::operator=(std::string)
    // Alternately, find a way to make this input mlock()'d to begin with.
    oldpass.assign(ui->passEdit1->text().toStdString().c_str());
    newpass1.assign(ui->passEdit2->text().toStdString().c_str());
    newpass2.assign(ui->passEdit3->text().toStdString().c_str());

    secureClearPassFields();

    bool fForStakingOnly = ui->unlockForStakingOnlyCheckBox->isChecked();

    switch(mode)
    {
    case Encrypt: {
        if(newpass1.empty() || newpass2.empty())
        {
            // Cannot encrypt with empty passphrase
            break;
        }
        QMessageBox::StandardButton retval = QMessageBox::question(this, tr("Confirm wallet encryption"),
                 tr("Warning: If you encrypt your wallet and lose your passphrase, you will <b>LOSE ALL OF YOUR PARTICL</b>!") + "<br><br>" + tr("Are you sure you wish to encrypt your wallet?"),
                 QMessageBox::Yes|QMessageBox::Cancel,
                 QMessageBox::Cancel);
        if(retval == QMessageBox::Yes)
        {
            if(newpass1 == newpass2)
            {
                QString encryption_reminder = tr("Remember that encrypting your wallet cannot fully protect "
                "your particl from being stolen by malware infecting your computer.");
                if (m_passphrase_out) {
                    m_passphrase_out->assign(newpass1);
                    QMessageBox::warning(this, tr("Wallet to be encrypted"),
                                         "<qt>" +
                                         tr("Your wallet is about to be encrypted. ") + encryption_reminder +
                                         "</b></qt>");
                } else {
                    assert(model != nullptr);
                    if (model->setWalletEncrypted(newpass1)) {
                        QMessageBox::warning(this, tr("Wallet encrypted"),
                                             "<qt>" +
                                             tr("Your wallet is now encrypted. ") + encryption_reminder +
                                             "<br><br><b>" +
                                             tr("IMPORTANT: Any previous backups you have made of your wallet file "
                                             "should be replaced with the newly generated, encrypted wallet file. "
                                             "For security reasons, previous backups of the unencrypted wallet file "
                                             "will become useless as soon as you start using the new, encrypted wallet.") +
                                             "</b></qt>");
                    } else {
                        QMessageBox::critical(this, tr("Wallet encryption failed"),
                                             tr("Wallet encryption failed due to an internal error. Your wallet was not encrypted."));
                    }
                }
                QDialog::accept(); // Success
            }
            else
            {
                QMessageBox::critical(this, tr("Wallet encryption failed"),
                                     tr("The supplied passphrases do not match."));
            }
        }
        else
        {
            QDialog::reject(); // Cancelled
        }
        } break;
    case Unlock:
    case UnlockManual:
        try {
            if (!model->setWalletLocked(false, oldpass, fForStakingOnly)) {
                QMessageBox::critical(this, tr("Wallet unlock failed"),
                                      tr("The passphrase entered for the wallet decryption was incorrect."));
            } else {
                QDialog::accept(); // Success
            }
        } catch (const std::runtime_error& e) {
            QMessageBox::critical(this, tr("Wallet unlock failed"), e.what());
        }
        break;
    case ChangePass:
        if(newpass1 == newpass2)
        {
            if(model->changePassphrase(oldpass, newpass1))
            {
                QMessageBox::information(this, tr("Wallet encrypted"),
                                     tr("Wallet passphrase was successfully changed."));
                QDialog::accept(); // Success
            }
            else
            {
                QMessageBox::critical(this, tr("Wallet encryption failed"),
                                     tr("The passphrase entered for the wallet decryption was incorrect."));
            }
        }
        else
        {
            QMessageBox::critical(this, tr("Wallet encryption failed"),
                                 tr("The supplied passphrases do not match."));
        }
        break;
    }
}

void AskPassphraseDialog::textChanged()
{
    // Validate input, set Ok button to enabled when acceptable
    bool acceptable = false;
    switch(mode)
    {
    case Encrypt: // New passphrase x2
        acceptable = !ui->passEdit2->text().isEmpty() && !ui->passEdit3->text().isEmpty();
        break;
    case Unlock: // Old passphrase x1
<<<<<<< HEAD
    case UnlockManual: // Old passphrase x1
=======
>>>>>>> 9c3765ad
        acceptable = !ui->passEdit1->text().isEmpty();
        break;
    case ChangePass: // Old passphrase x1, new passphrase x2
        acceptable = !ui->passEdit1->text().isEmpty() && !ui->passEdit2->text().isEmpty() && !ui->passEdit3->text().isEmpty();
        break;
    }
    ui->buttonBox->button(QDialogButtonBox::Ok)->setEnabled(acceptable);
}

bool AskPassphraseDialog::event(QEvent *event)
{
    // Detect Caps Lock key press.
    if (event->type() == QEvent::KeyPress) {
        QKeyEvent *ke = static_cast<QKeyEvent *>(event);
        if (ke->key() == Qt::Key_CapsLock) {
            fCapsLock = !fCapsLock;
        }
        if (fCapsLock) {
            ui->capsLabel->setText(tr("Warning: The Caps Lock key is on!"));
        } else {
            ui->capsLabel->clear();
        }
    }
    return QWidget::event(event);
}

void AskPassphraseDialog::toggleShowPassword(bool show)
{
    ui->toggleShowPasswordButton->setDown(show);
    const auto mode = show ? QLineEdit::Normal : QLineEdit::Password;
    ui->passEdit1->setEchoMode(mode);
    ui->passEdit2->setEchoMode(mode);
    ui->passEdit3->setEchoMode(mode);
}

bool AskPassphraseDialog::eventFilter(QObject *object, QEvent *event)
{
    /* Detect Caps Lock.
     * There is no good OS-independent way to check a key state in Qt, but we
     * can detect Caps Lock by checking for the following condition:
     * Shift key is down and the result is a lower case character, or
     * Shift key is not down and the result is an upper case character.
     */
    if (event->type() == QEvent::KeyPress) {
        QKeyEvent *ke = static_cast<QKeyEvent *>(event);
        QString str = ke->text();
        if (str.length() != 0) {
            const QChar *psz = str.unicode();
            bool fShift = (ke->modifiers() & Qt::ShiftModifier) != 0;
            if ((fShift && *psz >= 'a' && *psz <= 'z') || (!fShift && *psz >= 'A' && *psz <= 'Z')) {
                fCapsLock = true;
                ui->capsLabel->setText(tr("Warning: The Caps Lock key is on!"));
            } else if (psz->isLetter()) {
                fCapsLock = false;
                ui->capsLabel->clear();
            }
        }
    }
    return QDialog::eventFilter(object, event);
}

static void SecureClearQLineEdit(QLineEdit* edit)
{
    // Attempt to overwrite text so that they do not linger around in memory
    edit->setText(QString(" ").repeated(edit->text().size()));
    edit->clear();
}

void AskPassphraseDialog::secureClearPassFields()
{
    SecureClearQLineEdit(ui->passEdit1);
    SecureClearQLineEdit(ui->passEdit2);
    SecureClearQLineEdit(ui->passEdit3);
}<|MERGE_RESOLUTION|>--- conflicted
+++ resolved
@@ -215,10 +215,7 @@
         acceptable = !ui->passEdit2->text().isEmpty() && !ui->passEdit3->text().isEmpty();
         break;
     case Unlock: // Old passphrase x1
-<<<<<<< HEAD
     case UnlockManual: // Old passphrase x1
-=======
->>>>>>> 9c3765ad
         acceptable = !ui->passEdit1->text().isEmpty();
         break;
     case ChangePass: // Old passphrase x1, new passphrase x2
