// Copyright (c) 2009-2010 Satoshi Nakamoto
// Copyright (c) 2009-2019 The Bitcoin Core developers
// Distributed under the MIT software license, see the accompanying
// file COPYING or http://www.opensource.org/licenses/mit-license.php.

#if defined(HAVE_CONFIG_H)
#include <config/bitcoin-config.h>
#endif

#include <chainparams.h>
#include <clientversion.h>
#include <compat.h>
#include <fs.h>
#include <init.h>
#include <interfaces/chain.h>
#include <noui.h>
#include <shutdown.h>
#include <ui_interface.h>
#include <util/strencodings.h>
#include <util/system.h>
#include <util/threadnames.h>
#include <util/translation.h>

#include <functional>

const std::function<std::string(const char*)> G_TRANSLATION_FUN = nullptr;

<<<<<<< HEAD
/* Introduction text for doxygen: */

/*! \mainpage Developer documentation
 *
 * \section intro_sec Introduction
 *
 * This is the developer documentation of the reference client for an experimental new digital currency called Particl (https://www.particl.io/),
 * which enables instant payments to anyone, anywhere in the world. Particl uses peer-to-peer technology to operate
 * with no central authority: managing transactions and issuing money are carried out collectively by the network.
 *
 * The software is a community-driven open source project, released under the MIT license.
 *
 * See https://github.com/bitcoin/bitcoin and https://bitcoincore.org/ for further information about the project.
 *
 * \section Navigation
 * Use the buttons <code>Namespaces</code>, <code>Classes</code> or <code>Files</code> at the top of the page to start navigating the code.
 */

=======
>>>>>>> 36604b4e
static void WaitForShutdown()
{
    while (!ShutdownRequestedMainThread())
    {
        MilliSleep(200);
    }
    Interrupt();
}

#if ENABLE_ZMQ
extern int GetNewZMQKeypair(char *server_public_key, char *server_secret_key);
#endif

//////////////////////////////////////////////////////////////////////////////
//
// Start
//
static bool AppInit(int argc, char* argv[])
{
    InitInterfaces interfaces;
    interfaces.chain = interfaces::MakeChain();

    bool fRet = false;

    util::ThreadRename("init");

    //
    // Parameters
    //
    // If Qt is used, parameters/bitcoin.conf are parsed in qt/bitcoin.cpp's main()
    SetupServerArgs();
    std::string error;
    if (!gArgs.ParseParameters(argc, argv, error)) {
        return InitError(strprintf("Error parsing command line arguments: %s\n", error));
    }

    // Process help and version before taking care about datadir
    if (HelpRequested(gArgs) || gArgs.IsArgSet("-version")) {
        std::string strUsage = PACKAGE_NAME " version " + FormatFullVersion() + "\n";

        if (gArgs.IsArgSet("-version"))
        {
            strUsage += FormatParagraph(LicenseInfo()) + "\n";
        }
        else
        {
            strUsage += "\nUsage:  particld [options]                     Start " PACKAGE_NAME "\n";
            strUsage += "\n" + gArgs.GetHelpMessage();
        }

        tfm::format(std::cout, "%s", strUsage.c_str());
        return true;
    }

#if ENABLE_ZMQ
    if (gArgs.IsArgSet("-newserverkeypairzmq")) {
        std::string sOut;
        char server_public_key[41], server_secret_key[41];
        if (0 != GetNewZMQKeypair(server_public_key, server_secret_key)) {
            tfm::format(std::cerr, "zmq_curve_keypair failed.\n");
            return true;
        }
        sOut = "Server Public key:      " + std::string(server_public_key) + "\n"
             + "Server Secret key:      " + std::string(server_secret_key) + "\n"
             + "Server Secret key b64:  " + EncodeBase64((uint8_t*)server_secret_key, 40) + "\n";

        tfm::format(std::cout, "%s", sOut.c_str());
        return true;
    }
#endif

    try
    {
        if (!CheckDataDirOption()) {
            return InitError(strprintf("Specified data directory \"%s\" does not exist.\n", gArgs.GetArg("-datadir", "")));
        }
        if (!gArgs.ReadConfigFiles(error, true)) {
            return InitError(strprintf("Error reading configuration file: %s\n", error));
        }
        // Check for -chain, -testnet or -regtest parameter (Params() calls are only valid after this clause)
        try {
            SelectParams(gArgs.GetChainName());
        } catch (const std::exception& e) {
            return InitError(strprintf("%s\n", e.what()));
        }

        // Error out when loose non-argument tokens are encountered on command line
        for (int i = 1; i < argc; i++) {
            if (!IsSwitchChar(argv[i][0])) {
                return InitError(strprintf("Command line contains unexpected token '%s', see particld -h for a list of options.\n", argv[i]));
                exit(EXIT_FAILURE);
            }
        }

        // -server defaults to true for bitcoind but not for the GUI so do this here
        gArgs.SoftSetBoolArg("-server", true);
        // Set this early so that parameter interactions go to console
        InitLogging();
        InitParameterInteraction();
        if (!AppInitBasicSetup())
        {
            // InitError will have been called with detailed error, which ends up on console
            return false;
        }
        if (!AppInitParameterInteraction())
        {
            // InitError will have been called with detailed error, which ends up on console
            return false;
        }
        if (!AppInitSanityChecks())
        {
            // InitError will have been called with detailed error, which ends up on console
            return false;
        }
        if (gArgs.GetBoolArg("-daemon", false))
        {
#if HAVE_DECL_DAEMON
#if defined(MAC_OSX)
#pragma GCC diagnostic push
#pragma GCC diagnostic ignored "-Wdeprecated-declarations"
#endif
            tfm::format(std::cout, PACKAGE_NAME " starting\n");

            // Daemonize
            if (daemon(1, 0)) { // don't chdir (1), do close FDs (0)
                return InitError(strprintf("daemon() failed: %s\n", strerror(errno)));
            }
#if defined(MAC_OSX)
#pragma GCC diagnostic pop
#endif
#else
            return InitError("-daemon is not supported on this operating system\n");
#endif // HAVE_DECL_DAEMON
        }
        // Lock data directory after daemonization
        if (!AppInitLockDataDirectory())
        {
            // If locking the data directory failed, exit immediately
            return false;
        }

#ifdef WIN32
        if (CreateMessageWindow() != 0) {
            return false;
        }
#endif

        fRet = AppInitMain(interfaces);
    }
    catch (const std::exception& e) {
        PrintExceptionContinue(&e, "AppInit()");
    } catch (...) {
        PrintExceptionContinue(nullptr, "AppInit()");
    }

    if (!fRet)
    {
        Interrupt();
    } else {
        WaitForShutdown();
    }
    Shutdown(interfaces);

    return fRet;
}

int main(int argc, char* argv[])
{
#ifdef WIN32
    util::WinCmdLineArgs winArgs;
    std::tie(argc, argv) = winArgs.get();
#endif
    SetupEnvironment();

    // Connect bitcoind signal handlers
    noui_connect();

    return (AppInit(argc, argv) ? EXIT_SUCCESS : EXIT_FAILURE);
}<|MERGE_RESOLUTION|>--- conflicted
+++ resolved
@@ -25,27 +25,6 @@
 
 const std::function<std::string(const char*)> G_TRANSLATION_FUN = nullptr;
 
-<<<<<<< HEAD
-/* Introduction text for doxygen: */
-
-/*! \mainpage Developer documentation
- *
- * \section intro_sec Introduction
- *
- * This is the developer documentation of the reference client for an experimental new digital currency called Particl (https://www.particl.io/),
- * which enables instant payments to anyone, anywhere in the world. Particl uses peer-to-peer technology to operate
- * with no central authority: managing transactions and issuing money are carried out collectively by the network.
- *
- * The software is a community-driven open source project, released under the MIT license.
- *
- * See https://github.com/bitcoin/bitcoin and https://bitcoincore.org/ for further information about the project.
- *
- * \section Navigation
- * Use the buttons <code>Namespaces</code>, <code>Classes</code> or <code>Files</code> at the top of the page to start navigating the code.
- */
-
-=======
->>>>>>> 36604b4e
 static void WaitForShutdown()
 {
     while (!ShutdownRequestedMainThread())
