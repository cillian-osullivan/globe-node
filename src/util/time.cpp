// Copyright (c) 2009-2010 Satoshi Nakamoto
// Copyright (c) 2009-2020 The Bitcoin Core developers
// Distributed under the MIT software license, see the accompanying
// file COPYING or http://www.opensource.org/licenses/mit-license.php.

#if defined(HAVE_CONFIG_H)
#include <config/bitcoin-config.h>
#endif

#include <compat.h>
#include <util/time.h>

#include <util/check.h>

#include <atomic>
#include <boost/date_time/posix_time/posix_time.hpp>
#include <ctime>
#include <thread>

#include <tinyformat.h>

void UninterruptibleSleep(const std::chrono::microseconds& n) { std::this_thread::sleep_for(n); }

<<<<<<< HEAD
static std::atomic<int64_t> nMockTime(0); //!< For unit testing
static std::atomic<bool> mockTimeOffset(false); // Treat nMockTime as an offset
=======
static std::atomic<int64_t> nMockTime(0); //!< For testing
>>>>>>> bf3189ed

int64_t GetTime()
{
    int64_t mocktime = nMockTime.load(std::memory_order_relaxed);
    if (mocktime) return mockTimeOffset ? time(nullptr) - mocktime : mocktime;

    time_t now = time(nullptr);
    assert(now > 0);
    return now;
}

template <typename T>
T GetTime()
{
    const std::chrono::seconds mocktime{nMockTime.load(std::memory_order_relaxed)};

    if (mockTimeOffset) {
        return std::chrono::duration_cast<T>(std::chrono::microseconds{GetTimeMicros()} - mocktime);
    }

    return std::chrono::duration_cast<T>(
        mocktime.count() ?
            mocktime :
            std::chrono::microseconds{GetTimeMicros()});
}
template std::chrono::seconds GetTime();
template std::chrono::milliseconds GetTime();
template std::chrono::microseconds GetTime();

void SetMockTime(int64_t nMockTimeIn)
{
<<<<<<< HEAD
    mockTimeOffset = false;
=======
    Assert(nMockTimeIn >= 0);
>>>>>>> bf3189ed
    nMockTime.store(nMockTimeIn, std::memory_order_relaxed);
}

void SetMockTimeOffset(int64_t nMockTimeIn)
{
    mockTimeOffset = true;
    nMockTime.store(time(nullptr) - nMockTimeIn, std::memory_order_relaxed);
}

int64_t GetMockTime()
{
    return nMockTime.load(std::memory_order_relaxed);
}

int64_t GetTimeMillis()
{
    int64_t now = (boost::posix_time::microsec_clock::universal_time() -
                   boost::posix_time::ptime(boost::gregorian::date(1970,1,1))).total_milliseconds();
    assert(now > 0);
    return now;
}

int64_t GetTimeMicros()
{
    int64_t now = (boost::posix_time::microsec_clock::universal_time() -
                   boost::posix_time::ptime(boost::gregorian::date(1970,1,1))).total_microseconds();
    assert(now > 0);
    return now;
}

int64_t GetSystemTimeInSeconds()
{
    return GetTimeMicros()/1000000;
}

std::string FormatISO8601DateTime(int64_t nTime) {
    struct tm ts;
    time_t time_val = nTime;
#ifdef HAVE_GMTIME_R
    if (gmtime_r(&time_val, &ts) == nullptr) {
#else
    if (gmtime_s(&ts, &time_val) != 0) {
#endif
        return {};
    }
    return strprintf("%04i-%02i-%02iT%02i:%02i:%02iZ", ts.tm_year + 1900, ts.tm_mon + 1, ts.tm_mday, ts.tm_hour, ts.tm_min, ts.tm_sec);
}

std::string FormatISO8601Date(int64_t nTime) {
    struct tm ts;
    time_t time_val = nTime;
#ifdef HAVE_GMTIME_R
    if (gmtime_r(&time_val, &ts) == nullptr) {
#else
    if (gmtime_s(&ts, &time_val) != 0) {
#endif
        return {};
    }
    return strprintf("%04i-%02i-%02i", ts.tm_year + 1900, ts.tm_mon + 1, ts.tm_mday);
}

int64_t ParseISO8601DateTime(const std::string& str)
{
    static const boost::posix_time::ptime epoch = boost::posix_time::from_time_t(0);
    static const std::locale loc(std::locale::classic(),
        new boost::posix_time::time_input_facet("%Y-%m-%dT%H:%M:%SZ"));
    std::istringstream iss(str);
    iss.imbue(loc);
    boost::posix_time::ptime ptime(boost::date_time::not_a_date_time);
    iss >> ptime;
    if (ptime.is_not_a_date_time() || epoch > ptime)
        return 0;
    return (ptime - epoch).total_seconds();
}

<<<<<<< HEAD
namespace part
{
std::string GetTimeString(int64_t timestamp, char *buffer, size_t nBuffer)
{
    struct tm* dt;
    time_t t = timestamp;
    dt = localtime(&t);

    strftime(buffer, nBuffer, "%Y-%m-%dT%H:%M:%S%z", dt); // %Z shows long strings on windows
    return std::string(buffer); // copies the null-terminated character sequence
};

static int daysInMonth(int year, int month)
{
    return month == 2 ? (year % 4 ? 28 : (year % 100 ? 29 : (year % 400 ? 28 : 29))) : ((month - 1) % 7 % 2 ? 30 : 31);
};

int64_t strToEpoch(const char *input, bool fFillMax)
{
    int year, month, day, hours, minutes, seconds;
    int n = sscanf(input, "%d-%d-%dT%d:%d:%d",
        &year, &month, &day, &hours, &minutes, &seconds);

    struct tm tm;
    memset(&tm, 0, sizeof(tm));

    if (n > 0 && year >= 1970 && year <= 9999)
        tm.tm_year = year - 1900;
    if (n > 1 && month > 0 && month < 13)
        tm.tm_mon = month - 1;          else if (fFillMax) { tm.tm_mon = 11; month = 12; }
    if (n > 2 && day > 0 && day < 32)
        tm.tm_mday = day;               else tm.tm_mday = fFillMax ? daysInMonth(year, month) : 1;
    if (n > 3 && hours >= 0 && hours < 24)
        tm.tm_hour = hours;             else if (fFillMax) tm.tm_hour = 23;
    if (n > 4 && minutes >= 0 && minutes < 60)
        tm.tm_min = minutes;            else if (fFillMax) tm.tm_min = 59;
    if (n > 5 && seconds >= 0 && seconds < 60)
        tm.tm_sec = seconds;            else if (fFillMax) tm.tm_sec = 59;

    return (int64_t) mktime(&tm);
};
=======
struct timeval MillisToTimeval(int64_t nTimeout)
{
    struct timeval timeout;
    timeout.tv_sec  = nTimeout / 1000;
    timeout.tv_usec = (nTimeout % 1000) * 1000;
    return timeout;
}

struct timeval MillisToTimeval(std::chrono::milliseconds ms)
{
    return MillisToTimeval(count_milliseconds(ms));
>>>>>>> bf3189ed
}<|MERGE_RESOLUTION|>--- conflicted
+++ resolved
@@ -21,12 +21,8 @@
 
 void UninterruptibleSleep(const std::chrono::microseconds& n) { std::this_thread::sleep_for(n); }
 
-<<<<<<< HEAD
-static std::atomic<int64_t> nMockTime(0); //!< For unit testing
-static std::atomic<bool> mockTimeOffset(false); // Treat nMockTime as an offset
-=======
 static std::atomic<int64_t> nMockTime(0); //!< For testing
->>>>>>> bf3189ed
+static std::atomic<bool> mockTimeOffset(false); //!< Treat nMockTime as an offset
 
 int64_t GetTime()
 {
@@ -58,11 +54,8 @@
 
 void SetMockTime(int64_t nMockTimeIn)
 {
-<<<<<<< HEAD
+    Assert(nMockTimeIn >= 0);
     mockTimeOffset = false;
-=======
-    Assert(nMockTimeIn >= 0);
->>>>>>> bf3189ed
     nMockTime.store(nMockTimeIn, std::memory_order_relaxed);
 }
 
@@ -138,7 +131,19 @@
     return (ptime - epoch).total_seconds();
 }
 
-<<<<<<< HEAD
+struct timeval MillisToTimeval(int64_t nTimeout)
+{
+    struct timeval timeout;
+    timeout.tv_sec  = nTimeout / 1000;
+    timeout.tv_usec = (nTimeout % 1000) * 1000;
+    return timeout;
+}
+
+struct timeval MillisToTimeval(std::chrono::milliseconds ms)
+{
+    return MillisToTimeval(count_milliseconds(ms));
+}
+
 namespace part
 {
 std::string GetTimeString(int64_t timestamp, char *buffer, size_t nBuffer)
@@ -149,12 +154,12 @@
 
     strftime(buffer, nBuffer, "%Y-%m-%dT%H:%M:%S%z", dt); // %Z shows long strings on windows
     return std::string(buffer); // copies the null-terminated character sequence
-};
+}
 
 static int daysInMonth(int year, int month)
 {
     return month == 2 ? (year % 4 ? 28 : (year % 100 ? 29 : (year % 400 ? 28 : 29))) : ((month - 1) % 7 % 2 ? 30 : 31);
-};
+}
 
 int64_t strToEpoch(const char *input, bool fFillMax)
 {
@@ -179,18 +184,5 @@
         tm.tm_sec = seconds;            else if (fFillMax) tm.tm_sec = 59;
 
     return (int64_t) mktime(&tm);
-};
-=======
-struct timeval MillisToTimeval(int64_t nTimeout)
-{
-    struct timeval timeout;
-    timeout.tv_sec  = nTimeout / 1000;
-    timeout.tv_usec = (nTimeout % 1000) * 1000;
-    return timeout;
 }
-
-struct timeval MillisToTimeval(std::chrono::milliseconds ms)
-{
-    return MillisToTimeval(count_milliseconds(ms));
->>>>>>> bf3189ed
 }