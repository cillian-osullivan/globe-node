--- conflicted
+++ resolved
@@ -192,10 +192,11 @@
     bool m_change{true};
     std::string m_label;
 public:
-<<<<<<< HEAD
-    std::string name;
-    std::string purpose = "unknown";
-    bool fBech32 = false;
+
+    const std::string &name;
+    std::string purpose;
+    bool fBech32;
+    CAddressBookData() : name(m_label), purpose("unknown"), fBech32(false) {}
 
     std::vector<uint32_t> vPath; // Index to m is stored in first entry
 
@@ -205,7 +206,7 @@
     template <typename Stream, typename Operation>
     inline void SerializationOp(Stream &s, Operation ser_action)
     {
-        READWRITE(name);
+        READWRITE(m_label);
         READWRITE(purpose);
         READWRITE(vPath);
         READWRITE(destdata);
@@ -213,13 +214,12 @@
         try { READWRITE(fBech32); } catch(std::exception &e) {
             // old format
         }
-    }
-=======
-    const std::string& name;
-    std::string purpose;
-
-    CAddressBookData() : name(m_label), purpose("unknown") {}
->>>>>>> abc145c9
+        if (ser_action.ForRead()) {
+            if (!m_label.empty()) {
+                m_change = false;
+            }
+        }
+    }
 
     typedef std::map<std::string, std::string> StringMap;
     StringMap destdata;
@@ -228,6 +228,25 @@
     void SetLabel(const std::string& label) {
         m_change = false;
         m_label = label;
+    }
+    void SetLabel(const std::string& label, const std::string& strPurpose, const std::vector<uint32_t> &_vPath, bool _fBech32) {
+        m_change = false;
+        m_label = label;
+        if (!strPurpose.empty()) {
+            purpose = strPurpose;
+        }
+        vPath = _vPath;
+        fBech32 = _fBech32;
+    }
+    void Set(const CAddressBookData& data) {
+        m_label = data.name;
+        purpose = data.purpose;
+        if (m_label.empty() && data.purpose == "unknown") {
+            m_change = true;
+        }
+        vPath = data.vPath;
+        fBech32 = data.fBech32;
+        destdata = data.destdata;
     }
 };
 
