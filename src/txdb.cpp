// Copyright (c) 2009-2010 Satoshi Nakamoto
// Copyright (c) 2009-2017 The Bitcoin Core developers
// Distributed under the MIT software license, see the accompanying
// file COPYING or http://www.opensource.org/licenses/mit-license.php.

#include <txdb.h>

<<<<<<< HEAD
#include "chainparams.h"
#include "hash.h"
#include "random.h"
#include "pow.h"
#include "uint256.h"
#include "validation.h"
#include "util.h"
#include "ui_interface.h"
#include "init.h"
=======
#include <chainparams.h>
#include <hash.h>
#include <random.h>
#include <pow.h>
#include <uint256.h>
#include <util.h>
#include <ui_interface.h>
#include <init.h>
>>>>>>> f17942a3

#include <stdint.h>

#include <boost/thread.hpp>

static const char DB_COIN = 'C';
static const char DB_COINS = 'c';
static const char DB_BLOCK_FILES = 'f';
static const char DB_TXINDEX = 't';
static const char DB_ADDRESSINDEX = 'a';
static const char DB_ADDRESSUNSPENTINDEX = 'u';
static const char DB_TIMESTAMPINDEX = 's';
static const char DB_BLOCKHASHINDEX = 'z';
static const char DB_SPENTINDEX = 'p';
static const char DB_BLOCK_INDEX = 'b';

static const char DB_BEST_BLOCK = 'B';
static const char DB_HEAD_BLOCKS = 'H';
static const char DB_FLAG = 'F';
static const char DB_REINDEX_FLAG = 'R';
static const char DB_LAST_BLOCK = 'l';

/*
static const char DB_RCTOUTPUT = 'A';
static const char DB_RCTOUTPUT_LAST = 'I';
static const char DB_RCTOUTPUT_LINK = 'L';
static const char DB_RCTOUTPUT_CHECKPOINT = 'H';
static const char DB_RCTKEYIMAGE = 'K';
*/

namespace {

struct CoinEntry {
    COutPoint* outpoint;
    char key;
    explicit CoinEntry(const COutPoint* ptr) : outpoint(const_cast<COutPoint*>(ptr)), key(DB_COIN)  {}

    template<typename Stream>
    void Serialize(Stream &s) const {
        s << key;
        s << outpoint->hash;
        s << VARINT(outpoint->n);
    }

    template<typename Stream>
    void Unserialize(Stream& s) {
        s >> key;
        s >> outpoint->hash;
        s >> VARINT(outpoint->n);
    }
};

}


CCoinsViewDB::CCoinsViewDB(size_t nCacheSize, bool fMemory, bool fWipe) : db(GetDataDir() / "chainstate", nCacheSize, fMemory, fWipe, true, false, 64)
{
}

bool CCoinsViewDB::GetCoin(const COutPoint &outpoint, Coin &coin) const {
    return db.Read(CoinEntry(&outpoint), coin);
}

bool CCoinsViewDB::HaveCoin(const COutPoint &outpoint) const {
    return db.Exists(CoinEntry(&outpoint));
}

uint256 CCoinsViewDB::GetBestBlock() const {
    uint256 hashBestChain;
    if (!db.Read(DB_BEST_BLOCK, hashBestChain))
        return uint256();
    return hashBestChain;
}

std::vector<uint256> CCoinsViewDB::GetHeadBlocks() const {
    std::vector<uint256> vhashHeadBlocks;
    if (!db.Read(DB_HEAD_BLOCKS, vhashHeadBlocks)) {
        return std::vector<uint256>();
    }
    return vhashHeadBlocks;
}

bool CCoinsViewDB::BatchWrite(CCoinsMap &mapCoins, const uint256 &hashBlock) {
    CDBBatch batch(db);
    size_t count = 0;
    size_t changed = 0;
    size_t batch_size = (size_t)gArgs.GetArg("-dbbatchsize", nDefaultDbBatchSize);
    int crash_simulate = gArgs.GetArg("-dbcrashratio", 0);
    assert(!hashBlock.IsNull());

    uint256 old_tip = GetBestBlock();
    if (old_tip.IsNull()) {
        // We may be in the middle of replaying.
        std::vector<uint256> old_heads = GetHeadBlocks();
        if (old_heads.size() == 2) {
            assert(old_heads[0] == hashBlock);
            old_tip = old_heads[1];
        }
    }

    // In the first batch, mark the database as being in the middle of a
    // transition from old_tip to hashBlock.
    // A vector is used for future extensibility, as we may want to support
    // interrupting after partial writes from multiple independent reorgs.
    batch.Erase(DB_BEST_BLOCK);
    batch.Write(DB_HEAD_BLOCKS, std::vector<uint256>{hashBlock, old_tip});

    for (CCoinsMap::iterator it = mapCoins.begin(); it != mapCoins.end();) {
        if (it->second.flags & CCoinsCacheEntry::DIRTY) {
            CoinEntry entry(&it->first);
            if (it->second.coin.IsSpent())
                batch.Erase(entry);
            else
                batch.Write(entry, it->second.coin);
            changed++;
        }
        count++;
        CCoinsMap::iterator itOld = it++;
        mapCoins.erase(itOld);
        if (batch.SizeEstimate() > batch_size) {
            LogPrint(BCLog::COINDB, "Writing partial batch of %.2f MiB\n", batch.SizeEstimate() * (1.0 / 1048576.0));
            db.WriteBatch(batch);
            batch.Clear();
            if (crash_simulate) {
                static FastRandomContext rng;
                if (rng.randrange(crash_simulate) == 0) {
                    LogPrintf("Simulating a crash. Goodbye.\n");
                    _Exit(0);
                }
            }
        }
    }

    // In the last batch, mark the database as consistent with hashBlock again.
    batch.Erase(DB_HEAD_BLOCKS);
    batch.Write(DB_BEST_BLOCK, hashBlock);

    LogPrint(BCLog::COINDB, "Writing final batch of %.2f MiB\n", batch.SizeEstimate() * (1.0 / 1048576.0));
    bool ret = db.WriteBatch(batch);
    LogPrint(BCLog::COINDB, "Committed %u changed transaction outputs (out of %u) to coin database...\n", (unsigned int)changed, (unsigned int)count);
    return ret;
}

size_t CCoinsViewDB::EstimateSize() const
{
    return db.EstimateSize(DB_COIN, (char)(DB_COIN+1));
}

CBlockTreeDB::CBlockTreeDB(size_t nCacheSize, bool fMemory, bool fWipe, bool compression, int maxOpenFiles) : CDBWrapper(GetDataDir() / "blocks" / "index", nCacheSize, fMemory, fWipe, false, compression, maxOpenFiles)
{
}

bool CBlockTreeDB::ReadBlockFileInfo(int nFile, CBlockFileInfo &info) {
    return Read(std::make_pair(DB_BLOCK_FILES, nFile), info);
}

bool CBlockTreeDB::WriteReindexing(bool fReindexing) {
    if (fReindexing)
        return Write(DB_REINDEX_FLAG, '1');
    else
        return Erase(DB_REINDEX_FLAG);
}

bool CBlockTreeDB::ReadReindexing(bool &fReindexing) {
    fReindexing = Exists(DB_REINDEX_FLAG);
    return true;
}

bool CBlockTreeDB::ReadLastBlockFile(int &nFile) {
    return Read(DB_LAST_BLOCK, nFile);
}

CCoinsViewCursor *CCoinsViewDB::Cursor() const
{
    CCoinsViewDBCursor *i = new CCoinsViewDBCursor(const_cast<CDBWrapper&>(db).NewIterator(), GetBestBlock());
    /* It seems that there are no "const iterators" for LevelDB.  Since we
       only need read operations on it, use a const-cast to get around
       that restriction.  */
    i->pcursor->Seek(DB_COIN);
    // Cache key of first record
    if (i->pcursor->Valid()) {
        CoinEntry entry(&i->keyTmp.second);
        i->pcursor->GetKey(entry);
        i->keyTmp.first = entry.key;
    } else {
        i->keyTmp.first = 0; // Make sure Valid() and GetKey() return false
    }
    return i;
}

bool CCoinsViewDBCursor::GetKey(COutPoint &key) const
{
    // Return cached key
    if (keyTmp.first == DB_COIN) {
        key = keyTmp.second;
        return true;
    }
    return false;
}

bool CCoinsViewDBCursor::GetValue(Coin &coin) const
{
    return pcursor->GetValue(coin);
}

unsigned int CCoinsViewDBCursor::GetValueSize() const
{
    return pcursor->GetValueSize();
}

bool CCoinsViewDBCursor::Valid() const
{
    return keyTmp.first == DB_COIN;
}

void CCoinsViewDBCursor::Next()
{
    pcursor->Next();
    CoinEntry entry(&keyTmp.second);
    if (!pcursor->Valid() || !pcursor->GetKey(entry)) {
        keyTmp.first = 0; // Invalidate cached key after last record so that Valid() and GetKey() return false
    } else {
        keyTmp.first = entry.key;
    }
}

bool CBlockTreeDB::WriteBatchSync(const std::vector<std::pair<int, const CBlockFileInfo*> >& fileInfo, int nLastFile, const std::vector<const CBlockIndex*>& blockinfo) {
    CDBBatch batch(*this);
    for (std::vector<std::pair<int, const CBlockFileInfo*> >::const_iterator it=fileInfo.begin(); it != fileInfo.end(); it++) {
        batch.Write(std::make_pair(DB_BLOCK_FILES, it->first), *it->second);
    }
    batch.Write(DB_LAST_BLOCK, nLastFile);
    for (std::vector<const CBlockIndex*>::const_iterator it=blockinfo.begin(); it != blockinfo.end(); it++) {
        batch.Write(std::make_pair(DB_BLOCK_INDEX, (*it)->GetBlockHash()), CDiskBlockIndex(*it));
    }
    return WriteBatch(batch, true);
}

bool CBlockTreeDB::ReadTxIndex(const uint256 &txid, CDiskTxPos &pos) {
    return Read(std::make_pair(DB_TXINDEX, txid), pos);
}

bool CBlockTreeDB::WriteTxIndex(const std::vector<std::pair<uint256, CDiskTxPos> >&vect) {
    CDBBatch batch(*this);
    for (std::vector<std::pair<uint256,CDiskTxPos> >::const_iterator it=vect.begin(); it!=vect.end(); it++)
        batch.Write(std::make_pair(DB_TXINDEX, it->first), it->second);
    return WriteBatch(batch);
}

bool CBlockTreeDB::ReadSpentIndex(CSpentIndexKey &key, CSpentIndexValue &value) {
    return Read(std::make_pair(DB_SPENTINDEX, key), value);
}

bool CBlockTreeDB::UpdateSpentIndex(const std::vector<std::pair<CSpentIndexKey, CSpentIndexValue> >&vect) {
    CDBBatch batch(*this);
    for (std::vector<std::pair<CSpentIndexKey,CSpentIndexValue> >::const_iterator it=vect.begin(); it!=vect.end(); it++) {
        if (it->second.IsNull()) {
            batch.Erase(std::make_pair(DB_SPENTINDEX, it->first));
        } else {
            batch.Write(std::make_pair(DB_SPENTINDEX, it->first), it->second);
        }
    }
    return WriteBatch(batch);
}

bool CBlockTreeDB::UpdateAddressUnspentIndex(const std::vector<std::pair<CAddressUnspentKey, CAddressUnspentValue > >&vect) {
    CDBBatch batch(*this);
    for (std::vector<std::pair<CAddressUnspentKey, CAddressUnspentValue> >::const_iterator it=vect.begin(); it!=vect.end(); it++) {
        if (it->second.IsNull()) {
            batch.Erase(std::make_pair(DB_ADDRESSUNSPENTINDEX, it->first));
        } else {
            batch.Write(std::make_pair(DB_ADDRESSUNSPENTINDEX, it->first), it->second);
        }
    }
    return WriteBatch(batch);
}

bool CBlockTreeDB::ReadAddressUnspentIndex(uint256 addressHash, int type,
                                           std::vector<std::pair<CAddressUnspentKey, CAddressUnspentValue> > &unspentOutputs) {

    boost::scoped_ptr<CDBIterator> pcursor(NewIterator());

    pcursor->Seek(std::make_pair(DB_ADDRESSUNSPENTINDEX, CAddressIndexIteratorKey(type, addressHash)));

    while (pcursor->Valid()) {
        boost::this_thread::interruption_point();
        std::pair<char,CAddressUnspentKey> key;
        if (pcursor->GetKey(key) && key.first == DB_ADDRESSUNSPENTINDEX && key.second.hashBytes == addressHash) {
            CAddressUnspentValue nValue;
            if (pcursor->GetValue(nValue)) {
                unspentOutputs.push_back(std::make_pair(key.second, nValue));
                pcursor->Next();
            } else {
                return error("failed to get address unspent value");
            }
        } else {
            break;
        }
    }

    return true;
}

bool CBlockTreeDB::WriteAddressIndex(const std::vector<std::pair<CAddressIndexKey, CAmount > >&vect) {
    CDBBatch batch(*this);
    for (std::vector<std::pair<CAddressIndexKey, CAmount> >::const_iterator it=vect.begin(); it!=vect.end(); it++)
        batch.Write(std::make_pair(DB_ADDRESSINDEX, it->first), it->second);
    return WriteBatch(batch);
}

bool CBlockTreeDB::EraseAddressIndex(const std::vector<std::pair<CAddressIndexKey, CAmount > >&vect) {
    CDBBatch batch(*this);
    for (std::vector<std::pair<CAddressIndexKey, CAmount> >::const_iterator it=vect.begin(); it!=vect.end(); it++)
        batch.Erase(std::make_pair(DB_ADDRESSINDEX, it->first));
    return WriteBatch(batch);
}

bool CBlockTreeDB::ReadAddressIndex(uint256 addressHash, int type,
                                    std::vector<std::pair<CAddressIndexKey, CAmount> > &addressIndex,
                                    int start, int end) {

    boost::scoped_ptr<CDBIterator> pcursor(NewIterator());

    if (start > 0 && end > 0) {
        pcursor->Seek(std::make_pair(DB_ADDRESSINDEX, CAddressIndexIteratorHeightKey(type, addressHash, start)));
    } else {
        pcursor->Seek(std::make_pair(DB_ADDRESSINDEX, CAddressIndexIteratorKey(type, addressHash)));
    }

    while (pcursor->Valid()) {
        boost::this_thread::interruption_point();
        std::pair<char,CAddressIndexKey> key;
        if (pcursor->GetKey(key) && key.first == DB_ADDRESSINDEX && key.second.hashBytes == addressHash) {
            if (end > 0 && key.second.blockHeight > end) {
                break;
            }
            CAmount nValue;
            if (pcursor->GetValue(nValue)) {
                addressIndex.push_back(std::make_pair(key.second, nValue));
                pcursor->Next();
            } else {
                return error("failed to get address index value");
            }
        } else {
            break;
        }
    }

    return true;
}

bool CBlockTreeDB::WriteTimestampIndex(const CTimestampIndexKey &timestampIndex)
{
    CDBBatch batch(*this);
    batch.Write(std::make_pair(DB_TIMESTAMPINDEX, timestampIndex), 0);
    return WriteBatch(batch);
}

bool CBlockTreeDB::ReadTimestampIndex(const unsigned int &high, const unsigned int &low, const bool fActiveOnly, std::vector<std::pair<uint256, unsigned int> > &hashes)
{
    boost::scoped_ptr<CDBIterator> pcursor(NewIterator());

    pcursor->Seek(std::make_pair(DB_TIMESTAMPINDEX, CTimestampIndexIteratorKey(low)));

    while (pcursor->Valid())
    {
        boost::this_thread::interruption_point();
        std::pair<char, CTimestampIndexKey> key;
        if (pcursor->GetKey(key) && key.first == DB_TIMESTAMPINDEX && key.second.timestamp < high)
        {
            if (fActiveOnly) {
                if (HashOnchainActive(key.second.blockHash)) {
                    hashes.push_back(std::make_pair(key.second.blockHash, key.second.timestamp));
                }
            } else {
                hashes.push_back(std::make_pair(key.second.blockHash, key.second.timestamp));
            }

            pcursor->Next();
        } else {
            break;
        }
    }

    return true;
}

bool CBlockTreeDB::WriteTimestampBlockIndex(const CTimestampBlockIndexKey &blockhashIndex, const CTimestampBlockIndexValue &logicalts) {
    CDBBatch batch(*this);
    batch.Write(std::make_pair(DB_BLOCKHASHINDEX, blockhashIndex), logicalts);
    return WriteBatch(batch);
}

bool CBlockTreeDB::ReadTimestampBlockIndex(const uint256 &hash, unsigned int &ltimestamp) {

    CTimestampBlockIndexValue(lts);
    if (!Read(std::make_pair(DB_BLOCKHASHINDEX, hash), lts))
        return false;

    ltimestamp = lts.ltimestamp;
    return true;
}

bool CBlockTreeDB::WriteFlag(const std::string &name, bool fValue) {
    return Write(std::make_pair(DB_FLAG, name), fValue ? '1' : '0');
}

bool CBlockTreeDB::ReadFlag(const std::string &name, bool &fValue) {
    char ch;
    if (!Read(std::make_pair(DB_FLAG, name), ch))
        return false;
    fValue = ch == '1';
    return true;
}

bool CBlockTreeDB::LoadBlockIndexGuts(const Consensus::Params& consensusParams, std::function<CBlockIndex*(const uint256&)> insertBlockIndex)
{
    std::unique_ptr<CDBIterator> pcursor(NewIterator());

    pcursor->Seek(std::make_pair(DB_BLOCK_INDEX, uint256()));

    // Load mapBlockIndex
    while (pcursor->Valid()) {
        boost::this_thread::interruption_point();
        std::pair<char, uint256> key;
        if (pcursor->GetKey(key) && key.first == DB_BLOCK_INDEX) {
            CDiskBlockIndex diskindex;
            if (pcursor->GetValue(diskindex)) {
                // Construct block index object
                CBlockIndex* pindexNew  = insertBlockIndex(diskindex.GetBlockHash());
                pindexNew->pprev                    = insertBlockIndex(diskindex.hashPrev);
                pindexNew->nHeight                  = diskindex.nHeight;
                pindexNew->nFile                    = diskindex.nFile;
                pindexNew->nDataPos                 = diskindex.nDataPos;
                pindexNew->nUndoPos                 = diskindex.nUndoPos;
                pindexNew->nVersion                 = diskindex.nVersion;
                pindexNew->hashMerkleRoot           = diskindex.hashMerkleRoot;
                pindexNew->hashWitnessMerkleRoot    = diskindex.hashWitnessMerkleRoot;
                pindexNew->nTime                    = diskindex.nTime;
                pindexNew->nBits                    = diskindex.nBits;
                pindexNew->nNonce                   = diskindex.nNonce;
                pindexNew->nStatus                  = diskindex.nStatus;
                pindexNew->nTx                      = diskindex.nTx;

                pindexNew->nFlags                   = diskindex.nFlags;
                pindexNew->bnStakeModifier          = diskindex.bnStakeModifier;
                pindexNew->prevoutStake             = diskindex.prevoutStake;
                //pindexNew->hashProof                = diskindex.hashProof;

                pindexNew->nMoneySupply             = diskindex.nMoneySupply;


                if (pindexNew->nHeight == 0
                    && pindexNew->GetBlockHash() != Params().GetConsensus().hashGenesisBlock)
                    return error("LoadBlockIndex(): Genesis block hash incorrect: %s", pindexNew->ToString());

                if (fParticlMode)
                {
                    // only CheckProofOfWork for genesis blocks
                    if (diskindex.hashPrev.IsNull() && !CheckProofOfWork(pindexNew->GetBlockHash(),
                        pindexNew->nBits, Params().GetConsensus(), 0, Params().GetLastImportHeight()))
                        return error("%s: CheckProofOfWork failed: %s", __func__, pindexNew->ToString());
                } else
                if (!CheckProofOfWork(pindexNew->GetBlockHash(), pindexNew->nBits, Params().GetConsensus()))
                {
                    return error("%s: CheckProofOfWork failed: %s", __func__, pindexNew->ToString());
                };

                pcursor->Next();
            } else {
                return error("%s: failed to read value", __func__);
            }
        } else {
            break;
        }
    }

    return true;
}

bool CBlockTreeDB::ReadLastRCTOutput(int64_t &rv)
{
    boost::scoped_ptr<CDBIterator> pcursor(NewIterator());

    if (!Read(DB_RCTOUTPUT_LAST, rv))
        rv = 0;

    return true;
};


bool CBlockTreeDB::WriteLastRCTOutput(int64_t i)
{
    CDBBatch batch(*this);
    batch.Write(DB_RCTOUTPUT_LAST, i);
    return WriteBatch(batch);
};

bool CBlockTreeDB::ReadRCTOutput(int64_t i, CAnonOutput &ao)
{
    return Read(std::make_pair(DB_RCTOUTPUT, i), ao);
};

bool CBlockTreeDB::WriteRCTOutput(int64_t i, const CAnonOutput &ao)
{
    CDBBatch batch(*this);
    batch.Write(std::make_pair(DB_RCTOUTPUT, i), ao);
    return WriteBatch(batch);
};

bool CBlockTreeDB::EraseRCTOutput(int64_t i)
{
    CDBBatch batch(*this);
    batch.Erase(std::make_pair(DB_RCTOUTPUT, i));
    return WriteBatch(batch);
};


bool CBlockTreeDB::ReadRCTOutputLink(const CCmpPubKey &pk, int64_t &i)
{
    return Read(std::make_pair(DB_RCTOUTPUT_LINK, pk), i);
};

bool CBlockTreeDB::WriteRCTOutputLink(const CCmpPubKey &pk, int64_t i)
{
    CDBBatch batch(*this);
    batch.Write(std::make_pair(DB_RCTOUTPUT_LINK, pk), i);
    return WriteBatch(batch);
};

bool CBlockTreeDB::EraseRCTOutputLink(const CCmpPubKey &pk)
{
    CDBBatch batch(*this);
    batch.Erase(std::make_pair(DB_RCTOUTPUT_LINK, pk));
    return WriteBatch(batch);
};

bool CBlockTreeDB::ReadRCTOutputCheckpoint(int nBlock, int64_t &i)
{
    return Read(std::make_pair(DB_RCTOUTPUT_CHECKPOINT, nBlock), i);
};


bool CBlockTreeDB::ReadRCTKeyImage(const CCmpPubKey &ki, uint256 &txhash)
{
    return Read(std::make_pair(DB_RCTKEYIMAGE, ki), txhash);
};

bool CBlockTreeDB::WriteRCTKeyImage(const CCmpPubKey &ki, const uint256 &txhash)
{
    CDBBatch batch(*this);
    batch.Write(std::make_pair(DB_RCTKEYIMAGE, ki), txhash);
    return WriteBatch(batch);
};

bool CBlockTreeDB::EraseRCTKeyImage(const CCmpPubKey &ki)
{
    CDBBatch batch(*this);
    batch.Erase(std::make_pair(DB_RCTKEYIMAGE, ki));
    return WriteBatch(batch);
};

bool CCoinsViewDB::Upgrade()
{
    // TODO
    return true;
};

/* TODO: force reindex
namespace {

//! Legacy class to deserialize pre-pertxout database entries without reindex.
class CCoins
{
public:
    //! whether transaction is a coinbase
    bool fCoinBase;

    //! unspent transaction outputs; spent outputs are .IsNull(); spent outputs at the end of the array are dropped
    std::vector<CTxOut> vout;

    //! at which height this transaction was included in the active block chain
    int nHeight;

    //! empty constructor
    CCoins() : fCoinBase(false), vout(0), nHeight(0) { }

    template<typename Stream>
    void Unserialize(Stream &s) {
        unsigned int nCode = 0;
        // version
        int nVersionDummy;
        ::Unserialize(s, VARINT(nVersionDummy));
        // header code
        ::Unserialize(s, VARINT(nCode));
        fCoinBase = nCode & 1;
        std::vector<bool> vAvail(2, false);
        vAvail[0] = (nCode & 2) != 0;
        vAvail[1] = (nCode & 4) != 0;
        unsigned int nMaskCode = (nCode / 8) + ((nCode & 6) != 0 ? 0 : 1);
        // spentness bitmask
        while (nMaskCode > 0) {
            unsigned char chAvail = 0;
            ::Unserialize(s, chAvail);
            for (unsigned int p = 0; p < 8; p++) {
                bool f = (chAvail & (1 << p)) != 0;
                vAvail.push_back(f);
            }
            if (chAvail != 0)
                nMaskCode--;
        }
        // txouts themself
        vout.assign(vAvail.size(), CTxOut());
        for (unsigned int i = 0; i < vAvail.size(); i++) {
            if (vAvail[i])
                ::Unserialize(s, REF(CTxOutCompressor(vout[i])));
        }
        // coinbase height
        ::Unserialize(s, VARINT(nHeight));
    }
};

}

Upgrade the database from older formats.
 *
 * Currently implemented: from the per-tx utxo model (0.8..0.14.x) to per-txout.

bool CCoinsViewDB::Upgrade() {
    std::unique_ptr<CDBIterator> pcursor(db.NewIterator());
    pcursor->Seek(std::make_pair(DB_COINS, uint256()));
    if (!pcursor->Valid()) {
        return true;
    }

    int64_t count = 0;
    LogPrintf("Upgrading utxo-set database...\n");
    LogPrintf("[0%%]...");
    uiInterface.ShowProgress(_("Upgrading UTXO database"), 0, true);
    size_t batch_size = 1 << 24;
    CDBBatch batch(db);
    int reportDone = 0;
    std::pair<unsigned char, uint256> key;
    std::pair<unsigned char, uint256> prev_key = {DB_COINS, uint256()};
    while (pcursor->Valid()) {
        boost::this_thread::interruption_point();
        if (ShutdownRequested()) {
            break;
        }
        if (pcursor->GetKey(key) && key.first == DB_COINS) {
            if (count++ % 256 == 0) {
                uint32_t high = 0x100 * *key.second.begin() + *(key.second.begin() + 1);
                int percentageDone = (int)(high * 100.0 / 65536.0 + 0.5);
                uiInterface.ShowProgress(_("Upgrading UTXO database"), percentageDone, true);
                if (reportDone < percentageDone/10) {
                    // report max. every 10% step
                    LogPrintf("[%d%%]...", percentageDone);
                    reportDone = percentageDone/10;
                }
            }
            CCoins old_coins;
            if (!pcursor->GetValue(old_coins)) {
                return error("%s: cannot parse CCoins record", __func__);
            }
            COutPoint outpoint(key.second, 0);
            for (size_t i = 0; i < old_coins.vout.size(); ++i) {
                if (!old_coins.vout[i].IsNull() && !old_coins.vout[i].scriptPubKey.IsUnspendable()) {
                    Coin newcoin(std::move(old_coins.vout[i]), old_coins.nHeight, old_coins.fCoinBase);
                    outpoint.n = i;
                    CoinEntry entry(&outpoint);
                    batch.Write(entry, newcoin);
                }
            }
            batch.Erase(key);
            if (batch.SizeEstimate() > batch_size) {
                db.WriteBatch(batch);
                batch.Clear();
                db.CompactRange(prev_key, key);
                prev_key = key;
            }
            pcursor->Next();
        } else {
            break;
        }
    }
    db.WriteBatch(batch);
    db.CompactRange({DB_COINS, uint256()}, key);
    uiInterface.ShowProgress("", 100, false);
    LogPrintf("[%s].\n", ShutdownRequested() ? "CANCELLED" : "DONE");
    return !ShutdownRequested();
}
*/<|MERGE_RESOLUTION|>--- conflicted
+++ resolved
@@ -5,17 +5,6 @@
 
 #include <txdb.h>
 
-<<<<<<< HEAD
-#include "chainparams.h"
-#include "hash.h"
-#include "random.h"
-#include "pow.h"
-#include "uint256.h"
-#include "validation.h"
-#include "util.h"
-#include "ui_interface.h"
-#include "init.h"
-=======
 #include <chainparams.h>
 #include <hash.h>
 #include <random.h>
@@ -24,7 +13,7 @@
 #include <util.h>
 #include <ui_interface.h>
 #include <init.h>
->>>>>>> f17942a3
+#include <validation.h>
 
 #include <stdint.h>
 
