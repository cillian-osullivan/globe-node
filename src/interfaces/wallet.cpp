// Copyright (c) 2018-2019 The Bitcoin Core developers
// Distributed under the MIT software license, see the accompanying
// file COPYING or http://www.opensource.org/licenses/mit-license.php.

#include <interfaces/wallet.h>

#include <amount.h>
#include <interfaces/chain.h>
#include <interfaces/handler.h>
#include <policy/fees.h>
#include <primitives/transaction.h>
#include <script/standard.h>
#include <support/allocators/secure.h>
#include <sync.h>
#include <ui_interface.h>
#include <uint256.h>
#include <util/system.h>
#include <wallet/feebumper.h>
#include <wallet/fees.h>
#include <wallet/ismine.h>
#include <wallet/load.h>
#include <wallet/rpcwallet.h>
#include <wallet/wallet.h>

#include <memory>
#include <string>
#include <utility>
#include <vector>


#include <wallet/walletutil.h>
#include <wallet/hdwallet.h>
#include <wallet/rpchdwallet.h>
#include <key/extkey.h>
#include <smsg/smessage.h>


void LockWallet(CWallet* pWallet)
{
    LOCK(pWallet->cs_wallet);
    pWallet->nRelockTime = 0;
    pWallet->Lock();
}

namespace interfaces {
namespace {

//! Construct wallet tx struct.
WalletTx MakeWalletTx(CWallet& wallet, const CWalletTx& wtx)
{
    WalletTx result;
    result.tx = wtx.tx;
    result.txin_is_mine.reserve(wtx.tx->vin.size());
    for (const auto& txin : wtx.tx->vin) {
        result.txin_is_mine.emplace_back(wallet.IsMine(txin));
    }
    if (wtx.tx->IsParticlVersion()) {
        size_t nv = wtx.tx->GetNumVOuts();
        result.txout_is_mine.reserve(nv);
        result.txout_address.reserve(nv);
        result.txout_address_is_mine.reserve(nv);

        for (const auto& txout : wtx.tx->vpout) {
            // Mark data outputs as owned so txn will show as payment to self
            result.txout_is_mine.emplace_back(
                txout->IsStandardOutput() ? wallet.IsMine(txout.get()) : ISMINE_SPENDABLE);
            result.txout_address.emplace_back();

            if (txout->IsStandardOutput()) {
                result.txout_address_is_mine.emplace_back(ExtractDestination(*txout->GetPScriptPubKey(), result.txout_address.back()) ?
                                                          wallet.IsMine(result.txout_address.back()) :
                                                          ISMINE_NO);
            } else {
                result.txout_address_is_mine.emplace_back(ISMINE_NO);
            }
        }
    } else {
        result.txout_is_mine.reserve(wtx.tx->vout.size());
        result.txout_address.reserve(wtx.tx->vout.size());
        result.txout_address_is_mine.reserve(wtx.tx->vout.size());
        for (const auto& txout : wtx.tx->vout) {
            result.txout_is_mine.emplace_back(wallet.IsMine(txout));
            result.txout_address.emplace_back();
            result.txout_address_is_mine.emplace_back(ExtractDestination(txout.scriptPubKey, result.txout_address.back()) ?
                                                          wallet.IsMine(result.txout_address.back()) :
                                                          ISMINE_NO);
        }
    }
    result.credit = wtx.GetCredit(ISMINE_ALL, true);
    result.debit = wtx.GetDebit(ISMINE_ALL);
    result.change = wtx.GetChange();
    result.time = wtx.GetTxTime();
    result.value_map = wtx.mapValue;
    result.is_coinbase = wtx.IsCoinBase();
    result.is_coinstake = wtx.IsCoinStake();
    return result;
}

//! Construct wallet tx struct.
WalletTx MakeWalletTx(CHDWallet& wallet, MapRecords_t::const_iterator irtx)
{
    WalletTx result;
    result.is_record = true;
    result.irtx = irtx;
    result.time = irtx->second.GetTxTime();
    result.partWallet = &wallet;

    result.is_coinbase = false;
    result.is_coinstake = false;

    return result;
}

//! Construct wallet tx status struct.
WalletTxStatus MakeWalletTxStatus(interfaces::Chain::Lock& locked_chain, const CWalletTx& wtx)
{
    WalletTxStatus result;
    result.block_height = locked_chain.getBlockHeight(wtx.m_confirm.hashBlock).get_value_or(std::numeric_limits<int>::max());
    result.blocks_to_maturity = wtx.GetBlocksToMaturity();
    result.depth_in_main_chain = wtx.GetDepthInMainChain();
    result.time_received = wtx.nTimeReceived;
    result.lock_time = wtx.tx->nLockTime;
    result.is_final = locked_chain.checkFinalTx(*wtx.tx);
    result.is_trusted = wtx.IsTrusted(locked_chain);
    result.is_abandoned = wtx.isAbandoned();
    result.is_coinbase = wtx.IsCoinBase();
    result.is_in_main_chain = wtx.IsInMainChain();
    return result;
}

WalletTxStatus MakeWalletTxStatus(interfaces::Chain::Lock& locked_chain, CHDWallet &wallet, const uint256 &hash, const CTransactionRecord &rtx) EXCLUSIVE_LOCKS_REQUIRED(wallet.cs_wallet)
{
    WalletTxStatus result;
    result.block_height = locked_chain.getBlockHeight(rtx.blockHash).get_value_or(std::numeric_limits<int>::max());
    result.blocks_to_maturity = 0;
    result.depth_in_main_chain = wallet.GetDepthInMainChain(rtx);
    result.time_received = rtx.nTimeReceived;
    result.lock_time = 0; // TODO
    result.is_final = true; // TODO
    result.is_trusted = wallet.IsTrusted(locked_chain, hash, rtx);
    result.is_abandoned = rtx.IsAbandoned();
    result.is_coinbase = false;
    result.is_in_main_chain = result.depth_in_main_chain > 0;
    return result;
}

//! Construct wallet TxOut struct.
WalletTxOut MakeWalletTxOut(CWallet& wallet,
    const CWalletTx& wtx,
    int n,
    int depth) EXCLUSIVE_LOCKS_REQUIRED(wallet.cs_wallet)
{
    WalletTxOut result;
    result.txout.nValue = wtx.tx->vpout[n]->GetValue();
    result.txout.scriptPubKey = *wtx.tx->vpout[n]->GetPScriptPubKey();
    result.time = wtx.GetTxTime();
    result.depth_in_main_chain = depth;
    result.is_spent = wallet.IsSpent(wtx.GetHash(), n);
    return result;
}

WalletTxOut MakeWalletTxOut(CHDWallet &wallet,
    const uint256 &hash, const CTransactionRecord &rtx, int n, int depth) EXCLUSIVE_LOCKS_REQUIRED(wallet.cs_wallet)
{
    WalletTxOut result;
    const COutputRecord *oR = rtx.GetOutput(n);
    if (!oR) {
        return result;
    }
    result.txout.nValue = oR->nValue;
    result.txout.scriptPubKey = oR->scriptPubKey;
    result.time = rtx.GetTxTime();
    result.depth_in_main_chain = depth;
    result.is_spent = wallet.IsSpent(hash, n);
    return result;
}

class WalletImpl : public Wallet
{
public:
    explicit WalletImpl(const std::shared_ptr<CWallet>& wallet) : m_wallet(wallet)
    {
        if (::IsParticlWallet(wallet.get())) {
            m_wallet_part = GetParticlWallet(wallet.get());
        }
    }

    bool encryptWallet(const SecureString& wallet_passphrase) override
    {
        return m_wallet->EncryptWallet(wallet_passphrase);
    }
    bool isCrypted() override { return m_wallet->IsCrypted(); }
    bool lock() override { return m_wallet->Lock(); }
    bool unlock(const SecureString& wallet_passphrase, bool for_staking_only) override
    {
        if (!m_wallet->Unlock(wallet_passphrase)) {
            return false;
        }
        if (m_wallet_part) {
            m_wallet_part->fUnlockForStakingOnly = for_staking_only;
        }
        return true;
    }
    bool isLocked() override { return m_wallet->IsLocked(); }
    bool changeWalletPassphrase(const SecureString& old_wallet_passphrase,
        const SecureString& new_wallet_passphrase) override
    {
        return m_wallet->ChangeWalletPassphrase(old_wallet_passphrase, new_wallet_passphrase);
    }
    void abortRescan() override { m_wallet->AbortRescan(); }
    bool backupWallet(const std::string& filename) override { return m_wallet->BackupWallet(filename); }
    std::string getWalletName() override { return m_wallet->GetName(); }
    bool getNewDestination(const OutputType type, const std::string label, CTxDestination& dest) override
    {
        LOCK(m_wallet->cs_wallet);
        std::string error;
        return m_wallet->GetNewDestination(type, label, dest, error);
    }
    bool getPubKey(const CScript& script, const CKeyID& address, CPubKey& pub_key) override
    {
        std::unique_ptr<SigningProvider> provider = m_wallet->GetSolvingProvider(script);
        if (provider) {
            return provider->GetPubKey(address, pub_key);
        }
        return false;
    }
    SigningResult signMessage(const std::string& message, const PKHash& pkhash, std::string& str_sig) override
    {
        return m_wallet->SignMessage(message, pkhash, str_sig);
    }
    SigningResult signMessage(const std::string& message, const CKeyID256& pkhash, std::string& str_sig) override
    {
        return m_wallet->SignMessage(message, pkhash, str_sig);
    }
    bool isSpendable(const CTxDestination& dest) override { return m_wallet->IsMine(dest) & ISMINE_SPENDABLE; }
    bool haveWatchOnly() override
    {
        auto spk_man = m_wallet->GetLegacyScriptPubKeyMan();
        if (spk_man) {
            return spk_man->HaveWatchOnly();
        }
        return false;
    };
    bool setAddressBook(const CTxDestination& dest, const std::string& name, const std::string& purpose) override
    {
        return m_wallet->SetAddressBook(dest, name, purpose);
    }
    bool delAddressBook(const CTxDestination& dest) override
    {
        return m_wallet->DelAddressBook(dest);
    }
    bool getAddress(const CTxDestination& dest,
        std::string* name,
        isminetype* is_mine,
        std::string* purpose) override
    {
        LOCK(m_wallet->cs_wallet);
        auto it = m_wallet->m_address_book.find(dest);
        if (it == m_wallet->m_address_book.end() || it->second.IsChange()) {
            return false;
        }
        if (name) {
            *name = it->second.GetLabel();
        }
        if (is_mine) {
            *is_mine = m_wallet->IsMine(dest);
        }
        if (purpose) {
            *purpose = it->second.purpose;
        }
        return true;
    }
    std::vector<WalletAddress> getAddresses() override
    {
        LOCK(m_wallet->cs_wallet);
        std::vector<WalletAddress> result;

        for (const auto& item : m_wallet->m_address_book) {
            if (item.second.IsChange()) continue;
<<<<<<< HEAD
            std::string str_path;
            if (item.second.vPath.size() > 1 &&
                PathToString(item.second.vPath, str_path, '\'', 1)) {
                str_path = "";
            }
            result.emplace_back(item.first, m_wallet->IsMine(item.first), item.second.name, item.second.purpose, item.second.fBech32, str_path);
=======
            result.emplace_back(item.first, m_wallet->IsMine(item.first), item.second.GetLabel(), item.second.purpose);
>>>>>>> 661bd5de
        }
        return result;
    }
    bool addDestData(const CTxDestination& dest, const std::string& key, const std::string& value) override
    {
        LOCK(m_wallet->cs_wallet);
        WalletBatch batch{m_wallet->GetDatabase()};
        return m_wallet->AddDestData(batch, dest, key, value);
    }
    bool eraseDestData(const CTxDestination& dest, const std::string& key) override
    {
        LOCK(m_wallet->cs_wallet);
        WalletBatch batch{m_wallet->GetDatabase()};
        return m_wallet->EraseDestData(batch, dest, key);
    }
    std::vector<std::string> getDestValues(const std::string& prefix) override
    {
        LOCK(m_wallet->cs_wallet);
        return m_wallet->GetDestValues(prefix);
    }
    void lockCoin(const COutPoint& output) override
    {
        auto locked_chain = m_wallet->chain().lock();
        LOCK(m_wallet->cs_wallet);
        return m_wallet->LockCoin(output);
    }
    void unlockCoin(const COutPoint& output) override
    {
        auto locked_chain = m_wallet->chain().lock();
        LOCK(m_wallet->cs_wallet);
        return m_wallet->UnlockCoin(output);
    }
    bool isLockedCoin(const COutPoint& output) override
    {
        auto locked_chain = m_wallet->chain().lock();
        LOCK(m_wallet->cs_wallet);
        return m_wallet->IsLockedCoin(output.hash, output.n);
    }
    void listLockedCoins(std::vector<COutPoint>& outputs) override
    {
        auto locked_chain = m_wallet->chain().lock();
        LOCK(m_wallet->cs_wallet);
        return m_wallet->ListLockedCoins(outputs);
    }
    CTransactionRef createTransaction(const std::vector<CRecipient>& recipients,
        const CCoinControl& coin_control,
        bool sign,
        int& change_pos,
        CAmount& fee,
        std::string& fail_reason) override
    {
        auto locked_chain = m_wallet->chain().lock();
        LOCK(m_wallet->cs_wallet);
        CTransactionRef tx;
        if (!m_wallet->CreateTransaction(*locked_chain, recipients, tx, fee, change_pos,
                fail_reason, coin_control, sign)) {
            return {};
        }
        return tx;
    }
    void commitTransaction(CTransactionRef tx,
        WalletValueMap value_map,
        WalletOrderForm order_form) override
    {
        auto locked_chain = m_wallet->chain().lock();
        LOCK(m_wallet->cs_wallet);
        m_wallet->CommitTransaction(std::move(tx), std::move(value_map), std::move(order_form));
    }
    bool transactionCanBeAbandoned(const uint256& txid) override { return m_wallet->TransactionCanBeAbandoned(txid); }
    bool abandonTransaction(const uint256& txid) override
    {
        auto locked_chain = m_wallet->chain().lock();
        LOCK(m_wallet->cs_wallet);
        return m_wallet->AbandonTransaction(txid);
    }
    bool transactionCanBeBumped(const uint256& txid) override
    {
        return feebumper::TransactionCanBeBumped(*m_wallet.get(), txid);
    }
    bool createBumpTransaction(const uint256& txid,
        const CCoinControl& coin_control,
        std::vector<std::string>& errors,
        CAmount& old_fee,
        CAmount& new_fee,
        CMutableTransaction& mtx) override
    {
        if (::IsParticlWallet(m_wallet.get())) {
            return feebumper::CreateTotalBumpTransaction(m_wallet.get(), txid, coin_control, errors, old_fee, new_fee, mtx) ==
                feebumper::Result::OK;
        } else {
            return feebumper::CreateRateBumpTransaction(*m_wallet.get(), txid, coin_control, errors, old_fee, new_fee, mtx) ==
                feebumper::Result::OK;
        }
    }
    bool signBumpTransaction(CMutableTransaction& mtx) override { return feebumper::SignTransaction(*m_wallet.get(), mtx); }
    bool commitBumpTransaction(const uint256& txid,
        CMutableTransaction&& mtx,
        std::vector<std::string>& errors,
        uint256& bumped_txid) override
    {
        return feebumper::CommitTransaction(*m_wallet.get(), txid, std::move(mtx), errors, bumped_txid) ==
               feebumper::Result::OK;
    }
    CTransactionRef getTx(const uint256& txid) override
    {
        auto locked_chain = m_wallet->chain().lock();
        LOCK(m_wallet->cs_wallet);
        auto mi = m_wallet->mapWallet.find(txid);
        if (mi != m_wallet->mapWallet.end()) {
            return mi->second.tx;
        }
        return {};
    }
    WalletTx getWalletTx(const uint256& txid) override
    {
        auto locked_chain = m_wallet->chain().lock();
        LOCK(m_wallet->cs_wallet);
        auto mi = m_wallet->mapWallet.find(txid);
        if (mi != m_wallet->mapWallet.end()) {
            return MakeWalletTx(*m_wallet, mi->second);
        }

        if (m_wallet_part) {
            const auto mi = m_wallet_part->mapRecords.find(txid);
            if (mi != m_wallet_part->mapRecords.end()) {
                return MakeWalletTx(*m_wallet_part, mi);
            }
        }

        return {};
    }
    std::vector<WalletTx> getWalletTxs() override
    {
        auto locked_chain = m_wallet->chain().lock();
        LOCK(m_wallet->cs_wallet);
        std::vector<WalletTx> result;
        result.reserve(m_wallet->mapWallet.size());
        for (const auto& entry : m_wallet->mapWallet) {
            result.emplace_back(MakeWalletTx(*m_wallet, entry.second));
        }
        if (m_wallet_part) {
            for (auto mi = m_wallet_part->mapRecords.begin(); mi != m_wallet_part->mapRecords.end(); mi++) {
                result.emplace_back(MakeWalletTx(*m_wallet_part, mi));
            }
        }

        return result;
    }
    bool tryGetTxStatus(const uint256& txid,
        interfaces::WalletTxStatus& tx_status,
        int& num_blocks,
        int64_t& block_time) override
    {
        auto locked_chain = m_wallet->chain().lock(true /* try_lock */);
        if (!locked_chain) {
            return false;
        }
        TRY_LOCK(m_wallet->cs_wallet, locked_wallet);
        if (!locked_wallet) {
            return false;
        }
        auto mi = m_wallet->mapWallet.find(txid);
        if (mi == m_wallet->mapWallet.end()) {

            if (m_wallet_part) {
                auto mi = m_wallet_part->mapRecords.find(txid);
                if (mi != m_wallet_part->mapRecords.end()) {
                    num_blocks = locked_chain->getHeight().get_value_or(-1);
                    tx_status = MakeWalletTxStatus(*locked_chain, *m_wallet_part, mi->first, mi->second);
                    return true;
                }
            }
            return false;
        }
        if (Optional<int> height = locked_chain->getHeight()) {
            num_blocks = *height;
            block_time = locked_chain->getBlockTime(*height);
        } else {
            num_blocks = -1;
            block_time = -1;
        }
        tx_status = MakeWalletTxStatus(*locked_chain, mi->second);
        return true;
    }
    WalletTx getWalletTxDetails(const uint256& txid,
        WalletTxStatus& tx_status,
        WalletOrderForm& order_form,
        bool& in_mempool,
        int& num_blocks) override
    {
        auto locked_chain = m_wallet->chain().lock();
        LOCK(m_wallet->cs_wallet);
        auto mi = m_wallet->mapWallet.find(txid);
        if (mi != m_wallet->mapWallet.end()) {
            num_blocks = locked_chain->getHeight().get_value_or(-1);
            in_mempool = mi->second.InMempool();
            order_form = mi->second.vOrderForm;
            tx_status = MakeWalletTxStatus(*locked_chain, mi->second);
            return MakeWalletTx(*m_wallet, mi->second);
        }
        if (m_wallet_part) {
            auto mi = m_wallet_part->mapRecords.find(txid);
            if (mi != m_wallet_part->mapRecords.end()) {
                num_blocks = locked_chain->getHeight().get_value_or(-1);
                in_mempool = m_wallet_part->InMempool(mi->first);
                order_form = {};
                tx_status = MakeWalletTxStatus(*locked_chain, *m_wallet_part, mi->first, mi->second);
                return MakeWalletTx(*m_wallet_part, mi);
            }
        }
        return {};
    }
    TransactionError fillPSBT(int sighash_type,
        bool sign,
        bool bip32derivs,
        PartiallySignedTransaction& psbtx,
        bool& complete) override
    {
        return m_wallet->FillPSBT(psbtx, complete, sighash_type, sign, bip32derivs);
    }
    WalletBalances getBalances() override
    {
        WalletBalances result;

        if (m_wallet_part) {
            CHDWalletBalances bal;
            if (!m_wallet_part->GetBalances(bal)) {
                return result;
            }

            result.balance = bal.nPart;
            result.balanceStaked = bal.nPartStaked;
            result.balanceBlind = bal.nBlind;
            result.balanceAnon = bal.nAnon;
            result.unconfirmed_balance = bal.nPartUnconf + bal.nBlindUnconf + bal.nAnonUnconf;
            result.immature_balance = bal.nPartImmature;
            result.immature_anon_balance = bal.nAnonImmature;
            result.have_watch_only = bal.nPartWatchOnly || bal.nPartWatchOnlyUnconf || bal.nPartWatchOnlyStaked;
            if (result.have_watch_only) {
                result.watch_only_balance = bal.nPartWatchOnly;
                result.unconfirmed_watch_only_balance = bal.nPartWatchOnlyUnconf;
                //result.immature_watch_only_balance = m_wallet.GetImmatureWatchOnlyBalance();
                result.balanceWatchStaked = bal.nPartWatchOnlyStaked;
            }

            return result;
        }

        const auto bal = m_wallet->GetBalance();

        result.balance = bal.m_mine_trusted;
        result.unconfirmed_balance = bal.m_mine_untrusted_pending;
        result.immature_balance = bal.m_mine_immature;
        result.have_watch_only = haveWatchOnly();
        if (result.have_watch_only) {
            result.watch_only_balance = bal.m_watchonly_trusted;
            result.unconfirmed_watch_only_balance = bal.m_watchonly_untrusted_pending;
            result.immature_watch_only_balance = bal.m_watchonly_immature;
        }
        return result;
    }
    bool tryGetBalances(WalletBalances& balances, int& num_blocks, bool force, int cached_num_blocks) override
    {
        auto locked_chain = m_wallet->chain().lock(true /* try_lock */);
        if (!locked_chain) return false;
        num_blocks = locked_chain->getHeight().get_value_or(-1);
        if (!force && num_blocks == cached_num_blocks) return false;
        TRY_LOCK(m_wallet->cs_wallet, locked_wallet);
        if (!locked_wallet) {
            return false;
        }
        balances = getBalances();
        return true;
    }
    CAmount getBalance() override { return m_wallet->GetBalance().m_mine_trusted; }
    CAmount getAvailableBalance(const CCoinControl& coin_control) override
    {
        return m_wallet->GetAvailableBalance(&coin_control);
    }
    isminetype txinIsMine(const CTxIn& txin) override
    {
        auto locked_chain = m_wallet->chain().lock();
        LOCK(m_wallet->cs_wallet);
        return m_wallet->IsMine(txin);
    }
    isminetype txoutIsMine(const CTxOut& txout) override
    {
        auto locked_chain = m_wallet->chain().lock();
        LOCK(m_wallet->cs_wallet);
        return m_wallet->IsMine(txout);
    }
    CAmount getDebit(const CTxIn& txin, isminefilter filter) override
    {
        auto locked_chain = m_wallet->chain().lock();
        LOCK(m_wallet->cs_wallet);
        return m_wallet->GetDebit(txin, filter);
    }
    CAmount getCredit(const CTxOut& txout, isminefilter filter) override
    {
        auto locked_chain = m_wallet->chain().lock();
        LOCK(m_wallet->cs_wallet);
        return m_wallet->GetCredit(txout, filter);
    }
    CoinsList listCoins(OutputTypes nType) override
    {
        auto locked_chain = m_wallet->chain().lock();
        LOCK(m_wallet->cs_wallet);

        CoinsList result;
        if (m_wallet_part
            && nType != OUTPUT_STANDARD) {
            for (const auto& entry : m_wallet_part->ListCoins(*locked_chain, nType)) {
                auto& group = result[entry.first];
                for (const auto& coin : entry.second) {
                    group.emplace_back(
                        COutPoint(coin.rtx->first, coin.i), MakeWalletTxOut(*m_wallet_part, coin.txhash, coin.rtx->second, coin.i, coin.nDepth));
                }
            }
            return result;
        }

        for (const auto& entry : m_wallet->ListCoins(*locked_chain)) {
            auto& group = result[entry.first];
            for (const auto& coin : entry.second) {
                group.emplace_back(COutPoint(coin.tx->GetHash(), coin.i),
                    MakeWalletTxOut(*m_wallet, *coin.tx, coin.i, coin.nDepth));
            }
        }
        return result;
    }
    std::vector<WalletTxOut> getCoins(const std::vector<COutPoint>& outputs) override
    {
        auto locked_chain = m_wallet->chain().lock();
        LOCK(m_wallet->cs_wallet);
        std::vector<WalletTxOut> result;
        result.reserve(outputs.size());
        for (const auto& output : outputs) {
            result.emplace_back();
            auto it = m_wallet->mapWallet.find(output.hash);
            if (it != m_wallet->mapWallet.end()) {
                int depth = it->second.GetDepthInMainChain();
                if (depth >= 0) {
                    result.back() = MakeWalletTxOut(*m_wallet, it->second, output.n, depth);
                }
            } else
            if (m_wallet_part) {
                const auto mi = m_wallet_part->mapRecords.find(output.hash);
                if (mi != m_wallet_part->mapRecords.end()) {
                    const auto &rtx = mi->second;
                    int depth = m_wallet_part->GetDepthInMainChain(rtx);
                    if (depth >= 0) {
                        result.back() = MakeWalletTxOut(*m_wallet_part, output.hash, rtx, output.n, depth);
                    }
                }
            }
        }
        return result;
    }
    CAmount getRequiredFee(unsigned int tx_bytes) override { return GetRequiredFee(*m_wallet, tx_bytes); }
    CAmount getMinimumFee(unsigned int tx_bytes,
        const CCoinControl& coin_control,
        int* returned_target,
        FeeReason* reason) override
    {
        FeeCalculation fee_calc;
        CAmount result;
        result = GetMinimumFee(*m_wallet, tx_bytes, coin_control, &fee_calc);
        if (returned_target) *returned_target = fee_calc.returnedTarget;
        if (reason) *reason = fee_calc.reason;
        return result;
    }
    unsigned int getConfirmTarget() override { return m_wallet->m_confirm_target; }
    bool hdEnabled() override { return m_wallet->IsHDEnabled(); }
    bool canGetAddresses() override { return m_wallet->CanGetAddresses(); }
    bool privateKeysDisabled() override { return m_wallet->IsWalletFlagSet(WALLET_FLAG_DISABLE_PRIVATE_KEYS); }
    OutputType getDefaultAddressType() override { return m_wallet->m_default_address_type; }
    OutputType getDefaultChangeType() override { return m_wallet->m_default_change_type; }
    CAmount getDefaultMaxTxFee() override { return m_wallet->m_default_max_tx_fee; }
    void remove() override
    {
        RemoveWallet(m_wallet);
        if (m_wallet_part) {
            smsgModule.WalletUnloaded(m_wallet_part);
            m_wallet_part = nullptr;
            RestartStakingThreads();
        }
    }
    std::unique_ptr<Handler> handleUnload(UnloadFn fn) override
    {
        return MakeHandler(m_wallet->NotifyUnload.connect(fn));
    }
    std::unique_ptr<Handler> handleShowProgress(ShowProgressFn fn) override
    {
        return MakeHandler(m_wallet->ShowProgress.connect(fn));
    }
    std::unique_ptr<Handler> handleStatusChanged(StatusChangedFn fn) override
    {
        return MakeHandler(m_wallet->NotifyStatusChanged.connect([fn](CWallet*) { fn(); }));
    }
    std::unique_ptr<Handler> handleAddressBookChanged(AddressBookChangedFn fn) override
    {
        return MakeHandler(m_wallet->NotifyAddressBookChanged.connect(
            [fn](CWallet*, const CTxDestination& address, const std::string& label, bool is_mine,
                const std::string& purpose, const std::string& path, ChangeType status) { fn(address, label, is_mine, purpose, path, status); }));
    }
    std::unique_ptr<Handler> handleTransactionChanged(TransactionChangedFn fn) override
    {
        return MakeHandler(m_wallet->NotifyTransactionChanged.connect(
            [fn](CWallet*, const uint256& txid, ChangeType status) { fn(txid, status); }));
    }
    std::unique_ptr<Handler> handleWatchOnlyChanged(WatchOnlyChangedFn fn) override
    {
        return MakeHandler(m_wallet->NotifyWatchonlyChanged.connect(fn));
    }
    std::unique_ptr<Handler> handleCanGetAddressesChanged(CanGetAddressesChangedFn fn) override
    {
        return MakeHandler(m_wallet->NotifyCanGetAddressesChanged.connect(fn));
    }

    std::shared_ptr<CWallet> m_wallet;

    std::unique_ptr<Handler> handleReservedBalanceChanged(ReservedBalanceChangedFn fn) override
    {
        return MakeHandler(m_wallet_part->NotifyReservedBalanceChanged.connect(fn));
    }

    bool IsParticlWallet() override
    {
        return m_wallet_part;
    }

    CAmount getReserveBalance() override
    {
        if (!m_wallet_part)
            return 0;
        return m_wallet_part->nReserveBalance;
    }

    bool ownDestination(const CTxDestination &dest) override
    {
        if (!m_wallet_part)
            return false;
        return m_wallet_part->HaveAddress(dest);
    }

    bool isUnlockForStakingOnlySet() override
    {
        if (!m_wallet_part)
            return false;
        return m_wallet_part->fUnlockForStakingOnly;
    }

    CAmount getAvailableAnonBalance(const CCoinControl& coin_control) override
    {
        if (!m_wallet_part)
            return 0;
        return m_wallet_part->GetAvailableAnonBalance(&coin_control);
    }

    CAmount getAvailableBlindBalance(const CCoinControl& coin_control) override
    {
        if (!m_wallet_part)
            return 0;
        return m_wallet_part->GetAvailableBlindBalance(&coin_control);
    }

    CHDWallet *getParticlWallet() override
    {
        return m_wallet_part;
    }

    bool setReserveBalance(CAmount nValue) override
    {
        if (!m_wallet_part)
            return false;
        return m_wallet_part->SetReserveBalance(nValue);
    }

    void lockWallet() override
    {
        if (!m_wallet_part)
            return;
        ::LockWallet(m_wallet_part);
    }

    bool setUnlockedForStaking() override
    {
        if (!m_wallet_part || m_wallet_part->IsLocked()) {
            return false;
        }
        m_wallet_part->fUnlockForStakingOnly = true;
        return true;
    }

    bool isDefaultAccountSet() override
    {
        return (m_wallet_part && !m_wallet_part->idDefaultAccount.IsNull());
    }

    bool isHardwareLinkedWallet() override
    {
        return (m_wallet_part && m_wallet_part->IsHardwareLinkedWallet());
    }

    CAmount getCredit(const CTxOutBase *txout, isminefilter filter) override
    {
        if (!m_wallet_part)
            return 0;
        return m_wallet_part->GetCredit(txout, filter);
    }

    isminetype txoutIsMine(const CTxOutBase *txout) override
    {
        if (!m_wallet_part)
            return ISMINE_NO;
        return m_wallet_part->IsMine(txout);
    }

    CHDWallet *m_wallet_part = nullptr;
};

class WalletClientImpl : public ChainClient
{
public:
    WalletClientImpl(Chain& chain, std::vector<std::string> wallet_filenames)
        : m_chain(chain), m_wallet_filenames(std::move(wallet_filenames))
    {
    }
    void registerRpcs() override
    {
        g_rpc_chain = &m_chain;
        RegisterHDWalletRPCCommands(m_chain, m_rpc_handlers);
        return RegisterWalletRPCCommands(m_chain, m_rpc_handlers);
    }
    bool verify() override { return VerifyWallets(m_chain, m_wallet_filenames); }
    bool load() override { return LoadWallets(m_chain, m_wallet_filenames); }
    void start(CScheduler& scheduler) override { return StartWallets(scheduler); }
    void flush() override { return FlushWallets(); }
    void stop() override { return StopWallets(); }
    ~WalletClientImpl() override { UnloadWallets(); }

    Chain& m_chain;
    std::vector<std::string> m_wallet_filenames;
    std::vector<std::unique_ptr<Handler>> m_rpc_handlers;
};

} // namespace

std::unique_ptr<Wallet> MakeWallet(const std::shared_ptr<CWallet>& wallet) { return wallet ? MakeUnique<WalletImpl>(wallet) : nullptr; }

std::unique_ptr<ChainClient> MakeWalletClient(Chain& chain, std::vector<std::string> wallet_filenames)
{
    return MakeUnique<WalletClientImpl>(chain, std::move(wallet_filenames));
}

} // namespace interfaces<|MERGE_RESOLUTION|>--- conflicted
+++ resolved
@@ -277,16 +277,12 @@
 
         for (const auto& item : m_wallet->m_address_book) {
             if (item.second.IsChange()) continue;
-<<<<<<< HEAD
             std::string str_path;
             if (item.second.vPath.size() > 1 &&
                 PathToString(item.second.vPath, str_path, '\'', 1)) {
                 str_path = "";
             }
-            result.emplace_back(item.first, m_wallet->IsMine(item.first), item.second.name, item.second.purpose, item.second.fBech32, str_path);
-=======
-            result.emplace_back(item.first, m_wallet->IsMine(item.first), item.second.GetLabel(), item.second.purpose);
->>>>>>> 661bd5de
+            result.emplace_back(item.first, m_wallet->IsMine(item.first), item.second.GetLabel(), item.second.purpose, item.second.fBech32, str_path);
         }
         return result;
     }
