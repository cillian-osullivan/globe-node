--- conflicted
+++ resolved
@@ -1328,14 +1328,9 @@
                 throw JSONRPCError(RPC_WALLET_ERROR, "Error adding address to wallet");
             }
         }
-<<<<<<< HEAD
-        if (!have_solving_data || !(::IsMine(*pwallet, script) & ISMINE_SPENDABLE)) { // Always call AddWatchOnly for non-solvable watch-only, so that watch timestamp gets updated
-            if (!pwallet->AddWatchOnly(script, timestamp)) {
-                throw JSONRPCError(RPC_WALLET_ERROR, "Error adding address to wallet");
-=======
 
         for (const CScript& script : script_pub_keys) {
-            if (!have_solving_data || !::IsMine(*pwallet, script)) { // Always call AddWatchOnly for non-solvable watch-only, so that watch timestamp gets updated
+            if (!have_solving_data || !(::IsMine(*pwallet, script) & ISMINE_SPENDABLE)) { // Always call AddWatchOnly for non-solvable watch-only, so that watch timestamp gets updated
                 if (!pwallet->AddWatchOnly(script, timestamp)) {
                     throw JSONRPCError(RPC_WALLET_ERROR, "Error adding address to wallet");
                 }
@@ -1344,7 +1339,6 @@
             ExtractDestination(script, dest);
             if (!internal && IsValidDestination(dest)) {
                 pwallet->SetAddressBook(dest, label, "receive");
->>>>>>> 1477933f
             }
         }
 
