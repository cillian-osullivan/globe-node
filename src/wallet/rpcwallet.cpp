--- conflicted
+++ resolved
@@ -1965,13 +1965,8 @@
                     {
                         {RPCResult::Type::OBJ, "", "", Cat(Cat<std::vector<RPCResult>>(
                         {
-<<<<<<< HEAD
-                            {RPCResult::Type::BOOL, "involvesWatchonly", "Only returns true if imported addresses were involved in transaction."},
-                            {RPCResult::Type::STR, "address", "The particl address of the transaction."},
-=======
                             {RPCResult::Type::BOOL, "involvesWatchonly", /* optional */ true, "Only returns true if imported addresses were involved in transaction."},
-                            {RPCResult::Type::STR, "address", "The bitcoin address of the transaction."},
->>>>>>> 16ccb3a1
+                            {RPCResult::Type::STR, "address", /* optional */ true, "The particl address of the transaction."},
                             {RPCResult::Type::STR, "category", "The transaction category.\n"
                                 "\"send\"                  Transactions sent.\n"
                                 "\"receive\"               Non-coinbase transactions received.\n"
@@ -2122,13 +2117,8 @@
                         {
                             {RPCResult::Type::OBJ, "", "", Cat(Cat<std::vector<RPCResult>>(
                             {
-<<<<<<< HEAD
-                                {RPCResult::Type::BOOL, "involvesWatchonly", "Only returns true if imported addresses were involved in transaction."},
-                                {RPCResult::Type::STR, "address", "The particl address of the transaction."},
-=======
                                 {RPCResult::Type::BOOL, "involvesWatchonly", /* optional */ true, "Only returns true if imported addresses were involved in transaction."},
-                                {RPCResult::Type::STR, "address", "The bitcoin address of the transaction."},
->>>>>>> 16ccb3a1
+                                {RPCResult::Type::STR, "address", /* optional */ true, "The particl address of the transaction."},
                                 {RPCResult::Type::STR, "category", "The transaction category.\n"
                                     "\"send\"                  Transactions sent.\n"
                                     "\"receive\"               Non-coinbase transactions received.\n"
@@ -2379,13 +2369,8 @@
                         {
                             {RPCResult::Type::OBJ, "", "",
                             {
-<<<<<<< HEAD
-                                {RPCResult::Type::BOOL, "involvesWatchonly", "Only returns true if imported addresses were involved in transaction."},
-                                {RPCResult::Type::STR, "address", "The particl address involved in the transaction."},
-=======
                                 {RPCResult::Type::BOOL, "involvesWatchonly", /* optional */ true, "Only returns true if imported addresses were involved in transaction."},
-                                {RPCResult::Type::STR, "address", /* optional */ true, "The bitcoin address involved in the transaction."},
->>>>>>> 16ccb3a1
+                                {RPCResult::Type::STR, "address", /* optional */ true, "The particl address involved in the transaction."},
                                 {RPCResult::Type::STR, "category", "The transaction category.\n"
                                     "\"send\"                  Transactions sent.\n"
                                     "\"receive\"               Non-coinbase transactions received.\n"
@@ -3078,18 +3063,14 @@
                     {RPCResult::Type::STR_AMOUNT, "trusted", "trusted balance (outputs created by the wallet or confirmed outputs)"},
                     {RPCResult::Type::STR_AMOUNT, "untrusted_pending", "untrusted pending balance (outputs created by others that are in the mempool)"},
                     {RPCResult::Type::STR_AMOUNT, "immature", "balance from immature coinbase outputs"},
-<<<<<<< HEAD
-                    {RPCResult::Type::STR_AMOUNT, "used", "(only present if avoid_reuse is set) balance from coins sent to addresses that were previously spent from (potentially privacy violating)"},
-                    {RPCResult::Type::STR_AMOUNT, "staked", "balance from staked outputs (non-spendable until maturity)"},
-                    {RPCResult::Type::STR_AMOUNT, "blind_trusted", "trusted blinded balance (outputs created by the wallet or confirmed outputs)"},
-                    {RPCResult::Type::STR_AMOUNT, "blind_untrusted_pending", "untrusted pending blinded balance (outputs created by others that are in the mempool)"},
-                    {RPCResult::Type::STR_AMOUNT, "blind_used", "(only present if avoid_reuse is set) balance from coins sent to addresses that were previously spent from (potentially privacy violating)"},
-                    {RPCResult::Type::STR_AMOUNT, "anon_trusted", "trusted anon balance (outputs created by the wallet or confirmed outputs)"},
-                    {RPCResult::Type::STR_AMOUNT, "anon_immature", "immature anon balance (outputs created by the wallet or confirmed outputs below spendable depth)"},
-                    {RPCResult::Type::STR_AMOUNT, "anon_untrusted_pending", "untrusted pending anon balance (outputs created by others that are in the mempool)"},
-=======
                     {RPCResult::Type::STR_AMOUNT, "used", /* optional */ true, "(only present if avoid_reuse is set) balance from coins sent to addresses that were previously spent from (potentially privacy violating)"},
->>>>>>> 16ccb3a1
+                    {RPCResult::Type::STR_AMOUNT, "staked", /* optional */ true, "balance from staked outputs (non-spendable until maturity)"},
+                    {RPCResult::Type::STR_AMOUNT, "blind_trusted", /* optional */ true, "trusted blinded balance (outputs created by the wallet or confirmed outputs)"},
+                    {RPCResult::Type::STR_AMOUNT, "blind_untrusted_pending", /* optional */ true, "untrusted pending blinded balance (outputs created by others that are in the mempool)"},
+                    {RPCResult::Type::STR_AMOUNT, "blind_used", /* optional */ true, "(only present if avoid_reuse is set) balance from coins sent to addresses that were previously spent from (potentially privacy violating)"},
+                    {RPCResult::Type::STR_AMOUNT, "anon_trusted", /* optional */ true, "trusted anon balance (outputs created by the wallet or confirmed outputs)"},
+                    {RPCResult::Type::STR_AMOUNT, "anon_immature", /* optional */ true, "immature anon balance (outputs created by the wallet or confirmed outputs below spendable depth)"},
+                    {RPCResult::Type::STR_AMOUNT, "anon_untrusted_pending", /* optional */ true, "untrusted pending anon balance (outputs created by others that are in the mempool)"},
                 }},
                 {RPCResult::Type::OBJ, "watchonly", /* optional */ true, "watchonly balances (not present if wallet does not watch anything)",
                 {
@@ -3224,12 +3205,8 @@
                         {RPCResult::Type::NUM, "txcount", "the total number of transactions in the wallet"},
                         {RPCResult::Type::NUM_TIME, "keypoololdest", /* optional */ true, "the " + UNIX_EPOCH_TIME + " of the oldest pre-generated key in the key pool. Legacy wallets only."},
                         {RPCResult::Type::NUM, "keypoolsize", "how many new keys are pre-generated (only counts external keys)"},
-<<<<<<< HEAD
-                        {RPCResult::Type::NUM, "keypoolsize_hd_internal", "how many new keys are pre-generated for internal use (used for change outputs, only appears if the wallet is using this feature, otherwise external keys are used)"},
-                        {RPCResult::Type::STR, "encryptionstatus", "the encryption status of this wallet: unencrypted/locked/unlocked"},
-=======
                         {RPCResult::Type::NUM, "keypoolsize_hd_internal", /* optional */ true, "how many new keys are pre-generated for internal use (used for change outputs, only appears if the wallet is using this feature, otherwise external keys are used)"},
->>>>>>> 16ccb3a1
+                        {RPCResult::Type::STR, "encryptionstatus", /* optional */ true, "the encryption status of this wallet: unencrypted/locked/unlocked"},
                         {RPCResult::Type::NUM_TIME, "unlocked_until", /* optional */ true, "the " + UNIX_EPOCH_TIME + " until which the wallet is unlocked for transfers, or 0 if the wallet is locked (only present for passphrase-encrypted wallets)"},
                         {RPCResult::Type::STR_AMOUNT, "paytxfee", "the transaction fee configuration, set in " + CURRENCY_UNIT + "/kvB"},
                         {RPCResult::Type::STR_HEX, "hdseedid", /* optional */ true, "the Hash160 of the HD seed (only present when HD is enabled)"},
@@ -3857,14 +3834,9 @@
                         {
                             {RPCResult::Type::STR_HEX, "txid", "the transaction id"},
                             {RPCResult::Type::NUM, "vout", "the vout value"},
-<<<<<<< HEAD
-                            {RPCResult::Type::STR, "address", "the particl address"},
-                            {RPCResult::Type::STR, "coldstaking_address", "the particl address this output must stake on"},
-                            {RPCResult::Type::STR, "label", "The associated label, or \"\" for the default label"},
-=======
-                            {RPCResult::Type::STR, "address", /* optional */ true, "the bitcoin address"},
+                            {RPCResult::Type::STR, "address", /* optional */ true, "the particl address"},
+                            {RPCResult::Type::STR, "coldstaking_address", /* optional */ true, "the particl address this output must stake on"},
                             {RPCResult::Type::STR, "label", /* optional */ true, "The associated label, or \"\" for the default label"},
->>>>>>> 16ccb3a1
                             {RPCResult::Type::STR, "scriptPubKey", "the script key"},
                             {RPCResult::Type::STR_AMOUNT, "amount", "the transaction output amount in " + CURRENCY_UNIT},
                             {RPCResult::Type::NUM, "confirmations", "The number of confirmations"},
@@ -3875,14 +3847,9 @@
                             {RPCResult::Type::STR, "witnessScript", /* optional */ true, "witnessScript if the scriptPubKey is P2WSH or P2SH-P2WSH"},
                             {RPCResult::Type::BOOL, "spendable", "Whether we have the private keys to spend this output"},
                             {RPCResult::Type::BOOL, "solvable", "Whether we know how to spend this output, ignoring the lack of keys"},
-<<<<<<< HEAD
-                            {RPCResult::Type::BOOL, "stakeable", "Whether we have the private keys to stake this output"},
-                            {RPCResult::Type::BOOL, "reused", "(only present if avoid_reuse is set) Whether this output is reused/dirty (sent to an address that was previously spent from)"},
-                            {RPCResult::Type::STR, "desc", "(only when solvable) A descriptor for spending this output"},
-=======
+                            {RPCResult::Type::BOOL, "stakeable", /* optional */ true, "Whether we have the private keys to stake this output"},
                             {RPCResult::Type::BOOL, "reused", /* optional */ true, "(only present if avoid_reuse is set) Whether this output is reused/dirty (sent to an address that was previously spent from)"},
                             {RPCResult::Type::STR, "desc", /* optional */ true, "(only when solvable) A descriptor for spending this output"},
->>>>>>> 16ccb3a1
                             {RPCResult::Type::BOOL, "safe", "Whether this output is considered safe to spend. Unconfirmed transactions\n"
                                                             "from outside keys and unconfirmed replacement transactions are considered unsafe\n"
                                                             "and are not eligible for spending by fundrawtransaction and sendtoaddress."},
