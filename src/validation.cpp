// Copyright (c) 2009-2010 Satoshi Nakamoto
// Copyright (c) 2009-2020 The Bitcoin Core developers
// Distributed under the MIT software license, see the accompanying
// file COPYING or http://www.opensource.org/licenses/mit-license.php.

#include <validation.h>

#include <arith_uint256.h>
#include <chain.h>
#include <chainparams.h>
#include <checkqueue.h>
#include <consensus/amount.h>
#include <consensus/consensus.h>
#include <consensus/merkle.h>
#include <consensus/tx_check.h>
#include <consensus/tx_verify.h>
#include <consensus/validation.h>
#include <cuckoocache.h>
#include <deploymentstatus.h>
#include <flatfile.h>
#include <hash.h>
#include <index/blockfilterindex.h>
#include <logging.h>
#include <logging/timer.h>
#include <node/blockstorage.h>
#include <node/coinstats.h>
#include <node/ui_interface.h>
#include <node/utxo_snapshot.h>
#include <policy/policy.h>
#include <policy/rbf.h>
#include <policy/settings.h>
#include <pow.h>
#include <primitives/block.h>
#include <primitives/transaction.h>
#include <random.h>
#include <reverse_iterator.h>
#include <script/script.h>
#include <script/interpreter.h>
#include <script/sigcache.h>
#include <shutdown.h>
#include <signet.h>
#include <timedata.h>
#include <tinyformat.h>
#include <txdb.h>
#include <txmempool.h>
#include <uint256.h>
#include <undo.h>
#include <util/check.h> // For NDEBUG compile time check
#include <util/hasher.h>
#include <util/moneystr.h>
#include <util/rbf.h>
#include <util/strencodings.h>
#include <util/system.h>
#include <util/trace.h>
#include <util/translation.h>
#include <validationinterface.h>
#include <warnings.h>
#include <smsg/smessage.h>
#include <net.h>
#include <pos/kernel.h>
#include <anon.h>
#include <rctindex.h>
#include <insight/insight.h>
#include <insight/balanceindex.h>

#include <numeric>
#include <optional>
#include <string>

#include <boost/algorithm/string/replace.hpp>

#define MICRO 0.000001
#define MILLI 0.001

/**
 * An extra transaction can be added to a package, as long as it only has one
 * ancestor and is no larger than this. Not really any reason to make this
 * configurable as it doesn't materially change DoS parameters.
 */
static const unsigned int EXTRA_DESCENDANT_TX_SIZE_LIMIT = 10000;
/** Maximum kilobytes for transactions to store for processing during reorg */
static const unsigned int MAX_DISCONNECTED_TX_POOL_SIZE = 20000;
/** Time to wait between writing blocks/block index to disk. */
static constexpr std::chrono::hours DATABASE_WRITE_INTERVAL{1};
/** Time to wait between flushing chainstate to disk. */
static constexpr std::chrono::hours DATABASE_FLUSH_INTERVAL{24};
/** Maximum age of our tip for us to be considered current for fee estimation */
static constexpr std::chrono::hours MAX_FEE_ESTIMATION_TIP_AGE{3};
const std::vector<std::string> CHECKLEVEL_DOC {
    "level 0 reads the blocks from disk",
    "level 1 verifies block validity",
    "level 2 verifies undo data",
    "level 3 checks disconnection of tip blocks",
    "level 4 tries to reconnect the blocks",
    "each level includes the checks of the previous levels",
};

bool CBlockIndexWorkComparator::operator()(const CBlockIndex *pa, const CBlockIndex *pb) const {
    // First sort by most total work, ...
    if (pa->nChainWork > pb->nChainWork) return false;
    if (pa->nChainWork < pb->nChainWork) return true;

    // ... then by earliest time received, ...
    if (pa->nSequenceId < pb->nSequenceId) return false;
    if (pa->nSequenceId > pb->nSequenceId) return true;

    // Use pointer address as tie breaker (should only happen with blocks
    // loaded from disk, as those all have id 0).
    if (pa < pb) return false;
    if (pa > pb) return true;

    // Identical blocks.
    return false;
}

/**
 * Mutex to guard access to validation specific variables, such as reading
 * or changing the chainstate.
 *
 * This may also need to be locked when updating the transaction pool, e.g. on
 * AcceptToMemoryPool. See CTxMemPool::cs comment for details.
 *
 * The transaction pool has a separate lock to allow reading from it and the
 * chainstate at the same time.
 */
RecursiveMutex cs_main;

CBlockIndex *pindexBestHeader = nullptr;
Mutex g_best_block_mutex;
std::condition_variable g_best_block_cv;
uint256 g_best_block;
bool g_parallel_script_checks{false};
std::atomic_bool fSkipRangeproof(false);
std::atomic_bool fBusyImporting(false);        // covers ActivateBestChain too
bool fRequireStandard = true;
bool fCheckBlockIndex = false;
bool fCheckpointsEnabled = DEFAULT_CHECKPOINTS_ENABLED;
unsigned int MIN_BLOCKS_TO_KEEP = 288;
unsigned int NODE_NETWORK_LIMITED_MIN_BLOCKS = 288;
int64_t nMaxTipAge = DEFAULT_MAX_TIP_AGE;
bool fVerifyingDB = false;
static bool attempted_rct_index_repair = false;

uint256 hashAssumeValid;
arith_uint256 nMinimumChainWork;

CFeeRate minRelayTxFee = CFeeRate(DEFAULT_MIN_RELAY_TX_FEE);

// Internal stuff
namespace {
    CBlockIndex* pindexBestInvalid = nullptr;
} // namespace

// Internal stuff from blockstorage ...
extern RecursiveMutex cs_LastBlockFile;
extern std::vector<CBlockFileInfo> vinfoBlockFile;
extern int nLastBlockFile;
extern bool fCheckForPruning;
extern std::set<CBlockIndex*> setDirtyBlockIndex;
extern std::set<int> setDirtyFileInfo;
void FlushBlockFile(bool fFinalize = false, bool finalize_undo = false);
// ... TODO move fully to blockstorage

CBlockIndex* BlockManager::LookupBlockIndex(const uint256& hash) const
{
    AssertLockHeld(cs_main);
    BlockMap::const_iterator it = m_block_index.find(hash);
    return it == m_block_index.end() ? nullptr : it->second;
}

CBlockIndex* BlockManager::FindForkInGlobalIndex(const CChain& chain, const CBlockLocator& locator)
{
    AssertLockHeld(cs_main);

    // Find the latest block common to locator and chain - we expect that
    // locator.vHave is sorted descending by height.
    for (const uint256& hash : locator.vHave) {
        CBlockIndex* pindex = LookupBlockIndex(hash);
        if (pindex) {
            if (chain.Contains(pindex))
                return pindex;
            if (pindex->GetAncestor(chain.Height()) == chain.Tip()) {
                return chain.Tip();
            }
        }
    }
    return chain.Genesis();
}

namespace particl {
bool DelayBlock(const std::shared_ptr<const CBlock> &pblock, BlockValidationState &state) EXCLUSIVE_LOCKS_REQUIRED(cs_main);
void CheckDelayedBlocks(BlockValidationState &state, const CChainParams &chainparams, const uint256 &block_hash) LOCKS_EXCLUDED(cs_main);

std::map<uint256, StakeConflict> mapStakeConflict;
std::map<COutPoint, uint256> mapStakeSeen;
std::list<COutPoint> listStakeSeen;

CoinStakeCache coinStakeCache GUARDED_BY(cs_main);
CoinStakeCache smsgFeeCoinstakeCache;
CoinStakeCache smsgDifficultyCoinstakeCache(180);

size_t MAX_DELAYED_BLOCKS = 64;
int64_t MAX_DELAY_BLOCK_SECONDS = 180;

class DelayedBlock
{
public:
    DelayedBlock(const std::shared_ptr<const CBlock>& pblock, int node_id) : m_pblock(pblock), m_node_id(node_id) {
        m_time = GetTime();
    }
    int64_t m_time;
    std::shared_ptr<const CBlock> m_pblock;
    int m_node_id;
};
std::list<DelayedBlock> list_delayed_blocks;
} // namespace particl
extern bool AddNodeHeader(NodeId node_id, const uint256 &hash) EXCLUSIVE_LOCKS_REQUIRED(cs_main);
extern void RemoveNodeHeader(const uint256 &hash) EXCLUSIVE_LOCKS_REQUIRED(cs_main);
extern void RemoveNonReceivedHeaderFromNodes(BlockMap::iterator mi) EXCLUSIVE_LOCKS_REQUIRED(cs_main);


bool CheckInputScripts(const CTransaction& tx, TxValidationState& state,
                       const CCoinsViewCache& inputs, unsigned int flags, bool cacheSigStore,
                       bool cacheFullScriptStore, PrecomputedTransactionData& txdata,
                       std::vector<CScriptCheck> *pvChecks = nullptr, bool fAnonChecks = true)
                       EXCLUSIVE_LOCKS_REQUIRED(cs_main);

bool CheckFinalTx(const CBlockIndex* active_chain_tip, const CTransaction &tx, int flags)
{
    AssertLockHeld(cs_main);
    assert(active_chain_tip); // TODO: Make active_chain_tip a reference

    // By convention a negative value for flags indicates that the
    // current network-enforced consensus rules should be used. In
    // a future soft-fork scenario that would mean checking which
    // rules would be enforced for the next block and setting the
    // appropriate flags. At the present time no soft-forks are
    // scheduled, so no flags are set.
    flags = std::max(flags, 0);

    // CheckFinalTx() uses active_chain_tip.Height()+1 to evaluate
    // nLockTime because when IsFinalTx() is called within
    // AcceptBlock(), the height of the block *being*
    // evaluated is what is used. Thus if we want to know if a
    // transaction can be part of the *next* block, we need to call
    // IsFinalTx() with one more than active_chain_tip.Height().
    const int nBlockHeight = active_chain_tip->nHeight + 1;

    // BIP113 requires that time-locked transactions have nLockTime set to
    // less than the median time of the previous block they're contained in.
    // When the next block is created its previous block will be the current
    // chain tip, so we use that to calculate the median time passed to
    // IsFinalTx() if LOCKTIME_MEDIAN_TIME_PAST is set.
    const int64_t nBlockTime = (flags & LOCKTIME_MEDIAN_TIME_PAST)
                             ? active_chain_tip->GetMedianTimePast()
                             : GetAdjustedTime();

    return IsFinalTx(tx, nBlockHeight, nBlockTime);
}

bool TestLockPointValidity(CChain& active_chain, const LockPoints* lp)
{
    AssertLockHeld(cs_main);
    assert(lp);
    // If there are relative lock times then the maxInputBlock will be set
    // If there are no relative lock times, the LockPoints don't depend on the chain
    if (lp->maxInputBlock) {
        // Check whether active_chain is an extension of the block at which the LockPoints
        // calculation was valid.  If not LockPoints are no longer valid
        if (!active_chain.Contains(lp->maxInputBlock)) {
            return false;
        }
    }

    // LockPoints still valid
    return true;
}

bool CheckSequenceLocks(CBlockIndex* tip,
                        const CCoinsView& coins_view,
                        const CTransaction& tx,
                        int flags,
                        LockPoints* lp,
                        bool useExistingLockPoints)
{
    assert(tip != nullptr);

    CBlockIndex index;
    index.pprev = tip;
    // CheckSequenceLocks() uses active_chainstate.m_chain.Height()+1 to evaluate
    // height based locks because when SequenceLocks() is called within
    // ConnectBlock(), the height of the block *being*
    // evaluated is what is used.
    // Thus if we want to know if a transaction can be part of the
    // *next* block, we need to use one more than active_chainstate.m_chain.Height()
    index.nHeight = tip->nHeight + 1;

    std::pair<int, int64_t> lockPair;
    if (useExistingLockPoints) {
        assert(lp);
        lockPair.first = lp->height;
        lockPair.second = lp->time;
    }
    else {
        std::vector<int> prevheights;
        prevheights.resize(tx.vin.size());
        for (size_t txinIndex = 0; txinIndex < tx.vin.size(); txinIndex++) {
            const CTxIn& txin = tx.vin[txinIndex];

            if (txin.IsAnonInput()) {
                prevheights[txinIndex] = tip->nHeight + 1;
                continue;
            }

            Coin coin;
            if (!coins_view.GetCoin(txin.prevout, coin)) {
                return error("%s: Missing input", __func__);
            }
            if (coin.nHeight == MEMPOOL_HEIGHT) {
                // Assume all mempool transaction confirm in the next block
                prevheights[txinIndex] = tip->nHeight + 1;
            } else {
                prevheights[txinIndex] = coin.nHeight;
            }
        }
        lockPair = CalculateSequenceLocks(tx, flags, prevheights, index);
        if (lp) {
            lp->height = lockPair.first;
            lp->time = lockPair.second;
            // Also store the hash of the block with the highest height of
            // all the blocks which have sequence locked prevouts.
            // This hash needs to still be on the chain
            // for these LockPoint calculations to be valid
            // Note: It is impossible to correctly calculate a maxInputBlock
            // if any of the sequence locked inputs depend on unconfirmed txs,
            // except in the special case where the relative lock time/height
            // is 0, which is equivalent to no sequence lock. Since we assume
            // input height of tip+1 for mempool txs and test the resulting
            // lockPair from CalculateSequenceLocks against tip+1.  We know
            // EvaluateSequenceLocks will fail if there was a non-zero sequence
            // lock on a mempool input, so we can use the return value of
            // CheckSequenceLocks to indicate the LockPoints validity
            int maxInputHeight = 0;
            for (const int height : prevheights) {
                // Can ignore mempool inputs since we'll fail if they had non-zero locks
                if (height != tip->nHeight+1) {
                    maxInputHeight = std::max(maxInputHeight, height);
                }
            }
            lp->maxInputBlock = tip->GetAncestor(maxInputHeight);
        }
    }
    return EvaluateSequenceLocks(index, lockPair);
}

// Returns the script flags which should be checked for a given block
static unsigned int GetBlockScriptFlags(const CBlockIndex* pindex, const Consensus::Params& chainparams);

static void LimitMempoolSize(CTxMemPool& pool, CCoinsViewCache& coins_cache, size_t limit, std::chrono::seconds age)
    EXCLUSIVE_LOCKS_REQUIRED(pool.cs, ::cs_main)
{
    int expired = pool.Expire(GetTime<std::chrono::seconds>() - age);
    if (expired != 0) {
        LogPrint(BCLog::MEMPOOL, "Expired %i transactions from the memory pool\n", expired);
    }

    std::vector<COutPoint> vNoSpendsRemaining;
    pool.TrimToSize(limit, &vNoSpendsRemaining);
    for (const COutPoint& removed : vNoSpendsRemaining)
        coins_cache.Uncache(removed);
}

static bool IsCurrentForFeeEstimation(CChainState& active_chainstate) EXCLUSIVE_LOCKS_REQUIRED(cs_main)
{
    AssertLockHeld(cs_main);
    if (active_chainstate.IsInitialBlockDownload())
        return false;
    if (active_chainstate.m_chain.Tip()->GetBlockTime() < count_seconds(GetTime<std::chrono::seconds>() - MAX_FEE_ESTIMATION_TIP_AGE))
        return false;
    if (active_chainstate.m_chain.Height() < pindexBestHeader->nHeight - 1)
        return false;
    return true;
}

void CChainState::MaybeUpdateMempoolForReorg(
    DisconnectedBlockTransactions& disconnectpool,
    bool fAddToMempool)
{
    if (!m_mempool) return;

    AssertLockHeld(cs_main);
    AssertLockHeld(m_mempool->cs);
    std::vector<uint256> vHashUpdate;
    // disconnectpool's insertion_order index sorts the entries from
    // oldest to newest, but the oldest entry will be the last tx from the
    // latest mined block that was disconnected.
    // Iterate disconnectpool in reverse, so that we add transactions
    // back to the mempool starting with the earliest transaction that had
    // been previously seen in a block.
    auto it = disconnectpool.queuedTx.get<insertion_order>().rbegin();
    while (it != disconnectpool.queuedTx.get<insertion_order>().rend()) {
        // ignore validation errors in resurrected transactions
        if (!fAddToMempool || (*it)->IsCoinBase() || (*it)->IsCoinStake() ||
            AcceptToMemoryPool(
                *this, *m_mempool, *it, true /* bypass_limits */).m_result_type !=
                    MempoolAcceptResult::ResultType::VALID) {
            // If the transaction doesn't make it in to the mempool, remove any
            // transactions that depend on it (which would now be orphans).
            m_mempool->removeRecursive(**it, MemPoolRemovalReason::REORG);
        } else if (m_mempool->exists(GenTxid::Txid((*it)->GetHash()))) {
            vHashUpdate.push_back((*it)->GetHash());
        }
        ++it;
    }
    disconnectpool.queuedTx.clear();
    // AcceptToMemoryPool/addUnchecked all assume that new mempool entries have
    // no in-mempool children, which is generally not true when adding
    // previously-confirmed transactions back to the mempool.
    // UpdateTransactionsFromBlock finds descendants of any transactions in
    // the disconnectpool that were added back and cleans up the mempool state.
    m_mempool->UpdateTransactionsFromBlock(vHashUpdate);

    // We also need to remove any now-immature transactions
    m_mempool->removeForReorg(*this, STANDARD_LOCKTIME_VERIFY_FLAGS);
    // Re-limit mempool size, in case we added any transactions
    LimitMempoolSize(
        *m_mempool,
        this->CoinsTip(),
        gArgs.GetIntArg("-maxmempool", DEFAULT_MAX_MEMPOOL_SIZE) * 1000000,
        std::chrono::hours{gArgs.GetIntArg("-mempoolexpiry", DEFAULT_MEMPOOL_EXPIRY)});
}

/**
* Checks to avoid mempool polluting consensus critical paths since cached
* signature and script validity results will be reused if we validate this
* transaction again during block validation.
* */
static bool CheckInputsFromMempoolAndCache(const CTransaction& tx, TxValidationState& state,
                const CCoinsViewCache& view, const CTxMemPool& pool,
                unsigned int flags, PrecomputedTransactionData& txdata, CCoinsViewCache& coins_tip)
                EXCLUSIVE_LOCKS_REQUIRED(cs_main, pool.cs)
{
    AssertLockHeld(cs_main);
    AssertLockHeld(pool.cs);

    assert(!tx.IsCoinBase());
    for (const CTxIn& txin : tx.vin) {
        if (txin.IsAnonInput()) {
            continue;
        }
        const Coin& coin = view.AccessCoin(txin.prevout);

        // This coin was checked in PreChecks and MemPoolAccept
        // has been holding cs_main since then.
        Assume(!coin.IsSpent());
        if (coin.IsSpent()) return false;

        // If the Coin is available, there are 2 possibilities:
        // it is available in our current ChainstateActive UTXO set,
        // or it's a UTXO provided by a transaction in our mempool.
        // Ensure the scriptPubKeys in Coins from CoinsView are correct.
        const CTransactionRef& txFrom = pool.get(txin.prevout.hash);
        if (txFrom) {
            assert(txFrom->GetHash() == txin.prevout.hash);
            assert(txFrom->GetNumVOuts() > txin.prevout.n);
            if (txFrom->IsParticlVersion()) {
                assert(coin.Matches(txFrom->vpout[txin.prevout.n].get()));
            } else {
                assert(txFrom->vout[txin.prevout.n] == coin.out);
            }
        } else {
            const Coin& coinFromUTXOSet = coins_tip.AccessCoin(txin.prevout);
            assert(!coinFromUTXOSet.IsSpent());
            assert(coinFromUTXOSet.out == coin.out);
        }
    }

    // Call CheckInputScripts() to cache signature and script validity against current tip consensus rules.
    return CheckInputScripts(tx, state, view, flags, /* cacheSigStore= */ true, /* cacheFullScriptStore= */ true, txdata);
}

namespace {

class MemPoolAccept
{
public:
    explicit MemPoolAccept(CTxMemPool& mempool, CChainState& active_chainstate) : m_pool(mempool), m_view(&m_dummy), m_viewmempool(&active_chainstate.CoinsTip(), m_pool), m_active_chainstate(active_chainstate),
        m_limit_ancestors(gArgs.GetIntArg("-limitancestorcount", DEFAULT_ANCESTOR_LIMIT)),
        m_limit_ancestor_size(gArgs.GetIntArg("-limitancestorsize", DEFAULT_ANCESTOR_SIZE_LIMIT)*1000),
        m_limit_descendants(gArgs.GetIntArg("-limitdescendantcount", DEFAULT_DESCENDANT_LIMIT)),
        m_limit_descendant_size(gArgs.GetIntArg("-limitdescendantsize", DEFAULT_DESCENDANT_SIZE_LIMIT)*1000) {
    }

    // We put the arguments we're handed into a struct, so we can pass them
    // around easier.
    struct ATMPArgs {
        const CChainParams& m_chainparams;
        const int64_t m_accept_time;
        const bool m_bypass_limits;
        /*
         * Return any outpoints which were not previously present in the coins
         * cache, but were added as a result of validating the tx for mempool
         * acceptance. This allows the caller to optionally remove the cache
         * additions if the associated transaction ends up being rejected by
         * the mempool.
         */
        std::vector<COutPoint>& m_coins_to_uncache;
        const bool m_test_accept;
        /** Whether we allow transactions to replace mempool transactions by BIP125 rules. If false,
         * any transaction spending the same inputs as a transaction in the mempool is considered
         * a conflict. */
        const bool m_allow_bip125_replacement;

        /** Particl - test if tx would get in the mempool without considering locks */
        const bool m_ignore_locks;

        /** Parameters for single transaction mempool validation. */
        static ATMPArgs SingleAccept(const CChainParams& chainparams, int64_t accept_time,
                                     bool bypass_limits, std::vector<COutPoint>& coins_to_uncache,
                                     bool test_accept, bool ignore_locks) {
            return ATMPArgs{/* m_chainparams */ chainparams,
                            /* m_accept_time */ accept_time,
                            /* m_bypass_limits */ bypass_limits,
                            /* m_coins_to_uncache */ coins_to_uncache,
                            /* m_test_accept */ test_accept,
                            /* m_allow_bip125_replacement */ true,
                            ignore_locks,
            };
        }

        /** Parameters for test package mempool validation through testmempoolaccept. */
        static ATMPArgs PackageTestAccept(const CChainParams& chainparams, int64_t accept_time,
                                          std::vector<COutPoint>& coins_to_uncache, bool ignore_locks) {
            return ATMPArgs{/* m_chainparams */ chainparams,
                            /* m_accept_time */ accept_time,
                            /* m_bypass_limits */ false,
                            /* m_coins_to_uncache */ coins_to_uncache,
                            /* m_test_accept */ true,
                            /* m_allow_bip125_replacement */ false,
                            ignore_locks,
            };
        }

        // No default ctor to avoid exposing details to clients and allowing the possibility of
        // mixing up the order of the arguments. Use static functions above instead.
        ATMPArgs() = delete;
    };

    // Single transaction acceptance
    MempoolAcceptResult AcceptSingleTransaction(const CTransactionRef& ptx, ATMPArgs& args) EXCLUSIVE_LOCKS_REQUIRED(cs_main);

    /**
    * Multiple transaction acceptance. Transactions may or may not be interdependent,
    * but must not conflict with each other. Parents must come before children if any
    * dependencies exist.
    */
    PackageMempoolAcceptResult AcceptMultipleTransactions(const std::vector<CTransactionRef>& txns, ATMPArgs& args) EXCLUSIVE_LOCKS_REQUIRED(cs_main);

private:
    // All the intermediate state that gets passed between the various levels
    // of checking a given transaction.
    struct Workspace {
        explicit Workspace(const CTransactionRef& ptx) : m_ptx(ptx), m_hash(ptx->GetHash()) {}
        /** Txids of mempool transactions that this transaction directly conflicts with. */
        std::set<uint256> m_conflicts;
        /** Iterators to mempool entries that this transaction directly conflicts with. */
        CTxMemPool::setEntries m_iters_conflicting;
        /** Iterators to all mempool entries that would be replaced by this transaction, including
         * those it directly conflicts with and their descendants. */
        CTxMemPool::setEntries m_all_conflicting;
        /** All mempool ancestors of this transaction. */
        CTxMemPool::setEntries m_ancestors;
        /** Mempool entry constructed for this transaction. Constructed in PreChecks() but not
         * inserted into the mempool until Finalize(). */
        std::unique_ptr<CTxMemPoolEntry> m_entry;
        /** Pointers to the transactions that have been removed from the mempool and replaced by
         * this transaction, used to return to the MemPoolAccept caller. Only populated if
         * validation is successful and the original transactions are removed. */
        std::list<CTransactionRef> m_replaced_transactions;

        /** Virtual size of the transaction as used by the mempool, calculated using serialized size
         * of the transaction and sigops. */
        int64_t m_vsize;
        /** Fees paid by this transaction: total input amounts subtracted by total output amounts. */
        CAmount m_base_fees;
        /** Base fees + any fee delta set by the user with prioritisetransaction. */
        CAmount m_modified_fees;
        /** Total modified fees of all transactions being replaced. */
        CAmount m_conflicting_fees{0};
        /** Total virtual size of all transactions being replaced. */
        size_t m_conflicting_size{0};

        const CTransactionRef& m_ptx;
        /** Txid. */
        const uint256& m_hash;
        TxValidationState m_state;
        /** A temporary cache containing serialized transaction data for signature verification.
         * Reused across PolicyScriptChecks and ConsensusScriptChecks. */
        PrecomputedTransactionData m_precomputed_txdata;
    };

    // Run the policy checks on a given transaction, excluding any script checks.
    // Looks up inputs, calculates feerate, considers replacement, evaluates
    // package limits, etc. As this function can be invoked for "free" by a peer,
    // only tests that are fast should be done here (to avoid CPU DoS).
    bool PreChecks(ATMPArgs& args, Workspace& ws) EXCLUSIVE_LOCKS_REQUIRED(cs_main, m_pool.cs);

    // Run checks for mempool replace-by-fee.
    bool ReplacementChecks(Workspace& ws) EXCLUSIVE_LOCKS_REQUIRED(cs_main, m_pool.cs);

    // Enforce package mempool ancestor/descendant limits (distinct from individual
    // ancestor/descendant limits done in PreChecks).
    bool PackageMempoolChecks(const std::vector<CTransactionRef>& txns,
                              PackageValidationState& package_state) EXCLUSIVE_LOCKS_REQUIRED(cs_main, m_pool.cs);

    // Run the script checks using our policy flags. As this can be slow, we should
    // only invoke this on transactions that have otherwise passed policy checks.
    bool PolicyScriptChecks(const ATMPArgs& args, Workspace& ws) EXCLUSIVE_LOCKS_REQUIRED(cs_main, m_pool.cs);

    // Re-run the script checks, using consensus flags, and try to cache the
    // result in the scriptcache. This should be done after
    // PolicyScriptChecks(). This requires that all inputs either be in our
    // utxo set or in the mempool.
    bool ConsensusScriptChecks(const ATMPArgs& args, Workspace& ws) EXCLUSIVE_LOCKS_REQUIRED(cs_main, m_pool.cs);

    // Try to add the transaction to the mempool, removing any conflicts first.
    // Returns true if the transaction is in the mempool after any size
    // limiting is performed, false otherwise.
    bool Finalize(const ATMPArgs& args, Workspace& ws) EXCLUSIVE_LOCKS_REQUIRED(cs_main, m_pool.cs);

    // Compare a package's feerate against minimum allowed.
    bool CheckFeeRate(size_t package_size, CAmount package_fee, TxValidationState& state) EXCLUSIVE_LOCKS_REQUIRED(cs_main, m_pool.cs)
    {
        CAmount mempoolRejectFee = m_pool.GetMinFee(gArgs.GetIntArg("-maxmempool", DEFAULT_MAX_MEMPOOL_SIZE) * 1000000).GetFee(package_size);
        if (state.m_has_anon_output) {
            mempoolRejectFee *= ANON_FEE_MULTIPLIER;
        }
        if (mempoolRejectFee > 0 && package_fee < mempoolRejectFee) {
            return state.Invalid(TxValidationResult::TX_MEMPOOL_POLICY, "mempool min fee not met", strprintf("%d < %d", package_fee, mempoolRejectFee));
        }

        if (package_fee < ::minRelayTxFee.GetFee(package_size)) {
            return state.Invalid(TxValidationResult::TX_MEMPOOL_POLICY, "min relay fee not met", strprintf("%d < %d", package_fee, ::minRelayTxFee.GetFee(package_size)));
        }
        return true;
    }

private:
    CTxMemPool& m_pool;
    CCoinsViewCache m_view;
    CCoinsViewMemPool m_viewmempool;
    CCoinsView m_dummy;

    CChainState& m_active_chainstate;

    // The package limits in effect at the time of invocation.
    const size_t m_limit_ancestors;
    const size_t m_limit_ancestor_size;
    // These may be modified while evaluating a transaction (eg to account for
    // in-mempool conflicts; see below).
    size_t m_limit_descendants;
    size_t m_limit_descendant_size;

    /** Whether the transaction(s) would replace any mempool transactions. If so, RBF rules apply. */
    bool m_rbf{false};
};

bool MemPoolAccept::PreChecks(ATMPArgs& args, Workspace& ws)
{
    const CTransactionRef& ptx = ws.m_ptx;
    const CTransaction& tx = *ws.m_ptx;
    const uint256& hash = ws.m_hash;

    // Copy/alias what we need out of args
    const int64_t nAcceptTime = args.m_accept_time;
    const bool bypass_limits = args.m_bypass_limits;
    std::vector<COutPoint>& coins_to_uncache = args.m_coins_to_uncache;

    // Alias what we need out of ws
    TxValidationState& state = ws.m_state;
    std::unique_ptr<CTxMemPoolEntry>& entry = ws.m_entry;

    const Consensus::Params &consensus = Params().GetConsensus();
    state.SetStateInfo(nAcceptTime, m_active_chainstate.m_chain.Height(), consensus, fParticlMode, (fBusyImporting && fSkipRangeproof));

    if (!CheckTransaction(tx, state)) {
        return false; // state filled in by CheckTransaction
    }

    // Coinbase is only valid in a block, not as a loose transaction
    if (tx.IsCoinBase())
        return state.Invalid(TxValidationResult::TX_CONSENSUS, "coinbase");

    // Coinstake is only valid in a block, not as a loose transaction
    if (tx.IsCoinStake())
        return state.Invalid(TxValidationResult::TX_CONSENSUS, "coinstake");

    // Rather not work on nonstandard transactions (unless -testnet/-regtest)
    std::string reason;
    if (fRequireStandard && !IsStandardTx(tx, reason, nAcceptTime))
        return state.Invalid(TxValidationResult::TX_NOT_STANDARD, reason);

    // Do not work on transactions that are too small.
    // A transaction with 1 segwit input and 1 P2WPHK output has non-witness size of 82 bytes.
    // Transactions smaller than this are not relayed to mitigate CVE-2017-12842 by not relaying
    // 64-byte transactions.
    if (::GetSerializeSize(tx, PROTOCOL_VERSION | SERIALIZE_TRANSACTION_NO_WITNESS) < (fParticlMode ? MIN_STANDARD_TX_NONWITNESS_SIZE_PART : MIN_STANDARD_TX_NONWITNESS_SIZE))
        return state.Invalid(TxValidationResult::TX_NOT_STANDARD, "tx-size-small");

    // Only accept nLockTime-using transactions that can be mined in the next
    // block; we don't want our mempool filled up with transactions that can't
    // be mined yet.
    if (!args.m_test_accept || !args.m_ignore_locks)
    if (!CheckFinalTx(m_active_chainstate.m_chain.Tip(), tx, STANDARD_LOCKTIME_VERIFY_FLAGS))
        return state.Invalid(TxValidationResult::TX_PREMATURE_SPEND, "non-final");

    if (m_pool.exists(GenTxid::Wtxid(tx.GetWitnessHash()))) {
        // Exact transaction already exists in the mempool.
        return state.Invalid(TxValidationResult::TX_CONFLICT, "txn-already-in-mempool");
    } else if (m_pool.exists(GenTxid::Txid(tx.GetHash()))) {
        // Transaction with the same non-witness data but different witness (same txid, different
        // wtxid) already exists in the mempool.
        return state.Invalid(TxValidationResult::TX_CONFLICT, "txn-same-nonwitness-data-in-mempool");
    }

    // Check for conflicts with in-memory transactions
    for (const CTxIn &txin : tx.vin)
    {
        if (txin.IsAnonInput()) {
            if (!CheckAnonInputMempoolConflicts(txin, hash, &m_pool, state)) {
                return false; // state filled in by CheckAnonInputMempoolConflicts
            }
            continue;
        }
        const CTransaction* ptxConflicting = m_pool.GetConflictTx(txin.prevout);
        if (ptxConflicting) {
            if (!args.m_allow_bip125_replacement) {
                // Transaction conflicts with a mempool tx, but we're not allowing replacements.
                return state.Invalid(TxValidationResult::TX_MEMPOOL_POLICY, "bip125-replacement-disallowed");
            }
            if (!ws.m_conflicts.count(ptxConflicting->GetHash()))
            {
                // Transactions that don't explicitly signal replaceability are
                // *not* replaceable with the current logic, even if one of their
                // unconfirmed ancestors signals replaceability. This diverges
                // from BIP125's inherited signaling description (see CVE-2021-31876).
                // Applications relying on first-seen mempool behavior should
                // check all unconfirmed ancestors; otherwise an opt-in ancestor
                // might be replaced, causing removal of this descendant.
                if (!SignalsOptInRBF(*ptxConflicting)) {
                    return state.Invalid(TxValidationResult::TX_MEMPOOL_POLICY, "txn-mempool-conflict");
                }

                ws.m_conflicts.insert(ptxConflicting->GetHash());
            }
        }
    }

    LockPoints lp;
    m_view.SetBackend(m_viewmempool);

    state.m_has_anon_input = false;
    const CCoinsViewCache& coins_cache = m_active_chainstate.CoinsTip();
    // do all inputs exist?
    for (const CTxIn& txin : tx.vin) {
        if (txin.IsAnonInput()) {
            state.m_has_anon_input = true;
            continue;
        }
        if (!coins_cache.HaveCoinInCache(txin.prevout)) {
            coins_to_uncache.push_back(txin.prevout);
        }

        // Note: this call may add txin.prevout to the coins cache
        // (coins_cache.cacheCoins) by way of FetchCoin(). It should be removed
        // later (via coins_to_uncache) if this tx turns out to be invalid.
        if (!m_view.HaveCoin(txin.prevout)) {
            // Are inputs missing because we already have the tx?
            for (size_t out = 0; out < tx.GetNumVOuts(); out++) {
                // Optimistically just do efficient check of cache for outputs
                if (coins_cache.HaveCoinInCache(COutPoint(hash, out))) {
                    return state.Invalid(TxValidationResult::TX_CONFLICT, "txn-already-known");
                }
            }
            // Otherwise assume this might be an orphan tx for which we just haven't seen parents yet
            return state.Invalid(TxValidationResult::TX_MISSING_INPUTS, "bad-txns-inputs-missingorspent");
        }
    }

    if (state.m_has_anon_input && gArgs.GetBoolArg("-checkpeerheight", true) &&
        m_active_chainstate.m_chain.Height() < particl::GetNumBlocksOfPeers() - 1) {
        LogPrintf("%s: Ignoring anon transaction while chain syncs height %d - peers %d.\n",
            __func__, m_active_chainstate.m_chain.Height(), particl::GetNumBlocksOfPeers());
        return state.Error("Syncing");
    }

    if (!AllAnonOutputsUnknown(m_active_chainstate, tx, state)) { // Also sets state.m_has_anon_output
        // Already in the blockchain, containing block could have been received before loose tx
        return state.Invalid(TxValidationResult::TX_CONFLICT, "txn-already-in-mempool");
    }
    // This is const, but calls into the back end CoinsViews. The CCoinsViewDB at the bottom of the
    // hierarchy brings the best block into scope. See CCoinsViewDB::GetBestBlock().
    m_view.GetBestBlock();

    // we have all inputs cached now, so switch back to dummy (to protect
    // against bugs where we pull more inputs from disk that miss being added
    // to coins_to_uncache)
    m_view.SetBackend(m_dummy);

    // Only accept BIP68 sequence locked transactions that can be mined in the next
    // block; we don't want our mempool filled up with transactions that can't
    // be mined yet.
    // Pass in m_view which has all of the relevant inputs cached. Note that, since m_view's
    // backend was removed, it no longer pulls coins from the mempool.
    if (!args.m_test_accept || !args.m_ignore_locks)
    if (!CheckSequenceLocks(m_active_chainstate.m_chain.Tip(), m_view, tx, STANDARD_LOCKTIME_VERIFY_FLAGS, &lp))
        return state.Invalid(TxValidationResult::TX_PREMATURE_SPEND, "non-BIP68-final");

    if (!Consensus::CheckTxInputs(tx, state, m_view, m_active_chainstate.m_blockman.GetSpendHeight(m_view), ws.m_base_fees)) {
        return false; // state filled in by CheckTxInputs
    }

    // Check for non-standard pay-to-script-hash in inputs
<<<<<<< HEAD
    const bool taproot_active = DeploymentActiveAfter(m_active_chainstate.m_chain.Tip(), args.m_chainparams.GetConsensus(), Consensus::DEPLOYMENT_TAPROOT);
    if (fRequireStandard && !AreInputsStandard(tx, m_view, taproot_active, nAcceptTime)) {
=======
    if (fRequireStandard && !AreInputsStandard(tx, m_view)) {
>>>>>>> 064c729a
        return state.Invalid(TxValidationResult::TX_INPUTS_NOT_STANDARD, "bad-txns-nonstandard-inputs");
    }

    // Check for non-standard witnesses.
    if (tx.HasWitness() && fRequireStandard && !IsWitnessStandard(tx, m_view))
        return state.Invalid(TxValidationResult::TX_WITNESS_MUTATED, "bad-witness-nonstandard");

    int64_t nSigOpsCost = GetTransactionSigOpCost(tx, m_view, STANDARD_SCRIPT_VERIFY_FLAGS);

    // ws.m_modified_fees includes any fee deltas from PrioritiseTransaction
    ws.m_modified_fees = ws.m_base_fees;
    m_pool.ApplyDelta(hash, ws.m_modified_fees);

    // Keep track of transactions that spend a coinbase, which we re-scan
    // during reorgs to ensure COINBASE_MATURITY is still met.
    bool fSpendsCoinbase = false;
    for (const CTxIn &txin : tx.vin) {
        if (txin.IsAnonInput()) {
            continue;
        }
        const Coin &coin = m_view.AccessCoin(txin.prevout);
        if (coin.IsCoinBase()) {
            fSpendsCoinbase = true;
            break;
        }
    }

    entry.reset(new CTxMemPoolEntry(ptx, ws.m_base_fees, nAcceptTime, m_active_chainstate.m_chain.Height(),
            fSpendsCoinbase, nSigOpsCost, lp));
    ws.m_vsize = entry->GetTxSize();

    if (nSigOpsCost > MAX_STANDARD_TX_SIGOPS_COST)
        return state.Invalid(TxValidationResult::TX_NOT_STANDARD, "bad-txns-too-many-sigops",
                strprintf("%d", nSigOpsCost));

    // No transactions are allowed below minRelayTxFee except from disconnected
    // blocks
    if (!bypass_limits && !CheckFeeRate(ws.m_vsize, ws.m_modified_fees, state)) return false;

    ws.m_iters_conflicting = m_pool.GetIterSet(ws.m_conflicts);
    // Calculate in-mempool ancestors, up to a limit.
    if (ws.m_conflicts.size() == 1) {
        // In general, when we receive an RBF transaction with mempool conflicts, we want to know whether we
        // would meet the chain limits after the conflicts have been removed. However, there isn't a practical
        // way to do this short of calculating the ancestor and descendant sets with an overlay cache of
        // changed mempool entries. Due to both implementation and runtime complexity concerns, this isn't
        // very realistic, thus we only ensure a limited set of transactions are RBF'able despite mempool
        // conflicts here. Importantly, we need to ensure that some transactions which were accepted using
        // the below carve-out are able to be RBF'ed, without impacting the security the carve-out provides
        // for off-chain contract systems (see link in the comment below).
        //
        // Specifically, the subset of RBF transactions which we allow despite chain limits are those which
        // conflict directly with exactly one other transaction (but may evict children of said transaction),
        // and which are not adding any new mempool dependencies. Note that the "no new mempool dependencies"
        // check is accomplished later, so we don't bother doing anything about it here, but if BIP 125 is
        // amended, we may need to move that check to here instead of removing it wholesale.
        //
        // Such transactions are clearly not merging any existing packages, so we are only concerned with
        // ensuring that (a) no package is growing past the package size (not count) limits and (b) we are
        // not allowing something to effectively use the (below) carve-out spot when it shouldn't be allowed
        // to.
        //
        // To check these we first check if we meet the RBF criteria, above, and increment the descendant
        // limits by the direct conflict and its descendants (as these are recalculated in
        // CalculateMempoolAncestors by assuming the new transaction being added is a new descendant, with no
        // removals, of each parent's existing dependent set). The ancestor count limits are unmodified (as
        // the ancestor limits should be the same for both our new transaction and any conflicts).
        // We don't bother incrementing m_limit_descendants by the full removal count as that limit never comes
        // into force here (as we're only adding a single transaction).
        assert(ws.m_iters_conflicting.size() == 1);
        CTxMemPool::txiter conflict = *ws.m_iters_conflicting.begin();

        m_limit_descendants += 1;
        m_limit_descendant_size += conflict->GetSizeWithDescendants();
    }

    std::string errString;
    if (!m_pool.CalculateMemPoolAncestors(*entry, ws.m_ancestors, m_limit_ancestors, m_limit_ancestor_size, m_limit_descendants, m_limit_descendant_size, errString)) {
        ws.m_ancestors.clear();
        // If CalculateMemPoolAncestors fails second time, we want the original error string.
        std::string dummy_err_string;
        // Contracting/payment channels CPFP carve-out:
        // If the new transaction is relatively small (up to 40k weight)
        // and has at most one ancestor (ie ancestor limit of 2, including
        // the new transaction), allow it if its parent has exactly the
        // descendant limit descendants.
        //
        // This allows protocols which rely on distrusting counterparties
        // being able to broadcast descendants of an unconfirmed transaction
        // to be secure by simply only having two immediately-spendable
        // outputs - one for each counterparty. For more info on the uses for
        // this, see https://lists.linuxfoundation.org/pipermail/bitcoin-dev/2018-November/016518.html
        if (ws.m_vsize > EXTRA_DESCENDANT_TX_SIZE_LIMIT ||
                !m_pool.CalculateMemPoolAncestors(*entry, ws.m_ancestors, 2, m_limit_ancestor_size, m_limit_descendants + 1, m_limit_descendant_size + EXTRA_DESCENDANT_TX_SIZE_LIMIT, dummy_err_string)) {
            return state.Invalid(TxValidationResult::TX_MEMPOOL_POLICY, "too-long-mempool-chain", errString);
        }
    }

    // A transaction that spends outputs that would be replaced by it is invalid. Now
    // that we have the set of all ancestors we can detect this
    // pathological case by making sure ws.m_conflicts and ws.m_ancestors don't
    // intersect.
    if (const auto err_string{EntriesAndTxidsDisjoint(ws.m_ancestors, ws.m_conflicts, hash)}) {
        // We classify this as a consensus error because a transaction depending on something it
        // conflicts with would be inconsistent.
        return state.Invalid(TxValidationResult::TX_CONSENSUS, "bad-txns-spends-conflicting-tx", *err_string);
    }

    m_rbf = !ws.m_conflicts.empty();
    return true;
}

bool MemPoolAccept::ReplacementChecks(Workspace& ws)
{
    AssertLockHeld(cs_main);
    AssertLockHeld(m_pool.cs);

    const CTransaction& tx = *ws.m_ptx;
    const uint256& hash = ws.m_hash;
    TxValidationState& state = ws.m_state;

    CFeeRate newFeeRate(ws.m_modified_fees, ws.m_vsize);
    // It's possible that the replacement pays more fees than its direct conflicts but not more
    // than all conflicts (i.e. the direct conflicts have high-fee descendants). However, if the
    // replacement doesn't pay more fees than its direct conflicts, then we can be sure it's not
    // more economically rational to mine. Before we go digging through the mempool for all
    // transactions that would need to be removed (direct conflicts and all descendants), check
    // that the replacement transaction pays more than its direct conflicts.
    if (const auto err_string{PaysMoreThanConflicts(ws.m_iters_conflicting, newFeeRate, hash)}) {
        return state.Invalid(TxValidationResult::TX_MEMPOOL_POLICY, "insufficient fee", *err_string);
    }

    // Calculate all conflicting entries and enforce BIP125 Rule #5.
    if (const auto err_string{GetEntriesForConflicts(tx, m_pool, ws.m_iters_conflicting, ws.m_all_conflicting)}) {
        return state.Invalid(TxValidationResult::TX_MEMPOOL_POLICY,
                             "too many potential replacements", *err_string);
    }
    // Enforce BIP125 Rule #2.
    if (const auto err_string{HasNoNewUnconfirmed(tx, m_pool, ws.m_iters_conflicting)}) {
        return state.Invalid(TxValidationResult::TX_MEMPOOL_POLICY,
                             "replacement-adds-unconfirmed", *err_string);
    }
    // Check if it's economically rational to mine this transaction rather than the ones it
    // replaces and pays for its own relay fees. Enforce BIP125 Rules #3 and #4.
    for (CTxMemPool::txiter it : ws.m_all_conflicting) {
        ws.m_conflicting_fees += it->GetModifiedFee();
        ws.m_conflicting_size += it->GetTxSize();
    }
    if (const auto err_string{PaysForRBF(ws.m_conflicting_fees, ws.m_modified_fees, ws.m_vsize,
                                         ::incrementalRelayFee, hash)}) {
        return state.Invalid(TxValidationResult::TX_MEMPOOL_POLICY, "insufficient fee", *err_string);
    }
    return true;
}

bool MemPoolAccept::PackageMempoolChecks(const std::vector<CTransactionRef>& txns,
                                         PackageValidationState& package_state)
{
    AssertLockHeld(cs_main);
    AssertLockHeld(m_pool.cs);

    std::string err_string;
    if (!m_pool.CheckPackageLimits(txns, m_limit_ancestors, m_limit_ancestor_size, m_limit_descendants,
                                   m_limit_descendant_size, err_string)) {
        // This is a package-wide error, separate from an individual transaction error.
        return package_state.Invalid(PackageValidationResult::PCKG_POLICY, "package-mempool-limits", err_string);
    }
   return true;
}

bool MemPoolAccept::PolicyScriptChecks(const ATMPArgs& args, Workspace& ws)
{
    const CTransaction& tx = *ws.m_ptx;
    TxValidationState& state = ws.m_state;
    state.m_chainstate = &m_active_chainstate;

    constexpr unsigned int scriptVerifyFlags = STANDARD_SCRIPT_VERIFY_FLAGS;

    // Check input scripts and signatures.
    // This is done last to help prevent CPU exhaustion denial-of-service attacks.
    if (!CheckInputScripts(tx, state, m_view, scriptVerifyFlags, true, false, ws.m_precomputed_txdata)) {
        // SCRIPT_VERIFY_CLEANSTACK requires SCRIPT_VERIFY_WITNESS, so we
        // need to turn both off, and compare against just turning off CLEANSTACK
        // to see if the failure is specifically due to witness validation.
        TxValidationState state_dummy; // Want reported failures to be from first CheckInputScripts
        state_dummy.CopyStateInfo(state);
        if (!tx.HasWitness() && CheckInputScripts(tx, state_dummy, m_view, scriptVerifyFlags & ~(SCRIPT_VERIFY_WITNESS | SCRIPT_VERIFY_CLEANSTACK), true, false, ws.m_precomputed_txdata) &&
                !CheckInputScripts(tx, state_dummy, m_view, scriptVerifyFlags & ~SCRIPT_VERIFY_CLEANSTACK, true, false, ws.m_precomputed_txdata)) {
            // Only the witness is missing, so the transaction itself may be fine.
            state.Invalid(TxValidationResult::TX_WITNESS_STRIPPED,
                    state.GetRejectReason(), state.GetDebugMessage());
        }
        return false; // state filled in by CheckInputScripts
    }

    return true;
}

bool MemPoolAccept::ConsensusScriptChecks(const ATMPArgs& args, Workspace& ws)
{
    const CTransaction& tx = *ws.m_ptx;
    const uint256& hash = ws.m_hash;
    TxValidationState& state = ws.m_state;
    state.m_chainstate = &m_active_chainstate;
    const CChainParams& chainparams = args.m_chainparams;

    // Check again against the current block tip's script verification
    // flags to cache our script execution flags. This is, of course,
    // useless if the next block has different script flags from the
    // previous one, but because the cache tracks script flags for us it
    // will auto-invalidate and we'll just have a few blocks of extra
    // misses on soft-fork activation.
    //
    // This is also useful in case of bugs in the standard flags that cause
    // transactions to pass as valid when they're actually invalid. For
    // instance the STRICTENC flag was incorrectly allowing certain
    // CHECKSIG NOT scripts to pass, even though they were invalid.
    //
    // There is a similar check in CreateNewBlock() to prevent creating
    // invalid blocks (using TestBlockValidity), however allowing such
    // transactions into the mempool can be exploited as a DoS attack.
    unsigned int currentBlockScriptVerifyFlags = GetBlockScriptFlags(m_active_chainstate.m_chain.Tip(), chainparams.GetConsensus());
    if (!CheckInputsFromMempoolAndCache(tx, state, m_view, m_pool, currentBlockScriptVerifyFlags,
                                        ws.m_precomputed_txdata, m_active_chainstate.CoinsTip())) {
        return error("%s: BUG! PLEASE REPORT THIS! CheckInputScripts failed against latest-block but not STANDARD flags %s, %s",
                __func__, hash.ToString(), state.ToString());
    }

    return true;
}

bool MemPoolAccept::Finalize(const ATMPArgs& args, Workspace& ws)
{
    const CTransaction& tx = *ws.m_ptx;
    const uint256& hash = ws.m_hash;
    TxValidationState& state = ws.m_state;
    const bool bypass_limits = args.m_bypass_limits;

    std::unique_ptr<CTxMemPoolEntry>& entry = ws.m_entry;

    // Remove conflicting transactions from the mempool
    for (CTxMemPool::txiter it : ws.m_all_conflicting)
    {
        LogPrint(BCLog::MEMPOOL, "replacing tx %s with %s for %s additional fees, %d delta bytes\n",
                it->GetTx().GetHash().ToString(),
                hash.ToString(),
                FormatMoney(ws.m_modified_fees - ws.m_conflicting_fees),
                (int)entry->GetTxSize() - (int)ws.m_conflicting_size);
        ws.m_replaced_transactions.push_back(it->GetSharedTx());
    }
    m_pool.RemoveStaged(ws.m_all_conflicting, false, MemPoolRemovalReason::REPLACED);

    // This transaction should only count for fee estimation if:
    // - it's not being re-added during a reorg which bypasses typical mempool fee limits
    // - the node is not behind
    // - the transaction is not dependent on any other transactions in the mempool
    bool validForFeeEstimation = !bypass_limits && IsCurrentForFeeEstimation(m_active_chainstate) && m_pool.HasNoInputsOf(tx);

    // Store transaction in memory
    m_pool.addUnchecked(*entry, ws.m_ancestors, validForFeeEstimation);

    // trim mempool and check if tx was trimmed
    if (!bypass_limits) {
        LimitMempoolSize(m_pool, m_active_chainstate.CoinsTip(), gArgs.GetIntArg("-maxmempool", DEFAULT_MAX_MEMPOOL_SIZE) * 1000000, std::chrono::hours{gArgs.GetIntArg("-mempoolexpiry", DEFAULT_MEMPOOL_EXPIRY)});
        if (!m_pool.exists(GenTxid::Txid(hash)))
            return state.Invalid(TxValidationResult::TX_MEMPOOL_POLICY, "mempool full");
    }

    if (!AddKeyImagesToMempool(tx, m_pool)) {
        LogPrintf("ERROR: %s: AddKeyImagesToMempool failed.\n", __func__);
        return state.Invalid(TxValidationResult::TX_CONSENSUS, "bad-anonin-keyimages");
    }

    // Update mempool indices
    if (fAddressIndex) {
        m_pool.addAddressIndex(*entry, m_view);
    }
    if (fSpentIndex) {
        m_pool.addSpentIndex(*entry, m_view);
    }

    return true;
}

MempoolAcceptResult MemPoolAccept::AcceptSingleTransaction(const CTransactionRef& ptx, ATMPArgs& args)
{
    AssertLockHeld(cs_main);
    LOCK(m_pool.cs); // mempool "read lock" (held through GetMainSignals().TransactionAddedToMempool())

    Workspace ws(ptx);

    if (!PreChecks(args, ws)) return MempoolAcceptResult::Failure(ws.m_state);

    if (m_rbf && !ReplacementChecks(ws)) return MempoolAcceptResult::Failure(ws.m_state);

    // Perform the inexpensive checks first and avoid hashing and signature verification unless
    // those checks pass, to mitigate CPU exhaustion denial-of-service attacks.
    if (!PolicyScriptChecks(args, ws)) return MempoolAcceptResult::Failure(ws.m_state);

    if (!ConsensusScriptChecks(args, ws)) return MempoolAcceptResult::Failure(ws.m_state);

    // Tx was accepted, but not added
    if (args.m_test_accept) {
        return MempoolAcceptResult::Success(std::move(ws.m_replaced_transactions), ws.m_vsize, ws.m_base_fees);
    }

    if (!Finalize(args, ws)) return MempoolAcceptResult::Failure(ws.m_state);

    GetMainSignals().TransactionAddedToMempool(ptx, m_pool.GetAndIncrementSequence());

    return MempoolAcceptResult::Success(std::move(ws.m_replaced_transactions), ws.m_vsize, ws.m_base_fees);
}

PackageMempoolAcceptResult MemPoolAccept::AcceptMultipleTransactions(const std::vector<CTransactionRef>& txns, ATMPArgs& args)
{
    AssertLockHeld(cs_main);

    // These context-free package limits can be done before taking the mempool lock.
    PackageValidationState package_state;
    if (!CheckPackage(txns, package_state)) return PackageMempoolAcceptResult(package_state, {});

    std::vector<Workspace> workspaces{};
    workspaces.reserve(txns.size());
    std::transform(txns.cbegin(), txns.cend(), std::back_inserter(workspaces),
                   [](const auto& tx) { return Workspace(tx); });
    std::map<const uint256, const MempoolAcceptResult> results;

    LOCK(m_pool.cs);

    // Do all PreChecks first and fail fast to avoid running expensive script checks when unnecessary.
    for (Workspace& ws : workspaces) {
        if (!PreChecks(args, ws)) {
            package_state.Invalid(PackageValidationResult::PCKG_TX, "transaction failed");
            // Exit early to avoid doing pointless work. Update the failed tx result; the rest are unfinished.
            results.emplace(ws.m_ptx->GetWitnessHash(), MempoolAcceptResult::Failure(ws.m_state));
            return PackageMempoolAcceptResult(package_state, std::move(results));
        }
        // Make the coins created by this transaction available for subsequent transactions in the
        // package to spend. Since we already checked conflicts in the package and we don't allow
        // replacements, we don't need to track the coins spent. Note that this logic will need to be
        // updated if package replace-by-fee is allowed in the future.
        assert(!args.m_allow_bip125_replacement);
        m_viewmempool.PackageAddTransaction(ws.m_ptx);
    }

    // Apply package mempool ancestor/descendant limits. Skip if there is only one transaction,
    // because it's unnecessary. Also, CPFP carve out can increase the limit for individual
    // transactions, but this exemption is not extended to packages in CheckPackageLimits().
    std::string err_string;
    if (txns.size() > 1 && !PackageMempoolChecks(txns, package_state)) {
        return PackageMempoolAcceptResult(package_state, std::move(results));
    }

    for (Workspace& ws : workspaces) {
        if (!PolicyScriptChecks(args, ws)) {
            // Exit early to avoid doing pointless work. Update the failed tx result; the rest are unfinished.
            package_state.Invalid(PackageValidationResult::PCKG_TX, "transaction failed");
            results.emplace(ws.m_ptx->GetWitnessHash(), MempoolAcceptResult::Failure(ws.m_state));
            return PackageMempoolAcceptResult(package_state, std::move(results));
        }
        if (args.m_test_accept) {
            // When test_accept=true, transactions that pass PolicyScriptChecks are valid because there are
            // no further mempool checks (passing PolicyScriptChecks implies passing ConsensusScriptChecks).
            results.emplace(ws.m_ptx->GetWitnessHash(),
                            MempoolAcceptResult::Success(std::move(ws.m_replaced_transactions),
                                                         ws.m_vsize, ws.m_base_fees));
        }
    }

    return PackageMempoolAcceptResult(package_state, std::move(results));
}

} // anon namespace

/** (try to) add transaction to memory pool with a specified acceptance time **/
static MempoolAcceptResult AcceptToMemoryPoolWithTime(const CChainParams& chainparams, CTxMemPool& pool,
                                                      CChainState& active_chainstate,
                                                      const CTransactionRef &tx, int64_t nAcceptTime,
                                                      bool bypass_limits, bool test_accept, bool ignore_locks=false)
                                                      EXCLUSIVE_LOCKS_REQUIRED(cs_main)
{
    std::vector<COutPoint> coins_to_uncache;
    auto args = MemPoolAccept::ATMPArgs::SingleAccept(chainparams, nAcceptTime, bypass_limits, coins_to_uncache, test_accept, ignore_locks);
    const MempoolAcceptResult result = MemPoolAccept(pool, active_chainstate).AcceptSingleTransaction(tx, args);
    if (result.m_result_type != MempoolAcceptResult::ResultType::VALID) {
        // Remove coins that were not present in the coins cache before calling
        // AcceptSingleTransaction(); this is to prevent memory DoS in case we receive a large
        // number of invalid transactions that attempt to overrun the in-memory coins cache
        // (`CCoinsViewCache::cacheCoins`).

        for (const COutPoint& hashTx : coins_to_uncache)
            active_chainstate.CoinsTip().Uncache(hashTx);
    }
    // After we've (potentially) uncached entries, ensure our coins cache is still within its size limits
    BlockValidationState state_dummy;
    active_chainstate.FlushStateToDisk(state_dummy, FlushStateMode::PERIODIC);
    return result;
}

MempoolAcceptResult AcceptToMemoryPool(CChainState& active_chainstate, CTxMemPool& pool, const CTransactionRef &tx, bool bypass_limits, bool test_accept, bool ignore_locks)
{
    return AcceptToMemoryPoolWithTime(Params(), pool, active_chainstate, tx, GetTime(), bypass_limits, test_accept, ignore_locks);
}

PackageMempoolAcceptResult ProcessNewPackage(CChainState& active_chainstate, CTxMemPool& pool,
                                                   const Package& package, bool test_accept, bool ignore_locks)
{
    AssertLockHeld(cs_main);
    assert(test_accept); // Only allow package accept dry-runs (testmempoolaccept RPC).
    assert(!package.empty());
    assert(std::all_of(package.cbegin(), package.cend(), [](const auto& tx){return tx != nullptr;}));

    std::vector<COutPoint> coins_to_uncache;
    const CChainParams& chainparams = Params();
    auto args = MemPoolAccept::ATMPArgs::PackageTestAccept(chainparams, GetTime(), coins_to_uncache, ignore_locks);
    const PackageMempoolAcceptResult result = MemPoolAccept(pool, active_chainstate).AcceptMultipleTransactions(package, args);

    // Uncache coins pertaining to transactions that were not submitted to the mempool.
    for (const COutPoint& hashTx : coins_to_uncache) {
        active_chainstate.CoinsTip().Uncache(hashTx);
    }
    return result;
}

CAmount GetBlockSubsidy(int nHeight, const Consensus::Params& consensusParams)
{
    int halvings = nHeight / consensusParams.nSubsidyHalvingInterval;
    // Force block reward to zero when right shift is undefined.
    if (halvings >= 64)
        return 0;

    CAmount nSubsidy = 50 * COIN;
    // Subsidy is cut in half every 210,000 blocks which will occur approximately every 4 years.
    nSubsidy >>= halvings;
    return nSubsidy;
}

//! Returns last CBlockIndex* that is a checkpoint
CBlockIndex* BlockManager::GetLastCheckpoint(const CCheckpointData& data)
{
    const MapCheckpoints& checkpoints = data.mapCheckpoints;

    for (const MapCheckpoints::value_type& i : reverse_iterate(checkpoints))
    {
        const uint256& hash = i.second;
        CBlockIndex* pindex = LookupBlockIndex(hash);
        if (pindex) {
            return pindex;
        }
    }
    return nullptr;
}

CoinsViews::CoinsViews(
    std::string ldb_name,
    size_t cache_size_bytes,
    bool in_memory,
    bool should_wipe) : m_dbview(
                            gArgs.GetDataDirNet() / ldb_name, cache_size_bytes, in_memory, should_wipe),
                        m_catcherview(&m_dbview) {}

void CoinsViews::InitCache()
{
    m_cacheview = std::make_unique<CCoinsViewCache>(&m_catcherview);
}

CChainState::CChainState(
    CTxMemPool* mempool,
    BlockManager& blockman,
    ChainstateManager& chainman,
    std::optional<uint256> from_snapshot_blockhash)
    : m_mempool(mempool),
      m_params(::Params()),
      m_blockman(blockman),
      m_chainman(chainman),
      m_from_snapshot_blockhash(from_snapshot_blockhash) {}

void CChainState::InitCoinsDB(
    size_t cache_size_bytes,
    bool in_memory,
    bool should_wipe,
    std::string leveldb_name)
{
    if (m_from_snapshot_blockhash) {
        leveldb_name += "_" + m_from_snapshot_blockhash->ToString();
    }

    m_coins_views = std::make_unique<CoinsViews>(
        leveldb_name, cache_size_bytes, in_memory, should_wipe);
}

void CChainState::InitCoinsCache(size_t cache_size_bytes)
{
    assert(m_coins_views != nullptr);
    m_coinstip_cache_size_bytes = cache_size_bytes;
    m_coins_views->InitCache();
}

// Note that though this is marked const, we may end up modifying `m_cached_finished_ibd`, which
// is a performance-related implementation detail. This function must be marked
// `const` so that `CValidationInterface` clients (which are given a `const CChainState*`)
// can call it.
//
bool CChainState::IsInitialBlockDownload() const
{
    // Optimization: pre-test latch before taking the lock.
    if (m_cached_finished_ibd.load(std::memory_order_relaxed))
        return false;

    static bool check_peer_height = gArgs.GetBoolArg("-checkpeerheight", true);

    LOCK(cs_main);
    if (m_cached_finished_ibd.load(std::memory_order_relaxed))
        return false;
    if (fImporting || fReindex)
        return true;
    if (m_chain.Tip() == nullptr)
        return true;
    if (m_chain.Tip()->nChainWork < nMinimumChainWork)
        return true;
    if (m_chain.Tip()->nHeight > COINBASE_MATURITY
        && m_chain.Tip()->GetBlockTime() < (GetTime() - nMaxTipAge))
        return true;
    if (fParticlMode && check_peer_height
        && (particl::GetNumPeers() < 1
            || m_chain.Tip()->nHeight < particl::GetNumBlocksOfPeers()-10))
        return true;

    LogPrintf("Leaving InitialBlockDownload (latching to false)\n");
    m_cached_finished_ibd.store(true, std::memory_order_relaxed);
    return false;
}

static void AlertNotify(const std::string& strMessage)
{
    uiInterface.NotifyAlertChanged();
#if HAVE_SYSTEM
    std::string strCmd = gArgs.GetArg("-alertnotify", "");
    if (strCmd.empty()) return;

    // Alert text should be plain ascii coming from a trusted source, but to
    // be safe we first strip anything not in safeChars, then add single quotes around
    // the whole string before passing it to the shell:
    std::string singleQuote("'");
    std::string safeStatus = SanitizeString(strMessage);
    safeStatus = singleQuote+safeStatus+singleQuote;
    boost::replace_all(strCmd, "%s", safeStatus);

    std::thread t(runCommand, strCmd);
    t.detach(); // thread runs free
#endif
}

void CChainState::CheckForkWarningConditions()
{
    AssertLockHeld(cs_main);

    // Before we get past initial download, we cannot reliably alert about forks
    // (we assume we don't get stuck on a fork before finishing our initial sync)
    if (IsInitialBlockDownload()) {
        return;
    }

    if (pindexBestInvalid && pindexBestInvalid->nChainWork > m_chain.Tip()->nChainWork + (GetBlockProof(*m_chain.Tip()) * 6)) {
        LogPrintf("%s: Warning: Found invalid chain at least ~6 blocks longer than our best chain.\nChain state database corruption likely.\n", __func__);
        SetfLargeWorkInvalidChainFound(true);
    } else {
        SetfLargeWorkInvalidChainFound(false);
    }
}

// Called both upon regular invalid block discovery *and* InvalidateBlock
void CChainState::InvalidChainFound(CBlockIndex* pindexNew)
{
    if (!pindexBestInvalid || pindexNew->nChainWork > pindexBestInvalid->nChainWork)
        pindexBestInvalid = pindexNew;
    if (pindexBestHeader != nullptr && pindexBestHeader->GetAncestor(pindexNew->nHeight) == pindexNew) {
        pindexBestHeader = m_chain.Tip();
    }

    LogPrintf("%s: invalid block=%s  height=%d  log2_work=%f  date=%s\n", __func__,
      pindexNew->GetBlockHash().ToString(), pindexNew->nHeight,
      log(pindexNew->nChainWork.getdouble())/log(2.0), FormatISO8601DateTime(pindexNew->GetBlockTime()));
    CBlockIndex *tip = m_chain.Tip();
    assert (tip);
    LogPrintf("%s:  current best=%s  height=%d  log2_work=%f  date=%s\n", __func__,
      tip->GetBlockHash().ToString(), m_chain.Height(), log(tip->nChainWork.getdouble())/log(2.0),
      FormatISO8601DateTime(tip->GetBlockTime()));
    CheckForkWarningConditions();
}

// Same as InvalidChainFound, above, except not called directly from InvalidateBlock,
// which does its own setBlockIndexCandidates management.
void CChainState::InvalidBlockFound(CBlockIndex* pindex, const BlockValidationState& state)
{
    if (state.GetResult() != BlockValidationResult::BLOCK_MUTATED) {
        pindex->nStatus |= BLOCK_FAILED_VALID;
        m_blockman.m_failed_blocks.insert(pindex);
        setDirtyBlockIndex.insert(pindex);
        setBlockIndexCandidates.erase(pindex);
        InvalidChainFound(pindex);
    }
}

void UpdateCoins(const CTransaction& tx, CCoinsViewCache& inputs, CTxUndo &txundo, int nHeight)
{
    // mark inputs spent
    if (!tx.IsCoinBase()) {
        txundo.vprevout.reserve(tx.vin.size());
        for (const CTxIn &txin : tx.vin)
        {
            if (txin.IsAnonInput()) {
                continue;
            }

            txundo.vprevout.emplace_back();
            bool is_spent = inputs.SpendCoin(txin.prevout, &txundo.vprevout.back());
            assert(is_spent);
        }
    }
    // add outputs
    AddCoins(inputs, tx, nHeight);
}

bool CScriptCheck::operator()() {
    const CScript &scriptSig = ptxTo->vin[nIn].scriptSig;
    const CScriptWitness *witness = &ptxTo->vin[nIn].scriptWitness;

    return VerifyScript(scriptSig, scriptPubKey, witness, nFlags, CachingTransactionSignatureChecker(ptxTo, nIn, vchAmount, cacheStore, *txdata), &error);
    //return VerifyScript(scriptSig, m_tx_out.scriptPubKey, witness, nFlags, CachingTransactionSignatureChecker(ptxTo, nIn, m_tx_out.nValue, cacheStore, *txdata), &error);
}

int BlockManager::GetSpendHeight(const CCoinsViewCache& inputs)
{
    AssertLockHeld(cs_main);
    CBlockIndex* pindexPrev = LookupBlockIndex(inputs.GetBestBlock());
    if (!pindexPrev) {
        return 0;
    }
    return pindexPrev->nHeight + 1;
}

static CuckooCache::cache<uint256, SignatureCacheHasher> g_scriptExecutionCache;
static CSHA256 g_scriptExecutionCacheHasher;

void InitScriptExecutionCache() {
    // Setup the salted hasher
    uint256 nonce = GetRandHash();
    // We want the nonce to be 64 bytes long to force the hasher to process
    // this chunk, which makes later hash computations more efficient. We
    // just write our 32-byte entropy twice to fill the 64 bytes.
    g_scriptExecutionCacheHasher.Write(nonce.begin(), 32);
    g_scriptExecutionCacheHasher.Write(nonce.begin(), 32);
    // nMaxCacheSize is unsigned. If -maxsigcachesize is set to zero,
    // setup_bytes creates the minimum possible cache (2 elements).
    size_t nMaxCacheSize = std::min(std::max((int64_t)0, gArgs.GetIntArg("-maxsigcachesize", DEFAULT_MAX_SIG_CACHE_SIZE) / 2), MAX_MAX_SIG_CACHE_SIZE) * ((size_t) 1 << 20);
    size_t nElems = g_scriptExecutionCache.setup_bytes(nMaxCacheSize);
    LogPrintf("Using %zu MiB out of %zu/2 requested for script execution cache, able to store %zu elements\n",
            (nElems*sizeof(uint256)) >>20, (nMaxCacheSize*2)>>20, nElems);
}

/**
 * Check whether all of this transaction's input scripts succeed.
 *
 * This involves ECDSA signature checks so can be computationally intensive. This function should
 * only be called after the cheap sanity checks in CheckTxInputs passed.
 *
 * If pvChecks is not nullptr, script checks are pushed onto it instead of being performed inline. Any
 * script checks which are not necessary (eg due to script execution cache hits) are, obviously,
 * not pushed onto pvChecks/run.
 *
 * Setting cacheSigStore/cacheFullScriptStore to false will remove elements from the corresponding cache
 * which are matched. This is useful for checking blocks where we will likely never need the cache
 * entry again.
 *
 * Note that we may set state.reason to NOT_STANDARD for extra soft-fork flags in flags, block-checking
 * callers should probably reset it to CONSENSUS in such cases.
 *
 * Non-static (and re-declared) in src/test/txvalidationcache_tests.cpp
 */
bool CheckInputScripts(const CTransaction& tx, TxValidationState &state,
                       const CCoinsViewCache &inputs, unsigned int flags, bool cacheSigStore,
                       bool cacheFullScriptStore, PrecomputedTransactionData& txdata,
                       std::vector<CScriptCheck> *pvChecks, bool fAnonChecks)
{
    if (tx.IsCoinBase()) return true;
    if (pvChecks) {
        pvChecks->reserve(tx.vin.size());
    }

    // First check if script executions have been cached with the same
    // flags. Note that this assumes that the inputs provided are
    // correct (ie that the transaction hash which is in tx's prevouts
    // properly commits to the scriptPubKey in the inputs view of that
    // transaction).
    bool m_has_anon_input = false;
    uint256 hashCacheEntry;
    CSHA256 hasher = g_scriptExecutionCacheHasher;
    hasher.Write(tx.GetWitnessHash().begin(), 32).Write((unsigned char*)&flags, sizeof(flags)).Finalize(hashCacheEntry.begin());
    AssertLockHeld(cs_main); //TODO: Remove this requirement by making CuckooCache not require external locks
    if (g_scriptExecutionCache.contains(hashCacheEntry, !cacheFullScriptStore)) {
        return true;
    }

    if (!txdata.m_spent_outputs_ready) {
        std::vector<CTxOutSign> spent_outputs;
        spent_outputs.reserve(tx.vin.size());

        for (const auto& txin : tx.vin) {
            if (txin.IsAnonInput()) {
                // Add placeholder CTxOutSign to maintain index
                spent_outputs.emplace_back();
                continue;
            }
            const COutPoint& prevout = txin.prevout;
            const Coin& coin = inputs.AccessCoin(prevout);
            assert(!coin.IsSpent());
            const CScript& scriptPubKey = coin.out.scriptPubKey;

            std::vector<uint8_t> vchAmount;
            if (coin.nType == OUTPUT_STANDARD) {
                part::SetAmount(vchAmount, coin.out.nValue);
            } else
            if (coin.nType == OUTPUT_CT) {
                vchAmount.resize(33);
                memcpy(vchAmount.data(), coin.commitment.data, 33);
            }

            spent_outputs.emplace_back(vchAmount, scriptPubKey);
        }
        txdata.Init_vec(tx, std::move(spent_outputs));
    }
    assert(txdata.m_spent_outputs.size() == tx.vin.size());

    for (unsigned int i = 0; i < tx.vin.size(); i++) {
        if (tx.vin[i].IsAnonInput()) {
            m_has_anon_input = true;
            continue;
        }

        // We very carefully only pass in things to CScriptCheck which
        // are clearly committed to by tx' witness hash. This provides
        // a sanity check that our caching is not introducing consensus
        // failures through additional data in, eg, the coins being
        // spent being checked as a part of CScriptCheck.

        // Verify signature
        CScriptCheck check(txdata.m_spent_outputs[i], tx, i, flags, cacheSigStore, &txdata);
        if (pvChecks) {
            pvChecks->push_back(CScriptCheck());
            check.swap(pvChecks->back());
        } else if (!check()) {
            if (flags & STANDARD_NOT_MANDATORY_VERIFY_FLAGS) {
                // Check whether the failure was caused by a
                // non-mandatory script verification check, such as
                // non-standard DER encodings or non-null dummy
                // arguments; if so, ensure we return NOT_STANDARD
                // instead of CONSENSUS to avoid downstream users
                // splitting the network between upgraded and
                // non-upgraded nodes by banning CONSENSUS-failing
                // data providers.
                CScriptCheck check2(txdata.m_spent_outputs[i], tx, i,
                        flags & ~STANDARD_NOT_MANDATORY_VERIFY_FLAGS, cacheSigStore, &txdata);

                if (check2())
                    return state.Invalid(TxValidationResult::TX_NOT_STANDARD, strprintf("non-mandatory-script-verify-flag (%s)", ScriptErrorString(check.GetScriptError())));
            }
            // MANDATORY flag failures correspond to
            // TxValidationResult::TX_CONSENSUS. Because CONSENSUS
            // failures are the most serious case of validation
            // failures, we may need to consider using
            // RECENT_CONSENSUS_CHANGE for any script failure that
            // could be due to non-upgraded nodes which we may want to
            // support, to avoid splitting the network (but this
            // depends on the details of how net_processing handles
            // such errors).
            return state.Invalid(TxValidationResult::TX_CONSENSUS, strprintf("mandatory-script-verify-flag-failed (%s)", ScriptErrorString(check.GetScriptError())));
        }
    }

    if (m_has_anon_input && fAnonChecks
        && !VerifyMLSAG(tx, state)) {
        return false;
    }

    if (cacheFullScriptStore && !pvChecks) {
        // We executed all of the provided scripts, and were told to
        // cache the result. Do so now.
        g_scriptExecutionCache.insert(hashCacheEntry);
    }

    return true;
}

bool AbortNode(BlockValidationState& state, const std::string& strMessage, const bilingual_str& userMessage)
{
    AbortNode(strMessage, userMessage);
    return state.Error(strMessage);
}

/**
 * Restore the UTXO in a Coin at a given COutPoint
 * @param undo The Coin to be restored.
 * @param view The coins view to which to apply the changes.
 * @param out The out point that corresponds to the tx input.
 * @return A DisconnectResult as an int
 */
int ApplyTxInUndo(Coin&& undo, CCoinsViewCache& view, const COutPoint& out)
{
    bool fClean = true;

    if (view.HaveCoin(out)) fClean = false; // overwriting transaction output

    if (undo.nHeight == 0 && // Genesis block txns are spendable in Particl
        (!fParticlMode || out.hash != Params().GenesisBlock().vtx[0]->GetHash())) {
        // Missing undo metadata (height and coinbase). Older versions included this
        // information only in undo records for the last spend of a transactions'
        // outputs. This implies that it must be present for some other output of the same tx.
        const Coin& alternate = AccessByTxid(view, out.hash);
        if (!alternate.IsSpent()) {
            undo.nHeight = alternate.nHeight;
            undo.fCoinBase = alternate.fCoinBase;
        } else {
            return DISCONNECT_FAILED; // adding output for transaction without known metadata
        }
    }
    // If the coin already exists as an unspent coin in the cache, then the
    // possible_overwrite parameter to AddCoin must be set to true. We have
    // already checked whether an unspent coin exists above using HaveCoin, so
    // we don't need to guess. When fClean is false, an unspent coin already
    // existed and it is an overwrite.
    view.AddCoin(out, std::move(undo), !fClean);

    return fClean ? DISCONNECT_OK : DISCONNECT_UNCLEAN;
}

/** Undo the effects of this block (with given index) on the UTXO set represented by coins.
 *  When FAILED is returned, view is left in an indeterminate state. */
DisconnectResult CChainState::DisconnectBlock(const CBlock& block, const CBlockIndex* pindex, CCoinsViewCache& view)
{
    if (LogAcceptCategory(BCLog::HDWALLET))
        LogPrintf("%s: hash %s, height %d\n", __func__, block.GetHash().ToString(), pindex->nHeight);

    assert(pindex->GetBlockHash() == view.GetBestBlock());

    bool fClean = true;

    CBlockUndo blockUndo;
    if (!UndoReadFromDisk(blockUndo, pindex)) {
        error("DisconnectBlock(): failure reading undo data");
        return DISCONNECT_FAILED;
    }

    if (!fParticlMode) {
        if (blockUndo.vtxundo.size() + 1 != block.vtx.size()) {
            error("DisconnectBlock(): block and undo data inconsistent");
            return DISCONNECT_FAILED;
        }
    } else {
        if (blockUndo.vtxundo.size() != block.vtx.size()) {
            // Count non coinbase txns, this should only happen in early blocks.
            size_t nExpectTxns = 0;
            for (auto &tx : block.vtx) {
                if (!tx->IsCoinBase()) {
                    nExpectTxns++;
                }
            }

            if (blockUndo.vtxundo.size() != nExpectTxns) {
                error("DisconnectBlock(): block and undo data inconsistent");
                return DISCONNECT_FAILED;
            }
        }
    }

    int nVtxundo = (int)blockUndo.vtxundo.size()-1;
    // undo transactions in reverse order
    for (int i = block.vtx.size() - 1; i >= 0; i--)
    {
        const CTransaction &tx = *(block.vtx[i]);
        uint256 hash = tx.GetHash();

        for (const auto &txin : tx.vin) {
            if (txin.IsAnonInput()) {
                uint32_t nInputs, nRingSize;
                txin.GetAnonInfo(nInputs, nRingSize);
                if (txin.scriptData.stack.size() != 1
                    || txin.scriptData.stack[0].size() != 33 * nInputs) {
                    error("%s: Bad scriptData stack, %s.", __func__, hash.ToString());
                    return DISCONNECT_FAILED;
                }

                const std::vector<uint8_t> &vKeyImages = txin.scriptData.stack[0];
                for (size_t k = 0; k < nInputs; ++k) {
                    const CCmpPubKey &ki = *((CCmpPubKey*)&vKeyImages[k*33]);
                    view.keyImages[ki] = hash;
                }
            } else {
                Coin coin;
                view.spent_cache.emplace_back(txin.prevout, SpentCoin());
            }
        }

        bool is_coinbase = tx.IsCoinBase() || tx.IsCoinStake();

        for (size_t k = tx.vpout.size(); k-- > 0;) {
            const CTxOutBase *out = tx.vpout[k].get();

            if (out->IsType(OUTPUT_RINGCT)) {
                const CTxOutRingCT *txout = (CTxOutRingCT*)out;

                if (view.nLastRCTOutput == 0) {
                    view.nLastRCTOutput = pindex->nAnonOutputs;
                    // Verify data matches
                    CAnonOutput ao;
                    if (!m_blockman.m_block_tree_db->ReadRCTOutput(view.nLastRCTOutput, ao)) {
                        error("%s: RCT output missing, txn %s, %d, index %d.", __func__, hash.ToString(), k, view.nLastRCTOutput);
                        if (!view.fForceDisconnect) {
                            return DISCONNECT_FAILED;
                        }
                    } else
                    if (ao.pubkey != txout->pk) {
                        error("%s: RCT output mismatch, txn %s, %d, index %d.", __func__, hash.ToString(), k, view.nLastRCTOutput);
                        if (!view.fForceDisconnect) {
                            return DISCONNECT_FAILED;
                        }
                    }
                }

                view.anonOutputLinks[txout->pk] = view.nLastRCTOutput;
                view.nLastRCTOutput--;

                continue;
            }

            // Check that all outputs are available and match the outputs in the block itself
            // exactly.
            if (out->IsType(OUTPUT_STANDARD) || out->IsType(OUTPUT_CT)) {
                const CScript *pScript = out->GetPScriptPubKey();
                if (!pScript->IsUnspendable()) {
                    COutPoint op(hash, k);
                    Coin coin;
                    CTxOut txout(0, *pScript);

                    if (out->IsType(OUTPUT_STANDARD)) {
                        txout.nValue = out->GetValue();
                    }
                    bool is_spent = view.SpendCoin(op, &coin);
                    if (!is_spent || txout != coin.out || pindex->nHeight != coin.nHeight || is_coinbase != coin.fCoinBase) {
                        fClean = false; // transaction output mismatch
                    }
                }
            }

            if (!fAddressIndex ||
                (!out->IsType(OUTPUT_STANDARD) &&
                 !out->IsType(OUTPUT_CT))) {
                continue;
            }

            const CScript *pScript;
            std::vector<unsigned char> hashBytes;
            int scriptType = 0;
            CAmount nValue;
            if (!ExtractIndexInfo(out, scriptType, hashBytes, nValue, pScript)
                || scriptType == 0) {
                continue;
            }
            // undo receiving activity
            view.addressIndex.push_back(std::make_pair(CAddressIndexKey(scriptType, uint256(hashBytes.data(), hashBytes.size()), pindex->nHeight, i, hash, k, false), nValue));
            // undo unspent index
            view.addressUnspentIndex.push_back(std::make_pair(CAddressUnspentKey(scriptType, uint256(hashBytes.data(), hashBytes.size()), hash, k), CAddressUnspentValue()));
        }


        if (fParticlMode) {
            // Restore inputs
            if (!tx.IsCoinBase()) {
                if (nVtxundo < 0 || nVtxundo >= (int)blockUndo.vtxundo.size()) {
                    error("DisconnectBlock(): transaction undo data offset out of range.");
                    return DISCONNECT_FAILED;
                }

                size_t nExpectUndo = 0;
                for (const auto &txin : tx.vin)
                if (!txin.IsAnonInput()) {
                    nExpectUndo++;
                }

                CTxUndo &txundo = blockUndo.vtxundo[nVtxundo--];
                if (txundo.vprevout.size() != nExpectUndo) {
                    error("DisconnectBlock(): transaction and undo data inconsistent");
                    return DISCONNECT_FAILED;
                }

                for (unsigned int j = tx.vin.size(); j-- > 0;) {
                    if (tx.vin[j].IsAnonInput()) {
                        continue;
                    }

                    const COutPoint &out = tx.vin[j].prevout;
                    int res = ApplyTxInUndo(std::move(txundo.vprevout[j]), view, out);
                    if (res == DISCONNECT_FAILED) {
                        error("DisconnectBlock(): ApplyTxInUndo failed");
                        return DISCONNECT_FAILED;
                    }
                    fClean = fClean && res != DISCONNECT_UNCLEAN;

                    const CTxIn input = tx.vin[j];

                    if (fSpentIndex) { // undo and delete the spent index
                        view.spentIndex.push_back(std::make_pair(CSpentIndexKey(input.prevout.hash, input.prevout.n), CSpentIndexValue()));
                    }

                    if (fAddressIndex) {
                        const Coin &coin = view.AccessCoin(tx.vin[j].prevout);
                        const CScript *pScript = &coin.out.scriptPubKey;

                        CAmount nValue = coin.nType == OUTPUT_CT ? 0 : coin.out.nValue;
                        std::vector<uint8_t> hashBytes;
                        int scriptType = 0;
                        if (!ExtractIndexInfo(pScript, scriptType, hashBytes)
                            || scriptType == 0) {
                            continue;
                        }

                        // undo spending activity
                        view.addressIndex.push_back(std::make_pair(CAddressIndexKey(scriptType, uint256(hashBytes.data(), hashBytes.size()), pindex->nHeight, i, hash, j, true), nValue * -1));
                        // restore unspent index
                        view.addressUnspentIndex.push_back(std::make_pair(CAddressUnspentKey(scriptType, uint256(hashBytes.data(), hashBytes.size()), input.prevout.hash, input.prevout.n), CAddressUnspentValue(nValue, *pScript, coin.nHeight)));
                    }
                }
            }
        } else {
            // Check that all outputs are available and match the outputs in the block itself
            // exactly.
            for (size_t o = 0; o < tx.vout.size(); o++) {
                if (!tx.vout[o].scriptPubKey.IsUnspendable()) {
                    COutPoint out(hash, o);
                    Coin coin;
                    bool is_spent = view.SpendCoin(out, &coin);
                    if (!is_spent || tx.vout[o] != coin.out || pindex->nHeight != coin.nHeight || is_coinbase != coin.fCoinBase) {
                        fClean = false; // transaction output mismatch
                    }
                }
            }

            if (i > 0) { // not coinbases
                CTxUndo &txundo = blockUndo.vtxundo[i-1];
                if (txundo.vprevout.size() != tx.vin.size()) {
                    error("DisconnectBlock(): transaction and undo data inconsistent");
                    return DISCONNECT_FAILED;
                }
                for (unsigned int j = tx.vin.size(); j-- > 0;) {
                    const COutPoint &out = tx.vin[j].prevout;
                    int res = ApplyTxInUndo(std::move(txundo.vprevout[j]), view, out);
                    if (res == DISCONNECT_FAILED) return DISCONNECT_FAILED;
                    fClean = fClean && res != DISCONNECT_UNCLEAN;
                }
            }
            // At this point, all of txundo.vprevout should have been moved out.
        }
    }

    // move best block pointer to prevout block
    view.SetBestBlock(pindex->pprev->GetBlockHash(), pindex->pprev->nHeight);

    return fClean ? DISCONNECT_OK : DISCONNECT_UNCLEAN;
}

static CCheckQueue<CScriptCheck> scriptcheckqueue(128);

void StartScriptCheckWorkerThreads(int threads_num)
{
    scriptcheckqueue.StartWorkerThreads(threads_num);
}

void StopScriptCheckWorkerThreads()
{
    scriptcheckqueue.StopWorkerThreads();
}

/**
 * Threshold condition checker that triggers when unknown versionbits are seen on the network.
 */
class WarningBitsConditionChecker : public AbstractThresholdConditionChecker
{
private:
    int bit;

public:
    explicit WarningBitsConditionChecker(int bitIn) : bit(bitIn) {}

    int64_t BeginTime(const Consensus::Params& params) const override { return 0; }
    int64_t EndTime(const Consensus::Params& params) const override { return std::numeric_limits<int64_t>::max(); }
    int Period(const Consensus::Params& params) const override { return params.nMinerConfirmationWindow; }
    int Threshold(const Consensus::Params& params) const override { return params.nRuleChangeActivationThreshold; }

    bool Condition(const CBlockIndex* pindex, const Consensus::Params& params) const override
    {
        return pindex->nHeight >= params.MinBIP9WarningHeight &&
               ((pindex->nVersion & VERSIONBITS_TOP_MASK) == VERSIONBITS_TOP_BITS) &&
               ((pindex->nVersion >> bit) & 1) != 0 &&
               ((g_versionbitscache.ComputeBlockVersion(pindex->pprev, params) >> bit) & 1) == 0;
    }
};

static ThresholdConditionCache warningcache[VERSIONBITS_NUM_BITS] GUARDED_BY(cs_main);

static unsigned int GetBlockScriptFlags(const CBlockIndex* pindex, const Consensus::Params& consensusparams)
{
    if (fParticlMode) {
        unsigned int flags = SCRIPT_VERIFY_P2SH;
        flags |= SCRIPT_VERIFY_DERSIG;
        flags |= SCRIPT_VERIFY_CHECKLOCKTIMEVERIFY;
        flags |= SCRIPT_VERIFY_CHECKSEQUENCEVERIFY;
        flags |= SCRIPT_VERIFY_WITNESS;
        flags |= SCRIPT_VERIFY_NULLDUMMY;
        return flags;
    }

    unsigned int flags = SCRIPT_VERIFY_NONE;

    // BIP16 didn't become active until Apr 1 2012 (on mainnet, and
    // retroactively applied to testnet)
    // However, only one historical block violated the P2SH rules (on both
    // mainnet and testnet), so for simplicity, always leave P2SH
    // on except for the one violating block.
    if (consensusparams.BIP16Exception.IsNull() || // no bip16 exception on this chain
        pindex->phashBlock == nullptr || // this is a new candidate block, eg from TestBlockValidity()
        *pindex->phashBlock != consensusparams.BIP16Exception) // this block isn't the historical exception
    {
        // Enforce WITNESS rules whenever P2SH is in effect
        flags |= SCRIPT_VERIFY_P2SH | SCRIPT_VERIFY_WITNESS;
    }

    // Enforce the DERSIG (BIP66) rule
    if (DeploymentActiveAt(*pindex, consensusparams, Consensus::DEPLOYMENT_DERSIG)) {
        flags |= SCRIPT_VERIFY_DERSIG;
    }

    // Enforce CHECKLOCKTIMEVERIFY (BIP65)
    if (DeploymentActiveAt(*pindex, consensusparams, Consensus::DEPLOYMENT_CLTV)) {
        flags |= SCRIPT_VERIFY_CHECKLOCKTIMEVERIFY;
    }

    // Enforce CHECKSEQUENCEVERIFY (BIP112)
    if (DeploymentActiveAt(*pindex, consensusparams, Consensus::DEPLOYMENT_CSV)) {
        flags |= SCRIPT_VERIFY_CHECKSEQUENCEVERIFY;
    }

    // Enforce Taproot (BIP340-BIP342)
    if (DeploymentActiveAt(*pindex, consensusparams, Consensus::DEPLOYMENT_TAPROOT)) {
        flags |= SCRIPT_VERIFY_TAPROOT;
    }

    // Enforce BIP147 NULLDUMMY (activated simultaneously with segwit)
    if (DeploymentActiveAt(*pindex, consensusparams, Consensus::DEPLOYMENT_SEGWIT)) {
        flags |= SCRIPT_VERIFY_NULLDUMMY;
    }

    return flags;
}



static int64_t nTimeCheck = 0;
static int64_t nTimeForks = 0;
static int64_t nTimeVerify = 0;
static int64_t nTimeConnect = 0;
static int64_t nTimeIndex = 0;
static int64_t nTimeTotal = 0;
static int64_t nBlocksTotal = 0;

/** Apply the effects of this block (with given index) on the UTXO set represented by coins.
 *  Validity checks that depend on the UTXO set are also done; ConnectBlock()
 *  can fail if those validity checks fail (among other reasons). */
bool CChainState::ConnectBlock(const CBlock& block, BlockValidationState& state, CBlockIndex* pindex,
                               CCoinsViewCache& view, bool fJustCheck)
{
    AssertLockHeld(cs_main);
    assert(pindex);
    assert(*pindex->phashBlock == block.GetHash());
    int64_t nTimeStart = GetTimeMicros();

    const Consensus::Params &consensus = Params().GetConsensus();
    state.SetStateInfo(block.nTime, pindex->nHeight, consensus, fParticlMode, (fBusyImporting && fSkipRangeproof), true);

    // Check it again in case a previous version let a bad block in
    // NOTE: We don't currently (re-)invoke ContextualCheckBlock() or
    // ContextualCheckBlockHeader() here. This means that if we add a new
    // consensus rule that is enforced in one of those two functions, then we
    // may have let in a block that violates the rule prior to updating the
    // software, and we would NOT be enforcing the rule here. Fully solving
    // upgrade from one software version to the next after a consensus rule
    // change is potentially tricky and issue-specific (see NeedsRedownload()
    // for one approach that was used for BIP 141 deployment).
    // Also, currently the rule against blocks more than 2 hours in the future
    // is enforced in ContextualCheckBlockHeader(); we wouldn't want to
    // re-enforce that rule here (at least until we make it impossible for
    // GetAdjustedTime() to go backward).
    if (!CheckBlock(block, state, m_params.GetConsensus(), !fJustCheck, !fJustCheck)) {
        if (state.GetResult() == BlockValidationResult::BLOCK_MUTATED) {
            // We don't write down blocks to disk if they may have been
            // corrupted, so this should be impossible unless we're having hardware
            // problems.
            return AbortNode(state, "Corrupt block found indicating potential hardware failure; shutting down");
        }
        return error("%s: Consensus::CheckBlock: %s", __func__, state.ToString());
    }

    if (block.IsProofOfStake()) {
        pindex->bnStakeModifier = ComputeStakeModifierV2(pindex->pprev, pindex->prevoutStake.hash);
        setDirtyBlockIndex.insert(pindex);

        uint256 hashProof, targetProofOfStake;
        if (!CheckProofOfStake(*this, state, pindex->pprev, *block.vtx[0], block.nTime, block.nBits, hashProof, targetProofOfStake)) {
            return error("%s: Check proof of stake failed.", __func__);
        }
    }

    // verify that the view's current state corresponds to the previous block
    uint256 hashPrevBlock = pindex->pprev == nullptr ? uint256() : pindex->pprev->GetBlockHash();
    assert(hashPrevBlock == view.GetBestBlock());

    const uint256 blockHash = block.GetHash();
    bool fIsGenesisBlock = blockHash == m_params.GetConsensus().hashGenesisBlock;
    nBlocksTotal++;

    // Special case for the genesis block, skipping connection of its transactions
    // (its coinbase is unspendable)
    if (!fParticlMode &&    // genesis coinbase is spendable when in Particl mode
        fIsGenesisBlock) {
        if (!fJustCheck)
            view.SetBestBlock(pindex->GetBlockHash(), pindex->nHeight);
        return true;
    }

    bool fScriptChecks = true;
    if (!hashAssumeValid.IsNull()) {
        // We've been configured with the hash of a block which has been externally verified to have a valid history.
        // A suitable default value is included with the software and updated from time to time.  Because validity
        //  relative to a piece of software is an objective fact these defaults can be easily reviewed.
        // This setting doesn't force the selection of any particular chain but makes validating some faster by
        //  effectively caching the result of part of the verification.
        BlockMap::const_iterator  it = m_blockman.m_block_index.find(hashAssumeValid);
        if (it != m_blockman.m_block_index.end()) {
            if (it->second->GetAncestor(pindex->nHeight) == pindex &&
                pindexBestHeader->GetAncestor(pindex->nHeight) == pindex &&
                pindexBestHeader->nChainWork >= nMinimumChainWork) {
                // This block is a member of the assumed verified chain and an ancestor of the best header.
                // Script verification is skipped when connecting blocks under the
                // assumevalid block. Assuming the assumevalid block is valid this
                // is safe because block merkle hashes are still computed and checked,
                // Of course, if an assumed valid block is invalid due to false scriptSigs
                // this optimization would allow an invalid chain to be accepted.
                // The equivalent time check discourages hash power from extorting the network via DOS attack
                //  into accepting an invalid block through telling users they must manually set assumevalid.
                //  Requiring a software change or burying the invalid block, regardless of the setting, makes
                //  it hard to hide the implication of the demand.  This also avoids having release candidates
                //  that are hardly doing any signature verification at all in testing without having to
                //  artificially set the default assumed verified block further back.
                // The test against nMinimumChainWork prevents the skipping when denied access to any chain at
                //  least as good as the expected chain.
                fScriptChecks = (GetBlockProofEquivalentTime(*pindexBestHeader, *pindex, *pindexBestHeader, m_params.GetConsensus()) <= 60 * 60 * 24 * 7 * 2);
            }
        }
    }

    int64_t nTime1 = GetTimeMicros(); nTimeCheck += nTime1 - nTimeStart;
    LogPrint(BCLog::BENCH, "    - Sanity checks: %.2fms [%.2fs (%.2fms/blk)]\n", MILLI * (nTime1 - nTimeStart), nTimeCheck * MICRO, nTimeCheck * MILLI / nBlocksTotal);

    // Do not allow blocks that contain transactions which 'overwrite' older transactions,
    // unless those are already completely spent.
    // If such overwrites are allowed, coinbases and transactions depending upon those
    // can be duplicated to remove the ability to spend the first instance -- even after
    // being sent to another address.
    // See BIP30, CVE-2012-1909, and http://r6.ca/blog/20120206T005236Z.html for more information.
    // This rule was originally applied to all blocks with a timestamp after March 15, 2012, 0:00 UTC.
    // Now that the whole chain is irreversibly beyond that time it is applied to all blocks except the
    // two in the chain that violate it. This prevents exploiting the issue against nodes during their
    // initial block download.
    bool fEnforceBIP30 = fParticlMode || (!((pindex->nHeight==91842 && pindex->GetBlockHash() == uint256S("0x00000000000a4d0a398161ffc163c503763b1f4360639393e0e4c8e300e0caec")) ||
                           (pindex->nHeight==91880 && pindex->GetBlockHash() == uint256S("0x00000000000743f190a18c5577a3c2d2a1f610ae9601ac046a38084ccb7cd721"))));

    // Once BIP34 activated it was not possible to create new duplicate coinbases and thus other than starting
    // with the 2 existing duplicate coinbase pairs, not possible to create overwriting txs.  But by the
    // time BIP34 activated, in each of the existing pairs the duplicate coinbase had overwritten the first
    // before the first had been spent.  Since those coinbases are sufficiently buried it's no longer possible to create further
    // duplicate transactions descending from the known pairs either.
    // If we're on the known chain at height greater than where BIP34 activated, we can save the db accesses needed for the BIP30 check.

    // BIP34 requires that a block at height X (block X) has its coinbase
    // scriptSig start with a CScriptNum of X (indicated height X).  The above
    // logic of no longer requiring BIP30 once BIP34 activates is flawed in the
    // case that there is a block X before the BIP34 height of 227,931 which has
    // an indicated height Y where Y is greater than X.  The coinbase for block
    // X would also be a valid coinbase for block Y, which could be a BIP30
    // violation.  An exhaustive search of all mainnet coinbases before the
    // BIP34 height which have an indicated height greater than the block height
    // reveals many occurrences. The 3 lowest indicated heights found are
    // 209,921, 490,897, and 1,983,702 and thus coinbases for blocks at these 3
    // heights would be the first opportunity for BIP30 to be violated.

    // The search reveals a great many blocks which have an indicated height
    // greater than 1,983,702, so we simply remove the optimization to skip
    // BIP30 checking for blocks at height 1,983,702 or higher.  Before we reach
    // that block in another 25 years or so, we should take advantage of a
    // future consensus change to do a new and improved version of BIP34 that
    // will actually prevent ever creating any duplicate coinbases in the
    // future.
    static constexpr int BIP34_IMPLIES_BIP30_LIMIT = 1983702;

    // There is no potential to create a duplicate coinbase at block 209,921
    // because this is still before the BIP34 height and so explicit BIP30
    // checking is still active.

    // The final case is block 176,684 which has an indicated height of
    // 490,897. Unfortunately, this issue was not discovered until about 2 weeks
    // before block 490,897 so there was not much opportunity to address this
    // case other than to carefully analyze it and determine it would not be a
    // problem. Block 490,897 was, in fact, mined with a different coinbase than
    // block 176,684, but it is important to note that even if it hadn't been or
    // is remined on an alternate fork with a duplicate coinbase, we would still
    // not run into a BIP30 violation.  This is because the coinbase for 176,684
    // is spent in block 185,956 in transaction
    // d4f7fbbf92f4a3014a230b2dc70b8058d02eb36ac06b4a0736d9d60eaa9e8781.  This
    // spending transaction can't be duplicated because it also spends coinbase
    // 0328dd85c331237f18e781d692c92de57649529bd5edf1d01036daea32ffde29.  This
    // coinbase has an indicated height of over 4.2 billion, and wouldn't be
    // duplicatable until that height, and it's currently impossible to create a
    // chain that long. Nevertheless we may wish to consider a future soft fork
    // which retroactively prevents block 490,897 from creating a duplicate
    // coinbase. The two historical BIP30 violations often provide a confusing
    // edge case when manipulating the UTXO and it would be simpler not to have
    // another edge case to deal with.

    // testnet3 has no blocks before the BIP34 height with indicated heights
    // post BIP34 before approximately height 486,000,000 and presumably will
    // be reset before it reaches block 1,983,702 and starts doing unnecessary
    // BIP30 checking again.
    if (pindex->pprev) {
        CBlockIndex* pindexBIP34height = pindex->pprev->GetAncestor(m_params.GetConsensus().BIP34Height);
        //Only continue to enforce if we're below BIP34 activation height or the block hash at that height doesn't correspond.
        fEnforceBIP30 = fEnforceBIP30 && (!pindexBIP34height || !(pindexBIP34height->GetBlockHash() == m_params.GetConsensus().BIP34Hash));
    }

    // TODO: Remove BIP30 checking from block height 1,983,702 on, once we have a
    // consensus change that ensures coinbases at those heights can not
    // duplicate earlier coinbases.
    if (fEnforceBIP30 || pindex->nHeight >= BIP34_IMPLIES_BIP30_LIMIT) {
        for (const auto& tx : block.vtx) {
            for (size_t o = 0; o < tx->GetNumVOuts(); o++) {
                if (view.HaveCoin(COutPoint(tx->GetHash(), o))) {
                    LogPrintf("ERROR: ConnectBlock(): tried to overwrite transaction\n");
                    return state.Invalid(BlockValidationResult::BLOCK_CONSENSUS, "bad-txns-BIP30");
                }
            }
        }
    }

    // Enforce BIP68 (sequence locks)
    int nLockTimeFlags = 0;
    if (DeploymentActiveAt(*pindex, m_params.GetConsensus(), Consensus::DEPLOYMENT_CSV)) {
        nLockTimeFlags |= LOCKTIME_VERIFY_SEQUENCE;
    }

    // Get the script flags for this block
    unsigned int flags = GetBlockScriptFlags(pindex, m_params.GetConsensus());

    int64_t nTime2 = GetTimeMicros(); nTimeForks += nTime2 - nTime1;
    LogPrint(BCLog::BENCH, "    - Fork checks: %.2fms [%.2fs (%.2fms/blk)]\n", MILLI * (nTime2 - nTime1), nTimeForks * MICRO, nTimeForks * MILLI / nBlocksTotal);

    CBlockUndo blockundo;

    // Precomputed transaction data pointers must not be invalidated
    // until after `control` has run the script checks (potentially
    // in multiple threads). Preallocate the vector size so a new allocation
    // doesn't invalidate pointers into the vector, and keep txsdata in scope
    // for as long as `control`.
    CCheckQueueControl<CScriptCheck> control(fScriptChecks && g_parallel_script_checks ? &scriptcheckqueue : nullptr);
    std::vector<PrecomputedTransactionData> txsdata(block.vtx.size());

    std::vector<int> prevheights;
    CAmount nFees = 0;
    int nInputs = 0;
    int64_t nSigOpsCost = 0;
    int64_t nAnonIn = 0;
    int64_t nStakeReward = 0;

    blockundo.vtxundo.reserve(block.vtx.size() - (fParticlMode ? 0 : 1));

    // NOTE: Block reward is based on nMoneySupply
    CAmount nMoneyCreated = 0;
    CAmount nMoneyBurned = 0;
    CAmount block_balances[3] = {0};
    bool reset_balances = false;

    for (unsigned int i = 0; i < block.vtx.size(); i++)
    {
        const CTransaction &tx = *(block.vtx[i]);
        const uint256 txhash = tx.GetHash();
        nInputs += tx.vin.size();

        TxValidationState tx_state;
        tx_state.SetStateInfo(block.nTime, pindex->nHeight, consensus, fParticlMode, (fBusyImporting && fSkipRangeproof), true);
        tx_state.m_chainman = state.m_chainman;
        tx_state.m_chainstate = this;
        if (!tx.IsCoinBase())
        {
            CAmount txfee = 0;
            if (!Consensus::CheckTxInputs(tx, tx_state, view, pindex->nHeight, txfee)) {
                control.Wait();
                // Any transaction validation failure in ConnectBlock is a block consensus failure
                state.Invalid(BlockValidationResult::BLOCK_CONSENSUS,
                            tx_state.GetRejectReason(), tx_state.GetDebugMessage());
                return error("%s: Consensus::CheckTxInputs: %s, %s", __func__, tx.GetHash().ToString(), state.ToString());
            }
            if (tx_state.m_exploit_fix_2 && tx_state.m_spends_frozen_blinded) {
                // Add redeemed frozen blinded value to moneysupply
                nMoneyCreated += tx.GetValueOut() + txfee;
            }
            if (tx.IsCoinStake())
            {
                // Block reward is passed back in txfee (nPlainValueOut - nPlainValueIn)
                nStakeReward += txfee;
                nMoneyCreated += nStakeReward;
            } else
            {
                nFees += txfee;
            }
            if (!MoneyRange(nFees)) {
                control.Wait();
                LogPrintf("ERROR: %s: accumulated fee in the block out of range.\n", __func__);
                return state.Invalid(BlockValidationResult::BLOCK_CONSENSUS, "bad-txns-accumulated-fee-outofrange");
            }

            // Check that transaction is BIP68 final
            // BIP68 lock checks (as opposed to nLockTime checks) must
            // be in ConnectBlock because they require the UTXO set

            prevheights.resize(tx.vin.size());
            for (size_t j = 0; j < tx.vin.size(); j++) {
                if (tx.vin[j].IsAnonInput())
                    prevheights[j] = 0;
                else
                    prevheights[j] = view.AccessCoin(tx.vin[j].prevout).nHeight;
            }

            if (!SequenceLocks(tx, nLockTimeFlags, prevheights, *pindex)) {
                control.Wait();
                LogPrintf("ERROR: %s: contains a non-BIP68-final transaction\n", __func__);
                return state.Invalid(BlockValidationResult::BLOCK_CONSENSUS, "bad-txns-nonfinal");
            }

            if (tx.IsParticlVersion()) {
                // Update spent inputs
                for (size_t j = 0; j < tx.vin.size(); j++) {
                    const CTxIn input = tx.vin[j];
                    if (input.IsAnonInput()) {
                        nAnonIn++;
                        continue;
                    }

                    const Coin &coin = view.AccessCoin(input.prevout);

                    if (coin.nType != OUTPUT_CT) {
                        // Cache recently spent coins for staking.
                        view.spent_cache.emplace_back(input.prevout, SpentCoin(coin, pindex->nHeight));
                    }
                    if (!fAddressIndex && !fSpentIndex) {
                        continue;
                    }

                    const CScript *pScript = &coin.out.scriptPubKey;
                    CAmount nValue = coin.nType == OUTPUT_CT ? 0 : coin.out.nValue;
                    std::vector<uint8_t> hashBytes;
                    int scriptType = 0;

                    if (!ExtractIndexInfo(pScript, scriptType, hashBytes)) {
                        continue;
                    }

                    uint256 hashAddress;
                    if (scriptType > 0) {
                        hashAddress = uint256(hashBytes.data(), hashBytes.size());
                    }
                    if (fAddressIndex && scriptType > 0) {
                        // record spending activity
                        view.addressIndex.push_back(std::make_pair(CAddressIndexKey(scriptType, hashAddress, pindex->nHeight, i, txhash, j, true), nValue * -1));
                        // remove address from unspent index
                        view.addressUnspentIndex.push_back(std::make_pair(CAddressUnspentKey(scriptType, hashAddress, input.prevout.hash, input.prevout.n), CAddressUnspentValue()));
                    }
                    if (fSpentIndex) {
                        CAmount nValue = coin.nType == OUTPUT_CT ? -1 : coin.out.nValue;
                        // add the spent index to determine the txid and input that spent an output
                        // and to find the amount and address from an input
                        view.spentIndex.push_back(std::make_pair(CSpentIndexKey(input.prevout.hash, input.prevout.n), CSpentIndexValue(txhash, j, pindex->nHeight, nValue, scriptType, hashAddress)));
                    }
                }

                if (smsg::fSecMsgEnabled && tx_state.m_funds_smsg) {
                    smsgModule.StoreFundingTx(tx, pindex);
                }
            }
        } else {
            tx_state.tx_balances[BAL_IND_PLAIN_ADDED] = tx.GetValueOut();
        }

        // GetTransactionSigOpCost counts 3 types of sigops:
        // * legacy (always)
        // * p2sh (when P2SH enabled in flags and excludes coinbase)
        // * witness (when witness enabled in flags and excludes coinbase)
        nSigOpsCost += GetTransactionSigOpCost(tx, view, flags);
        if (nSigOpsCost > MAX_BLOCK_SIGOPS_COST) {
            control.Wait();
            LogPrintf("ERROR: ConnectBlock(): too many sigops\n");
            return state.Invalid(BlockValidationResult::BLOCK_CONSENSUS, "bad-blk-sigops");
        }

        if (!tx.IsCoinBase())
        {
            std::vector<CScriptCheck> vChecks;
            bool fCacheResults = fJustCheck; /* Don't cache results if we're actually connecting blocks (still consult the cache, though) */
            //TxValidationState tx_state;
            if (fScriptChecks && !CheckInputScripts(tx, tx_state, view, flags, fCacheResults, fCacheResults, txsdata[i], g_parallel_script_checks ? &vChecks : nullptr)) {
                control.Wait();
                // Any transaction validation failure in ConnectBlock is a block consensus failure
                state.Invalid(BlockValidationResult::BLOCK_CONSENSUS,
                              tx_state.GetRejectReason(), tx_state.GetDebugMessage());
                return error("ConnectBlock(): CheckInputScripts on %s failed with %s",
                    txhash.ToString(), state.ToString());
            }
            control.Add(vChecks);

            blockundo.vtxundo.push_back(CTxUndo());
            UpdateCoins(tx, view, blockundo.vtxundo.back(), pindex->nHeight);
        } else
        {
            // tx is coinbase
            CTxUndo undoDummy;
            UpdateCoins(tx, view, undoDummy, pindex->nHeight);
            nMoneyCreated += tx.GetValueOut();
        }

        if (view.nLastRCTOutput == 0) {
            view.nLastRCTOutput = pindex->pprev ? pindex->pprev->nAnonOutputs : 0;
        }

        // Index rct outputs and keyimages
        if (tx_state.m_has_anon_output || tx_state.m_has_anon_input) {
            COutPoint op(txhash, 0);
            if (tx_state.m_has_anon_input) {
                assert(tx_state.m_setHaveKI.size());
            }
            for (const auto &ki : tx_state.m_setHaveKI) {
                // Test for duplicate keyimage used in block
                if (!view.keyImages.insert(std::make_pair(ki, txhash)).second) {
                    return state.Invalid(BlockValidationResult::BLOCK_CONSENSUS, "bad-anonin-dup-ki");
                }
            }

            for (unsigned int k = 0; k < tx.vpout.size(); k++) {
                if (!tx.vpout[k]->IsType(OUTPUT_RINGCT)) {
                    continue;
                }

                CTxOutRingCT *txout = (CTxOutRingCT*)tx.vpout[k].get();

                int64_t nTestExists;
                if (!fVerifyingDB && m_blockman.m_block_tree_db->ReadRCTOutputLink(txout->pk, nTestExists)) {
                    control.Wait();

                    if (nTestExists > pindex->pprev->nAnonOutputs) {
                        // The anon index can diverge from the chain index if shutdown does not complete
                        LogPrintf("%s: Duplicate anon-output %s, index %d, above last index %d.\n", __func__, HexStr(txout->pk), nTestExists, pindex->pprev->nAnonOutputs);

                        if (!attempted_rct_index_repair) {
                            LogPrintf("Attempting to repair anon index.\n");
                            assert(state.m_chainman);
                            std::set<CCmpPubKey> setKi; // unused
                            RollBackRCTIndex(*state.m_chainman, pindex->pprev->nAnonOutputs, nTestExists, pindex->pprev->nHeight, setKi);
                            attempted_rct_index_repair = true;
                            return false;
                        } else {
                            LogPrintf("Not attempting anon index repair, already tried once.\n");
                        }
                    }

                    return error("%s: Duplicate anon-output (db) %s, index %d.", __func__, HexStr(txout->pk), nTestExists);
                }
                if (!fVerifyingDB && view.ReadRCTOutputLink(txout->pk, nTestExists)) {
                    control.Wait();
                    return error("%s: Duplicate anon-output (view) %s, index %d.", __func__, HexStr(txout->pk), nTestExists);
                }

                op.n = k;
                view.nLastRCTOutput++;
                CAnonOutput ao(txout->pk, txout->commitment, op, pindex->nHeight, 0);

                view.anonOutputLinks[txout->pk] = view.nLastRCTOutput;
                view.anonOutputs.push_back(std::make_pair(view.nLastRCTOutput, ao));
            }
        }

        if (fAddressIndex) {
            // Update outputs for insight
            for (unsigned int k = 0; k < tx.vpout.size(); k++) {
                const CTxOutBase *out = tx.vpout[k].get();

                if (!out->IsType(OUTPUT_STANDARD)
                    && !out->IsType(OUTPUT_CT)) {
                    continue;
                }

                const CScript *pScript;
                std::vector<unsigned char> hashBytes;
                int scriptType = 0;
                CAmount nValue;
                if (!ExtractIndexInfo(out, scriptType, hashBytes, nValue, pScript)
                    || scriptType == 0) {
                    continue;
                }

                // Record receiving activity
                view.addressIndex.push_back(std::make_pair(CAddressIndexKey(scriptType, uint256(hashBytes.data(), hashBytes.size()), pindex->nHeight, i, txhash, k, false), nValue));
                // Record unspent output
                view.addressUnspentIndex.push_back(std::make_pair(CAddressUnspentKey(scriptType, uint256(hashBytes.data(), hashBytes.size()), txhash, k), CAddressUnspentValue(nValue, *pScript, pindex->nHeight)));
            }
        }

        block_balances[BAL_IND_PLAIN] += tx_state.tx_balances[BAL_IND_PLAIN_ADDED] - tx_state.tx_balances[BAL_IND_PLAIN_REMOVED];
        block_balances[BAL_IND_BLIND] += tx_state.tx_balances[BAL_IND_BLIND_ADDED] - tx_state.tx_balances[BAL_IND_BLIND_REMOVED];
        block_balances[BAL_IND_ANON]  += tx_state.tx_balances[BAL_IND_ANON_ADDED]  - tx_state.tx_balances[BAL_IND_ANON_REMOVED];
        nMoneyBurned += tx.GetPlainValueBurned();
    }

    int64_t nTime3 = GetTimeMicros(); nTimeConnect += nTime3 - nTime2;
    LogPrint(BCLog::BENCH, "      - Connect %u transactions: %.2fms (%.3fms/tx, %.3fms/txin) [%.2fs (%.2fms/blk)]\n", (unsigned)block.vtx.size(), MILLI * (nTime3 - nTime2), MILLI * (nTime3 - nTime2) / block.vtx.size(), nInputs <= 1 ? 0 : MILLI * (nTime3 - nTime2) / (nInputs-1), nTimeConnect * MICRO, nTimeConnect * MILLI / nBlocksTotal);


    if (!control.Wait()) {
        LogPrintf("ERROR: %s: CheckQueue failed\n", __func__);
        return state.Invalid(BlockValidationResult::BLOCK_CONSENSUS, "block-validation-failed");
    }

    if (fParticlMode) {
        if (block.nTime >= consensus.clamp_tx_version_time) {
            nMoneyCreated -= nFees;  // nStakeReward includes fees
            nMoneyCreated -= nMoneyBurned;
        }
        if (block.IsProofOfStake()) { // Only the genesis block isn't proof of stake
            CTransactionRef txCoinstake = block.vtx[0];
            CTransactionRef txPrevCoinstake = nullptr;
            const TreasuryFundSettings *pTreasuryFundSettings = m_params.GetTreasuryFundSettings(block.nTime);
            const CAmount nCalculatedStakeReward = Params().GetProofOfStakeReward(pindex->pprev, nFees); // stake_test

            if (block.nTime >= consensus.smsg_fee_time) {
                CAmount smsg_fee_new, smsg_fee_prev = consensus.smsg_fee_msg_per_day_per_k;
                if (pindex->pprev->nHeight > 0 // Skip genesis block (POW)
                    && pindex->pprev->nTime >= consensus.smsg_fee_time) {
                    if (!particl::coinStakeCache.GetCoinStake(*this, pindex->pprev->GetBlockHash(), txPrevCoinstake)
                        || !txPrevCoinstake->GetSmsgFeeRate(smsg_fee_prev)) {
                        LogPrintf("ERROR: %s: Failed to get previous smsg fee.\n", __func__);
                        return state.Invalid(BlockValidationResult::BLOCK_CONSENSUS, "bad-cs-smsg-fee-prev");
                    }
                }

                if (!txCoinstake->GetSmsgFeeRate(smsg_fee_new)) {
                    LogPrintf("ERROR: %s: Failed to get smsg fee.\n", __func__);
                    return state.Invalid(BlockValidationResult::BLOCK_CONSENSUS, "bad-cs-smsg-fee");
                }
                if (smsg_fee_new < 1) {
                    LogPrintf("ERROR: %s: Smsg fee < 1.\n", __func__);
                    return state.Invalid(BlockValidationResult::BLOCK_CONSENSUS, "bad-cs-smsg-fee");
                }
                int64_t delta = std::abs(smsg_fee_new - smsg_fee_prev);
                int64_t max_delta = m_params.GetMaxSmsgFeeRateDelta(smsg_fee_prev, pindex->nTime);
                if (delta > max_delta) {
                    LogPrintf("ERROR: %s: Bad smsg-fee (delta=%d, max_delta=%d)\n", __func__, delta, max_delta);
                    return state.Invalid(BlockValidationResult::BLOCK_CONSENSUS, "bad-cs-smsg-fee");
                }
            }

            if (block.nTime >= consensus.smsg_difficulty_time) {
                uint32_t smsg_difficulty_new, smsg_difficulty_prev = consensus.smsg_min_difficulty;
                if (pindex->pprev->nHeight > 0 // Skip genesis block (POW)
                    && pindex->pprev->nTime >= consensus.smsg_difficulty_time) {
                    if (!particl::coinStakeCache.GetCoinStake(*this, pindex->pprev->GetBlockHash(), txPrevCoinstake)
                        || !txPrevCoinstake->GetSmsgDifficulty(smsg_difficulty_prev)) {
                        LogPrintf("ERROR: %s: Failed to get previous smsg difficulty.\n", __func__);
                        return state.Invalid(BlockValidationResult::BLOCK_CONSENSUS, "bad-cs-smsg-diff-prev");
                    }
                }

                if (!txCoinstake->GetSmsgDifficulty(smsg_difficulty_new)) {
                    LogPrintf("ERROR: %s: Failed to get smsg difficulty.\n", __func__);
                    return state.Invalid(BlockValidationResult::BLOCK_CONSENSUS, "bad-cs-smsg-diff");
                }
                if (smsg_difficulty_new < 1 || smsg_difficulty_new > consensus.smsg_min_difficulty) {

                    LogPrintf("ERROR: %s: Smsg difficulty out of range.\n", __func__);
                    return state.Invalid(BlockValidationResult::BLOCK_CONSENSUS, "bad-cs-smsg-diff");
                }
                int delta = int(smsg_difficulty_prev) - int(smsg_difficulty_new);
                if (abs(delta) > int(consensus.smsg_difficulty_max_delta)) {
                    LogPrintf("ERROR: %s: Smsg difficulty change out of range.\n", __func__);
                    return state.Invalid(BlockValidationResult::BLOCK_CONSENSUS, "bad-cs-smsg-diff");
                }
            }

            if (!pTreasuryFundSettings || pTreasuryFundSettings->nMinTreasuryStakePercent <= 0) {
                if (nStakeReward < 0 || nStakeReward > nCalculatedStakeReward) {
                    LogPrintf("ERROR: %s: Coinstake pays too much(actual=%d vs calculated=%d)\n", __func__, nStakeReward, nCalculatedStakeReward);
                    return state.Invalid(BlockValidationResult::BLOCK_CONSENSUS, "bad-cs-amount");
                }
            } else {
                assert(pTreasuryFundSettings->nMinTreasuryStakePercent <= 100);

                CAmount nTreasuryBfwd = 0, nTreasuryCfwdCheck = 0;
                CAmount nMinTreasuryPart = (nCalculatedStakeReward * pTreasuryFundSettings->nMinTreasuryStakePercent) / 100;
                CAmount nMaxHolderPart = nCalculatedStakeReward - nMinTreasuryPart;
                if (nMinTreasuryPart < 0 || nMaxHolderPart < 0) {
                    LogPrintf("ERROR: %s: Bad coinstake split amount (treasury=%d vs reward=%d)\n", __func__, nMinTreasuryPart, nMaxHolderPart);
                    return state.Invalid(BlockValidationResult::BLOCK_CONSENSUS, "bad-cs-amount");
                }

                if (pindex->pprev->nHeight > 0) { // Genesis block is pow
                    if (!txPrevCoinstake
                        && !particl::coinStakeCache.GetCoinStake(*this, pindex->pprev->GetBlockHash(), txPrevCoinstake)) {
                        LogPrintf("ERROR: %s: Failed to get previous coinstake.\n", __func__);
                        return state.Invalid(BlockValidationResult::BLOCK_CONSENSUS, "bad-cs-prev");
                    }

                    assert(txPrevCoinstake->IsCoinStake()); // Sanity check
                    if (!txPrevCoinstake->GetTreasuryFundCfwd(nTreasuryBfwd)) {
                        nTreasuryBfwd = 0;
                    }
                }

                if (pindex->nHeight % pTreasuryFundSettings->nTreasuryOutputPeriod == 0) {
                    // Fund output must exist and match cfwd, cfwd data output must be unset
                    // nStakeReward must == nTreasuryBfwd + nCalculatedStakeReward

                    if (nStakeReward != nTreasuryBfwd + nCalculatedStakeReward) {
                        LogPrintf("ERROR: %s: Bad stake-reward (actual=%d vs expected=%d)\n", __func__, nStakeReward, nTreasuryBfwd + nCalculatedStakeReward);
                        return state.Invalid(BlockValidationResult::BLOCK_CONSENSUS, "bad-cs-amount");
                    }

                    CTxDestination dfDest = CBitcoinAddress(pTreasuryFundSettings->sTreasuryFundAddresses).Get();
                    if (std::get_if<CNoDestination>(&dfDest)) {
                        return error("%s: Failed to get treasury fund destination: %s.", __func__, pTreasuryFundSettings->sTreasuryFundAddresses);
                    }
                    CScript fundScriptPubKey = GetScriptForDestination(dfDest);

                    // Output 1 must be to the treasury fund
                    const CTxOutStandard *outputDF = txCoinstake->vpout[1]->GetStandardOutput();
                    if (!outputDF) {
                        LogPrintf("ERROR: %s: Bad treasury fund output.\n", __func__);
                        return state.Invalid(BlockValidationResult::BLOCK_CONSENSUS, "bad-cs");
                    }
                    if (outputDF->scriptPubKey != fundScriptPubKey) {
                        LogPrintf("ERROR: %s: Bad treasury fund output script.\n", __func__);
                        return state.Invalid(BlockValidationResult::BLOCK_CONSENSUS, "bad-cs");
                    }
                    if (outputDF->nValue < nTreasuryBfwd + nMinTreasuryPart) { // Max value is clamped already
                        LogPrintf("ERROR: %s: Bad treasury-reward (actual=%d vs minfundpart=%d)\n", __func__, nStakeReward, nTreasuryBfwd + nMinTreasuryPart);
                        return state.Invalid(BlockValidationResult::BLOCK_CONSENSUS, "bad-cs-fund-amount");
                    }
                    if (txCoinstake->GetTreasuryFundCfwd(nTreasuryCfwdCheck)) {
                        LogPrintf("ERROR: %s: Coinstake treasury cfwd must be unset.\n", __func__);
                        return state.Invalid(BlockValidationResult::BLOCK_CONSENSUS, "bad-cs-cfwd");
                    }
                } else {
                    // Ensure cfwd data output is correct and nStakeReward is <= nHolderPart
                    // cfwd must == nTreasuryBfwd + (nCalculatedStakeReward - nStakeReward) // Allowing users to set a higher split

                    if (nStakeReward < 0 || nStakeReward > nMaxHolderPart) {
                        LogPrintf("ERROR: %s: Bad stake-reward (actual=%d vs maxholderpart=%d)\n", __func__, nStakeReward, nMaxHolderPart);
                        return state.Invalid(BlockValidationResult::BLOCK_CONSENSUS, "bad-cs-amount");
                    }
                    CAmount nTreasuryCfwd = nTreasuryBfwd + nCalculatedStakeReward - nStakeReward;
                    if (!txCoinstake->GetTreasuryFundCfwd(nTreasuryCfwdCheck)
                        || nTreasuryCfwdCheck != nTreasuryCfwd) {
                        LogPrintf("ERROR: %s: Coinstake treasury fund carried forward mismatch (actual=%d vs expected=%d)\n", __func__, nTreasuryCfwdCheck, nTreasuryCfwd);
                        return state.Invalid(BlockValidationResult::BLOCK_CONSENSUS, "bad-cs-cfwd");
                    }
                }

                particl::coinStakeCache.InsertCoinStake(blockHash, txCoinstake);
            }
        } else {
            if (blockHash != m_params.GetConsensus().hashGenesisBlock) {
                LogPrintf("ERROR: %s: Block isn't coinstake or genesis.\n", __func__);
                return state.Invalid(BlockValidationResult::BLOCK_CONSENSUS, "bad-cs");
            }
        }
    } else {
        CAmount blockReward = nFees + GetBlockSubsidy(pindex->nHeight, m_params.GetConsensus());
        if (block.vtx[0]->GetValueOut() > blockReward) {
            LogPrintf("ERROR: ConnectBlock(): coinbase pays too much (actual=%d vs limit=%d)\n", block.vtx[0]->GetValueOut(), blockReward);
            return state.Invalid(BlockValidationResult::BLOCK_CONSENSUS, "bad-cb-amount");
        }
    }

    int64_t nTime4 = GetTimeMicros(); nTimeVerify += nTime4 - nTime2;
    LogPrint(BCLog::BENCH, "    - Verify %u txins: %.2fms (%.3fms/txin) [%.2fs (%.2fms/blk)]\n", nInputs - 1, MILLI * (nTime4 - nTime2), nInputs <= 1 ? 0 : MILLI * (nTime4 - nTime2) / (nInputs-1), nTimeVerify * MICRO, nTimeVerify * MILLI / nBlocksTotal);

    if (fJustCheck)
        return true;

    if (consensus.exploit_fix_2_height && pindex->nHeight == (int)consensus.exploit_fix_2_height) {
        // Set moneysupply to utxoset sum
        pindex->nMoneySupply = particl::GetUTXOSum(*this) + nMoneyCreated;
        LogPrintf("RCT mint fix HF2, set nMoneySupply to: %d\n", pindex->nMoneySupply);
        reset_balances = true;
        block_balances[BAL_IND_PLAIN] = pindex->nMoneySupply;
    } else {
        pindex->nMoneySupply = (pindex->pprev ? pindex->pprev->nMoneySupply : 0) + nMoneyCreated;
    }
    pindex->nAnonOutputs = view.nLastRCTOutput;
    setDirtyBlockIndex.insert(pindex); // pindex has changed, must save to disk

    if ((!fIsGenesisBlock || fParticlMode) &&
        !WriteUndoDataForBlock(blockundo, state, pindex, m_params))
        return false;

    if (!pindex->IsValid(BLOCK_VALID_SCRIPTS)) {
        pindex->RaiseValidity(BLOCK_VALID_SCRIPTS);
        setDirtyBlockIndex.insert(pindex);
    }


    if (fTimestampIndex) {
        unsigned int logicalTS = pindex->nTime;
        if (!m_blockman.m_block_tree_db->WriteTimestampIndex(CTimestampIndexKey(logicalTS, pindex->GetBlockHash()))) {
            return AbortNode(state, "Failed to write timestamp index");
        }
        if (!m_blockman.m_block_tree_db->WriteTimestampBlockIndex(CTimestampBlockIndexKey(pindex->GetBlockHash()), CTimestampBlockIndexValue(logicalTS))) {
            return AbortNode(state, "Failed to write blockhash index");
        }
    }
    if (fBalancesIndex) {
        BlockBalances values(block_balances);
        if (pindex->pprev && !reset_balances) {
            BlockBalances prev_balances;
            if (!m_blockman.m_block_tree_db->ReadBlockBalancesIndex(pindex->pprev->GetBlockHash(), prev_balances)) {
                return AbortNode(state, "Failed to read previous block's balances");
            } else {
                values.sum(prev_balances);
            }
        }
        if (!m_blockman.m_block_tree_db->WriteBlockBalancesIndex(block.GetHash(), values)) {
            return AbortNode(state, "Failed to write balances index");
        }
    }

    assert(pindex->phashBlock);
    // add this block to the view's block chain
    view.SetBestBlock(pindex->GetBlockHash(), pindex->nHeight);

    int64_t nTime5 = GetTimeMicros(); nTimeIndex += nTime5 - nTime4;
    LogPrint(BCLog::BENCH, "    - Index writing: %.2fms [%.2fs (%.2fms/blk)]\n", MILLI * (nTime5 - nTime4), nTimeIndex * MICRO, nTimeIndex * MILLI / nBlocksTotal);

    TRACE6(validation, block_connected,
        block.GetHash().data(),
        pindex->nHeight,
        block.vtx.size(),
        nInputs,
        nSigOpsCost,
        GetTimeMicros() - nTimeStart // in microseconds (µs)
    );

    return true;
}

CoinsCacheSizeState CChainState::GetCoinsCacheSizeState()
{
    return this->GetCoinsCacheSizeState(
        m_coinstip_cache_size_bytes,
        gArgs.GetIntArg("-maxmempool", DEFAULT_MAX_MEMPOOL_SIZE) * 1000000);
}

CoinsCacheSizeState CChainState::GetCoinsCacheSizeState(
    size_t max_coins_cache_size_bytes,
    size_t max_mempool_size_bytes)
{
    const int64_t nMempoolUsage = m_mempool ? m_mempool->DynamicMemoryUsage() : 0;
    int64_t cacheSize = CoinsTip().DynamicMemoryUsage();
    int64_t nTotalSpace =
        max_coins_cache_size_bytes + std::max<int64_t>(max_mempool_size_bytes - nMempoolUsage, 0);

    //! No need to periodic flush if at least this much space still available.
    static constexpr int64_t MAX_BLOCK_COINSDB_USAGE_BYTES = 10 * 1024 * 1024;  // 10MB
    int64_t large_threshold =
        std::max((9 * nTotalSpace) / 10, nTotalSpace - MAX_BLOCK_COINSDB_USAGE_BYTES);

    if (cacheSize > nTotalSpace) {
        LogPrintf("Cache size (%s) exceeds total space (%s)\n", cacheSize, nTotalSpace);
        return CoinsCacheSizeState::CRITICAL;
    } else if (cacheSize > large_threshold) {
        return CoinsCacheSizeState::LARGE;
    }
    return CoinsCacheSizeState::OK;
}

bool CChainState::FlushStateToDisk(
    BlockValidationState &state,
    FlushStateMode mode,
    int nManualPruneHeight)
{
    LOCK(cs_main);
    assert(this->CanFlushToDisk());
    static std::chrono::microseconds nLastWrite{0};
    static std::chrono::microseconds nLastFlush{0};
    std::set<int> setFilesToPrune;
    bool full_flush_completed = false;

    const size_t coins_count = CoinsTip().GetCacheSize();
    const size_t coins_mem_usage = CoinsTip().DynamicMemoryUsage();

    try {
    {
        bool fFlushForPrune = false;
        bool fDoFullFlush = false;

        CoinsCacheSizeState cache_state = GetCoinsCacheSizeState();
        LOCK(cs_LastBlockFile);
        if (fPruneMode && (fCheckForPruning || nManualPruneHeight > 0) && !fReindex) {
            // make sure we don't prune above the blockfilterindexes bestblocks
            // pruning is height-based
            int last_prune = m_chain.Height(); // last height we can prune
            ForEachBlockFilterIndex([&](BlockFilterIndex& index) {
               last_prune = std::max(1, std::min(last_prune, index.GetSummary().best_block_height));
            });

            if (nManualPruneHeight > 0) {
                LOG_TIME_MILLIS_WITH_CATEGORY("find files to prune (manual)", BCLog::BENCH);

                m_blockman.FindFilesToPruneManual(setFilesToPrune, std::min(last_prune, nManualPruneHeight), m_chain.Height());
            } else {
                LOG_TIME_MILLIS_WITH_CATEGORY("find files to prune", BCLog::BENCH);

                m_blockman.FindFilesToPrune(setFilesToPrune, m_params.PruneAfterHeight(), m_chain.Height(), last_prune, IsInitialBlockDownload());
                fCheckForPruning = false;
            }
            if (!setFilesToPrune.empty()) {
                fFlushForPrune = true;
                if (!fHavePruned) {
                    m_blockman.m_block_tree_db->WriteFlag("prunedblockfiles", true);
                    fHavePruned = true;
                }
            }
        }
        const auto nNow = GetTime<std::chrono::microseconds>();
        // Avoid writing/flushing immediately after startup.
        if (nLastWrite.count() == 0) {
            nLastWrite = nNow;
        }
        if (nLastFlush.count() == 0) {
            nLastFlush = nNow;
        }
        // The cache is large and we're within 10% and 10 MiB of the limit, but we have time now (not in the middle of a block processing).
        bool fCacheLarge = mode == FlushStateMode::PERIODIC && cache_state >= CoinsCacheSizeState::LARGE;
        // The cache is over the limit, we have to write now.
        bool fCacheCritical = mode == FlushStateMode::IF_NEEDED && cache_state >= CoinsCacheSizeState::CRITICAL;
        // It's been a while since we wrote the block index to disk. Do this frequently, so we don't need to redownload after a crash.
        bool fPeriodicWrite = mode == FlushStateMode::PERIODIC && nNow > nLastWrite + DATABASE_WRITE_INTERVAL;
        // It's been very long since we flushed the cache. Do this infrequently, to optimize cache usage.
        bool fPeriodicFlush = mode == FlushStateMode::PERIODIC && nNow > nLastFlush + DATABASE_FLUSH_INTERVAL;
        // Combine all conditions that result in a full cache flush.
        fDoFullFlush = (mode == FlushStateMode::ALWAYS) || fCacheLarge || fCacheCritical || fPeriodicFlush || fFlushForPrune;
        // Write blocks and block index to disk.
        if (fDoFullFlush || fPeriodicWrite) {
            // Depend on nMinDiskSpace to ensure we can write block index
            if (!CheckDiskSpace(gArgs.GetBlocksDirPath())) {
                return AbortNode(state, "Disk space is too low!", _("Disk space is too low!"));
            }
            {
                LOG_TIME_MILLIS_WITH_CATEGORY("write block and undo data to disk", BCLog::BENCH);

                // First make sure all block and undo data is flushed to disk.
                FlushBlockFile();
            }

            // Then update all block file information (which may refer to block and undo files).
            {
                LOG_TIME_MILLIS_WITH_CATEGORY("write block index to disk", BCLog::BENCH);

                std::vector<std::pair<int, const CBlockFileInfo*> > vFiles;
                vFiles.reserve(setDirtyFileInfo.size());
                for (std::set<int>::iterator it = setDirtyFileInfo.begin(); it != setDirtyFileInfo.end(); ) {
                    vFiles.push_back(std::make_pair(*it, &vinfoBlockFile[*it]));
                    setDirtyFileInfo.erase(it++);
                }
                std::vector<const CBlockIndex*> vBlocks;
                vBlocks.reserve(setDirtyBlockIndex.size());
                for (std::set<CBlockIndex*>::iterator it = setDirtyBlockIndex.begin(); it != setDirtyBlockIndex.end(); ) {
                    if ((*it)->nFlags & BLOCK_ACCEPTED) {
                        vBlocks.push_back(*it);
                    }
                    setDirtyBlockIndex.erase(it++);
                }
                if (!m_blockman.m_block_tree_db->WriteBatchSync(vFiles, nLastBlockFile, vBlocks)) {
                    return AbortNode(state, "Failed to write to block index database");
                }
            }
            // Finally remove any pruned files
            if (fFlushForPrune) {
                LOG_TIME_MILLIS_WITH_CATEGORY("unlink pruned files", BCLog::BENCH);

                UnlinkPrunedFiles(setFilesToPrune);
            }
            nLastWrite = nNow;
        }
        // Flush best chain related state. This can only be done if the blocks / block index write was also done.
        if (fDoFullFlush && !CoinsTip().GetBestBlock().IsNull()) {
            LOG_TIME_MILLIS_WITH_CATEGORY(strprintf("write coins cache to disk (%d coins, %.2fkB)",
                coins_count, coins_mem_usage / 1000), BCLog::BENCH);

            // Typical Coin structures on disk are around 48 bytes in size.
            // Pushing a new one to the database can cause it to be written
            // twice (once in the log, and once in the tables). This is already
            // an overestimation, as most will delete an existing entry or
            // overwrite one. Still, use a conservative safety factor of 2.
            if (!CheckDiskSpace(gArgs.GetDataDirNet(), 48 * 2 * 2 * CoinsTip().GetCacheSize())) {
                return AbortNode(state, "Disk space is too low!", _("Disk space is too low!"));
            }
            // Flush the chainstate (which may refer to block index entries).
            if (!CoinsTip().Flush())
                return AbortNode(state, "Failed to write to coin database");
            nLastFlush = nNow;
            full_flush_completed = true;
        }
    }
    if (full_flush_completed) {
        // Update best block in wallet (so we can detect restored wallets).
        GetMainSignals().ChainStateFlushed(m_chain.GetLocator());
    }
    } catch (const std::runtime_error& e) {
        return AbortNode(state, std::string("System error while flushing: ") + e.what());
    }
    return true;
}

void CChainState::ForceFlushStateToDisk()
{
    BlockValidationState state;
    if (!this->FlushStateToDisk(state, FlushStateMode::ALWAYS)) {
        LogPrintf("%s: failed to flush state (%s)\n", __func__, state.ToString());
    }
}

void CChainState::PruneAndFlush()
{
    BlockValidationState state;
    fCheckForPruning = true;
    if (!this->FlushStateToDisk(state, FlushStateMode::NONE)) {
        LogPrintf("%s: failed to flush state (%s)\n", __func__, state.ToString());
    }
}

static void DoWarning(const bilingual_str& warning)
{
    static bool fWarned = false;
    SetMiscWarning(warning);
    if (!fWarned) {
        AlertNotify(warning.original);
        fWarned = true;
    }
}

static void ClearSpentCache(CChainState &chainstate, CDBBatch &batch, int height)
{
    CBlockIndex* pblockindex = chainstate.m_chain[height];
    if (!pblockindex) {
        return;
    }
    CBlock block;
    if (!ReadBlockFromDisk(block, pblockindex, Params().GetConsensus())) {
        LogPrintf("%s: failed read block from disk (%d, %s)\n", __func__, height, pblockindex->GetBlockHash().ToString());
        return;
    }
    for (int i = block.vtx.size() - 1; i >= 0; i--) {
        const CTransaction &tx = *(block.vtx[i]);
        for (const auto &txin : tx.vin) {
            if (!txin.IsAnonInput()) {
                batch.Erase(std::make_pair(DB_SPENTCACHE, txin.prevout));
            }
        }
    }
}

bool FlushView(CCoinsViewCache *view, BlockValidationState& state, CChainState &chainstate, bool fDisconnecting)
{
    auto& pblocktree{chainstate.m_blockman.m_block_tree_db};

    if (!view->Flush())
        return false;

    if (fAddressIndex) {
        if (fDisconnecting) {
            if (!pblocktree->EraseAddressIndex(view->addressIndex)) {
                return AbortNode(state, "Failed to delete address index");
            }
        } else {
            if (!pblocktree->WriteAddressIndex(view->addressIndex)) {
                return AbortNode(state, "Failed to write address index");
            }
        }
        if (!pblocktree->UpdateAddressUnspentIndex(view->addressUnspentIndex)) {
            return AbortNode(state, "Failed to write address unspent index");
        }
    }

    if (fSpentIndex) {
        if (!pblocktree->UpdateSpentIndex(view->spentIndex)) {
            return AbortNode(state, "Failed to write transaction index");
        }
    }

    view->addressIndex.clear();
    view->addressUnspentIndex.clear();
    view->spentIndex.clear();

    if (fDisconnecting) {
        for (const auto &it : view->keyImages) {
            if (!pblocktree->EraseRCTKeyImage(it.first)) {
                return error("%s: EraseRCTKeyImage failed, txn %s.", __func__, it.second.ToString());
            }
        }
        for (const auto &it : view->anonOutputLinks) {
            if (!pblocktree->EraseRCTOutput(it.second)) {
                return error("%s: EraseRCTOutput failed.", __func__);
            }
            if (!pblocktree->EraseRCTOutputLink(it.first)) {
                return error("%s: EraseRCTOutputLink failed.", __func__);
            }
        }
        for (const auto &it : view->spent_cache) {
            if (!pblocktree->EraseSpentCache(it.first)) {
                return error("%s: EraseSpentCache failed.", __func__);
            }
        }
    } else {
        CDBBatch batch(*pblocktree);

        for (const auto &it : view->keyImages) {
            CAnonKeyImageInfo data(it.second, state.m_spend_height);
            batch.Write(std::make_pair(DB_RCTKEYIMAGE, it.first), data);
        }
        for (const auto &it : view->anonOutputs) {
            batch.Write(std::make_pair(DB_RCTOUTPUT, it.first), it.second);
        }
        for (const auto &it : view->anonOutputLinks) {
            batch.Write(std::make_pair(DB_RCTOUTPUT_LINK, it.first), it.second);
        }
        for (const auto &it : view->spent_cache) {
            batch.Write(std::make_pair(DB_SPENTCACHE, it.first), it.second);
        }
        if (state.m_spend_height > (int)MIN_BLOCKS_TO_KEEP) {
            ClearSpentCache(chainstate, batch, state.m_spend_height - (MIN_BLOCKS_TO_KEEP+1));
        }
        if (!pblocktree->WriteBatch(batch)) {
            return error("%s: Write index data failed.", __func__);
        }
    }

    view->nLastRCTOutput = 0;
    view->anonOutputs.clear();
    view->anonOutputLinks.clear();
    view->keyImages.clear();
    view->spent_cache.clear();

    return true;
};

/** Private helper function that concatenates warning messages. */
static void AppendWarning(bilingual_str& res, const bilingual_str& warn)
{
    if (!res.empty()) res += Untranslated(", ");
    res += warn;
}

static void UpdateTipLog(
    const CCoinsViewCache& coins_tip,
    const CBlockIndex* tip,
    const CChainParams& params,
    const std::string& func_name,
    const std::string& prefix,
    const std::string& warning_messages) EXCLUSIVE_LOCKS_REQUIRED(::cs_main)
{

    AssertLockHeld(::cs_main);
    LogPrintf("%s%s: new best=%s height=%d version=0x%08x log2_work=%f tx=%lu date='%s' progress=%f cache=%.1fMiB(%utxo)%s\n",
        prefix, func_name,
        tip->GetBlockHash().ToString(), tip->nHeight, tip->nVersion,
        log(tip->nChainWork.getdouble()) / log(2.0), (unsigned long)tip->nChainTx,
        FormatISO8601DateTime(tip->GetBlockTime()),
        GuessVerificationProgress(params.TxData(), tip),
        coins_tip.DynamicMemoryUsage() * (1.0 / (1 << 20)),
        coins_tip.GetCacheSize(),
        !warning_messages.empty() ? strprintf(" warning='%s'", warning_messages) : "");
}

void CChainState::UpdateTip(const CBlockIndex* pindexNew)
{
    const auto& coins_tip = this->CoinsTip();

    // The remainder of the function isn't relevant if we are not acting on
    // the active chainstate, so return if need be.
    if (this != &m_chainman.ActiveChainstate()) {
        // Only log every so often so that we don't bury log messages at the tip.
        constexpr int BACKGROUND_LOG_INTERVAL = 2000;
        if (pindexNew->nHeight % BACKGROUND_LOG_INTERVAL == 0) {
            UpdateTipLog(coins_tip, pindexNew, m_params, __func__, "[background validation] ", "");
        }
        return;
    }

    // New best block
    if (m_mempool) {
        m_mempool->AddTransactionsUpdated(1);
    }

    {
        LOCK(g_best_block_mutex);
        g_best_block = pindexNew->GetBlockHash();
        g_best_block_cv.notify_all();
    }

    bilingual_str warning_messages;
    if (!this->IsInitialBlockDownload()) {
        const CBlockIndex* pindex = pindexNew;
        for (int bit = 0; bit < VERSIONBITS_NUM_BITS; bit++) {
            WarningBitsConditionChecker checker(bit);
            ThresholdState state = checker.GetStateFor(pindex, m_params.GetConsensus(), warningcache[bit]);
            if (state == ThresholdState::ACTIVE || state == ThresholdState::LOCKED_IN) {
                const bilingual_str warning = strprintf(_("Unknown new rules activated (versionbit %i)"), bit);
                if (state == ThresholdState::ACTIVE) {
                    DoWarning(warning);
                } else {
                    AppendWarning(warning_messages, warning);
                }
            }
        }
    }
    UpdateTipLog(coins_tip, pindexNew, m_params, __func__, "", warning_messages.original);
}

/** Disconnect m_chain's tip.
  * After calling, the mempool will be in an inconsistent state, with
  * transactions from disconnected blocks being added to disconnectpool.  You
  * should make the mempool consistent again by calling MaybeUpdateMempoolForReorg.
  * with cs_main held.
  *
  * If disconnectpool is nullptr, then no disconnected transactions are added to
  * disconnectpool (note that the caller is responsible for mempool consistency
  * in any case).
  */
bool CChainState::DisconnectTip(BlockValidationState& state, DisconnectedBlockTransactions* disconnectpool)
{
    AssertLockHeld(cs_main);
    if (m_mempool) AssertLockHeld(m_mempool->cs);

    CBlockIndex *pindexDelete = m_chain.Tip();
    assert(pindexDelete);
    // Read block from disk.
    std::shared_ptr<CBlock> pblock = std::make_shared<CBlock>();
    CBlock& block = *pblock;
    if (!ReadBlockFromDisk(block, pindexDelete, m_params.GetConsensus())) {
        return error("DisconnectTip(): Failed to read block");
    }
    // Apply the block atomically to the chain state.
    int64_t nStart = GetTimeMicros();
    {
        CCoinsViewCache view(&CoinsTip());
        assert(view.GetBestBlock() == pindexDelete->GetBlockHash());
        if (DisconnectBlock(block, pindexDelete, view) != DISCONNECT_OK)
            return error("DisconnectTip(): DisconnectBlock %s failed", pindexDelete->GetBlockHash().ToString());
        bool flushed = FlushView(&view, state, *this, true);
        assert(flushed);
    }
    LogPrint(BCLog::BENCH, "- Disconnect block: %.2fms\n", (GetTimeMicros() - nStart) * MILLI);
    // Write the chain state to disk, if necessary.
    if (!FlushStateToDisk(state, FlushStateMode::IF_NEEDED)) {
        return false;
    }

    if (disconnectpool && m_mempool) {
        // Save transactions to re-add to mempool at end of reorg
        for (auto it = block.vtx.rbegin(); it != block.vtx.rend(); ++it) {
            disconnectpool->addTransaction(*it);
        }
        while (disconnectpool->DynamicMemoryUsage() > MAX_DISCONNECTED_TX_POOL_SIZE * 1000) {
            // Drop the earliest entry, and remove its children from the mempool.
            auto it = disconnectpool->queuedTx.get<insertion_order>().begin();
            m_mempool->removeRecursive(**it, MemPoolRemovalReason::REORG);
            disconnectpool->removeEntry(it);
        }
    }

    m_chain.SetTip(pindexDelete->pprev);

    UpdateTip(pindexDelete->pprev);
    // Let wallets know transactions went from 1-confirmed to
    // 0-confirmed or conflicted:
    GetMainSignals().BlockDisconnected(pblock, pindexDelete);
    return true;
}

static int64_t nTimeReadFromDisk = 0;
static int64_t nTimeConnectTotal = 0;
static int64_t nTimeFlush = 0;
static int64_t nTimeChainState = 0;
static int64_t nTimePostConnect = 0;

struct PerBlockConnectTrace {
    CBlockIndex* pindex = nullptr;
    std::shared_ptr<const CBlock> pblock;
    PerBlockConnectTrace() {}
};
/**
 * Used to track blocks whose transactions were applied to the UTXO state as a
 * part of a single ActivateBestChainStep call.
 *
 * This class is single-use, once you call GetBlocksConnected() you have to throw
 * it away and make a new one.
 */
class ConnectTrace {
private:
    std::vector<PerBlockConnectTrace> blocksConnected;

public:
    explicit ConnectTrace() : blocksConnected(1) {}

    void BlockConnected(CBlockIndex* pindex, std::shared_ptr<const CBlock> pblock) {
        assert(!blocksConnected.back().pindex);
        assert(pindex);
        assert(pblock);
        blocksConnected.back().pindex = pindex;
        blocksConnected.back().pblock = std::move(pblock);
        blocksConnected.emplace_back();
    }

    std::vector<PerBlockConnectTrace>& GetBlocksConnected() {
        // We always keep one extra block at the end of our list because
        // blocks are added after all the conflicted transactions have
        // been filled in. Thus, the last entry should always be an empty
        // one waiting for the transactions from the next block. We pop
        // the last entry here to make sure the list we return is sane.
        assert(!blocksConnected.back().pindex);
        blocksConnected.pop_back();
        return blocksConnected;
    }
};

/**
 * Connect a new block to m_chain. pblock is either nullptr or a pointer to a CBlock
 * corresponding to pindexNew, to bypass loading it again from disk.
 *
 * The block is added to connectTrace if connection succeeds.
 */
bool CChainState::ConnectTip(BlockValidationState& state, CBlockIndex* pindexNew, const std::shared_ptr<const CBlock>& pblock, ConnectTrace& connectTrace, DisconnectedBlockTransactions& disconnectpool)
{
    AssertLockHeld(cs_main);
    if (m_mempool) AssertLockHeld(m_mempool->cs);

    assert(pindexNew->pprev == m_chain.Tip());
    // Read block from disk.
    int64_t nTime1 = GetTimeMicros();
    std::shared_ptr<const CBlock> pthisBlock;
    if (!pblock) {
        std::shared_ptr<CBlock> pblockNew = std::make_shared<CBlock>();
        if (!ReadBlockFromDisk(*pblockNew, pindexNew, m_params.GetConsensus())) {
            return AbortNode(state, "Failed to read block");
        }
        pthisBlock = pblockNew;
    } else {
        pthisBlock = pblock;
    }
    const CBlock& blockConnecting = *pthisBlock;
    // Apply the block atomically to the chain state.
    int64_t nTime2 = GetTimeMicros(); nTimeReadFromDisk += nTime2 - nTime1;
    int64_t nTime3;

    LogPrint(BCLog::BENCH, "  - Load block from disk: %.2fms [%.2fs]\n", (nTime2 - nTime1) * MILLI, nTimeReadFromDisk * MICRO);
    {
        CCoinsViewCache view(&CoinsTip());
        bool rv = ConnectBlock(blockConnecting, state, pindexNew, view);
        if (pindexNew->nFlags & BLOCK_FAILED_DUPLICATE_STAKE) {
            state.nFlags |= BLOCK_FAILED_DUPLICATE_STAKE;
        }
        GetMainSignals().BlockChecked(blockConnecting, state);
        if (!rv) {
            if (state.IsInvalid())
                InvalidBlockFound(pindexNew, state);
            return error("%s: ConnectBlock %s failed, %s", __func__, pindexNew->GetBlockHash().ToString(), state.ToString());
        }
        nTime3 = GetTimeMicros(); nTimeConnectTotal += nTime3 - nTime2;
        assert(nBlocksTotal > 0);
        LogPrint(BCLog::BENCH, "  - Connect total: %.2fms [%.2fs (%.2fms/blk)]\n", (nTime3 - nTime2) * MILLI, nTimeConnectTotal * MICRO, nTimeConnectTotal * MILLI / nBlocksTotal);
        bool flushed = FlushView(&view, state, *this, false);
        assert(flushed);
    }
    int64_t nTime4 = GetTimeMicros(); nTimeFlush += nTime4 - nTime3;
    LogPrint(BCLog::BENCH, "  - Flush: %.2fms [%.2fs (%.2fms/blk)]\n", (nTime4 - nTime3) * MILLI, nTimeFlush * MICRO, nTimeFlush * MILLI / nBlocksTotal);
    // Write the chain state to disk, if necessary.
    if (!FlushStateToDisk(state, FlushStateMode::IF_NEEDED))
    {
        //RollBackRCTIndex(nLastValidRCTOutput, setConnectKi);
        return false;
    }
    int64_t nTime5 = GetTimeMicros(); nTimeChainState += nTime5 - nTime4;
    LogPrint(BCLog::BENCH, "  - Writing chainstate: %.2fms [%.2fs (%.2fms/blk)]\n", (nTime5 - nTime4) * MILLI, nTimeChainState * MICRO, nTimeChainState * MILLI / nBlocksTotal);
    // Remove conflicting transactions from the mempool.;
    if (m_mempool) {
        m_mempool->removeForBlock(blockConnecting.vtx, pindexNew->nHeight);
        disconnectpool.removeForBlock(blockConnecting.vtx);
    }
    // Update m_chain & related variables.
    m_chain.SetTip(pindexNew);
    UpdateTip(pindexNew);

    int64_t nTime6 = GetTimeMicros(); nTimePostConnect += nTime6 - nTime5; nTimeTotal += nTime6 - nTime1;
    LogPrint(BCLog::BENCH, "  - Connect postprocess: %.2fms [%.2fs (%.2fms/blk)]\n", (nTime6 - nTime5) * MILLI, nTimePostConnect * MICRO, nTimePostConnect * MILLI / nBlocksTotal);
    LogPrint(BCLog::BENCH, "- Connect block: %.2fms [%.2fs (%.2fms/blk)]\n", (nTime6 - nTime1) * MILLI, nTimeTotal * MICRO, nTimeTotal * MILLI / nBlocksTotal);

    connectTrace.BlockConnected(pindexNew, std::move(pthisBlock));
    return true;
}

/**
 * Return the tip of the chain with the most work in it, that isn't
 * known to be invalid (it's however far from certain to be valid).
 */
CBlockIndex* CChainState::FindMostWorkChain() {
    do {
        CBlockIndex *pindexNew = nullptr;

        // Find the best candidate header.
        {
            std::set<CBlockIndex*, CBlockIndexWorkComparator>::reverse_iterator it = setBlockIndexCandidates.rbegin();
            if (it == setBlockIndexCandidates.rend())
                return nullptr;
            pindexNew = *it;
        }

        // Check whether all blocks on the path between the currently active chain and the candidate are valid.
        // Just going until the active chain is an optimization, as we know all blocks in it are valid already.
        CBlockIndex *pindexTest = pindexNew;
        bool fInvalidAncestor = false;
        while (pindexTest && !m_chain.Contains(pindexTest)) {
            assert(pindexTest->HaveTxsDownloaded() || pindexTest->nHeight == 0);

            // Pruned nodes may have entries in setBlockIndexCandidates for
            // which block files have been deleted.  Remove those as candidates
            // for the most work chain if we come across them; we can't switch
            // to a chain unless we have all the non-active-chain parent blocks.
            bool fFailedChain = pindexTest->nStatus & BLOCK_FAILED_MASK;
            bool fMissingData = !(pindexTest->nStatus & BLOCK_HAVE_DATA);

            if (fFailedChain || fMissingData) {
                // Candidate chain is not usable (either invalid or missing data)
                if (fFailedChain && (pindexBestInvalid == nullptr || pindexNew->nChainWork > pindexBestInvalid->nChainWork))
                    pindexBestInvalid = pindexNew;
                CBlockIndex *pindexFailed = pindexNew;
                // Remove the entire chain from the set.
                while (pindexTest != pindexFailed) {
                    if (fFailedChain) {

                        if (pindexTest->nFlags & BLOCK_FAILED_DUPLICATE_STAKE)
                            pindexFailed->nFlags |= BLOCK_FAILED_DUPLICATE_STAKE;

                        pindexFailed->nStatus |= BLOCK_FAILED_CHILD;
                    } else if (fMissingData) {
                        // If we're missing data, then add back to m_blocks_unlinked,
                        // so that if the block arrives in the future we can try adding
                        // to setBlockIndexCandidates again.
                        m_blockman.m_blocks_unlinked.insert(
                            std::make_pair(pindexFailed->pprev, pindexFailed));
                    }
                    setBlockIndexCandidates.erase(pindexFailed);
                    pindexFailed = pindexFailed->pprev;
                }
                setBlockIndexCandidates.erase(pindexTest);
                fInvalidAncestor = true;
                break;
            }
            pindexTest = pindexTest->pprev;
        }
        if (!fInvalidAncestor)
            return pindexNew;
    } while(true);
}

/** Delete all entries in setBlockIndexCandidates that are worse than the current tip. */
void CChainState::PruneBlockIndexCandidates() {
    // Note that we can't delete the current block itself, as we may need to return to it later in case a
    // reorganization to a better block fails.
    std::set<CBlockIndex*, CBlockIndexWorkComparator>::iterator it = setBlockIndexCandidates.begin();
    while (it != setBlockIndexCandidates.end() && setBlockIndexCandidates.value_comp()(*it, m_chain.Tip())) {
        setBlockIndexCandidates.erase(it++);
    }
    // Either the current tip or a successor of it we're working towards is left in setBlockIndexCandidates.
    assert(!setBlockIndexCandidates.empty());
}

/**
 * Try to make some progress towards making pindexMostWork the active block.
 * pblock is either nullptr or a pointer to a CBlock corresponding to pindexMostWork.
 *
 * @returns true unless a system error occurred
 */
bool CChainState::ActivateBestChainStep(BlockValidationState& state, CBlockIndex* pindexMostWork, const std::shared_ptr<const CBlock>& pblock, bool& fInvalidFound, ConnectTrace& connectTrace)
{
    AssertLockHeld(cs_main);
    if (m_mempool) AssertLockHeld(m_mempool->cs);

    const CBlockIndex* pindexOldTip = m_chain.Tip();
    const CBlockIndex* pindexFork = m_chain.FindFork(pindexMostWork);

    // Disconnect active blocks which are no longer in the best chain.
    bool fBlocksDisconnected = false;
    DisconnectedBlockTransactions disconnectpool;
    while (m_chain.Tip() && m_chain.Tip() != pindexFork) {
        if (!DisconnectTip(state, &disconnectpool)) {
            // This is likely a fatal error, but keep the mempool consistent,
            // just in case. Only remove from the mempool in this case.
            MaybeUpdateMempoolForReorg(disconnectpool, false);

            // If we're unable to disconnect a block during normal operation,
            // then that is a failure of our local system -- we should abort
            // rather than stay on a less work chain.
            AbortNode(state, "Failed to disconnect block; see debug.log for details");
            return false;
        }
        fBlocksDisconnected = true;
    }

    // Build list of new blocks to connect (in descending height order).
    std::vector<CBlockIndex*> vpindexToConnect;
    bool fContinue = true;
    int nHeight = pindexFork ? pindexFork->nHeight : -1;
    while (fContinue && nHeight != pindexMostWork->nHeight) {
        // Don't iterate the entire list of potential improvements toward the best tip, as we likely only need
        // a few blocks along the way.
        int nTargetHeight = std::min(nHeight + 32, pindexMostWork->nHeight);
        vpindexToConnect.clear();
        vpindexToConnect.reserve(nTargetHeight - nHeight);
        CBlockIndex* pindexIter = pindexMostWork->GetAncestor(nTargetHeight);
        while (pindexIter && pindexIter->nHeight != nHeight) {
            vpindexToConnect.push_back(pindexIter);
            pindexIter = pindexIter->pprev;
        }
        nHeight = nTargetHeight;

        // Connect new blocks.
        for (CBlockIndex* pindexConnect : reverse_iterate(vpindexToConnect)) {
            if (!ConnectTip(state, pindexConnect, pindexConnect == pindexMostWork ? pblock : std::shared_ptr<const CBlock>(), connectTrace, disconnectpool)) {
                if (state.IsInvalid()) {
                    // The block violates a consensus rule.
                    if (state.GetResult() != BlockValidationResult::BLOCK_MUTATED) {
                        InvalidChainFound(vpindexToConnect.front());
                    }
                    if (!state.m_preserve_state) {
                        auto pchainman = state.m_chainman;
                        auto ppeerman = state.m_peerman;
                        state = BlockValidationState();
                        state.m_chainman = pchainman;
                        state.m_peerman = ppeerman;
                    }
                    fInvalidFound = true;
                    fContinue = false;
                    break;
                } else {
                    // A system error occurred (disk space, database error, ...).
                    // Make the mempool consistent with the current tip, just in case
                    // any observers try to use it before shutdown.
                    MaybeUpdateMempoolForReorg(disconnectpool, false);
                    return false;
                }
            } else {
                PruneBlockIndexCandidates();
                if (!pindexOldTip || m_chain.Tip()->nChainWork > pindexOldTip->nChainWork) {
                    // We're in a better position than we were. Return temporarily to release the lock.
                    fContinue = false;
                    break;
                }
            }
        }
    }

    if (fBlocksDisconnected) {
        // If any blocks were disconnected, disconnectpool may be non empty.  Add
        // any disconnected transactions back to the mempool.
        MaybeUpdateMempoolForReorg(disconnectpool, true);
    }
    if (m_mempool) m_mempool->check(this->CoinsTip(), this->m_chain.Height() + 1);

    CheckForkWarningConditions();

    return true;
}

static SynchronizationState GetSynchronizationState(bool init)
{
    if (!init) return SynchronizationState::POST_INIT;
    if (::fReindex) return SynchronizationState::INIT_REINDEX;
    return SynchronizationState::INIT_DOWNLOAD;
}

static bool NotifyHeaderTip(CChainState& chainstate) LOCKS_EXCLUDED(cs_main) {
    bool fNotify = false;
    bool fInitialBlockDownload = false;
    static CBlockIndex* pindexHeaderOld = nullptr;
    CBlockIndex* pindexHeader = nullptr;
    {
        LOCK(cs_main);
        pindexHeader = pindexBestHeader;

        if (pindexHeader != pindexHeaderOld) {
            fNotify = true;
            fInitialBlockDownload = chainstate.IsInitialBlockDownload();
            pindexHeaderOld = pindexHeader;
        }
    }
    // Send block tip changed notifications without cs_main
    if (fNotify) {
        uiInterface.NotifyHeaderTip(GetSynchronizationState(fInitialBlockDownload), pindexHeader);
    }
    return fNotify;
}

static void LimitValidationInterfaceQueue() LOCKS_EXCLUDED(cs_main) {
    AssertLockNotHeld(cs_main);

    if (GetMainSignals().CallbacksPending() > 10) {
        SyncWithValidationInterfaceQueue();
    }
}

bool CChainState::ActivateBestChain(BlockValidationState& state, std::shared_ptr<const CBlock> pblock)
{
    // Note that while we're often called here from ProcessNewBlock, this is
    // far from a guarantee. Things in the P2P/RPC will often end up calling
    // us in the middle of ProcessNewBlock - do not assume pblock is set
    // sanely for performance or correctness!
    AssertLockNotHeld(cs_main);

    // ABC maintains a fair degree of expensive-to-calculate internal state
    // because this function periodically releases cs_main so that it does not lock up other threads for too long
    // during large connects - and to allow for e.g. the callback queue to drain
    // we use m_cs_chainstate to enforce mutual exclusion so that only one caller may execute this function at a time
    LOCK(m_cs_chainstate);

    CBlockIndex *pindexMostWork = nullptr;
    CBlockIndex *pindexNewTip = nullptr;
    int nStopAtHeight = gArgs.GetIntArg("-stopatheight", DEFAULT_STOPATHEIGHT);
    do {
        // Block until the validation queue drains. This should largely
        // never happen in normal operation, however may happen during
        // reindex, causing memory blowup if we run too far ahead.
        // Note that if a validationinterface callback ends up calling
        // ActivateBestChain this may lead to a deadlock! We should
        // probably have a DEBUG_LOCKORDER test for this in the future.
        LimitValidationInterfaceQueue();

        std::vector<uint256> connected_blocks;
        {
            LOCK(cs_main);
            // Lock transaction pool for at least as long as it takes for connectTrace to be consumed
            LOCK(MempoolMutex());
            CBlockIndex* starting_tip = m_chain.Tip();
            bool blocks_connected = false;
            do {
                // We absolutely may not unlock cs_main until we've made forward progress
                // (with the exception of shutdown due to hardware issues, low disk space, etc).
                ConnectTrace connectTrace; // Destructed before cs_main is unlocked

                if (pindexMostWork == nullptr) {
                    pindexMostWork = FindMostWorkChain();
                }

                // Whether we have anything to do at all.
                if (pindexMostWork == nullptr || pindexMostWork == m_chain.Tip()) {
                    break;
                }

                bool fInvalidFound = false;
                std::shared_ptr<const CBlock> nullBlockPtr;
                if (!ActivateBestChainStep(state, pindexMostWork, pblock && pblock->GetHash() == pindexMostWork->GetBlockHash() ? pblock : nullBlockPtr, fInvalidFound, connectTrace)) {
                    // A system error occurred
                    return false;
                }
                blocks_connected = true;

                if (fInvalidFound) {
                    // Wipe cache, we may need another branch now.
                    pindexMostWork = nullptr;
                }
                pindexNewTip = m_chain.Tip();

                for (const PerBlockConnectTrace& trace : connectTrace.GetBlocksConnected()) {
                    assert(trace.pblock && trace.pindex);
                    connected_blocks.push_back(trace.pblock->GetHash());
                    GetMainSignals().BlockConnected(trace.pblock, trace.pindex);
                }
            } while (!m_chain.Tip() || (starting_tip && CBlockIndexWorkComparator()(m_chain.Tip(), starting_tip)));
            if (!blocks_connected) return true;

            const CBlockIndex* pindexFork = m_chain.FindFork(starting_tip);
            bool fInitialDownload = IsInitialBlockDownload();

            // Notify external listeners about the new tip.
            // Enqueue while holding cs_main to ensure that UpdatedBlockTip is called in the order in which blocks are connected
            if (pindexFork != pindexNewTip) {
                // Notify ValidationInterface subscribers
                GetMainSignals().UpdatedBlockTip(pindexNewTip, pindexFork, fInitialDownload);

                // Always notify the UI if a new block tip was connected
                uiInterface.NotifyBlockTip(GetSynchronizationState(fInitialDownload), pindexNewTip);
            }
        }
        // When we reach this point, we switched to a new tip (stored in pindexNewTip).

        for (const auto &block_hash : connected_blocks) {
            particl::CheckDelayedBlocks(state, m_params, block_hash);
        }

        if (nStopAtHeight && pindexNewTip && pindexNewTip->nHeight >= nStopAtHeight) StartShutdown();

        // We check shutdown only after giving ActivateBestChainStep a chance to run once so that we
        // never shutdown before connecting the genesis block during LoadChainTip(). Previously this
        // caused an assert() failure during shutdown in such cases as the UTXO DB flushing checks
        // that the best block hash is non-null.
        if (ShutdownRequested()) break;
    } while (pindexNewTip != pindexMostWork);
    CheckBlockIndex();

    // Write changes periodically to disk, after relay.
    if (!FlushStateToDisk(state, FlushStateMode::PERIODIC)) {
        return false;
    }
    return true;
}

bool CChainState::PreciousBlock(BlockValidationState& state, CBlockIndex* pindex)
{
    {
        LOCK(cs_main);
        if (pindex->nChainWork < m_chain.Tip()->nChainWork) {
            // Nothing to do, this block is not at the tip.
            return true;
        }
        if (m_chain.Tip()->nChainWork > nLastPreciousChainwork) {
            // The chain has been extended since the last call, reset the counter.
            nBlockReverseSequenceId = -1;
        }
        nLastPreciousChainwork = m_chain.Tip()->nChainWork;
        setBlockIndexCandidates.erase(pindex);
        pindex->nSequenceId = nBlockReverseSequenceId;
        if (nBlockReverseSequenceId > std::numeric_limits<int32_t>::min()) {
            // We can't keep reducing the counter if somebody really wants to
            // call preciousblock 2**31-1 times on the same set of tips...
            nBlockReverseSequenceId--;
        }
        if (pindex->IsValid(BLOCK_VALID_TRANSACTIONS) && pindex->HaveTxsDownloaded()) {
            setBlockIndexCandidates.insert(pindex);
            PruneBlockIndexCandidates();
        }
    }

    return ActivateBestChain(state, std::shared_ptr<const CBlock>());
}

bool CChainState::InvalidateBlock(BlockValidationState& state, CBlockIndex* pindex)
{
    // Genesis block can't be invalidated
    assert(pindex);
    if (pindex->nHeight == 0) return false;

    CBlockIndex* to_mark_failed = pindex;
    bool pindex_was_in_chain = false;
    int disconnected = 0;

    // We do not allow ActivateBestChain() to run while InvalidateBlock() is
    // running, as that could cause the tip to change while we disconnect
    // blocks.
    LOCK(m_cs_chainstate);

    // We'll be acquiring and releasing cs_main below, to allow the validation
    // callbacks to run. However, we should keep the block index in a
    // consistent state as we disconnect blocks -- in particular we need to
    // add equal-work blocks to setBlockIndexCandidates as we disconnect.
    // To avoid walking the block index repeatedly in search of candidates,
    // build a map once so that we can look up candidate blocks by chain
    // work as we go.
    std::multimap<const arith_uint256, CBlockIndex *> candidate_blocks_by_work;

    {
        LOCK(cs_main);
        for (const auto& entry : m_blockman.m_block_index) {
            CBlockIndex *candidate = entry.second;
            // We don't need to put anything in our active chain into the
            // multimap, because those candidates will be found and considered
            // as we disconnect.
            // Instead, consider only non-active-chain blocks that have at
            // least as much work as where we expect the new tip to end up.
            if (!m_chain.Contains(candidate) &&
                    !CBlockIndexWorkComparator()(candidate, pindex->pprev) &&
                    candidate->IsValid(BLOCK_VALID_TRANSACTIONS) &&
                    candidate->HaveTxsDownloaded()) {
                candidate_blocks_by_work.insert(std::make_pair(candidate->nChainWork, candidate));
            }
        }
    }

    // Disconnect (descendants of) pindex, and mark them invalid.
    while (true) {
        if (ShutdownRequested()) break;

        // Make sure the queue of validation callbacks doesn't grow unboundedly.
        LimitValidationInterfaceQueue();

        LOCK(cs_main);
        // Lock for as long as disconnectpool is in scope to make sure MaybeUpdateMempoolForReorg is
        // called after DisconnectTip without unlocking in between
        LOCK(MempoolMutex());
        if (!m_chain.Contains(pindex)) break;
        pindex_was_in_chain = true;
        CBlockIndex *invalid_walk_tip = m_chain.Tip();

        // ActivateBestChain considers blocks already in m_chain
        // unconditionally valid already, so force disconnect away from it.
        DisconnectedBlockTransactions disconnectpool;
        bool ret = DisconnectTip(state, &disconnectpool);
        // DisconnectTip will add transactions to disconnectpool.
        // Adjust the mempool to be consistent with the new tip, adding
        // transactions back to the mempool if disconnecting was successful,
        // and we're not doing a very deep invalidation (in which case
        // keeping the mempool up to date is probably futile anyway).
        MaybeUpdateMempoolForReorg(disconnectpool, /* fAddToMempool = */ (++disconnected <= 10) && ret);
        if (!ret) return false;
        assert(invalid_walk_tip->pprev == m_chain.Tip());

        // We immediately mark the disconnected blocks as invalid.
        // This prevents a case where pruned nodes may fail to invalidateblock
        // and be left unable to start as they have no tip candidates (as there
        // are no blocks that meet the "have data and are not invalid per
        // nStatus" criteria for inclusion in setBlockIndexCandidates).
        invalid_walk_tip->nStatus |= BLOCK_FAILED_VALID;
        setDirtyBlockIndex.insert(invalid_walk_tip);
        setBlockIndexCandidates.erase(invalid_walk_tip);
        setBlockIndexCandidates.insert(invalid_walk_tip->pprev);
        if (invalid_walk_tip->pprev == to_mark_failed && (to_mark_failed->nStatus & BLOCK_FAILED_VALID)) {
            // We only want to mark the last disconnected block as BLOCK_FAILED_VALID; its children
            // need to be BLOCK_FAILED_CHILD instead.
            to_mark_failed->nStatus = (to_mark_failed->nStatus ^ BLOCK_FAILED_VALID) | BLOCK_FAILED_CHILD;
            setDirtyBlockIndex.insert(to_mark_failed);
        }

        // Add any equal or more work headers to setBlockIndexCandidates
        auto candidate_it = candidate_blocks_by_work.lower_bound(invalid_walk_tip->pprev->nChainWork);
        while (candidate_it != candidate_blocks_by_work.end()) {
            if (!CBlockIndexWorkComparator()(candidate_it->second, invalid_walk_tip->pprev)) {
                setBlockIndexCandidates.insert(candidate_it->second);
                candidate_it = candidate_blocks_by_work.erase(candidate_it);
            } else {
                ++candidate_it;
            }
        }

        // Track the last disconnected block, so we can correct its BLOCK_FAILED_CHILD status in future
        // iterations, or, if it's the last one, call InvalidChainFound on it.
        to_mark_failed = invalid_walk_tip;
    }

    CheckBlockIndex();

    {
        LOCK(cs_main);
        if (m_chain.Contains(to_mark_failed)) {
            // If the to-be-marked invalid block is in the active chain, something is interfering and we can't proceed.
            return false;
        }

        // Mark pindex (or the last disconnected block) as invalid, even when it never was in the main chain
        to_mark_failed->nStatus |= BLOCK_FAILED_VALID;
        setDirtyBlockIndex.insert(to_mark_failed);
        setBlockIndexCandidates.erase(to_mark_failed);
        m_blockman.m_failed_blocks.insert(to_mark_failed);

        // If any new blocks somehow arrived while we were disconnecting
        // (above), then the pre-calculation of what should go into
        // setBlockIndexCandidates may have missed entries. This would
        // technically be an inconsistency in the block index, but if we clean
        // it up here, this should be an essentially unobservable error.
        // Loop back over all block index entries and add any missing entries
        // to setBlockIndexCandidates.
        BlockMap::iterator it = m_blockman.m_block_index.begin();
        while (it != m_blockman.m_block_index.end()) {
            if (it->second->IsValid(BLOCK_VALID_TRANSACTIONS) && it->second->HaveTxsDownloaded() && !setBlockIndexCandidates.value_comp()(it->second, m_chain.Tip())) {
                setBlockIndexCandidates.insert(it->second);
            }
            it++;
        }

        InvalidChainFound(to_mark_failed);
    }

    // Only notify about a new block tip if the active chain was modified.
    if (pindex_was_in_chain) {
        uiInterface.NotifyBlockTip(GetSynchronizationState(IsInitialBlockDownload()), to_mark_failed->pprev);
    }
    return true;
}

void CChainState::ResetBlockFailureFlags(CBlockIndex *pindex) {
    AssertLockHeld(cs_main);

    int nHeight = pindex->nHeight;

    // Remove the invalidity flag from this block and all its descendants.
    BlockMap::iterator it = m_blockman.m_block_index.begin();
    while (it != m_blockman.m_block_index.end()) {
        if (!it->second->IsValid() && it->second->GetAncestor(nHeight) == pindex) {
            it->second->nStatus &= ~BLOCK_FAILED_MASK;
            it->second->nFlags &= ~(BLOCK_FAILED_DUPLICATE_STAKE | BLOCK_STAKE_KERNEL_SPENT);
            setDirtyBlockIndex.insert(it->second);
            if (it->second->IsValid(BLOCK_VALID_TRANSACTIONS) && it->second->HaveTxsDownloaded() && setBlockIndexCandidates.value_comp()(m_chain.Tip(), it->second)) {
                setBlockIndexCandidates.insert(it->second);
            }
            if (it->second == pindexBestInvalid) {
                // Reset invalid block marker if it was pointing to one of those.
                pindexBestInvalid = nullptr;
            }
            m_blockman.m_failed_blocks.erase(it->second);
        }
        it++;
    }

    // Remove the invalidity flag from all ancestors too.
    while (pindex != nullptr) {
        if (pindex->nStatus & BLOCK_FAILED_MASK) {
            pindex->nStatus &= ~BLOCK_FAILED_MASK;
            setDirtyBlockIndex.insert(pindex);
            m_blockman.m_failed_blocks.erase(pindex);
        }
        pindex = pindex->pprev;
    }
}

CBlockIndex* BlockManager::AddToBlockIndex(const CBlockHeader& block)
{
    AssertLockHeld(cs_main);

    // Check for duplicate
    uint256 hash = block.GetHash();
    BlockMap::iterator it = m_block_index.find(hash);
    if (it != m_block_index.end())
        return it->second;

    // Construct new block index object
    CBlockIndex* pindexNew = new CBlockIndex(block);
    // We assign the sequence id to blocks only when the full data is available,
    // to avoid miners withholding blocks but broadcasting headers, to get a
    // competitive advantage.
    pindexNew->nSequenceId = 0;
    BlockMap::iterator mi = m_block_index.insert(std::make_pair(hash, pindexNew)).first;
    pindexNew->phashBlock = &((*mi).first);
    BlockMap::iterator miPrev = m_block_index.find(block.hashPrevBlock);
    if (miPrev != m_block_index.end())
    {
        pindexNew->pprev = (*miPrev).second;
        pindexNew->nHeight = pindexNew->pprev->nHeight + 1;
        pindexNew->BuildSkip();
    }
    pindexNew->nTimeMax = (pindexNew->pprev ? std::max(pindexNew->pprev->nTimeMax, pindexNew->nTime) : pindexNew->nTime);
    pindexNew->nChainWork = (pindexNew->pprev ? pindexNew->pprev->nChainWork : 0) + GetBlockProof(*pindexNew);

    pindexNew->RaiseValidity(BLOCK_VALID_TREE);
    if (pindexBestHeader == nullptr || pindexBestHeader->nChainWork < pindexNew->nChainWork)
        pindexBestHeader = pindexNew;

    setDirtyBlockIndex.insert(pindexNew);

    return pindexNew;
}

/** Mark a block as having its data received and checked (up to BLOCK_VALID_TRANSACTIONS). */
void CChainState::ReceivedBlockTransactions(const CBlock& block, CBlockIndex* pindexNew, const FlatFilePos& pos)
{
    pindexNew->nTx = block.vtx.size();
    pindexNew->nChainTx = 0;
    pindexNew->nFile = pos.nFile;
    pindexNew->nDataPos = pos.nPos;
    pindexNew->nUndoPos = 0;
    pindexNew->nStatus |= BLOCK_HAVE_DATA;
    if (DeploymentActiveAt(*pindexNew, m_params.GetConsensus(), Consensus::DEPLOYMENT_SEGWIT)) {
        pindexNew->nStatus |= BLOCK_OPT_WITNESS;
    }
    pindexNew->RaiseValidity(BLOCK_VALID_TRANSACTIONS);
    setDirtyBlockIndex.insert(pindexNew);

    if (pindexNew->pprev == nullptr || pindexNew->pprev->HaveTxsDownloaded()) {
        // If pindexNew is the genesis block or all parents are BLOCK_VALID_TRANSACTIONS.
        std::deque<CBlockIndex*> queue;
        queue.push_back(pindexNew);

        // Recursively process any descendant blocks that now may be eligible to be connected.
        while (!queue.empty()) {
            CBlockIndex *pindex = queue.front();
            queue.pop_front();
            pindex->nChainTx = (pindex->pprev ? pindex->pprev->nChainTx : 0) + pindex->nTx;
            pindex->nSequenceId = nBlockSequenceId++;
            if (m_chain.Tip() == nullptr || !setBlockIndexCandidates.value_comp()(pindex, m_chain.Tip())) {
                setBlockIndexCandidates.insert(pindex);
            }
            std::pair<std::multimap<CBlockIndex*, CBlockIndex*>::iterator, std::multimap<CBlockIndex*, CBlockIndex*>::iterator> range = m_blockman.m_blocks_unlinked.equal_range(pindex);
            while (range.first != range.second) {
                std::multimap<CBlockIndex*, CBlockIndex*>::iterator it = range.first;
                queue.push_back(it->second);
                range.first++;
                m_blockman.m_blocks_unlinked.erase(it);
            }
        }
    } else {
        if (pindexNew->pprev && pindexNew->pprev->IsValid(BLOCK_VALID_TREE)) {
            m_blockman.m_blocks_unlinked.insert(std::make_pair(pindexNew->pprev, pindexNew));
        }
    }
}

static bool CheckBlockHeader(const CBlockHeader& block, BlockValidationState& state, const Consensus::Params& consensusParams, bool fCheckPOW = true)
{
    if (fParticlMode
        && !block.IsParticlVersion())
        return state.Invalid(BlockValidationResult::BLOCK_CONSENSUS, "block-version", "bad block version");

    // Check timestamp
    if (fParticlMode
        && !block.hashPrevBlock.IsNull() // allow genesis block to be created in the future
        && block.GetBlockTime() > particl::FutureDrift(GetAdjustedTime()))
        return state.Invalid(BlockValidationResult::BLOCK_CONSENSUS, "block-timestamp", "block timestamp too far in the future");

    // Check proof of work matches claimed amount
    if (!fParticlMode
        && fCheckPOW && !CheckProofOfWork(block.GetHash(), block.nBits, consensusParams))
        return state.Invalid(BlockValidationResult::BLOCK_INVALID_HEADER, "high-hash", "proof of work failed");

    return true;
}


bool CheckBlockSignature(const CBlock &block)
{
    if (!block.IsProofOfStake())
        return block.vchBlockSig.empty();
    if (block.vchBlockSig.empty())
        return false;
    if (block.vtx[0]->vin.size() < 1)
        return false;

    const auto &txin = block.vtx[0]->vin[0];
    if (txin.scriptWitness.stack.size() != 2)
        return false;

    if (txin.scriptWitness.stack[1].size() != 33)
        return false;

    CPubKey pubKey(txin.scriptWitness.stack[1]);
    return pubKey.Verify(block.GetHash(), block.vchBlockSig);
};

bool CheckBlock(const CBlock& block, BlockValidationState& state, const Consensus::Params& consensusParams, bool fCheckPOW, bool fCheckMerkleRoot)
{
    // These are checks that are independent of context.

    if (block.fChecked)
        return true;

    // Check that the header is valid (particularly PoW).  This is mostly
    // redundant with the call in AcceptBlockHeader.
    if (!CheckBlockHeader(block, state, consensusParams, fCheckPOW))
        return false;

    state.SetStateInfo(block.nTime, -1, consensusParams, fParticlMode, (fBusyImporting && fSkipRangeproof), true);

    // Signet only: check block solution
    if (consensusParams.signet_blocks && fCheckPOW && !CheckSignetBlockSolution(block, consensusParams)) {
        return state.Invalid(BlockValidationResult::BLOCK_CONSENSUS, "bad-signet-blksig", "signet block signature validation failure");
    }

    // Check the merkle root.
    if (fCheckMerkleRoot) {
        bool mutated;

        uint256 hashMerkleRoot2 = BlockMerkleRoot(block, &mutated);

        if (block.hashMerkleRoot != hashMerkleRoot2)
            return state.Invalid(BlockValidationResult::BLOCK_MUTATED, "bad-txnmrklroot", "hashMerkleRoot mismatch");

        // Check for merkle tree malleability (CVE-2012-2459): repeating sequences
        // of transactions in a block without affecting the merkle root of a block,
        // while still invalidating it.
        if (mutated)
            return state.Invalid(BlockValidationResult::BLOCK_MUTATED, "bad-txns-duplicate", "duplicate transaction");
    }

    // All potential-corruption validation must be done before we do any
    // transaction validation, as otherwise we may mark the header as invalid
    // because we receive the wrong transactions for it.
    // Note that witness malleability is checked in ContextualCheckBlock, so no
    // checks that use witness data may be performed here.

    // Size limits
    if (block.vtx.empty() || block.vtx.size() * WITNESS_SCALE_FACTOR > MAX_BLOCK_WEIGHT || ::GetSerializeSize(block, PROTOCOL_VERSION | SERIALIZE_TRANSACTION_NO_WITNESS) * WITNESS_SCALE_FACTOR > MAX_BLOCK_WEIGHT)
        return state.Invalid(BlockValidationResult::BLOCK_CONSENSUS, "bad-blk-length", "size limits failed");

    if (fParticlMode) {
        // First transaction must be coinbase (genesis only) or coinstake
        // 2nd txn may be coinbase in early blocks: check further in ContextualCheckBlock
        if (!(block.vtx[0]->IsCoinBase() || block.vtx[0]->IsCoinStake())) { // only genesis can be coinbase, check in ContextualCheckBlock
            return state.Invalid(BlockValidationResult::BLOCK_CONSENSUS, "bad-cb-missing", "first tx is not coinbase");
        }

        // 2nd txn may never be coinstake, remaining txns must not be coinbase/stake
        for (size_t i = 1; i < block.vtx.size(); i++) {
            if ((i > 1 && block.vtx[i]->IsCoinBase()) || block.vtx[i]->IsCoinStake()) {
                return state.Invalid(BlockValidationResult::BLOCK_CONSENSUS, "bad-cb-multiple", "more than one coinbase or coinstake");
            }
        }

        if (!CheckBlockSignature(block)) {
            return state.Invalid(BlockValidationResult::BLOCK_CONSENSUS, "bad-block-signature", "bad block signature");
        }
    } else {
        // First transaction must be coinbase, the rest must not be
        if (block.vtx.empty() || !block.vtx[0]->IsCoinBase())
            return state.Invalid(BlockValidationResult::BLOCK_CONSENSUS, "bad-cb-missing", "first tx is not coinbase");
        for (unsigned int i = 1; i < block.vtx.size(); i++)
        if (block.vtx[i]->IsCoinBase())
            return state.Invalid(BlockValidationResult::BLOCK_CONSENSUS, "bad-cb-multiple", "more than one coinbase");
    }

    // Check transactions
    // Must check for duplicate inputs (see CVE-2018-17144)
    for (const auto& tx : block.vtx) {
        TxValidationState tx_state;
        tx_state.SetStateInfo(block.nTime, -1, consensusParams, fParticlMode, (fBusyImporting && fSkipRangeproof), true);
        tx_state.m_chainman = state.m_chainman;
        if (state.m_chainman) {
            tx_state.m_chainstate = &state.m_chainman->ActiveChainstate();
        }
        if (!CheckTransaction(*tx, tx_state)) {
            // CheckBlock() does context-free validation checks. The only
            // possible failures are consensus failures.
            assert(tx_state.GetResult() == TxValidationResult::TX_CONSENSUS);
            return state.Invalid(BlockValidationResult::BLOCK_CONSENSUS, tx_state.GetRejectReason(),
                                 strprintf("Transaction check failed (tx hash %s) %s", tx->GetHash().ToString(), tx_state.GetDebugMessage()));
        }
    }
    unsigned int nSigOps = 0;
    for (const auto& tx : block.vtx)
    {
        nSigOps += GetLegacySigOpCount(*tx);
    }
    if (nSigOps * WITNESS_SCALE_FACTOR > MAX_BLOCK_SIGOPS_COST)
        return state.Invalid(BlockValidationResult::BLOCK_CONSENSUS, "bad-blk-sigops", "out-of-bounds SigOpCount");

    if (fCheckPOW && fCheckMerkleRoot)
        block.fChecked = true;

    return true;
}

void UpdateUncommittedBlockStructures(CBlock& block, const CBlockIndex* pindexPrev, const Consensus::Params& consensusParams)
{
    int commitpos = GetWitnessCommitmentIndex(block);
    static const std::vector<unsigned char> nonce(32, 0x00);
    if (commitpos != NO_WITNESS_COMMITMENT && DeploymentActiveAfter(pindexPrev, consensusParams, Consensus::DEPLOYMENT_SEGWIT) && !block.vtx[0]->HasWitness()) {
        CMutableTransaction tx(*block.vtx[0]);
        tx.vin[0].scriptWitness.stack.resize(1);
        tx.vin[0].scriptWitness.stack[0] = nonce;
        block.vtx[0] = MakeTransactionRef(std::move(tx));
    }
}

std::vector<unsigned char> GenerateCoinbaseCommitment(CBlock& block, const CBlockIndex* pindexPrev, const Consensus::Params& consensusParams)
{
    std::vector<unsigned char> commitment;
    if (fParticlMode) {
        return commitment;
    }

    int commitpos = GetWitnessCommitmentIndex(block);
    std::vector<unsigned char> ret(32, 0x00);
    if (commitpos == NO_WITNESS_COMMITMENT) {
        uint256 witnessroot = BlockWitnessMerkleRoot(block, nullptr);
        CHash256().Write(witnessroot).Write(ret).Finalize(witnessroot);
        CTxOut out;
        out.nValue = 0;
        out.scriptPubKey.resize(MINIMUM_WITNESS_COMMITMENT);
        out.scriptPubKey[0] = OP_RETURN;
        out.scriptPubKey[1] = 0x24;
        out.scriptPubKey[2] = 0xaa;
        out.scriptPubKey[3] = 0x21;
        out.scriptPubKey[4] = 0xa9;
        out.scriptPubKey[5] = 0xed;
        memcpy(&out.scriptPubKey[6], witnessroot.begin(), 32);
        commitment = std::vector<unsigned char>(out.scriptPubKey.begin(), out.scriptPubKey.end());
        CMutableTransaction tx(*block.vtx[0]);
        tx.vout.push_back(out);
        block.vtx[0] = MakeTransactionRef(std::move(tx));
    }
    UpdateUncommittedBlockStructures(block, pindexPrev, consensusParams);
    return commitment;
}

unsigned int GetNextTargetRequired(const CBlockIndex *pindexLast)
{
    const Consensus::Params &consensus = Params().GetConsensus();

    arith_uint256 bnProofOfWorkLimit;
    unsigned int nProofOfWorkLimit;
    int nHeight = pindexLast ? pindexLast->nHeight+1 : 0;

    if (nHeight < (int)Params().GetLastImportHeight()) {
        if (nHeight == 0) {
            return arith_uint256("00ffffffffffffffffffffffffffffffffffffffffffffffffffffffffffffff").GetCompact();
        }
        int nLastImportHeight = (int) Params().GetLastImportHeight();
        arith_uint256 nMaxProofOfWorkLimit = arith_uint256("000000000008ffffffffffffffffffffffffffffffffffffffffffffffffffff");
        arith_uint256 nMinProofOfWorkLimit = UintToArith256(consensus.powLimit);
        arith_uint256 nStep = (nMaxProofOfWorkLimit - nMinProofOfWorkLimit) / nLastImportHeight;

        bnProofOfWorkLimit = nMaxProofOfWorkLimit - (nStep * nHeight);
        nProofOfWorkLimit = bnProofOfWorkLimit.GetCompact();
    } else {
        bnProofOfWorkLimit = UintToArith256(consensus.powLimit);
        nProofOfWorkLimit = bnProofOfWorkLimit.GetCompact();
    }

    if (pindexLast == nullptr)
        return nProofOfWorkLimit; // Genesis block

    const CBlockIndex* pindexPrev = pindexLast;
    if (pindexPrev->pprev == nullptr)
        return nProofOfWorkLimit; // first block
    const CBlockIndex *pindexPrevPrev = pindexPrev->pprev;
    if (pindexPrevPrev->pprev == nullptr)
        return nProofOfWorkLimit; // second block

    int64_t nTargetSpacing = Params().GetTargetSpacing();
    int64_t nTargetTimespan = Params().GetTargetTimespan();
    int64_t nActualSpacing = pindexPrev->GetBlockTime() - pindexPrevPrev->GetBlockTime();

    if (nActualSpacing > nTargetSpacing * 10)
        nActualSpacing = nTargetSpacing * 10;

    // pos: target change every block
    // pos: retarget with exponential moving toward target spacing
    arith_uint256 bnNew;
    bnNew.SetCompact(pindexLast->nBits);

    int64_t nInterval = nTargetTimespan / nTargetSpacing;
    bnNew *= ((nInterval - 1) * nTargetSpacing + nActualSpacing + nActualSpacing);
    bnNew /= ((nInterval + 1) * nTargetSpacing);

    if (bnNew <= 0 || bnNew > bnProofOfWorkLimit)
        return nProofOfWorkLimit;

    return bnNew.GetCompact();
}

/** Context-dependent validity checks.
 *  By "context", we mean only the previous block headers, but not the UTXO
 *  set; UTXO-related validity checks are done in ConnectBlock().
 *  NOTE: This function is not currently invoked by ConnectBlock(), so we
 *  should consider upgrade issues if we change which consensus rules are
 *  enforced in this function (eg by adding a new consensus rule). See comment
 *  in ConnectBlock().
 *  Note that -reindex-chainstate skips the validation that happens here!
 */
static bool ContextualCheckBlockHeader(const CBlockHeader& block, BlockValidationState& state, BlockManager& blockman, const CChainParams& params, const CBlockIndex* pindexPrev, int64_t nAdjustedTime) EXCLUSIVE_LOCKS_REQUIRED(cs_main)
{
    const int nHeight = pindexPrev == nullptr ? 0 : pindexPrev->nHeight + 1;
    const Consensus::Params& consensusParams = params.GetConsensus();

    if (fParticlMode && pindexPrev) {
        // Check proof-of-stake
        if (block.nBits != GetNextTargetRequired(pindexPrev))
            return state.Invalid(BlockValidationResult::BLOCK_INVALID_HEADER, "bad-diffbits-pos", "incorrect proof of stake");
    } else {
        // Check proof of work
        if (block.nBits != GetNextWorkRequired(pindexPrev, &block, consensusParams))
            return state.Invalid(BlockValidationResult::BLOCK_INVALID_HEADER, "bad-diffbits", "incorrect proof of work");
    }

    // Check against checkpoints
    if (fCheckpointsEnabled) {
        // Don't accept any forks from the main chain prior to last checkpoint.
        // GetLastCheckpoint finds the last checkpoint in MapCheckpoints that's in our
        // BlockIndex().
        CBlockIndex* pcheckpoint = blockman.GetLastCheckpoint(params.Checkpoints());
        if (pcheckpoint && nHeight < pcheckpoint->nHeight) {
            LogPrintf("ERROR: %s: forked chain older than last checkpoint (height %d)\n", __func__, nHeight);
            return state.Invalid(BlockValidationResult::BLOCK_CHECKPOINT, "bad-fork-prior-to-checkpoint");
        }
    }

    // Check timestamp against prev
    if (block.GetBlockTime() <= pindexPrev->GetMedianTimePast())
        return state.Invalid(BlockValidationResult::BLOCK_INVALID_HEADER, "time-too-old", "block's timestamp is too early");

    // Check timestamp
    if (nHeight > 0
        && block.GetBlockTime() > nAdjustedTime + MAX_FUTURE_BLOCK_TIME)
        return state.Invalid(BlockValidationResult::BLOCK_TIME_FUTURE, "time-too-new", "block timestamp too far in the future");

    // Reject blocks with outdated version
    if ((block.nVersion < 2 && DeploymentActiveAfter(pindexPrev, consensusParams, Consensus::DEPLOYMENT_HEIGHTINCB)) ||
        (block.nVersion < 3 && DeploymentActiveAfter(pindexPrev, consensusParams, Consensus::DEPLOYMENT_DERSIG)) ||
        (block.nVersion < 4 && DeploymentActiveAfter(pindexPrev, consensusParams, Consensus::DEPLOYMENT_CLTV))) {
            return state.Invalid(BlockValidationResult::BLOCK_INVALID_HEADER, strprintf("bad-version(0x%08x)", block.nVersion),
                                 strprintf("rejected nVersion=0x%08x block", block.nVersion));
    }

    return true;
}

/** NOTE: This function is not currently invoked by ConnectBlock(), so we
 *  should consider upgrade issues if we change which consensus rules are
 *  enforced in this function (eg by adding a new consensus rule). See comment
 *  in ConnectBlock().
 *  Note that -reindex-chainstate skips the validation that happens here!
 */
static bool ContextualCheckBlock(CChainState &chain_state, const CBlock& block, BlockValidationState& state, const Consensus::Params& consensusParams, const CBlockIndex* pindexPrev, bool accept_block=false) EXCLUSIVE_LOCKS_REQUIRED(cs_main)
{
    const int nHeight = pindexPrev == nullptr ? 0 : pindexPrev->nHeight + 1;
    const int64_t nPrevTime = pindexPrev ? pindexPrev->nTime : 0;

    // Enforce BIP113 (Median Time Past).
    int nLockTimeFlags = 0;
    if (DeploymentActiveAfter(pindexPrev, consensusParams, Consensus::DEPLOYMENT_CSV)) {
        assert(pindexPrev != nullptr);
        nLockTimeFlags |= LOCKTIME_MEDIAN_TIME_PAST;
    }

    int64_t nLockTimeCutoff = (nLockTimeFlags & LOCKTIME_MEDIAN_TIME_PAST)
                              ? (pindexPrev ? pindexPrev->GetMedianTimePast() : block.GetBlockTime())
                              : block.GetBlockTime();

    // Check that all transactions are finalized
    for (const auto& tx : block.vtx) {
        if (!IsFinalTx(*tx, nHeight, nLockTimeCutoff)) {
            return state.Invalid(BlockValidationResult::BLOCK_CONSENSUS, "bad-txns-nonfinal", "non-final transaction");
        }
    }

    if (fParticlMode) {
        if (block.IsProofOfStake()) {
            if (!chain_state.IsInitialBlockDownload()
                && !particl::CheckStakeUnique(block)) {
                //state.DoS(10, false, "bad-cs-duplicate", false, "duplicate coinstake");

                state.nFlags |= BLOCK_FAILED_DUPLICATE_STAKE;

                /*
                // TODO: ask peers which stake kernel they have
                if (chainActive.Tip()->nHeight < GetNumBlocksOfPeers() - 8) // peers have significantly longer chain, this node must've got the wrong stake 1st
                {
                    LogPrint(BCLog::POS, "%s: Ignoring CheckStakeUnique for block %s, chain height behind peers.\n", __func__, block.GetHash().ToString());
                    const COutPoint &kernel = block.vtx[0]->vin[0].prevout;
                    mapStakeSeen[kernel] = block.GetHash();
                } else
                    return state.DoS(20, false, "bad-cs-duplicate", false, "duplicate coinstake");
                */
            }

            // Limit the number of outputs in a coinstake txn to 6: 1 data + 1 treasury + 4 user
            if (nPrevTime >= consensusParams.OpIsCoinstakeTime) {
                if (block.vtx[0]->vpout.size() > 6) {
                    return state.Invalid(BlockValidationResult::BLOCK_CONSENSUS, "bad-cs-outputs", "Too many outputs in coinstake");
                }
            }

            // Coinstake output 0 must be data output of blockheight
            int i;
            if (!block.vtx[0]->GetCoinStakeHeight(i)) {
                return state.Invalid(BlockValidationResult::BLOCK_CONSENSUS, "bad-cs-malformed", "coinstake txn is malformed");
            }

            if (i != nHeight) {
                return state.Invalid(BlockValidationResult::BLOCK_CONSENSUS, "bad-cs-height", "block height mismatch in coinstake");
            }

            std::vector<uint8_t> &vData = ((CTxOutData*)block.vtx[0]->vpout[0].get())->vData;
            if (vData.size() > 8 && vData[4] == DO_VOTE) {
                uint32_t voteToken;
                memcpy(&voteToken, &vData[5], 4);
                voteToken = le32toh(voteToken);

                LogPrint(BCLog::HDWALLET, _("Block %d casts vote for option %u of proposal %u.\n").translated.c_str(),
                    nHeight, voteToken >> 16, voteToken & 0xFFFF);
            }

            // check witness merkleroot, TODO: should witnessmerkleroot be hashed?
            bool malleated = false;
            uint256 hashWitness = BlockWitnessMerkleRoot(block, &malleated);

            if (hashWitness != block.hashWitnessMerkleRoot) {
                return state.Invalid(BlockValidationResult::BLOCK_MUTATED, "bad-witness-merkle-match", strprintf("%s : witness merkle commitment mismatch", __func__));
            }

            if (!CheckCoinStakeTimestamp(nHeight, block.GetBlockTime())) {
                return state.Invalid(BlockValidationResult::DOS_50, "bad-coinstake-time", strprintf("%s: coinstake timestamp violation nTimeBlock=%d", __func__, block.GetBlockTime()));
            }

            // Check timestamp against prev
            if (block.GetBlockTime() <= pindexPrev->GetPastTimeLimit() || particl::FutureDrift(block.GetBlockTime()) < pindexPrev->GetBlockTime()) {
                return state.Invalid(BlockValidationResult::DOS_50, "bad-block-time", strprintf("%s: block's timestamp is too early", __func__));
            }

            uint256 hashProof, targetProofOfStake;

            // Blocks are connected at end of import / reindex
            // CheckProofOfStake is run again during connectblock
            if (!chain_state.IsInitialBlockDownload() // checks (!fImporting && !fReindex)
                && (!accept_block || chain_state.m_chain.Height() > (int)Params().GetStakeMinConfirmations())
                && !CheckProofOfStake(chain_state, state, pindexPrev, *block.vtx[0], block.nTime, block.nBits, hashProof, targetProofOfStake)) {
                return error("ContextualCheckBlock(): check proof-of-stake failed for block %s\n", block.GetHash().ToString());
            }
        } else {
            bool fCheckPOW = true; // TODO: pass properly
            if (fCheckPOW && !CheckProofOfWork(block.GetHash(), block.nBits, consensusParams, nHeight, Params().GetLastImportHeight()))
                return state.Invalid(BlockValidationResult::BLOCK_INVALID_HEADER, "high-hash", "proof of work failed");

            // Enforce rule that the coinbase ends with serialized block height
            // genesis block scriptSig size will be different
            CScript expect = CScript() << OP_RETURN << nHeight;
            const CScript &scriptSig = block.vtx[0]->vin[0].scriptSig;
            if (scriptSig.size() < expect.size() ||
                !std::equal(expect.begin()
                    , expect.end(), scriptSig.begin() + scriptSig.size()-expect.size())) {
                return state.Invalid(BlockValidationResult::BLOCK_CONSENSUS, "bad-cb-height", "block height mismatch in coinbase");
            }
        }

        if (nHeight > 0 && !block.vtx[0]->IsCoinStake()) { // only genesis block can start with coinbase
            return state.Invalid(BlockValidationResult::BLOCK_CONSENSUS, "bad-cs-missing", "first tx is not coinstake");
        }

        if (nHeight > 0 // skip genesis
            && Params().GetLastImportHeight() >= (uint32_t)nHeight) {
            // 2nd txn must be coinbase
            if (block.vtx.size() < 2 || !block.vtx[1]->IsCoinBase()) {
                return state.Invalid(BlockValidationResult::BLOCK_CONSENSUS, "bad-cb", "Second txn of import block must be coinbase");
            }

            // Check hash of genesis import txn matches expected hash.
            uint256 txnHash = block.vtx[1]->GetHash();
            if (!Params().CheckImportCoinbase(nHeight, txnHash)) {
                return state.Invalid(BlockValidationResult::BLOCK_CONSENSUS, "bad-cb", "Incorrect outputs hash.");
            }
        } else {
            // 2nd txn can't be coinbase if block height > GetLastImportHeight
            if (block.vtx.size() > 1 && block.vtx[1]->IsCoinBase()) {
                return state.Invalid(BlockValidationResult::BLOCK_CONSENSUS, "bad-cb-multiple", "unexpected coinbase");
            }
        }
    } else {
        // Enforce rule that the coinbase starts with serialized block height
        if (DeploymentActiveAfter(pindexPrev, consensusParams, Consensus::DEPLOYMENT_HEIGHTINCB))
        {
            CScript expect = CScript() << nHeight;
            if (block.vtx[0]->vin[0].scriptSig.size() < expect.size() ||
                !std::equal(expect.begin(), expect.end(), block.vtx[0]->vin[0].scriptSig.begin())) {
                return state.Invalid(BlockValidationResult::BLOCK_CONSENSUS, "bad-cb-height", "block height mismatch in coinbase");
            }
        }

        // Validation for witness commitments.
        // * We compute the witness hash (which is the hash including witnesses) of all the block's transactions, except the
        //   coinbase (where 0x0000....0000 is used instead).
        // * The coinbase scriptWitness is a stack of a single 32-byte vector, containing a witness reserved value (unconstrained).
        // * We build a merkle tree with all those witness hashes as leaves (similar to the hashMerkleRoot in the block header).
        // * There must be at least one output whose scriptPubKey is a single 36-byte push, the first 4 bytes of which are
        //   {0xaa, 0x21, 0xa9, 0xed}, and the following 32 bytes are SHA256^2(witness root, witness reserved value). In case there are
        //   multiple, the last one is used.
        bool fHaveWitness = false;
        if (DeploymentActiveAfter(pindexPrev, consensusParams, Consensus::DEPLOYMENT_SEGWIT)) {
            int commitpos = GetWitnessCommitmentIndex(block);
            if (commitpos != NO_WITNESS_COMMITMENT) {
                bool malleated = false;
                uint256 hashWitness = BlockWitnessMerkleRoot(block, &malleated);
                // The malleation check is ignored; as the transaction tree itself
                // already does not permit it, it is impossible to trigger in the
                // witness tree.
                if (block.vtx[0]->vin[0].scriptWitness.stack.size() != 1 || block.vtx[0]->vin[0].scriptWitness.stack[0].size() != 32) {
                    return state.Invalid(BlockValidationResult::BLOCK_MUTATED, "bad-witness-nonce-size", strprintf("%s : invalid witness reserved value size", __func__));
                }
                CHash256().Write(hashWitness).Write(block.vtx[0]->vin[0].scriptWitness.stack[0]).Finalize(hashWitness);
                if (memcmp(hashWitness.begin(), &block.vtx[0]->vout[commitpos].scriptPubKey[6], 32)) {
                    return state.Invalid(BlockValidationResult::BLOCK_MUTATED, "bad-witness-merkle-match", strprintf("%s : witness merkle commitment mismatch", __func__));
                }
                fHaveWitness = true;
            }
        }

        // No witness data is allowed in blocks that don't commit to witness data, as this would otherwise leave room for spam
        if (!fHaveWitness) {
          for (const auto& tx : block.vtx) {
                if (tx->HasWitness()) {
                    return state.Invalid(BlockValidationResult::BLOCK_MUTATED, "unexpected-witness", strprintf("%s : unexpected witness data found", __func__));
                }
            }
        }
    }

    // After the coinbase witness reserved value and commitment are verified,
    // we can check if the block weight passes (before we've checked the
    // coinbase witness, it would be possible for the weight to be too
    // large by filling up the coinbase witness, which doesn't change
    // the block hash, so we couldn't mark the block as permanently
    // failed).
    if (GetBlockWeight(block) > MAX_BLOCK_WEIGHT) {
        return state.Invalid(BlockValidationResult::BLOCK_CONSENSUS, "bad-blk-weight", strprintf("%s : weight limit failed", __func__));
    }

    return true;
}

bool BlockManager::AcceptBlockHeader(const CBlockHeader& block, BlockValidationState& state, const CChainParams& chainparams, CBlockIndex** ppindex, bool fRequested)
{
    AssertLockHeld(cs_main);
    // Check for duplicate
    uint256 hash = block.GetHash();
    BlockMap::iterator miSelf = m_block_index.find(hash);
    if (hash != chainparams.GetConsensus().hashGenesisBlock) {
        if (miSelf != m_block_index.end()) {
            // Block header is already known.
            CBlockIndex* pindex = miSelf->second;
            if (state.m_chainman && !state.m_peerman) {
                state.m_peerman = state.m_chainman->m_peerman;
            }
            if (fParticlMode && !fRequested && !state.m_chainman->ActiveChainstate().IsInitialBlockDownload() && state.nodeId >= 0
                && !state.m_peerman->IncDuplicateHeaders(state.nodeId)) {
                state.m_peerman->Misbehaving(state.nodeId, 5, "Too many duplicates");
            }

            if (ppindex)
                *ppindex = pindex;
            if (pindex->nStatus & BLOCK_FAILED_MASK) {
                LogPrint(BCLog::VALIDATION, "%s: block %s is marked invalid\n", __func__, hash.ToString());
                return state.Invalid(BlockValidationResult::BLOCK_CACHED_INVALID, "duplicate");
            }
            return true;
        }

        if (!CheckBlockHeader(block, state, chainparams.GetConsensus())) {
            LogPrint(BCLog::VALIDATION, "%s: Consensus::CheckBlockHeader: %s, %s\n", __func__, hash.ToString(), state.ToString());
            return false;
        }

        // Get prev block index
        CBlockIndex* pindexPrev = nullptr;
        BlockMap::iterator mi = m_block_index.find(block.hashPrevBlock);
        if (mi == m_block_index.end()) {
            LogPrint(BCLog::VALIDATION, "%s: %s prev block not found\n", __func__, hash.ToString());
            return state.Invalid(BlockValidationResult::BLOCK_MISSING_PREV, "prev-blk-not-found");
        }
        pindexPrev = (*mi).second;
        if (pindexPrev->nStatus & BLOCK_FAILED_MASK) {
            LogPrint(BCLog::VALIDATION, "%s: %s prev block invalid\n", __func__, hash.ToString());
            return state.Invalid(BlockValidationResult::BLOCK_INVALID_PREV, "bad-prevblk");
        }
        if (!ContextualCheckBlockHeader(block, state, *this, chainparams, pindexPrev, GetAdjustedTime())) {
            LogPrint(BCLog::VALIDATION, "%s: Consensus::ContextualCheckBlockHeader: %s, %s\n", __func__, hash.ToString(), state.ToString());
            return false;
        }

        /* Determine if this block descends from any block which has been found
         * invalid (m_failed_blocks), then mark pindexPrev and any blocks between
         * them as failed. For example:
         *
         *                D3
         *              /
         *      B2 - C2
         *    /         \
         *  A             D2 - E2 - F2
         *    \
         *      B1 - C1 - D1 - E1
         *
         * In the case that we attempted to reorg from E1 to F2, only to find
         * C2 to be invalid, we would mark D2, E2, and F2 as BLOCK_FAILED_CHILD
         * but NOT D3 (it was not in any of our candidate sets at the time).
         *
         * In any case D3 will also be marked as BLOCK_FAILED_CHILD at restart
         * in LoadBlockIndex.
         */
        if (!pindexPrev->IsValid(BLOCK_VALID_SCRIPTS)) {
            // The above does not mean "invalid": it checks if the previous block
            // hasn't been validated up to BLOCK_VALID_SCRIPTS. This is a performance
            // optimization, in the common case of adding a new block to the tip,
            // we don't need to iterate over the failed blocks list.
            for (const CBlockIndex* failedit : m_failed_blocks) {
                if (pindexPrev->GetAncestor(failedit->nHeight) == failedit) {
                    //assert(failedit->nStatus & BLOCK_FAILED_VALID);
                    CBlockIndex* invalid_walk = pindexPrev;
                    if (failedit->nStatus & BLOCK_FAILED_VALID)
                    while (invalid_walk != failedit) {
                        invalid_walk->nStatus |= BLOCK_FAILED_CHILD;
                        setDirtyBlockIndex.insert(invalid_walk);
                        invalid_walk = invalid_walk->pprev;
                    }
                    LogPrint(BCLog::VALIDATION, "%s: %s prev block invalid\n", __func__, hash.ToString());
                    return state.Invalid(BlockValidationResult::BLOCK_INVALID_PREV, "bad-prevblk");
                }
            }
        }
    }
    bool force_accept = true;
    if (fParticlMode &&
        state.nodeId >= 0 &&
        state.m_chainman->HaveActiveChainstate() &&
        !state.m_chainman->ActiveChainstate().IsInitialBlockDownload()) {
        if (!AddNodeHeader(state.nodeId, hash)) {
            LogPrintf("ERROR: %s: DoS limits\n", __func__);
            return state.Invalid(BlockValidationResult::DOS_20, "dos-limits");
        }
        force_accept = false;
    }
    CBlockIndex* pindex = AddToBlockIndex(block);
    if (force_accept) {
        pindex->nFlags |= BLOCK_ACCEPTED;
    }

    if (ppindex)
        *ppindex = pindex;

    return true;
}

// Exposed wrapper for AcceptBlockHeader
bool ChainstateManager::ProcessNewBlockHeaders(const std::vector<CBlockHeader>& headers, BlockValidationState& state, const CChainParams& chainparams, const CBlockIndex** ppindex)
{
    state.m_chainman = this;
    AssertLockNotHeld(cs_main);
    {
        LOCK(cs_main);
        for (const CBlockHeader& header : headers) {
            CBlockIndex *pindex = nullptr; // Use a temp pindex instead of ppindex to avoid a const_cast
            bool accepted = m_blockman.AcceptBlockHeader(
                header, state, chainparams, &pindex);
            ActiveChainstate().CheckBlockIndex();

            if (!accepted) {
                return false;
            }
            if (ppindex) {
                *ppindex = pindex;
            }
        }
    }
    if (NotifyHeaderTip(ActiveChainstate())) {
        if (ActiveChainstate().IsInitialBlockDownload() && ppindex && *ppindex) {
            LogPrintf("Synchronizing blockheaders, height: %d (~%.2f%%)\n", (*ppindex)->nHeight, 100.0/((*ppindex)->nHeight+(GetAdjustedTime() - (*ppindex)->GetBlockTime()) / Params().GetConsensus().nPowTargetSpacing) * (*ppindex)->nHeight);
        }
    }
    return true;
}

/** Store block on disk. If dbp is non-nullptr, the file is known to already reside on disk */
bool CChainState::AcceptBlock(const std::shared_ptr<const CBlock>& pblock, BlockValidationState& state, CBlockIndex** ppindex, bool fRequested, const FlatFilePos* dbp, bool* fNewBlock)
{
    const CBlock& block = *pblock;

    if (fNewBlock) *fNewBlock = false;
    AssertLockHeld(cs_main);

    CBlockIndex *pindexDummy = nullptr;
    CBlockIndex *&pindex = ppindex ? *ppindex : pindexDummy;

    bool accepted_header = m_blockman.AcceptBlockHeader(block, state, m_params, &pindex, fRequested);
    CheckBlockIndex();

    if (!accepted_header)
        return false;

    // Try to process all requested blocks that we don't have, but only
    // process an unrequested block if it's new and has enough work to
    // advance our tip, and isn't too many blocks ahead.
    bool fAlreadyHave = pindex->nStatus & BLOCK_HAVE_DATA;
    bool fHasMoreOrSameWork = (m_chain.Tip() ? pindex->nChainWork >= m_chain.Tip()->nChainWork : true);
    // Blocks that are too out-of-order needlessly limit the effectiveness of
    // pruning, because pruning will not delete block files that contain any
    // blocks which are too close in height to the tip.  Apply this test
    // regardless of whether pruning is enabled; it should generally be safe to
    // not process unrequested blocks.
    bool fTooFarAhead = (pindex->nHeight > int(m_chain.Height() + MIN_BLOCKS_TO_KEEP));

    // TODO: Decouple this function from the block download logic by removing fRequested
    // This requires some new chain data structure to efficiently look up if a
    // block is in a chain leading to a candidate for best tip, despite not
    // being such a candidate itself.

    // TODO: deal better with return value and error conditions for duplicate
    // and unrequested blocks.
    if (fAlreadyHave) return true;
    if (!fRequested) {  // If we didn't ask for it:
        if (pindex->nTx != 0) return true;    // This is a previously-processed block that was pruned
        if (!fHasMoreOrSameWork) return true; // Don't process less-work chains
        if (fTooFarAhead) return true;        // Block height is too high

        // Protect against DoS attacks from low-work chains.
        // If our tip is behind, a peer could try to send us
        // low-work blocks on a fake chain that we would never
        // request; don't process these.
        if (pindex->nChainWork < nMinimumChainWork) return true;
    }

    if (!CheckBlock(block, state, m_params.GetConsensus())) {
        return error("%s: %s", __func__, state.ToString());
    }

    if (block.IsProofOfStake()) {
        pindex->SetProofOfStake();
        pindex->prevoutStake = pblock->vtx[0]->vin[0].prevout;
        if (!pindex->pprev
            || (pindex->pprev->bnStakeModifier.IsNull()
                && pindex->pprev->GetBlockHash() != m_params.GetConsensus().hashGenesisBlock)) {
            // Block received out of order
            if (fParticlMode && !IsInitialBlockDownload()) {
                if (pindex->nFlags & BLOCK_DELAYED) {
                    // Block is already delayed
                    state.nFlags |= BLOCK_DELAYED;
                    return true;
                }
                pindex->nFlags |= BLOCK_DELAYED;
                return particl::DelayBlock(pblock, state);
            }
        } else {
            pindex->bnStakeModifier = ComputeStakeModifierV2(pindex->pprev, pindex->prevoutStake.hash);
        }
        pindex->nFlags &= ~BLOCK_DELAYED;
        setDirtyBlockIndex.insert(pindex);
    }

    if (!ContextualCheckBlock(*this, block, state, m_params.GetConsensus(), pindex->pprev, true)) {
        if (state.IsInvalid() && state.GetResult() != BlockValidationResult::BLOCK_MUTATED) {
            pindex->nStatus |= BLOCK_FAILED_VALID;
            setDirtyBlockIndex.insert(pindex);
        }
        return error("%s: %s", __func__, state.ToString());
    }

    if (state.nFlags & BLOCK_STAKE_KERNEL_SPENT && !(state.nFlags & BLOCK_FAILED_DUPLICATE_STAKE)) {
        if (state.nodeId > -1) {
            state.m_peerman->IncPersistentMisbehaviour(state.nodeId, 20);
            state.m_peerman->Misbehaving(state.nodeId, 20, "Spent kernel");
        }
    }

    RemoveNodeHeader(pindex->GetBlockHash());
    pindex->nFlags |= BLOCK_ACCEPTED;
    setDirtyBlockIndex.insert(pindex);

    // Header is valid/has work, merkle tree and segwit merkle tree are good...RELAY NOW
    // (but if it does not build on our best tip, let the SendMessages loop relay it)
    if (!(state.nFlags & (BLOCK_STAKE_KERNEL_SPENT | BLOCK_FAILED_DUPLICATE_STAKE))
        && !IsInitialBlockDownload() && m_chain.Tip() == pindex->pprev) {
        GetMainSignals().NewPoWValidBlock(pindex, pblock);
    }

    // Write block to history file
    if (fNewBlock) *fNewBlock = true;
    try {
        FlatFilePos blockPos = SaveBlockToDisk(block, pindex->nHeight, m_chain, m_params, dbp);
        if (blockPos.IsNull()) {
            state.Error(strprintf("%s: Failed to find position to write new block to disk", __func__));
            return false;
        }
        ReceivedBlockTransactions(block, pindex, blockPos);
    } catch (const std::runtime_error& e) {
        return AbortNode(state, std::string("System error: ") + e.what());
    }

    FlushStateToDisk(state, FlushStateMode::NONE);

    CheckBlockIndex();

    return true;
}

bool ChainstateManager::ProcessNewBlock(const CChainParams& chainparams, const std::shared_ptr<const CBlock>& block, bool force_processing, bool* new_block, NodeId node_id, PeerManager *peerman)
{
    AssertLockNotHeld(cs_main);

    CBlockIndex *pindex = nullptr;
    {
        /*
        uint256 hash = pblock->GetHash();
        // Limited duplicity on stake: prevents block flood attack
        // Duplicate stake allowed only when there is orphan child block
        if (!fReindex && !fImporting && pblock->IsProofOfStake() && setStakeSeen.count(pblock->GetProofOfStake()) && !mapOrphanBlocksByPrev.count(hash))
            return error("%s: Duplicate proof-of-stake (%s, %d) for block %s", pblock->GetProofOfStake().first.ToString(), pblock->GetProofOfStake().second, hash.ToString());
        */

        if (new_block) *new_block = false;
        BlockValidationState state;
        state.m_chainman = this;
        if (peerman) {
            state.m_peerman = peerman;
        } else {
            state.m_peerman = this->m_peerman;
        }
        if (node_id > -1) {
            state.nodeId = node_id;
        }

        // CheckBlock() does not support multi-threaded block validation because CBlock::fChecked can cause data race.
        // Therefore, the following critical section must include the CheckBlock() call as well.
        LOCK(cs_main);

        // Skipping AcceptBlock() for CheckBlock() failures means that we will never mark a block as invalid if
        // CheckBlock() fails.  This is protective against consensus failure if there are any unknown forms of block
        // malleability that cause CheckBlock() to fail; see e.g. CVE-2012-2459 and
        // https://lists.linuxfoundation.org/pipermail/bitcoin-dev/2019-February/016697.html.  Because CheckBlock() is
        // not very expensive, the anti-DoS benefits of caching failure (of a definitely-invalid block) are not substantial.
        bool ret = CheckBlock(*block, state, chainparams.GetConsensus());
        if (ret) {
            // Store to disk
            ret = ActiveChainstate().AcceptBlock(block, state, &pindex, force_processing, nullptr, new_block);
        }
        if (state.nFlags & BLOCK_DELAYED) {
            return true;
        }
        if (!ret) {
            if (fParticlMode && state.GetResult() != BlockValidationResult::BLOCK_MISSING_PREV) {
                // Mark block as invalid to prevent re-requesting from peer.
                // Block will have been added to the block index in AcceptBlockHeader
                CBlockIndex *pindex = ActiveChainstate().m_blockman.AddToBlockIndex(*block);
                ActiveChainstate().InvalidBlockFound(pindex, state);
            }
            GetMainSignals().BlockChecked(*block, state);
            return error("%s: AcceptBlock FAILED (%s)", __func__, state.ToString());
        }

        if (pindex && state.nFlags & BLOCK_FAILED_DUPLICATE_STAKE) {
            pindex->nFlags |= BLOCK_FAILED_DUPLICATE_STAKE;
            setDirtyBlockIndex.insert(pindex);
            LogPrint(BCLog::POS, "%s Marking duplicate stake: %s.\n", __func__, pindex->GetBlockHash().ToString());
            GetMainSignals().BlockChecked(*block, state);
        }
    }

    NotifyHeaderTip(ActiveChainstate());

    BlockValidationState state; // Only used to report errors, not invalidity - ignore it
    state.m_chainman = this;
    if (peerman) {
        state.m_peerman = peerman;
    } else {
        state.m_peerman = this->m_peerman;
    }
    if (!ActiveChainstate().ActivateBestChain(state, block)) {
        return error("%s: ActivateBestChain failed (%s)", __func__, state.ToString());
    }

    if (smsg::fSecMsgEnabled && gArgs.GetBoolArg("-smsgscanincoming", false)) {
        smsgModule.ScanBlock(*block);
    }

    {
        assert(pindex);
        // Check here for blocks not connected to the chain, TODO: move to a timer.
        particl::CheckDelayedBlocks(state, chainparams, pindex->GetBlockHash());
    }

    return true;
}

MempoolAcceptResult ChainstateManager::ProcessTransaction(const CTransactionRef& tx, bool test_accept, bool ignore_locks)
{
    CChainState& active_chainstate = ActiveChainstate();
    if (!active_chainstate.m_mempool) {
        TxValidationState state;
        state.Invalid(TxValidationResult::TX_NO_MEMPOOL, "no-mempool");
        return MempoolAcceptResult::Failure(state);
    }
    auto result = AcceptToMemoryPool(active_chainstate, *active_chainstate.m_mempool, tx, /*bypass_limits=*/ false, test_accept, ignore_locks);
    active_chainstate.m_mempool->check(active_chainstate.CoinsTip(), active_chainstate.m_chain.Height() + 1);
    return result;
}

bool TestBlockValidity(BlockValidationState& state,
                       const CChainParams& chainparams,
                       CChainState& chainstate,
                       const CBlock& block,
                       CBlockIndex* pindexPrev,
                       bool fCheckPOW,
                       bool fCheckMerkleRoot)
{
    AssertLockHeld(cs_main);
    assert(pindexPrev && pindexPrev == chainstate.m_chain.Tip());
    CCoinsViewCache viewNew(&chainstate.CoinsTip());
    uint256 block_hash(block.GetHash());
    CBlockIndex indexDummy(block);
    indexDummy.pprev = pindexPrev;
    indexDummy.nHeight = pindexPrev->nHeight + 1;
    indexDummy.phashBlock = &block_hash;

    // NOTE: CheckBlockHeader is called by CheckBlock
    if (!ContextualCheckBlockHeader(block, state, chainstate.m_blockman, chainparams, pindexPrev, GetAdjustedTime()))
        return error("%s: Consensus::ContextualCheckBlockHeader: %s", __func__, state.ToString());
    if (!CheckBlock(block, state, chainparams.GetConsensus(), fCheckPOW, fCheckMerkleRoot))
        return error("%s: Consensus::CheckBlock: %s", __func__, state.ToString());
    if (!ContextualCheckBlock(chainstate, block, state, chainparams.GetConsensus(), pindexPrev))
        return error("%s: Consensus::ContextualCheckBlock: %s", __func__, state.ToString());
    if (!chainstate.ConnectBlock(block, state, &indexDummy, viewNew, true)) {
        return false;
    }
    assert(state.IsValid());

    return true;
}

/**
 * BLOCK PRUNING CODE
 */

void BlockManager::PruneOneBlockFile(const int fileNumber)
{
    AssertLockHeld(cs_main);
    LOCK(cs_LastBlockFile);

    for (const auto& entry : m_block_index) {
        CBlockIndex* pindex = entry.second;
        if (pindex->nFile == fileNumber) {
            pindex->nStatus &= ~BLOCK_HAVE_DATA;
            pindex->nStatus &= ~BLOCK_HAVE_UNDO;
            pindex->nFile = 0;
            pindex->nDataPos = 0;
            pindex->nUndoPos = 0;
            setDirtyBlockIndex.insert(pindex);

            // Prune from m_blocks_unlinked -- any block we prune would have
            // to be downloaded again in order to consider its chain, at which
            // point it would be considered as a candidate for
            // m_blocks_unlinked or setBlockIndexCandidates.
            auto range = m_blocks_unlinked.equal_range(pindex->pprev);
            while (range.first != range.second) {
                std::multimap<CBlockIndex *, CBlockIndex *>::iterator _it = range.first;
                range.first++;
                if (_it->second == pindex) {
                    m_blocks_unlinked.erase(_it);
                }
            }
        }
    }

    vinfoBlockFile[fileNumber].SetNull();
    setDirtyFileInfo.insert(fileNumber);
}

void BlockManager::FindFilesToPruneManual(std::set<int>& setFilesToPrune, int nManualPruneHeight, int chain_tip_height)
{
    assert(fPruneMode && nManualPruneHeight > 0);

    LOCK2(cs_main, cs_LastBlockFile);
    if (chain_tip_height < 0) {
        return;
    }

    // last block to prune is the lesser of (user-specified height, MIN_BLOCKS_TO_KEEP from the tip)
    unsigned int nLastBlockWeCanPrune = std::min((unsigned)nManualPruneHeight, chain_tip_height - MIN_BLOCKS_TO_KEEP);
    int count = 0;
    for (int fileNumber = 0; fileNumber < nLastBlockFile; fileNumber++) {
        if (vinfoBlockFile[fileNumber].nSize == 0 || vinfoBlockFile[fileNumber].nHeightLast > nLastBlockWeCanPrune) {
            continue;
        }
        PruneOneBlockFile(fileNumber);
        setFilesToPrune.insert(fileNumber);
        count++;
    }
    LogPrintf("Prune (Manual): prune_height=%d removed %d blk/rev pairs\n", nLastBlockWeCanPrune, count);
}

/* This function is called from the RPC code for pruneblockchain */
void PruneBlockFilesManual(CChainState& active_chainstate, int nManualPruneHeight)
{
    BlockValidationState state;
    if (!active_chainstate.FlushStateToDisk(
            state, FlushStateMode::NONE, nManualPruneHeight)) {
        LogPrintf("%s: failed to flush state (%s)\n", __func__, state.ToString());
    }
}

void BlockManager::FindFilesToPrune(std::set<int>& setFilesToPrune, uint64_t nPruneAfterHeight, int chain_tip_height, int prune_height, bool is_ibd)
{
    LOCK2(cs_main, cs_LastBlockFile);
    if (chain_tip_height < 0 || nPruneTarget == 0) {
        return;
    }
    if ((uint64_t)chain_tip_height <= nPruneAfterHeight) {
        return;
    }

    unsigned int nLastBlockWeCanPrune = std::min(prune_height, chain_tip_height - static_cast<int>(MIN_BLOCKS_TO_KEEP));
    uint64_t nCurrentUsage = CalculateCurrentUsage();
    // We don't check to prune until after we've allocated new space for files
    // So we should leave a buffer under our target to account for another allocation
    // before the next pruning.
    uint64_t nBuffer = BLOCKFILE_CHUNK_SIZE + UNDOFILE_CHUNK_SIZE;
    uint64_t nBytesToPrune;
    int count = 0;

    if (nCurrentUsage + nBuffer >= nPruneTarget) {
        // On a prune event, the chainstate DB is flushed.
        // To avoid excessive prune events negating the benefit of high dbcache
        // values, we should not prune too rapidly.
        // So when pruning in IBD, increase the buffer a bit to avoid a re-prune too soon.
        if (is_ibd) {
            // Since this is only relevant during IBD, we use a fixed 10%
            nBuffer += nPruneTarget / 10;
        }

        for (int fileNumber = 0; fileNumber < nLastBlockFile; fileNumber++) {
            nBytesToPrune = vinfoBlockFile[fileNumber].nSize + vinfoBlockFile[fileNumber].nUndoSize;

            if (vinfoBlockFile[fileNumber].nSize == 0) {
                continue;
            }

            if (nCurrentUsage + nBuffer < nPruneTarget) { // are we below our target?
                break;
            }

            // don't prune files that could have a block within MIN_BLOCKS_TO_KEEP of the main chain's tip but keep scanning
            if (vinfoBlockFile[fileNumber].nHeightLast > nLastBlockWeCanPrune) {
                continue;
            }

            PruneOneBlockFile(fileNumber);
            // Queue up the files for removal
            setFilesToPrune.insert(fileNumber);
            nCurrentUsage -= nBytesToPrune;
            count++;
        }
    }

    LogPrint(BCLog::PRUNE, "Prune: target=%dMiB actual=%dMiB diff=%dMiB max_prune_height=%d removed %d blk/rev pairs\n",
           nPruneTarget/1024/1024, nCurrentUsage/1024/1024,
           ((int64_t)nPruneTarget - (int64_t)nCurrentUsage)/1024/1024,
           nLastBlockWeCanPrune, count);
}

CBlockIndex * BlockManager::InsertBlockIndex(const uint256& hash)
{
    AssertLockHeld(cs_main);

    if (hash.IsNull())
        return nullptr;

    // Return existing
    BlockMap::iterator mi = m_block_index.find(hash);
    if (mi != m_block_index.end())
        return (*mi).second;

    // Create new
    CBlockIndex* pindexNew = new CBlockIndex();
    mi = m_block_index.insert(std::make_pair(hash, pindexNew)).first;
    pindexNew->phashBlock = &((*mi).first);

    return pindexNew;
}

bool BlockManager::LoadBlockIndex(
    const Consensus::Params& consensus_params,
    std::set<CBlockIndex*, CBlockIndexWorkComparator>& block_index_candidates)
{
    if (!m_block_tree_db->LoadBlockIndexGuts(consensus_params, [this](const uint256& hash) EXCLUSIVE_LOCKS_REQUIRED(cs_main) { return this->InsertBlockIndex(hash); })) {
        return false;
    }

    // Calculate nChainWork
    std::vector<std::pair<int, CBlockIndex*> > vSortedByHeight;
    vSortedByHeight.reserve(m_block_index.size());
    for (const std::pair<const uint256, CBlockIndex*>& item : m_block_index)
    {
        CBlockIndex* pindex = item.second;
        vSortedByHeight.push_back(std::make_pair(pindex->nHeight, pindex));
    }
    sort(vSortedByHeight.begin(), vSortedByHeight.end());
    for (const std::pair<int, CBlockIndex*>& item : vSortedByHeight)
    {
        if (ShutdownRequested()) return false;
        CBlockIndex* pindex = item.second;
        pindex->nChainWork = (pindex->pprev ? pindex->pprev->nChainWork : 0) + GetBlockProof(*pindex);
        pindex->nTimeMax = (pindex->pprev ? std::max(pindex->pprev->nTimeMax, pindex->nTime) : pindex->nTime);
        // We can link the chain of blocks for which we've received transactions at some point.
        // Pruned nodes may have deleted the block.
        if (pindex->nTx > 0) {
            if (pindex->pprev) {
                if (pindex->pprev->HaveTxsDownloaded()) {
                    pindex->nChainTx = pindex->pprev->nChainTx + pindex->nTx;
                } else {
                    pindex->nChainTx = 0;
                    m_blocks_unlinked.insert(std::make_pair(pindex->pprev, pindex));
                }
            } else {
                pindex->nChainTx = pindex->nTx;
            }
        }
        if (!(pindex->nStatus & BLOCK_FAILED_MASK) && pindex->pprev && (pindex->pprev->nStatus & BLOCK_FAILED_MASK)) {
            pindex->nStatus |= BLOCK_FAILED_CHILD;
            setDirtyBlockIndex.insert(pindex);
        }
        if (pindex->IsAssumedValid() ||
                (pindex->IsValid(BLOCK_VALID_TRANSACTIONS) &&
                 (pindex->HaveTxsDownloaded() || pindex->pprev == nullptr))) {
            block_index_candidates.insert(pindex);
        }
        if (pindex->nStatus & BLOCK_FAILED_MASK && (!pindexBestInvalid || pindex->nChainWork > pindexBestInvalid->nChainWork))
            pindexBestInvalid = pindex;
        if (pindex->pprev)
            pindex->BuildSkip();
        if (pindex->IsValid(BLOCK_VALID_TREE) && (pindexBestHeader == nullptr || CBlockIndexWorkComparator()(pindexBestHeader, pindex)))
            pindexBestHeader = pindex;
    }

    return true;
}

void BlockManager::Unload() {
    m_failed_blocks.clear();
    m_blocks_unlinked.clear();

    for (const BlockMap::value_type& entry : m_block_index) {
        delete entry.second;
    }

    m_block_index.clear();
}

bool BlockManager::LoadBlockIndexDB(std::set<CBlockIndex*, CBlockIndexWorkComparator>& setBlockIndexCandidates)
{
    if (!LoadBlockIndex(
            ::Params().GetConsensus(),
            setBlockIndexCandidates)) {
        return false;
    }

    // Load block file info
    m_block_tree_db->ReadLastBlockFile(nLastBlockFile);
    vinfoBlockFile.resize(nLastBlockFile + 1);
    LogPrintf("%s: last block file = %i\n", __func__, nLastBlockFile);
    for (int nFile = 0; nFile <= nLastBlockFile; nFile++) {
        m_block_tree_db->ReadBlockFileInfo(nFile, vinfoBlockFile[nFile]);
    }
    LogPrintf("%s: last block file info: %s\n", __func__, vinfoBlockFile[nLastBlockFile].ToString());
    for (int nFile = nLastBlockFile + 1; true; nFile++) {
        CBlockFileInfo info;
        if (m_block_tree_db->ReadBlockFileInfo(nFile, info)) {
            vinfoBlockFile.push_back(info);
        } else {
            break;
        }
    }

    // Check presence of blk files
    LogPrintf("Checking all blk files are present...\n");
    std::set<int> setBlkDataFiles;
    for (const std::pair<const uint256, CBlockIndex*>& item : m_block_index) {
        CBlockIndex* pindex = item.second;
        if (pindex->nStatus & BLOCK_HAVE_DATA) {
            setBlkDataFiles.insert(pindex->nFile);
        }
    }
    for (std::set<int>::iterator it = setBlkDataFiles.begin(); it != setBlkDataFiles.end(); it++)
    {
        FlatFilePos pos(*it, 0);
        if (CAutoFile(OpenBlockFile(pos, true), SER_DISK, CLIENT_VERSION).IsNull()) {
            return false;
        }
    }

    // Check whether we have ever pruned block & undo files
    m_block_tree_db->ReadFlag("prunedblockfiles", fHavePruned);
    if (fHavePruned)
        LogPrintf("LoadBlockIndexDB(): Block files have previously been pruned\n");

    // Check whether we need to continue reindexing
    bool fReindexing = false;
    m_block_tree_db->ReadReindexing(fReindexing);
    if(fReindexing) fReindex = true;

    // Check whether we have indices
    m_block_tree_db->ReadFlag("addressindex", fAddressIndex);
    LogPrintf("%s: address index %s\n", __func__, fAddressIndex ? "enabled" : "disabled");
    m_block_tree_db->ReadFlag("timestampindex", fTimestampIndex);
    LogPrintf("%s: timestamp index %s\n", __func__, fTimestampIndex ? "enabled" : "disabled");
    m_block_tree_db->ReadFlag("spentindex", fSpentIndex);
    LogPrintf("%s: spent index %s\n", __func__, fSpentIndex ? "enabled" : "disabled");
    m_block_tree_db->ReadFlag("balancesindex", fBalancesIndex);
    LogPrintf("%s: balances index %s\n", __func__, fBalancesIndex ? "enabled" : "disabled");

    return true;
}

void CChainState::LoadMempool(const ArgsManager& args)
{
    if (!m_mempool) return;
    if (args.GetBoolArg("-persistmempool", DEFAULT_PERSIST_MEMPOOL)) {
        ::LoadMempool(*m_mempool, *this);
    }
    m_mempool->SetIsLoaded(!ShutdownRequested());
}

bool CChainState::LoadChainTip()
{
    AssertLockHeld(cs_main);
    const CCoinsViewCache& coins_cache = CoinsTip();
    assert(!coins_cache.GetBestBlock().IsNull()); // Never called when the coins view is empty
    const CBlockIndex* tip = m_chain.Tip();

    if (tip && tip->GetBlockHash() == coins_cache.GetBestBlock()) {
        return true;
    }

    // Load pointer to end of best chain
    CBlockIndex* pindex = m_blockman.LookupBlockIndex(coins_cache.GetBestBlock());
    if (!pindex) {
        return false;
    }
    m_chain.SetTip(pindex);
    PruneBlockIndexCandidates();

    tip = m_chain.Tip();
    LogPrintf("Loaded best chain: hashBestChain=%s height=%d date=%s progress=%f\n",
              tip->GetBlockHash().ToString(),
              m_chain.Height(),
              FormatISO8601DateTime(tip->GetBlockTime()),
              GuessVerificationProgress(m_params.TxData(), tip));
    return true;
}

CVerifyDB::CVerifyDB()
{
    uiInterface.ShowProgress(_("Verifying blocks…").translated, 0, false);
}

CVerifyDB::~CVerifyDB()
{
    uiInterface.ShowProgress("", 100, false);
}

bool CVerifyDB::VerifyDB(
    CChainState& chainstate,
    const CChainParams& chainparams,
    CCoinsView& coinsview,
    int nCheckLevel, int nCheckDepth)
{
    AssertLockHeld(cs_main);

    if (chainstate.m_chain.Tip() == nullptr || chainstate.m_chain.Tip()->pprev == nullptr)
        return true;

    fVerifyingDB = true;

    // Verify blocks in the best chain
    if (nCheckDepth <= 0 || nCheckDepth > chainstate.m_chain.Height())
        nCheckDepth = chainstate.m_chain.Height();
    nCheckLevel = std::max(0, std::min(4, nCheckLevel));
    LogPrintf("Verifying last %i blocks at level %i\n", nCheckDepth, nCheckLevel);
    CCoinsViewCache coins(&coinsview);
    CBlockIndex* pindex;
    CBlockIndex* pindexFailure = nullptr;
    int nGoodTransactions = 0;
    BlockValidationState state;
    int reportDone = 0;
    LogPrintf("[0%%]..."); /* Continued */

    const bool is_snapshot_cs{!chainstate.m_from_snapshot_blockhash};

    for (pindex = chainstate.m_chain.Tip(); pindex && pindex->pprev; pindex = pindex->pprev) {
        const int percentageDone = std::max(1, std::min(99, (int)(((double)(chainstate.m_chain.Height() - pindex->nHeight)) / (double)nCheckDepth * (nCheckLevel >= 4 ? 50 : 100))));
        if (reportDone < percentageDone/10) {
            // report every 10% step
            LogPrintf("[%d%%]...", percentageDone); /* Continued */
            reportDone = percentageDone/10;
        }
        uiInterface.ShowProgress(_("Verifying blocks…").translated, percentageDone, false);
        if (pindex->nHeight <= chainstate.m_chain.Height()-nCheckDepth)
            break;
        if ((fPruneMode || is_snapshot_cs) && !(pindex->nStatus & BLOCK_HAVE_DATA)) {
            // If pruning or running under an assumeutxo snapshot, only go
            // back as far as we have data.
            LogPrintf("VerifyDB(): block verification stopping at height %d (pruning, no data)\n", pindex->nHeight);
            break;
        }
        CBlock block;
        // check level 0: read from disk
        if (!ReadBlockFromDisk(block, pindex, chainparams.GetConsensus()))
            return error("VerifyDB(): *** ReadBlockFromDisk failed at %d, hash=%s", pindex->nHeight, pindex->GetBlockHash().ToString());
        // check level 1: verify block validity
        if (nCheckLevel >= 1 && !CheckBlock(block, state, chainparams.GetConsensus()))
            return error("%s: *** found bad block at %d, hash=%s (%s)\n", __func__,
                         pindex->nHeight, pindex->GetBlockHash().ToString(), state.ToString());
        // check level 2: verify undo validity
        if (nCheckLevel >= 2 && pindex) {
            CBlockUndo undo;
            if (!pindex->GetUndoPos().IsNull()) {
                if (!UndoReadFromDisk(undo, pindex)) {
                    return error("VerifyDB(): *** found bad undo data at %d, hash=%s\n", pindex->nHeight, pindex->GetBlockHash().ToString());
                }
            }
        }
        // check level 3: check for inconsistencies during memory-only disconnect of tip blocks
        size_t curr_coins_usage = coins.DynamicMemoryUsage() + chainstate.CoinsTip().DynamicMemoryUsage();

        if (nCheckLevel >= 3 && curr_coins_usage <= chainstate.m_coinstip_cache_size_bytes) {
            assert(coins.GetBestBlock() == pindex->GetBlockHash());
            DisconnectResult res = chainstate.DisconnectBlock(block, pindex, coins);
            if (res == DISCONNECT_FAILED) {
                return error("VerifyDB(): *** irrecoverable inconsistency in block data at %d, hash=%s", pindex->nHeight, pindex->GetBlockHash().ToString());
            }
            if (res == DISCONNECT_UNCLEAN) {
                nGoodTransactions = 0;
                pindexFailure = pindex;
            } else {
                nGoodTransactions += block.vtx.size();
            }
        }
        if (ShutdownRequested()) return true;
    }
    if (pindexFailure)
        return error("VerifyDB(): *** coin database inconsistencies found (last %i blocks, %i good transactions before that)\n", chainstate.m_chain.Height() - pindexFailure->nHeight + 1, nGoodTransactions);

    // store block count as we move pindex at check level >= 4
    int block_count = chainstate.m_chain.Height() - pindex->nHeight;

    // check level 4: try reconnecting blocks
    if (nCheckLevel >= 4) {
        while (pindex != chainstate.m_chain.Tip()) {
            const int percentageDone = std::max(1, std::min(99, 100 - (int)(((double)(chainstate.m_chain.Height() - pindex->nHeight)) / (double)nCheckDepth * 50)));
            if (reportDone < percentageDone/10) {
                // report every 10% step
                LogPrintf("[%d%%]...", percentageDone); /* Continued */
                reportDone = percentageDone/10;
            }
            uiInterface.ShowProgress(_("Verifying blocks…").translated, percentageDone, false);
            pindex = chainstate.m_chain.Next(pindex);
            CBlock block;
            if (!ReadBlockFromDisk(block, pindex, chainparams.GetConsensus()))
                return error("VerifyDB(): *** ReadBlockFromDisk failed at %d, hash=%s", pindex->nHeight, pindex->GetBlockHash().ToString());
            // Particl: Clear state, data from VerifyDB is not written to disk.
            BlockValidationState state;
            coins.ClearFlushed();
            if (!chainstate.ConnectBlock(block, state, pindex, coins)) {
                return error("VerifyDB(): *** found unconnectable block at %d, hash=%s (%s)", pindex->nHeight, pindex->GetBlockHash().ToString(), state.ToString());
            }
            if (ShutdownRequested()) return true;
        }
    }

    LogPrintf("[DONE].\n");
    LogPrintf("No coin database inconsistencies in last %i blocks (%i transactions)\n", block_count, nGoodTransactions);
    fVerifyingDB = false;

    return true;
}

/** Apply the effects of a block on the utxo cache, ignoring that it may already have been applied. */
bool CChainState::RollforwardBlock(const CBlockIndex* pindex, CCoinsViewCache& inputs)
{
    // TODO: merge with ConnectBlock
    CBlock block;
    if (!ReadBlockFromDisk(block, pindex, m_params.GetConsensus())) {
        return error("ReplayBlock(): ReadBlockFromDisk failed at %d, hash=%s", pindex->nHeight, pindex->GetBlockHash().ToString());
    }

    for (const CTransactionRef& tx : block.vtx) {
        if (!tx->IsCoinBase()) {
            for (const CTxIn &txin : tx->vin) {
                inputs.SpendCoin(txin.prevout);
            }
        }
        // Pass check = true as every addition may be an overwrite.
        AddCoins(inputs, *tx, pindex->nHeight, true);
    }
    return true;
}

bool CChainState::ReplayBlocks()
{
    LOCK(cs_main);

    CCoinsView& db = this->CoinsDB();
    CCoinsViewCache cache(&db);

    std::vector<uint256> hashHeads = db.GetHeadBlocks();
    if (hashHeads.empty()) return true; // We're already in a consistent state.
    if (hashHeads.size() != 2) return error("ReplayBlocks(): unknown inconsistent state");

    uiInterface.ShowProgress(_("Replaying blocks…").translated, 0, false);
    LogPrintf("Replaying blocks\n");

    const CBlockIndex* pindexOld = nullptr;  // Old tip during the interrupted flush.
    const CBlockIndex* pindexNew;            // New tip during the interrupted flush.
    const CBlockIndex* pindexFork = nullptr; // Latest block common to both the old and the new tip.

    if (m_blockman.m_block_index.count(hashHeads[0]) == 0) {
        return error("ReplayBlocks(): reorganization to unknown block requested");
    }
    pindexNew = m_blockman.m_block_index[hashHeads[0]];

    if (!hashHeads[1].IsNull()) { // The old tip is allowed to be 0, indicating it's the first flush.
        if (m_blockman.m_block_index.count(hashHeads[1]) == 0) {
            return error("ReplayBlocks(): reorganization from unknown block requested");
        }
        pindexOld = m_blockman.m_block_index[hashHeads[1]];
        pindexFork = LastCommonAncestor(pindexOld, pindexNew);
        assert(pindexFork != nullptr);
    }

    // Rollback along the old branch.
    while (pindexOld != pindexFork) {
        if (pindexOld->nHeight > 0) { // Never disconnect the genesis block.
            CBlock block;
            if (!ReadBlockFromDisk(block, pindexOld, m_params.GetConsensus())) {
                return error("RollbackBlock(): ReadBlockFromDisk() failed at %d, hash=%s", pindexOld->nHeight, pindexOld->GetBlockHash().ToString());
            }
            LogPrintf("Rolling back %s (%i)\n", pindexOld->GetBlockHash().ToString(), pindexOld->nHeight);
            DisconnectResult res = DisconnectBlock(block, pindexOld, cache);
            if (res == DISCONNECT_FAILED) {
                return error("RollbackBlock(): DisconnectBlock failed at %d, hash=%s", pindexOld->nHeight, pindexOld->GetBlockHash().ToString());
            }
            // If DISCONNECT_UNCLEAN is returned, it means a non-existing UTXO was deleted, or an existing UTXO was
            // overwritten. It corresponds to cases where the block-to-be-disconnect never had all its operations
            // applied to the UTXO set. However, as both writing a UTXO and deleting a UTXO are idempotent operations,
            // the result is still a version of the UTXO set with the effects of that block undone.
        }
        pindexOld = pindexOld->pprev;
    }

    // Roll forward from the forking point to the new tip.
    int nForkHeight = pindexFork ? pindexFork->nHeight : 0;
    for (int nHeight = nForkHeight + 1; nHeight <= pindexNew->nHeight; ++nHeight) {
        const CBlockIndex* pindex = pindexNew->GetAncestor(nHeight);
        LogPrintf("Rolling forward %s (%i)\n", pindex->GetBlockHash().ToString(), nHeight);
        uiInterface.ShowProgress(_("Replaying blocks…").translated, (int) ((nHeight - nForkHeight) * 100.0 / (pindexNew->nHeight - nForkHeight)) , false);
        if (!RollforwardBlock(pindex, cache)) return false;
    }

    cache.SetBestBlock(pindexNew->GetBlockHash(), pindexNew->nHeight);
    cache.Flush();
    uiInterface.ShowProgress("", 100, false);
    return true;
}

bool CChainState::NeedsRedownload() const
{
    AssertLockHeld(cs_main);

    // At and above m_params.SegwitHeight, segwit consensus rules must be validated
    CBlockIndex* block{m_chain.Tip()};

    while (block != nullptr && DeploymentActiveAt(*block, m_params.GetConsensus(), Consensus::DEPLOYMENT_SEGWIT)) {
        if (!(block->nStatus & BLOCK_OPT_WITNESS)) {
            // block is insufficiently validated for a segwit client
            return true;
        }
        block = block->pprev;
    }

    return false;
}

void CChainState::UnloadBlockIndex() {
    nBlockSequenceId = 1;
    setBlockIndexCandidates.clear();
}

// May NOT be used after any connections are up as much
// of the peer-processing logic assumes a consistent
// block index state
void UnloadBlockIndex(CTxMemPool* mempool, ChainstateManager& chainman)
{
    LOCK(cs_main);
    chainman.Unload();
    pindexBestInvalid = nullptr;
    pindexBestHeader = nullptr;
    if (mempool) mempool->clear();
    vinfoBlockFile.clear();
    nLastBlockFile = 0;
    setDirtyBlockIndex.clear();
    setDirtyFileInfo.clear();
    g_versionbitscache.Clear();
    for (int b = 0; b < VERSIONBITS_NUM_BITS; b++) {
        warningcache[b].clear();
    }
    fHavePruned = false;
}

bool ChainstateManager::LoadBlockIndex()
{
    AssertLockHeld(cs_main);
    // Load block index from databases
    bool needs_init = fReindex;

    if (!fReindex) {
        bool ret = m_blockman.LoadBlockIndexDB(ActiveChainstate().setBlockIndexCandidates);
        if (!ret) return false;
        needs_init = m_blockman.m_block_index.empty();
    }

    if (needs_init) {
        // Everything here is for *new* reindex/DBs. Thus, though
        // LoadBlockIndexDB may have set fReindex if we shut down
        // mid-reindex previously, we don't check fReindex and
        // instead only check it prior to LoadBlockIndexDB to set
        // needs_init.

        LogPrintf("Initializing databases...\n");
        m_blockman.m_block_tree_db->WriteFlag("v1", true);
        m_blockman.m_block_tree_db->WriteFlag("v2", true);

        // Use the provided setting for indices in the new database
        fAddressIndex = gArgs.GetBoolArg("-addressindex", particl::DEFAULT_ADDRESSINDEX);
        m_blockman.m_block_tree_db->WriteFlag("addressindex", fAddressIndex);
        LogPrintf("%s: address index %s\n", __func__, fAddressIndex ? "enabled" : "disabled");
        fTimestampIndex = gArgs.GetBoolArg("-timestampindex", particl::DEFAULT_TIMESTAMPINDEX);
        m_blockman.m_block_tree_db->WriteFlag("timestampindex", fTimestampIndex);
        LogPrintf("%s: timestamp index %s\n", __func__, fTimestampIndex ? "enabled" : "disabled");
        fSpentIndex = gArgs.GetBoolArg("-spentindex", particl::DEFAULT_SPENTINDEX);
        m_blockman.m_block_tree_db->WriteFlag("spentindex", fSpentIndex);
        LogPrintf("%s: spent index %s\n", __func__, fSpentIndex ? "enabled" : "disabled");
        fBalancesIndex = gArgs.GetBoolArg("-balancesindex", particl::DEFAULT_BALANCESINDEX);
        m_blockman.m_block_tree_db->WriteFlag("balancesindex", fBalancesIndex);
        LogPrintf("%s: balances index %s\n", __func__, fBalancesIndex ? "enabled" : "disabled");
    }
    return true;
}

bool CChainState::LoadGenesisBlock()
{
    LOCK(cs_main);

    // Check whether we're already initialized by checking for genesis in
    // m_blockman.m_block_index. Note that we can't use m_chain here, since it is
    // set based on the coins db, not the block index db, which is the only
    // thing loaded at this point.
    if (m_blockman.m_block_index.count(m_params.GenesisBlock().GetHash()))
        return true;

    try {
        const CBlock& block = m_params.GenesisBlock();
        FlatFilePos blockPos = SaveBlockToDisk(block, 0, m_chain, m_params, nullptr);
        if (blockPos.IsNull())
            return error("%s: writing genesis block to disk failed", __func__);
        CBlockIndex *pindex = m_blockman.AddToBlockIndex(block);
        pindex->nFlags |= BLOCK_ACCEPTED;
        ReceivedBlockTransactions(block, pindex, blockPos);
    } catch (const std::runtime_error& e) {
        return error("%s: failed to write genesis block: %s", __func__, e.what());
    }

    return true;
}

void CChainState::LoadExternalBlockFile(FILE* fileIn, FlatFilePos* dbp, ChainstateManager *chainman)
{
    // Map of disk positions for blocks with unknown parent (only used for reindex)
    static std::multimap<uint256, FlatFilePos> mapBlocksUnknownParent;
    int64_t nStart = GetTimeMillis();

    fAddressIndex = gArgs.GetBoolArg("-addressindex", particl::DEFAULT_ADDRESSINDEX);
    fTimestampIndex = gArgs.GetBoolArg("-timestampindex", particl::DEFAULT_TIMESTAMPINDEX);
    fSpentIndex = gArgs.GetBoolArg("-spentindex", particl::DEFAULT_SPENTINDEX);
    fBalancesIndex = gArgs.GetBoolArg("-balancesindex", particl::DEFAULT_BALANCESINDEX);

    int nLoaded = 0;
    try {
        // This takes over fileIn and calls fclose() on it in the CBufferedFile destructor
        CBufferedFile blkdat(fileIn, 2*MAX_BLOCK_SERIALIZED_SIZE, MAX_BLOCK_SERIALIZED_SIZE+8, SER_DISK, CLIENT_VERSION);
        uint64_t nRewind = blkdat.GetPos();
        while (!blkdat.eof()) {
            if (ShutdownRequested()) return;

            blkdat.SetPos(nRewind);
            nRewind++; // start one byte further next time, in case of failure
            blkdat.SetLimit(); // remove former limit
            unsigned int nSize = 0;
            try {
                // locate a header
                unsigned char buf[CMessageHeader::MESSAGE_START_SIZE];
                blkdat.FindByte(m_params.MessageStart()[0]);
                nRewind = blkdat.GetPos()+1;
                blkdat >> buf;
                if (memcmp(buf, m_params.MessageStart(), CMessageHeader::MESSAGE_START_SIZE)) {
                    continue;
                }
                // read size
                blkdat >> nSize;
                if (nSize < 80 || nSize > MAX_BLOCK_SERIALIZED_SIZE)
                    continue;
            } catch (const std::exception&) {
                // no valid block header found; don't complain
                break;
            }
            try {
                // read block
                uint64_t nBlockPos = blkdat.GetPos();
                if (dbp)
                    dbp->nPos = nBlockPos;
                blkdat.SetLimit(nBlockPos + nSize);
                std::shared_ptr<CBlock> pblock = std::make_shared<CBlock>();
                CBlock& block = *pblock;
                blkdat >> block;
                nRewind = blkdat.GetPos();

                uint256 hash = block.GetHash();
                {
                    LOCK(cs_main);
                    // detect out of order blocks, and store them for later
                    if (hash != m_params.GetConsensus().hashGenesisBlock && !m_blockman.LookupBlockIndex(block.hashPrevBlock)) {
                        LogPrint(BCLog::REINDEX, "%s: Out of order block %s, parent %s not known\n", __func__, hash.ToString(),
                                block.hashPrevBlock.ToString());
                        if (dbp)
                            mapBlocksUnknownParent.insert(std::make_pair(block.hashPrevBlock, *dbp));
                        continue;
                    }

                    // process in case the block isn't known yet
                    CBlockIndex* pindex = m_blockman.LookupBlockIndex(hash);
                    if (!pindex || (pindex->nStatus & BLOCK_HAVE_DATA) == 0) {
                      BlockValidationState state;
                      state.m_chainman = chainman;
                      if (AcceptBlock(pblock, state, nullptr, true, dbp, nullptr)) {
                          nLoaded++;
                      }
                      if (state.IsError()) {
                          break;
                      }
                    } else if (hash != m_params.GetConsensus().hashGenesisBlock && pindex->nHeight % 1000 == 0) {
                        LogPrint(BCLog::REINDEX, "Block Import: already had block %s at height %d\n", hash.ToString(), pindex->nHeight);
                    }
                }

                // Activate the genesis block so normal node progress can continue
                if (hash == m_params.GetConsensus().hashGenesisBlock) {
                    BlockValidationState state;
                    state.m_chainman = chainman;
                    if (!ActivateBestChain(state, nullptr)) {
                        break;
                    }
                }

                NotifyHeaderTip(*this);

                // Recursively process earlier encountered successors of this block
                std::deque<uint256> queue;
                queue.push_back(hash);
                while (!queue.empty()) {
                    uint256 head = queue.front();
                    queue.pop_front();
                    std::pair<std::multimap<uint256, FlatFilePos>::iterator, std::multimap<uint256, FlatFilePos>::iterator> range = mapBlocksUnknownParent.equal_range(head);
                    while (range.first != range.second) {
                        std::multimap<uint256, FlatFilePos>::iterator it = range.first;
                        std::shared_ptr<CBlock> pblockrecursive = std::make_shared<CBlock>();
                        if (ReadBlockFromDisk(*pblockrecursive, it->second, m_params.GetConsensus())) {
                            LogPrint(BCLog::REINDEX, "%s: Processing out of order child %s of %s\n", __func__, pblockrecursive->GetHash().ToString(),
                                    head.ToString());
                            LOCK(cs_main);
                            BlockValidationState dummy;
                            dummy.m_chainman = chainman;
                            if (AcceptBlock(pblockrecursive, dummy, nullptr, true, &it->second, nullptr))
                            {
                                nLoaded++;
                                queue.push_back(pblockrecursive->GetHash());
                            }
                        }
                        range.first++;
                        mapBlocksUnknownParent.erase(it);
                        NotifyHeaderTip(*this);
                    }
                }
            } catch (const std::exception& e) {
                LogPrintf("%s: Deserialize or I/O error - %s\n", __func__, e.what());
            }
        }
    } catch (const std::runtime_error& e) {
        AbortNode(std::string("System error: ") + e.what());
    }
    LogPrintf("Loaded %i blocks from external file in %dms\n", nLoaded, GetTimeMillis() - nStart);
}

void CChainState::CheckBlockIndex()
{
    if (!fCheckBlockIndex) {
        return;
    }

    LOCK(cs_main);

    // During a reindex, we read the genesis block and call CheckBlockIndex before ActivateBestChain,
    // so we have the genesis block in m_blockman.m_block_index but no active chain. (A few of the
    // tests when iterating the block tree require that m_chain has been initialized.)
    if (m_chain.Height() < 0) {
        assert(m_blockman.m_block_index.size() <= 1);
        return;
    }

    // Build forward-pointing map of the entire block tree.
    std::multimap<CBlockIndex*,CBlockIndex*> forward;
    for (const std::pair<const uint256, CBlockIndex*>& entry : m_blockman.m_block_index) {
        forward.insert(std::make_pair(entry.second->pprev, entry.second));
    }

    assert(forward.size() == m_blockman.m_block_index.size());

    std::pair<std::multimap<CBlockIndex*,CBlockIndex*>::iterator,std::multimap<CBlockIndex*,CBlockIndex*>::iterator> rangeGenesis = forward.equal_range(nullptr);
    CBlockIndex *pindex = rangeGenesis.first->second;
    rangeGenesis.first++;
    assert(rangeGenesis.first == rangeGenesis.second); // There is only one index entry with parent nullptr.

    // Iterate over the entire block tree, using depth-first search.
    // Along the way, remember whether there are blocks on the path from genesis
    // block being explored which are the first to have certain properties.
    size_t nNodes = 0;
    int nHeight = 0;
    CBlockIndex* pindexFirstInvalid = nullptr; // Oldest ancestor of pindex which is invalid.
    CBlockIndex* pindexFirstMissing = nullptr; // Oldest ancestor of pindex which does not have BLOCK_HAVE_DATA.
    CBlockIndex* pindexFirstNeverProcessed = nullptr; // Oldest ancestor of pindex for which nTx == 0.
    CBlockIndex* pindexFirstNotTreeValid = nullptr; // Oldest ancestor of pindex which does not have BLOCK_VALID_TREE (regardless of being valid or not).
    CBlockIndex* pindexFirstNotTransactionsValid = nullptr; // Oldest ancestor of pindex which does not have BLOCK_VALID_TRANSACTIONS (regardless of being valid or not).
    CBlockIndex* pindexFirstNotChainValid = nullptr; // Oldest ancestor of pindex which does not have BLOCK_VALID_CHAIN (regardless of being valid or not).
    CBlockIndex* pindexFirstNotScriptsValid = nullptr; // Oldest ancestor of pindex which does not have BLOCK_VALID_SCRIPTS (regardless of being valid or not).
    while (pindex != nullptr) {
        nNodes++;
        if (pindexFirstInvalid == nullptr && pindex->nStatus & BLOCK_FAILED_VALID) pindexFirstInvalid = pindex;
        // Assumed-valid index entries will not have data since we haven't downloaded the
        // full block yet.
        if (pindexFirstMissing == nullptr && !(pindex->nStatus & BLOCK_HAVE_DATA) && !pindex->IsAssumedValid()) {
            pindexFirstMissing = pindex;
        }
        if (pindexFirstNeverProcessed == nullptr && pindex->nTx == 0) pindexFirstNeverProcessed = pindex;
        if (pindex->pprev != nullptr && pindexFirstNotTreeValid == nullptr && (pindex->nStatus & BLOCK_VALID_MASK) < BLOCK_VALID_TREE) pindexFirstNotTreeValid = pindex;

        if (pindex->pprev != nullptr && !pindex->IsAssumedValid()) {
            // Skip validity flag checks for BLOCK_ASSUMED_VALID index entries, since these
            // *_VALID_MASK flags will not be present for index entries we are temporarily assuming
            // valid.
            if (pindexFirstNotTransactionsValid == nullptr &&
                    (pindex->nStatus & BLOCK_VALID_MASK) < BLOCK_VALID_TRANSACTIONS) {
                pindexFirstNotTransactionsValid = pindex;
            }

            if (pindexFirstNotChainValid == nullptr &&
                    (pindex->nStatus & BLOCK_VALID_MASK) < BLOCK_VALID_CHAIN) {
                pindexFirstNotChainValid = pindex;
            }

            if (pindexFirstNotScriptsValid == nullptr &&
                    (pindex->nStatus & BLOCK_VALID_MASK) < BLOCK_VALID_SCRIPTS) {
                pindexFirstNotScriptsValid = pindex;
            }
        }

        // Begin: actual consistency checks.
        if (pindex->pprev == nullptr) {
            // Genesis block checks.
            assert(pindex->GetBlockHash() == m_params.GetConsensus().hashGenesisBlock); // Genesis block's hash must match.
            assert(pindex == m_chain.Genesis()); // The current active chain's genesis block must be this block.
        }
        if (!pindex->HaveTxsDownloaded()) assert(pindex->nSequenceId <= 0); // nSequenceId can't be set positive for blocks that aren't linked (negative is used for preciousblock)
        // VALID_TRANSACTIONS is equivalent to nTx > 0 for all nodes (whether or not pruning has occurred).
        // HAVE_DATA is only equivalent to nTx > 0 (or VALID_TRANSACTIONS) if no pruning has occurred.
        // Unless these indexes are assumed valid and pending block download on a
        // background chainstate.
        if (!fHavePruned && !pindex->IsAssumedValid()) {
            // If we've never pruned, then HAVE_DATA should be equivalent to nTx > 0
            assert(!(pindex->nStatus & BLOCK_HAVE_DATA) == (pindex->nTx == 0));
            assert(pindexFirstMissing == pindexFirstNeverProcessed);
        } else {
            // If we have pruned, then we can only say that HAVE_DATA implies nTx > 0
            if (pindex->nStatus & BLOCK_HAVE_DATA) assert(pindex->nTx > 0);
        }
        if (pindex->nStatus & BLOCK_HAVE_UNDO) assert(pindex->nStatus & BLOCK_HAVE_DATA);
        if (pindex->IsAssumedValid()) {
            // Assumed-valid blocks should have some nTx value.
            assert(pindex->nTx > 0);
            // Assumed-valid blocks should connect to the main chain.
            assert((pindex->nStatus & BLOCK_VALID_MASK) >= BLOCK_VALID_TREE);
        } else {
            // Otherwise there should only be an nTx value if we have
            // actually seen a block's transactions.
            assert(((pindex->nStatus & BLOCK_VALID_MASK) >= BLOCK_VALID_TRANSACTIONS) == (pindex->nTx > 0)); // This is pruning-independent.
        }
        // All parents having had data (at some point) is equivalent to all parents being VALID_TRANSACTIONS, which is equivalent to HaveTxsDownloaded().
        assert((pindexFirstNeverProcessed == nullptr) == pindex->HaveTxsDownloaded());
        assert((pindexFirstNotTransactionsValid == nullptr) == pindex->HaveTxsDownloaded());
        assert(pindex->nHeight == nHeight); // nHeight must be consistent.
        assert(pindex->pprev == nullptr || pindex->nChainWork >= pindex->pprev->nChainWork); // For every block except the genesis block, the chainwork must be larger than the parent's.
        assert(nHeight < 2 || (pindex->pskip && (pindex->pskip->nHeight < nHeight))); // The pskip pointer must point back for all but the first 2 blocks.
        assert(pindexFirstNotTreeValid == nullptr); // All m_blockman.m_block_index entries must at least be TREE valid
        if ((pindex->nStatus & BLOCK_VALID_MASK) >= BLOCK_VALID_TREE) assert(pindexFirstNotTreeValid == nullptr); // TREE valid implies all parents are TREE valid
        if ((pindex->nStatus & BLOCK_VALID_MASK) >= BLOCK_VALID_CHAIN) assert(pindexFirstNotChainValid == nullptr); // CHAIN valid implies all parents are CHAIN valid
        if ((pindex->nStatus & BLOCK_VALID_MASK) >= BLOCK_VALID_SCRIPTS) assert(pindexFirstNotScriptsValid == nullptr); // SCRIPTS valid implies all parents are SCRIPTS valid
        if (pindexFirstInvalid == nullptr) {
            // Checks for not-invalid blocks.
            assert((pindex->nStatus & BLOCK_FAILED_MASK) == 0); // The failed mask cannot be set for blocks without invalid parents.
        }
        if (!CBlockIndexWorkComparator()(pindex, m_chain.Tip()) && pindexFirstNeverProcessed == nullptr) {
            if (pindexFirstInvalid == nullptr) {
                const bool is_active = this == &m_chainman.ActiveChainstate();

                // If this block sorts at least as good as the current tip and
                // is valid and we have all data for its parents, it must be in
                // setBlockIndexCandidates.  m_chain.Tip() must also be there
                // even if some data has been pruned.
                //
                // Don't perform this check for the background chainstate since
                // its setBlockIndexCandidates shouldn't have some entries (i.e. those past the
                // snapshot block) which do exist in the block index for the active chainstate.
                if (is_active && (pindexFirstMissing == nullptr || pindex == m_chain.Tip())) {
                    assert(setBlockIndexCandidates.count(pindex));
                }
                // If some parent is missing, then it could be that this block was in
                // setBlockIndexCandidates but had to be removed because of the missing data.
                // In this case it must be in m_blocks_unlinked -- see test below.
            }
        } else { // If this block sorts worse than the current tip or some ancestor's block has never been seen, it cannot be in setBlockIndexCandidates.
            assert(setBlockIndexCandidates.count(pindex) == 0);
        }
        // Check whether this block is in m_blocks_unlinked.
        std::pair<std::multimap<CBlockIndex*,CBlockIndex*>::iterator,std::multimap<CBlockIndex*,CBlockIndex*>::iterator> rangeUnlinked = m_blockman.m_blocks_unlinked.equal_range(pindex->pprev);
        bool foundInUnlinked = false;
        while (rangeUnlinked.first != rangeUnlinked.second) {
            assert(rangeUnlinked.first->first == pindex->pprev);
            if (rangeUnlinked.first->second == pindex) {
                foundInUnlinked = true;
                break;
            }
            rangeUnlinked.first++;
        }
        if (pindex->pprev && (pindex->nStatus & BLOCK_HAVE_DATA) && pindexFirstNeverProcessed != nullptr && pindexFirstInvalid == nullptr) {
            // If this block has block data available, some parent was never received, and has no invalid parents, it must be in m_blocks_unlinked.
            assert(foundInUnlinked);
        }
        if (!(pindex->nStatus & BLOCK_HAVE_DATA)) assert(!foundInUnlinked); // Can't be in m_blocks_unlinked if we don't HAVE_DATA
        if (pindexFirstMissing == nullptr) assert(!foundInUnlinked); // We aren't missing data for any parent -- cannot be in m_blocks_unlinked.
        if (pindex->pprev && (pindex->nStatus & BLOCK_HAVE_DATA) && pindexFirstNeverProcessed == nullptr && pindexFirstMissing != nullptr) {
            // We HAVE_DATA for this block, have received data for all parents at some point, but we're currently missing data for some parent.
            assert(fHavePruned); // We must have pruned.
            // This block may have entered m_blocks_unlinked if:
            //  - it has a descendant that at some point had more work than the
            //    tip, and
            //  - we tried switching to that descendant but were missing
            //    data for some intermediate block between m_chain and the
            //    tip.
            // So if this block is itself better than m_chain.Tip() and it wasn't in
            // setBlockIndexCandidates, then it must be in m_blocks_unlinked.
            if (!CBlockIndexWorkComparator()(pindex, m_chain.Tip()) && setBlockIndexCandidates.count(pindex) == 0) {
                if (pindexFirstInvalid == nullptr) {
                    assert(foundInUnlinked);
                }
            }
        }
        // assert(pindex->GetBlockHash() == pindex->GetBlockHeader().GetHash()); // Perhaps too slow
        // End: actual consistency checks.

        // Try descending into the first subnode.
        std::pair<std::multimap<CBlockIndex*,CBlockIndex*>::iterator,std::multimap<CBlockIndex*,CBlockIndex*>::iterator> range = forward.equal_range(pindex);
        if (range.first != range.second) {
            // A subnode was found.
            pindex = range.first->second;
            nHeight++;
            continue;
        }
        // This is a leaf node.
        // Move upwards until we reach a node of which we have not yet visited the last child.
        while (pindex) {
            // We are going to either move to a parent or a sibling of pindex.
            // If pindex was the first with a certain property, unset the corresponding variable.
            if (pindex == pindexFirstInvalid) pindexFirstInvalid = nullptr;
            if (pindex == pindexFirstMissing) pindexFirstMissing = nullptr;
            if (pindex == pindexFirstNeverProcessed) pindexFirstNeverProcessed = nullptr;
            if (pindex == pindexFirstNotTreeValid) pindexFirstNotTreeValid = nullptr;
            if (pindex == pindexFirstNotTransactionsValid) pindexFirstNotTransactionsValid = nullptr;
            if (pindex == pindexFirstNotChainValid) pindexFirstNotChainValid = nullptr;
            if (pindex == pindexFirstNotScriptsValid) pindexFirstNotScriptsValid = nullptr;
            // Find our parent.
            CBlockIndex* pindexPar = pindex->pprev;
            // Find which child we just visited.
            std::pair<std::multimap<CBlockIndex*,CBlockIndex*>::iterator,std::multimap<CBlockIndex*,CBlockIndex*>::iterator> rangePar = forward.equal_range(pindexPar);
            while (rangePar.first->second != pindex) {
                assert(rangePar.first != rangePar.second); // Our parent must have at least the node we're coming from as child.
                rangePar.first++;
            }
            // Proceed to the next one.
            rangePar.first++;
            if (rangePar.first != rangePar.second) {
                // Move to the sibling.
                pindex = rangePar.first->second;
                break;
            } else {
                // Move up further.
                pindex = pindexPar;
                nHeight--;
                continue;
            }
        }
    }

    // Check that we actually traversed the entire map.
    assert(nNodes == forward.size());
}

std::string CChainState::ToString()
{
    CBlockIndex* tip = m_chain.Tip();
    return strprintf("Chainstate [%s] @ height %d (%s)",
                     m_from_snapshot_blockhash ? "snapshot" : "ibd",
                     tip ? tip->nHeight : -1, tip ? tip->GetBlockHash().ToString() : "null");
}

bool CChainState::ResizeCoinsCaches(size_t coinstip_size, size_t coinsdb_size)
{
    if (coinstip_size == m_coinstip_cache_size_bytes &&
            coinsdb_size == m_coinsdb_cache_size_bytes) {
        // Cache sizes are unchanged, no need to continue.
        return true;
    }
    size_t old_coinstip_size = m_coinstip_cache_size_bytes;
    m_coinstip_cache_size_bytes = coinstip_size;
    m_coinsdb_cache_size_bytes = coinsdb_size;
    CoinsDB().ResizeCache(coinsdb_size);

    LogPrintf("[%s] resized coinsdb cache to %.1f MiB\n",
        this->ToString(), coinsdb_size * (1.0 / 1024 / 1024));
    LogPrintf("[%s] resized coinstip cache to %.1f MiB\n",
        this->ToString(), coinstip_size * (1.0 / 1024 / 1024));

    BlockValidationState state;
    bool ret;

    if (coinstip_size > old_coinstip_size) {
        // Likely no need to flush if cache sizes have grown.
        ret = FlushStateToDisk(state, FlushStateMode::IF_NEEDED);
    } else {
        // Otherwise, flush state to disk and deallocate the in-memory coins map.
        ret = FlushStateToDisk(state, FlushStateMode::ALWAYS);
        CoinsTip().ReallocateCache();
    }
    return ret;
}

static const uint64_t MEMPOOL_DUMP_VERSION = 1;

bool LoadMempool(CTxMemPool& pool, CChainState& active_chainstate, FopenFn mockable_fopen_function)
{
    const CChainParams& chainparams = Params();
    int64_t nExpiryTimeout = gArgs.GetIntArg("-mempoolexpiry", DEFAULT_MEMPOOL_EXPIRY) * 60 * 60;
    FILE* filestr{mockable_fopen_function(gArgs.GetDataDirNet() / "mempool.dat", "rb")};
    CAutoFile file(filestr, SER_DISK, CLIENT_VERSION);
    if (file.IsNull()) {
        LogPrintf("Failed to open mempool file from disk. Continuing anyway.\n");
        return false;
    }

    int64_t count = 0;
    int64_t expired = 0;
    int64_t failed = 0;
    int64_t already_there = 0;
    int64_t unbroadcast = 0;
    int64_t nNow = GetTime();

    try {
        uint64_t version;
        file >> version;
        if (version != MEMPOOL_DUMP_VERSION) {
            return false;
        }
        uint64_t num;
        file >> num;
        while (num--) {
            CTransactionRef tx;
            int64_t nTime;
            int64_t nFeeDelta;
            file >> tx;
            file >> nTime;
            file >> nFeeDelta;

            CAmount amountdelta = nFeeDelta;
            if (amountdelta) {
                pool.PrioritiseTransaction(tx->GetHash(), amountdelta);
            }
            if (nTime > nNow - nExpiryTimeout) {
                LOCK(cs_main);
                if (AcceptToMemoryPoolWithTime(chainparams, pool, active_chainstate, tx, nTime, false /* bypass_limits */,
                                               false /* test_accept */, false /* ignore_locks */).m_result_type == MempoolAcceptResult::ResultType::VALID) {
                    ++count;
                } else {
                    // mempool may contain the transaction already, e.g. from
                    // wallet(s) having loaded it while we were processing
                    // mempool transactions; consider these as valid, instead of
                    // failed, but mark them as 'already there'
                    if (pool.exists(GenTxid::Txid(tx->GetHash()))) {
                        ++already_there;
                    } else {
                        ++failed;
                    }
                }
            } else {
                ++expired;
            }
            if (ShutdownRequested())
                return false;
        }
        std::map<uint256, CAmount> mapDeltas;
        file >> mapDeltas;

        for (const auto& i : mapDeltas) {
            pool.PrioritiseTransaction(i.first, i.second);
        }

        std::set<uint256> unbroadcast_txids;
        file >> unbroadcast_txids;
        unbroadcast = unbroadcast_txids.size();
        for (const auto& txid : unbroadcast_txids) {
            // Ensure transactions were accepted to mempool then add to
            // unbroadcast set.
            if (pool.get(txid) != nullptr) pool.AddUnbroadcastTx(txid);
        }
    } catch (const std::exception& e) {
        LogPrintf("Failed to deserialize mempool data on disk: %s. Continuing anyway.\n", e.what());
        return false;
    }

    LogPrintf("Imported mempool transactions from disk: %i succeeded, %i failed, %i expired, %i already there, %i waiting for initial broadcast\n", count, failed, expired, already_there, unbroadcast);
    return true;
}

bool DumpMempool(const CTxMemPool& pool, FopenFn mockable_fopen_function, bool skip_file_commit)
{
    int64_t start = GetTimeMicros();

    std::map<uint256, CAmount> mapDeltas;
    std::vector<TxMempoolInfo> vinfo;
    std::set<uint256> unbroadcast_txids;

    static Mutex dump_mutex;
    LOCK(dump_mutex);

    {
        LOCK(pool.cs);
        for (const auto &i : pool.mapDeltas) {
            mapDeltas[i.first] = i.second;
        }
        vinfo = pool.infoAll();
        unbroadcast_txids = pool.GetUnbroadcastTxs();
    }

    int64_t mid = GetTimeMicros();

    try {
        FILE* filestr{mockable_fopen_function(gArgs.GetDataDirNet() / "mempool.dat.new", "wb")};
        if (!filestr) {
            return false;
        }

        CAutoFile file(filestr, SER_DISK, CLIENT_VERSION);

        uint64_t version = MEMPOOL_DUMP_VERSION;
        file << version;

        file << (uint64_t)vinfo.size();
        for (const auto& i : vinfo) {
            file << *(i.tx);
            file << int64_t{count_seconds(i.m_time)};
            file << int64_t{i.nFeeDelta};
            mapDeltas.erase(i.tx->GetHash());
        }
        file << mapDeltas;

        LogPrintf("Writing %d unbroadcast transactions to disk.\n", unbroadcast_txids.size());
        file << unbroadcast_txids;

        if (!skip_file_commit && !FileCommit(file.Get()))
            throw std::runtime_error("FileCommit failed");
        file.fclose();
        if (!RenameOver(gArgs.GetDataDirNet() / "mempool.dat.new", gArgs.GetDataDirNet() / "mempool.dat")) {
            throw std::runtime_error("Rename failed");
        }
        int64_t last = GetTimeMicros();
        LogPrintf("Dumped mempool: %gs to copy, %gs to dump\n", (mid-start)*MICRO, (last-mid)*MICRO);
    } catch (const std::exception& e) {
        LogPrintf("Failed to dump mempool: %s. Continuing anyway.\n", e.what());
        return false;
    }
    return true;
}

//! Guess how far we are in the verification process at the given block index
//! require cs_main if pindex has not been validated yet (because nChainTx might be unset)
double GuessVerificationProgress(const ChainTxData& data, const CBlockIndex *pindex) {
    if (pindex == nullptr)
        return 0.0;

    int64_t nNow = time(nullptr);

    double fTxTotal;

    if (pindex->nChainTx <= data.nTxCount) {
        fTxTotal = data.nTxCount + (nNow - data.nTime) * data.dTxRate;
    } else {
        fTxTotal = pindex->nChainTx + (nNow - pindex->GetBlockTime()) * data.dTxRate;
    }

    return std::min<double>(pindex->nChainTx / fTxTotal, 1.0);
}

std::optional<uint256> ChainstateManager::SnapshotBlockhash() const
{
    LOCK(::cs_main);
    if (m_active_chainstate && m_active_chainstate->m_from_snapshot_blockhash) {
        // If a snapshot chainstate exists, it will always be our active.
        return m_active_chainstate->m_from_snapshot_blockhash;
    }
    return std::nullopt;
}

std::vector<CChainState*> ChainstateManager::GetAll()
{
    LOCK(::cs_main);
    std::vector<CChainState*> out;

    if (!IsSnapshotValidated() && m_ibd_chainstate) {
        out.push_back(m_ibd_chainstate.get());
    }

    if (m_snapshot_chainstate) {
        out.push_back(m_snapshot_chainstate.get());
    }

    return out;
}

CChainState& ChainstateManager::InitializeChainstate(
    CTxMemPool* mempool, const std::optional<uint256>& snapshot_blockhash)
{
    bool is_snapshot = snapshot_blockhash.has_value();
    std::unique_ptr<CChainState>& to_modify =
        is_snapshot ? m_snapshot_chainstate : m_ibd_chainstate;

    if (to_modify) {
        throw std::logic_error("should not be overwriting a chainstate");
    }
    to_modify.reset(new CChainState(mempool, m_blockman, *this, snapshot_blockhash));

    // Snapshot chainstates and initial IBD chaintates always become active.
    if (is_snapshot || (!is_snapshot && !m_active_chainstate)) {
        LogPrintf("Switching active chainstate to %s\n", to_modify->ToString());
        m_active_chainstate = to_modify.get();
    } else {
        throw std::logic_error("unexpected chainstate activation");
    }

    return *to_modify;
}

const AssumeutxoData* ExpectedAssumeutxo(
    const int height, const CChainParams& chainparams)
{
    const MapAssumeutxo& valid_assumeutxos_map = chainparams.Assumeutxo();
    const auto assumeutxo_found = valid_assumeutxos_map.find(height);

    if (assumeutxo_found != valid_assumeutxos_map.end()) {
        return &assumeutxo_found->second;
    }
    return nullptr;
}

bool ChainstateManager::ActivateSnapshot(
        CAutoFile& coins_file,
        const SnapshotMetadata& metadata,
        bool in_memory)
{
    uint256 base_blockhash = metadata.m_base_blockhash;

    if (this->SnapshotBlockhash()) {
        LogPrintf("[snapshot] can't activate a snapshot-based chainstate more than once\n");
        return false;
    }

    int64_t current_coinsdb_cache_size{0};
    int64_t current_coinstip_cache_size{0};

    // Cache percentages to allocate to each chainstate.
    //
    // These particular percentages don't matter so much since they will only be
    // relevant during snapshot activation; caches are rebalanced at the conclusion of
    // this function. We want to give (essentially) all available cache capacity to the
    // snapshot to aid the bulk load later in this function.
    static constexpr double IBD_CACHE_PERC = 0.01;
    static constexpr double SNAPSHOT_CACHE_PERC = 0.99;

    {
        LOCK(::cs_main);
        // Resize the coins caches to ensure we're not exceeding memory limits.
        //
        // Allocate the majority of the cache to the incoming snapshot chainstate, since
        // (optimistically) getting to its tip will be the top priority. We'll need to call
        // `MaybeRebalanceCaches()` once we're done with this function to ensure
        // the right allocation (including the possibility that no snapshot was activated
        // and that we should restore the active chainstate caches to their original size).
        //
        current_coinsdb_cache_size = this->ActiveChainstate().m_coinsdb_cache_size_bytes;
        current_coinstip_cache_size = this->ActiveChainstate().m_coinstip_cache_size_bytes;

        // Temporarily resize the active coins cache to make room for the newly-created
        // snapshot chain.
        this->ActiveChainstate().ResizeCoinsCaches(
            static_cast<size_t>(current_coinstip_cache_size * IBD_CACHE_PERC),
            static_cast<size_t>(current_coinsdb_cache_size * IBD_CACHE_PERC));
    }

    auto snapshot_chainstate = WITH_LOCK(::cs_main,
        return std::make_unique<CChainState>(
            /* mempool */ nullptr, m_blockman, *this, base_blockhash));

    {
        LOCK(::cs_main);
        snapshot_chainstate->InitCoinsDB(
            static_cast<size_t>(current_coinsdb_cache_size * SNAPSHOT_CACHE_PERC),
            in_memory, false, "chainstate");
        snapshot_chainstate->InitCoinsCache(
            static_cast<size_t>(current_coinstip_cache_size * SNAPSHOT_CACHE_PERC));
    }

    const bool snapshot_ok = this->PopulateAndValidateSnapshot(
        *snapshot_chainstate, coins_file, metadata);

    if (!snapshot_ok) {
        WITH_LOCK(::cs_main, this->MaybeRebalanceCaches());
        return false;
    }

    {
        LOCK(::cs_main);
        assert(!m_snapshot_chainstate);
        m_snapshot_chainstate.swap(snapshot_chainstate);
        const bool chaintip_loaded = m_snapshot_chainstate->LoadChainTip();
        assert(chaintip_loaded);

        m_active_chainstate = m_snapshot_chainstate.get();

        LogPrintf("[snapshot] successfully activated snapshot %s\n", base_blockhash.ToString());
        LogPrintf("[snapshot] (%.2f MB)\n",
            m_snapshot_chainstate->CoinsTip().DynamicMemoryUsage() / (1000 * 1000));

        this->MaybeRebalanceCaches();
    }
    return true;
}

bool ChainstateManager::PopulateAndValidateSnapshot(
    CChainState& snapshot_chainstate,
    CAutoFile& coins_file,
    const SnapshotMetadata& metadata)
{
    // It's okay to release cs_main before we're done using `coins_cache` because we know
    // that nothing else will be referencing the newly created snapshot_chainstate yet.
    CCoinsViewCache& coins_cache = *WITH_LOCK(::cs_main, return &snapshot_chainstate.CoinsTip());

    uint256 base_blockhash = metadata.m_base_blockhash;

    CBlockIndex* snapshot_start_block = WITH_LOCK(::cs_main, return m_blockman.LookupBlockIndex(base_blockhash));

    if (!snapshot_start_block) {
        // Needed for GetUTXOStats and ExpectedAssumeutxo to determine the height and to avoid a crash when base_blockhash.IsNull()
        LogPrintf("[snapshot] Did not find snapshot start blockheader %s\n",
                  base_blockhash.ToString());
        return false;
    }

    int base_height = snapshot_start_block->nHeight;
    // Set SetBestBlock again now that the height is known
    coins_cache.SetBestBlock(base_blockhash, base_height);
    auto maybe_au_data = ExpectedAssumeutxo(base_height, ::Params());

    if (!maybe_au_data) {
        LogPrintf("[snapshot] assumeutxo height in snapshot metadata not recognized " /* Continued */
                  "(%d) - refusing to load snapshot\n", base_height);
        return false;
    }

    const AssumeutxoData& au_data = *maybe_au_data;

    COutPoint outpoint;
    Coin coin;
    const uint64_t coins_count = metadata.m_coins_count;
    uint64_t coins_left = metadata.m_coins_count;

    LogPrintf("[snapshot] loading coins from snapshot %s\n", base_blockhash.ToString());
    int64_t flush_now{0};
    int64_t coins_processed{0};

    while (coins_left > 0) {
        try {
            coins_file >> outpoint;
            coins_file >> coin;
        } catch (const std::ios_base::failure&) {
            LogPrintf("[snapshot] bad snapshot format or truncated snapshot after deserializing %d coins\n",
                      coins_count - coins_left);
            return false;
        }
        if (coin.nHeight > base_height ||
            outpoint.n >= std::numeric_limits<decltype(outpoint.n)>::max() // Avoid integer wrap-around in coinstats.cpp:ApplyHash
        ) {
            LogPrintf("[snapshot] bad snapshot data after deserializing %d coins\n",
                      coins_count - coins_left);
            return false;
        }

        coins_cache.EmplaceCoinInternalDANGER(std::move(outpoint), std::move(coin));

        --coins_left;
        ++coins_processed;

        if (coins_processed % 1000000 == 0) {
            LogPrintf("[snapshot] %d coins loaded (%.2f%%, %.2f MB)\n",
                coins_processed,
                static_cast<float>(coins_processed) * 100 / static_cast<float>(coins_count),
                coins_cache.DynamicMemoryUsage() / (1000 * 1000));
        }

        // Batch write and flush (if we need to) every so often.
        //
        // If our average Coin size is roughly 41 bytes, checking every 120,000 coins
        // means <5MB of memory imprecision.
        if (coins_processed % 120000 == 0) {
            if (ShutdownRequested()) {
                return false;
            }

            const auto snapshot_cache_state = WITH_LOCK(::cs_main,
                return snapshot_chainstate.GetCoinsCacheSizeState());

            if (snapshot_cache_state >=
                    CoinsCacheSizeState::CRITICAL) {
                LogPrintf("[snapshot] flushing coins cache (%.2f MB)... ", /* Continued */
                    coins_cache.DynamicMemoryUsage() / (1000 * 1000));
                flush_now = GetTimeMillis();

                // This is a hack - we don't know what the actual best block is, but that
                // doesn't matter for the purposes of flushing the cache here. We'll set this
                // to its correct value (`base_blockhash`) below after the coins are loaded.
                coins_cache.SetBestBlock(GetRandHash(), 5);

                coins_cache.Flush();
                LogPrintf("done (%.2fms)\n", GetTimeMillis() - flush_now);
            }
        }
    }

    // Important that we set this. This and the coins_cache accesses above are
    // sort of a layer violation, but either we reach into the innards of
    // CCoinsViewCache here or we have to invert some of the CChainState to
    // embed them in a snapshot-activation-specific CCoinsViewCache bulk load
    // method.
    coins_cache.SetBestBlock(base_blockhash, 5);

    bool out_of_coins{false};
    try {
        coins_file >> outpoint;
    } catch (const std::ios_base::failure&) {
        // We expect an exception since we should be out of coins.
        out_of_coins = true;
    }
    if (!out_of_coins) {
        LogPrintf("[snapshot] bad snapshot - coins left over after deserializing %d coins\n",
            coins_count);
        return false;
    }

    LogPrintf("[snapshot] loaded %d (%.2f MB) coins from snapshot %s\n",
        coins_count,
        coins_cache.DynamicMemoryUsage() / (1000 * 1000),
        base_blockhash.ToString());

    LogPrintf("[snapshot] flushing snapshot chainstate to disk\n");
    // No need to acquire cs_main since this chainstate isn't being used yet.
    coins_cache.Flush(); // TODO: if #17487 is merged, add erase=false here for better performance.

    assert(coins_cache.GetBestBlock() == base_blockhash);

    CCoinsStats stats{CoinStatsHashType::HASH_SERIALIZED};
    auto breakpoint_fnc = [] { /* TODO insert breakpoint here? */ };

    // As above, okay to immediately release cs_main here since no other context knows
    // about the snapshot_chainstate.
    CCoinsViewDB* snapshot_coinsdb = WITH_LOCK(::cs_main, return &snapshot_chainstate.CoinsDB());

    if (!GetUTXOStats(snapshot_coinsdb, WITH_LOCK(::cs_main, return std::ref(m_blockman)), stats, breakpoint_fnc)) {
        LogPrintf("[snapshot] failed to generate coins stats\n");
        return false;
    }

    if (AssumeutxoHash{stats.hashSerialized} != au_data.hash_serialized) {
        LogPrintf("[snapshot] bad snapshot content hash: expected %s, got %s\n",
            au_data.hash_serialized.ToString(), stats.hashSerialized.ToString());
        return false;
    }

    snapshot_chainstate.m_chain.SetTip(snapshot_start_block);

    // The remainder of this function requires modifying data protected by cs_main.
    LOCK(::cs_main);

    // Fake various pieces of CBlockIndex state:
    CBlockIndex* index = nullptr;
    for (int i = 0; i <= snapshot_chainstate.m_chain.Height(); ++i) {
        index = snapshot_chainstate.m_chain[i];

        // Fake nTx so that LoadBlockIndex() loads assumed-valid CBlockIndex
        // entries (among other things)
        if (!index->nTx) {
            index->nTx = 1;
        }
        // Fake nChainTx so that GuessVerificationProgress reports accurately
        index->nChainTx = index->pprev ? index->pprev->nChainTx + index->nTx : 1;

        // Mark unvalidated block index entries beneath the snapshot base block as assumed-valid.
        if (!index->IsValid(BLOCK_VALID_SCRIPTS)) {
            // This flag will be removed once the block is fully validated by a
            // background chainstate.
            index->nStatus |= BLOCK_ASSUMED_VALID;
        }

        // Fake BLOCK_OPT_WITNESS so that CChainState::NeedsRedownload()
        // won't ask to rewind the entire assumed-valid chain on startup.
        if (index->pprev && DeploymentActiveAt(*index, ::Params().GetConsensus(), Consensus::DEPLOYMENT_SEGWIT)) {
            index->nStatus |= BLOCK_OPT_WITNESS;
        }

        setDirtyBlockIndex.insert(index);
        // Changes to the block index will be flushed to disk after this call
        // returns in `ActivateSnapshot()`, when `MaybeRebalanceCaches()` is
        // called, since we've added a snapshot chainstate and therefore will
        // have to downsize the IBD chainstate, which will result in a call to
        // `FlushStateToDisk(ALWAYS)`.
    }

    assert(index);
    index->nChainTx = au_data.nChainTx;
    snapshot_chainstate.setBlockIndexCandidates.insert(snapshot_start_block);

    LogPrintf("[snapshot] validated snapshot (%.2f MB)\n",
        coins_cache.DynamicMemoryUsage() / (1000 * 1000));
    return true;
}

CChainState& ChainstateManager::ActiveChainstate() const
{
    LOCK(::cs_main);
    assert(m_active_chainstate);
    return *m_active_chainstate;
}

bool ChainstateManager::IsSnapshotActive() const
{
    LOCK(::cs_main);
    return m_snapshot_chainstate && m_active_chainstate == m_snapshot_chainstate.get();
}

void ChainstateManager::Unload()
{
    for (CChainState* chainstate : this->GetAll()) {
        chainstate->m_chain.SetTip(nullptr);
        chainstate->UnloadBlockIndex();
    }

    m_blockman.Unload();
}

void ChainstateManager::Reset()
{
    LOCK(::cs_main);
    m_ibd_chainstate.reset();
    m_snapshot_chainstate.reset();
    m_active_chainstate = nullptr;
    m_snapshot_validated = false;
}

void ChainstateManager::MaybeRebalanceCaches()
{
    if (m_ibd_chainstate && !m_snapshot_chainstate) {
        LogPrintf("[snapshot] allocating all cache to the IBD chainstate\n");
        // Allocate everything to the IBD chainstate.
        m_ibd_chainstate->ResizeCoinsCaches(m_total_coinstip_cache, m_total_coinsdb_cache);
    }
    else if (m_snapshot_chainstate && !m_ibd_chainstate) {
        LogPrintf("[snapshot] allocating all cache to the snapshot chainstate\n");
        // Allocate everything to the snapshot chainstate.
        m_snapshot_chainstate->ResizeCoinsCaches(m_total_coinstip_cache, m_total_coinsdb_cache);
    }
    else if (m_ibd_chainstate && m_snapshot_chainstate) {
        // If both chainstates exist, determine who needs more cache based on IBD status.
        //
        // Note: shrink caches first so that we don't inadvertently overwhelm available memory.
        if (m_snapshot_chainstate->IsInitialBlockDownload()) {
            m_ibd_chainstate->ResizeCoinsCaches(
                m_total_coinstip_cache * 0.05, m_total_coinsdb_cache * 0.05);
            m_snapshot_chainstate->ResizeCoinsCaches(
                m_total_coinstip_cache * 0.95, m_total_coinsdb_cache * 0.95);
        } else {
            m_snapshot_chainstate->ResizeCoinsCaches(
                m_total_coinstip_cache * 0.05, m_total_coinsdb_cache * 0.05);
            m_ibd_chainstate->ResizeCoinsCaches(
                m_total_coinstip_cache * 0.95, m_total_coinsdb_cache * 0.95);
        }
    }
}

namespace particl {

class HeightEntry {
public:
    HeightEntry(int height, NodeId id, int64_t time) : m_height(height), m_id(id), m_time(time)  {};
    int m_height;
    NodeId m_id;
    int64_t m_time;
};
static std::atomic_int nPeerBlocks(std::numeric_limits<int>::max());
static std::atomic_int nPeers(0);
static std::list<HeightEntry> peer_blocks;
const size_t max_peer_blocks = 9;

void UpdateNumPeers(int num_peers)
{
    nPeers = num_peers;
}

int GetNumPeers()
{
    return nPeers;
}

CAmount GetUTXOSum(CChainState &chainstate)
{
    // GetUTXOStats is fragile
    LOCK(cs_main);
    chainstate.ForceFlushStateToDisk();
    CCoinsView *coins_view = &chainstate.CoinsDB();
    CAmount total = 0;
    std::unique_ptr<CCoinsViewCursor> pcursor(coins_view->Cursor());
    while (pcursor->Valid()) {
        COutPoint key;
        Coin coin;
        if (pcursor->GetKey(key) && pcursor->GetValue(coin)) {
            if (coin.nType == OUTPUT_STANDARD) {
                total += coin.out.nValue;
            }
        } else {
            break;
        }
        pcursor->Next();
    }
    return total;
}

void UpdateNumBlocksOfPeers(ChainstateManager &chainman, NodeId id, int height) EXCLUSIVE_LOCKS_REQUIRED(cs_main)
{
    // Select median value. Only one sample per peer. Remove oldest sample.
    int new_value = 0;

    bool inserted = false;
    size_t num_elements = 0;
    std::list<HeightEntry>::iterator oldest = peer_blocks.end();
    for (auto it = peer_blocks.begin(); it != peer_blocks.end(); ) {
        if (id == it->m_id) {
            if (height == it->m_height) {
                inserted = true;
            } else {
                it = peer_blocks.erase(it);
                continue;
            }
        }
        if (!inserted && it->m_height > height) {
            peer_blocks.emplace(it, height, id, GetTime());
            inserted = true;
        }
        if (oldest == peer_blocks.end() || oldest->m_time > it->m_time) {
            oldest = it;
        }
        it++;
        num_elements++;
    }

    if (!inserted) {
        peer_blocks.emplace_back(height, id, GetTime());
        num_elements++;
    }
    if (num_elements > max_peer_blocks && oldest != peer_blocks.end()) {
        peer_blocks.erase(oldest);
        num_elements--;
    }

    size_t stop = num_elements / 2;
    num_elements = 0;
    for (auto it = peer_blocks.begin(); it != peer_blocks.end(); ++it) {
        if (num_elements >= stop) {
            new_value = it->m_height;
            break;
        }
        num_elements++;
    }

    static const CBlockIndex *pcheckpoint = chainman.m_blockman.GetLastCheckpoint(Params().Checkpoints());
    if (pcheckpoint) {
        if (new_value < pcheckpoint->nHeight) {
            new_value = std::numeric_limits<int>::max();
        }
    }
    nPeerBlocks = new_value;
}

int GetNumBlocksOfPeers()
{
    return nPeerBlocks;
}

void SetNumBlocksOfPeers(int num_blocks)
{
    assert(Params().IsMockableChain());
    nPeerBlocks = num_blocks;
}

int StakeConflict::Add(NodeId id)
{
    nLastUpdated = GetAdjustedTime();
    std::pair<std::map<NodeId, int>::iterator,bool> ret;
    ret = peerCount.insert(std::pair<NodeId, int>(id, 1));
    if (ret.second == false) { // existing element
        ret.first->second++;
    }
    return 0;
};

bool CoinStakeCache::GetCoinStake(CChainState &chainstate, const uint256 &blockHash, CTransactionRef &tx)
{
    for (const auto &i : lData) {
        if (blockHash != i.first) {
            continue;
        }
        tx = i.second;
        return true;
    }

    BlockMap::iterator mi = chainstate.BlockIndex().find(blockHash);
    if (mi == chainstate.BlockIndex().end()) {
        return false;
    }

    CBlockIndex *pindex = mi->second;
    if (ReadTransactionFromDiskBlock(pindex, 0, tx)) {
        return InsertCoinStake(blockHash, tx);
    }

    return false;
}

bool CoinStakeCache::InsertCoinStake(const uint256 &blockHash, const CTransactionRef &tx)
{
    lData.emplace_front(blockHash, tx);

    while (lData.size() > nMaxSize) {
        lData.pop_back();
    }

    return true;
}

static void EraseDelayedBlock(std::list<DelayedBlock>::iterator p, BlockValidationState &state) EXCLUSIVE_LOCKS_REQUIRED(cs_main)
{
    assert(state.m_chainman);
    if (p->m_node_id > -1) {
        if (state.m_peerman) {
            state.m_peerman->Misbehaving(p->m_node_id, 25, "Delayed block");
        }
    }

    assert(state.m_chainman);
    auto it = state.m_chainman->BlockIndex().find(p->m_pblock->GetHash());
    if (it != state.m_chainman->BlockIndex().end()) {
        it->second->nFlags &= ~BLOCK_DELAYED;
        setDirtyBlockIndex.insert(it->second);
    }
}

bool DelayBlock(const std::shared_ptr<const CBlock> &pblock, BlockValidationState &state) EXCLUSIVE_LOCKS_REQUIRED(cs_main)
{
    if (state.nodeId < 0) {
        // Try lookup the blocksource if not known.
        assert(state.m_peerman);
        state.nodeId = state.m_peerman->GetBlockSource(pblock->GetHash());
    }
    LogPrintf("Warning: %s - Previous stake modifier is null for block %s from peer %d.\n", __func__, pblock->GetHash().ToString(), state.nodeId);
    while (list_delayed_blocks.size() >= MAX_DELAYED_BLOCKS) {
        LogPrint(BCLog::NET, "Removing Delayed block %s, too many delayed.\n", pblock->GetHash().ToString());
        EraseDelayedBlock(list_delayed_blocks.begin(), state);
        list_delayed_blocks.erase(list_delayed_blocks.begin());
    }
    assert(list_delayed_blocks.size() < MAX_DELAYED_BLOCKS);
    state.nFlags |= BLOCK_DELAYED; // Mark to prevent further processing
    list_delayed_blocks.emplace_back(pblock, state.nodeId);
    return true;
}

void CheckDelayedBlocks(BlockValidationState &state, const CChainParams& chainparams, const uint256 &block_hash) LOCKS_EXCLUDED(cs_main)
{
    if (!fParticlMode) {
        return;
    }
    assert(state.m_chainman);
    if (!state.m_peerman) {
        state.m_peerman = state.m_chainman->m_peerman;
    }
    //assert(state.m_peerman);
    if (list_delayed_blocks.empty()) {
        return;
    }

    int64_t now = GetTime();
    std::vector<std::shared_ptr<const CBlock> > process_blocks;
    {
        LOCK(cs_main);
        std::list<DelayedBlock>::iterator p = list_delayed_blocks.begin();
        while (p != list_delayed_blocks.end()) {
            if (p->m_pblock->hashPrevBlock == block_hash) {
                process_blocks.push_back(p->m_pblock);
                p = list_delayed_blocks.erase(p);
                continue;
            }
            if (p->m_time + MAX_DELAY_BLOCK_SECONDS < now) {
                LogPrint(BCLog::NET, "Removing delayed block %s, timed out.\n", p->m_pblock->GetHash().ToString());
                EraseDelayedBlock(p, state);
                p = list_delayed_blocks.erase(p);
                continue;
            }
            ++p;
        }
    }

    for (auto &p : process_blocks) {
        LogPrint(BCLog::NET, "Processing delayed block %s prev %s.\n", p->GetHash().ToString(), block_hash.ToString());
        state.m_chainman->ProcessNewBlock(chainparams, p, false, nullptr); // Should update DoS if necessary, finding block through mapBlockSource
    }
}

bool RemoveUnreceivedHeader(ChainstateManager &chainman, const uint256 &hash) EXCLUSIVE_LOCKS_REQUIRED(cs_main)
{
    BlockMap::iterator mi = chainman.BlockIndex().find(hash);
    if (mi != chainman.BlockIndex().end() && (mi->second->nFlags & BLOCK_ACCEPTED)) {
        return false;
    }
    if (mi == chainman.BlockIndex().end()) {
        return true; // Was already removed, peer misbehaving
    }

    // Remove entire chain
    std::vector<BlockMap::iterator> remove_headers;
    std::vector<BlockMap::iterator> last_round[2];

    size_t n = 0;
    last_round[n].push_back(mi);
    remove_headers.push_back(mi);
    while (last_round[n].size()) {
        last_round[!n].clear();

        for (BlockMap::iterator& check_header : last_round[n]) {
            BlockMap::iterator it = chainman.BlockIndex().begin();
            while (it != chainman.BlockIndex().end()) {
                if (it->second->pprev == check_header->second) {
                    if ((it->second->nFlags & BLOCK_ACCEPTED)) {
                        LogPrintf("Can't remove header %s, descendant block %s accepted.\n", hash.ToString(), it->second->GetBlockHash().ToString());
                        return true; // Can't remove any blocks, peer misbehaving for not sending
                    }
                    last_round[!n].push_back(it);
                    remove_headers.push_back(it);
                }
                it++;
            }
        }
        n = !n;
    }

    LogPrintf("Removing %d loose headers from %s.\n", remove_headers.size(), hash.ToString());

    for (auto &entry : remove_headers) {
        LogPrint(BCLog::NET, "Removing loose header %s.\n", entry->second->GetBlockHash().ToString());
        setDirtyBlockIndex.erase(entry->second);

        if (pindexBestHeader == entry->second) {
            pindexBestHeader = chainman.ActiveChain().Tip();
        }
        if (pindexBestInvalid == entry->second) {
            pindexBestInvalid = nullptr;
        }
        RemoveNonReceivedHeaderFromNodes(entry);
        delete entry->second;
        chainman.BlockIndex().erase(entry);
    }

    return true;
}

size_t CountDelayedBlocks() EXCLUSIVE_LOCKS_REQUIRED(cs_main)
{
    return list_delayed_blocks.size();
}

bool ProcessDuplicateStakeHeader(CBlockIndex *pindex, NodeId nodeId) EXCLUSIVE_LOCKS_REQUIRED(cs_main)
{
    if (!pindex) {
        return false;
    }

    uint256 hash = pindex->GetBlockHash();

    bool fMakeValid = false;
    if (nodeId == -1) {
        LogPrintf("%s: Duplicate stake block %s was received in a group, marking valid.\n",
            __func__, hash.ToString());

        fMakeValid = true;
    }

    if (nodeId > -1) {
        std::pair<std::map<uint256, StakeConflict>::iterator,bool> ret;
        ret = mapStakeConflict.insert(std::pair<uint256, StakeConflict>(hash, StakeConflict()));
        StakeConflict &sc = ret.first->second;
        sc.Add(nodeId);

        if ((int)sc.peerCount.size() > std::min(GetNumPeers() / 2, 4)) {
            LogPrintf("%s: More than half the connected peers are building on block %s," /* Continued */
                "  marked as duplicate stake, assuming this node has the duplicate.\n", __func__, hash.ToString());

            fMakeValid = true;
        }
    }

    if (fMakeValid) {
        pindex->nFlags &= (~BLOCK_FAILED_DUPLICATE_STAKE);
        pindex->nStatus &= (~BLOCK_FAILED_VALID);
        setDirtyBlockIndex.insert(pindex);

        //if (pindex->nStatus & BLOCK_FAILED_CHILD)
        //{
            CBlockIndex *pindexPrev = pindex->pprev;
            while (pindexPrev) {
                if (pindexPrev->nStatus & BLOCK_VALID_MASK) {
                    break;
                }

                if (pindexPrev->nFlags & BLOCK_FAILED_DUPLICATE_STAKE) {
                    pindexPrev->nFlags &= (~BLOCK_FAILED_DUPLICATE_STAKE);
                    pindexPrev->nStatus &= (~BLOCK_FAILED_VALID);
                    setDirtyBlockIndex.insert(pindexPrev);

                    if (!pindexPrev->prevoutStake.IsNull()) {
                        uint256 prevhash = pindexPrev->GetBlockHash();
                        particl::AddToMapStakeSeen(pindexPrev->prevoutStake, prevhash);
                    }

                    pindexPrev->nStatus &= (~BLOCK_FAILED_CHILD);
                }

                pindexPrev = pindexPrev->pprev;
            }

            pindex->nStatus &= (~BLOCK_FAILED_CHILD);
        //};

        if (!pindex->prevoutStake.IsNull()) {
            particl::AddToMapStakeSeen(pindex->prevoutStake, hash);
        }
        return true;
    }

    return false;
}


bool AddToMapStakeSeen(const COutPoint &kernel, const uint256 &blockHash)
{
    // Overwrites existing values

    std::pair<std::map<COutPoint, uint256>::iterator,bool> ret;
    ret = mapStakeSeen.insert(std::pair<COutPoint, uint256>(kernel, blockHash));
    if (ret.second == false) { // existing element
        ret.first->second = blockHash;
    } else {
        listStakeSeen.push_back(kernel);
    }

    return true;
};

bool CheckStakeUnused(const COutPoint &kernel)
{
    std::map<COutPoint, uint256>::const_iterator mi = mapStakeSeen.find(kernel);
    return (mi == mapStakeSeen.end());
}

bool CheckStakeUnique(const CBlock &block, bool fUpdate)
{
    LOCK(cs_main);

    uint256 blockHash = block.GetHash();
    const COutPoint &kernel = block.vtx[0]->vin[0].prevout;

    std::map<COutPoint, uint256>::const_iterator mi = mapStakeSeen.find(kernel);
    if (mi != mapStakeSeen.end()) {
        if (mi->second == blockHash) {
            return true;
        }
        return error("%s: Stake kernel for %s first seen on %s.", __func__, blockHash.ToString(), mi->second.ToString());
    }

    if (!fUpdate) {
        return true;
    }

    while (listStakeSeen.size() > particl::MAX_STAKE_SEEN_SIZE) {
        const COutPoint &oldest = listStakeSeen.front();
        if (1 != mapStakeSeen.erase(oldest)) {
            LogPrintf("%s: Warning: mapStakeSeen did not erase %s %n\n", __func__, oldest.hash.ToString(), oldest.n);
        }
        listStakeSeen.pop_front();
    }

    return AddToMapStakeSeen(kernel, blockHash);
};

bool ShouldAutoReindex(ChainstateManager &chainman)
{
    auto& pblocktree{chainman.m_blockman.m_block_tree_db};
    // Force reindex to update version
    bool nV1 = false;
    if (!pblocktree->ReadFlag("v1", nV1) || !nV1) {
        LogPrintf("%s: v1 marker not detected, attempting reindex.\n", __func__);
        return true;
    }
    return false;
};

bool RebuildRollingIndices(ChainstateManager &chainman, CTxMemPool* mempool)
{
    auto &pblocktree{chainman.m_blockman.m_block_tree_db};
    bool nV2 = false;
    if (gArgs.GetBoolArg("-rebuildrollingindices", false)) {
        LogPrintf("%s: Manual override, attempting to rewind chain.\n", __func__);
    } else
    if (pblocktree->ReadFlag("v2", nV2) && nV2) {
        return true;
    } else {
        LogPrintf("%s: v2 marker not detected, attempting to rewind chain.\n", __func__);
    }
    uiInterface.InitMessage(_("Rebuilding rolling indices...").translated);

    if (!mempool) {
        LogPrintf("%s: Requires mempool.\n", __func__);
        return false;
    }

    int64_t now = GetAdjustedTime();
    int rewound_tip_height, max_height_to_keep = 0;

    {
        LOCK(cs_main);
        CBlockIndex *pindex_tip = chainman.ActiveChain().Tip();
        CBlockIndex *pindex = pindex_tip;
        while (pindex && pindex->nTime >= now - smsg::KEEP_FUNDING_TX_DATA) {
            max_height_to_keep = pindex->nHeight;
            pindex = pindex->pprev;
        }

        LogPrintf("%s: Rewinding to block %d.\n", __func__, max_height_to_keep);
        int num_disconnected = 0;

        std::string str_error;
        if (!RewindToHeight(chainman, *mempool, max_height_to_keep, num_disconnected, str_error)) {
            LogPrintf("%s: RewindToHeight failed %s.\n", __func__, str_error);
            return false;
        }
        rewound_tip_height = chainman.ActiveChain().Tip()->nHeight;
    }

    BlockValidationState state;
    state.m_chainman = &chainman;
    if (!chainman.ActiveChainstate().ActivateBestChain(state)) {
        LogPrintf("%s: ActivateBestChain failed %s.\n", __func__, state.ToString());
        return false;
    }

    {
        LOCK(cs_main);
        LogPrintf("%s: Reprocessed chain from block %d to %d.\n", __func__, rewound_tip_height, chainman.ActiveChain().Tip()->nHeight);

        if (!chainman.m_blockman.m_block_tree_db->WriteFlag("v2", true)) {
            LogPrintf("%s: WriteFlag failed.\n", __func__);
            return false;
        }
    }
    return true;
}

int64_t GetSmsgFeeRate(ChainstateManager &chainman, const CBlockIndex *pindex, bool reduce_height) EXCLUSIVE_LOCKS_REQUIRED(cs_main)
{
    const Consensus::Params &consensusParams = Params().GetConsensus();

    if ((pindex && pindex->nTime < consensusParams.smsg_fee_time)
        || (!pindex && GetTime() < consensusParams.smsg_fee_time)) {
        return consensusParams.smsg_fee_msg_per_day_per_k;
    }

    int chain_height = pindex ? pindex->nHeight : chainman.ActiveChain().Height();
    if (reduce_height) { // Grace period, push back to previous period
        chain_height -= 10;
    }
    int fee_height = (chain_height / consensusParams.smsg_fee_period) * consensusParams.smsg_fee_period;

    CBlockIndex *fee_block = chainman.ActiveChain()[fee_height];
    if (!fee_block || fee_block->nTime < consensusParams.smsg_fee_time) {
        return consensusParams.smsg_fee_msg_per_day_per_k;
    }

    int64_t smsg_fee_rate = consensusParams.smsg_fee_msg_per_day_per_k;
    CTransactionRef coinstake = nullptr;
    if (!smsgFeeCoinstakeCache.GetCoinStake(chainman.ActiveChainstate(), fee_block->GetBlockHash(), coinstake)
        || !coinstake->GetSmsgFeeRate(smsg_fee_rate)) {
        return consensusParams.smsg_fee_msg_per_day_per_k;
    }

    return smsg_fee_rate;
};

uint32_t GetSmsgDifficulty(ChainstateManager &chainman, uint64_t time, bool verify) EXCLUSIVE_LOCKS_REQUIRED(cs_main)
{
    const Consensus::Params &consensusParams = Params().GetConsensus();

    CBlockIndex *pindex = chainman.ActiveChain().Tip();
    for (size_t k = 0; k < 180; ++k) {
        if (!pindex) {
            break;
        }
        if (time >= pindex->nTime) {
            uint32_t smsg_difficulty = 0;
            CTransactionRef coinstake = nullptr;
            if (smsgDifficultyCoinstakeCache.GetCoinStake(chainman.ActiveChainstate(), pindex->GetBlockHash(), coinstake)
                && coinstake->GetSmsgDifficulty(smsg_difficulty)) {

                if (verify && smsg_difficulty != consensusParams.smsg_min_difficulty) {
                    return smsg_difficulty + consensusParams.smsg_difficulty_max_delta;
                }
                return smsg_difficulty - consensusParams.smsg_difficulty_max_delta;
            }
        }
        pindex = pindex->pprev;
    }

    return consensusParams.smsg_min_difficulty - consensusParams.smsg_difficulty_max_delta;
};

} // namespace particl<|MERGE_RESOLUTION|>--- conflicted
+++ resolved
@@ -821,12 +821,7 @@
     }
 
     // Check for non-standard pay-to-script-hash in inputs
-<<<<<<< HEAD
-    const bool taproot_active = DeploymentActiveAfter(m_active_chainstate.m_chain.Tip(), args.m_chainparams.GetConsensus(), Consensus::DEPLOYMENT_TAPROOT);
-    if (fRequireStandard && !AreInputsStandard(tx, m_view, taproot_active, nAcceptTime)) {
-=======
-    if (fRequireStandard && !AreInputsStandard(tx, m_view)) {
->>>>>>> 064c729a
+    if (fRequireStandard && !AreInputsStandard(tx, m_view, nAcceptTime)) {
         return state.Invalid(TxValidationResult::TX_INPUTS_NOT_STANDARD, "bad-txns-nonstandard-inputs");
     }
 
