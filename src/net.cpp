// Copyright (c) 2009-2010 Satoshi Nakamoto
// Copyright (c) 2009-2019 The Bitcoin Core developers
// Distributed under the MIT software license, see the accompanying
// file COPYING or http://www.opensource.org/licenses/mit-license.php.

#if defined(HAVE_CONFIG_H)
#include <config/bitcoin-config.h>
#endif

#include <net.h>

#include <banman.h>
#include <chainparams.h>
#include <clientversion.h>
#include <consensus/consensus.h>
#include <crypto/common.h>
#include <crypto/sha256.h>
#include <netbase.h>
#include <primitives/transaction.h>
#include <scheduler.h>
#include <ui_interface.h>
#include <util/strencodings.h>
#include <util/translation.h>

#ifdef WIN32
#include <string.h>
#else
#include <fcntl.h>
#endif

#ifdef USE_POLL
#include <poll.h>
#endif

#ifdef USE_UPNP
#include <miniupnpc/miniupnpc.h>
#include <miniupnpc/miniwget.h>
#include <miniupnpc/upnpcommands.h>
#include <miniupnpc/upnperrors.h>
// The minimum supported miniUPnPc API version is set to 10. This keeps compatibility
// with Ubuntu 16.04 LTS and Debian 8 libminiupnpc-dev packages.
static_assert(MINIUPNPC_API_VERSION >= 10, "miniUPnPc API version >= 10 assumed");
#endif

#include <unordered_map>

#include <math.h>

// Dump addresses to peers.dat every 15 minutes (900s)
static constexpr int DUMP_PEERS_INTERVAL = 15 * 60;

// We add a random period time (0 to 1 seconds) to feeler connections to prevent synchronization.
#define FEELER_SLEEP_WINDOW 1

// MSG_NOSIGNAL is not available on some platforms, if it doesn't exist define it as 0
#if !defined(MSG_NOSIGNAL)
#define MSG_NOSIGNAL 0
#endif

// MSG_DONTWAIT is not available on some platforms, if it doesn't exist define it as 0
#if !defined(MSG_DONTWAIT)
#define MSG_DONTWAIT 0
#endif

/** Used to pass flags to the Bind() function */
enum BindFlags {
    BF_NONE         = 0,
    BF_EXPLICIT     = (1U << 0),
    BF_REPORT_ERROR = (1U << 1),
    BF_WHITELIST    = (1U << 2),
};

// The set of sockets cannot be modified while waiting
// The sleep time needs to be small to avoid new sockets stalling
static const uint64_t SELECT_TIMEOUT_MILLISECONDS = 50;

const std::string NET_MESSAGE_COMMAND_OTHER = "*other*";

static const uint64_t RANDOMIZER_ID_NETGROUP = 0x6c0edd8036ef4036ULL; // SHA256("netgroup")[0:8]
static const uint64_t RANDOMIZER_ID_LOCALHOSTNONCE = 0xd93e69e2bbfa5735ULL; // SHA256("localhostnonce")[0:8]
//
// Global state variables
//
bool fDiscover = true;
bool fListen = true;
bool g_relay_txes = !DEFAULT_BLOCKSONLY;
CCriticalSection cs_mapLocalHost;
std::map<CNetAddr, LocalServiceInfo> mapLocalHost GUARDED_BY(cs_mapLocalHost);
static bool vfLimited[NET_MAX] GUARDED_BY(cs_mapLocalHost) = {};
std::string strSubVersion;

extern void DecMisbehaving(NodeId nodeid, int howmuch) EXCLUSIVE_LOCKS_REQUIRED(cs_main);
extern void CheckUnreceivedHeaders(int64_t now) EXCLUSIVE_LOCKS_REQUIRED(cs_main);

void CConnman::AddOneShot(const std::string& strDest)
{
    LOCK(cs_vOneShots);
    vOneShots.push_back(strDest);
}

unsigned short GetListenPort()
{
    return (unsigned short)(gArgs.GetArg("-port", Params().GetDefaultPort()));
}

// find 'best' local address for a particular peer
bool GetLocal(CService& addr, const CNetAddr *paddrPeer)
{
    if (!fListen)
        return false;

    int nBestScore = -1;
    int nBestReachability = -1;
    {
        LOCK(cs_mapLocalHost);
        for (const auto& entry : mapLocalHost)
        {
            int nScore = entry.second.nScore;
            int nReachability = entry.first.GetReachabilityFrom(paddrPeer);
            if (nReachability > nBestReachability || (nReachability == nBestReachability && nScore > nBestScore))
            {
                addr = CService(entry.first, entry.second.nPort);
                nBestReachability = nReachability;
                nBestScore = nScore;
            }
        }
    }
    return nBestScore >= 0;
}

//! Convert the pnSeed6 array into usable address objects.
static std::vector<CAddress> convertSeed6(const std::vector<SeedSpec6> &vSeedsIn)
{
    // It'll only connect to one or two seed nodes because once it connects,
    // it'll get a pile of addresses with newer timestamps.
    // Seed nodes are given a random 'last seen time' of between one and two
    // weeks ago.
    const int64_t nOneWeek = 7*24*60*60;
    std::vector<CAddress> vSeedsOut;
    vSeedsOut.reserve(vSeedsIn.size());
    FastRandomContext rng;
    for (const auto& seed_in : vSeedsIn) {
        struct in6_addr ip;
        memcpy(&ip, seed_in.addr, sizeof(ip));
        CAddress addr(CService(ip, seed_in.port), GetDesirableServiceFlags(NODE_NONE));
        addr.nTime = GetTime() - rng.randrange(nOneWeek) - nOneWeek;
        vSeedsOut.push_back(addr);
    }
    return vSeedsOut;
}

// get best local address for a particular peer as a CAddress
// Otherwise, return the unroutable 0.0.0.0 but filled in with
// the normal parameters, since the IP may be changed to a useful
// one by discovery.
CAddress GetLocalAddress(const CNetAddr *paddrPeer, ServiceFlags nLocalServices)
{
    CAddress ret(CService(CNetAddr(),GetListenPort()), nLocalServices);
    CService addr;
    if (GetLocal(addr, paddrPeer))
    {
        ret = CAddress(addr, nLocalServices);
    }
    ret.nTime = GetAdjustedTime();
    return ret;
}

static int GetnScore(const CService& addr)
{
    LOCK(cs_mapLocalHost);
    if (mapLocalHost.count(addr) == 0) return 0;
    return mapLocalHost[addr].nScore;
}

// Is our peer's addrLocal potentially useful as an external IP source?
bool IsPeerAddrLocalGood(CNode *pnode)
{
    CService addrLocal = pnode->GetAddrLocal();
    return fDiscover && pnode->addr.IsRoutable() && addrLocal.IsRoutable() &&
           IsReachable(addrLocal.GetNetwork());
}

// pushes our own address to a peer
void AdvertiseLocal(CNode *pnode)
{
    if (fListen && pnode->fSuccessfullyConnected)
    {
        CAddress addrLocal = GetLocalAddress(&pnode->addr, pnode->GetLocalServices());
        if (gArgs.GetBoolArg("-addrmantest", false)) {
            // use IPv4 loopback during addrmantest
            addrLocal = CAddress(CService(LookupNumeric("127.0.0.1", GetListenPort())), pnode->GetLocalServices());
        }
        // If discovery is enabled, sometimes give our peer the address it
        // tells us that it sees us as in case it has a better idea of our
        // address than we do.
        FastRandomContext rng;
        if (IsPeerAddrLocalGood(pnode) && (!addrLocal.IsRoutable() ||
             rng.randbits((GetnScore(addrLocal) > LOCAL_MANUAL) ? 3 : 1) == 0))
        {
            addrLocal.SetIP(pnode->GetAddrLocal());
        }
        if (addrLocal.IsRoutable() || gArgs.GetBoolArg("-addrmantest", false))
        {
            LogPrint(BCLog::NET, "AdvertiseLocal: advertising address %s\n", addrLocal.ToString());
            pnode->PushAddress(addrLocal, rng);
        }
    }
}

// learn a new local address
bool AddLocal(const CService& addr, int nScore)
{
    if (!addr.IsRoutable())
        return false;

    if (!fDiscover && nScore < LOCAL_MANUAL)
        return false;

    if (!IsReachable(addr))
        return false;

    LogPrintf("AddLocal(%s,%i)\n", addr.ToString(), nScore);

    {
        LOCK(cs_mapLocalHost);
        bool fAlready = mapLocalHost.count(addr) > 0;
        LocalServiceInfo &info = mapLocalHost[addr];
        if (!fAlready || nScore >= info.nScore) {
            info.nScore = nScore + (fAlready ? 1 : 0);
            info.nPort = addr.GetPort();
        }
    }

    return true;
}

bool AddLocal(const CNetAddr &addr, int nScore)
{
    return AddLocal(CService(addr, GetListenPort()), nScore);
}

void RemoveLocal(const CService& addr)
{
    LOCK(cs_mapLocalHost);
    LogPrintf("RemoveLocal(%s)\n", addr.ToString());
    mapLocalHost.erase(addr);
}

void SetReachable(enum Network net, bool reachable)
{
    if (net == NET_UNROUTABLE || net == NET_INTERNAL)
        return;
    LOCK(cs_mapLocalHost);
    vfLimited[net] = !reachable;
}

bool IsReachable(enum Network net)
{
    LOCK(cs_mapLocalHost);
    return !vfLimited[net];
}

bool IsReachable(const CNetAddr &addr)
{
    return IsReachable(addr.GetNetwork());
}

/** vote for a local address */
bool SeenLocal(const CService& addr)
{
    {
        LOCK(cs_mapLocalHost);
        if (mapLocalHost.count(addr) == 0)
            return false;
        mapLocalHost[addr].nScore++;
    }
    return true;
}


/** check whether a given address is potentially local */
bool IsLocal(const CService& addr)
{
    LOCK(cs_mapLocalHost);
    return mapLocalHost.count(addr) > 0;
}

CNode* CConnman::FindNode(const CNetAddr& ip)
{
    LOCK(cs_vNodes);
    for (CNode* pnode : vNodes) {
      if (static_cast<CNetAddr>(pnode->addr) == ip) {
            return pnode;
        }
    }
    return nullptr;
}

CNode* CConnman::FindNode(const CSubNet& subNet)
{
    LOCK(cs_vNodes);
    for (CNode* pnode : vNodes) {
        if (subNet.Match(static_cast<CNetAddr>(pnode->addr))) {
            return pnode;
        }
    }
    return nullptr;
}

CNode* CConnman::FindNode(const std::string& addrName)
{
    LOCK(cs_vNodes);
    for (CNode* pnode : vNodes) {
        if (pnode->GetAddrName() == addrName) {
            return pnode;
        }
    }
    return nullptr;
}

CNode* CConnman::FindNode(const CService& addr)
{
    LOCK(cs_vNodes);
    for (CNode* pnode : vNodes) {
        if (static_cast<CService>(pnode->addr) == addr) {
            return pnode;
        }
    }
    return nullptr;
}

bool CConnman::CheckIncomingNonce(uint64_t nonce)
{
    LOCK(cs_vNodes);
    for (const CNode* pnode : vNodes) {
        if (!pnode->fSuccessfullyConnected && !pnode->fInbound && pnode->GetLocalNonce() == nonce)
            return false;
    }
    return true;
}

/** Get the bind address for a socket as CAddress */
static CAddress GetBindAddress(SOCKET sock)
{
    CAddress addr_bind;
    struct sockaddr_storage sockaddr_bind;
    socklen_t sockaddr_bind_len = sizeof(sockaddr_bind);
    if (sock != INVALID_SOCKET) {
        if (!getsockname(sock, (struct sockaddr*)&sockaddr_bind, &sockaddr_bind_len)) {
            addr_bind.SetSockAddr((const struct sockaddr*)&sockaddr_bind);
        } else {
            LogPrint(BCLog::NET, "Warning: getsockname failed\n");
        }
    }
    return addr_bind;
}

CNode* CConnman::ConnectNode(CAddress addrConnect, const char *pszDest, bool fCountFailure, bool manual_connection)
{
    if (pszDest == nullptr) {
        if (IsLocal(addrConnect))
            return nullptr;

        // Look for an existing connection
        CNode* pnode = FindNode(static_cast<CService>(addrConnect));
        if (pnode)
        {
            LogPrintf("Failed to open new connection, already connected\n");
            return nullptr;
        }
    }

    /// debug print
    LogPrint(BCLog::NET, "trying connection %s lastseen=%.1fhrs\n",
        pszDest ? pszDest : addrConnect.ToString(),
        pszDest ? 0.0 : (double)(GetAdjustedTime() - addrConnect.nTime)/3600.0);

    // Resolve
    const int default_port = Params().GetDefaultPort();
    if (pszDest) {
        std::vector<CService> resolved;
        if (Lookup(pszDest, resolved,  default_port, fNameLookup && !HaveNameProxy(), 256) && !resolved.empty()) {
            addrConnect = CAddress(resolved[GetRand(resolved.size())], NODE_NONE);
            if (!addrConnect.IsValid()) {
                LogPrint(BCLog::NET, "Resolver returned invalid address %s for %s\n", addrConnect.ToString(), pszDest);
                return nullptr;
            }
            // It is possible that we already have a connection to the IP/port pszDest resolved to.
            // In that case, drop the connection that was just created, and return the existing CNode instead.
            // Also store the name we used to connect in that CNode, so that future FindNode() calls to that
            // name catch this early.
            LOCK(cs_vNodes);
            CNode* pnode = FindNode(static_cast<CService>(addrConnect));
            if (pnode)
            {
                pnode->MaybeSetAddrName(std::string(pszDest));
                LogPrintf("Failed to open new connection, already connected\n");
                return nullptr;
            }
        }
    }

    // Connect
    bool connected = false;
    SOCKET hSocket = INVALID_SOCKET;
    proxyType proxy;
    if (addrConnect.IsValid()) {
        bool proxyConnectionFailed = false;

        if (GetProxy(addrConnect.GetNetwork(), proxy)) {
            hSocket = CreateSocket(proxy.proxy);
            if (hSocket == INVALID_SOCKET) {
                return nullptr;
            }
            connected = ConnectThroughProxy(proxy, addrConnect.ToStringIP(), addrConnect.GetPort(), hSocket, nConnectTimeout, &proxyConnectionFailed);
        } else {
            // no proxy needed (none set for target network)
            hSocket = CreateSocket(addrConnect);
            if (hSocket == INVALID_SOCKET) {
                return nullptr;
            }
            connected = ConnectSocketDirectly(addrConnect, hSocket, nConnectTimeout, manual_connection);
        }
        if (!proxyConnectionFailed) {
            // If a connection to the node was attempted, and failure (if any) is not caused by a problem connecting to
            // the proxy, mark this as an attempt.
            addrman.Attempt(addrConnect, fCountFailure);
        }
    } else if (pszDest && GetNameProxy(proxy)) {
        hSocket = CreateSocket(proxy.proxy);
        if (hSocket == INVALID_SOCKET) {
            return nullptr;
        }
        std::string host;
        int port = default_port;
        SplitHostPort(std::string(pszDest), port, host);
        connected = ConnectThroughProxy(proxy, host, port, hSocket, nConnectTimeout, nullptr);
    }
    if (!connected) {
        CloseSocket(hSocket);
        return nullptr;
    }

    // Add node
    NodeId id = GetNewNodeId();
    uint64_t nonce = GetDeterministicRandomizer(RANDOMIZER_ID_LOCALHOSTNONCE).Write(id).Finalize();
    CAddress addr_bind = GetBindAddress(hSocket);
    CNode* pnode = new CNode(id, nLocalServices, GetBestHeight(), hSocket, addrConnect, CalculateKeyedNetGroup(addrConnect), nonce, addr_bind, pszDest ? pszDest : "", false);
    pnode->AddRef();

    return pnode;
}

void CNode::CloseSocketDisconnect()
{
    fDisconnect = true;
    LOCK(cs_hSocket);
    if (hSocket != INVALID_SOCKET)
    {
        LogPrint(BCLog::NET, "disconnecting peer=%d\n", id);
        CloseSocket(hSocket);
    }
}

bool CConnman::IsWhitelistedRange(const CNetAddr &addr) {
    for (const CSubNet& subnet : vWhitelistedRange) {
        if (subnet.Match(addr))
            return true;
    }
    return false;
}

std::string CNode::GetAddrName() const {
    LOCK(cs_addrName);
    return addrName;
}

void CNode::MaybeSetAddrName(const std::string& addrNameIn) {
    LOCK(cs_addrName);
    if (addrName.empty()) {
        addrName = addrNameIn;
    }
}

CService CNode::GetAddrLocal() const {
    LOCK(cs_addrLocal);
    return addrLocal;
}

void CNode::SetAddrLocal(const CService& addrLocalIn) {
    LOCK(cs_addrLocal);
    if (addrLocal.IsValid()) {
        error("Addr local already set for node: %i. Refusing to change from %s to %s", id, addrLocal.ToString(), addrLocalIn.ToString());
    } else {
        addrLocal = addrLocalIn;
    }
}

#undef X
#define X(name) stats.name = name
void CNode::copyStats(CNodeStats &stats)
{
    stats.nodeid = this->GetId();
    X(nServices);
    X(addr);
    X(addrBind);
    {
        LOCK(cs_filter);
        X(fRelayTxes);
    }
    X(nLastSend);
    X(nLastRecv);
    X(nTimeConnected);
    X(nTimeOffset);
    stats.addrName = GetAddrName();
    X(nVersion);
    {
        LOCK(cs_SubVer);
        X(cleanSubVer);
    }
    X(fInbound);
    X(m_manual_connection);
    X(nStartingHeight);
    X(nChainHeight);
    {
        LOCK(cs_vSend);
        X(mapSendBytesPerMsgCmd);
        X(nSendBytes);
    }
    {
        LOCK(cs_vRecv);
        X(mapRecvBytesPerMsgCmd);
        X(nRecvBytes);
    }
    X(fWhitelisted);
    {
        LOCK(cs_feeFilter);
        X(minFeeFilter);
    }

    // It is common for nodes with good ping times to suddenly become lagged,
    // due to a new block arriving or other large transfer.
    // Merely reporting pingtime might fool the caller into thinking the node was still responsive,
    // since pingtime does not update until the ping is complete, which might take a while.
    // So, if a ping is taking an unusually long time in flight,
    // the caller can immediately detect that this is happening.
    int64_t nPingUsecWait = 0;
    if ((0 != nPingNonceSent) && (0 != nPingUsecStart)) {
        nPingUsecWait = GetTimeMicros() - nPingUsecStart;
    }

    // Raw ping time is in microseconds, but show it to user as whole seconds (Bitcoin users should be well used to small numbers with many decimal places by now :)
    stats.dPingTime = (((double)nPingUsecTime) / 1e6);
    stats.dMinPing  = (((double)nMinPingUsecTime) / 1e6);
    stats.dPingWait = (((double)nPingUsecWait) / 1e6);

    // Leave string empty if addrLocal invalid (not filled in yet)
    CService addrLocalUnlocked = GetAddrLocal();
    stats.addrLocal = addrLocalUnlocked.IsValid() ? addrLocalUnlocked.ToString() : "";
}
#undef X

bool CNode::ReceiveMsgBytes(const char *pch, unsigned int nBytes, bool& complete)
{
    complete = false;
    int64_t nTimeMicros = GetTimeMicros();
    LOCK(cs_vRecv);
    nLastRecv = nTimeMicros / 1000000;
    nRecvBytes += nBytes;
    while (nBytes > 0) {

        // get current incomplete message, or create a new one
        if (vRecvMsg.empty() ||
            vRecvMsg.back().complete())
            vRecvMsg.push_back(CNetMessage(Params().MessageStart(), SER_NETWORK, INIT_PROTO_VERSION));

        CNetMessage& msg = vRecvMsg.back();

        // absorb network data
        int handled;
        if (!msg.in_data)
            handled = msg.readHeader(pch, nBytes);
        else
            handled = msg.readData(pch, nBytes);

        if (handled < 0)
            return false;

        if (msg.in_data && msg.hdr.nMessageSize > MAX_PROTOCOL_MESSAGE_LENGTH) {
            LogPrint(BCLog::NET, "Oversized message from peer=%i, disconnecting\n", GetId());
            return false;
        }

        pch += handled;
        nBytes -= handled;

        if (msg.complete()) {
            //store received bytes per message command
            //to prevent a memory DOS, only allow valid commands
            mapMsgCmdSize::iterator i = mapRecvBytesPerMsgCmd.find(msg.hdr.pchCommand);
            if (i == mapRecvBytesPerMsgCmd.end())
                i = mapRecvBytesPerMsgCmd.find(NET_MESSAGE_COMMAND_OTHER);
            assert(i != mapRecvBytesPerMsgCmd.end());
            i->second += msg.hdr.nMessageSize + CMessageHeader::HEADER_SIZE;

            msg.nTime = nTimeMicros;
            complete = true;
        }
    }

    return true;
}

void CNode::SetSendVersion(int nVersionIn)
{
    // Send version may only be changed in the version message, and
    // only one version message is allowed per session. We can therefore
    // treat this value as const and even atomic as long as it's only used
    // once a version message has been successfully processed. Any attempt to
    // set this twice is an error.
    if (nSendVersion != 0) {
        error("Send version already set for node: %i. Refusing to change from %i to %i", id, nSendVersion, nVersionIn);
    } else {
        nSendVersion = nVersionIn;
    }
}

int CNode::GetSendVersion() const
{
    // The send version should always be explicitly set to
    // INIT_PROTO_VERSION rather than using this value until SetSendVersion
    // has been called.
    if (nSendVersion == 0) {
        error("Requesting unset send version for node: %i. Using %i", id, INIT_PROTO_VERSION);
        return INIT_PROTO_VERSION;
    }
    return nSendVersion;
}


int CNetMessage::readHeader(const char *pch, unsigned int nBytes)
{
    // copy data to temporary parsing buffer
    unsigned int nRemaining = 24 - nHdrPos;
    unsigned int nCopy = std::min(nRemaining, nBytes);

    memcpy(&hdrbuf[nHdrPos], pch, nCopy);
    nHdrPos += nCopy;

    // if header incomplete, exit
    if (nHdrPos < 24)
        return nCopy;

    // deserialize to CMessageHeader
    try {
        hdrbuf >> hdr;
    }
    catch (const std::exception&) {
        return -1;
    }

    // reject messages larger than MAX_SIZE
    if (hdr.nMessageSize > MAX_SIZE)
        return -1;

    // switch state to reading message data
    in_data = true;

    return nCopy;
}

int CNetMessage::readData(const char *pch, unsigned int nBytes)
{
    unsigned int nRemaining = hdr.nMessageSize - nDataPos;
    unsigned int nCopy = std::min(nRemaining, nBytes);

    if (vRecv.size() < nDataPos + nCopy) {
        // Allocate up to 256 KiB ahead, but never more than the total message size.
        vRecv.resize(std::min(hdr.nMessageSize, nDataPos + nCopy + 256 * 1024));
    }

    hasher.Write((const unsigned char*)pch, nCopy);
    memcpy(&vRecv[nDataPos], pch, nCopy);
    nDataPos += nCopy;

    return nCopy;
}

const uint256& CNetMessage::GetMessageHash() const
{
    assert(complete());
    if (data_hash.IsNull())
        hasher.Finalize(data_hash.begin());
    return data_hash;
}

size_t CConnman::SocketSendData(CNode *pnode) const EXCLUSIVE_LOCKS_REQUIRED(pnode->cs_vSend)
{
    auto it = pnode->vSendMsg.begin();
    size_t nSentSize = 0;

    while (it != pnode->vSendMsg.end()) {
        const auto &data = *it;
        assert(data.size() > pnode->nSendOffset);
        int nBytes = 0;
        {
            LOCK(pnode->cs_hSocket);
            if (pnode->hSocket == INVALID_SOCKET)
                break;
            nBytes = send(pnode->hSocket, reinterpret_cast<const char*>(data.data()) + pnode->nSendOffset, data.size() - pnode->nSendOffset, MSG_NOSIGNAL | MSG_DONTWAIT);
        }
        if (nBytes > 0) {
            pnode->nLastSend = GetSystemTimeInSeconds();
            pnode->nSendBytes += nBytes;
            pnode->nSendOffset += nBytes;
            nSentSize += nBytes;
            if (pnode->nSendOffset == data.size()) {
                pnode->nSendOffset = 0;
                pnode->nSendSize -= data.size();
                pnode->fPauseSend = pnode->nSendSize > nSendBufferMaxSize;
                it++;
            } else {
                // could not send full message; stop sending more
                break;
            }
        } else {
            if (nBytes < 0) {
                // error
                int nErr = WSAGetLastError();
                if (nErr != WSAEWOULDBLOCK && nErr != WSAEMSGSIZE && nErr != WSAEINTR && nErr != WSAEINPROGRESS)
                {
                    LogPrintf("socket send error %s\n", NetworkErrorString(nErr));
                    pnode->CloseSocketDisconnect();
                }
            }
            // couldn't send anything at all
            break;
        }
    }

    if (it == pnode->vSendMsg.end()) {
        assert(pnode->nSendOffset == 0);
        assert(pnode->nSendSize == 0);
    }
    pnode->vSendMsg.erase(pnode->vSendMsg.begin(), it);
    return nSentSize;
}

struct NodeEvictionCandidate
{
    NodeId id;
    int64_t nTimeConnected;
    int64_t nMinPingUsecTime;
    int64_t nLastBlockTime;
    int64_t nLastTXTime;
    bool fRelevantServices;
    bool fRelayTxes;
    bool fBloomFilter;
    CAddress addr;
    uint64_t nKeyedNetGroup;
    bool prefer_evict;
};

static bool ReverseCompareNodeMinPingTime(const NodeEvictionCandidate &a, const NodeEvictionCandidate &b)
{
    return a.nMinPingUsecTime > b.nMinPingUsecTime;
}

static bool ReverseCompareNodeTimeConnected(const NodeEvictionCandidate &a, const NodeEvictionCandidate &b)
{
    return a.nTimeConnected > b.nTimeConnected;
}

static bool CompareNetGroupKeyed(const NodeEvictionCandidate &a, const NodeEvictionCandidate &b) {
    return a.nKeyedNetGroup < b.nKeyedNetGroup;
}

static bool CompareNodeBlockTime(const NodeEvictionCandidate &a, const NodeEvictionCandidate &b)
{
    // There is a fall-through here because it is common for a node to have many peers which have not yet relayed a block.
    if (a.nLastBlockTime != b.nLastBlockTime) return a.nLastBlockTime < b.nLastBlockTime;
    if (a.fRelevantServices != b.fRelevantServices) return b.fRelevantServices;
    return a.nTimeConnected > b.nTimeConnected;
}

static bool CompareNodeTXTime(const NodeEvictionCandidate &a, const NodeEvictionCandidate &b)
{
    // There is a fall-through here because it is common for a node to have more than a few peers that have not yet relayed txn.
    if (a.nLastTXTime != b.nLastTXTime) return a.nLastTXTime < b.nLastTXTime;
    if (a.fRelayTxes != b.fRelayTxes) return b.fRelayTxes;
    if (a.fBloomFilter != b.fBloomFilter) return a.fBloomFilter;
    return a.nTimeConnected > b.nTimeConnected;
}


//! Sort an array by the specified comparator, then erase the last K elements.
template<typename T, typename Comparator>
static void EraseLastKElements(std::vector<T> &elements, Comparator comparator, size_t k)
{
    std::sort(elements.begin(), elements.end(), comparator);
    size_t eraseSize = std::min(k, elements.size());
    elements.erase(elements.end() - eraseSize, elements.end());
}

/** Try to find a connection to evict when the node is full.
 *  Extreme care must be taken to avoid opening the node to attacker
 *   triggered network partitioning.
 *  The strategy used here is to protect a small number of peers
 *   for each of several distinct characteristics which are difficult
 *   to forge.  In order to partition a node the attacker must be
 *   simultaneously better at all of them than honest peers.
 */
bool CConnman::AttemptToEvictConnection()
{
    std::vector<NodeEvictionCandidate> vEvictionCandidates;
    {
        LOCK(cs_vNodes);

        for (const CNode* node : vNodes) {
            if (node->fWhitelisted)
                continue;
            if (!node->fInbound)
                continue;
            if (node->fDisconnect)
                continue;
            LOCK(node->cs_filter);
            NodeEvictionCandidate candidate = {node->GetId(), node->nTimeConnected, node->nMinPingUsecTime,
                                               node->nLastBlockTime, node->nLastTXTime,
                                               HasAllDesirableServiceFlags(node->nServices),
                                               node->fRelayTxes, node->pfilter != nullptr, node->addr, node->nKeyedNetGroup,
                                               node->m_prefer_evict};
            vEvictionCandidates.push_back(candidate);
        }
    }

    // Protect connections with certain characteristics

    // Deterministically select 4 peers to protect by netgroup.
    // An attacker cannot predict which netgroups will be protected
    EraseLastKElements(vEvictionCandidates, CompareNetGroupKeyed, 4);
    // Protect the 8 nodes with the lowest minimum ping time.
    // An attacker cannot manipulate this metric without physically moving nodes closer to the target.
    EraseLastKElements(vEvictionCandidates, ReverseCompareNodeMinPingTime, 8);
    // Protect 4 nodes that most recently sent us transactions.
    // An attacker cannot manipulate this metric without performing useful work.
    EraseLastKElements(vEvictionCandidates, CompareNodeTXTime, 4);
    // Protect 4 nodes that most recently sent us blocks.
    // An attacker cannot manipulate this metric without performing useful work.
    EraseLastKElements(vEvictionCandidates, CompareNodeBlockTime, 4);
    // Protect the half of the remaining nodes which have been connected the longest.
    // This replicates the non-eviction implicit behavior, and precludes attacks that start later.
    EraseLastKElements(vEvictionCandidates, ReverseCompareNodeTimeConnected, vEvictionCandidates.size() / 2);

    if (vEvictionCandidates.empty()) return false;

    // If any remaining peers are preferred for eviction consider only them.
    // This happens after the other preferences since if a peer is really the best by other criteria (esp relaying blocks)
    //  then we probably don't want to evict it no matter what.
    if (std::any_of(vEvictionCandidates.begin(),vEvictionCandidates.end(),[](NodeEvictionCandidate const &n){return n.prefer_evict;})) {
        vEvictionCandidates.erase(std::remove_if(vEvictionCandidates.begin(),vEvictionCandidates.end(),
                                  [](NodeEvictionCandidate const &n){return !n.prefer_evict;}),vEvictionCandidates.end());
    }

    // Identify the network group with the most connections and youngest member.
    // (vEvictionCandidates is already sorted by reverse connect time)
    uint64_t naMostConnections;
    unsigned int nMostConnections = 0;
    int64_t nMostConnectionsTime = 0;
    std::map<uint64_t, std::vector<NodeEvictionCandidate> > mapNetGroupNodes;
    for (const NodeEvictionCandidate &node : vEvictionCandidates) {
        std::vector<NodeEvictionCandidate> &group = mapNetGroupNodes[node.nKeyedNetGroup];
        group.push_back(node);
        int64_t grouptime = group[0].nTimeConnected;

        if (group.size() > nMostConnections || (group.size() == nMostConnections && grouptime > nMostConnectionsTime)) {
            nMostConnections = group.size();
            nMostConnectionsTime = grouptime;
            naMostConnections = node.nKeyedNetGroup;
        }
    }

    // Reduce to the network group with the most connections
    vEvictionCandidates = std::move(mapNetGroupNodes[naMostConnections]);

    // Disconnect from the network group with the most connections
    NodeId evicted = vEvictionCandidates.front().id;
    LOCK(cs_vNodes);
    for (CNode* pnode : vNodes) {
        if (pnode->GetId() == evicted) {
            pnode->fDisconnect = true;
            return true;
        }
    }
    return false;
}

void CConnman::AcceptConnection(const ListenSocket& hListenSocket) {
    struct sockaddr_storage sockaddr;
    socklen_t len = sizeof(sockaddr);
    SOCKET hSocket = accept(hListenSocket.socket, (struct sockaddr*)&sockaddr, &len);
    CAddress addr;
    int nInbound = 0;
    int nMaxInbound = nMaxConnections - (nMaxOutbound + nMaxFeeler);

    if (hSocket != INVALID_SOCKET) {
        if (!addr.SetSockAddr((const struct sockaddr*)&sockaddr)) {
            LogPrintf("Warning: Unknown socket family\n");
        }
    }

    bool whitelisted = hListenSocket.whitelisted || IsWhitelistedRange(addr);
    {
        LOCK(cs_vNodes);
        for (const CNode* pnode : vNodes) {
            if (pnode->fInbound) nInbound++;
        }
    }

    if (hSocket == INVALID_SOCKET)
    {
        int nErr = WSAGetLastError();
        if (nErr != WSAEWOULDBLOCK)
            LogPrintf("socket error accept failed: %s\n", NetworkErrorString(nErr));
        return;
    }

    if (!fNetworkActive) {
        LogPrintf("connection from %s dropped: not accepting new connections\n", addr.ToString());
        CloseSocket(hSocket);
        return;
    }

    if (!IsSelectableSocket(hSocket))
    {
        LogPrintf("connection from %s dropped: non-selectable socket\n", addr.ToString());
        CloseSocket(hSocket);
        return;
    }

    // According to the internet TCP_NODELAY is not carried into accepted sockets
    // on all platforms.  Set it again here just to be sure.
    SetSocketNoDelay(hSocket);

    int bannedlevel = m_banman ? m_banman->IsBannedLevel(addr) : 0;

    // Don't accept connections from banned peers, but if our inbound slots aren't almost full, accept
    // if the only banning reason was an automatic misbehavior ban.
    if (!whitelisted && bannedlevel > ((nInbound + 1 < nMaxInbound) ? 1 : 0))
    {
        LogPrint(BCLog::NET, "connection from %s dropped (banned)\n", addr.ToString());
        CloseSocket(hSocket);
        return;
    }

    if (nInbound >= nMaxInbound)
    {
        if (!AttemptToEvictConnection()) {
            // No connection to evict, disconnect the new connection
            LogPrint(BCLog::NET, "failed to find an eviction candidate - connection dropped (full)\n");
            CloseSocket(hSocket);
            return;
        }
    }

    NodeId id = GetNewNodeId();
    uint64_t nonce = GetDeterministicRandomizer(RANDOMIZER_ID_LOCALHOSTNONCE).Write(id).Finalize();
    CAddress addr_bind = GetBindAddress(hSocket);

    CNode* pnode = new CNode(id, nLocalServices, GetBestHeight(), hSocket, addr, CalculateKeyedNetGroup(addr), nonce, addr_bind, "", true);
    pnode->AddRef();
    pnode->fWhitelisted = whitelisted;
    pnode->m_prefer_evict = bannedlevel > 0;
    m_msgproc->InitializeNode(pnode);

    LogPrint(BCLog::NET, "connection from %s accepted\n", addr.ToString());

    {
        LOCK(cs_vNodes);
        vNodes.push_back(pnode);
    }
}

void CConnman::DisconnectNodes()
{
    {
        LOCK(cs_vNodes);

        if (!fNetworkActive) {
            // Disconnect any connected nodes
            for (CNode* pnode : vNodes) {
                if (!pnode->fDisconnect) {
                    LogPrint(BCLog::NET, "Network not active, dropping peer=%d\n", pnode->GetId());
                    pnode->fDisconnect = true;
                }
            }
        }

        // Disconnect unused nodes
        std::vector<CNode*> vNodesCopy = vNodes;
        for (CNode* pnode : vNodesCopy)
        {
            if (pnode->fDisconnect)
            {
                // remove from vNodes
                vNodes.erase(remove(vNodes.begin(), vNodes.end(), pnode), vNodes.end());

                // release outbound grant (if any)
                pnode->grantOutbound.Release();

                // close socket and cleanup
                pnode->CloseSocketDisconnect();

                // hold in disconnected pool until all refs are released
                pnode->Release();
                vNodesDisconnected.push_back(pnode);
            }
        }
    }
    {
        // Delete disconnected nodes
        std::list<CNode*> vNodesDisconnectedCopy = vNodesDisconnected;
        for (CNode* pnode : vNodesDisconnectedCopy)
        {
            // wait until threads are done using it
            if (pnode->GetRefCount() <= 0) {
                bool fDelete = false;
                {
                    TRY_LOCK(pnode->cs_inventory, lockInv);
                    if (lockInv) {
                        TRY_LOCK(pnode->cs_vSend, lockSend);
                        if (lockSend) {
                            fDelete = true;
                        }
                    }
                }
                if (fDelete) {
                    vNodesDisconnected.remove(pnode);
                    DeleteNode(pnode);
                }
            }
        }
    }
}

void CConnman::NotifyNumConnectionsChanged()
{
    size_t vNodesSize;
    {
        LOCK(cs_vNodes);
        vNodesSize = vNodes.size();
    }
    if(vNodesSize != nPrevNodeCount) {
        nPrevNodeCount = vNodesSize;
        if(clientInterface)
            clientInterface->NotifyNumConnectionsChanged(vNodesSize);
    }
}

void CConnman::InactivityCheck(CNode *pnode)
{
    int64_t nTime = GetSystemTimeInSeconds();
    if (nTime - pnode->nTimeConnected > m_peer_connect_timeout)
    {
        if (pnode->nLastRecv == 0 || pnode->nLastSend == 0)
        {
            LogPrint(BCLog::NET, "socket no message in first %i seconds, %d %d from %d\n", m_peer_connect_timeout, pnode->nLastRecv != 0, pnode->nLastSend != 0, pnode->GetId());
            pnode->fDisconnect = true;
        }
        else if (nTime - pnode->nLastSend > TIMEOUT_INTERVAL)
        {
            LogPrintf("socket sending timeout: %is\n", nTime - pnode->nLastSend);
            pnode->fDisconnect = true;
        }
        else if (nTime - pnode->nLastRecv > (pnode->nVersion > BIP0031_VERSION ? TIMEOUT_INTERVAL : 90*60))
        {
            LogPrintf("socket receive timeout: %is\n", nTime - pnode->nLastRecv);
            pnode->fDisconnect = true;
        }
        else if (pnode->nPingNonceSent && pnode->nPingUsecStart + TIMEOUT_INTERVAL * 1000000 < GetTimeMicros())
        {
            LogPrintf("ping timeout: %fs\n", 0.000001 * (GetTimeMicros() - pnode->nPingUsecStart));
            pnode->fDisconnect = true;
        }
        else if (!pnode->fSuccessfullyConnected)
        {
            LogPrint(BCLog::NET, "version handshake timeout from %d\n", pnode->GetId());
            pnode->fDisconnect = true;
        }
    }
}

bool CConnman::GenerateSelectSet(std::set<SOCKET> &recv_set, std::set<SOCKET> &send_set, std::set<SOCKET> &error_set)
{
    for (const ListenSocket& hListenSocket : vhListenSocket) {
        recv_set.insert(hListenSocket.socket);
    }

    {
        LOCK(cs_vNodes);
        for (CNode* pnode : vNodes)
        {
            // Implement the following logic:
            // * If there is data to send, select() for sending data. As this only
            //   happens when optimistic write failed, we choose to first drain the
            //   write buffer in this case before receiving more. This avoids
            //   needlessly queueing received data, if the remote peer is not themselves
            //   receiving data. This means properly utilizing TCP flow control signalling.
            // * Otherwise, if there is space left in the receive buffer, select() for
            //   receiving data.
            // * Hand off all complete messages to the processor, to be handled without
            //   blocking here.

            bool select_recv = !pnode->fPauseRecv;
            bool select_send;
            {
                LOCK(pnode->cs_vSend);
                select_send = !pnode->vSendMsg.empty();
            }

            LOCK(pnode->cs_hSocket);
            if (pnode->hSocket == INVALID_SOCKET)
                continue;

            error_set.insert(pnode->hSocket);
            if (select_send) {
                send_set.insert(pnode->hSocket);
                continue;
            }
            if (select_recv) {
                recv_set.insert(pnode->hSocket);
            }
        }
    }

    return !recv_set.empty() || !send_set.empty() || !error_set.empty();
}

#ifdef USE_POLL
void CConnman::SocketEvents(std::set<SOCKET> &recv_set, std::set<SOCKET> &send_set, std::set<SOCKET> &error_set)
{
    std::set<SOCKET> recv_select_set, send_select_set, error_select_set;
    if (!GenerateSelectSet(recv_select_set, send_select_set, error_select_set)) {
        interruptNet.sleep_for(std::chrono::milliseconds(SELECT_TIMEOUT_MILLISECONDS));
        return;
    }

    std::unordered_map<SOCKET, struct pollfd> pollfds;
    for (SOCKET socket_id : recv_select_set) {
        pollfds[socket_id].fd = socket_id;
        pollfds[socket_id].events |= POLLIN;
    }

    for (SOCKET socket_id : send_select_set) {
        pollfds[socket_id].fd = socket_id;
        pollfds[socket_id].events |= POLLOUT;
    }

    for (SOCKET socket_id : error_select_set) {
        pollfds[socket_id].fd = socket_id;
        // These flags are ignored, but we set them for clarity
        pollfds[socket_id].events |= POLLERR|POLLHUP;
    }

    std::vector<struct pollfd> vpollfds;
    vpollfds.reserve(pollfds.size());
    for (auto it : pollfds) {
        vpollfds.push_back(std::move(it.second));
    }

    if (poll(vpollfds.data(), vpollfds.size(), SELECT_TIMEOUT_MILLISECONDS) < 0) return;

    if (interruptNet) return;

    for (struct pollfd pollfd_entry : vpollfds) {
        if (pollfd_entry.revents & POLLIN)            recv_set.insert(pollfd_entry.fd);
        if (pollfd_entry.revents & POLLOUT)           send_set.insert(pollfd_entry.fd);
        if (pollfd_entry.revents & (POLLERR|POLLHUP)) error_set.insert(pollfd_entry.fd);
    }
}
#else
void CConnman::SocketEvents(std::set<SOCKET> &recv_set, std::set<SOCKET> &send_set, std::set<SOCKET> &error_set)
{
    std::set<SOCKET> recv_select_set, send_select_set, error_select_set;
    if (!GenerateSelectSet(recv_select_set, send_select_set, error_select_set)) {
        interruptNet.sleep_for(std::chrono::milliseconds(SELECT_TIMEOUT_MILLISECONDS));
        return;
    }

    //
    // Find which sockets have data to receive
    //
    struct timeval timeout;
    timeout.tv_sec  = 0;
    timeout.tv_usec = SELECT_TIMEOUT_MILLISECONDS * 1000; // frequency to poll pnode->vSend

    fd_set fdsetRecv;
    fd_set fdsetSend;
    fd_set fdsetError;
    FD_ZERO(&fdsetRecv);
    FD_ZERO(&fdsetSend);
    FD_ZERO(&fdsetError);
    SOCKET hSocketMax = 0;

    for (SOCKET hSocket : recv_select_set) {
        FD_SET(hSocket, &fdsetRecv);
        hSocketMax = std::max(hSocketMax, hSocket);
    }

    for (SOCKET hSocket : send_select_set) {
        FD_SET(hSocket, &fdsetSend);
        hSocketMax = std::max(hSocketMax, hSocket);
    }

    for (SOCKET hSocket : error_select_set) {
        FD_SET(hSocket, &fdsetError);
        hSocketMax = std::max(hSocketMax, hSocket);
    }

    int nSelect = select(hSocketMax + 1, &fdsetRecv, &fdsetSend, &fdsetError, &timeout);

    if (interruptNet)
        return;

    if (nSelect == SOCKET_ERROR)
    {
        int nErr = WSAGetLastError();
        LogPrintf("socket select error %s\n", NetworkErrorString(nErr));
        for (unsigned int i = 0; i <= hSocketMax; i++)
            FD_SET(i, &fdsetRecv);
        FD_ZERO(&fdsetSend);
        FD_ZERO(&fdsetError);
        if (!interruptNet.sleep_for(std::chrono::milliseconds(SELECT_TIMEOUT_MILLISECONDS)))
            return;
    }

    for (SOCKET hSocket : recv_select_set) {
        if (FD_ISSET(hSocket, &fdsetRecv)) {
            recv_set.insert(hSocket);
        }
    }

    for (SOCKET hSocket : send_select_set) {
        if (FD_ISSET(hSocket, &fdsetSend)) {
            send_set.insert(hSocket);
        }
    }

    for (SOCKET hSocket : error_select_set) {
        if (FD_ISSET(hSocket, &fdsetError)) {
            error_set.insert(hSocket);
        }
    }
}
#endif

void CConnman::SocketHandler()
{
    std::set<SOCKET> recv_set, send_set, error_set;
    SocketEvents(recv_set, send_set, error_set);

    if (interruptNet) return;

    //
    // Accept new connections
    //
    for (const ListenSocket& hListenSocket : vhListenSocket)
    {
        if (hListenSocket.socket != INVALID_SOCKET && recv_set.count(hListenSocket.socket) > 0)
        {
            AcceptConnection(hListenSocket);
        }
    }

    //
    // Service each socket
    //
    std::vector<CNode*> vNodesCopy;
    {
        LOCK(cs_vNodes);
        vNodesCopy = vNodes;
        for (CNode* pnode : vNodesCopy)
            pnode->AddRef();
    }
    for (CNode* pnode : vNodesCopy)
    {
        if (interruptNet)
            return;

        //
        // Receive
        //
        bool recvSet = false;
        bool sendSet = false;
        bool errorSet = false;
        {
            LOCK(pnode->cs_hSocket);
            if (pnode->hSocket == INVALID_SOCKET)
                continue;
            recvSet = recv_set.count(pnode->hSocket) > 0;
            sendSet = send_set.count(pnode->hSocket) > 0;
            errorSet = error_set.count(pnode->hSocket) > 0;
        }
        if (recvSet || errorSet)
        {
            // typical socket buffer is 8K-64K
            char pchBuf[0x10000];
            int nBytes = 0;
            {
                LOCK(pnode->cs_hSocket);
                if (pnode->hSocket == INVALID_SOCKET)
                    continue;
                nBytes = recv(pnode->hSocket, pchBuf, sizeof(pchBuf), MSG_DONTWAIT);
            }
            if (nBytes > 0)
            {
                bool notify = false;
                if (!pnode->ReceiveMsgBytes(pchBuf, nBytes, notify))
                    pnode->CloseSocketDisconnect();
                RecordBytesRecv(nBytes);
                if (notify) {
                    size_t nSizeAdded = 0;
                    auto it(pnode->vRecvMsg.begin());
                    for (; it != pnode->vRecvMsg.end(); ++it) {
                        if (!it->complete())
                            break;
                        nSizeAdded += it->vRecv.size() + CMessageHeader::HEADER_SIZE;
                    }
                    {
                        LOCK(pnode->cs_vProcessMsg);
                        pnode->vProcessMsg.splice(pnode->vProcessMsg.end(), pnode->vRecvMsg, pnode->vRecvMsg.begin(), it);
                        pnode->nProcessQueueSize += nSizeAdded;
                        pnode->fPauseRecv = pnode->nProcessQueueSize > nReceiveFloodSize;
                    }
                    WakeMessageHandler();
                }
            }
            else if (nBytes == 0)
            {
                // socket closed gracefully
                if (!pnode->fDisconnect) {
                    LogPrint(BCLog::NET, "socket closed\n");
                }
                pnode->CloseSocketDisconnect();
            }
            else if (nBytes < 0)
            {
                // error
                int nErr = WSAGetLastError();
                if (nErr != WSAEWOULDBLOCK && nErr != WSAEMSGSIZE && nErr != WSAEINTR && nErr != WSAEINPROGRESS)
                {
                    if (!pnode->fDisconnect)
                        LogPrintf("socket recv error %s\n", NetworkErrorString(nErr));
                    pnode->CloseSocketDisconnect();
                }
            }
        }

        //
        // Send
        //
        if (sendSet)
        {
            LOCK(pnode->cs_vSend);
            size_t nBytes = SocketSendData(pnode);
            if (nBytes) {
                RecordBytesSent(nBytes);
            }
        }

        InactivityCheck(pnode);
    }
    {
        LOCK(cs_vNodes);
        for (CNode* pnode : vNodesCopy)
            pnode->Release();
    }
}

void CConnman::ThreadSocketHandler()
{
    while (!interruptNet)
    {
        DisconnectNodes();
        NotifyNumConnectionsChanged();
        SocketHandler();
    }
}

void CConnman::WakeMessageHandler()
{
    {
        std::lock_guard<std::mutex> lock(mutexMsgProc);
        fMsgProcWake = true;
    }
    condMsgProc.notify_one();
}






#ifdef USE_UPNP
static CThreadInterrupt g_upnp_interrupt;
static std::thread g_upnp_thread;
static void ThreadMapPort()
{
    std::string port = strprintf("%u", GetListenPort());
    const char * multicastif = nullptr;
    const char * minissdpdpath = nullptr;
    struct UPNPDev * devlist = nullptr;
    char lanaddr[64];

    int error = 0;
#if MINIUPNPC_API_VERSION < 14
    devlist = upnpDiscover(2000, multicastif, minissdpdpath, 0, 0, &error);
#else
    devlist = upnpDiscover(2000, multicastif, minissdpdpath, 0, 0, 2, &error);
#endif

    struct UPNPUrls urls;
    struct IGDdatas data;
    int r;

    r = UPNP_GetValidIGD(devlist, &urls, &data, lanaddr, sizeof(lanaddr));
    if (r == 1)
    {
        if (fDiscover) {
            char externalIPAddress[40];
            r = UPNP_GetExternalIPAddress(urls.controlURL, data.first.servicetype, externalIPAddress);
            if (r != UPNPCOMMAND_SUCCESS) {
                LogPrintf("UPnP: GetExternalIPAddress() returned %d\n", r);
            } else {
                if (externalIPAddress[0]) {
                    CNetAddr resolved;
                    if (LookupHost(externalIPAddress, resolved, false)) {
                        LogPrintf("UPnP: ExternalIPAddress = %s\n", resolved.ToString().c_str());
                        AddLocal(resolved, LOCAL_UPNP);
                    }
                } else {
                    LogPrintf("UPnP: GetExternalIPAddress failed.\n");
                }
            }
        }

<<<<<<< HEAD
        std::string strDesc = "Particl " + FormatFullVersion();
=======
        std::string strDesc = PACKAGE_NAME " " + FormatFullVersion();
>>>>>>> b21acab8

        do {
            r = UPNP_AddPortMapping(urls.controlURL, data.first.servicetype, port.c_str(), port.c_str(), lanaddr, strDesc.c_str(), "TCP", 0, "0");

            if (r != UPNPCOMMAND_SUCCESS) {
                LogPrintf("AddPortMapping(%s, %s, %s) failed with code %d (%s)\n", port, port, lanaddr, r, strupnperror(r));
            } else {
                LogPrintf("UPnP Port Mapping successful.\n");
            }
        } while (g_upnp_interrupt.sleep_for(std::chrono::minutes(20)));

        r = UPNP_DeletePortMapping(urls.controlURL, data.first.servicetype, port.c_str(), "TCP", 0);
        LogPrintf("UPNP_DeletePortMapping() returned: %d\n", r);
        freeUPNPDevlist(devlist); devlist = nullptr;
        FreeUPNPUrls(&urls);
    } else {
        LogPrintf("No valid UPnP IGDs found\n");
        freeUPNPDevlist(devlist); devlist = nullptr;
        if (r != 0)
            FreeUPNPUrls(&urls);
    }
}

void StartMapPort()
{
    if (!g_upnp_thread.joinable()) {
        assert(!g_upnp_interrupt);
        g_upnp_thread = std::thread((std::bind(&TraceThread<void (*)()>, "upnp", &ThreadMapPort)));
    }
}

void InterruptMapPort()
{
    if(g_upnp_thread.joinable()) {
        g_upnp_interrupt();
    }
}

void StopMapPort()
{
    if(g_upnp_thread.joinable()) {
        g_upnp_thread.join();
        g_upnp_interrupt.reset();
    }
}

#else
void StartMapPort()
{
    // Intentionally left blank.
}
void InterruptMapPort()
{
    // Intentionally left blank.
}
void StopMapPort()
{
    // Intentionally left blank.
}
#endif






void CConnman::ThreadDNSAddressSeed()
{
    // goal: only query DNS seeds if address need is acute
    // Avoiding DNS seeds when we don't need them improves user privacy by
    //  creating fewer identifying DNS requests, reduces trust by giving seeds
    //  less influence on the network topology, and reduces traffic to the seeds.
    if ((addrman.size() > 0) &&
        (!gArgs.GetBoolArg("-forcednsseed", DEFAULT_FORCEDNSSEED))) {
        if (!interruptNet.sleep_for(std::chrono::seconds(11)))
            return;

        LOCK(cs_vNodes);
        int nRelevant = 0;
        for (const CNode* pnode : vNodes) {
            nRelevant += pnode->fSuccessfullyConnected && !pnode->fFeeler && !pnode->fOneShot && !pnode->m_manual_connection && !pnode->fInbound;
        }
        if (nRelevant >= 2) {
            LogPrintf("P2P peers available. Skipped DNS seeding.\n");
            return;
        }
    }

    const std::vector<std::string> &vSeeds = Params().DNSSeeds();
    int found = 0;

    LogPrintf("Loading addresses from DNS seeds (could take a while)\n");

    for (const std::string &seed : vSeeds) {
        if (interruptNet) {
            return;
        }
        if (HaveNameProxy()) {
            AddOneShot(seed);
        } else {
            std::vector<CNetAddr> vIPs;
            std::vector<CAddress> vAdd;
            ServiceFlags requiredServiceBits = GetDesirableServiceFlags(NODE_NONE);
            std::string host = strprintf("x%x.%s", requiredServiceBits, seed);
            CNetAddr resolveSource;
            if (!resolveSource.SetInternal(host)) {
                continue;
            }
            unsigned int nMaxIPs = 256; // Limits number of IPs learned from a DNS seed
            if (LookupHost(host.c_str(), vIPs, nMaxIPs, true))
            {
                for (const CNetAddr& ip : vIPs)
                {
                    int nOneDay = 24*3600;
                    CAddress addr = CAddress(CService(ip, Params().GetDefaultPort()), requiredServiceBits);
                    addr.nTime = GetTime() - 3*nOneDay - GetRand(4*nOneDay); // use a random age between 3 and 7 days old
                    vAdd.push_back(addr);
                    found++;
                }
                addrman.Add(vAdd, resolveSource);
            } else {
                // We now avoid directly using results from DNS Seeds which do not support service bit filtering,
                // instead using them as a oneshot to get nodes with our desired service bits.
                AddOneShot(seed);
            }
        }
    }

    LogPrintf("%d addresses found from DNS seeds\n", found);
}












void CConnman::DumpAddresses()
{
    int64_t nStart = GetTimeMillis();

    CAddrDB adb;
    adb.Write(addrman);

    LogPrint(BCLog::NET, "Flushed %d addresses to peers.dat  %dms\n",
           addrman.size(), GetTimeMillis() - nStart);
}

void CConnman::ProcessOneShot()
{
    std::string strDest;
    {
        LOCK(cs_vOneShots);
        if (vOneShots.empty())
            return;
        strDest = vOneShots.front();
        vOneShots.pop_front();
    }
    CAddress addr;
    CSemaphoreGrant grant(*semOutbound, true);
    if (grant) {
        OpenNetworkConnection(addr, false, &grant, strDest.c_str(), true);
    }
}

bool CConnman::GetTryNewOutboundPeer()
{
    return m_try_another_outbound_peer;
}

void CConnman::SetTryNewOutboundPeer(bool flag)
{
    m_try_another_outbound_peer = flag;
    LogPrint(BCLog::NET, "net: setting try another outbound peer=%s\n", flag ? "true" : "false");
}

// Return the number of peers we have over our outbound connection limit
// Exclude peers that are marked for disconnect, or are going to be
// disconnected soon (eg one-shots and feelers)
// Also exclude peers that haven't finished initial connection handshake yet
// (so that we don't decide we're over our desired connection limit, and then
// evict some peer that has finished the handshake)
int CConnman::GetExtraOutboundCount()
{
    int nOutbound = 0;
    {
        LOCK(cs_vNodes);
        for (const CNode* pnode : vNodes) {
            if (!pnode->fInbound && !pnode->m_manual_connection && !pnode->fFeeler && !pnode->fDisconnect && !pnode->fOneShot && pnode->fSuccessfullyConnected) {
                ++nOutbound;
            }
        }
    }
    return std::max(nOutbound - nMaxOutbound, 0);
}

void CConnman::ThreadOpenConnections(const std::vector<std::string> connect)
{
    // Connect to specific addresses
    if (!connect.empty())
    {
        for (int64_t nLoop = 0;; nLoop++)
        {
            ProcessOneShot();
            for (const std::string& strAddr : connect)
            {
                CAddress addr(CService(), NODE_NONE);
                OpenNetworkConnection(addr, false, nullptr, strAddr.c_str(), false, false, true);
                for (int i = 0; i < 10 && i < nLoop; i++)
                {
                    if (!interruptNet.sleep_for(std::chrono::milliseconds(500)))
                        return;
                }
            }
            if (!interruptNet.sleep_for(std::chrono::milliseconds(500)))
                return;
        }
    }

    if (!gArgs.GetBoolArg("-findpeers", true)) {
        LogPrintf("%s: findpeers is unset, thread ending.\n", __func__);
        return;
    }

    // Initiate network connections
    int64_t nStart = GetTime();

    // Minimum time before next feeler connection (in microseconds).
    int64_t nNextFeeler = PoissonNextSend(nStart*1000*1000, FEELER_INTERVAL);
    while (!interruptNet)
    {
        ProcessOneShot();

        if (!interruptNet.sleep_for(std::chrono::milliseconds(500)))
            return;

        CSemaphoreGrant grant(*semOutbound);
        if (interruptNet)
            return;

        // Add seed nodes if DNS seeds are all down (an infrastructure attack?).
        if (addrman.size() == 0 && (GetTime() - nStart > 60)) {
            static bool done = false;
            if (!done) {
                LogPrintf("Adding fixed seed nodes as DNS doesn't seem to be available.\n");
                CNetAddr local;
                local.SetInternal("fixedseeds");
                addrman.Add(convertSeed6(Params().FixedSeeds()), local);
                done = true;
            }
        }

        //
        // Choose an address to connect to based on most recently seen
        //
        CAddress addrConnect;

        // Only connect out to one peer per network group (/16 for IPv4).
        int nOutbound = 0;
        std::set<std::vector<unsigned char> > setConnected;
        {
            LOCK(cs_vNodes);
            for (const CNode* pnode : vNodes) {
                if (!pnode->fInbound && !pnode->m_manual_connection) {
                    // Netgroups for inbound and addnode peers are not excluded because our goal here
                    // is to not use multiple of our limited outbound slots on a single netgroup
                    // but inbound and addnode peers do not use our outbound slots.  Inbound peers
                    // also have the added issue that they're attacker controlled and could be used
                    // to prevent us from connecting to particular hosts if we used them here.
                    setConnected.insert(pnode->addr.GetGroup());
                    nOutbound++;
                }
            }
        }

        // Feeler Connections
        //
        // Design goals:
        //  * Increase the number of connectable addresses in the tried table.
        //
        // Method:
        //  * Choose a random address from new and attempt to connect to it if we can connect
        //    successfully it is added to tried.
        //  * Start attempting feeler connections only after node finishes making outbound
        //    connections.
        //  * Only make a feeler connection once every few minutes.
        //
        bool fFeeler = false;

        if (nOutbound >= nMaxOutbound && !GetTryNewOutboundPeer()) {
            int64_t nTime = GetTimeMicros(); // The current time right now (in microseconds).
            if (nTime > nNextFeeler) {
                nNextFeeler = PoissonNextSend(nTime, FEELER_INTERVAL);
                fFeeler = true;
            } else {
                continue;
            }
        }

        addrman.ResolveCollisions();

        int64_t nANow = GetAdjustedTime();
        int nTries = 0;
        while (!interruptNet)
        {
            CAddrInfo addr = addrman.SelectTriedCollision();

            // SelectTriedCollision returns an invalid address if it is empty.
            if (!fFeeler || !addr.IsValid()) {
                addr = addrman.Select(fFeeler);
            }

            // Require outbound connections, other than feelers, to be to distinct network groups
            if (!fFeeler && setConnected.count(addr.GetGroup())) {
                break;
            }

            // if we selected an invalid or local address, restart
            if (!addr.IsValid() || IsLocal(addr)) {
                break;
            }

            // If we didn't find an appropriate destination after trying 100 addresses fetched from addrman,
            // stop this loop, and let the outer loop run again (which sleeps, adds seed nodes, recalculates
            // already-connected network ranges, ...) before trying new addrman addresses.
            nTries++;
            if (nTries > 100)
                break;

            if (!IsReachable(addr))
                continue;

            // only consider very recently tried nodes after 30 failed attempts
            if (nANow - addr.nLastTry < 600 && nTries < 30)
                continue;

            // for non-feelers, require all the services we'll want,
            // for feelers, only require they be a full node (only because most
            // SPV clients don't have a good address DB available)
            if (!fFeeler && !HasAllDesirableServiceFlags(addr.nServices)) {
                continue;
            } else if (fFeeler && !MayHaveUsefulAddressDB(addr.nServices)) {
                continue;
            }

            // do not allow non-default ports, unless after 50 invalid addresses selected already
            if (addr.GetPort() != Params().GetDefaultPort() && nTries < 50)
                continue;

            addrConnect = addr;
            break;
        }

        if (addrConnect.IsValid()) {

            if (fFeeler) {
                // Add small amount of random noise before connection to avoid synchronization.
                int randsleep = GetRandInt(FEELER_SLEEP_WINDOW * 1000);
                if (!interruptNet.sleep_for(std::chrono::milliseconds(randsleep)))
                    return;
                LogPrint(BCLog::NET, "Making feeler connection to %s\n", addrConnect.ToString());
            }

            OpenNetworkConnection(addrConnect, (int)setConnected.size() >= std::min(nMaxConnections - 1, 2), &grant, nullptr, false, fFeeler);
        }
    }
}

std::vector<AddedNodeInfo> CConnman::GetAddedNodeInfo()
{
    std::vector<AddedNodeInfo> ret;

    std::list<std::string> lAddresses(0);
    {
        LOCK(cs_vAddedNodes);
        ret.reserve(vAddedNodes.size());
        std::copy(vAddedNodes.cbegin(), vAddedNodes.cend(), std::back_inserter(lAddresses));
    }


    // Build a map of all already connected addresses (by IP:port and by name) to inbound/outbound and resolved CService
    std::map<CService, bool> mapConnected;
    std::map<std::string, std::pair<bool, CService>> mapConnectedByName;
    {
        LOCK(cs_vNodes);
        for (const CNode* pnode : vNodes) {
            if (pnode->addr.IsValid()) {
                mapConnected[pnode->addr] = pnode->fInbound;
            }
            std::string addrName = pnode->GetAddrName();
            if (!addrName.empty()) {
                mapConnectedByName[std::move(addrName)] = std::make_pair(pnode->fInbound, static_cast<const CService&>(pnode->addr));
            }
        }
    }

    for (const std::string& strAddNode : lAddresses) {
        CService service(LookupNumeric(strAddNode.c_str(), Params().GetDefaultPort()));
        AddedNodeInfo addedNode{strAddNode, CService(), false, false};
        if (service.IsValid()) {
            // strAddNode is an IP:port
            auto it = mapConnected.find(service);
            if (it != mapConnected.end()) {
                addedNode.resolvedAddress = service;
                addedNode.fConnected = true;
                addedNode.fInbound = it->second;
            }
        } else {
            // strAddNode is a name
            auto it = mapConnectedByName.find(strAddNode);
            if (it != mapConnectedByName.end()) {
                addedNode.resolvedAddress = it->second.second;
                addedNode.fConnected = true;
                addedNode.fInbound = it->second.first;
            }
        }
        ret.emplace_back(std::move(addedNode));
    }

    return ret;
}

void CConnman::ThreadOpenAddedConnections()
{
    while (true)
    {
        CSemaphoreGrant grant(*semAddnode);
        std::vector<AddedNodeInfo> vInfo = GetAddedNodeInfo();
        bool tried = false;
        for (const AddedNodeInfo& info : vInfo) {
            if (!info.fConnected) {
                if (!grant.TryAcquire()) {
                    // If we've used up our semaphore and need a new one, let's not wait here since while we are waiting
                    // the addednodeinfo state might change.
                    break;
                }
                tried = true;
                CAddress addr(CService(), NODE_NONE);
                OpenNetworkConnection(addr, false, &grant, info.strAddedNode.c_str(), false, false, true);
                if (!interruptNet.sleep_for(std::chrono::milliseconds(500)))
                    return;
            }
        }
        // Retry every 60 seconds if a connection was attempted, otherwise two seconds
        if (!interruptNet.sleep_for(std::chrono::seconds(tried ? 60 : 2)))
            return;
    }
}

// if successful, this moves the passed grant to the constructed node
void CConnman::OpenNetworkConnection(const CAddress& addrConnect, bool fCountFailure, CSemaphoreGrant *grantOutbound, const char *pszDest, bool fOneShot, bool fFeeler, bool manual_connection)
{
    //
    // Initiate outbound network connection
    //
    if (interruptNet) {
        return;
    }
    if (!fNetworkActive) {
        return;
    }
    if (!pszDest) {
        if (IsLocal(addrConnect) ||
            FindNode(static_cast<CNetAddr>(addrConnect)) || (m_banman && m_banman->IsBanned(addrConnect)) ||
            FindNode(addrConnect.ToStringIPPort()))
            return;
    } else if (FindNode(std::string(pszDest)))
        return;

    CNode* pnode = ConnectNode(addrConnect, pszDest, fCountFailure, manual_connection);

    if (!pnode)
        return;
    if (grantOutbound)
        grantOutbound->MoveTo(pnode->grantOutbound);
    if (fOneShot)
        pnode->fOneShot = true;
    if (fFeeler)
        pnode->fFeeler = true;
    if (manual_connection)
        pnode->m_manual_connection = true;

    m_msgproc->InitializeNode(pnode);
    {
        LOCK(cs_vNodes);
        vNodes.push_back(pnode);
    }
}

void CConnman::ThreadMessageHandler()
{
    const int64_t nTimeDecBanThreshold = 60; // TODO: make option
    int64_t nTimeNextBanReduced = GetTime() + nTimeDecBanThreshold;

    while (!flagInterruptMsgProc)
    {
        std::vector<CNode*> vNodesCopy;
        {
            LOCK(cs_vNodes);
            vNodesCopy = vNodes;
            for (CNode* pnode : vNodesCopy) {
                pnode->AddRef();
            }
        }

        bool fMoreWork = false;

        for (CNode* pnode : vNodesCopy)
        {
            if (pnode->fDisconnect)
                continue;

            // Receive messages
            bool fMoreNodeWork = m_msgproc->ProcessMessages(pnode, flagInterruptMsgProc);
            fMoreWork |= (fMoreNodeWork && !pnode->fPauseSend);
            if (flagInterruptMsgProc)
                return;
            // Send messages
            {
                LOCK(pnode->cs_sendProcessing);
                m_msgproc->SendMessages(pnode);
            }

            if (flagInterruptMsgProc)
                return;
        }

        int64_t nTimeNow = GetTime();
        if (nTimeNextBanReduced < nTimeNow) {
            LOCK(cs_main);
            CheckUnreceivedHeaders(nTimeNow);
            for (auto *pnode : vNodesCopy) {
                DecMisbehaving(pnode->id, 1);
            }
            nTimeNextBanReduced = nTimeNow + nTimeDecBanThreshold;
        }

        {
            LOCK(cs_vNodes);
            for (CNode* pnode : vNodesCopy)
                pnode->Release();
        }

        WAIT_LOCK(mutexMsgProc, lock);
        if (!fMoreWork) {
            condMsgProc.wait_until(lock, std::chrono::steady_clock::now() + std::chrono::milliseconds(100), [this] { return fMsgProcWake; });
        }
        fMsgProcWake = false;
    }
}






bool CConnman::BindListenPort(const CService &addrBind, std::string& strError, bool fWhitelisted)
{
    strError = "";
    int nOne = 1;

    // Create socket for listening for incoming connections
    struct sockaddr_storage sockaddr;
    socklen_t len = sizeof(sockaddr);
    if (!addrBind.GetSockAddr((struct sockaddr*)&sockaddr, &len))
    {
        strError = strprintf("Error: Bind address family for %s not supported", addrBind.ToString());
        LogPrintf("%s\n", strError);
        return false;
    }

    SOCKET hListenSocket = CreateSocket(addrBind);
    if (hListenSocket == INVALID_SOCKET)
    {
        strError = strprintf("Error: Couldn't open socket for incoming connections (socket returned error %s)", NetworkErrorString(WSAGetLastError()));
        LogPrintf("%s\n", strError);
        return false;
    }

    // Allow binding if the port is still in TIME_WAIT state after
    // the program was closed and restarted.
    setsockopt(hListenSocket, SOL_SOCKET, SO_REUSEADDR, (sockopt_arg_type)&nOne, sizeof(int));

    // some systems don't have IPV6_V6ONLY but are always v6only; others do have the option
    // and enable it by default or not. Try to enable it, if possible.
    if (addrBind.IsIPv6()) {
#ifdef IPV6_V6ONLY
        setsockopt(hListenSocket, IPPROTO_IPV6, IPV6_V6ONLY, (sockopt_arg_type)&nOne, sizeof(int));
#endif
#ifdef WIN32
        int nProtLevel = PROTECTION_LEVEL_UNRESTRICTED;
        setsockopt(hListenSocket, IPPROTO_IPV6, IPV6_PROTECTION_LEVEL, (const char*)&nProtLevel, sizeof(int));
#endif
    }

    if (::bind(hListenSocket, (struct sockaddr*)&sockaddr, len) == SOCKET_ERROR)
    {
        int nErr = WSAGetLastError();
        if (nErr == WSAEADDRINUSE)
            strError = strprintf(_("Unable to bind to %s on this computer. %s is probably already running.").translated, addrBind.ToString(), PACKAGE_NAME);
        else
            strError = strprintf(_("Unable to bind to %s on this computer (bind returned error %s)").translated, addrBind.ToString(), NetworkErrorString(nErr));
        LogPrintf("%s\n", strError);
        CloseSocket(hListenSocket);
        return false;
    }
    LogPrintf("Bound to %s\n", addrBind.ToString());

    // Listen for incoming connections
    if (listen(hListenSocket, SOMAXCONN) == SOCKET_ERROR)
    {
        strError = strprintf(_("Error: Listening for incoming connections failed (listen returned error %s)").translated, NetworkErrorString(WSAGetLastError()));
        LogPrintf("%s\n", strError);
        CloseSocket(hListenSocket);
        return false;
    }

    vhListenSocket.push_back(ListenSocket(hListenSocket, fWhitelisted));

    if (addrBind.IsRoutable() && fDiscover && !fWhitelisted)
        AddLocal(addrBind, LOCAL_BIND);

    return true;
}

void Discover()
{
    if (!fDiscover)
        return;

#ifdef WIN32
    // Get local host IP
    char pszHostName[256] = "";
    if (gethostname(pszHostName, sizeof(pszHostName)) != SOCKET_ERROR)
    {
        std::vector<CNetAddr> vaddr;
        if (LookupHost(pszHostName, vaddr, 0, true))
        {
            for (const CNetAddr &addr : vaddr)
            {
                if (AddLocal(addr, LOCAL_IF))
                    LogPrintf("%s: %s - %s\n", __func__, pszHostName, addr.ToString());
            }
        }
    }
#elif (HAVE_DECL_GETIFADDRS && HAVE_DECL_FREEIFADDRS)
    // Get local host ip
    struct ifaddrs* myaddrs;
    if (getifaddrs(&myaddrs) == 0)
    {
        for (struct ifaddrs* ifa = myaddrs; ifa != nullptr; ifa = ifa->ifa_next)
        {
            if (ifa->ifa_addr == nullptr) continue;
            if ((ifa->ifa_flags & IFF_UP) == 0) continue;
            if (strcmp(ifa->ifa_name, "lo") == 0) continue;
            if (strcmp(ifa->ifa_name, "lo0") == 0) continue;
            if (ifa->ifa_addr->sa_family == AF_INET)
            {
                struct sockaddr_in* s4 = (struct sockaddr_in*)(ifa->ifa_addr);
                CNetAddr addr(s4->sin_addr);
                if (AddLocal(addr, LOCAL_IF))
                    LogPrintf("%s: IPv4 %s: %s\n", __func__, ifa->ifa_name, addr.ToString());
            }
            else if (ifa->ifa_addr->sa_family == AF_INET6)
            {
                struct sockaddr_in6* s6 = (struct sockaddr_in6*)(ifa->ifa_addr);
                CNetAddr addr(s6->sin6_addr);
                if (AddLocal(addr, LOCAL_IF))
                    LogPrintf("%s: IPv6 %s: %s\n", __func__, ifa->ifa_name, addr.ToString());
            }
        }
        freeifaddrs(myaddrs);
    }
#endif
}

void CConnman::SetNetworkActive(bool active)
{
    LogPrint(BCLog::NET, "SetNetworkActive: %s\n", active);

    if (fNetworkActive == active) {
        return;
    }

    fNetworkActive = active;

    uiInterface.NotifyNetworkActiveChanged(fNetworkActive);
}

CConnman::CConnman(uint64_t nSeed0In, uint64_t nSeed1In) : nSeed0(nSeed0In), nSeed1(nSeed1In)
{
    SetTryNewOutboundPeer(false);

    cPeerBlockCounts.set(5, 0);

    SetTryNewOutboundPeer(false);

    Options connOptions;
    Init(connOptions);
}

NodeId CConnman::GetNewNodeId()
{
    return nLastNodeId.fetch_add(1, std::memory_order_relaxed);
}


bool CConnman::Bind(const CService &addr, unsigned int flags) {
    if (!(flags & BF_EXPLICIT) && !IsReachable(addr))
        return false;
    std::string strError;
    if (!BindListenPort(addr, strError, (flags & BF_WHITELIST) != 0)) {
        if ((flags & BF_REPORT_ERROR) && clientInterface) {
            clientInterface->ThreadSafeMessageBox(strError, "", CClientUIInterface::MSG_ERROR);
        }
        return false;
    }
    return true;
}

bool CConnman::InitBinds(const std::vector<CService>& binds, const std::vector<CService>& whiteBinds) {
    bool fBound = false;
    for (const auto& addrBind : binds) {
        fBound |= Bind(addrBind, (BF_EXPLICIT | BF_REPORT_ERROR));
    }
    for (const auto& addrBind : whiteBinds) {
        fBound |= Bind(addrBind, (BF_EXPLICIT | BF_REPORT_ERROR | BF_WHITELIST));
    }
    if (binds.empty() && whiteBinds.empty()) {
        struct in_addr inaddr_any;
        inaddr_any.s_addr = INADDR_ANY;
        struct in6_addr inaddr6_any = IN6ADDR_ANY_INIT;
        fBound |= Bind(CService(inaddr6_any, GetListenPort()), BF_NONE);
        fBound |= Bind(CService(inaddr_any, GetListenPort()), !fBound ? BF_REPORT_ERROR : BF_NONE);
    }
    return fBound;
}

bool CConnman::Start(CScheduler& scheduler, const Options& connOptions)
{
    Init(connOptions);

    {
        LOCK(cs_totalBytesRecv);
        nTotalBytesRecv = 0;
    }
    {
        LOCK(cs_totalBytesSent);
        nTotalBytesSent = 0;
        nMaxOutboundTotalBytesSentInCycle = 0;
        nMaxOutboundCycleStartTime = 0;
    }

    if (fListen && !InitBinds(connOptions.vBinds, connOptions.vWhiteBinds)) {
        if (clientInterface) {
            clientInterface->ThreadSafeMessageBox(
                _("Failed to listen on any port. Use -listen=0 if you want this.").translated,
                "", CClientUIInterface::MSG_ERROR);
        }
        return false;
    }

    for (const auto& strDest : connOptions.vSeedNodes) {
        AddOneShot(strDest);
    }

    if (clientInterface) {
        clientInterface->InitMessage(_("Loading P2P addresses...").translated);
    }
    // Load addresses from peers.dat
    int64_t nStart = GetTimeMillis();
    {
        CAddrDB adb;
        if (adb.Read(addrman))
            LogPrintf("Loaded %i addresses from peers.dat  %dms\n", addrman.size(), GetTimeMillis() - nStart);
        else {
            addrman.Clear(); // Addrman can be in an inconsistent state after failure, reset it
            LogPrintf("Invalid or missing peers.dat; recreating\n");
            DumpAddresses();
        }
    }

    uiInterface.InitMessage(_("Starting network threads...").translated);

    fAddressesInitialized = true;

    if (semOutbound == nullptr) {
        // initialize semaphore
        semOutbound = MakeUnique<CSemaphore>(std::min((nMaxOutbound + nMaxFeeler), nMaxConnections));
    }
    if (semAddnode == nullptr) {
        // initialize semaphore
        semAddnode = MakeUnique<CSemaphore>(nMaxAddnode);
    }

    //
    // Start threads
    //
    assert(m_msgproc);
    InterruptSocks5(false);
    interruptNet.reset();
    flagInterruptMsgProc = false;

    {
        LOCK(mutexMsgProc);
        fMsgProcWake = false;
    }

    // Send and receive from sockets, accept connections
    threadSocketHandler = std::thread(&TraceThread<std::function<void()> >, "net", std::function<void()>(std::bind(&CConnman::ThreadSocketHandler, this)));

    if (!gArgs.GetBoolArg("-dnsseed", true))
        LogPrintf("DNS seeding disabled\n");
    else
        threadDNSAddressSeed = std::thread(&TraceThread<std::function<void()> >, "dnsseed", std::function<void()>(std::bind(&CConnman::ThreadDNSAddressSeed, this)));

    // Initiate outbound connections from -addnode
    threadOpenAddedConnections = std::thread(&TraceThread<std::function<void()> >, "addcon", std::function<void()>(std::bind(&CConnman::ThreadOpenAddedConnections, this)));

    if (connOptions.m_use_addrman_outgoing && !connOptions.m_specified_outgoing.empty()) {
        if (clientInterface) {
            clientInterface->ThreadSafeMessageBox(
                _("Cannot provide specific connections and have addrman find outgoing connections at the same.").translated,
                "", CClientUIInterface::MSG_ERROR);
        }
        return false;
    }
    if (connOptions.m_use_addrman_outgoing || !connOptions.m_specified_outgoing.empty())
        threadOpenConnections = std::thread(&TraceThread<std::function<void()> >, "opencon", std::function<void()>(std::bind(&CConnman::ThreadOpenConnections, this, connOptions.m_specified_outgoing)));

    // Process messages
    threadMessageHandler = std::thread(&TraceThread<std::function<void()> >, "msghand", std::function<void()>(std::bind(&CConnman::ThreadMessageHandler, this)));

    // Dump network addresses
    scheduler.scheduleEvery(std::bind(&CConnman::DumpAddresses, this), DUMP_PEERS_INTERVAL * 1000);

    return true;
}

class CNetCleanup
{
public:
    CNetCleanup() {}

    ~CNetCleanup()
    {
#ifdef WIN32
        // Shutdown Windows Sockets
        WSACleanup();
#endif
    }
};
static CNetCleanup instance_of_cnetcleanup;

void CConnman::Interrupt()
{
    {
        std::lock_guard<std::mutex> lock(mutexMsgProc);
        flagInterruptMsgProc = true;
    }
    condMsgProc.notify_all();

    interruptNet();
    InterruptSocks5(true);

    if (semOutbound) {
        for (int i=0; i<(nMaxOutbound + nMaxFeeler); i++) {
            semOutbound->post();
        }
    }

    if (semAddnode) {
        for (int i=0; i<nMaxAddnode; i++) {
            semAddnode->post();
        }
    }
}

void CConnman::Stop()
{
    if (threadMessageHandler.joinable())
        threadMessageHandler.join();
    if (threadOpenConnections.joinable())
        threadOpenConnections.join();
    if (threadOpenAddedConnections.joinable())
        threadOpenAddedConnections.join();
    if (threadDNSAddressSeed.joinable())
        threadDNSAddressSeed.join();
    if (threadSocketHandler.joinable())
        threadSocketHandler.join();

    if (fAddressesInitialized)
    {
        DumpAddresses();
        fAddressesInitialized = false;
    }

    // Close sockets
    for (CNode* pnode : vNodes)
        pnode->CloseSocketDisconnect();
    for (ListenSocket& hListenSocket : vhListenSocket)
        if (hListenSocket.socket != INVALID_SOCKET)
            if (!CloseSocket(hListenSocket.socket))
                LogPrintf("CloseSocket(hListenSocket) failed with error %s\n", NetworkErrorString(WSAGetLastError()));

    // clean up some globals (to help leak detection)
    for (CNode *pnode : vNodes) {
        DeleteNode(pnode);
    }
    for (CNode *pnode : vNodesDisconnected) {
        DeleteNode(pnode);
    }
    vNodes.clear();
    vNodesDisconnected.clear();
    vhListenSocket.clear();
    semOutbound.reset();
    semAddnode.reset();
}

void CConnman::DeleteNode(CNode* pnode)
{
    assert(pnode);
    bool fUpdateConnectionTime = false;
    m_msgproc->FinalizeNode(pnode->GetId(), fUpdateConnectionTime);
    if(fUpdateConnectionTime) {
        addrman.Connected(pnode->addr);
    }
    delete pnode;
}

CConnman::~CConnman()
{
    Interrupt();
    Stop();
}

size_t CConnman::GetAddressCount() const
{
    return addrman.size();
}

void CConnman::SetServices(const CService &addr, ServiceFlags nServices)
{
    addrman.SetServices(addr, nServices);
}

void CConnman::MarkAddressGood(const CAddress& addr)
{
    addrman.Good(addr);
}

void CConnman::AddNewAddresses(const std::vector<CAddress>& vAddr, const CAddress& addrFrom, int64_t nTimePenalty)
{
    addrman.Add(vAddr, addrFrom, nTimePenalty);
}

std::vector<CAddress> CConnman::GetAddresses()
{
    return addrman.GetAddr();
}

bool CConnman::AddNode(const std::string& strNode)
{
    LOCK(cs_vAddedNodes);
    for (const std::string& it : vAddedNodes) {
        if (strNode == it) return false;
    }

    vAddedNodes.push_back(strNode);
    return true;
}

bool CConnman::RemoveAddedNode(const std::string& strNode)
{
    LOCK(cs_vAddedNodes);
    for(std::vector<std::string>::iterator it = vAddedNodes.begin(); it != vAddedNodes.end(); ++it) {
        if (strNode == *it) {
            vAddedNodes.erase(it);
            return true;
        }
    }
    return false;
}

size_t CConnman::GetNodeCount(NumConnections flags)
{
    LOCK(cs_vNodes);
    if (flags == CConnman::CONNECTIONS_ALL) // Shortcut if we want total
        return vNodes.size();

    int nNum = 0;
    for (const auto& pnode : vNodes) {
        if (flags & (pnode->fInbound ? CONNECTIONS_IN : CONNECTIONS_OUT)) {
            nNum++;
        }
    }

    return nNum;
}

void CConnman::GetNodeStats(std::vector<CNodeStats>& vstats)
{
    vstats.clear();
    LOCK(cs_vNodes);
    vstats.reserve(vNodes.size());
    for (CNode* pnode : vNodes) {
        vstats.emplace_back();
        pnode->copyStats(vstats.back());
    }
}

bool CConnman::DisconnectNode(const std::string& strNode)
{
    LOCK(cs_vNodes);
    if (CNode* pnode = FindNode(strNode)) {
        pnode->fDisconnect = true;
        return true;
    }
    return false;
}

bool CConnman::DisconnectNode(const CSubNet& subnet)
{
    bool disconnected = false;
    LOCK(cs_vNodes);
    for (CNode* pnode : vNodes) {
        if (subnet.Match(pnode->addr)) {
            pnode->fDisconnect = true;
            disconnected = true;
        }
    }
    return disconnected;
}

bool CConnman::DisconnectNode(const CNetAddr& addr)
{
    return DisconnectNode(CSubNet(addr));
}

bool CConnman::DisconnectNode(NodeId id)
{
    LOCK(cs_vNodes);
    for(CNode* pnode : vNodes) {
        if (id == pnode->GetId()) {
            pnode->fDisconnect = true;
            return true;
        }
    }
    return false;
}

void CConnman::RecordBytesRecv(uint64_t bytes)
{
    LOCK(cs_totalBytesRecv);
    nTotalBytesRecv += bytes;
}

void CConnman::RecordBytesSent(uint64_t bytes)
{
    LOCK(cs_totalBytesSent);
    nTotalBytesSent += bytes;

    uint64_t now = GetTime();
    if (nMaxOutboundCycleStartTime + nMaxOutboundTimeframe < now)
    {
        // timeframe expired, reset cycle
        nMaxOutboundCycleStartTime = now;
        nMaxOutboundTotalBytesSentInCycle = 0;
    }

    // TODO, exclude whitebind peers
    nMaxOutboundTotalBytesSentInCycle += bytes;
}

void CConnman::SetMaxOutboundTarget(uint64_t limit)
{
    LOCK(cs_totalBytesSent);
    nMaxOutboundLimit = limit;
}

uint64_t CConnman::GetMaxOutboundTarget()
{
    LOCK(cs_totalBytesSent);
    return nMaxOutboundLimit;
}

uint64_t CConnman::GetMaxOutboundTimeframe()
{
    LOCK(cs_totalBytesSent);
    return nMaxOutboundTimeframe;
}

uint64_t CConnman::GetMaxOutboundTimeLeftInCycle()
{
    LOCK(cs_totalBytesSent);
    if (nMaxOutboundLimit == 0)
        return 0;

    if (nMaxOutboundCycleStartTime == 0)
        return nMaxOutboundTimeframe;

    uint64_t cycleEndTime = nMaxOutboundCycleStartTime + nMaxOutboundTimeframe;
    uint64_t now = GetTime();
    return (cycleEndTime < now) ? 0 : cycleEndTime - GetTime();
}

void CConnman::SetMaxOutboundTimeframe(uint64_t timeframe)
{
    LOCK(cs_totalBytesSent);
    if (nMaxOutboundTimeframe != timeframe)
    {
        // reset measure-cycle in case of changing
        // the timeframe
        nMaxOutboundCycleStartTime = GetTime();
    }
    nMaxOutboundTimeframe = timeframe;
}

bool CConnman::OutboundTargetReached(bool historicalBlockServingLimit)
{
    LOCK(cs_totalBytesSent);
    if (nMaxOutboundLimit == 0)
        return false;

    if (historicalBlockServingLimit)
    {
        // keep a large enough buffer to at least relay each block once
        uint64_t timeLeftInCycle = GetMaxOutboundTimeLeftInCycle();
        uint64_t buffer = timeLeftInCycle / 600 * MAX_BLOCK_SERIALIZED_SIZE;
        if (buffer >= nMaxOutboundLimit || nMaxOutboundTotalBytesSentInCycle >= nMaxOutboundLimit - buffer)
            return true;
    }
    else if (nMaxOutboundTotalBytesSentInCycle >= nMaxOutboundLimit)
        return true;

    return false;
}

uint64_t CConnman::GetOutboundTargetBytesLeft()
{
    LOCK(cs_totalBytesSent);
    if (nMaxOutboundLimit == 0)
        return 0;

    return (nMaxOutboundTotalBytesSentInCycle >= nMaxOutboundLimit) ? 0 : nMaxOutboundLimit - nMaxOutboundTotalBytesSentInCycle;
}

uint64_t CConnman::GetTotalBytesRecv()
{
    LOCK(cs_totalBytesRecv);
    return nTotalBytesRecv;
}

uint64_t CConnman::GetTotalBytesSent()
{
    LOCK(cs_totalBytesSent);
    return nTotalBytesSent;
}

ServiceFlags CConnman::GetLocalServices() const
{
    return nLocalServices;
}

void CConnman::SetLocalServices(ServiceFlags f)
{
    nLocalServices = f;
};

void CConnman::SetBestHeight(int height)
{
    nBestHeight.store(height, std::memory_order_release);
}

int CConnman::GetBestHeight() const
{
    return nBestHeight.load(std::memory_order_acquire);
}

unsigned int CConnman::GetReceiveFloodSize() const { return nReceiveFloodSize; }

CNode::CNode(NodeId idIn, ServiceFlags nLocalServicesIn, int nMyStartingHeightIn, SOCKET hSocketIn, const CAddress& addrIn, uint64_t nKeyedNetGroupIn, uint64_t nLocalHostNonceIn, const CAddress& addrBindIn, const std::string& addrNameIn, bool fInboundIn)
    : nTimeConnected(GetSystemTimeInSeconds()),
    addr(addrIn),
    addrBind(addrBindIn),
    fInbound(fInboundIn),
    nKeyedNetGroup(nKeyedNetGroupIn),
    addrKnown(5000, 0.001),
    filterInventoryKnown(50000, 0.000001),
    id(idIn),
    nLocalHostNonce(nLocalHostNonceIn),
    nLocalServices(nLocalServicesIn),
    nMyStartingHeight(nMyStartingHeightIn)
{
    hSocket = hSocketIn;
    addrName = addrNameIn == "" ? addr.ToStringIPPort() : addrNameIn;
    hashContinue = uint256();
    filterInventoryKnown.reset();
    pfilter = MakeUnique<CBloomFilter>();

    for (const std::string &msg : getAllNetMessageTypes())
        mapRecvBytesPerMsgCmd[msg] = 0;
    mapRecvBytesPerMsgCmd[NET_MESSAGE_COMMAND_OTHER] = 0;

    if (fLogIPs) {
        LogPrint(BCLog::NET, "Added connection to %s peer=%d\n", addrName, id);
    } else {
        LogPrint(BCLog::NET, "Added connection peer=%d\n", id);
    }
}

CNode::~CNode()
{
    CloseSocket(hSocket);
}

bool CConnman::NodeFullyConnected(const CNode* pnode)
{
    return pnode && pnode->fSuccessfullyConnected && !pnode->fDisconnect;
}

void CConnman::PushMessage(CNode* pnode, CSerializedNetMsg&& msg)
{
    size_t nMessageSize = msg.data.size();
    size_t nTotalSize = nMessageSize + CMessageHeader::HEADER_SIZE;
    LogPrint(BCLog::NET, "sending %s (%d bytes) peer=%d\n",  SanitizeString(msg.command.c_str()), nMessageSize, pnode->GetId());

    std::vector<unsigned char> serializedHeader;
    serializedHeader.reserve(CMessageHeader::HEADER_SIZE);
    uint256 hash = Hash(msg.data.data(), msg.data.data() + nMessageSize);
    CMessageHeader hdr(Params().MessageStart(), msg.command.c_str(), nMessageSize);
    memcpy(hdr.pchChecksum, hash.begin(), CMessageHeader::CHECKSUM_SIZE);

    CVectorWriter{SER_NETWORK, INIT_PROTO_VERSION, serializedHeader, 0, hdr};

    size_t nBytesSent = 0;
    {
        LOCK(pnode->cs_vSend);
        bool optimisticSend(pnode->vSendMsg.empty());

        //log total amount of bytes per command
        pnode->mapSendBytesPerMsgCmd[msg.command] += nTotalSize;
        pnode->nSendSize += nTotalSize;

        if (pnode->nSendSize > nSendBufferMaxSize)
            pnode->fPauseSend = true;
        pnode->vSendMsg.push_back(std::move(serializedHeader));
        if (nMessageSize)
            pnode->vSendMsg.push_back(std::move(msg.data));

        // If write queue empty, attempt "optimistic write"
        if (optimisticSend == true)
            nBytesSent = SocketSendData(pnode);
    }
    if (nBytesSent)
        RecordBytesSent(nBytesSent);
}

bool CConnman::ForNode(NodeId id, std::function<bool(CNode* pnode)> func)
{
    CNode* found = nullptr;
    LOCK(cs_vNodes);
    for (auto&& pnode : vNodes) {
        if(pnode->GetId() == id) {
            found = pnode;
            break;
        }
    }
    return found != nullptr && NodeFullyConnected(found) && func(found);
}

int64_t CConnman::PoissonNextSendInbound(int64_t now, int average_interval_seconds)
{
    if (m_next_send_inv_to_incoming < now) {
        // If this function were called from multiple threads simultaneously
        // it would possible that both update the next send variable, and return a different result to their caller.
        // This is not possible in practice as only the net processing thread invokes this function.
        m_next_send_inv_to_incoming = PoissonNextSend(now, average_interval_seconds);
    }
    return m_next_send_inv_to_incoming;
}

int64_t PoissonNextSend(int64_t now, int average_interval_seconds)
{
    return now + (int64_t)(log1p(GetRand(1ULL << 48) * -0.0000000000000035527136788 /* -1/2^48 */) * average_interval_seconds * -1000000.0 + 0.5);
}

CSipHasher CConnman::GetDeterministicRandomizer(uint64_t id) const
{
    return CSipHasher(nSeed0, nSeed1).Write(id);
}

uint64_t CConnman::CalculateKeyedNetGroup(const CAddress& ad) const
{
    std::vector<unsigned char> vchNetGroup(ad.GetGroup());

    return GetDeterministicRandomizer(RANDOMIZER_ID_NETGROUP).Write(vchNetGroup.data(), vchNetGroup.size()).Finalize();
}<|MERGE_RESOLUTION|>--- conflicted
+++ resolved
@@ -1443,11 +1443,7 @@
             }
         }
 
-<<<<<<< HEAD
-        std::string strDesc = "Particl " + FormatFullVersion();
-=======
         std::string strDesc = PACKAGE_NAME " " + FormatFullVersion();
->>>>>>> b21acab8
 
         do {
             r = UPNP_AddPortMapping(urls.controlURL, data.first.servicetype, port.c_str(), port.c_str(), lanaddr, strDesc.c_str(), "TCP", 0, "0");
