--- conflicted
+++ resolved
@@ -539,12 +539,10 @@
          */
         std::vector<COutPoint>& m_coins_to_uncache;
         const bool m_test_accept;
-<<<<<<< HEAD
-        const bool m_ignore_locks;
-=======
         /** Disable BIP125 RBFing; disallow all conflicts with mempool transactions. */
         const bool disallow_mempool_conflicts;
->>>>>>> 96c2c952
+
+        const bool m_ignore_locks;
     };
 
     // Single transaction acceptance
@@ -797,12 +795,8 @@
     // Pass in m_view which has all of the relevant inputs cached. Note that, since m_view's
     // backend was removed, it no longer pulls coins from the mempool.
     assert(std::addressof(::ChainstateActive()) == std::addressof(m_active_chainstate));
-<<<<<<< HEAD
     if (!args.m_test_accept || !args.m_ignore_locks)
-    if (!CheckSequenceLocks(m_active_chainstate, m_pool, tx, STANDARD_LOCKTIME_VERIFY_FLAGS, &lp))
-=======
     if (!CheckSequenceLocks(m_active_chainstate.m_chain.Tip(), m_view, tx, STANDARD_LOCKTIME_VERIFY_FLAGS, &lp))
->>>>>>> 96c2c952
         return state.Invalid(TxValidationResult::TX_PREMATURE_SPEND, "non-BIP68-final");
 
     assert(std::addressof(g_chainman.m_blockman) == std::addressof(m_active_chainstate.m_blockman));
@@ -1316,12 +1310,8 @@
                                                       EXCLUSIVE_LOCKS_REQUIRED(cs_main)
 {
     std::vector<COutPoint> coins_to_uncache;
-<<<<<<< HEAD
-    MemPoolAccept::ATMPArgs args { chainparams, nAcceptTime, bypass_limits, coins_to_uncache, test_accept, ignore_locks };
-=======
     MemPoolAccept::ATMPArgs args { chainparams, nAcceptTime, bypass_limits, coins_to_uncache,
-                                   test_accept, /* disallow_mempool_conflicts */ false };
->>>>>>> 96c2c952
+                                   test_accept, /* disallow_mempool_conflicts */ false, ignore_locks };
 
     assert(std::addressof(::ChainstateActive()) == std::addressof(active_chainstate));
     const MempoolAcceptResult result = MemPoolAccept(pool, active_chainstate).AcceptSingleTransaction(tx, args);
@@ -1347,7 +1337,7 @@
 }
 
 PackageMempoolAcceptResult ProcessNewPackage(CChainState& active_chainstate, CTxMemPool& pool,
-                                                   const Package& package, bool test_accept)
+                                                   const Package& package, bool test_accept, bool ignore_locks)
 {
     AssertLockHeld(cs_main);
     assert(test_accept); // Only allow package accept dry-runs (testmempoolaccept RPC).
@@ -1357,7 +1347,7 @@
     std::vector<COutPoint> coins_to_uncache;
     const CChainParams& chainparams = Params();
     MemPoolAccept::ATMPArgs args { chainparams, GetTime(), /* bypass_limits */ false, coins_to_uncache,
-                                   test_accept, /* disallow_mempool_conflicts */ true };
+                                   test_accept, /* disallow_mempool_conflicts */ true, ignore_locks };
     assert(std::addressof(::ChainstateActive()) == std::addressof(active_chainstate));
     const PackageMempoolAcceptResult result = MemPoolAccept(pool, active_chainstate).AcceptMultipleTransactions(package, args);
 
