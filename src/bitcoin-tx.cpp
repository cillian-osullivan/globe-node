// Copyright (c) 2009-2017 The Bitcoin Core developers
// Distributed under the MIT software license, see the accompanying
// file COPYING or http://www.opensource.org/licenses/mit-license.php.

#if defined(HAVE_CONFIG_H)
#include <config/bitcoin-config.h>
#endif

#include <clientversion.h>
#include <coins.h>
#include <consensus/consensus.h>
#include <core_io.h>
#include <key_io.h>
#include <keystore.h>
#include <policy/policy.h>
#include <policy/rbf.h>
#include <primitives/transaction.h>
#include <script/script.h>
#include <script/sign.h>
#include <univalue.h>
#include <util.h>
#include <utilmoneystr.h>
#include <utilstrencodings.h>
#include <key/stealth.h>

#include <memory>
#include <stdio.h>

#include <boost/algorithm/string.hpp>

static bool fCreateBlank;
static std::map<std::string,UniValue> registers;
static const int CONTINUE_EXECUTION=-1;

//
// This function returns either one of EXIT_ codes when it's expected to stop the process or
// CONTINUE_EXECUTION when it's expected to continue further.
//
static int AppInitRawTx(int argc, char* argv[])
{
    //
    // Parameters
    //
    gArgs.ParseParameters(argc, argv);

    // Check for -testnet or -regtest parameter (Params() calls are only valid after this clause)
    try {
        SelectParams(gArgs.GetChainName());
    } catch (const std::exception& e) {
        fprintf(stderr, "Error: %s\n", e.what());
        return EXIT_FAILURE;
    }

    fParticlMode = !gArgs.GetBoolArg("-legacymode", false); // qa tests
    fCreateBlank = gArgs.GetBoolArg("-create", false);

    if (argc < 2 || HelpRequested(gArgs)) {
        // First part of help message is specific to this utility
        std::string strUsage = strprintf(_("%s particl-tx utility version"), _(PACKAGE_NAME)) + " " + FormatFullVersion() + "\n\n" +
            _("Usage:") + "\n" +
              "  particl-tx [options] <hex-tx> [commands]  " + _("Update hex-encoded particl transaction") + "\n" +
              "  particl-tx [options] -create [commands]   " + _("Create hex-encoded particl transaction") + "\n" +
              "\n";

        fprintf(stdout, "%s", strUsage.c_str());

        strUsage = HelpMessageGroup(_("Options:"));
        strUsage += HelpMessageOpt("-?", _("This help message"));
        strUsage += HelpMessageOpt("-create", _("Create new, empty TX."));
        strUsage += HelpMessageOpt("-json", _("Select JSON output"));
        strUsage += HelpMessageOpt("-txid", _("Output only the hex-encoded transaction id of the resultant transaction."));
        AppendParamsHelpMessages(strUsage);

        fprintf(stdout, "%s", strUsage.c_str());

        strUsage = HelpMessageGroup(_("Commands:"));
        strUsage += HelpMessageOpt("delin=N", _("Delete input N from TX"));
        strUsage += HelpMessageOpt("delout=N", _("Delete output N from TX"));
        strUsage += HelpMessageOpt("in=TXID:VOUT(:SEQUENCE_NUMBER)", _("Add input to TX"));
        strUsage += HelpMessageOpt("witness=N:HEX1(:HEX2...:HEXN)", _("Add witness data to input N"));
        strUsage += HelpMessageOpt("locktime=N", _("Set TX lock time to N"));
        strUsage += HelpMessageOpt("nversion=N", _("Set TX version to N"));
        strUsage += HelpMessageOpt("outaddr=VALUE:ADDRESS", _("Add address-based output to TX"));
        strUsage += HelpMessageOpt("outdata=[VALUE:]DATA", _("Add data-based output to TX"));
        strUsage += HelpMessageOpt("outmultisig=VALUE:REQUIRED:PUBKEYS:PUBKEY1:PUBKEY2:....[:FLAGS]", _("Add Pay To n-of-m Multi-sig output to TX. n = REQUIRED, m = PUBKEYS") + ". " +
            _("Optionally add the \"W\" flag to produce a pay-to-witness-script-hash output") + ". " +
            _("Optionally add the \"S\" flag to wrap the output in a pay-to-script-hash."));
        strUsage += HelpMessageOpt("outpubkey=VALUE:PUBKEY[:FLAGS]", _("Add pay-to-pubkey output to TX") + ". " +
            _("Optionally add the \"W\" flag to produce a pay-to-witness-pubkey-hash output") + ". " +
            _("Optionally add the \"S\" flag to wrap the output in a pay-to-script-hash."));
        strUsage += HelpMessageOpt("outscript=VALUE:SCRIPT[:FLAGS]", _("Add raw script output to TX") + ". " +
            _("Optionally add the \"W\" flag to produce a pay-to-witness-script-hash output") + ". " +
            _("Optionally add the \"S\" flag to wrap the output in a pay-to-script-hash."));
        strUsage += HelpMessageOpt("replaceable(=N)", _("Set RBF opt-in sequence number for input N (if not provided, opt-in all available inputs)"));
        strUsage += HelpMessageOpt("sign=SIGHASH-FLAGS", _("Add zero or more signatures to transaction") + ". " +
            _("This command requires JSON registers:") +
            _("prevtxs=JSON object") + ", " +
            _("privatekeys=JSON object") + ". " +
            _("See signrawtransaction docs for format of sighash flags, JSON objects."));
        fprintf(stdout, "%s", strUsage.c_str());

        strUsage = HelpMessageGroup(_("Register Commands:"));
        strUsage += HelpMessageOpt("load=NAME:FILENAME", _("Load JSON file FILENAME into register NAME"));
        strUsage += HelpMessageOpt("set=NAME:JSON-STRING", _("Set register NAME to given JSON-STRING"));
        fprintf(stdout, "%s", strUsage.c_str());

        if (argc < 2) {
            fprintf(stderr, "Error: too few parameters\n");
            return EXIT_FAILURE;
        }
        return EXIT_SUCCESS;
    }
    return CONTINUE_EXECUTION;
}

static void RegisterSetJson(const std::string& key, const std::string& rawJson)
{
    UniValue val;
    if (!val.read(rawJson)) {
        std::string strErr = "Cannot parse JSON for key " + key;
        throw std::runtime_error(strErr);
    }

    registers[key] = val;
}

static void RegisterSet(const std::string& strInput)
{
    // separate NAME:VALUE in string
    size_t pos = strInput.find(':');
    if ((pos == std::string::npos) ||
        (pos == 0) ||
        (pos == (strInput.size() - 1)))
        throw std::runtime_error("Register input requires NAME:VALUE");

    std::string key = strInput.substr(0, pos);
    std::string valStr = strInput.substr(pos + 1, std::string::npos);

    RegisterSetJson(key, valStr);
}

static void RegisterLoad(const std::string& strInput)
{
    // separate NAME:FILENAME in string
    size_t pos = strInput.find(':');
    if ((pos == std::string::npos) ||
        (pos == 0) ||
        (pos == (strInput.size() - 1)))
        throw std::runtime_error("Register load requires NAME:FILENAME");

    std::string key = strInput.substr(0, pos);
    std::string filename = strInput.substr(pos + 1, std::string::npos);

    FILE *f = fopen(filename.c_str(), "r");
    if (!f) {
        std::string strErr = "Cannot open file " + filename;
        throw std::runtime_error(strErr);
    }

    // load file chunks into one big buffer
    std::string valStr;
    while ((!feof(f)) && (!ferror(f))) {
        char buf[4096];
        int bread = fread(buf, 1, sizeof(buf), f);
        if (bread <= 0)
            break;

        valStr.insert(valStr.size(), buf, bread);
    }

    int error = ferror(f);
    fclose(f);

    if (error) {
        std::string strErr = "Error reading file " + filename;
        throw std::runtime_error(strErr);
    }

    // evaluate as JSON buffer register
    RegisterSetJson(key, valStr);
}

static CAmount ExtractAndValidateValue(const std::string& strValue)
{
    CAmount value;
    if (!ParseMoney(strValue, value))
        throw std::runtime_error("invalid TX output value");
    return value;
}

static void MutateTxVersion(CMutableTransaction& tx, const std::string& cmdVal)
{
    int64_t newVersion = atoi64(cmdVal);
    if (newVersion < 1 || newVersion > CTransaction::MAX_STANDARD_PARTICL_VERSION)
        throw std::runtime_error("Invalid TX version requested");

    if (!tx.IsParticlVersion() && IsParticlTxVersion(newVersion))
    {
        for (const auto& txout : tx.vout)
        {
            tx.vpout.push_back(MAKE_OUTPUT<CTxOutStandard>(txout.nValue, txout.scriptPubKey));
        };

        for (auto& txin : tx.vin)
        {
            ScriptError serror;
            std::vector<std::vector<unsigned char> > stack;
            if (!EvalScript(stack, txin.scriptSig, SCRIPT_VERIFY_P2SH, BaseSignatureChecker(), SigVersion::BASE, &serror))
                throw std::runtime_error("EvalScript failed for input.");

            txin.scriptWitness.stack = stack;
            txin.scriptSig.clear();
        };
    } else
    if (tx.IsParticlVersion() && !IsParticlTxVersion(newVersion))
    {
        for (const auto &txout : tx.vpout)
        {
            if (!txout->IsStandardOutput())
                throw std::runtime_error("Can't convert non-standard output.");
            tx.vout.emplace_back(txout->GetStandardOutput()->nValue, txout->GetStandardOutput()->scriptPubKey);
        };
    };

    tx.nVersion = (int) newVersion;
}

static void MutateTxLocktime(CMutableTransaction& tx, const std::string& cmdVal)
{
    int64_t newLocktime = atoi64(cmdVal);
    if (newLocktime < 0LL || newLocktime > 0xffffffffLL)
        throw std::runtime_error("Invalid TX locktime requested");

    tx.nLockTime = (unsigned int) newLocktime;
}

static void MutateTxRBFOptIn(CMutableTransaction& tx, const std::string& strInIdx)
{
    // parse requested index
    int inIdx = atoi(strInIdx);
    if (inIdx < 0 || inIdx >= (int)tx.vin.size()) {
        throw std::runtime_error("Invalid TX input index '" + strInIdx + "'");
    }

    // set the nSequence to MAX_INT - 2 (= RBF opt in flag)
    int cnt = 0;
    for (CTxIn& txin : tx.vin) {
        if (strInIdx == "" || cnt == inIdx) {
            if (txin.nSequence > MAX_BIP125_RBF_SEQUENCE) {
                txin.nSequence = MAX_BIP125_RBF_SEQUENCE;
            }
        }
        ++cnt;
    }
}

static void MutateTxAddInput(CMutableTransaction& tx, const std::string& strInput)
{
    std::vector<std::string> vStrInputParts;
    boost::split(vStrInputParts, strInput, boost::is_any_of(":"));

    // separate TXID:VOUT in string
    if (vStrInputParts.size()<2)
        throw std::runtime_error("TX input missing separator");

    // extract and validate TXID
    std::string strTxid = vStrInputParts[0];
    if ((strTxid.size() != 64) || !IsHex(strTxid))
        throw std::runtime_error("invalid TX input txid");
    uint256 txid(uint256S(strTxid));

    static const unsigned int minTxOutSz = 9;
    static const unsigned int maxVout = MAX_BLOCK_WEIGHT / (WITNESS_SCALE_FACTOR * minTxOutSz);

    // extract and validate vout
    std::string strVout = vStrInputParts[1];
    int vout = atoi(strVout);
    if ((vout < 0) || (vout > (int)maxVout))
        throw std::runtime_error("invalid TX input vout");

    // extract the optional sequence number
    uint32_t nSequenceIn=std::numeric_limits<unsigned int>::max();
    if (vStrInputParts.size() > 2)
        nSequenceIn = std::stoul(vStrInputParts[2]);

    // append to transaction input list
    CTxIn txin(txid, vout, CScript(), nSequenceIn);
    tx.vin.push_back(txin);
}

static void MutateTxAddWitness(CMutableTransaction& tx, const std::string& strInput)
{
    std::vector<std::string> vStrInputParts;
    boost::split(vStrInputParts, strInput, boost::is_any_of(":"));

    if (vStrInputParts.size() < 2) {
        std::string strErr = "Bad input '" + strInput + "'";
        throw std::runtime_error(strErr.c_str());
    }

    int inIdx = atoi(vStrInputParts[0]);
    if (inIdx < 0 || inIdx >= (int)tx.vin.size()) {
        std::string strErr = "Invalid TX input index '" + vStrInputParts[0] + "'";
        throw std::runtime_error(strErr.c_str());
    }

    CTxIn &txin = tx.vin[inIdx];

    for (size_t i = 1; i < vStrInputParts.size(); ++i) {
        if (!IsHex(vStrInputParts[i])) {
            std::string strErr = "Expecting hex input '" + vStrInputParts[i] + "'";
            throw std::runtime_error(strErr.c_str());
        }
        std::vector<uint8_t> vScript = ParseHex(vStrInputParts[i]);
        txin.scriptWitness.stack.push_back(vScript);
    }
}

static void MutateTxAddOutAddr(CMutableTransaction& tx, const std::string& strInput)
{
    // Separate into VALUE:ADDRESS
    std::vector<std::string> vStrInputParts;
    boost::split(vStrInputParts, strInput, boost::is_any_of(":"));

    if (vStrInputParts.size() != 2)
        throw std::runtime_error("TX output missing or too many separators");

    // Extract and validate VALUE
    CAmount value = ExtractAndValidateValue(vStrInputParts[0]);

    // extract and validate ADDRESS
    std::string strAddr = vStrInputParts[1];
    CTxDestination destination = DecodeDestination(strAddr);
    if (!IsValidDestination(destination)) {
        throw std::runtime_error("invalid TX output address");
    }
    CScript scriptPubKey = GetScriptForDestination(destination);

    // construct TxOut, append to transaction output list
    if (tx.IsParticlVersion())
    {
        if (destination.type() == typeid(CStealthAddress))
        {
            CStealthAddress sx = boost::get<CStealthAddress>(destination);
            std::shared_ptr<CTxOutData> outData = MAKE_OUTPUT<CTxOutData>();
            std::string sNarration;
            std::string sError;
            if (0 != PrepareStealthOutput(sx, sNarration, scriptPubKey, outData->vData, sError))
                throw std::runtime_error(std::string("PrepareStealthOutput failed: ") + sError);

            tx.vpout.push_back(MAKE_OUTPUT<CTxOutStandard>(value, scriptPubKey));
            tx.vpout.push_back(outData);
            return;
        };

        tx.vpout.push_back(MAKE_OUTPUT<CTxOutStandard>(value, scriptPubKey));
        return;
    };
    CTxOut txout(value, scriptPubKey);
    tx.vout.push_back(txout);
    return;
}

static void MutateTxAddOutPubKey(CMutableTransaction& tx, const std::string& strInput)
{
    // Separate into VALUE:PUBKEY[:FLAGS]
    std::vector<std::string> vStrInputParts;
    boost::split(vStrInputParts, strInput, boost::is_any_of(":"));

    if (vStrInputParts.size() < 2 || vStrInputParts.size() > 3)
        throw std::runtime_error("TX output missing or too many separators");

    // Extract and validate VALUE
    CAmount value = ExtractAndValidateValue(vStrInputParts[0]);

    // Extract and validate PUBKEY
    CPubKey pubkey(ParseHex(vStrInputParts[1]));
    if (!pubkey.IsFullyValid())
        throw std::runtime_error("invalid TX output pubkey");
    CScript scriptPubKey = GetScriptForRawPubKey(pubkey);

    // Extract and validate FLAGS
    bool bSegWit = false;
    bool bScriptHash = false;
    if (vStrInputParts.size() == 3) {
        std::string flags = vStrInputParts[2];
        bSegWit = (flags.find('W') != std::string::npos);
        bScriptHash = (flags.find('S') != std::string::npos);
    }

    if (bSegWit) {
        if (!pubkey.IsCompressed()) {
            throw std::runtime_error("Uncompressed pubkeys are not useable for SegWit outputs");
        }
        // Call GetScriptForWitness() to build a P2WSH scriptPubKey
        scriptPubKey = GetScriptForWitness(scriptPubKey);
    }
    if (bScriptHash) {
        // Get the ID for the script, and then construct a P2SH destination for it.
        scriptPubKey = GetScriptForDestination(CScriptID(scriptPubKey));
    }

    // construct TxOut, append to transaction output list
    if (tx.IsParticlVersion())
    {
        tx.vpout.push_back(MAKE_OUTPUT<CTxOutStandard>(value, scriptPubKey));
        return;
    };
    CTxOut txout(value, scriptPubKey);
    tx.vout.push_back(txout);
    return;
}

static void MutateTxAddOutMultiSig(CMutableTransaction& tx, const std::string& strInput)
{
    // Separate into VALUE:REQUIRED:NUMKEYS:PUBKEY1:PUBKEY2:....[:FLAGS]
    std::vector<std::string> vStrInputParts;
    boost::split(vStrInputParts, strInput, boost::is_any_of(":"));

    // Check that there are enough parameters
    if (vStrInputParts.size()<3)
        throw std::runtime_error("Not enough multisig parameters");

    // Extract and validate VALUE
    CAmount value = ExtractAndValidateValue(vStrInputParts[0]);

    // Extract REQUIRED
    uint32_t required = stoul(vStrInputParts[1]);

    // Extract NUMKEYS
    uint32_t numkeys = stoul(vStrInputParts[2]);

    // Validate there are the correct number of pubkeys
    if (vStrInputParts.size() < numkeys + 3)
        throw std::runtime_error("incorrect number of multisig pubkeys");

    if (required < 1 || required > 20 || numkeys < 1 || numkeys > 20 || numkeys < required)
        throw std::runtime_error("multisig parameter mismatch. Required " \
                            + std::to_string(required) + " of " + std::to_string(numkeys) + "signatures.");

    // extract and validate PUBKEYs
    std::vector<CPubKey> pubkeys;
    for(int pos = 1; pos <= int(numkeys); pos++) {
        CPubKey pubkey(ParseHex(vStrInputParts[pos + 2]));
        if (!pubkey.IsFullyValid())
            throw std::runtime_error("invalid TX output pubkey");
        pubkeys.push_back(pubkey);
    }

    // Extract FLAGS
    bool bSegWit = false;
    bool bScriptHash = false;
    if (vStrInputParts.size() == numkeys + 4) {
        std::string flags = vStrInputParts.back();
        bSegWit = (flags.find('W') != std::string::npos);
        bScriptHash = (flags.find('S') != std::string::npos);
    }
    else if (vStrInputParts.size() > numkeys + 4) {
        // Validate that there were no more parameters passed
        throw std::runtime_error("Too many parameters");
    }

    CScript scriptPubKey = GetScriptForMultisig(required, pubkeys);

    if (bSegWit) {
        for (CPubKey& pubkey : pubkeys) {
            if (!pubkey.IsCompressed()) {
                throw std::runtime_error("Uncompressed pubkeys are not useable for SegWit outputs");
            }
        }
        // Call GetScriptForWitness() to build a P2WSH scriptPubKey
        scriptPubKey = GetScriptForWitness(scriptPubKey);
    }
    if (bScriptHash) {
        if (scriptPubKey.size() > MAX_SCRIPT_ELEMENT_SIZE) {
            throw std::runtime_error(strprintf(
                        "redeemScript exceeds size limit: %d > %d", scriptPubKey.size(), MAX_SCRIPT_ELEMENT_SIZE));
        }
        // Get the ID for the script, and then construct a P2SH destination for it.
        scriptPubKey = GetScriptForDestination(CScriptID(scriptPubKey));
    }

    // construct TxOut, append to transaction output list
    if (tx.IsParticlVersion())
    {
        tx.vpout.push_back(MAKE_OUTPUT<CTxOutStandard>(value, scriptPubKey));
        return;
    };
    CTxOut txout(value, scriptPubKey);
    tx.vout.push_back(txout);
}

static void MutateTxAddOutData(CMutableTransaction& tx, const std::string& strInput)
{
    CAmount value = 0;

    // separate [VALUE:]DATA in string
    size_t pos = strInput.find(':');

    if (pos==0)
        throw std::runtime_error("TX output value not specified");

    if (pos != std::string::npos) {
        // Extract and validate VALUE
        value = ExtractAndValidateValue(strInput.substr(0, pos));
    }

    // extract and validate DATA
    std::string strData = strInput.substr(pos + 1, std::string::npos);

    if (!IsHex(strData))
        throw std::runtime_error("invalid TX output data");

    std::vector<unsigned char> data = ParseHex(strData);

    if (tx.IsParticlVersion())
    {
        // TODO OUTPUT_DATA
        tx.vpout.push_back(MAKE_OUTPUT<CTxOutStandard>(value, CScript() << OP_RETURN << data));
        return;
    };
    CTxOut txout(value, CScript() << OP_RETURN << data);
    tx.vout.push_back(txout);
}

static void MutateTxAddOutScript(CMutableTransaction& tx, const std::string& strInput)
{
    // separate VALUE:SCRIPT[:FLAGS]
    std::vector<std::string> vStrInputParts;
    boost::split(vStrInputParts, strInput, boost::is_any_of(":"));
    if (vStrInputParts.size() < 2)
        throw std::runtime_error("TX output missing separator");

    // Extract and validate VALUE
    CAmount value = ExtractAndValidateValue(vStrInputParts[0]);

    // extract and validate script
    std::string strScript = vStrInputParts[1];
    CScript scriptPubKey = ParseScript(strScript);

    // Extract FLAGS
    bool bSegWit = false;
    bool bScriptHash = false;
    if (vStrInputParts.size() == 3) {
        std::string flags = vStrInputParts.back();
        bSegWit = (flags.find('W') != std::string::npos);
        bScriptHash = (flags.find('S') != std::string::npos);
    }

    if (scriptPubKey.size() > MAX_SCRIPT_SIZE) {
        throw std::runtime_error(strprintf(
                    "script exceeds size limit: %d > %d", scriptPubKey.size(), MAX_SCRIPT_SIZE));
    }

    if (bSegWit) {
        scriptPubKey = GetScriptForWitness(scriptPubKey);
    }
    if (bScriptHash) {
        if (scriptPubKey.size() > MAX_SCRIPT_ELEMENT_SIZE) {
            throw std::runtime_error(strprintf(
                        "redeemScript exceeds size limit: %d > %d", scriptPubKey.size(), MAX_SCRIPT_ELEMENT_SIZE));
        }
        scriptPubKey = GetScriptForDestination(CScriptID(scriptPubKey));
    }

    // construct TxOut, append to transaction output list
    if (tx.IsParticlVersion())
    {
        tx.vpout.push_back(MAKE_OUTPUT<CTxOutStandard>(value, scriptPubKey));
        return;
    };
    CTxOut txout(value, scriptPubKey);
    tx.vout.push_back(txout);
}

static void MutateTxDelInput(CMutableTransaction& tx, const std::string& strInIdx)
{
    // parse requested deletion index
    int inIdx = atoi(strInIdx);
    if (inIdx < 0 || inIdx >= (int)tx.vin.size()) {
        std::string strErr = "Invalid TX input index '" + strInIdx + "'";
        throw std::runtime_error(strErr.c_str());
    }

    // delete input from transaction
    tx.vin.erase(tx.vin.begin() + inIdx);
}

static void MutateTxDelOutput(CMutableTransaction& tx, const std::string& strOutIdx)
{
    // parse requested deletion index
    int outIdx = atoi(strOutIdx);

    if (tx.IsParticlVersion())
    {
        if (outIdx < 0 || outIdx >= (int)tx.vpout.size()) {
            std::string strErr = "Invalid TX output index '" + strOutIdx + "'";
            throw std::runtime_error(strErr.c_str());
        }

        // delete output from transaction
        tx.vpout.erase(tx.vpout.begin() + outIdx);
        return;
    }

    if (outIdx < 0 || outIdx >= (int)tx.vout.size()) {
        std::string strErr = "Invalid TX output index '" + strOutIdx + "'";
        throw std::runtime_error(strErr.c_str());
    }

    // delete output from transaction
    tx.vout.erase(tx.vout.begin() + outIdx);
}

static const unsigned int N_SIGHASH_OPTS = 6;
static const struct {
    const char *flagStr;
    int flags;
} sighashOptions[N_SIGHASH_OPTS] = {
    {"ALL", SIGHASH_ALL},
    {"NONE", SIGHASH_NONE},
    {"SINGLE", SIGHASH_SINGLE},
    {"ALL|ANYONECANPAY", SIGHASH_ALL|SIGHASH_ANYONECANPAY},
    {"NONE|ANYONECANPAY", SIGHASH_NONE|SIGHASH_ANYONECANPAY},
    {"SINGLE|ANYONECANPAY", SIGHASH_SINGLE|SIGHASH_ANYONECANPAY},
};

static bool findSighashFlags(int& flags, const std::string& flagStr)
{
    flags = 0;

    for (unsigned int i = 0; i < N_SIGHASH_OPTS; i++) {
        if (flagStr == sighashOptions[i].flagStr) {
            flags = sighashOptions[i].flags;
            return true;
        }
    }

    return false;
}

static CAmount AmountFromValue(const UniValue& value)
{
    if (!value.isNum() && !value.isStr())
        throw std::runtime_error("Amount is not a number or string");
    CAmount amount;
    if (!ParseFixedPoint(value.getValStr(), 8, &amount))
        throw std::runtime_error("Invalid amount");
    if (!MoneyRange(amount))
        throw std::runtime_error("Amount out of range");
    return amount;
}

static void MutateTxSign(CMutableTransaction& tx, const std::string& flagStr)
{
    int nHashType = SIGHASH_ALL;

    if (flagStr.size() > 0)
        if (!findSighashFlags(nHashType, flagStr))
            throw std::runtime_error("unknown sighash flag/sign option");

    std::vector<CTransaction> txVariants;
    txVariants.push_back(tx);

    // mergedTx will end up with all the signatures; it
    // starts as a clone of the raw tx:
    CMutableTransaction mergedTx(txVariants[0]);
    CCoinsView viewDummy;
    CCoinsViewCache view(&viewDummy);

    if (!registers.count("privatekeys"))
        throw std::runtime_error("privatekeys register variable must be set.");
    CBasicKeyStore tempKeystore;
    UniValue keysObj = registers["privatekeys"];

    for (unsigned int kidx = 0; kidx < keysObj.size(); kidx++) {
        if (!keysObj[kidx].isStr())
            throw std::runtime_error("privatekey not a std::string");
        CKey key = DecodeSecret(keysObj[kidx].getValStr());
        if (!key.IsValid()) {
            throw std::runtime_error("privatekey not valid");
        }
        tempKeystore.AddKey(key);
    }

    // Add previous txouts given in the RPC call:
    if (!registers.count("prevtxs"))
        throw std::runtime_error("prevtxs register variable must be set.");
    UniValue prevtxsObj = registers["prevtxs"];
    {
        for (unsigned int previdx = 0; previdx < prevtxsObj.size(); previdx++) {
            UniValue prevOut = prevtxsObj[previdx];
            if (!prevOut.isObject())
                throw std::runtime_error("expected prevtxs internal object");

            std::map<std::string, UniValue::VType> types = {
                {"txid", UniValue::VSTR},
                {"vout", UniValue::VNUM},
                {"scriptPubKey", UniValue::VSTR},
            };
            if (!prevOut.checkObject(types))
                throw std::runtime_error("prevtxs internal object typecheck fail");

            uint256 txid = ParseHashUV(prevOut["txid"], "txid");

            int nOut = atoi(prevOut["vout"].getValStr());
            if (nOut < 0)
                throw std::runtime_error("vout must be positive");

            COutPoint out(txid, nOut);
            std::vector<unsigned char> pkData(ParseHexUV(prevOut["scriptPubKey"], "scriptPubKey"));
            CScript scriptPubKey(pkData.begin(), pkData.end());

            {
                const Coin& coin = view.AccessCoin(out);
                if (!coin.IsSpent() && coin.out.scriptPubKey != scriptPubKey) {
                    std::string err("Previous output scriptPubKey mismatch:\n");
                    err = err + ScriptToAsmStr(coin.out.scriptPubKey) + "\nvs:\n"+
                        ScriptToAsmStr(scriptPubKey);
                    throw std::runtime_error(err);
                }
                Coin newcoin;
                newcoin.out.scriptPubKey = scriptPubKey;
                newcoin.out.nValue = 0;
                if (prevOut.exists("amount")) {
                    newcoin.out.nValue = AmountFromValue(prevOut["amount"]);
                }
                newcoin.nHeight = 1;
                view.AddCoin(out, std::move(newcoin), true);
            }

            // if redeemScript given and private keys given,
            // add redeemScript to the tempKeystore so it can be signed:
            if ((scriptPubKey.IsPayToScriptHash() || scriptPubKey.IsPayToScriptHash256() || scriptPubKey.IsPayToWitnessScriptHash()) &&
                prevOut.exists("redeemScript")) {
                UniValue v = prevOut["redeemScript"];
                std::vector<unsigned char> rsData(ParseHexUV(v, "redeemScript"));
                CScript redeemScript(rsData.begin(), rsData.end());
                tempKeystore.AddCScript(redeemScript);
            }
        }
    }

    const CKeyStore& keystore = tempKeystore;

    bool fHashSingle = ((nHashType & ~SIGHASH_ANYONECANPAY) == SIGHASH_SINGLE);

    // Sign what we can:
    for (unsigned int i = 0; i < mergedTx.vin.size(); i++) {
        CTxIn& txin = mergedTx.vin[i];
        const Coin& coin = view.AccessCoin(txin.prevout);
        if (coin.IsSpent()) {
            continue;
        }
        const CScript& prevPubKey = coin.out.scriptPubKey;
        const CAmount& amount = coin.out.nValue;

        if (tx.IsParticlVersion() && amount == 0)
            throw std::runtime_error("expected amount for prevtx");

        std::vector<uint8_t> vchAmount(8);
        memcpy(vchAmount.data(), &amount, 8);
        SignatureData sigdata;
        // Only sign SIGHASH_SINGLE if there's a corresponding output:
<<<<<<< HEAD
        if (!fHashSingle || (i < mergedTx.GetNumVOuts()))
            ProduceSignature(MutableTransactionSignatureCreator(&keystore, &mergedTx, i, vchAmount, nHashType), prevPubKey, sigdata);
=======
        if (!fHashSingle || (i < mergedTx.vout.size()))
            ProduceSignature(keystore, MutableTransactionSignatureCreator(&mergedTx, i, amount, nHashType), prevPubKey, sigdata);
>>>>>>> 5df84de5

        // ... and merge in other signatures:
        for (const CTransaction& txv : txVariants)
            sigdata = CombineSignatures(prevPubKey, MutableTransactionSignatureChecker(&mergedTx, i, vchAmount), sigdata, DataFromTransaction(txv, i));
        UpdateTransaction(mergedTx, i, sigdata);
    }

    tx = mergedTx;
}

class Secp256k1Init
{
    ECCVerifyHandle globalVerifyHandle;

public:
    Secp256k1Init() {
        ECC_Start();
    }
    ~Secp256k1Init() {
        ECC_Stop();
    }
};

static void MutateTx(CMutableTransaction& tx, const std::string& command,
                     const std::string& commandVal)
{
    std::unique_ptr<Secp256k1Init> ecc;

    if (command == "nversion")
        MutateTxVersion(tx, commandVal);
    else if (command == "locktime")
        MutateTxLocktime(tx, commandVal);
    else if (command == "replaceable") {
        MutateTxRBFOptIn(tx, commandVal);
    }

    else if (command == "delin")
        MutateTxDelInput(tx, commandVal);
    else if (command == "in")
        MutateTxAddInput(tx, commandVal);
    else if (command == "witness")
        MutateTxAddWitness(tx, commandVal);

    else if (command == "delout")
        MutateTxDelOutput(tx, commandVal);
    else if (command == "outaddr")
        MutateTxAddOutAddr(tx, commandVal);
    else if (command == "outpubkey") {
        ecc.reset(new Secp256k1Init());
        MutateTxAddOutPubKey(tx, commandVal);
    } else if (command == "outmultisig") {
        ecc.reset(new Secp256k1Init());
        MutateTxAddOutMultiSig(tx, commandVal);
    } else if (command == "outscript")
        MutateTxAddOutScript(tx, commandVal);
    else if (command == "outdata")
        MutateTxAddOutData(tx, commandVal);

    else if (command == "sign") {
        ecc.reset(new Secp256k1Init());
        MutateTxSign(tx, commandVal);
    }

    else if (command == "load")
        RegisterLoad(commandVal);

    else if (command == "set")
        RegisterSet(commandVal);

    else
        throw std::runtime_error("unknown command");
}

static void OutputTxJSON(const CTransaction& tx)
{
    UniValue entry(UniValue::VOBJ);
    TxToUniv(tx, uint256(), entry);

    std::string jsonOutput = entry.write(4);
    fprintf(stdout, "%s\n", jsonOutput.c_str());
}

static void OutputTxHash(const CTransaction& tx)
{
    std::string strHexHash = tx.GetHash().GetHex(); // the hex-encoded transaction hash (aka the transaction id)

    fprintf(stdout, "%s\n", strHexHash.c_str());
}

static void OutputTxHex(const CTransaction& tx)
{
    std::string strHex = EncodeHexTx(tx);

    fprintf(stdout, "%s\n", strHex.c_str());
}

static void OutputTx(const CTransaction& tx)
{
    if (gArgs.GetBoolArg("-json", false))
        OutputTxJSON(tx);
    else if (gArgs.GetBoolArg("-txid", false))
        OutputTxHash(tx);
    else
        OutputTxHex(tx);
}

static std::string readStdin()
{
    char buf[4096];
    std::string ret;

    while (!feof(stdin)) {
        size_t bread = fread(buf, 1, sizeof(buf), stdin);
        ret.append(buf, bread);
        if (bread < sizeof(buf))
            break;
    }

    if (ferror(stdin))
        throw std::runtime_error("error reading stdin");

    boost::algorithm::trim_right(ret);

    return ret;
}

static int CommandLineRawTx(int argc, char* argv[])
{
    std::string strPrint;
    int nRet = 0;
    try {
        // Skip switches; Permit common stdin convention "-"
        while (argc > 1 && IsSwitchChar(argv[1][0]) &&
               (argv[1][1] != 0)) {
            argc--;
            argv++;
        }

        CMutableTransaction tx;
        tx.nVersion = CTransaction::CURRENT_PARTICL_VERSION;
        int startArg;

        if (!fCreateBlank) {
            // require at least one param
            if (argc < 2)
                throw std::runtime_error("too few parameters");

            // param: hex-encoded bitcoin transaction
            std::string strHexTx(argv[1]);
            if (strHexTx == "-")                 // "-" implies standard input
                strHexTx = readStdin();

            if (!DecodeHexTx(tx, strHexTx, true))
                throw std::runtime_error("invalid transaction encoding");

            startArg = 2;
        } else
            startArg = 1;

        bool haveSigned = false;
        for (int i = startArg; i < argc; i++) {
            std::string arg = argv[i];
            std::string key, value;
            size_t eqpos = arg.find('=');
            if (eqpos == std::string::npos)
                key = arg;
            else {
                key = arg.substr(0, eqpos);
                value = arg.substr(eqpos + 1);
            }

            if (haveSigned)
                fprintf(stdout, "Warning: Mutating tx after signing: %s\n", key.c_str());
            MutateTx(tx, key, value);
            if (key == "sign")
                haveSigned = true;
        }

        OutputTx(tx);
    }

    catch (const boost::thread_interrupted&) {
        throw;
    }
    catch (const std::exception& e) {
        strPrint = std::string("error: ") + e.what();
        nRet = EXIT_FAILURE;
    }
    catch (...) {
        PrintExceptionContinue(nullptr, "CommandLineRawTx()");
        throw;
    }

    if (strPrint != "") {
        fprintf((nRet == 0 ? stdout : stderr), "%s\n", strPrint.c_str());
    }
    return nRet;
}

int main(int argc, char* argv[])
{
    SetupEnvironment();

    try {
        int ret = AppInitRawTx(argc, argv);
        if (ret != CONTINUE_EXECUTION)
            return ret;
    }
    catch (const std::exception& e) {
        PrintExceptionContinue(&e, "AppInitRawTx()");
        return EXIT_FAILURE;
    } catch (...) {
        PrintExceptionContinue(nullptr, "AppInitRawTx()");
        return EXIT_FAILURE;
    }

    int ret = EXIT_FAILURE;
    try {
        ret = CommandLineRawTx(argc, argv);
    }
    catch (const std::exception& e) {
        PrintExceptionContinue(&e, "CommandLineRawTx()");
    } catch (...) {
        PrintExceptionContinue(nullptr, "CommandLineRawTx()");
    }
    return ret;
}<|MERGE_RESOLUTION|>--- conflicted
+++ resolved
@@ -762,13 +762,8 @@
         memcpy(vchAmount.data(), &amount, 8);
         SignatureData sigdata;
         // Only sign SIGHASH_SINGLE if there's a corresponding output:
-<<<<<<< HEAD
         if (!fHashSingle || (i < mergedTx.GetNumVOuts()))
-            ProduceSignature(MutableTransactionSignatureCreator(&keystore, &mergedTx, i, vchAmount, nHashType), prevPubKey, sigdata);
-=======
-        if (!fHashSingle || (i < mergedTx.vout.size()))
-            ProduceSignature(keystore, MutableTransactionSignatureCreator(&mergedTx, i, amount, nHashType), prevPubKey, sigdata);
->>>>>>> 5df84de5
+            ProduceSignature(keystore, MutableTransactionSignatureCreator(&mergedTx, i, vchAmount, nHashType), prevPubKey, sigdata);
 
         // ... and merge in other signatures:
         for (const CTransaction& txv : txVariants)
