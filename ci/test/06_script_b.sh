#!/usr/bin/env bash
#
# Copyright (c) 2018-2021 The Bitcoin Core developers
# Distributed under the MIT software license, see the accompanying
# file COPYING or http://www.opensource.org/licenses/mit-license.php.

export LC_ALL=C.UTF-8

if [[ $HOST = *-mingw32 ]]; then
  # Generate all binaries, so that they can be wrapped
  CI_EXEC make "$MAKEJOBS" -C src/secp256k1 VERBOSE=1
  CI_EXEC "${BASE_ROOT_DIR}/ci/test/wrap-wine.sh"
fi

if [ -n "$QEMU_USER_CMD" ]; then
  # Generate all binaries, so that they can be wrapped
  CI_EXEC make "$MAKEJOBS" -C src/secp256k1 VERBOSE=1
  CI_EXEC "${BASE_ROOT_DIR}/ci/test/wrap-qemu.sh"
fi

if [ -n "$USE_VALGRIND" ]; then
  CI_EXEC "${BASE_ROOT_DIR}/ci/test/wrap-valgrind.sh"
fi

if [ "$RUN_UNIT_TESTS" = "true" ]; then
  CI_EXEC "${TEST_RUNNER_ENV}" DIR_UNIT_TEST_DATA="${DIR_UNIT_TEST_DATA}" LD_LIBRARY_PATH="${DEPENDS_DIR}/${HOST}/lib" make "$MAKEJOBS" check VERBOSE=1
fi

if [ "$RUN_UNIT_TESTS_SEQUENTIAL" = "true" ]; then
  CI_EXEC "${TEST_RUNNER_ENV}" DIR_UNIT_TEST_DATA="${DIR_UNIT_TEST_DATA}" LD_LIBRARY_PATH="${DEPENDS_DIR}/${HOST}/lib" "${BASE_OUTDIR}/bin/test_particl" --catch_system_errors=no -l test_suite
fi

if [ "$RUN_FUNCTIONAL_TESTS" = "true" ]; then
  CI_EXEC LD_LIBRARY_PATH="${DEPENDS_DIR}/${HOST}/lib" "${TEST_RUNNER_ENV}" test/functional/test_runner.py --ci "$MAKEJOBS" --tmpdirprefix "${BASE_SCRATCH_DIR}/test_runner/" --ansi --combinedlogslen=4000 --timeout-factor="${TEST_RUNNER_TIMEOUT_FACTOR}" "${TEST_RUNNER_EXTRA}" --quiet --failfast --particl --insight "${TEST_RUNNER_BITCOIN}"
fi

if [ "${RUN_TIDY}" = "true" ]; then
  export P_CI_DIR="${BASE_BUILD_DIR}/particl-$HOST/src/"
  CI_EXEC run-clang-tidy "${MAKEJOBS}"
  export P_CI_DIR="${BASE_BUILD_DIR}/particl-$HOST/"
  CI_EXEC "python3 ${DIR_IWYU}/include-what-you-use/iwyu_tool.py"\
          " src/compat"\
          " src/init"\
          " src/policy/feerate.cpp"\
          " src/policy/packages.cpp"\
          " src/policy/settings.cpp"\
          " src/rpc/fees.cpp"\
          " src/rpc/signmessage.cpp"\
<<<<<<< HEAD
          " -p . ${MAKEJOBS} -- -Xiwyu --cxx17ns -Xiwyu --mapping_file=${BASE_BUILD_DIR}/particl-$HOST/contrib/devtools/iwyu/bitcoin.core.imp"
=======
          " src/test/fuzz/txorphan.cpp"\
          " -p . ${MAKEJOBS} -- -Xiwyu --cxx17ns -Xiwyu --mapping_file=${BASE_BUILD_DIR}/bitcoin-$HOST/contrib/devtools/iwyu/bitcoin.core.imp"
>>>>>>> 194710d8
fi

if [ "$RUN_SECURITY_TESTS" = "true" ]; then
  CI_EXEC make test-security-check
fi

if [ "$RUN_FUZZ_TESTS" = "true" ]; then
  #CI_EXEC LD_LIBRARY_PATH="${DEPENDS_DIR}/${HOST}/lib" test/fuzz/test_runner.py "${FUZZ_TESTS_CONFIG}" "$MAKEJOBS" -l DEBUG "${DIR_FUZZ_IN}"
  echo "TODO: Convert fuzz tests"
fi<|MERGE_RESOLUTION|>--- conflicted
+++ resolved
@@ -46,12 +46,8 @@
           " src/policy/settings.cpp"\
           " src/rpc/fees.cpp"\
           " src/rpc/signmessage.cpp"\
-<<<<<<< HEAD
+          " src/test/fuzz/txorphan.cpp"\
           " -p . ${MAKEJOBS} -- -Xiwyu --cxx17ns -Xiwyu --mapping_file=${BASE_BUILD_DIR}/particl-$HOST/contrib/devtools/iwyu/bitcoin.core.imp"
-=======
-          " src/test/fuzz/txorphan.cpp"\
-          " -p . ${MAKEJOBS} -- -Xiwyu --cxx17ns -Xiwyu --mapping_file=${BASE_BUILD_DIR}/bitcoin-$HOST/contrib/devtools/iwyu/bitcoin.core.imp"
->>>>>>> 194710d8
 fi
 
 if [ "$RUN_SECURITY_TESTS" = "true" ]; then
