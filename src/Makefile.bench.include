# Copyright (c) 2015-2016 The Bitcoin Core developers
# Distributed under the MIT software license, see the accompanying
# file COPYING or http://www.opensource.org/licenses/mit-license.php.

bin_PROGRAMS += bench/bench_particl
BENCH_SRCDIR = bench
BENCH_BINARY = bench/bench_particl$(EXEEXT)

RAW_BENCH_FILES = \
  bench/data/block413567.raw
GENERATED_BENCH_FILES = $(RAW_BENCH_FILES:.raw=.raw.h)

bench_bench_particl_SOURCES = \
  $(RAW_BENCH_FILES) \
  bench/bench_bitcoin.cpp \
  bench/bench.cpp \
  bench/bench.h \
  bench/block_assemble.cpp \
  bench/checkblock.cpp \
  bench/checkqueue.cpp \
  bench/data.h \
  bench/data.cpp \
  bench/duplicate_inputs.cpp \
  bench/examples.cpp \
  bench/rollingbloom.cpp \
  bench/chacha20.cpp \
  bench/chacha_poly_aead.cpp \
  bench/crypto_hash.cpp \
  bench/ccoins_caching.cpp \
  bench/gcs_filter.cpp \
  bench/merkle_root.cpp \
  bench/mempool_eviction.cpp \
  bench/mempool_stress.cpp \
  bench/rpc_blockchain.cpp \
  bench/rpc_mempool.cpp \
  bench/util_time.cpp \
  bench/verify_script.cpp \
  bench/base58.cpp \
  bench/bech32.cpp \
  bench/lockedpool.cpp \
  bench/poly1305.cpp \
<<<<<<< HEAD
  bench/prevector.cpp \
  bench/blind.cpp \
  bench/mlsag.cpp \
  test/util.h \
  test/util.cpp
=======
  bench/prevector.cpp
>>>>>>> 03dfa366

nodist_bench_bench_particl_SOURCES = $(GENERATED_BENCH_FILES)

bench_bench_particl_CPPFLAGS = $(AM_CPPFLAGS) $(BITCOIN_INCLUDES) $(EVENT_CLFAGS) $(EVENT_PTHREADS_CFLAGS) -I$(builddir)/bench/
bench_bench_particl_CXXFLAGS = $(AM_CXXFLAGS) $(PIE_FLAGS)
bench_bench_particl_LDADD = \
  $(LIBPARTICL_SERVER) \
  $(LIBPARTICL_WALLET) \
  $(LIBPARTICL_SERVER) \
  $(LIBPARTICL_COMMON) \
  $(LIBPARTICL_UTIL) \
  $(LIBPARTICL_CONSENSUS) \
  $(LIBPARTICL_CRYPTO) \
  $(LIBTEST_UTIL) \
  $(LIBLEVELDB) \
  $(LIBLEVELDB_SSE42) \
  $(LIBMEMENV) \
  $(LIBSECP256K1) \
  $(LIBUNIVALUE) \
  $(EVENT_PTHREADS_LIBS) \
  $(EVENT_LIBS) \
  $(LIBPARTICL_SMSG)

if ENABLE_ZMQ
bench_bench_particl_LDADD += $(LIBPARTICL_ZMQ) $(ZMQ_LIBS)
endif

#Needed from init.cpp
if ENABLE_USBDEVICE
bench_bench_particl_LDADD += $(LIBPARTICL_USBDEVICE) $(USB_LIBS) $(HIDAPI_LIBS) $(PROTOBUF_LIBS)
endif

if ENABLE_WALLET
bench_bench_particl_SOURCES += bench/coin_selection.cpp
bench_bench_particl_SOURCES += bench/wallet_balance.cpp
bench_bench_particl_SOURCES += bench/particl_add_tx.cpp
endif

bench_bench_particl_LDADD += $(BOOST_LIBS) $(BDB_LIBS) $(EVENT_PTHREADS_LIBS) $(EVENT_LIBS) $(MINIUPNPC_LIBS)
bench_bench_particl_LDFLAGS = $(RELDFLAGS) $(AM_LDFLAGS) $(LIBTOOL_APP_LDFLAGS)

CLEAN_BITCOIN_BENCH = bench/*.gcda bench/*.gcno $(GENERATED_BENCH_FILES)

CLEANFILES += $(CLEAN_BITCOIN_BENCH)

bench/data.cpp: bench/data/block413567.raw.h

bitcoin_bench: $(BENCH_BINARY)

bench: $(BENCH_BINARY) FORCE
	$(BENCH_BINARY)

bitcoin_bench_clean : FORCE
	rm -f $(CLEAN_BITCOIN_BENCH) $(bench_bench_particl_OBJECTS) $(BENCH_BINARY)

%.raw.h: %.raw
	@$(MKDIR_P) $(@D)
	@{ \
	 echo "static unsigned const char $(*F)_raw[] = {" && \
	 $(HEXDUMP) -v -e '8/1 "0x%02x, "' -e '"\n"' $< | $(SED) -e 's/0x  ,//g' && \
	 echo "};"; \
	} > "$@.new" && mv -f "$@.new" "$@"
	@echo "Generated $@"<|MERGE_RESOLUTION|>--- conflicted
+++ resolved
@@ -39,15 +39,9 @@
   bench/bech32.cpp \
   bench/lockedpool.cpp \
   bench/poly1305.cpp \
-<<<<<<< HEAD
   bench/prevector.cpp \
   bench/blind.cpp \
-  bench/mlsag.cpp \
-  test/util.h \
-  test/util.cpp
-=======
-  bench/prevector.cpp
->>>>>>> 03dfa366
+  bench/mlsag.cpp
 
 nodist_bench_bench_particl_SOURCES = $(GENERATED_BENCH_FILES)
 
