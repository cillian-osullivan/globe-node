--- conflicted
+++ resolved
@@ -76,14 +76,9 @@
     return os;
 }
 
-<<<<<<< HEAD
 BasicTestingSetup::BasicTestingSetup(const std::string& chainName, const std::vector<const char*>& extra_args, bool fParticlModeIn)
-    : m_path_root{fs::temp_directory_path() / "test_common_" PACKAGE_NAME / g_insecure_rand_ctx_temp_path.rand256().ToString()}
-=======
-BasicTestingSetup::BasicTestingSetup(const std::string& chainName, const std::vector<const char*>& extra_args)
     : m_path_root{fs::temp_directory_path() / "test_common_" PACKAGE_NAME / g_insecure_rand_ctx_temp_path.rand256().ToString()},
       m_args{}
->>>>>>> 0c74716c
 {
     fParticlMode = fParticlModeIn;
     const std::vector<const char*> arguments = Cat(
