--- conflicted
+++ resolved
@@ -2633,14 +2633,10 @@
     int64_t nStart = GetTimeMillis();
     // TODO: Can't use std::make_shared because we need a custom deleter but
     // should be possible to use std::allocate_shared.
-<<<<<<< HEAD
     const std::shared_ptr<CWallet> walletInstance(fParticlMode
-        ? std::shared_ptr<CWallet>(new CHDWallet(chain, name, std::move(database)), ReleaseWallet)
-        : std::shared_ptr<CWallet>(new CWallet(chain, name, std::move(database)), ReleaseWallet));
-
-=======
-    const std::shared_ptr<CWallet> walletInstance(new CWallet(chain, name, args, std::move(database)), ReleaseWallet);
->>>>>>> 7f0f8533
+        ? std::shared_ptr<CWallet>(new CHDWallet(chain, name, args, std::move(database)), ReleaseWallet)
+        : std::shared_ptr<CWallet>(new CWallet(chain, name, args, std::move(database)), ReleaseWallet));
+
     bool rescan_required = false;
     DBErrors nLoadWalletRet = walletInstance->LoadWallet();
     if (nLoadWalletRet != DBErrors::LOAD_OK) {
