// Copyright (c) 2010 Satoshi Nakamoto
// Copyright (c) 2009-2019 The Bitcoin Core developers
// Distributed under the MIT software license, see the accompanying
// file COPYING or http://www.opensource.org/licenses/mit-license.php.

#include <rpc/server.h>

#include <fs.h>
#include <key_io.h>
#include <random.h>
#include <rpc/util.h>
#include <shutdown.h>
#include <sync.h>
#include <ui_interface.h>
#include <util/strencodings.h>
#include <util/system.h>

#include <boost/signals2/signal.hpp>
#include <boost/algorithm/string/classification.hpp>
#include <boost/algorithm/string/split.hpp>

#include <memory> // for unique_ptr
#include <unordered_map>
#include <time.h>

static CCriticalSection cs_rpcWarmup;
static std::atomic<bool> g_rpc_running{false};
static bool fRPCInWarmup GUARDED_BY(cs_rpcWarmup) = true;
static std::string rpcWarmupStatus GUARDED_BY(cs_rpcWarmup) = "RPC server started";
/* Timer-creating functions */
static RPCTimerInterface* timerInterface = nullptr;
/* Map of name to timer. */
static std::map<std::string, std::unique_ptr<RPCTimerBase> > deadlineTimers;
static bool ExecuteCommand(const CRPCCommand& command, const JSONRPCRequest& request, UniValue& result, bool last_handler);

struct RPCCommandExecutionInfo
{
    std::string method;
    int64_t start;
};

struct RPCServerInfo
{
    Mutex mutex;
    std::list<RPCCommandExecutionInfo> active_commands GUARDED_BY(mutex);
};

static RPCServerInfo g_rpc_server_info;

struct RPCCommandExecution
{
    std::list<RPCCommandExecutionInfo>::iterator it;
    explicit RPCCommandExecution(const std::string& method)
    {
        LOCK(g_rpc_server_info.mutex);
        it = g_rpc_server_info.active_commands.insert(g_rpc_server_info.active_commands.end(), {method, GetTimeMicros()});
    }
    ~RPCCommandExecution()
    {
        LOCK(g_rpc_server_info.mutex);
        g_rpc_server_info.active_commands.erase(it);
    }
};

static struct CRPCSignals
{
    boost::signals2::signal<void ()> Started;
    boost::signals2::signal<void ()> Stopped;
} g_rpcSignals;

void RPCServer::OnStarted(std::function<void ()> slot)
{
    g_rpcSignals.Started.connect(slot);
}

void RPCServer::OnStopped(std::function<void ()> slot)
{
    g_rpcSignals.Stopped.connect(slot);
}

std::string CRPCTable::help(const std::string& strCommand, const JSONRPCRequest& helpreq) const
{
    std::string strRet;
    std::string category;
    std::set<intptr_t> setDone;
    std::vector<std::pair<std::string, const CRPCCommand*> > vCommands;

    for (const auto& entry : mapCommands)
        vCommands.push_back(make_pair(entry.second.front()->category + entry.first, entry.second.front()));
    sort(vCommands.begin(), vCommands.end());

    JSONRPCRequest jreq(helpreq);
    jreq.fHelp = true;
    jreq.params = UniValue();

    for (const std::pair<std::string, const CRPCCommand*>& command : vCommands)
    {
        const CRPCCommand *pcmd = command.second;
        std::string strMethod = pcmd->name;

        if ((strCommand != "" || pcmd->category == "hidden") && strMethod != strCommand)
            continue;
        jreq.strMethod = strMethod;
        try
        {
            UniValue unused_result;
            if (setDone.insert(pcmd->unique_id).second)
                pcmd->actor(jreq, unused_result, true /* last_handler */);
        }
        catch (const std::exception& e)
        {
            // Help text is returned in an exception
            std::string strHelp = std::string(e.what());
            if (strCommand == "")
            {
                if (strHelp.find('\n') != std::string::npos)
                    strHelp = strHelp.substr(0, strHelp.find('\n'));

                if (category != pcmd->category)
                {
                    if (!category.empty())
                        strRet += "\n";
                    category = pcmd->category;
                    strRet += "== " + Capitalize(category) + " ==\n";
                }
            }
            strRet += strHelp + "\n";
        }
    }
    if (strRet == "")
        strRet = strprintf("help: unknown command: %s\n", strCommand);
    strRet = strRet.substr(0,strRet.size()-1);
    return strRet;
}

UniValue help(const JSONRPCRequest& jsonRequest)
{
    if (jsonRequest.fHelp || jsonRequest.params.size() > 1)
        throw std::runtime_error(
            RPCHelpMan{"help",
                "\nList all commands, or get help for a specified command.\n",
                {
                    {"command", RPCArg::Type::STR, /* default */ "all commands", "The command to get help on"},
                },
                RPCResult{
            "\"text\"     (string) The help text\n"
                },
                RPCExamples{""},
            }.ToString()
        );

    std::string strCommand;
    if (jsonRequest.params.size() > 0)
        strCommand = jsonRequest.params[0].get_str();

    return tableRPC.help(strCommand, jsonRequest);
}


UniValue stop(const JSONRPCRequest& jsonRequest)
{
    // Accept the deprecated and ignored 'detach' boolean argument
    // Also accept the hidden 'wait' integer argument (milliseconds)
    // For instance, 'stop 1000' makes the call wait 1 second before returning
    // to the client (intended for testing)
    if (jsonRequest.fHelp || jsonRequest.params.size() > 1)
        throw std::runtime_error(
            RPCHelpMan{"stop",
                "\nStop Particl server.",
                {},
                RPCResults{},
                RPCExamples{""},
            }.ToString());
    // Event loop will exit after current HTTP requests have been handled, so
    // this reply will get back to the client.
    StartShutdown();
    if (jsonRequest.params[0].isNum()) {
        MilliSleep(jsonRequest.params[0].get_int());
    }
    return "Particl server stopping";
}

static UniValue uptime(const JSONRPCRequest& jsonRequest)
{
    if (jsonRequest.fHelp || jsonRequest.params.size() > 0)
        throw std::runtime_error(
            RPCHelpMan{"uptime",
                "\nReturns the total uptime of the server.\n",
                            {},
                            RPCResult{
                        "ttt        (numeric) The number of seconds that the server has been running\n"
                            },
                RPCExamples{
                    HelpExampleCli("uptime", "")
                + HelpExampleRpc("uptime", "")
                },
            }.ToString());

    return GetTime() - GetStartupTime();
}

static UniValue getrpcinfo(const JSONRPCRequest& request)
{
    if (request.fHelp || request.params.size() > 0) {
        throw std::runtime_error(
            RPCHelpMan{"getrpcinfo",
                "\nReturns details of the RPC server.\n",
                {},
                RPCResult{
            "{\n"
            " \"active_commands\" (array) All active commands\n"
            "  [\n"
            "   {               (object) Information about an active command\n"
            "    \"method\"       (string)  The name of the RPC command \n"
            "    \"duration\"     (numeric)  The running time in microseconds\n"
            "   },...\n"
            "  ]\n"
            "}\n"
                },
                RPCExamples{
                    HelpExampleCli("getrpcinfo", "")
                + HelpExampleRpc("getrpcinfo", "")},
            }.ToString()
        );
    }

    LOCK(g_rpc_server_info.mutex);
    UniValue active_commands(UniValue::VARR);
    for (const RPCCommandExecutionInfo& info : g_rpc_server_info.active_commands) {
        UniValue entry(UniValue::VOBJ);
        entry.pushKV("method", info.method);
        entry.pushKV("duration", GetTimeMicros() - info.start);
        active_commands.push_back(entry);
    }

    UniValue result(UniValue::VOBJ);
    result.pushKV("active_commands", active_commands);

    return result;
}

// clang-format off
static const CRPCCommand vRPCCommands[] =
{ //  category              name                      actor (function)         argNames
  //  --------------------- ------------------------  -----------------------  ----------
    /* Overall control/query calls */
    { "control",            "getrpcinfo",             &getrpcinfo,             {}  },
    { "control",            "help",                   &help,                   {"command"}  },
    { "control",            "stop",                   &stop,                   {"wait"}  },
    { "control",            "uptime",                 &uptime,                 {}  },
};
// clang-format on

CRPCTable::CRPCTable()
{
    unsigned int vcidx;
    for (vcidx = 0; vcidx < (sizeof(vRPCCommands) / sizeof(vRPCCommands[0])); vcidx++)
    {
        const CRPCCommand *pcmd;

        pcmd = &vRPCCommands[vcidx];
        mapCommands[pcmd->name].push_back(pcmd);
    }
}

bool CRPCTable::appendCommand(const std::string& name, const CRPCCommand* pcmd)
{
    if (IsRPCRunning())
        return false;

    mapCommands[name].push_back(pcmd);
    return true;
}

bool CRPCTable::removeCommand(const std::string& name, const CRPCCommand* pcmd)
{
    auto it = mapCommands.find(name);
    if (it != mapCommands.end()) {
        auto new_end = std::remove(it->second.begin(), it->second.end(), pcmd);
        if (it->second.end() != new_end) {
            it->second.erase(new_end, it->second.end());
            return true;
        }
    }
    return false;
}

void StartRPC()
{
    LogPrint(BCLog::RPC, "Starting RPC\n");
    g_rpc_running = true;
    g_rpcSignals.Started();
}

void InterruptRPC()
{
    LogPrint(BCLog::RPC, "Interrupting RPC\n");
    // Interrupt e.g. running longpolls
    g_rpc_running = false;
}

void StopRPC()
{
    LogPrint(BCLog::RPC, "Stopping RPC\n");
    deadlineTimers.clear();
    DeleteAuthCookie();
    g_rpcSignals.Stopped();
}

bool IsRPCRunning()
{
    return g_rpc_running;
}

void SetRPCWarmupStatus(const std::string& newStatus)
{
    LOCK(cs_rpcWarmup);
    rpcWarmupStatus = newStatus;
}

void SetRPCWarmupFinished()
{
    LOCK(cs_rpcWarmup);
    assert(fRPCInWarmup);
    fRPCInWarmup = false;
}

bool RPCIsInWarmup(std::string *outStatus)
{
    LOCK(cs_rpcWarmup);
    if (outStatus)
        *outStatus = rpcWarmupStatus;
    return fRPCInWarmup;
}

void JSONRPCRequest::parse(const UniValue& valRequest)
{
    // Parse request
    if (!valRequest.isObject())
        throw JSONRPCError(RPC_INVALID_REQUEST, "Invalid Request object");
    const UniValue& request = valRequest.get_obj();

    // Parse id now so errors from here on will have the id
    id = find_value(request, "id");

    // Parse method
    UniValue valMethod = find_value(request, "method");
    if (valMethod.isNull())
        throw JSONRPCError(RPC_INVALID_REQUEST, "Missing method");
    if (!valMethod.isStr())
        throw JSONRPCError(RPC_INVALID_REQUEST, "Method must be a string");
    strMethod = valMethod.get_str();
    if (fLogIPs)
        LogPrint(BCLog::RPC, "ThreadRPCServer method=%s user=%s peeraddr=%s\n", SanitizeString(strMethod),
            this->authUser, this->peerAddr);
    else
        LogPrint(BCLog::RPC, "ThreadRPCServer method=%s user=%s\n", SanitizeString(strMethod), this->authUser);

    // Parse params
    UniValue valParams = find_value(request, "params");
    if (valParams.isArray() || valParams.isObject())
        params = valParams;
    else if (valParams.isNull())
        params = UniValue(UniValue::VARR);
    else
        throw JSONRPCError(RPC_INVALID_REQUEST, "Params must be an array or object");
}

bool IsDeprecatedRPCEnabled(const std::string& method)
{
    const std::vector<std::string> enabled_methods = gArgs.GetArgs("-deprecatedrpc");

    return find(enabled_methods.begin(), enabled_methods.end(), method) != enabled_methods.end();
}

static UniValue JSONRPCExecOne(JSONRPCRequest jreq, const UniValue& req)
{
    UniValue rpc_result(UniValue::VOBJ);

    try {
        jreq.parse(req);

        UniValue result = tableRPC.execute(jreq);
        rpc_result = JSONRPCReplyObj(result, NullUniValue, jreq.id);
    }
    catch (const UniValue& objError)
    {
        rpc_result = JSONRPCReplyObj(NullUniValue, objError, jreq.id);
    }
    catch (const std::exception& e)
    {
        rpc_result = JSONRPCReplyObj(NullUniValue,
                                     JSONRPCError(RPC_PARSE_ERROR, e.what()), jreq.id);
    }

    return rpc_result;
}

std::string JSONRPCExecBatch(const JSONRPCRequest& jreq, const UniValue& vReq)
{
    UniValue ret(UniValue::VARR);
    for (unsigned int reqIdx = 0; reqIdx < vReq.size(); reqIdx++)
        ret.push_back(JSONRPCExecOne(jreq, vReq[reqIdx]));

    return ret.write() + "\n";
}

/**
 * Process named arguments into a vector of positional arguments, based on the
 * passed-in specification for the RPC call's arguments.
 */
static inline JSONRPCRequest transformNamedArguments(const JSONRPCRequest& in, const std::vector<std::string>& argNames)
{
    JSONRPCRequest out = in;
    out.params = UniValue(UniValue::VARR);
    // Build a map of parameters, and remove ones that have been processed, so that we can throw a focused error if
    // there is an unknown one.
    const std::vector<std::string>& keys = in.params.getKeys();
    const std::vector<UniValue>& values = in.params.getValues();
    std::unordered_map<std::string, const UniValue*> argsIn;
    for (size_t i=0; i<keys.size(); ++i) {
        argsIn[keys[i]] = &values[i];
    }
    // Process expected parameters.
    int hole = 0;
    for (const std::string &argNamePattern: argNames) {
        std::vector<std::string> vargNames;
        boost::algorithm::split(vargNames, argNamePattern, boost::algorithm::is_any_of("|"));
        auto fr = argsIn.end();
        for (const std::string & argName : vargNames) {
            fr = argsIn.find(argName);
            if (fr != argsIn.end()) {
                break;
            }
        }
        if (fr != argsIn.end()) {
            for (int i = 0; i < hole; ++i) {
                // Fill hole between specified parameters with JSON nulls,
                // but not at the end (for backwards compatibility with calls
                // that act based on number of specified parameters).
                out.params.push_back(UniValue());
            }
            hole = 0;
            out.params.push_back(*fr->second);
            argsIn.erase(fr);
        } else {
            hole += 1;
        }
    }
    // If there are still arguments in the argsIn map, this is an error.
    if (!argsIn.empty()) {
        throw JSONRPCError(RPC_INVALID_PARAMETER, "Unknown named parameter " + argsIn.begin()->first);
    }
    // Return request with named arguments transformed to positional arguments
    return out;
}

UniValue CRPCTable::execute(const JSONRPCRequest &request) const
{
    // Return immediately if in warmup
    {
        LOCK(cs_rpcWarmup);
        if (fRPCInWarmup)
            throw JSONRPCError(RPC_IN_WARMUP, rpcWarmupStatus);
    }

    // Find method
    auto it = mapCommands.find(request.strMethod);
    if (it != mapCommands.end()) {
        UniValue result;
        for (const auto& command : it->second) {
            if (ExecuteCommand(*command, request, result, &command == &it->second.back())) {
                return result;
            }
        }
    }
    throw JSONRPCError(RPC_METHOD_NOT_FOUND, "Method not found");
}

static bool ExecuteCommand(const CRPCCommand& command, const JSONRPCRequest& request, UniValue& result, bool last_handler)
{
    try
    {
        RPCCommandExecution execution(request.strMethod);
        // Execute, convert arguments to array if necessary
        if (request.params.isObject()) {
            return command.actor(transformNamedArguments(request, command.argNames), result, last_handler);
        } else {
            return command.actor(request, result, last_handler);
        }
    }
    catch (const std::exception& e)
    {
        throw JSONRPCError(RPC_MISC_ERROR, e.what());
    }
}

std::vector<std::string> CRPCTable::listCommands() const
{
    std::vector<std::string> commandList;
    for (const auto& i : mapCommands) commandList.emplace_back(i.first);
    return commandList;
}

<<<<<<< HEAD
std::string HelpExampleCli(const std::string& methodname, const std::string& args)
{
    return "> particl-cli " + methodname + " " + args + "\n";
}

std::string HelpExampleRpc(const std::string& methodname, const std::string& args)
{
    return "> curl --user myusername --data-binary '{\"jsonrpc\": \"1.0\", \"id\":\"curltest\", "
        "\"method\": \"" + methodname + "\", \"params\": [" + args + "] }' -H 'content-type: text/plain;' http://127.0.0.1:"
        + std::to_string(BaseParams().RPCPort()) + "/\n";
}

=======
>>>>>>> 6a135fbe
void RPCSetTimerInterfaceIfUnset(RPCTimerInterface *iface)
{
    if (!timerInterface)
        timerInterface = iface;
}

void RPCSetTimerInterface(RPCTimerInterface *iface)
{
    timerInterface = iface;
}

void RPCUnsetTimerInterface(RPCTimerInterface *iface)
{
    if (timerInterface == iface)
        timerInterface = nullptr;
}

void RPCRunLater(const std::string& name, std::function<void()> func, int64_t nSeconds)
{
    if (!timerInterface)
        throw JSONRPCError(RPC_INTERNAL_ERROR, "No timer handler registered for RPC");
    deadlineTimers.erase(name);
    LogPrint(BCLog::RPC, "queue run of timer %s in %i seconds (using %s)\n", name, nSeconds, timerInterface->Name());
    deadlineTimers.emplace(name, std::unique_ptr<RPCTimerBase>(timerInterface->NewTimer(func, nSeconds*1000)));
}

void RPCRunLaterErase(const std::string &name)
{
    deadlineTimers.erase(name);
}

int RPCSerializationFlags()
{
    int flag = 0;
    if (gArgs.GetArg("-rpcserialversion", DEFAULT_RPC_SERIALIZE_VERSION) == 0)
        flag |= SERIALIZE_TRANSACTION_NO_WITNESS;
    return flag;
}

void PushTime(UniValue &o, const char *name, int64_t nTime)
{
    o.pushKV(name, nTime);

    char cTime[256];

    static bool fHumanReadableLocal = gArgs.GetBoolArg("-displaylocaltime", false);
    if (fHumanReadableLocal)
    {
        struct tm *ptm;
        time_t tmp = nTime;
        ptm = localtime(&tmp);
        strftime(cTime, sizeof(cTime), "%Y-%m-%d %H:%M:%S %Z", ptm);

        std::string sName = std::string(name) + "_local";
        o.pushKV(sName, cTime);
    };

    static bool fHumanReadableUTC = gArgs.GetBoolArg("-displayutctime", false);
    if (fHumanReadableUTC)
    {
        struct tm *ptm;
        time_t tmp = nTime;
        ptm = gmtime(&tmp);
        strftime(cTime, sizeof(cTime), "%Y-%m-%d %H:%M:%S", ptm);

        std::string sName = std::string(name) + "_utc";
        o.pushKV(sName, cTime);
    };
};

CRPCTable tableRPC;<|MERGE_RESOLUTION|>--- conflicted
+++ resolved
@@ -502,21 +502,6 @@
     return commandList;
 }
 
-<<<<<<< HEAD
-std::string HelpExampleCli(const std::string& methodname, const std::string& args)
-{
-    return "> particl-cli " + methodname + " " + args + "\n";
-}
-
-std::string HelpExampleRpc(const std::string& methodname, const std::string& args)
-{
-    return "> curl --user myusername --data-binary '{\"jsonrpc\": \"1.0\", \"id\":\"curltest\", "
-        "\"method\": \"" + methodname + "\", \"params\": [" + args + "] }' -H 'content-type: text/plain;' http://127.0.0.1:"
-        + std::to_string(BaseParams().RPCPort()) + "/\n";
-}
-
-=======
->>>>>>> 6a135fbe
 void RPCSetTimerInterfaceIfUnset(RPCTimerInterface *iface)
 {
     if (!timerInterface)
