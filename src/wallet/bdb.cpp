--- conflicted
+++ resolved
@@ -330,14 +330,7 @@
 
 void BerkeleyDatabase::Open()
 {
-<<<<<<< HEAD
-    bool fCreate = strchr(pszMode, 'c') != nullptr;
-    unsigned int nFlags = DB_READ_UNCOMMITTED | DB_THREAD; // get must be called with DB_READ_UNCOMMITTED also for it to apply
-    if (fCreate)
-        nFlags |= DB_CREATE;
-=======
-    unsigned int nFlags = DB_THREAD | DB_CREATE;
->>>>>>> 4f807348
+    unsigned int nFlags = DB_THREAD | DB_CREATE | DB_READ_UNCOMMITTED;
 
     {
         LOCK(cs_db);
