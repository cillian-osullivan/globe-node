--- conflicted
+++ resolved
@@ -83,15 +83,9 @@
         # Note: line must be trimmed
         if line == "":
             return None
-<<<<<<< HEAD
-
-        # Don't deploy system libraries (exception for libQtuitools and libQtlucene).
-        if line.startswith("/System/Library/") or line.startswith("@executable_path") or (line.startswith("/usr/lib/") and "libQt" not in line):
-=======
-        
+
         # Don't deploy system libraries
         if line.startswith("/System/Library/") or line.startswith("@executable_path") or line.startswith("/usr/lib/"):
->>>>>>> 42af9596
             return None
 
         m = cls.reOLine.match(line)
@@ -292,19 +286,7 @@
             if verbose:
                 print("Copied Contents:", fromContentsDir)
                 print(" to:", toContentsDir)
-<<<<<<< HEAD
-    elif framework.frameworkName.startswith("libQtGui"): # Copy qt_menu.nib (applies to non-framework layout)
-        qtMenuNibSourcePath = os.path.join(framework.frameworkDirectory, "Resources", "qt_menu.nib")
-        qtMenuNibDestinationPath = os.path.join(path, "Contents", "Resources", "qt_menu.nib")
-        if os.path.exists(qtMenuNibSourcePath) and not os.path.exists(qtMenuNibDestinationPath):
-            shutil.copytree(qtMenuNibSourcePath, qtMenuNibDestinationPath, symlinks=True)
-            if verbose:
-                print("Copied for libQtGui:", qtMenuNibSourcePath)
-                print(" to:", qtMenuNibDestinationPath)
-
-=======
-    
->>>>>>> 42af9596
+
     return toPath
 
 def deployFrameworks(frameworks: List[FrameworkInfo], bundlePath: str, binaryPath: str, strip: bool, verbose: int, deploymentInfo: Optional[DeploymentInfo] = None) -> DeploymentInfo:
