// Copyright (c) 2011-2021 The Bitcoin Core developers
// Distributed under the MIT software license, see the accompanying
// file COPYING or http://www.opensource.org/licenses/mit-license.php.

#include <qt/clientmodel.h>

#include <qt/bantablemodel.h>
#include <qt/guiconstants.h>
#include <qt/guiutil.h>
#include <qt/peertablemodel.h>
#include <qt/peertablesortproxy.h>

#include <clientversion.h>
#include <interfaces/handler.h>
#include <interfaces/node.h>
#include <net.h>
#include <netbase.h>
#include <util/system.h>
#include <util/threadnames.h>
#include <util/time.h>
#include <validation.h>

#include <stdint.h>

#include <QDebug>
#include <QMetaObject>
#include <QThread>
#include <QTimer>

static int64_t nLastHeaderTipUpdateNotification = 0;
static int64_t nLastBlockTipUpdateNotification = 0;

ClientModel::ClientModel(interfaces::Node& node, OptionsModel *_optionsModel, QObject *parent) :
    QObject(parent),
    m_node(node),
    optionsModel(_optionsModel),
    peerTableModel(nullptr),
    banTableModel(nullptr),
    m_thread(new QThread(this))
{
    cachedBestHeaderHeight = -1;
    cachedBestHeaderTime = -1;

    peerTableModel = new PeerTableModel(m_node, this);
    m_peer_table_sort_proxy = new PeerTableSortProxy(this);
    m_peer_table_sort_proxy->setSourceModel(peerTableModel);

    banTableModel = new BanTableModel(m_node, this);

    QTimer* timer = new QTimer;
    timer->setInterval(MODEL_UPDATE_DELAY);
    connect(timer, &QTimer::timeout, [this] {
        // no locking required at this point
        // the following calls will acquire the required lock
        Q_EMIT mempoolSizeChanged(m_node.getMempoolSize(), m_node.getMempoolDynamicUsage());
        Q_EMIT bytesChanged(m_node.getTotalBytesRecv(), m_node.getTotalBytesSent());
    });
    connect(m_thread, &QThread::finished, timer, &QObject::deleteLater);
    connect(m_thread, &QThread::started, [timer] { timer->start(); });
    // move timer to thread so that polling doesn't disturb main event loop
    timer->moveToThread(m_thread);
    m_thread->start();
    QTimer::singleShot(0, timer, []() {
        util::ThreadRename("qt-clientmodl");
    });

    subscribeToCoreSignals();
}

ClientModel::~ClientModel()
{
    unsubscribeFromCoreSignals();

    m_thread->quit();
    m_thread->wait();
}

int ClientModel::getNumConnections(unsigned int flags) const
{
    ConnectionDirection connections = ConnectionDirection::None;

    if(flags == CONNECTIONS_IN)
        connections = ConnectionDirection::In;
    else if (flags == CONNECTIONS_OUT)
        connections = ConnectionDirection::Out;
    else if (flags == CONNECTIONS_ALL)
        connections = ConnectionDirection::Both;

    return m_node.getNodeCount(connections);
}

int ClientModel::getHeaderTipHeight() const
{
    if (cachedBestHeaderHeight == -1) {
        // make sure we initially populate the cache via a cs_main lock
        // otherwise we need to wait for a tip update
        int height;
        int64_t blockTime;
        if (m_node.getHeaderTip(height, blockTime)) {
            cachedBestHeaderHeight = height;
            cachedBestHeaderTime = blockTime;
        }
    }
    return cachedBestHeaderHeight;
}

int64_t ClientModel::getHeaderTipTime() const
{
    if (cachedBestHeaderTime == -1) {
        int height;
        int64_t blockTime;
        if (m_node.getHeaderTip(height, blockTime)) {
            cachedBestHeaderHeight = height;
            cachedBestHeaderTime = blockTime;
        }
    }
    return cachedBestHeaderTime;
}

int ClientModel::getNumBlocks() const
{
    if (m_cached_num_blocks == -1) {
        m_cached_num_blocks = m_node.getNumBlocks();
    }
    return m_cached_num_blocks;
}

uint256 ClientModel::getBestBlockHash()
{
    uint256 tip{WITH_LOCK(m_cached_tip_mutex, return m_cached_tip_blocks)};

    if (!tip.IsNull()) {
        return tip;
    }

    // Lock order must be: first `cs_main`, then `m_cached_tip_mutex`.
    // The following will lock `cs_main` (and release it), so we must not
    // own `m_cached_tip_mutex` here.
    tip = m_node.getBestBlockHash();

    LOCK(m_cached_tip_mutex);
    // We checked that `m_cached_tip_blocks` is not null above, but then we
    // released the mutex `m_cached_tip_mutex`, so it could have changed in the
    // meantime. Thus, check again.
    if (m_cached_tip_blocks.IsNull()) {
        m_cached_tip_blocks = tip;
    }
    return m_cached_tip_blocks;
}

enum BlockSource ClientModel::getBlockSource() const
{
    if (m_node.getReindex())
        return BlockSource::REINDEX;
    else if (m_node.getImporting())
        return BlockSource::DISK;
    else if (getNumConnections() > 0)
        return BlockSource::NETWORK;

    return BlockSource::NONE;
}

QString ClientModel::getStatusBarWarnings() const
{
    return QString::fromStdString(m_node.getWarnings().translated);
}

OptionsModel *ClientModel::getOptionsModel()
{
    return optionsModel;
}

PeerTableModel *ClientModel::getPeerTableModel()
{
    return peerTableModel;
}

PeerTableSortProxy* ClientModel::peerTableSortProxy()
{
    return m_peer_table_sort_proxy;
}

BanTableModel *ClientModel::getBanTableModel()
{
    return banTableModel;
}

QString ClientModel::formatFullVersion() const
{
    return QString::fromStdString(FormatFullVersion());
}

QString ClientModel::formatSubVersion() const
{
    return QString::fromStdString(strSubVersion);
}

bool ClientModel::isReleaseVersion() const
{
    return CLIENT_VERSION_IS_RELEASE;
}

QString ClientModel::formatClientStartupTime() const
{
    return QDateTime::fromSecsSinceEpoch(GetStartupTime()).toString();
}

QString ClientModel::dataDir() const
{
    return GUIUtil::PathToQString(gArgs.GetDataDirNet());
}

QString ClientModel::blocksDir() const
{
    return GUIUtil::PathToQString(gArgs.GetBlocksDirPath());
}

void ClientModel::TipChanged(SynchronizationState sync_state, interfaces::BlockTip tip, double verification_progress, bool header)
{
    if (header) {
        // cache best headers time and height to reduce future cs_main locks
        cachedBestHeaderHeight = tip.block_height;
        cachedBestHeaderTime = tip.block_time;
    } else {
        m_cached_num_blocks = tip.block_height;
        WITH_LOCK(m_cached_tip_mutex, m_cached_tip_blocks = tip.block_hash;);
    }

    // Throttle GUI notifications about (a) blocks during initial sync, and (b) both blocks and headers during reindex.
    const bool throttle = (sync_state != SynchronizationState::POST_INIT && !header) || sync_state == SynchronizationState::INIT_REINDEX;
    const int64_t now = throttle ? GetTimeMillis() : 0;
    int64_t& nLastUpdateNotification = header ? nLastHeaderTipUpdateNotification : nLastBlockTipUpdateNotification;
    if (throttle && now < nLastUpdateNotification + count_milliseconds(MODEL_UPDATE_DELAY)) {
        return;
    }

    Q_EMIT numBlocksChanged(tip.block_height, QDateTime::fromSecsSinceEpoch(tip.block_time), verification_progress, header, sync_state);
    nLastUpdateNotification = now;
}

static void NotifyWaitingForDevice(ClientModel *clientmodel, bool fCompleted)
{
    QMetaObject::invokeMethod(clientmodel, "waitingForDevice", Qt::AutoConnection,
                              Q_ARG(bool, fCompleted));
}

void ClientModel::subscribeToCoreSignals()
{
<<<<<<< HEAD
    // Connect signals to client
    m_handler_show_progress = m_node.handleShowProgress(std::bind(ShowProgress, this, std::placeholders::_1, std::placeholders::_2));
    m_handler_notify_num_connections_changed = m_node.handleNotifyNumConnectionsChanged(std::bind(NotifyNumConnectionsChanged, this, std::placeholders::_1));
    m_handler_notify_network_active_changed = m_node.handleNotifyNetworkActiveChanged(std::bind(NotifyNetworkActiveChanged, this, std::placeholders::_1));
    m_handler_notify_alert_changed = m_node.handleNotifyAlertChanged(std::bind(NotifyAlertChanged, this));
    m_handler_banned_list_changed = m_node.handleBannedListChanged(std::bind(BannedListChanged, this));
    m_handler_notify_block_tip = m_node.handleNotifyBlockTip(std::bind(BlockTipChanged, this, std::placeholders::_1, std::placeholders::_2, std::placeholders::_3, false));
    m_handler_notify_header_tip = m_node.handleNotifyHeaderTip(std::bind(BlockTipChanged, this, std::placeholders::_1, std::placeholders::_2, std::placeholders::_3, true));

    m_handler_notify_waiting_for_device = m_node.handleNotifyWaitingForDevice(std::bind(NotifyWaitingForDevice, this, std::placeholders::_1));
=======
    m_handler_show_progress = m_node.handleShowProgress(
        [this](const std::string& title, int progress, [[maybe_unused]] bool resume_possible) {
            Q_EMIT showProgress(QString::fromStdString(title), progress);
        });
    m_handler_notify_num_connections_changed = m_node.handleNotifyNumConnectionsChanged(
        [this](int new_num_connections) {
            Q_EMIT numConnectionsChanged(new_num_connections);
        });
    m_handler_notify_network_active_changed = m_node.handleNotifyNetworkActiveChanged(
        [this](bool network_active) {
            Q_EMIT networkActiveChanged(network_active);
        });
    m_handler_notify_alert_changed = m_node.handleNotifyAlertChanged(
        [this]() {
            qDebug() << "ClientModel: NotifyAlertChanged";
            Q_EMIT alertsChanged(getStatusBarWarnings());
        });
    m_handler_banned_list_changed = m_node.handleBannedListChanged(
        [this]() {
            qDebug() << "ClienModel: Requesting update for peer banlist";
            QMetaObject::invokeMethod(banTableModel, [this] { banTableModel->refresh(); });
        });
    m_handler_notify_block_tip = m_node.handleNotifyBlockTip(
        [this](SynchronizationState sync_state, interfaces::BlockTip tip, double verification_progress) {
            TipChanged(sync_state, tip, verification_progress, /*header=*/false);
        });
    m_handler_notify_header_tip = m_node.handleNotifyHeaderTip(
        [this](SynchronizationState sync_state, interfaces::BlockTip tip, double verification_progress) {
            TipChanged(sync_state, tip, verification_progress, /*header=*/true);
        });
>>>>>>> b0e16eb3
}

void ClientModel::unsubscribeFromCoreSignals()
{
    m_handler_show_progress->disconnect();
    m_handler_notify_num_connections_changed->disconnect();
    m_handler_notify_network_active_changed->disconnect();
    m_handler_notify_alert_changed->disconnect();
    m_handler_banned_list_changed->disconnect();
    m_handler_notify_block_tip->disconnect();
    m_handler_notify_header_tip->disconnect();

    m_handler_notify_waiting_for_device->disconnect();
}

bool ClientModel::getProxyInfo(std::string& ip_port) const
{
    Proxy ipv4, ipv6;
    if (m_node.getProxy((Network) 1, ipv4) && m_node.getProxy((Network) 2, ipv6)) {
      ip_port = ipv4.proxy.ToStringIPPort();
      return true;
    }
    return false;
}<|MERGE_RESOLUTION|>--- conflicted
+++ resolved
@@ -238,26 +238,8 @@
     nLastUpdateNotification = now;
 }
 
-static void NotifyWaitingForDevice(ClientModel *clientmodel, bool fCompleted)
-{
-    QMetaObject::invokeMethod(clientmodel, "waitingForDevice", Qt::AutoConnection,
-                              Q_ARG(bool, fCompleted));
-}
-
 void ClientModel::subscribeToCoreSignals()
 {
-<<<<<<< HEAD
-    // Connect signals to client
-    m_handler_show_progress = m_node.handleShowProgress(std::bind(ShowProgress, this, std::placeholders::_1, std::placeholders::_2));
-    m_handler_notify_num_connections_changed = m_node.handleNotifyNumConnectionsChanged(std::bind(NotifyNumConnectionsChanged, this, std::placeholders::_1));
-    m_handler_notify_network_active_changed = m_node.handleNotifyNetworkActiveChanged(std::bind(NotifyNetworkActiveChanged, this, std::placeholders::_1));
-    m_handler_notify_alert_changed = m_node.handleNotifyAlertChanged(std::bind(NotifyAlertChanged, this));
-    m_handler_banned_list_changed = m_node.handleBannedListChanged(std::bind(BannedListChanged, this));
-    m_handler_notify_block_tip = m_node.handleNotifyBlockTip(std::bind(BlockTipChanged, this, std::placeholders::_1, std::placeholders::_2, std::placeholders::_3, false));
-    m_handler_notify_header_tip = m_node.handleNotifyHeaderTip(std::bind(BlockTipChanged, this, std::placeholders::_1, std::placeholders::_2, std::placeholders::_3, true));
-
-    m_handler_notify_waiting_for_device = m_node.handleNotifyWaitingForDevice(std::bind(NotifyWaitingForDevice, this, std::placeholders::_1));
-=======
     m_handler_show_progress = m_node.handleShowProgress(
         [this](const std::string& title, int progress, [[maybe_unused]] bool resume_possible) {
             Q_EMIT showProgress(QString::fromStdString(title), progress);
@@ -288,7 +270,11 @@
         [this](SynchronizationState sync_state, interfaces::BlockTip tip, double verification_progress) {
             TipChanged(sync_state, tip, verification_progress, /*header=*/true);
         });
->>>>>>> b0e16eb3
+
+    m_handler_notify_waiting_for_device = m_node.handleNotifyWaitingForDevice(
+        [this](bool completed) {
+            Q_EMIT waitingForDevice(completed);
+        });
 }
 
 void ClientModel::unsubscribeFromCoreSignals()
