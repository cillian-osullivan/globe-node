--- conflicted
+++ resolved
@@ -70,8 +70,8 @@
         <translation>Bunlar ödeme göndermek için gereken Particl adreslerinizdir. Para göndermeden önce her zaman miktarı ve alıcı adresi kontrol edin.</translation>
     </message>
     <message>
-        <source>These are your Bitcoin addresses for receiving payments. Use the 'Create new receiving address' button in the receive tab to create new addresses.</source>
-        <translation>These are your Bitcoin addresses for receiving payments. Use the 'Create new receiving address' button in the receive tab to create new addresses.</translation>
+        <source>These are your Particl addresses for receiving payments. Use the 'Create new receiving address' button in the receive tab to create new addresses.</source>
+        <translation>These are your Particl addresses for receiving payments. Use the 'Create new receiving address' button in the receive tab to create new addresses.</translation>
     </message>
     <message>
         <source>&amp;Copy Address</source>
@@ -180,21 +180,16 @@
         <translation>Cüzdan Şifrelendi</translation>
     </message>
     <message>
-<<<<<<< HEAD
+        <source>Enter the new passphrase for the wallet.&lt;br/&gt;Please use a passphrase of &lt;b&gt;ten or more random characters&lt;/b&gt;, or &lt;b&gt;eight or more words&lt;/b&gt;.</source>
+        <translation>Enter the new passphrase for the wallet.&lt;br/&gt;Please use a passphrase of &lt;b&gt;ten or more random characters&lt;/b&gt;, or &lt;b&gt;eight or more words&lt;/b&gt;.</translation>
+    </message>
+    <message>
+        <source>Enter the old passphrase and new passphrase for the wallet.</source>
+        <translation>Enter the old passphrase and new passphrase for the wallet.</translation>
+    </message>
+    <message>
         <source>Remember that encrypting your wallet cannot fully protect your particl from being stolen by malware infecting your computer.</source>
         <translation>Cüzdanınızı şifrelemenin, particllerinizin bilgisayara bulaşan kötücül bir yazılım tarafından çalınmaya karşı tamamen koruyamayacağını unutmayınız.</translation>
-=======
-        <source>Enter the new passphrase for the wallet.&lt;br/&gt;Please use a passphrase of &lt;b&gt;ten or more random characters&lt;/b&gt;, or &lt;b&gt;eight or more words&lt;/b&gt;.</source>
-        <translation>Enter the new passphrase for the wallet.&lt;br/&gt;Please use a passphrase of &lt;b&gt;ten or more random characters&lt;/b&gt;, or &lt;b&gt;eight or more words&lt;/b&gt;.</translation>
-    </message>
-    <message>
-        <source>Enter the old passphrase and new passphrase for the wallet.</source>
-        <translation>Enter the old passphrase and new passphrase for the wallet.</translation>
-    </message>
-    <message>
-        <source>Remember that encrypting your wallet cannot fully protect your bitcoins from being stolen by malware infecting your computer.</source>
-        <translation>Cüzdanınızı şifrelemenin, bitcoinlerinizin bilgisayara bulaşan kötücül bir yazılım tarafından çalınmaya karşı tamamen koruyamayacağını unutmayınız.</translation>
->>>>>>> ff53433f
     </message>
     <message>
         <source>Wallet to be encrypted</source>
@@ -439,13 +434,6 @@
         <translation>Kullanılan alış adreslerinin ve etiketlerinin listesini göster</translation>
     </message>
     <message>
-<<<<<<< HEAD
-        <source>Open a particl: URI or payment request</source>
-        <translation>Bir particl: bağlantısı ya da ödeme talebi aç</translation>
-    </message>
-    <message>
-=======
->>>>>>> ff53433f
         <source>&amp;Command-line options</source>
         <translation>Komut satırı ayarları</translation>
     </message>
@@ -510,8 +498,8 @@
         <translation>&amp;Receiving addresses</translation>
     </message>
     <message>
-        <source>Open a bitcoin: URI</source>
-        <translation>Open a bitcoin: URI</translation>
+        <source>Open a particl: URI</source>
+        <translation>Open a particl: URI</translation>
     </message>
     <message>
         <source>Open Wallet</source>
@@ -1030,13 +1018,8 @@
         <translation>Form</translation>
     </message>
     <message>
-<<<<<<< HEAD
         <source>Recent transactions may not yet be visible, and therefore your wallet's balance might be incorrect. This information will be correct once your wallet has finished synchronizing with the particl network, as detailed below.</source>
-        <translation>Son işlemler henüz görünmeyebilir ve bu nedenle cüzdanınızın bakiyesi yanlış olabilir. Bu bilgiler, aşağıda detaylandırıldığı gibi, cüzdanınız particl ağı ile senkronizasyonunu tamamladığında doğru olacaktır. </translation>
-=======
-        <source>Recent transactions may not yet be visible, and therefore your wallet's balance might be incorrect. This information will be correct once your wallet has finished synchronizing with the bitcoin network, as detailed below.</source>
-        <translation>Son işlemler henüz görünmeyebilir ve bu nedenle cüzdanınızın bakiyesi yanlış olabilir. Bu bilgiler, aşağıda detaylandırıldığı gibi, cüzdanınız bitcoin ağı ile senkronizasyonunu tamamladığında doğru olacaktır.</translation>
->>>>>>> ff53433f
+        <translation>Son işlemler henüz görünmeyebilir ve bu nedenle cüzdanınızın bakiyesi yanlış olabilir. Bu bilgiler, aşağıda detaylandırıldığı gibi, cüzdanınız particl ağı ile senkronizasyonunu tamamladığında doğru olacaktır.</translation>
     </message>
     <message>
         <source>Attempting to spend particl that are affected by not-yet-displayed transactions will not be accepted by the network.</source>
@@ -1090,8 +1073,8 @@
 <context>
     <name>OpenURIDialog</name>
     <message>
-        <source>Open bitcoin URI</source>
-        <translation>Open bitcoin URI</translation>
+        <source>Open particl URI</source>
+        <translation>Open particl URI</translation>
     </message>
     <message>
         <source>URI:</source>
@@ -2286,8 +2269,8 @@
         <translation>Hide transaction fee settings</translation>
     </message>
     <message>
-        <source>When there is less transaction volume than space in the blocks, miners as well as relaying nodes may enforce a minimum fee. Paying only this minimum fee is just fine, but be aware that this can result in a never confirming transaction once there is more demand for bitcoin transactions than the network can process.</source>
-        <translation>When there is less transaction volume than space in the blocks, miners as well as relaying nodes may enforce a minimum fee. Paying only this minimum fee is just fine, but be aware that this can result in a never confirming transaction once there is more demand for bitcoin transactions than the network can process.</translation>
+        <source>When there is less transaction volume than space in the blocks, miners as well as relaying nodes may enforce a minimum fee. Paying only this minimum fee is just fine, but be aware that this can result in a never confirming transaction once there is more demand for particl transactions than the network can process.</source>
+        <translation>When there is less transaction volume than space in the blocks, miners as well as relaying nodes may enforce a minimum fee. Paying only this minimum fee is just fine, but be aware that this can result in a never confirming transaction once there is more demand for particl transactions than the network can process.</translation>
     </message>
     <message>
         <source>A too low fee might result in a never confirming transaction (read the tooltip)</source>
@@ -2358,8 +2341,8 @@
         <translation>Cr&amp;eate Unsigned</translation>
     </message>
     <message>
-        <source>Creates a Partially Signed Bitcoin Transaction (PSBT) for use with e.g. an offline %1 wallet, or a PSBT-compatible hardware wallet.</source>
-        <translation>Creates a Partially Signed Bitcoin Transaction (PSBT) for use with e.g. an offline %1 wallet, or a PSBT-compatible hardware wallet.</translation>
+        <source>Creates a Partially Signed Particl Transaction (PSBT) for use with e.g. an offline %1 wallet, or a PSBT-compatible hardware wallet.</source>
+        <translation>Creates a Partially Signed Particl Transaction (PSBT) for use with e.g. an offline %1 wallet, or a PSBT-compatible hardware wallet.</translation>
     </message>
     <message>
         <source> from wallet '%1'</source>
@@ -2382,8 +2365,8 @@
         <translation>Göndermek istediğinize emin misiniz?</translation>
     </message>
     <message>
-        <source>Please, review your transaction proposal. This will produce a Partially Signed Bitcoin Transaction (PSBT) which you can copy and then sign with e.g. an offline %1 wallet, or a PSBT-compatible hardware wallet.</source>
-        <translation>Please, review your transaction proposal. This will produce a Partially Signed Bitcoin Transaction (PSBT) which you can copy and then sign with e.g. an offline %1 wallet, or a PSBT-compatible hardware wallet.</translation>
+        <source>Please, review your transaction proposal. This will produce a Partially Signed Particl Transaction (PSBT) which you can copy and then sign with e.g. an offline %1 wallet, or a PSBT-compatible hardware wallet.</source>
+        <translation>Please, review your transaction proposal. This will produce a Partially Signed Particl Transaction (PSBT) which you can copy and then sign with e.g. an offline %1 wallet, or a PSBT-compatible hardware wallet.</translation>
     </message>
     <message>
         <source>or</source>
@@ -2513,17 +2496,8 @@
         <translation>Önceden kullanılmış adres seç</translation>
     </message>
     <message>
-<<<<<<< HEAD
-        <source>This is a normal payment.</source>
-        <translation>Bu, normal bir ödemedir.</translation>
-    </message>
-    <message>
         <source>The Particl address to send the payment to</source>
         <translation>Ödemenin yollanacağı Particl adresi</translation>
-=======
-        <source>The Bitcoin address to send the payment to</source>
-        <translation>Ödemenin yollanacağı Bitcoin adresi</translation>
->>>>>>> ff53433f
     </message>
     <message>
         <source>Alt+A</source>
@@ -2542,17 +2516,12 @@
         <translation>Bu ögeyi kaldır</translation>
     </message>
     <message>
-<<<<<<< HEAD
+        <source>The amount to send in the selected unit</source>
+        <translation>The amount to send in the selected unit</translation>
+    </message>
+    <message>
         <source>The fee will be deducted from the amount being sent. The recipient will receive less particl than you enter in the amount field. If multiple recipients are selected, the fee is split equally.</source>
         <translation>Ücret yollanan tutardan alınacaktır. Alıcı tutar alanına girdiğinizden daha az particl alacaktır. Eğer birden çok alıcı seçiliyse ücret eşit olarak bölünecektir.</translation>
-=======
-        <source>The amount to send in the selected unit</source>
-        <translation>The amount to send in the selected unit</translation>
-    </message>
-    <message>
-        <source>The fee will be deducted from the amount being sent. The recipient will receive less bitcoins than you enter in the amount field. If multiple recipients are selected, the fee is split equally.</source>
-        <translation>Ücret yollanan tutardan alınacaktır. Alıcı tutar alanına girdiğinizden daha az bitcoin alacaktır. Eğer birden çok alıcı seçiliyse ücret eşit olarak bölünecektir.</translation>
->>>>>>> ff53433f
     </message>
     <message>
         <source>S&amp;ubtract fee from amount</source>
@@ -2677,21 +2646,16 @@
         <translation>İletinin imzalanmasında kullanılan Particl adresi</translation>
     </message>
     <message>
-<<<<<<< HEAD
+        <source>The signed message to verify</source>
+        <translation>The signed message to verify</translation>
+    </message>
+    <message>
+        <source>The signature given when the message was signed</source>
+        <translation>The signature given when the message was signed</translation>
+    </message>
+    <message>
         <source>Verify the message to ensure it was signed with the specified Particl address</source>
         <translation>Belirtilen Particl adresi ile imzalandığını doğrulamak için iletiyi kontrol et</translation>
-=======
-        <source>The signed message to verify</source>
-        <translation>The signed message to verify</translation>
-    </message>
-    <message>
-        <source>The signature given when the message was signed</source>
-        <translation>The signature given when the message was signed</translation>
-    </message>
-    <message>
-        <source>Verify the message to ensure it was signed with the specified Bitcoin address</source>
-        <translation>Belirtilen Bitcoin adresi ile imzalandığını doğrulamak için iletiyi kontrol et</translation>
->>>>>>> ff53433f
     </message>
     <message>
         <source>Verify &amp;Message</source>
