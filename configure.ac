--- conflicted
+++ resolved
@@ -750,13 +750,8 @@
 fi
 
 if test x$TARGET_OS != xwindows; then
-<<<<<<< HEAD
-  # All windows code is PIC, forcing it on just adds useless compile warnings
-  AX_CHECK_COMPILE_FLAG([-fPIC],[PIC_FLAGS="-fPIC";CFLAGS="$PIC_FLAGS $CFLAGS"])
-=======
   dnl All windows code is PIC, forcing it on just adds useless compile warnings
   AX_CHECK_COMPILE_FLAG([-fPIC],[PIC_FLAGS="-fPIC"])
->>>>>>> 3d675277
 fi
 
 dnl All versions of gcc that we commonly use for building are subject to bug
