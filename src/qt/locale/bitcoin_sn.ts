<TS language="sn" version="2.1">
<context>
    <name>AddressBookPage</name>
    <message>
        <source>Create a new address</source>
        <translation>Gadzira Kero Itsva</translation>
    </message>
    <message>
        <source>&amp;New</source>
        <translation>Itsva</translation>
    </message>
    <message>
        <source>&amp;Copy</source>
        <translation>&amp;Kopera</translation>
    </message>
    <message>
        <source>C&amp;lose</source>
        <translation>Vhara</translation>
    </message>
    <message>
        <source>&amp;Delete</source>
        <translation>Dzima</translation>
    </message>
    <message>
        <source>Sending addresses</source>
        <translation>Makero ekutumira</translation>
    </message>
    <message>
        <source>Receiving addresses</source>
        <translation>Makero ekutambira</translation>
    </message>
    <message>
        <source>&amp;Copy Address</source>
        <translation>Kopera Kero</translation>
    </message>
    <message>
        <source>&amp;Edit</source>
        <translation>&amp;Gadzirisa</translation>
    </message>
    </context>
<context>
    <name>AddressTableModel</name>
    <message>
        <source>Label</source>
        <translation>Zita</translation>
    </message>
    <message>
        <source>Address</source>
        <translation>Kero</translation>
    </message>
    <message>
        <source>(no label)</source>
        <translation>(hapana zita)</translation>
    </message>
</context>
<context>
    <name>AskPassphraseDialog</name>
    </context>
<context>
    <name>BanTableModel</name>
    <message>
        <source>Banned Until</source>
        <translation>Wakavharirwa Kusvika</translation>
    </message>
</context>
<context>
    <name>BitcoinGUI</name>
    <message>
        <source>E&amp;xit</source>
        <translation>Buda</translation>
    </message>
    <message>
        <source>Quit application</source>
        <translation>Vhara Application</translation>
    </message>
    <message>
        <source>&amp;About %1</source>
        <translation>&amp;Kuma %1</translation>
    </message>
    <message>
        <source>Show information about %1</source>
        <translation>Taridza ruzivo rwekuma %1</translation>
    </message>
    <message>
        <source>Show information about Qt</source>
        <translation>Taridza ruzivo rwe Qt</translation>
    </message>
    <message>
        <source>Open &amp;URI...</source>
        <translation>Vhura &amp;URI</translation>
    </message>
    <message>
        <source>&amp;Send</source>
        <translation>&amp;Tumira</translation>
    </message>
    <message>
        <source>&amp;Receive</source>
        <translation>&amp;Tambira</translation>
    </message>
    <message>
        <source>&amp;Show / Hide</source>
        <translation>&amp;Taridza/Usataridza</translation>
    </message>
    <message>
        <source>&amp;File</source>
        <translation>&amp;Faira</translation>
    </message>
    <message>
        <source>&amp;Help</source>
        <translation>&amp;Rubatsiro</translation>
    </message>
    <message>
        <source>%1 behind</source>
        <translation>%1 kumashure</translation>
    </message>
    <message>
        <source>Warning</source>
        <translation>Hokoyo</translation>
    </message>
    <message>
        <source>Information</source>
        <translation>Ruzivo</translation>
    </message>
    </context>
<context>
    <name>CoinControlDialog</name>
    <message>
        <source>Amount</source>
        <translation>Marii</translation>
    </message>
    <message>
        <source>Date</source>
        <translation>Zuva</translation>
    </message>
    <message>
        <source>(no label)</source>
        <translation>(hapana zita)</translation>
    </message>
    </context>
<context>
    <name>CreateWalletActivity</name>
    </context>
<context>
    <name>CreateWalletDialog</name>
    </context>
<context>
    <name>EditAddressDialog</name>
    </context>
<context>
    <name>FreespaceChecker</name>
    </context>
<context>
    <name>HelpMessageDialog</name>
    </context>
<context>
    <name>Intro</name>
<<<<<<< HEAD
    <message>
        <source>Particl</source>
        <translation>Particl</translation>
=======
    <message numerus="yes">
        <source>%n GB of space available</source>
        <translation type="unfinished">
            <numerusform />
            <numerusform />
        </translation>
    </message>
    <message numerus="yes">
        <source>(of %n GB needed)</source>
        <translation type="unfinished">
            <numerusform />
            <numerusform />
        </translation>
    </message>
    <message numerus="yes">
        <source>(%n GB needed for full chain)</source>
        <translation type="unfinished">
            <numerusform />
            <numerusform />
        </translation>
    </message>
    <message numerus="yes">
        <source>(sufficient to restore backups %n day(s) old)</source>
        <extracomment>Explanatory text on the capability of the current prune target.</extracomment>
        <translation type="unfinished">
            <numerusform />
            <numerusform />
        </translation>
>>>>>>> 3f385c91
    </message>
    </context>
<context>
    <name>ModalOverlay</name>
    </context>
<context>
    <name>OpenURIDialog</name>
    </context>
<context>
    <name>OpenWalletActivity</name>
    </context>
<context>
    <name>OptionsDialog</name>
    </context>
<context>
    <name>OverviewPage</name>
    </context>
<context>
    <name>PSBTOperationsDialog</name>
    </context>
<context>
    <name>PaymentServer</name>
    </context>
<context>
    <name>PeerTableModel</name>
    </context>
<context>
    <name>QObject</name>
    <message>
        <source>Amount</source>
        <translation>Marii</translation>
    </message>
    <message>
        <source>Enter a Particl address (e.g. %1)</source>
        <translation>Nyora kero ye Particl (sekuti %1)</translation>
    </message>
    <message>
        <source>%1 d</source>
        <translation>%1 d</translation>
    </message>
    <message>
        <source>%1 h</source>
        <translation>%1 h</translation>
    </message>
    <message>
        <source>%1 m</source>
        <translation>%1 m</translation>
    </message>
    <message>
        <source>%1 s</source>
        <translation>%1 s</translation>
    </message>
    <message>
        <source>None</source>
        <translation>Hapana</translation>
    </message>
    <message>
        <source>N/A</source>
        <translation>Hapana</translation>
    </message>
    </context>
<context>
    <name>QRImageWidget</name>
    </context>
<context>
    <name>RPCConsole</name>
    <message>
        <source>N/A</source>
        <translation>Hapana</translation>
    </message>
    </context>
<context>
    <name>ReceiveCoinsDialog</name>
    </context>
<context>
    <name>ReceiveRequestDialog</name>
    </context>
<context>
    <name>RecentRequestsTableModel</name>
    <message>
        <source>Date</source>
        <translation>Zuva</translation>
    </message>
    <message>
        <source>Label</source>
        <translation>Zita</translation>
    </message>
    <message>
        <source>(no label)</source>
        <translation>(hapana zita)</translation>
    </message>
    </context>
<context>
    <name>SendCoinsDialog</name>
    <message>
        <source>(no label)</source>
        <translation>(hapana zita)</translation>
    </message>
</context>
<context>
    <name>SendCoinsEntry</name>
    </context>
<context>
    <name>ShutdownWindow</name>
    </context>
<context>
    <name>SignVerifyMessageDialog</name>
    </context>
<context>
    <name>TrafficGraphWidget</name>
    </context>
<context>
    <name>TransactionDesc</name>
    <message>
        <source>Date</source>
        <translation>Zuva</translation>
    </message>
    <message>
        <source>Amount</source>
        <translation>Marii</translation>
    </message>
    </context>
<context>
    <name>TransactionDescDialog</name>
    </context>
<context>
    <name>TransactionTableModel</name>
    <message>
        <source>Date</source>
        <translation>Zuva</translation>
    </message>
    <message>
        <source>Label</source>
        <translation>Zita</translation>
    </message>
    <message>
        <source>(no label)</source>
        <translation>(hapana zita)</translation>
    </message>
    </context>
<context>
    <name>TransactionView</name>
    <message>
        <source>Date</source>
        <translation>Zuva</translation>
    </message>
    <message>
        <source>Label</source>
        <translation>Zita</translation>
    </message>
    <message>
        <source>Address</source>
        <translation>Kero</translation>
    </message>
    </context>
<context>
    <name>UnitDisplayStatusBarControl</name>
    </context>
<context>
    <name>WalletController</name>
    </context>
<context>
    <name>WalletFrame</name>
    </context>
<context>
    <name>WalletModel</name>
    </context>
<context>
    <name>WalletView</name>
    </context>
<context>
    <name>bitcoin-core</name>
    </context>
</TS><|MERGE_RESOLUTION|>--- conflicted
+++ resolved
@@ -1,164 +1,216 @@
-<TS language="sn" version="2.1">
+<TS version="2.1" language="sn">
 <context>
     <name>AddressBookPage</name>
     <message>
         <source>Create a new address</source>
-        <translation>Gadzira Kero Itsva</translation>
+        <translation type="unfinished">Gadzira Kero Itsva</translation>
     </message>
     <message>
         <source>&amp;New</source>
-        <translation>Itsva</translation>
+        <translation type="unfinished">Itsva</translation>
     </message>
     <message>
         <source>&amp;Copy</source>
-        <translation>&amp;Kopera</translation>
+        <translation type="unfinished">&amp;Kopera</translation>
     </message>
     <message>
         <source>C&amp;lose</source>
-        <translation>Vhara</translation>
+        <translation type="unfinished">Vhara</translation>
     </message>
     <message>
         <source>&amp;Delete</source>
-        <translation>Dzima</translation>
+        <translation type="unfinished">Dzima</translation>
     </message>
     <message>
         <source>Sending addresses</source>
-        <translation>Makero ekutumira</translation>
+        <translation type="unfinished">Makero ekutumira</translation>
     </message>
     <message>
         <source>Receiving addresses</source>
-        <translation>Makero ekutambira</translation>
+        <translation type="unfinished">Makero ekutambira</translation>
     </message>
     <message>
         <source>&amp;Copy Address</source>
-        <translation>Kopera Kero</translation>
+        <translation type="unfinished">Kopera Kero</translation>
     </message>
     <message>
         <source>&amp;Edit</source>
-        <translation>&amp;Gadzirisa</translation>
+        <translation type="unfinished">&amp;Gadzirisa</translation>
     </message>
     </context>
 <context>
     <name>AddressTableModel</name>
     <message>
         <source>Label</source>
-        <translation>Zita</translation>
+        <translation type="unfinished">Zita</translation>
     </message>
     <message>
         <source>Address</source>
-        <translation>Kero</translation>
-    </message>
-    <message>
-        <source>(no label)</source>
-        <translation>(hapana zita)</translation>
+        <translation type="unfinished">Kero</translation>
+    </message>
+    <message>
+        <source>(no label)</source>
+        <translation type="unfinished">(hapana zita)</translation>
     </message>
 </context>
 <context>
-    <name>AskPassphraseDialog</name>
-    </context>
-<context>
     <name>BanTableModel</name>
     <message>
         <source>Banned Until</source>
-        <translation>Wakavharirwa Kusvika</translation>
+        <translation type="unfinished">Wakavharirwa Kusvika</translation>
     </message>
 </context>
 <context>
+    <name>QObject</name>
+    <message>
+        <source>Amount</source>
+        <translation type="unfinished">Marii</translation>
+    </message>
+    <message>
+        <source>Enter a Particl address (e.g. %1)</source>
+        <translation type="unfinished">Nyora kero ye Particl (sekuti %1)</translation>
+    </message>
+    <message>
+        <source>None</source>
+        <translation type="unfinished">Hapana</translation>
+    </message>
+    <message>
+        <source>N/A</source>
+        <translation type="unfinished">Hapana</translation>
+    </message>
+    <message numerus="yes">
+        <source>%n second(s)</source>
+        <translation type="unfinished">
+            <numerusform />
+            <numerusform />
+        </translation>
+    </message>
+    <message numerus="yes">
+        <source>%n minute(s)</source>
+        <translation type="unfinished">
+            <numerusform />
+            <numerusform />
+        </translation>
+    </message>
+    <message numerus="yes">
+        <source>%n hour(s)</source>
+        <translation type="unfinished">
+            <numerusform />
+            <numerusform />
+        </translation>
+    </message>
+    <message numerus="yes">
+        <source>%n day(s)</source>
+        <translation type="unfinished">
+            <numerusform />
+            <numerusform />
+        </translation>
+    </message>
+    <message numerus="yes">
+        <source>%n week(s)</source>
+        <translation type="unfinished">
+            <numerusform />
+            <numerusform />
+        </translation>
+    </message>
+    <message numerus="yes">
+        <source>%n year(s)</source>
+        <translation type="unfinished">
+            <numerusform />
+            <numerusform />
+        </translation>
+    </message>
+    </context>
+<context>
     <name>BitcoinGUI</name>
     <message>
         <source>E&amp;xit</source>
-        <translation>Buda</translation>
+        <translation type="unfinished">Buda</translation>
     </message>
     <message>
         <source>Quit application</source>
-        <translation>Vhara Application</translation>
+        <translation type="unfinished">Vhara Application</translation>
     </message>
     <message>
         <source>&amp;About %1</source>
-        <translation>&amp;Kuma %1</translation>
+        <translation type="unfinished">&amp;Kuma %1</translation>
     </message>
     <message>
         <source>Show information about %1</source>
-        <translation>Taridza ruzivo rwekuma %1</translation>
+        <translation type="unfinished">Taridza ruzivo rwekuma %1</translation>
     </message>
     <message>
         <source>Show information about Qt</source>
-        <translation>Taridza ruzivo rwe Qt</translation>
-    </message>
-    <message>
-        <source>Open &amp;URI...</source>
-        <translation>Vhura &amp;URI</translation>
+        <translation type="unfinished">Taridza ruzivo rwe Qt</translation>
     </message>
     <message>
         <source>&amp;Send</source>
-        <translation>&amp;Tumira</translation>
+        <translation type="unfinished">&amp;Tumira</translation>
     </message>
     <message>
         <source>&amp;Receive</source>
-        <translation>&amp;Tambira</translation>
-    </message>
-    <message>
-        <source>&amp;Show / Hide</source>
-        <translation>&amp;Taridza/Usataridza</translation>
+        <translation type="unfinished">&amp;Tambira</translation>
     </message>
     <message>
         <source>&amp;File</source>
-        <translation>&amp;Faira</translation>
+        <translation type="unfinished">&amp;Faira</translation>
     </message>
     <message>
         <source>&amp;Help</source>
-        <translation>&amp;Rubatsiro</translation>
+        <translation type="unfinished">&amp;Rubatsiro</translation>
+    </message>
+    <message numerus="yes">
+        <source>Processed %n block(s) of transaction history.</source>
+        <translation type="unfinished">
+            <numerusform />
+            <numerusform />
+        </translation>
     </message>
     <message>
         <source>%1 behind</source>
-        <translation>%1 kumashure</translation>
+        <translation type="unfinished">%1 kumashure</translation>
     </message>
     <message>
         <source>Warning</source>
-        <translation>Hokoyo</translation>
+        <translation type="unfinished">Hokoyo</translation>
     </message>
     <message>
         <source>Information</source>
-        <translation>Ruzivo</translation>
+        <translation type="unfinished">Ruzivo</translation>
+    </message>
+    <message numerus="yes">
+        <source>%n active connection(s) to Particl network.</source>
+        <extracomment>A substring of the tooltip.</extracomment>
+        <translation type="unfinished">
+            <numerusform />
+            <numerusform />
+        </translation>
     </message>
     </context>
 <context>
     <name>CoinControlDialog</name>
     <message>
         <source>Amount</source>
-        <translation>Marii</translation>
-    </message>
-    <message>
-        <source>Date</source>
-        <translation>Zuva</translation>
-    </message>
-    <message>
-        <source>(no label)</source>
-        <translation>(hapana zita)</translation>
-    </message>
-    </context>
-<context>
-    <name>CreateWalletActivity</name>
+        <translation type="unfinished">Marii</translation>
+    </message>
+    <message>
+        <source>Date</source>
+        <translation type="unfinished">Zuva</translation>
+    </message>
+    <message>
+        <source>(no label)</source>
+        <translation type="unfinished">(hapana zita)</translation>
+    </message>
     </context>
 <context>
     <name>CreateWalletDialog</name>
-    </context>
-<context>
-    <name>EditAddressDialog</name>
-    </context>
-<context>
-    <name>FreespaceChecker</name>
-    </context>
-<context>
-    <name>HelpMessageDialog</name>
+    <message>
+        <source>Wallet</source>
+        <translation type="unfinished">Chikwama</translation>
+    </message>
     </context>
 <context>
     <name>Intro</name>
-<<<<<<< HEAD
-    <message>
-        <source>Particl</source>
-        <translation>Particl</translation>
-=======
     <message numerus="yes">
         <source>%n GB of space available</source>
         <translation type="unfinished">
@@ -187,178 +239,98 @@
             <numerusform />
             <numerusform />
         </translation>
->>>>>>> 3f385c91
-    </message>
-    </context>
-<context>
-    <name>ModalOverlay</name>
-    </context>
-<context>
-    <name>OpenURIDialog</name>
-    </context>
-<context>
-    <name>OpenWalletActivity</name>
-    </context>
-<context>
-    <name>OptionsDialog</name>
-    </context>
-<context>
-    <name>OverviewPage</name>
-    </context>
-<context>
-    <name>PSBTOperationsDialog</name>
-    </context>
-<context>
-    <name>PaymentServer</name>
+    </message>
     </context>
 <context>
     <name>PeerTableModel</name>
-    </context>
-<context>
-    <name>QObject</name>
+    <message>
+        <source>Address</source>
+        <extracomment>Title of Peers Table column which contains the IP/Onion/I2P address of the connected peer.</extracomment>
+        <translation type="unfinished">Kero</translation>
+    </message>
+    </context>
+<context>
+    <name>RPCConsole</name>
+    <message>
+        <source>N/A</source>
+        <translation type="unfinished">Hapana</translation>
+    </message>
+    </context>
+<context>
+    <name>RecentRequestsTableModel</name>
+    <message>
+        <source>Date</source>
+        <translation type="unfinished">Zuva</translation>
+    </message>
+    <message>
+        <source>Label</source>
+        <translation type="unfinished">Zita</translation>
+    </message>
+    <message>
+        <source>(no label)</source>
+        <translation type="unfinished">(hapana zita)</translation>
+    </message>
+    </context>
+<context>
+    <name>SendCoinsDialog</name>
+    <message numerus="yes">
+        <source>Estimated to begin confirmation within %n block(s).</source>
+        <translation type="unfinished">
+            <numerusform />
+            <numerusform />
+        </translation>
+    </message>
+    <message>
+        <source>(no label)</source>
+        <translation type="unfinished">(hapana zita)</translation>
+    </message>
+</context>
+<context>
+    <name>TransactionDesc</name>
+    <message>
+        <source>Date</source>
+        <translation type="unfinished">Zuva</translation>
+    </message>
+    <message numerus="yes">
+        <source>matures in %n more block(s)</source>
+        <translation type="unfinished">
+            <numerusform />
+            <numerusform />
+        </translation>
+    </message>
     <message>
         <source>Amount</source>
-        <translation>Marii</translation>
-    </message>
-    <message>
-        <source>Enter a Particl address (e.g. %1)</source>
-        <translation>Nyora kero ye Particl (sekuti %1)</translation>
-    </message>
-    <message>
-        <source>%1 d</source>
-        <translation>%1 d</translation>
-    </message>
-    <message>
-        <source>%1 h</source>
-        <translation>%1 h</translation>
-    </message>
-    <message>
-        <source>%1 m</source>
-        <translation>%1 m</translation>
-    </message>
-    <message>
-        <source>%1 s</source>
-        <translation>%1 s</translation>
-    </message>
-    <message>
-        <source>None</source>
-        <translation>Hapana</translation>
-    </message>
-    <message>
-        <source>N/A</source>
-        <translation>Hapana</translation>
-    </message>
-    </context>
-<context>
-    <name>QRImageWidget</name>
-    </context>
-<context>
-    <name>RPCConsole</name>
-    <message>
-        <source>N/A</source>
-        <translation>Hapana</translation>
-    </message>
-    </context>
-<context>
-    <name>ReceiveCoinsDialog</name>
-    </context>
-<context>
-    <name>ReceiveRequestDialog</name>
-    </context>
-<context>
-    <name>RecentRequestsTableModel</name>
-    <message>
-        <source>Date</source>
-        <translation>Zuva</translation>
+        <translation type="unfinished">Marii</translation>
+    </message>
+    </context>
+<context>
+    <name>TransactionTableModel</name>
+    <message>
+        <source>Date</source>
+        <translation type="unfinished">Zuva</translation>
     </message>
     <message>
         <source>Label</source>
-        <translation>Zita</translation>
-    </message>
-    <message>
-        <source>(no label)</source>
-        <translation>(hapana zita)</translation>
-    </message>
-    </context>
-<context>
-    <name>SendCoinsDialog</name>
-    <message>
-        <source>(no label)</source>
-        <translation>(hapana zita)</translation>
-    </message>
-</context>
-<context>
-    <name>SendCoinsEntry</name>
-    </context>
-<context>
-    <name>ShutdownWindow</name>
-    </context>
-<context>
-    <name>SignVerifyMessageDialog</name>
-    </context>
-<context>
-    <name>TrafficGraphWidget</name>
-    </context>
-<context>
-    <name>TransactionDesc</name>
-    <message>
-        <source>Date</source>
-        <translation>Zuva</translation>
-    </message>
-    <message>
-        <source>Amount</source>
-        <translation>Marii</translation>
-    </message>
-    </context>
-<context>
-    <name>TransactionDescDialog</name>
-    </context>
-<context>
-    <name>TransactionTableModel</name>
-    <message>
-        <source>Date</source>
-        <translation>Zuva</translation>
+        <translation type="unfinished">Zita</translation>
+    </message>
+    <message>
+        <source>(no label)</source>
+        <translation type="unfinished">(hapana zita)</translation>
+    </message>
+    </context>
+<context>
+    <name>TransactionView</name>
+    <message>
+        <source>Date</source>
+        <translation type="unfinished">Zuva</translation>
     </message>
     <message>
         <source>Label</source>
-        <translation>Zita</translation>
-    </message>
-    <message>
-        <source>(no label)</source>
-        <translation>(hapana zita)</translation>
-    </message>
-    </context>
-<context>
-    <name>TransactionView</name>
-    <message>
-        <source>Date</source>
-        <translation>Zuva</translation>
-    </message>
-    <message>
-        <source>Label</source>
-        <translation>Zita</translation>
+        <translation type="unfinished">Zita</translation>
     </message>
     <message>
         <source>Address</source>
-        <translation>Kero</translation>
-    </message>
-    </context>
-<context>
-    <name>UnitDisplayStatusBarControl</name>
-    </context>
-<context>
-    <name>WalletController</name>
-    </context>
-<context>
-    <name>WalletFrame</name>
-    </context>
-<context>
-    <name>WalletModel</name>
-    </context>
-<context>
-    <name>WalletView</name>
-    </context>
-<context>
-    <name>bitcoin-core</name>
+        <translation type="unfinished">Kero</translation>
+    </message>
     </context>
 </TS>