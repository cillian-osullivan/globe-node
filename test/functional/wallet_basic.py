#!/usr/bin/env python3
# Copyright (c) 2014-2019 The Bitcoin Core developers
# Distributed under the MIT software license, see the accompanying
# file COPYING or http://www.opensource.org/licenses/mit-license.php.
"""Test the wallet."""
from decimal import Decimal
import time

from test_framework.test_framework import BitcoinTestFramework
from test_framework.util import (
    assert_array_result,
    assert_equal,
    assert_fee_amount,
    assert_raises_rpc_error,
    connect_nodes,
    wait_until,
)
from test_framework.wallet_util import test_address


class WalletTest(BitcoinTestFramework):
    def set_test_params(self):
        self.num_nodes = 4
        self.extra_args = [[
            "-acceptnonstdtxn=1",
        ]] * self.num_nodes
        self.setup_clean_chain = True
        self.supports_cli = False

    def skip_test_if_missing_module(self):
        self.skip_if_no_wallet()

    def setup_network(self):
        self.setup_nodes()
        # Only need nodes 0-2 running at start of test
        self.stop_node(3)
        connect_nodes(self.nodes[0], 1)
        connect_nodes(self.nodes[1], 2)
        connect_nodes(self.nodes[0], 2)
        self.sync_all(self.nodes[0:3])

    def check_fee_amount(self, curr_balance, balance_with_fee, fee_per_byte, tx_size):
        """Return curr_balance after asserting the fee was in range"""
        fee = balance_with_fee - curr_balance
        assert_fee_amount(fee, tx_size, fee_per_byte * 1000)
        return curr_balance

    def get_vsize(self, txn):
        return self.nodes[0].decoderawtransaction(txn)['vsize']

    def run_test(self):

        # Check that there's no UTXO on none of the nodes
        assert_equal(len(self.nodes[0].listunspent()), 0)
        assert_equal(len(self.nodes[1].listunspent()), 0)
        assert_equal(len(self.nodes[2].listunspent()), 0)

        self.log.info("Mining blocks...")

        self.nodes[0].generate(1)

        walletinfo = self.nodes[0].getwalletinfo()
        assert_equal(walletinfo['immature_balance'], 50)
        assert_equal(walletinfo['balance'], 0)

        self.sync_all(self.nodes[0:3])
        self.nodes[1].generate(101)
        self.sync_all(self.nodes[0:3])

        assert_equal(self.nodes[0].getbalance(), 50)
        assert_equal(self.nodes[1].getbalance(), 50)
        assert_equal(self.nodes[2].getbalance(), 0)

        # Check that only first and second nodes have UTXOs
        utxos = self.nodes[0].listunspent()
        assert_equal(len(utxos), 1)
        assert_equal(len(self.nodes[1].listunspent()), 1)
        assert_equal(len(self.nodes[2].listunspent()), 0)

        self.log.info("test gettxout")
        confirmed_txid, confirmed_index = utxos[0]["txid"], utxos[0]["vout"]
        # First, outputs that are unspent both in the chain and in the
        # mempool should appear with or without include_mempool
        txout = self.nodes[0].gettxout(txid=confirmed_txid, n=confirmed_index, include_mempool=False)
        assert_equal(txout['value'], 50)
        txout = self.nodes[0].gettxout(txid=confirmed_txid, n=confirmed_index, include_mempool=True)
        assert_equal(txout['value'], 50)

        # Send 21 BTC from 0 to 2 using sendtoaddress call.
        self.nodes[0].sendtoaddress(self.nodes[2].getnewaddress(), 11)
        mempool_txid = self.nodes[0].sendtoaddress(self.nodes[2].getnewaddress(), 10)

        self.log.info("test gettxout (second part)")
        # utxo spent in mempool should be visible if you exclude mempool
        # but invisible if you include mempool
        txout = self.nodes[0].gettxout(confirmed_txid, confirmed_index, False)
        assert_equal(txout['value'], 50)
        txout = self.nodes[0].gettxout(confirmed_txid, confirmed_index, True)
        assert txout is None
        # new utxo from mempool should be invisible if you exclude mempool
        # but visible if you include mempool
        txout = self.nodes[0].gettxout(mempool_txid, 0, False)
        assert txout is None
        txout1 = self.nodes[0].gettxout(mempool_txid, 0, True)
        txout2 = self.nodes[0].gettxout(mempool_txid, 1, True)
        # note the mempool tx will have randomly assigned indices
        # but 10 will go to node2 and the rest will go to node0
        balance = self.nodes[0].getbalance()
        assert_equal(set([txout1['value'], txout2['value']]), set([10, balance]))
        walletinfo = self.nodes[0].getwalletinfo()
        assert_equal(walletinfo['immature_balance'], 0)

        # Have node0 mine a block, thus it will collect its own fee.
        self.nodes[0].generate(1)
        self.sync_all(self.nodes[0:3])

        # Exercise locking of unspent outputs
        unspent_0 = self.nodes[2].listunspent()[0]
        unspent_0 = {"txid": unspent_0["txid"], "vout": unspent_0["vout"]}
        assert_raises_rpc_error(-8, "Invalid parameter, expected locked output", self.nodes[2].lockunspent, True, [unspent_0])
        self.nodes[2].lockunspent(False, [unspent_0])
        assert_raises_rpc_error(-8, "Invalid parameter, output already locked", self.nodes[2].lockunspent, False, [unspent_0])
        assert_raises_rpc_error(-4, "Insufficient funds", self.nodes[2].sendtoaddress, self.nodes[2].getnewaddress(), 20)
        assert_equal([unspent_0], self.nodes[2].listlockunspent())
        self.nodes[2].lockunspent(True, [unspent_0])
        assert_equal(len(self.nodes[2].listlockunspent()), 0)
        assert_raises_rpc_error(-8, "txid must be of length 64 (not 34, for '0000000000000000000000000000000000')",
                                self.nodes[2].lockunspent, False,
                                [{"txid": "0000000000000000000000000000000000", "vout": 0}])
        assert_raises_rpc_error(-8, "txid must be hexadecimal string (not 'ZZZ0000000000000000000000000000000000000000000000000000000000000')",
                                self.nodes[2].lockunspent, False,
                                [{"txid": "ZZZ0000000000000000000000000000000000000000000000000000000000000", "vout": 0}])
        assert_raises_rpc_error(-8, "Invalid parameter, unknown transaction",
                                self.nodes[2].lockunspent, False,
                                [{"txid": "0000000000000000000000000000000000000000000000000000000000000000", "vout": 0}])
        assert_raises_rpc_error(-8, "Invalid parameter, vout index out of bounds",
                                self.nodes[2].lockunspent, False,
                                [{"txid": unspent_0["txid"], "vout": 999}])

        self.log.info("test lockunspent unlocks on spend")
        # An output should be unlocked when spent
        unspent_0 = self.nodes[1].listunspent()[0]
        self.nodes[1].lockunspent(False, [unspent_0])
        tx = self.nodes[1].createrawtransaction([unspent_0], { self.nodes[1].getnewaddress() : 1 })
        tx = self.nodes[1].fundrawtransaction(tx)['hex']
        tx = self.nodes[1].signrawtransactionwithwallet(tx)["hex"]
        self.nodes[1].sendrawtransaction(tx)
        assert_equal(len(self.nodes[1].listlockunspent()), 0)

        # Have node1 generate 100 blocks (so node0 can recover the fee)
        self.nodes[1].generate(100)
        self.sync_all(self.nodes[0:3])

        # node0 should end up with 100 btc in block rewards plus fees, but
        # minus the 21 plus fees sent to node2
        assert_equal(self.nodes[0].getbalance(), 100 - 21)
        assert_equal(self.nodes[2].getbalance(), 21)

        # Node0 should have two unspent outputs.
        # Create a couple of transactions to send them to node2, submit them through
        # node1, and make sure both node0 and node2 pick them up properly:
        node0utxos = self.nodes[0].listunspent(1)
        assert_equal(len(node0utxos), 2)

        # create both transactions
        txns_to_send = []
        for utxo in node0utxos:
            inputs = []
            outputs = {}
            inputs.append({"txid": utxo["txid"], "vout": utxo["vout"]})
            outputs[self.nodes[2].getnewaddress()] = utxo["amount"] - 3
            raw_tx = self.nodes[0].createrawtransaction(inputs, outputs)
            txns_to_send.append(self.nodes[0].signrawtransactionwithwallet(raw_tx))

        # Have node 1 (miner) send the transactions
        self.nodes[1].sendrawtransaction(hexstring=txns_to_send[0]["hex"], maxfeerate=0)
        self.nodes[1].sendrawtransaction(hexstring=txns_to_send[1]["hex"], maxfeerate=0)

        # Have node1 mine a block to confirm transactions:
        self.nodes[1].generate(1)
        self.sync_all(self.nodes[0:3])

        assert_equal(self.nodes[0].getbalance(), 0)
        assert_equal(self.nodes[2].getbalance(), 94)

        # Verify that a spent output cannot be locked anymore
        spent_0 = {"txid": node0utxos[0]["txid"], "vout": node0utxos[0]["vout"]}
        assert_raises_rpc_error(-8, "Invalid parameter, expected unspent output", self.nodes[0].lockunspent, False, [spent_0])

        # Send 10 BTC normal
        address = self.nodes[0].getnewaddress("test")
        fee_per_byte = Decimal('0.001') / 1000
        self.nodes[2].settxfee(fee_per_byte * 1000)
        txid = self.nodes[2].sendtoaddress(address, 10, "", "", False)
        self.nodes[2].generate(1)
        self.sync_all(self.nodes[0:3])
        node_2_bal = self.check_fee_amount(self.nodes[2].getbalance(), Decimal('84'), fee_per_byte, self.get_vsize(self.nodes[2].gettransaction(txid)['hex']))
        assert_equal(self.nodes[0].getbalance(), Decimal('10'))

        # Send 10 BTC with subtract fee from amount
        txid = self.nodes[2].sendtoaddress(address, 10, "", "", True)
        self.nodes[2].generate(1)
        self.sync_all(self.nodes[0:3])
        node_2_bal -= Decimal('10')
        assert_equal(self.nodes[2].getbalance(), node_2_bal)
        node_0_bal = self.check_fee_amount(self.nodes[0].getbalance(), Decimal('20'), fee_per_byte, self.get_vsize(self.nodes[2].gettransaction(txid)['hex']))

        # Sendmany 10 BTC
        txid = self.nodes[2].sendmany('', {address: 10}, 0, "", [])
        self.nodes[2].generate(1)
        self.sync_all(self.nodes[0:3])
        node_0_bal += Decimal('10')
        node_2_bal = self.check_fee_amount(self.nodes[2].getbalance(), node_2_bal - Decimal('10'), fee_per_byte, self.get_vsize(self.nodes[2].gettransaction(txid)['hex']))
        assert_equal(self.nodes[0].getbalance(), node_0_bal)

        # Sendmany 10 BTC with subtract fee from amount
        txid = self.nodes[2].sendmany('', {address: 10}, 0, "", [address])
        self.nodes[2].generate(1)
        self.sync_all(self.nodes[0:3])
        node_2_bal -= Decimal('10')
        assert_equal(self.nodes[2].getbalance(), node_2_bal)
        node_0_bal = self.check_fee_amount(self.nodes[0].getbalance(), node_0_bal + Decimal('10'), fee_per_byte, self.get_vsize(self.nodes[2].gettransaction(txid)['hex']))

        self.start_node(3, self.nodes[3].extra_args)
        connect_nodes(self.nodes[0], 3)
        self.sync_all()

        # check if we can list zero value tx as available coins
        # 1. create raw_tx
        # 2. hex-changed one output to 0.0
        # 3. sign and send
        # 4. check if recipient (node0) can list the zero value tx
        usp = self.nodes[1].listunspent(query_options={'minimumAmount': '49.998'})[0]
        inputs = [{"txid": usp['txid'], "vout": usp['vout']}]
        outputs = {self.nodes[1].getnewaddress(): 49.998, self.nodes[0].getnewaddress(): 11.11}

        raw_tx = self.nodes[1].createrawtransaction(inputs, outputs).replace("c0833842", "00000000")  # replace 11.11 with 0.0 (int32)
        signed_raw_tx = self.nodes[1].signrawtransactionwithwallet(raw_tx)
        decoded_raw_tx = self.nodes[1].decoderawtransaction(signed_raw_tx['hex'])
        zero_value_txid = decoded_raw_tx['txid']
        self.nodes[1].sendrawtransaction(signed_raw_tx['hex'])

        self.sync_all()
        self.nodes[1].generate(1)  # mine a block
        self.sync_all()

        unspent_txs = self.nodes[0].listunspent()  # zero value tx must be in listunspents output
        found = False
        for uTx in unspent_txs:
            if uTx['txid'] == zero_value_txid:
                found = True
                assert_equal(uTx['amount'], Decimal('0'))
        assert found

        # do some -walletbroadcast tests
        self.stop_nodes()
        self.start_node(0, ["-walletbroadcast=0"])
        self.start_node(1, ["-walletbroadcast=0"])
        self.start_node(2, ["-walletbroadcast=0"])
        connect_nodes(self.nodes[0], 1)
        connect_nodes(self.nodes[1], 2)
        connect_nodes(self.nodes[0], 2)
        self.sync_all(self.nodes[0:3])

        txid_not_broadcast = self.nodes[0].sendtoaddress(self.nodes[2].getnewaddress(), 2)
        tx_obj_not_broadcast = self.nodes[0].gettransaction(txid_not_broadcast)
        self.nodes[1].generate(1)  # mine a block, tx should not be in there
        self.sync_all(self.nodes[0:3])
        assert_equal(self.nodes[2].getbalance(), node_2_bal)  # should not be changed because tx was not broadcasted

        # now broadcast from another node, mine a block, sync, and check the balance
        self.nodes[1].sendrawtransaction(tx_obj_not_broadcast['hex'])
        self.nodes[1].generate(1)
        self.sync_all(self.nodes[0:3])
        node_2_bal += 2
        tx_obj_not_broadcast = self.nodes[0].gettransaction(txid_not_broadcast)
        assert_equal(self.nodes[2].getbalance(), node_2_bal)

        # create another tx
        self.nodes[0].sendtoaddress(self.nodes[2].getnewaddress(), 2)

        # restart the nodes with -walletbroadcast=1
        self.stop_nodes()
        self.start_node(0)
        self.start_node(1)
        self.start_node(2)
        connect_nodes(self.nodes[0], 1)
        connect_nodes(self.nodes[1], 2)
        connect_nodes(self.nodes[0], 2)
        self.sync_blocks(self.nodes[0:3])

        self.nodes[0].generate(1)
        self.sync_blocks(self.nodes[0:3])
        node_2_bal += 2

        # tx should be added to balance because after restarting the nodes tx should be broadcast
        assert_equal(self.nodes[2].getbalance(), node_2_bal)

        # send a tx with value in a string (PR#6380 +)
        txid = self.nodes[0].sendtoaddress(self.nodes[2].getnewaddress(), "2")
        tx_obj = self.nodes[0].gettransaction(txid)
        assert_equal(tx_obj['amount'], Decimal('-2'))

        txid = self.nodes[0].sendtoaddress(self.nodes[2].getnewaddress(), "0.0001")
        tx_obj = self.nodes[0].gettransaction(txid)
        assert_equal(tx_obj['amount'], Decimal('-0.0001'))

        # check if JSON parser can handle scientific notation in strings
        txid = self.nodes[0].sendtoaddress(self.nodes[2].getnewaddress(), "1e-4")
        tx_obj = self.nodes[0].gettransaction(txid)
        assert_equal(tx_obj['amount'], Decimal('-0.0001'))

        # General checks for errors from incorrect inputs
        # This will raise an exception because the amount type is wrong
        assert_raises_rpc_error(-3, "Invalid amount", self.nodes[0].sendtoaddress, self.nodes[2].getnewaddress(), "1f-4")

        # This will raise an exception since generate does not accept a string
        assert_raises_rpc_error(-1, "not an integer", self.nodes[0].generate, "2")

        if not self.options.descriptors:

            # This will raise an exception for the invalid private key format
            assert_raises_rpc_error(-5, "Invalid private key encoding", self.nodes[0].importprivkey, "invalid")

            # This will raise an exception for importing an address with the PS2H flag
            temp_address = self.nodes[1].getnewaddress("", "p2sh-segwit")
            assert_raises_rpc_error(-5, "Cannot use the p2sh flag with an address - use a script instead", self.nodes[0].importaddress, temp_address, "label", False, True)

<<<<<<< HEAD
        # This will raise an exception for attempting to get the private key of an invalid Bitcoin address
        assert_raises_rpc_error(-5, "Invalid Particl address", self.nodes[0].dumpprivkey, "invalid")

        # This will raise an exception for attempting to set a label for an invalid Bitcoin address
        assert_raises_rpc_error(-5, "Invalid Particl address", self.nodes[0].setlabel, "invalid address", "label")

        # This will raise an exception for importing an invalid address
        assert_raises_rpc_error(-5, "Invalid Particl address or script", self.nodes[0].importaddress, "invalid")
=======
            # This will raise an exception for attempting to dump the private key of an address you do not own
            assert_raises_rpc_error(-3, "Address does not refer to a key", self.nodes[0].dumpprivkey, temp_address)

            # This will raise an exception for attempting to get the private key of an invalid Bitcoin address
            assert_raises_rpc_error(-5, "Invalid Bitcoin address", self.nodes[0].dumpprivkey, "invalid")

            # This will raise an exception for attempting to set a label for an invalid Bitcoin address
            assert_raises_rpc_error(-5, "Invalid Bitcoin address", self.nodes[0].setlabel, "invalid address", "label")
>>>>>>> eef90c14

            # This will raise an exception for importing an invalid address
            assert_raises_rpc_error(-5, "Invalid Bitcoin address or script", self.nodes[0].importaddress, "invalid")

            # This will raise an exception for attempting to import a pubkey that isn't in hex
            assert_raises_rpc_error(-5, "Pubkey must be a hex string", self.nodes[0].importpubkey, "not hex")

            # This will raise an exception for importing an invalid pubkey
            assert_raises_rpc_error(-5, "Pubkey is not a valid public key", self.nodes[0].importpubkey, "5361746f736869204e616b616d6f746f")

            # Import address and private key to check correct behavior of spendable unspents
            # 1. Send some coins to generate new UTXO
            address_to_import = self.nodes[2].getnewaddress()
            txid = self.nodes[0].sendtoaddress(address_to_import, 1)
            self.nodes[0].generate(1)
            self.sync_all(self.nodes[0:3])

            # 2. Import address from node2 to node1
            self.nodes[1].importaddress(address_to_import)

            # 3. Validate that the imported address is watch-only on node1
            assert self.nodes[1].getaddressinfo(address_to_import)["iswatchonly"]

            # 4. Check that the unspents after import are not spendable
            assert_array_result(self.nodes[1].listunspent(),
                                {"address": address_to_import},
                                {"spendable": False})

            # 5. Import private key of the previously imported address on node1
            priv_key = self.nodes[2].dumpprivkey(address_to_import)
            self.nodes[1].importprivkey(priv_key)

            # 6. Check that the unspents are now spendable on node1
            assert_array_result(self.nodes[1].listunspent(),
                                {"address": address_to_import},
                                {"spendable": True})

        # Mine a block from node0 to an address from node1
        coinbase_addr = self.nodes[1].getnewaddress()
        block_hash = self.nodes[0].generatetoaddress(1, coinbase_addr)[0]
        coinbase_txid = self.nodes[0].getblock(block_hash)['tx'][0]
        self.sync_all(self.nodes[0:3])

        # Check that the txid and balance is found by node1
        self.nodes[1].gettransaction(coinbase_txid)

        # check if wallet or blockchain maintenance changes the balance
        self.sync_all(self.nodes[0:3])
        blocks = self.nodes[0].generate(2)
        self.sync_all(self.nodes[0:3])
        balance_nodes = [self.nodes[i].getbalance() for i in range(3)]
        block_count = self.nodes[0].getblockcount()

        # Check modes:
        #   - True: unicode escaped as \u....
        #   - False: unicode directly as UTF-8
        for mode in [True, False]:
            self.nodes[0].rpc.ensure_ascii = mode
            # unicode check: Basic Multilingual Plane, Supplementary Plane respectively
            for label in [u'рыба', u'𝅘𝅥𝅯']:
                addr = self.nodes[0].getnewaddress()
                self.nodes[0].setlabel(addr, label)
                test_address(self.nodes[0], addr, labels=[label])
                assert label in self.nodes[0].listlabels()
        self.nodes[0].rpc.ensure_ascii = True  # restore to default

        # maintenance tests
        maintenance = [
            '-rescan',
            '-reindex',
            '-zapwallettxes=1',
            '-zapwallettxes=2',
            # disabled until issue is fixed: https://github.com/bitcoin/bitcoin/issues/7463
            # '-salvagewallet',
        ]
        chainlimit = 6
        for m in maintenance:
            self.log.info("check " + m)
            self.stop_nodes()
            # set lower ancestor limit for later
            self.start_node(0, [m, "-limitancestorcount=" + str(chainlimit)])
            self.start_node(1, [m, "-limitancestorcount=" + str(chainlimit)])
            self.start_node(2, [m, "-limitancestorcount=" + str(chainlimit)])
            if m == '-reindex':
                # reindex will leave rpc warm up "early"; Wait for it to finish
                wait_until(lambda: [block_count] * 3 == [self.nodes[i].getblockcount() for i in range(3)])
            assert_equal(balance_nodes, [self.nodes[i].getbalance() for i in range(3)])

        # Exercise listsinceblock with the last two blocks
        coinbase_tx_1 = self.nodes[0].listsinceblock(blocks[0])
        assert_equal(coinbase_tx_1["lastblock"], blocks[1])
        assert_equal(len(coinbase_tx_1["transactions"]), 1)
        assert_equal(coinbase_tx_1["transactions"][0]["blockhash"], blocks[1])
        assert_equal(len(self.nodes[0].listsinceblock(blocks[1])["transactions"]), 0)

        # ==Check that wallet prefers to use coins that don't exceed mempool limits =====

        # Get all non-zero utxos together
        chain_addrs = [self.nodes[0].getnewaddress(), self.nodes[0].getnewaddress()]
        singletxid = self.nodes[0].sendtoaddress(chain_addrs[0], self.nodes[0].getbalance(), "", "", True)
        self.nodes[0].generate(1)
        node0_balance = self.nodes[0].getbalance()
        # Split into two chains
        rawtx = self.nodes[0].createrawtransaction([{"txid": singletxid, "vout": 0}], {chain_addrs[0]: node0_balance / 2 - Decimal('0.01'), chain_addrs[1]: node0_balance / 2 - Decimal('0.01')})
        signedtx = self.nodes[0].signrawtransactionwithwallet(rawtx)
        singletxid = self.nodes[0].sendrawtransaction(hexstring=signedtx["hex"], maxfeerate=0)
        self.nodes[0].generate(1)

        # Make a long chain of unconfirmed payments without hitting mempool limit
        # Each tx we make leaves only one output of change on a chain 1 longer
        # Since the amount to send is always much less than the outputs, we only ever need one output
        # So we should be able to generate exactly chainlimit txs for each original output
        sending_addr = self.nodes[1].getnewaddress()
        txid_list = []
        for i in range(chainlimit * 2):
            txid_list.append(self.nodes[0].sendtoaddress(sending_addr, Decimal('0.0001')))
        assert_equal(self.nodes[0].getmempoolinfo()['size'], chainlimit * 2)
        assert_equal(len(txid_list), chainlimit * 2)

        # Without walletrejectlongchains, we will still generate a txid
        # The tx will be stored in the wallet but not accepted to the mempool
        extra_txid = self.nodes[0].sendtoaddress(sending_addr, Decimal('0.0001'))
        assert extra_txid not in self.nodes[0].getrawmempool()
        assert extra_txid in [tx["txid"] for tx in self.nodes[0].listtransactions()]
        self.nodes[0].abandontransaction(extra_txid)
        total_txs = len(self.nodes[0].listtransactions("*", 99999))

        # Try with walletrejectlongchains
        # Double chain limit but require combining inputs, so we pass SelectCoinsMinConf
        self.stop_node(0)
        extra_args = ["-walletrejectlongchains", "-limitancestorcount=" + str(2 * chainlimit)]
        self.start_node(0, extra_args=extra_args)

        # wait for loadmempool
        timeout = 10
        while (timeout > 0 and len(self.nodes[0].getrawmempool()) < chainlimit * 2):
            time.sleep(0.5)
            timeout -= 0.5
        assert_equal(len(self.nodes[0].getrawmempool()), chainlimit * 2)

        node0_balance = self.nodes[0].getbalance()
        # With walletrejectlongchains we will not create the tx and store it in our wallet.
        assert_raises_rpc_error(-4, "Transaction has too long of a mempool chain", self.nodes[0].sendtoaddress, sending_addr, node0_balance - Decimal('0.01'))

        # Verify nothing new in wallet
        assert_equal(total_txs, len(self.nodes[0].listtransactions("*", 99999)))

        # Test getaddressinfo on external address. Note that these addresses are taken from disablewallet.py
        assert_raises_rpc_error(-5, "Invalid address", self.nodes[0].getaddressinfo, "3J98t1WpEZ73CNmQviecrnyiWrnqRhWNLy")
        address_info = self.nodes[0].getaddressinfo("mneYUmWYsuk7kySiURxCi3AGxrAqZxLgPZ")
        assert_equal(address_info['address'], "mneYUmWYsuk7kySiURxCi3AGxrAqZxLgPZ")
        assert_equal(address_info["scriptPubKey"], "76a9144e3854046c7bd1594ac904e4793b6a45b36dea0988ac")
        assert not address_info["ismine"]
        assert not address_info["iswatchonly"]
        assert not address_info["isscript"]
        assert not address_info["ischange"]

        # Test getaddressinfo 'ischange' field on change address.
        self.nodes[0].generate(1)
        destination = self.nodes[1].getnewaddress()
        txid = self.nodes[0].sendtoaddress(destination, 0.123)
        tx = self.nodes[0].decoderawtransaction(self.nodes[0].gettransaction(txid)['hex'])
        output_addresses = [vout['scriptPubKey']['addresses'][0] for vout in tx["vout"]]
        assert len(output_addresses) > 1
        for address in output_addresses:
            ischange = self.nodes[0].getaddressinfo(address)['ischange']
            assert_equal(ischange, address != destination)
            if ischange:
                change = address
        self.nodes[0].setlabel(change, 'foobar')
        assert_equal(self.nodes[0].getaddressinfo(change)['ischange'], False)

        # Test gettransaction response with different arguments.
        self.log.info("Testing gettransaction response with different arguments...")
        self.nodes[0].setlabel(change, 'baz')
        baz = self.nodes[0].listtransactions(label="baz", count=1)[0]
        expected_receive_vout = {"label":    "baz",
                                 "address":  baz["address"],
                                 "amount":   baz["amount"],
                                 "category": baz["category"],
                                 "vout":     baz["vout"]}
        expected_fields = frozenset({'amount', 'bip125_replaceable', 'confirmations', 'details', 'fee',
                                     'hex', 'time', 'timereceived', 'trusted', 'txid', 'walletconflicts'})
        verbose_field = "decoded"
        expected_verbose_fields = expected_fields | {verbose_field}

        self.log.debug("Testing gettransaction response without verbose")
        tx = self.nodes[0].gettransaction(txid=txid)
        assert_equal(set([*tx]), expected_fields)
        assert_array_result(tx["details"], {"category": "receive"}, expected_receive_vout)

        self.log.debug("Testing gettransaction response with verbose set to False")
        tx = self.nodes[0].gettransaction(txid=txid, verbose=False)
        assert_equal(set([*tx]), expected_fields)
        assert_array_result(tx["details"], {"category": "receive"}, expected_receive_vout)

        self.log.debug("Testing gettransaction response with verbose set to True")
        tx = self.nodes[0].gettransaction(txid=txid, verbose=True)
        assert_equal(set([*tx]), expected_verbose_fields)
        assert_array_result(tx["details"], {"category": "receive"}, expected_receive_vout)
        assert_equal(tx[verbose_field], self.nodes[0].decoderawtransaction(tx["hex"]))


if __name__ == '__main__':
    WalletTest().main()<|MERGE_RESOLUTION|>--- conflicted
+++ resolved
@@ -326,28 +326,17 @@
             temp_address = self.nodes[1].getnewaddress("", "p2sh-segwit")
             assert_raises_rpc_error(-5, "Cannot use the p2sh flag with an address - use a script instead", self.nodes[0].importaddress, temp_address, "label", False, True)
 
-<<<<<<< HEAD
-        # This will raise an exception for attempting to get the private key of an invalid Bitcoin address
-        assert_raises_rpc_error(-5, "Invalid Particl address", self.nodes[0].dumpprivkey, "invalid")
-
-        # This will raise an exception for attempting to set a label for an invalid Bitcoin address
-        assert_raises_rpc_error(-5, "Invalid Particl address", self.nodes[0].setlabel, "invalid address", "label")
-
-        # This will raise an exception for importing an invalid address
-        assert_raises_rpc_error(-5, "Invalid Particl address or script", self.nodes[0].importaddress, "invalid")
-=======
             # This will raise an exception for attempting to dump the private key of an address you do not own
             assert_raises_rpc_error(-3, "Address does not refer to a key", self.nodes[0].dumpprivkey, temp_address)
 
             # This will raise an exception for attempting to get the private key of an invalid Bitcoin address
-            assert_raises_rpc_error(-5, "Invalid Bitcoin address", self.nodes[0].dumpprivkey, "invalid")
+            assert_raises_rpc_error(-5, "Invalid Particl address", self.nodes[0].dumpprivkey, "invalid")
 
             # This will raise an exception for attempting to set a label for an invalid Bitcoin address
-            assert_raises_rpc_error(-5, "Invalid Bitcoin address", self.nodes[0].setlabel, "invalid address", "label")
->>>>>>> eef90c14
+            assert_raises_rpc_error(-5, "Invalid Particl address", self.nodes[0].setlabel, "invalid address", "label")
 
             # This will raise an exception for importing an invalid address
-            assert_raises_rpc_error(-5, "Invalid Bitcoin address or script", self.nodes[0].importaddress, "invalid")
+            assert_raises_rpc_error(-5, "Invalid Particl address or script", self.nodes[0].importaddress, "invalid")
 
             # This will raise an exception for attempting to import a pubkey that isn't in hex
             assert_raises_rpc_error(-5, "Pubkey must be a hex string", self.nodes[0].importpubkey, "not hex")
