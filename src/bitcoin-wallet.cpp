--- conflicted
+++ resolved
@@ -31,19 +31,13 @@
     argsman.AddArg("-debug=<category>", "Output debugging information (default: 0).", ArgsManager::ALLOW_ANY, OptionsCategory::DEBUG_TEST);
     argsman.AddArg("-printtoconsole", "Send trace/debug info to console (default: 1 when no -debug is true, 0 otherwise).", ArgsManager::ALLOW_ANY, OptionsCategory::DEBUG_TEST);
 
-<<<<<<< HEAD
-    gArgs.AddArg("info", "Get wallet info", ArgsManager::ALLOW_ANY, OptionsCategory::COMMANDS);
-    gArgs.AddArg("create", "Create new wallet file", ArgsManager::ALLOW_ANY, OptionsCategory::COMMANDS);
-    gArgs.AddArg("salvage", "Attempt to recover private keys from a corrupt wallet", ArgsManager::ALLOW_ANY, OptionsCategory::COMMANDS);
-
-    // Particl
-    gArgs.AddArg("generatemnemonic", "Generate a new mnemonic: <language> <bytes_entropy>", ArgsManager::ALLOW_ANY, OptionsCategory::COMMANDS);
-    gArgs.AddArg("-btcmode", "", ArgsManager::ALLOW_ANY, OptionsCategory::HIDDEN);
-=======
     argsman.AddArg("info", "Get wallet info", ArgsManager::ALLOW_ANY, OptionsCategory::COMMANDS);
     argsman.AddArg("create", "Create new wallet file", ArgsManager::ALLOW_ANY, OptionsCategory::COMMANDS);
     argsman.AddArg("salvage", "Attempt to recover private keys from a corrupt wallet", ArgsManager::ALLOW_ANY, OptionsCategory::COMMANDS);
->>>>>>> be3af4f3
+
+    // Particl
+    argsman.AddArg("generatemnemonic", "Generate a new mnemonic: <language> <bytes_entropy>", ArgsManager::ALLOW_ANY, OptionsCategory::COMMANDS);
+    argsman.AddArg("-btcmode", "", ArgsManager::ALLOW_ANY, OptionsCategory::HIDDEN);
 }
 
 static bool WalletAppInit(int argc, char* argv[])
