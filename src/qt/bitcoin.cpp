// Copyright (c) 2011-2019 The Bitcoin Core developers
// Distributed under the MIT software license, see the accompanying
// file COPYING or http://www.opensource.org/licenses/mit-license.php.

#if defined(HAVE_CONFIG_H)
#include <config/bitcoin-config.h>
#endif

#include <qt/bitcoin.h>
#include <qt/bitcoingui.h>

#include <chainparams.h>
#include <qt/clientmodel.h>
#include <fs.h>
#include <qt/guiconstants.h>
#include <qt/guiutil.h>
#include <qt/intro.h>
#include <qt/networkstyle.h>
#include <qt/optionsmodel.h>
#include <qt/platformstyle.h>
#include <qt/splashscreen.h>
#include <qt/utilitydialog.h>
#include <qt/winshutdownmonitor.h>

#ifdef ENABLE_WALLET
#include <qt/paymentserver.h>
#include <qt/walletmodel.h>
#endif

#include <interfaces/handler.h>
#include <interfaces/node.h>
#include <noui.h>
#include <rpc/server.h>
#include <ui_interface.h>
#include <uint256.h>
#include <util/system.h>
#include <warnings.h>

#include <walletinitinterface.h>

#include <memory>
#include <stdint.h>

#include <boost/thread.hpp>

#include <QApplication>
#include <QDebug>
#include <QLibraryInfo>
#include <QLocale>
#include <QMessageBox>
#include <QSettings>
#include <QThread>
#include <QTimer>
#include <QTranslator>

#if defined(QT_STATICPLUGIN)
#include <QtPlugin>
#if QT_VERSION < 0x050400
Q_IMPORT_PLUGIN(AccessibleFactory)
#endif
#if defined(QT_QPA_PLATFORM_XCB)
Q_IMPORT_PLUGIN(QXcbIntegrationPlugin);
#elif defined(QT_QPA_PLATFORM_WINDOWS)
Q_IMPORT_PLUGIN(QWindowsIntegrationPlugin);
#elif defined(QT_QPA_PLATFORM_COCOA)
Q_IMPORT_PLUGIN(QCocoaIntegrationPlugin);
#endif
#endif

// Declare meta types used for QMetaObject::invokeMethod
Q_DECLARE_METATYPE(bool*)
Q_DECLARE_METATYPE(CAmount)
Q_DECLARE_METATYPE(uint256)

static QString GetLangTerritory()
{
    QSettings settings;
    // Get desired locale (e.g. "de_DE")
    // 1) System default language
    QString lang_territory = QLocale::system().name();
    // 2) Language from QSettings
    QString lang_territory_qsettings = settings.value("language", "").toString();
    if(!lang_territory_qsettings.isEmpty())
        lang_territory = lang_territory_qsettings;
    // 3) -lang command line argument
    lang_territory = QString::fromStdString(gArgs.GetArg("-lang", lang_territory.toStdString()));
    return lang_territory;
}

/** Set up translations */
static void initTranslations(QTranslator &qtTranslatorBase, QTranslator &qtTranslator, QTranslator &translatorBase, QTranslator &translator)
{
    // Remove old translators
    QApplication::removeTranslator(&qtTranslatorBase);
    QApplication::removeTranslator(&qtTranslator);
    QApplication::removeTranslator(&translatorBase);
    QApplication::removeTranslator(&translator);

    // Get desired locale (e.g. "de_DE")
    // 1) System default language
    QString lang_territory = GetLangTerritory();

    // Convert to "de" only by truncating "_DE"
    QString lang = lang_territory;
    lang.truncate(lang_territory.lastIndexOf('_'));

    // Load language files for configured locale:
    // - First load the translator for the base language, without territory
    // - Then load the more specific locale translator

    // Load e.g. qt_de.qm
    if (qtTranslatorBase.load("qt_" + lang, QLibraryInfo::location(QLibraryInfo::TranslationsPath)))
        QApplication::installTranslator(&qtTranslatorBase);

    // Load e.g. qt_de_DE.qm
    if (qtTranslator.load("qt_" + lang_territory, QLibraryInfo::location(QLibraryInfo::TranslationsPath)))
        QApplication::installTranslator(&qtTranslator);

    // Load e.g. bitcoin_de.qm (shortcut "de" needs to be defined in bitcoin.qrc)
    if (translatorBase.load(lang, ":/translations/"))
        QApplication::installTranslator(&translatorBase);

    // Load e.g. bitcoin_de_DE.qm (shortcut "de_DE" needs to be defined in bitcoin.qrc)
    if (translator.load(lang_territory, ":/translations/"))
        QApplication::installTranslator(&translator);
}

/* qDebug() message handler --> debug.log */
void DebugMessageHandler(QtMsgType type, const QMessageLogContext& context, const QString &msg)
{
    Q_UNUSED(context);
    if (type == QtDebugMsg) {
        LogPrint(BCLog::QT, "GUI: %s\n", msg.toStdString());
    } else {
        LogPrintf("GUI: %s\n", msg.toStdString());
    }
}

BitcoinCore::BitcoinCore(interfaces::Node& node) :
    QObject(), m_node(node)
{
}

void BitcoinCore::handleRunawayException(const std::exception *e)
{
    PrintExceptionContinue(e, "Runaway exception");
    Q_EMIT runawayException(QString::fromStdString(m_node.getWarnings("gui")));
}

void BitcoinCore::initialize()
{
    try
    {
        qDebug() << __func__ << ": Running initialization in thread";
        bool rv = m_node.appInitMain();
        Q_EMIT initializeResult(rv);
    } catch (const std::exception& e) {
        handleRunawayException(&e);
    } catch (...) {
        handleRunawayException(nullptr);
    }
}

void BitcoinCore::shutdown()
{
    try
    {
        qDebug() << __func__ << ": Running Shutdown in thread";
        m_node.appShutdown();
        qDebug() << __func__ << ": Shutdown finished";
        Q_EMIT shutdownResult();
    } catch (const std::exception& e) {
        handleRunawayException(&e);
    } catch (...) {
        handleRunawayException(nullptr);
    }
}

BitcoinApplication::BitcoinApplication(interfaces::Node& node, int &argc, char **argv):
    QApplication(argc, argv),
    coreThread(nullptr),
    m_node(node),
    optionsModel(nullptr),
    clientModel(nullptr),
    window(nullptr),
    pollShutdownTimer(nullptr),
#ifdef ENABLE_WALLET
    paymentServer(nullptr),
    m_wallet_models(),
#endif
    returnValue(0),
    platformStyle(nullptr)
{
    setQuitOnLastWindowClosed(false);
}

void BitcoinApplication::setupPlatformStyle()
{
    // UI per-platform customization
    // This must be done inside the BitcoinApplication constructor, or after it, because
    // PlatformStyle::instantiate requires a QApplication
    std::string platformName;
    platformName = gArgs.GetArg("-uiplatform", BitcoinGUI::DEFAULT_UIPLATFORM);
    platformStyle = PlatformStyle::instantiate(QString::fromStdString(platformName));
    if (!platformStyle) // Fall back to "other" if specified name not found
        platformStyle = PlatformStyle::instantiate("other");
    assert(platformStyle);
}

void BitcoinApplication::setTestMode()
{
    assert(window);
    window->setTestMode();
};

BitcoinApplication::~BitcoinApplication()
{
    if(coreThread)
    {
        qDebug() << __func__ << ": Stopping thread";
        Q_EMIT stopThread();
        coreThread->wait();
        qDebug() << __func__ << ": Stopped thread";
    }

    delete window;
    window = nullptr;
#ifdef ENABLE_WALLET
    delete paymentServer;
    paymentServer = nullptr;
#endif
    delete optionsModel;
    optionsModel = nullptr;
    delete platformStyle;
    platformStyle = nullptr;
}

#ifdef ENABLE_WALLET
void BitcoinApplication::createPaymentServer()
{
    paymentServer = new PaymentServer(this);
}
#endif

void BitcoinApplication::createOptionsModel(bool resetSettings)
{
    optionsModel = new OptionsModel(m_node, nullptr, resetSettings);
}

void BitcoinApplication::createWindow(const NetworkStyle *networkStyle)
{
    window = new BitcoinGUI(m_node, platformStyle, networkStyle, nullptr);

    pollShutdownTimer = new QTimer(window);
    connect(pollShutdownTimer, &QTimer::timeout, window, &BitcoinGUI::detectShutdown);
}

void BitcoinApplication::createSplashScreen(const NetworkStyle *networkStyle)
{
    SplashScreen *splash = new SplashScreen(m_node, nullptr, networkStyle);
    // We don't hold a direct pointer to the splash screen after creation, but the splash
    // screen will take care of deleting itself when finish() happens.
    splash->show();
    connect(this, &BitcoinApplication::splashFinished, splash, &SplashScreen::finish);
    connect(this, &BitcoinApplication::requestedShutdown, splash, &QWidget::close);
}

bool BitcoinApplication::baseInitialize()
{
    return m_node.baseInitialize();
}

void BitcoinApplication::startThread()
{
    if(coreThread)
        return;
    coreThread = new QThread(this);
    BitcoinCore *executor = new BitcoinCore(m_node);
    executor->moveToThread(coreThread);

    /*  communication to and from thread */
    connect(executor, &BitcoinCore::initializeResult, this, &BitcoinApplication::initializeResult);
    connect(executor, &BitcoinCore::shutdownResult, this, &BitcoinApplication::shutdownResult);
    connect(executor, &BitcoinCore::runawayException, this, &BitcoinApplication::handleRunawayException);
    connect(this, &BitcoinApplication::requestedInitialize, executor, &BitcoinCore::initialize);
    connect(this, &BitcoinApplication::requestedShutdown, executor, &BitcoinCore::shutdown);
    /*  make sure executor object is deleted in its own thread */
    connect(this, &BitcoinApplication::stopThread, executor, &QObject::deleteLater);
    connect(this, &BitcoinApplication::stopThread, coreThread, &QThread::quit);

    coreThread->start();
}

void BitcoinApplication::parameterSetup()
{
    // Default printtoconsole to false for the GUI. GUI programs should not
    // print to the console unnecessarily.
    gArgs.SoftSetBoolArg("-printtoconsole", false);

    m_node.initLogging();
    m_node.initParameterInteraction();
}

void BitcoinApplication::requestInitialize()
{
    qDebug() << __func__ << ": Requesting initialize";
    startThread();
    Q_EMIT requestedInitialize();
}

void BitcoinApplication::requestShutdown()
{
    // Show a simple window indicating shutdown status
    // Do this first as some of the steps may take some time below,
    // for example the RPC console may still be executing a command.
    shutdownWindow.reset(ShutdownWindow::showShutdownWindow(window));

    qDebug() << __func__ << ": Requesting shutdown";
    startThread();
    window->hide();
    window->setClientModel(nullptr);
    pollShutdownTimer->stop();

#ifdef ENABLE_WALLET
    window->removeAllWallets();
    for (const WalletModel* walletModel : m_wallet_models) {
        delete walletModel;
    }
    m_wallet_models.clear();
#endif
    delete clientModel;
    clientModel = nullptr;

    m_node.startShutdown();

    // Request shutdown from core thread
    Q_EMIT requestedShutdown();
}

void BitcoinApplication::addWallet(WalletModel* walletModel)
{
#ifdef ENABLE_WALLET
    window->addWallet(walletModel);

    if (m_wallet_models.empty()) {
        window->setCurrentWallet(walletModel);
    }

#ifdef ENABLE_BIP70
    connect(walletModel, &WalletModel::coinsSent,
        paymentServer, &PaymentServer::fetchPaymentACK);
#endif
    connect(walletModel, &WalletModel::unload, this, &BitcoinApplication::removeWallet);

    m_wallet_models.push_back(walletModel);
#endif
}

void BitcoinApplication::removeWallet()
{
#ifdef ENABLE_WALLET
    WalletModel* walletModel = static_cast<WalletModel*>(sender());
    m_wallet_models.erase(std::find(m_wallet_models.begin(), m_wallet_models.end(), walletModel));
    window->removeWallet(walletModel);
    walletModel->deleteLater();
#endif
}

void BitcoinApplication::initializeResult(bool success)
{
    qDebug() << __func__ << ": Initialization result: " << success;
    // Set exit result.
    returnValue = success ? EXIT_SUCCESS : EXIT_FAILURE;
    if(success)
    {
        // Log this only after AppInitMain finishes, as then logging setup is guaranteed complete
        qWarning() << "Platform customization:" << platformStyle->getName();
#ifdef ENABLE_WALLET
#ifdef ENABLE_BIP70
        PaymentServer::LoadRootCAs();
#endif
        if (paymentServer) paymentServer->setOptionsModel(optionsModel);
#endif

        clientModel = new ClientModel(m_node, optionsModel);
        window->setClientModel(clientModel);

#ifdef ENABLE_WALLET
        m_handler_load_wallet = m_node.handleLoadWallet([this](std::unique_ptr<interfaces::Wallet> wallet) {
            WalletModel* wallet_model = new WalletModel(std::move(wallet), m_node, platformStyle, optionsModel, nullptr);
            // Fix wallet model thread affinity.
            wallet_model->moveToThread(thread());
            QMetaObject::invokeMethod(this, "addWallet", Qt::QueuedConnection, Q_ARG(WalletModel*, wallet_model));
        });

        for (auto& wallet : m_node.getWallets()) {
            addWallet(new WalletModel(std::move(wallet), m_node, platformStyle, optionsModel));
        }
#endif

        // If -min option passed, start window minimized (iconified) or minimized to tray
        if (!gArgs.GetBoolArg("-min", false)) {
            window->show();
        } else if (clientModel->getOptionsModel()->getMinimizeToTray() && window->hasTrayIcon()) {
            // do nothing as the window is managed by the tray icon
        } else {
            window->showMinimized();
        }
        Q_EMIT splashFinished();
        Q_EMIT windowShown(window);

#ifdef ENABLE_WALLET
        // Now that initialization/startup is done, process any command-line
        // bitcoin: URIs or payment requests:
        if (paymentServer) {
            connect(paymentServer, &PaymentServer::receivedPaymentRequest, window, &BitcoinGUI::handlePaymentRequest);
            connect(window, &BitcoinGUI::receivedURI, paymentServer, &PaymentServer::handleURIOrFile);
            connect(paymentServer, &PaymentServer::message, [this](const QString& title, const QString& message, unsigned int style) {
                window->message(title, message, style);
            });
            QTimer::singleShot(100, paymentServer, &PaymentServer::uiReady);
        }
#endif
        pollShutdownTimer->start(200);
    } else {
        Q_EMIT splashFinished(); // Make sure splash screen doesn't stick around during shutdown
        quit(); // Exit first main loop invocation
    }
}

void BitcoinApplication::shutdownResult()
{
    quit(); // Exit second main loop invocation after shutdown finished
}

void BitcoinApplication::handleRunawayException(const QString &message)
{
<<<<<<< HEAD
    QMessageBox::critical(0, "Runaway exception", BitcoinGUI::tr("A fatal error occurred. Particl can no longer continue safely and will quit.") + QString("\n\n") + message);
=======
    QMessageBox::critical(nullptr, "Runaway exception", BitcoinGUI::tr("A fatal error occurred. Bitcoin can no longer continue safely and will quit.") + QString("\n\n") + message);
>>>>>>> c7c84209
    ::exit(EXIT_FAILURE);
}

WId BitcoinApplication::getMainWinId() const
{
    if (!window)
        return 0;

    return window->winId();
}

static void SetupUIArgs()
{
#if defined(ENABLE_WALLET) && defined(ENABLE_BIP70)
    gArgs.AddArg("-allowselfsignedrootcertificates", strprintf("Allow self signed root certificates (default: %u)", DEFAULT_SELFSIGNED_ROOTCERTS), true, OptionsCategory::GUI);
#endif
    gArgs.AddArg("-choosedatadir", strprintf("Choose data directory on startup (default: %u)", DEFAULT_CHOOSE_DATADIR), false, OptionsCategory::GUI);
    gArgs.AddArg("-lang=<lang>", "Set language, for example \"de_DE\" (default: system locale)", false, OptionsCategory::GUI);
    gArgs.AddArg("-min", "Start minimized", false, OptionsCategory::GUI);
    gArgs.AddArg("-resetguisettings", "Reset all settings changed in the GUI", false, OptionsCategory::GUI);
    gArgs.AddArg("-rootcertificates=<file>", "Set SSL root certificates for payment request (default: -system-)", false, OptionsCategory::GUI);
    gArgs.AddArg("-splash", strprintf("Show splash screen on startup (default: %u)", DEFAULT_SPLASHSCREEN), false, OptionsCategory::GUI);
    gArgs.AddArg("-uiplatform", strprintf("Select platform to customize UI for (one of windows, macosx, other; default: %s)", BitcoinGUI::DEFAULT_UIPLATFORM), true, OptionsCategory::GUI);
}

#ifndef BITCOIN_QT_TEST
int GuiMain(int argc, char* argv[])
{
#ifdef WIN32
    util::WinCmdLineArgs winArgs;
    std::tie(argc, argv) = winArgs.get();
#endif
    SetupEnvironment();

    std::unique_ptr<interfaces::Node> node = interfaces::MakeNode();

    // Subscribe to global signals from core
    std::unique_ptr<interfaces::Handler> handler_message_box = node->handleMessageBox(noui_ThreadSafeMessageBox);
    std::unique_ptr<interfaces::Handler> handler_question = node->handleQuestion(noui_ThreadSafeQuestion);
    std::unique_ptr<interfaces::Handler> handler_init_message = node->handleInitMessage(noui_InitMessage);

    // Do not refer to data directory yet, this can be overridden by Intro::pickDataDirectory

    /// 1. Basic Qt initialization (not dependent on parameters or configuration)
    Q_INIT_RESOURCE(bitcoin);
    Q_INIT_RESOURCE(bitcoin_locale);

    BitcoinApplication app(*node, argc, argv);
    // Generate high-dpi pixmaps
    QApplication::setAttribute(Qt::AA_UseHighDpiPixmaps);
#if QT_VERSION >= 0x050600
    QGuiApplication::setAttribute(Qt::AA_EnableHighDpiScaling);
#endif
#ifdef Q_OS_MAC
    QApplication::setAttribute(Qt::AA_DontShowIconsInMenus);
#endif

    // Register meta types used for QMetaObject::invokeMethod
    qRegisterMetaType< bool* >();
    //   Need to pass name here as CAmount is a typedef (see http://qt-project.org/doc/qt-5/qmetatype.html#qRegisterMetaType)
    //   IMPORTANT if it is no longer a typedef use the normal variant above
    qRegisterMetaType< CAmount >("CAmount");
    qRegisterMetaType< std::function<void()> >("std::function<void()>");
#ifdef ENABLE_WALLET
    qRegisterMetaType<WalletModel*>("WalletModel*");
#endif

    /// 2. Parse command-line options. We do this after qt in order to show an error if there are problems parsing these
    // Command-line options take precedence:
    node->setupServerArgs();
    SetupUIArgs();
    std::string error;
    if (!node->parseParameters(argc, argv, error)) {
        QMessageBox::critical(nullptr, QObject::tr(PACKAGE_NAME),
            QObject::tr("Error parsing command line arguments: %1.").arg(QString::fromStdString(error)));
        return EXIT_FAILURE;
    }

    // Now that the QApplication is setup and we have parsed our parameters, we can set the platform style
    app.setupPlatformStyle();

    /// 3. Application identification
    // must be set before OptionsModel is initialized or translations are loaded,
    // as it is used to locate QSettings
    QApplication::setOrganizationName(QAPP_ORG_NAME);
    QApplication::setOrganizationDomain(QAPP_ORG_DOMAIN);
    QApplication::setApplicationName(QAPP_APP_NAME_DEFAULT);

    /// 4. Initialization of translations, so that intro dialog is in user's language
    // Now that QSettings are accessible, initialize translations
    QTranslator qtTranslatorBase, qtTranslator, translatorBase, translator;
    initTranslations(qtTranslatorBase, qtTranslator, translatorBase, translator);

    // Show help message immediately after parsing command-line options (for "-lang") and setting locale,
    // but before showing splash screen.
    if (HelpRequested(gArgs) || gArgs.IsArgSet("-version")) {
        HelpMessageDialog help(*node, nullptr, gArgs.IsArgSet("-version"));
        help.showOrPrint();
        return EXIT_SUCCESS;
    }

    /// 5. Now that settings and translations are available, ask user for data directory
    // User language is set up: pick a data directory
    if (!Intro::pickDataDirectory(*node))
        return EXIT_SUCCESS;

    /// 6. Determine availability of data and blocks directory and parse bitcoin.conf
    /// - Do not call GetDataDir(true) before this step finishes
    if (!fs::is_directory(GetDataDir(false)))
    {
        QMessageBox::critical(nullptr, QObject::tr(PACKAGE_NAME),
            QObject::tr("Error: Specified data directory \"%1\" does not exist.").arg(QString::fromStdString(gArgs.GetArg("-datadir", ""))));
        return EXIT_FAILURE;
    }
    if (!node->readConfigFiles(error)) {
        QMessageBox::critical(nullptr, QObject::tr(PACKAGE_NAME),
            QObject::tr("Error: Cannot parse configuration file: %1.").arg(QString::fromStdString(error)));
        return EXIT_FAILURE;
    }

    /// 7. Determine network (and switch to network specific options)
    // - Do not call Params() before this step
    // - Do this after parsing the configuration file, as the network can be switched there
    // - QSettings() will use the new application name after this, resulting in network-specific settings
    // - Needs to be done before createOptionsModel

    // Check for -testnet or -regtest parameter (Params() calls are only valid after this clause)
    try {
        node->selectParams(gArgs.GetChainName());
    } catch(std::exception &e) {
        QMessageBox::critical(nullptr, QObject::tr(PACKAGE_NAME), QObject::tr("Error: %1").arg(e.what()));
        return EXIT_FAILURE;
    }
#ifdef ENABLE_WALLET
    // Parse URIs on command line -- this can affect Params()
    PaymentServer::ipcParseCommandLine(*node, argc, argv);
#endif

    QScopedPointer<const NetworkStyle> networkStyle(NetworkStyle::instantiate(QString::fromStdString(Params().NetworkIDString())));
    assert(!networkStyle.isNull());
    // Allow for separate UI settings for testnets
    QApplication::setApplicationName(networkStyle->getAppName());
    // Re-initialize translations after changing application name (language in network-specific settings can be different)
    initTranslations(qtTranslatorBase, qtTranslator, translatorBase, translator);

#ifdef ENABLE_WALLET
    /// 8. URI IPC sending
    // - Do this early as we don't want to bother initializing if we are just calling IPC
    // - Do this *after* setting up the data directory, as the data directory hash is used in the name
    // of the server.
    // - Do this after creating app and setting up translations, so errors are
    // translated properly.
    if (PaymentServer::ipcSendCommandLine())
        exit(EXIT_SUCCESS);

    // Start up the payment server early, too, so impatient users that click on
    // bitcoin: links repeatedly have their payment requests routed to this process:
    app.createPaymentServer();
#endif

    /// 9. Main GUI initialization
    // Install global event filter that makes sure that long tooltips can be word-wrapped
    app.installEventFilter(new GUIUtil::ToolTipToRichTextFilter(TOOLTIP_WRAP_THRESHOLD, &app));
#if defined(Q_OS_WIN)
    // Install global event filter for processing Windows session related Windows messages (WM_QUERYENDSESSION and WM_ENDSESSION)
    qApp->installNativeEventFilter(new WinShutdownMonitor());
#endif
    // Install qDebug() message handler to route to debug.log
    qInstallMessageHandler(DebugMessageHandler);
    // Allow parameter interaction before we create the options model
    app.parameterSetup();
    // Load GUI settings from QSettings
    app.createOptionsModel(gArgs.GetBoolArg("-resetguisettings", false));

    if (gArgs.GetBoolArg("-splash", DEFAULT_SPLASHSCREEN) && !gArgs.GetBoolArg("-min", false))
        app.createSplashScreen(networkStyle.data());

    int rv = EXIT_SUCCESS;
    try
    {
        app.createWindow(networkStyle.data());
        // Perform base initialization before spinning up initialization/shutdown thread
        // This is acceptable because this function only contains steps that are quick to execute,
        // so the GUI thread won't be held up.
        if (app.baseInitialize()) {
            app.requestInitialize();
#if defined(Q_OS_WIN)
            WinShutdownMonitor::registerShutdownBlockReason(QObject::tr("%1 didn't yet exit safely...").arg(QObject::tr(PACKAGE_NAME)), (HWND)app.getMainWinId());
#endif
            app.exec();
            app.requestShutdown();
            app.exec();
            rv = app.getReturnValue();
        } else {
            // A dialog with detailed error will have been shown by InitError()
            rv = EXIT_FAILURE;
        }
    } catch (const std::exception& e) {
        PrintExceptionContinue(&e, "Runaway exception");
        app.handleRunawayException(QString::fromStdString(node->getWarnings("gui")));
    } catch (...) {
        PrintExceptionContinue(nullptr, "Runaway exception");
        app.handleRunawayException(QString::fromStdString(node->getWarnings("gui")));
    }
    return rv;
}
#endif // BITCOIN_QT_TEST<|MERGE_RESOLUTION|>--- conflicted
+++ resolved
@@ -435,11 +435,7 @@
 
 void BitcoinApplication::handleRunawayException(const QString &message)
 {
-<<<<<<< HEAD
-    QMessageBox::critical(0, "Runaway exception", BitcoinGUI::tr("A fatal error occurred. Particl can no longer continue safely and will quit.") + QString("\n\n") + message);
-=======
-    QMessageBox::critical(nullptr, "Runaway exception", BitcoinGUI::tr("A fatal error occurred. Bitcoin can no longer continue safely and will quit.") + QString("\n\n") + message);
->>>>>>> c7c84209
+    QMessageBox::critical(nullptr, "Runaway exception", BitcoinGUI::tr("A fatal error occurred. Particl can no longer continue safely and will quit.") + QString("\n\n") + message);
     ::exit(EXIT_FAILURE);
 }
 
