// Copyright (c) 2011-2018 The Bitcoin Core developers
// Distributed under the MIT software license, see the accompanying
// file COPYING or http://www.opensource.org/licenses/mit-license.php.

#include <qt/overviewpage.h>
#include <qt/forms/ui_overviewpage.h>

#include <qt/bitcoinunits.h>
#include <qt/clientmodel.h>
#include <qt/guiconstants.h>
#include <qt/guiutil.h>
#include <qt/optionsmodel.h>
#include <qt/platformstyle.h>
#include <qt/transactionfilterproxy.h>
#include <qt/transactiontablemodel.h>
#include <qt/walletmodel.h>

#include <QAbstractItemDelegate>
#include <QPainter>

#define DECORATION_SIZE 54
#define NUM_ITEMS 5

Q_DECLARE_METATYPE(interfaces::WalletBalances)

class TxViewDelegate : public QAbstractItemDelegate
{
    Q_OBJECT
public:
    explicit TxViewDelegate(const PlatformStyle *_platformStyle, QObject *parent=nullptr):
        QAbstractItemDelegate(parent), unit(BitcoinUnits::BTC),
        platformStyle(_platformStyle)
    {

    }

    inline void paint(QPainter *painter, const QStyleOptionViewItem &option,
                      const QModelIndex &index ) const
    {
        painter->save();

        QIcon icon = qvariant_cast<QIcon>(index.data(TransactionTableModel::RawDecorationRole));
        QRect mainRect = option.rect;
        QRect decorationRect(mainRect.topLeft(), QSize(DECORATION_SIZE, DECORATION_SIZE));
        int xspace = DECORATION_SIZE + 8;
        int ypad = 6;
        int halfheight = (mainRect.height() - 2*ypad)/2;
        QRect amountRect(mainRect.left() + xspace, mainRect.top()+ypad, mainRect.width() - xspace, halfheight);
        QRect addressRect(mainRect.left() + xspace, mainRect.top()+ypad+halfheight, mainRect.width() - xspace, halfheight);
        icon = platformStyle->SingleColorIcon(icon);
        icon.paint(painter, decorationRect);

        QDateTime date = index.data(TransactionTableModel::DateRole).toDateTime();
        QString address = index.data(Qt::DisplayRole).toString();
        qint64 amount = index.data(TransactionTableModel::AmountRole).toLongLong();
        bool confirmed = index.data(TransactionTableModel::ConfirmedRole).toBool();
        QVariant value = index.data(Qt::ForegroundRole);
        QColor foreground = option.palette.color(QPalette::Text);
        if(value.canConvert<QBrush>())
        {
            QBrush brush = qvariant_cast<QBrush>(value);
            foreground = brush.color();
        }

        painter->setPen(foreground);
        QRect boundingRect;
        painter->drawText(addressRect, Qt::AlignLeft|Qt::AlignVCenter, address, &boundingRect);

        if (index.data(TransactionTableModel::WatchonlyRole).toBool())
        {
            QIcon iconWatchonly = qvariant_cast<QIcon>(index.data(TransactionTableModel::WatchonlyDecorationRole));
            QRect watchonlyRect(boundingRect.right() + 5, mainRect.top()+ypad+halfheight, 16, halfheight);
            iconWatchonly.paint(painter, watchonlyRect);
        }

        if(amount < 0)
        {
            foreground = COLOR_NEGATIVE;
        }
        else if(!confirmed)
        {
            foreground = COLOR_UNCONFIRMED;
        }
        else
        {
            foreground = option.palette.color(QPalette::Text);
        }
        painter->setPen(foreground);
        QString amountText = BitcoinUnits::formatWithUnit(unit, amount, true, BitcoinUnits::separatorAlways);
        if(!confirmed)
        {
            amountText = QString("[") + amountText + QString("]");
        }
        painter->drawText(amountRect, Qt::AlignRight|Qt::AlignVCenter, amountText);

        painter->setPen(option.palette.color(QPalette::Text));
        painter->drawText(amountRect, Qt::AlignLeft|Qt::AlignVCenter, GUIUtil::dateTimeStr(date));

        painter->restore();
    }

    inline QSize sizeHint(const QStyleOptionViewItem &option, const QModelIndex &index) const
    {
        return QSize(DECORATION_SIZE, DECORATION_SIZE);
    }

    int unit;
    const PlatformStyle *platformStyle;

};
#include <qt/overviewpage.moc>

OverviewPage::OverviewPage(const PlatformStyle *platformStyle, QWidget *parent) :
    QWidget(parent),
    ui(new Ui::OverviewPage),
    clientModel(0),
    walletModel(0),
    txdelegate(new TxViewDelegate(platformStyle, this))
{
    ui->setupUi(this);

    m_balances.balance = -1;

    // use a SingleColorIcon for the "out of sync warning" icon
    QIcon icon = platformStyle->SingleColorIcon(":/icons/warning");
    icon.addPixmap(icon.pixmap(QSize(64,64), QIcon::Normal), QIcon::Disabled); // also set the disabled icon because we are using a disabled QPushButton to work around missing HiDPI support of QLabel (https://bugreports.qt.io/browse/QTBUG-42503)
    ui->labelTransactionsStatus->setIcon(icon);
    ui->labelWalletStatus->setIcon(icon);

    // Recent transactions
    ui->listTransactions->setItemDelegate(txdelegate);
    ui->listTransactions->setIconSize(QSize(DECORATION_SIZE, DECORATION_SIZE));
    ui->listTransactions->setMinimumHeight(NUM_ITEMS * (DECORATION_SIZE + 2));
    ui->listTransactions->setAttribute(Qt::WA_MacShowFocusRect, false);

    connect(ui->listTransactions, &QListView::clicked, this, &OverviewPage::handleTransactionClicked);

    // start with displaying the "out of sync" warnings
    showOutOfSyncWarning(true);
    connect(ui->labelWalletStatus, &QPushButton::clicked, this, &OverviewPage::handleOutOfSyncWarningClicks);
    connect(ui->labelTransactionsStatus, &QPushButton::clicked, this, &OverviewPage::handleOutOfSyncWarningClicks);
}

void OverviewPage::handleTransactionClicked(const QModelIndex &index)
{
    if(filter)
        Q_EMIT transactionClicked(filter->mapToSource(index));
}

void OverviewPage::handleOutOfSyncWarningClicks()
{
    Q_EMIT outOfSyncWarningClicked();
}

OverviewPage::~OverviewPage()
{
    delete ui;
}

void OverviewPage::setBalance(const interfaces::WalletBalances& balances)
{
    int unit = walletModel->getOptionsModel()->getDisplayUnit();
    m_balances = balances;
<<<<<<< HEAD
    ui->labelBalance->setText(BitcoinUnits::formatWithUnit(unit, balances.balance, false, BitcoinUnits::separatorAlways));
    ui->labelUnconfirmed->setText(BitcoinUnits::formatWithUnit(unit, balances.unconfirmed_balance, false, BitcoinUnits::separatorAlways));
    ui->labelImmature->setText(BitcoinUnits::formatWithUnit(unit, balances.immature_balance, false, BitcoinUnits::separatorAlways));
    ui->labelTotal->setText(BitcoinUnits::formatWithUnit(unit, balances.balance + balances.unconfirmed_balance + balances.immature_balance
        + balances.balanceStaked + balances.balanceBlind + balances.balanceAnon , false, BitcoinUnits::separatorAlways));
    ui->labelWatchAvailable->setText(BitcoinUnits::formatWithUnit(unit, balances.watch_only_balance, false, BitcoinUnits::separatorAlways));
    ui->labelWatchPending->setText(BitcoinUnits::formatWithUnit(unit, balances.unconfirmed_watch_only_balance, false, BitcoinUnits::separatorAlways));
    ui->labelWatchImmature->setText(BitcoinUnits::formatWithUnit(unit, balances.immature_watch_only_balance, false, BitcoinUnits::separatorAlways));
    ui->labelWatchTotal->setText(BitcoinUnits::formatWithUnit(unit, balances.watch_only_balance + balances.unconfirmed_watch_only_balance + balances.immature_watch_only_balance
        + balances.balanceWatchStaked, false, BitcoinUnits::separatorAlways));

    ui->labelStaked->setText(BitcoinUnits::formatWithUnit(unit, balances.balanceStaked, false, BitcoinUnits::separatorAlways));
    ui->labelBlindBalance->setText(BitcoinUnits::formatWithUnit(unit, balances.balanceBlind, false, BitcoinUnits::separatorAlways));
    ui->labelAnonBalance->setText(BitcoinUnits::formatWithUnit(unit, balances.balanceAnon, false, BitcoinUnits::separatorAlways));
    ui->labelWatchStaked->setText(BitcoinUnits::formatWithUnit(unit, balances.balanceWatchStaked, false, BitcoinUnits::separatorAlways));


=======
    if (walletModel->privateKeysDisabled()) {
        ui->labelBalance->setText(BitcoinUnits::formatWithUnit(unit, balances.watch_only_balance, false, BitcoinUnits::separatorAlways));
        ui->labelUnconfirmed->setText(BitcoinUnits::formatWithUnit(unit, balances.unconfirmed_watch_only_balance, false, BitcoinUnits::separatorAlways));
        ui->labelImmature->setText(BitcoinUnits::formatWithUnit(unit, balances.immature_watch_only_balance, false, BitcoinUnits::separatorAlways));
        ui->labelTotal->setText(BitcoinUnits::formatWithUnit(unit, balances.watch_only_balance + balances.unconfirmed_watch_only_balance + balances.immature_watch_only_balance, false, BitcoinUnits::separatorAlways));
    } else {
        ui->labelBalance->setText(BitcoinUnits::formatWithUnit(unit, balances.balance, false, BitcoinUnits::separatorAlways));
        ui->labelUnconfirmed->setText(BitcoinUnits::formatWithUnit(unit, balances.unconfirmed_balance, false, BitcoinUnits::separatorAlways));
        ui->labelImmature->setText(BitcoinUnits::formatWithUnit(unit, balances.immature_balance, false, BitcoinUnits::separatorAlways));
        ui->labelTotal->setText(BitcoinUnits::formatWithUnit(unit, balances.balance + balances.unconfirmed_balance + balances.immature_balance, false, BitcoinUnits::separatorAlways));
        ui->labelWatchAvailable->setText(BitcoinUnits::formatWithUnit(unit, balances.watch_only_balance, false, BitcoinUnits::separatorAlways));
        ui->labelWatchPending->setText(BitcoinUnits::formatWithUnit(unit, balances.unconfirmed_watch_only_balance, false, BitcoinUnits::separatorAlways));
        ui->labelWatchImmature->setText(BitcoinUnits::formatWithUnit(unit, balances.immature_watch_only_balance, false, BitcoinUnits::separatorAlways));
        ui->labelWatchTotal->setText(BitcoinUnits::formatWithUnit(unit, balances.watch_only_balance + balances.unconfirmed_watch_only_balance + balances.immature_watch_only_balance, false, BitcoinUnits::separatorAlways));
    }
>>>>>>> ed12fd83
    // only show immature (newly mined) balance if it's non-zero, so as not to complicate things
    // for the non-mining users
    bool showImmature = balances.immature_balance != 0;
    bool showWatchOnlyImmature = balances.immature_watch_only_balance != 0;

    // for symmetry reasons also show immature label when the watch-only one is shown
    ui->labelImmature->setVisible(showImmature || showWatchOnlyImmature);
    ui->labelImmatureText->setVisible(showImmature || showWatchOnlyImmature);
    ui->labelWatchImmature->setVisible(!walletModel->privateKeysDisabled() && showWatchOnlyImmature); // show watch-only immature balance
}

void OverviewPage::setReservedBalance(CAmount reservedBalance)
{
    if (!walletModel || !walletModel->getOptionsModel())
        return;

    int unit = walletModel->getOptionsModel()->getDisplayUnit();
    m_reservedBalance = reservedBalance;
    ui->labelReservedText->setVisible(m_reservedBalance);
    ui->labelReserved->setVisible(m_reservedBalance);
    ui->labelReserved->setText(BitcoinUnits::formatWithUnit(unit, m_reservedBalance, false, BitcoinUnits::separatorAlways));
};

// show/hide watch-only labels
void OverviewPage::updateWatchOnlyLabels(bool showWatchOnly)
{
    ui->labelSpendable->setVisible(showWatchOnly);      // show spendable label (only when watch-only is active)
    ui->labelWatchonly->setVisible(showWatchOnly);      // show watch-only label
    ui->lineWatchBalance->setVisible(showWatchOnly);    // show watch-only balance separator line
    ui->labelWatchAvailable->setVisible(showWatchOnly); // show watch-only available balance
    ui->labelWatchPending->setVisible(showWatchOnly);   // show watch-only pending balance
    ui->labelWatchStaked->setVisible(showWatchOnly);    // show watch-only staked balance
    ui->labelWatchTotal->setVisible(showWatchOnly);     // show watch-only total balance

    if (!showWatchOnly)
        ui->labelWatchImmature->hide();
}

void OverviewPage::setClientModel(ClientModel *model)
{
    this->clientModel = model;
    if(model)
    {
        // Show warning if this is a prerelease version
        connect(model, &ClientModel::alertsChanged, this, &OverviewPage::updateAlerts);
        updateAlerts(model->getStatusBarWarnings());
    }
}

void OverviewPage::setWalletModel(WalletModel *model)
{
    this->walletModel = model;
    if(model && model->getOptionsModel())
    {
        // Set up transaction list
        filter.reset(new TransactionFilterProxy());
        filter->setSourceModel(model->getTransactionTableModel());
        filter->setLimit(NUM_ITEMS);
        filter->setDynamicSortFilter(true);
        filter->setSortRole(Qt::EditRole);
        filter->setShowInactive(false);
        filter->sort(TransactionTableModel::Date, Qt::DescendingOrder);

        ui->listTransactions->setModel(filter.get());
        ui->listTransactions->setModelColumn(TransactionTableModel::ToAddress);

        // Keep up to date with wallet
        interfaces::Wallet& wallet = model->wallet();
        interfaces::WalletBalances balances = wallet.getBalances();
        setBalance(balances);
        connect(model, &WalletModel::balanceChanged, this, &OverviewPage::setBalance);

        connect(model, &WalletModel::notifyReservedBalanceChanged, this, &OverviewPage::setReservedBalance);
        setReservedBalance(wallet.getReserveBalance());

        connect(model->getOptionsModel(), &OptionsModel::displayUnitChanged, this, &OverviewPage::updateDisplayUnit);

<<<<<<< HEAD
        bool fHaveWatchOnly = balances.watch_only_balance || balances.unconfirmed_watch_only_balance || balances.balanceWatchStaked;
        updateWatchOnlyLabels(wallet.haveWatchOnly() || fHaveWatchOnly);
        connect(model, &WalletModel::notifyWatchonlyChanged, this, &OverviewPage::updateWatchOnlyLabels);
=======
        updateWatchOnlyLabels(wallet.haveWatchOnly() && !model->privateKeysDisabled());
        connect(model, &WalletModel::notifyWatchonlyChanged, [this](bool showWatchOnly) {
            updateWatchOnlyLabels(showWatchOnly && !walletModel->privateKeysDisabled());
        });
>>>>>>> ed12fd83
    }

    // update the display unit, to not use the default ("BTC")
    updateDisplayUnit();
}

void OverviewPage::updateDisplayUnit()
{
    if(walletModel && walletModel->getOptionsModel())
    {
        if (m_balances.balance != -1) {
            setBalance(m_balances);
        }
        setReservedBalance(m_reservedBalance);

        // Update txdelegate->unit with the current unit
        txdelegate->unit = walletModel->getOptionsModel()->getDisplayUnit();

        ui->listTransactions->update();
    }
}

void OverviewPage::updateAlerts(const QString &warnings)
{
    this->ui->labelAlerts->setVisible(!warnings.isEmpty());
    this->ui->labelAlerts->setText(warnings);
}

void OverviewPage::showOutOfSyncWarning(bool fShow)
{
    ui->labelWalletStatus->setVisible(fShow);
    ui->labelTransactionsStatus->setVisible(fShow);
}<|MERGE_RESOLUTION|>--- conflicted
+++ resolved
@@ -161,25 +161,7 @@
 {
     int unit = walletModel->getOptionsModel()->getDisplayUnit();
     m_balances = balances;
-<<<<<<< HEAD
-    ui->labelBalance->setText(BitcoinUnits::formatWithUnit(unit, balances.balance, false, BitcoinUnits::separatorAlways));
-    ui->labelUnconfirmed->setText(BitcoinUnits::formatWithUnit(unit, balances.unconfirmed_balance, false, BitcoinUnits::separatorAlways));
-    ui->labelImmature->setText(BitcoinUnits::formatWithUnit(unit, balances.immature_balance, false, BitcoinUnits::separatorAlways));
-    ui->labelTotal->setText(BitcoinUnits::formatWithUnit(unit, balances.balance + balances.unconfirmed_balance + balances.immature_balance
-        + balances.balanceStaked + balances.balanceBlind + balances.balanceAnon , false, BitcoinUnits::separatorAlways));
-    ui->labelWatchAvailable->setText(BitcoinUnits::formatWithUnit(unit, balances.watch_only_balance, false, BitcoinUnits::separatorAlways));
-    ui->labelWatchPending->setText(BitcoinUnits::formatWithUnit(unit, balances.unconfirmed_watch_only_balance, false, BitcoinUnits::separatorAlways));
-    ui->labelWatchImmature->setText(BitcoinUnits::formatWithUnit(unit, balances.immature_watch_only_balance, false, BitcoinUnits::separatorAlways));
-    ui->labelWatchTotal->setText(BitcoinUnits::formatWithUnit(unit, balances.watch_only_balance + balances.unconfirmed_watch_only_balance + balances.immature_watch_only_balance
-        + balances.balanceWatchStaked, false, BitcoinUnits::separatorAlways));
-
-    ui->labelStaked->setText(BitcoinUnits::formatWithUnit(unit, balances.balanceStaked, false, BitcoinUnits::separatorAlways));
-    ui->labelBlindBalance->setText(BitcoinUnits::formatWithUnit(unit, balances.balanceBlind, false, BitcoinUnits::separatorAlways));
-    ui->labelAnonBalance->setText(BitcoinUnits::formatWithUnit(unit, balances.balanceAnon, false, BitcoinUnits::separatorAlways));
-    ui->labelWatchStaked->setText(BitcoinUnits::formatWithUnit(unit, balances.balanceWatchStaked, false, BitcoinUnits::separatorAlways));
-
-
-=======
+
     if (walletModel->privateKeysDisabled()) {
         ui->labelBalance->setText(BitcoinUnits::formatWithUnit(unit, balances.watch_only_balance, false, BitcoinUnits::separatorAlways));
         ui->labelUnconfirmed->setText(BitcoinUnits::formatWithUnit(unit, balances.unconfirmed_watch_only_balance, false, BitcoinUnits::separatorAlways));
@@ -189,13 +171,19 @@
         ui->labelBalance->setText(BitcoinUnits::formatWithUnit(unit, balances.balance, false, BitcoinUnits::separatorAlways));
         ui->labelUnconfirmed->setText(BitcoinUnits::formatWithUnit(unit, balances.unconfirmed_balance, false, BitcoinUnits::separatorAlways));
         ui->labelImmature->setText(BitcoinUnits::formatWithUnit(unit, balances.immature_balance, false, BitcoinUnits::separatorAlways));
-        ui->labelTotal->setText(BitcoinUnits::formatWithUnit(unit, balances.balance + balances.unconfirmed_balance + balances.immature_balance, false, BitcoinUnits::separatorAlways));
+        ui->labelTotal->setText(BitcoinUnits::formatWithUnit(unit, balances.balance + balances.unconfirmed_balance + balances.immature_balance
+            + balances.balanceStaked + balances.balanceBlind + balances.balanceAnon , false, BitcoinUnits::separatorAlways));
         ui->labelWatchAvailable->setText(BitcoinUnits::formatWithUnit(unit, balances.watch_only_balance, false, BitcoinUnits::separatorAlways));
         ui->labelWatchPending->setText(BitcoinUnits::formatWithUnit(unit, balances.unconfirmed_watch_only_balance, false, BitcoinUnits::separatorAlways));
         ui->labelWatchImmature->setText(BitcoinUnits::formatWithUnit(unit, balances.immature_watch_only_balance, false, BitcoinUnits::separatorAlways));
-        ui->labelWatchTotal->setText(BitcoinUnits::formatWithUnit(unit, balances.watch_only_balance + balances.unconfirmed_watch_only_balance + balances.immature_watch_only_balance, false, BitcoinUnits::separatorAlways));
-    }
->>>>>>> ed12fd83
+        ui->labelWatchTotal->setText(BitcoinUnits::formatWithUnit(unit, balances.watch_only_balance + balances.unconfirmed_watch_only_balance + balances.immature_watch_only_balance
+            + balances.balanceWatchStaked, false, BitcoinUnits::separatorAlways));
+
+        ui->labelStaked->setText(BitcoinUnits::formatWithUnit(unit, balances.balanceStaked, false, BitcoinUnits::separatorAlways));
+        ui->labelBlindBalance->setText(BitcoinUnits::formatWithUnit(unit, balances.balanceBlind, false, BitcoinUnits::separatorAlways));
+        ui->labelAnonBalance->setText(BitcoinUnits::formatWithUnit(unit, balances.balanceAnon, false, BitcoinUnits::separatorAlways));
+        ui->labelWatchStaked->setText(BitcoinUnits::formatWithUnit(unit, balances.balanceWatchStaked, false, BitcoinUnits::separatorAlways));
+    }
     // only show immature (newly mined) balance if it's non-zero, so as not to complicate things
     // for the non-mining users
     bool showImmature = balances.immature_balance != 0;
@@ -273,16 +261,11 @@
 
         connect(model->getOptionsModel(), &OptionsModel::displayUnitChanged, this, &OverviewPage::updateDisplayUnit);
 
-<<<<<<< HEAD
         bool fHaveWatchOnly = balances.watch_only_balance || balances.unconfirmed_watch_only_balance || balances.balanceWatchStaked;
-        updateWatchOnlyLabels(wallet.haveWatchOnly() || fHaveWatchOnly);
-        connect(model, &WalletModel::notifyWatchonlyChanged, this, &OverviewPage::updateWatchOnlyLabels);
-=======
-        updateWatchOnlyLabels(wallet.haveWatchOnly() && !model->privateKeysDisabled());
+        updateWatchOnlyLabels((wallet.haveWatchOnly() || fHaveWatchOnly) && !model->privateKeysDisabled());
         connect(model, &WalletModel::notifyWatchonlyChanged, [this](bool showWatchOnly) {
             updateWatchOnlyLabels(showWatchOnly && !walletModel->privateKeysDisabled());
         });
->>>>>>> ed12fd83
     }
 
     // update the display unit, to not use the default ("BTC")
