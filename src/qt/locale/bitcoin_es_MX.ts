<TS language="es_MX" version="2.1">
<context>
    <name>AddressBookPage</name>
    <message>
        <source>Right-click to edit address or label</source>
        <translation>Click derecho para editar tu dirección o etiqueta</translation>
    </message>
    <message>
        <source>Create a new address</source>
        <translation>Crear una dirección nueva</translation>
    </message>
    <message>
        <source>&amp;New</source>
        <translation>&amp;Nuevo</translation>
    </message>
    <message>
        <source>Copy the currently selected address to the system clipboard</source>
        <translation>Copiar la dirección seleccionada al portapapeles del sistema</translation>
    </message>
    <message>
        <source>&amp;Copy</source>
        <translation>&amp;Copiar</translation>
    </message>
    <message>
        <source>C&amp;lose</source>
        <translation>Cerrar</translation>
    </message>
    <message>
        <source>Delete the currently selected address from the list</source>
        <translation>Eliminar la dirección actualmente seleccionada de la lista</translation>
    </message>
    <message>
        <source>Enter address or label to search</source>
        <translation>Ingrese dirección o capa a buscar </translation>
    </message>
    <message>
        <source>Export the data in the current tab to a file</source>
        <translation>Exportar la información en la tabla actual a un archivo</translation>
    </message>
    <message>
        <source>&amp;Export</source>
        <translation>&amp;Exportar</translation>
    </message>
    <message>
        <source>&amp;Delete</source>
        <translation>&amp;Borrar</translation>
    </message>
    <message>
        <source>Choose the address to send coins to</source>
        <translation>Elija la direccion a donde se enviaran las monedas</translation>
    </message>
    <message>
        <source>Choose the address to receive coins with</source>
        <translation>Elija la dirección para recibir monedas.</translation>
    </message>
    <message>
        <source>C&amp;hoose</source>
        <translation>Elija</translation>
    </message>
    <message>
        <source>Sending addresses</source>
        <translation>Direcciones de Envio</translation>
    </message>
    <message>
        <source>Receiving addresses</source>
        <translation>Direcciones de recibo</translation>
    </message>
    <message>
        <source>These are your Particl addresses for sending payments. Always check the amount and the receiving address before sending coins.</source>
        <translation>Estas son tus direcciones de Particl para enviar pagos. Siempre revisa el monto y la dirección de envío antes de enviar monedas.</translation>
    </message>
    <message>
        <source>&amp;Copy Address</source>
        <translation>&amp;Copiar dirección</translation>
    </message>
    <message>
        <source>Copy &amp;Label</source>
        <translation>copiar y etiquetar</translation>
    </message>
    <message>
        <source>&amp;Edit</source>
        <translation>Editar</translation>
    </message>
    <message>
        <source>Export Address List</source>
        <translation>Exportar lista de direcciones </translation>
    </message>
    <message>
        <source>Comma separated file (*.csv)</source>
        <translation>Arhchivo separado por comas (*.csv)</translation>
    </message>
    <message>
        <source>Exporting Failed</source>
        <translation>Exportación Fallida</translation>
    </message>
    <message>
        <source>There was an error trying to save the address list to %1. Please try again.</source>
        <translation>Hubo un error al tratar de salvar a la lista de direcciones a %1. Por favor intente de nuevo.</translation>
    </message>
</context>
<context>
    <name>AddressTableModel</name>
    <message>
        <source>Label</source>
        <translation>Etiqueta</translation>
    </message>
    <message>
        <source>Address</source>
        <translation>Dirección</translation>
    </message>
    <message>
        <source>(no label)</source>
        <translation>(sin etiqueta)</translation>
    </message>
</context>
<context>
    <name>AskPassphraseDialog</name>
    <message>
        <source>Passphrase Dialog</source>
        <translation>Dialogo de contraseña</translation>
    </message>
    <message>
        <source>Enter passphrase</source>
        <translation>Ingrese la contraseña</translation>
    </message>
    <message>
        <source>New passphrase</source>
        <translation>Nueva contraseña</translation>
    </message>
    <message>
        <source>Repeat new passphrase</source>
        <translation>Repita la nueva contraseña</translation>
    </message>
    <message>
        <source>Encrypt wallet</source>
        <translation>Encriptar cartera</translation>
    </message>
    <message>
        <source>This operation needs your wallet passphrase to unlock the wallet.</source>
        <translation>Esta operación necesita la contraseña de su cartera para desbloquear su cartera.</translation>
    </message>
    <message>
        <source>Unlock wallet</source>
        <translation>Desbloquear cartera</translation>
    </message>
    <message>
        <source>This operation needs your wallet passphrase to decrypt the wallet.</source>
        <translation>Esta operación necesita la contraseña de su cartera para desencriptar su cartera.</translation>
    </message>
    <message>
        <source>Decrypt wallet</source>
        <translation>Desencriptar cartera</translation>
    </message>
    <message>
        <source>Change passphrase</source>
        <translation>Cambiar contraseña</translation>
    </message>
    <message>
        <source>Confirm wallet encryption</source>
        <translation>Confirmar la encriptación de cartera</translation>
    </message>
    <message>
        <source>Warning: If you encrypt your wallet and lose your passphrase, you will &lt;b&gt;LOSE ALL OF YOUR PARTICL&lt;/b&gt;!</source>
        <translation>Advertencia: Si encripta su cartera y pierde su contraseña, &lt;b&gt;PERDERÁ TODOS SUS PARTICL&lt;/b&gt;!</translation>
    </message>
    <message>
        <source>Are you sure you wish to encrypt your wallet?</source>
        <translation>¿Está seguro que desea encriptar su cartera?</translation>
    </message>
    <message>
        <source>Wallet encrypted</source>
        <translation>Cartera encriptada</translation>
    </message>
    <message>
        <source>IMPORTANT: Any previous backups you have made of your wallet file should be replaced with the newly generated, encrypted wallet file. For security reasons, previous backups of the unencrypted wallet file will become useless as soon as you start using the new, encrypted wallet.</source>
        <translation>IMPORTANTE: cualquier copia de seguridad anterior que haya hecho de su archivo de cartera debe ser reemplazada por el archivo de cartera encriptado y recién generado. Por razones de seguridad, las copias de seguridad anteriores del archivo de cartera sin cifrar serán inútiles tan pronto como empieces a usar la nueva billetera encriptada.</translation>
    </message>
    <message>
        <source>Wallet encryption failed</source>
        <translation>Encriptación de la cartera fallida</translation>
    </message>
    <message>
        <source>Wallet encryption failed due to an internal error. Your wallet was not encrypted.</source>
        <translation>La encriptación de la cartera falló debido a un error interno. Su cartera no fue encriptada.</translation>
    </message>
    <message>
        <source>The supplied passphrases do not match.</source>
        <translation>Las contraseñas dadas no coinciden.</translation>
    </message>
    <message>
        <source>Wallet unlock failed</source>
        <translation>El desbloqueo de la cartera falló.</translation>
    </message>
    <message>
        <source>The passphrase entered for the wallet decryption was incorrect.</source>
        <translation>La contraseña ingresada para la desencriptación de la cartera es incorrecta.</translation>
    </message>
    <message>
        <source>Wallet decryption failed</source>
        <translation>La desencriptación de la cartera fallo</translation>
    </message>
    <message>
        <source>Wallet passphrase was successfully changed.</source>
        <translation>La contraseña de la cartera ha sido exitosamente cambiada.</translation>
    </message>
    <message>
        <source>Warning: The Caps Lock key is on!</source>
        <translation>Advertencia: ¡La tecla Bloq Mayus está activada!</translation>
    </message>
</context>
<context>
    <name>BanTableModel</name>
    <message>
        <source>IP/Netmask</source>
        <translation>IP/Máscara de red</translation>
    </message>
    <message>
        <source>Banned Until</source>
        <translation>Prohibido Hasta</translation>
    </message>
</context>
<context>
    <name>BitcoinGUI</name>
    <message>
        <source>Sign &amp;message...</source>
        <translation>Firmar &amp;mensaje</translation>
    </message>
    <message>
        <source>Synchronizing with network...</source>
        <translation>Sincronizando con la red...</translation>
    </message>
    <message>
        <source>&amp;Overview</source>
        <translation>&amp;Vista previa</translation>
    </message>
    <message>
        <source>Show general overview of wallet</source>
        <translation>Mostrar la vista previa general de la cartera</translation>
    </message>
    <message>
        <source>&amp;Transactions</source>
        <translation>&amp;Transacciones</translation>
    </message>
    <message>
        <source>Browse transaction history</source>
        <translation>Explorar el historial de transacciones</translation>
    </message>
    <message>
        <source>E&amp;xit</source>
        <translation>S&amp;alir</translation>
    </message>
    <message>
        <source>Quit application</source>
        <translation>Salir de la aplicación</translation>
    </message>
    <message>
        <source>&amp;About %1</source>
        <translation>%Acerca de%1</translation>
    </message>
    <message>
        <source>Show information about %1</source>
        <translation>Mostrar información acerca de %1</translation>
    </message>
    <message>
        <source>About &amp;Qt</source>
        <translation>Acerca de &amp;Qt</translation>
    </message>
    <message>
        <source>Show information about Qt</source>
        <translation>Mostrar información acerca de Qt</translation>
    </message>
    <message>
        <source>&amp;Options...</source>
        <translation>&amp;Opciones</translation>
    </message>
    <message>
        <source>Modify configuration options for %1</source>
        <translation>Modificar las opciones de configuración para %1</translation>
    </message>
    <message>
        <source>&amp;Encrypt Wallet...</source>
        <translation>&amp;Encriptar cartera</translation>
    </message>
    <message>
        <source>&amp;Backup Wallet...</source>
        <translation>&amp;Respaldar cartera</translation>
    </message>
    <message>
        <source>&amp;Change Passphrase...</source>
        <translation>&amp;Cambiar contraseña...</translation>
    </message>
    <message>
        <source>Open &amp;URI...</source>
        <translation>Abrir &amp;URL...</translation>
    </message>
    <message>
        <source>Wallet:</source>
        <translation>Cartera:</translation>
    </message>
    <message>
        <source>Click to disable network activity.</source>
        <translation>Haga clic para desactivar la actividad de la red.</translation>
    </message>
    <message>
        <source>Network activity disabled.</source>
        <translation>Actividad de red deshabilitada.</translation>
    </message>
    <message>
        <source>Click to enable network activity again.</source>
        <translation> 
Haga clic para habilitar la actividad de red nuevamente.</translation>
    </message>
    <message>
        <source>Syncing Headers (%1%)...</source>
        <translation>Sincronizar encabezados (%1%) ...</translation>
    </message>
    <message>
        <source>Reindexing blocks on disk...</source>
        <translation>Reindexando bloques en el disco...</translation>
    </message>
    <message>
<<<<<<< HEAD
        <source>Send coins to a Particl address</source>
        <translation>Enviar monedas a una dirección Particl</translation>
=======
        <source>Proxy is &lt;b&gt;enabled&lt;/b&gt;: %1</source>
        <translation>El proxy está &lt;b&gt;habilitado&lt;/b&gt;: %1</translation>
    </message>
    <message>
        <source>Send coins to a Bitcoin address</source>
        <translation>Enviar monedas a una dirección Bitcoin</translation>
>>>>>>> ff53433f
    </message>
    <message>
        <source>Backup wallet to another location</source>
        <translation>Respaldar cartera en otra ubicación</translation>
    </message>
    <message>
        <source>Change the passphrase used for wallet encryption</source>
        <translation>Cambiar la contraseña usada para la encriptación de la cartera</translation>
    </message>
    <message>
        <source>&amp;Verify message...</source>
        <translation>&amp;Verificar mensaje...</translation>
    </message>
    <message>
        <source>&amp;Send</source>
        <translation>&amp;Enviar</translation>
    </message>
    <message>
        <source>&amp;Receive</source>
        <translation>&amp;Recibir</translation>
    </message>
    <message>
        <source>&amp;Show / Hide</source>
        <translation>&amp;Mostrar / Ocultar</translation>
    </message>
    <message>
        <source>Show or hide the main Window</source>
        <translation>Mostrar u ocultar la ventana principal</translation>
    </message>
    <message>
        <source>Encrypt the private keys that belong to your wallet</source>
        <translation>Cifre las claves privadas que pertenecen a su billetera</translation>
    </message>
    <message>
        <source>Sign messages with your Particl addresses to prove you own them</source>
        <translation>Firme mensajes con sus direcciones de Particl para demostrar que los posee</translation>
    </message>
    <message>
        <source>Verify messages to ensure they were signed with specified Bitcoin addresses</source>
        <translation>Verifique los mensajes para asegurarse de que se firmaron con direcciones de Bitcoin especificadas.</translation>
    </message>
    <message>
        <source>&amp;File</source>
        <translation>&amp;Archivo</translation>
    </message>
    <message>
        <source>&amp;Settings</source>
        <translation>&amp;Configuraciones</translation>
    </message>
    <message>
        <source>&amp;Help</source>
        <translation>&amp;Ayuda</translation>
    </message>
    <message>
        <source>Tabs toolbar</source>
        <translation>Pestañas</translation>
    </message>
    <message>
        <source>Request payments (generates QR codes and bitcoin: URIs)</source>
        <translation> 
Solicitar pagos (genera códigos QR y bitcoin: URI)
 </translation>
    </message>
    <message>
        <source>&amp;Command-line options</source>
        <translation>opciones de la &amp;Linea de comandos</translation>
    </message>
    <message>
        <source>Error</source>
        <translation>Error</translation>
    </message>
    <message>
        <source>Warning</source>
        <translation>Aviso</translation>
    </message>
    <message>
        <source>Information</source>
        <translation>Información </translation>
    </message>
    <message>
        <source>Up to date</source>
        <translation>Actualizado al dia </translation>
    </message>
    <message>
        <source>Catching up...</source>
        <translation>Recibiendo...</translation>
    </message>
    <message>
        <source>Sent transaction</source>
        <translation>Enviar Transacción</translation>
    </message>
    <message>
        <source>Incoming transaction</source>
        <translation>Transacción entrante</translation>
    </message>
    <message>
        <source>Wallet is &lt;b&gt;encrypted&lt;/b&gt; and currently &lt;b&gt;unlocked&lt;/b&gt;</source>
        <translation>La cartera esta &lt;b&gt;encriptada&lt;/b&gt; y &lt;b&gt;desbloqueada&lt;/b&gt; actualmente </translation>
    </message>
    <message>
        <source>Wallet is &lt;b&gt;encrypted&lt;/b&gt; and currently &lt;b&gt;locked&lt;/b&gt;</source>
        <translation>La cartera esta &lt;b&gt;encriptada&lt;/b&gt; y &lt;b&gt;bloqueada&lt;/b&gt; actualmente </translation>
    </message>
    </context>
<context>
    <name>CoinControlDialog</name>
    <message>
        <source>Quantity:</source>
        <translation>Cantidad</translation>
    </message>
    <message>
        <source>Bytes:</source>
        <translation>Bytes:</translation>
    </message>
    <message>
        <source>Amount:</source>
        <translation>Monto:</translation>
    </message>
    <message>
        <source>Fee:</source>
        <translation>Cuota:</translation>
    </message>
    <message>
        <source>After Fee:</source>
        <translation>Después de los cargos por comisión. </translation>
    </message>
    <message>
        <source>Change:</source>
        <translation>Cambio</translation>
    </message>
    <message>
        <source>Amount</source>
        <translation>Monto</translation>
    </message>
    <message>
        <source>Date</source>
        <translation>Fecha</translation>
    </message>
    <message>
        <source>Confirmed</source>
        <translation>Confirmado </translation>
    </message>
    <message>
        <source>Copy address</source>
        <translation>Copiar dirección </translation>
    </message>
    <message>
        <source>Copy label</source>
        <translation>Copiar capa </translation>
    </message>
    <message>
        <source>Copy amount</source>
        <translation>copiar monto</translation>
    </message>
    <message>
        <source>Copy transaction ID</source>
        <translation>Copiar identificación de la transacción. </translation>
    </message>
    <message>
        <source>Copy quantity</source>
        <translation>Copiar cantidad</translation>
    </message>
    <message>
        <source>Copy fee</source>
        <translation>Copiar cuota</translation>
    </message>
    <message>
        <source>Copy after fee</source>
        <translation>Copiar después de cuota</translation>
    </message>
    <message>
        <source>Copy bytes</source>
        <translation>Copiar bytes</translation>
    </message>
    <message>
        <source>Copy change</source>
        <translation>Copiar cambio</translation>
    </message>
    <message>
        <source>yes</source>
        <translation>si</translation>
    </message>
    <message>
        <source>no</source>
        <translation>no</translation>
    </message>
    <message>
        <source>(no label)</source>
        <translation>(sin etiqueta)</translation>
    </message>
    <message>
        <source>(change)</source>
        <translation>cambio</translation>
    </message>
</context>
<context>
    <name>CreateWalletActivity</name>
    </context>
<context>
    <name>CreateWalletDialog</name>
    </context>
<context>
    <name>EditAddressDialog</name>
    <message>
        <source>Edit Address</source>
        <translation>Editar dirección</translation>
    </message>
    <message>
        <source>&amp;Label</source>
        <translation>&amp;Etiqueta</translation>
    </message>
    <message>
        <source>&amp;Address</source>
        <translation>&amp;Dirección</translation>
    </message>
    <message>
        <source>New sending address</source>
        <translation>Nueva dirección de envío</translation>
    </message>
    <message>
        <source>Edit receiving address</source>
        <translation>Editar dirección de recepción</translation>
    </message>
    <message>
        <source>Edit sending address</source>
        <translation>Editar dirección de envío</translation>
    </message>
    <message>
        <source>Could not unlock wallet.</source>
        <translation>No se puede desbloquear la cartera</translation>
    </message>
    <message>
        <source>New key generation failed.</source>
        <translation>La generación de la nueva clave fallo</translation>
    </message>
</context>
<context>
    <name>FreespaceChecker</name>
    <message>
        <source>name</source>
        <translation>nombre</translation>
    </message>
    </context>
<context>
    <name>HelpMessageDialog</name>
    <message>
        <source>version</source>
        <translation>versión</translation>
    </message>
    <message>
        <source>Command-line options</source>
        <translation>opciones de la Linea de comandos</translation>
    </message>
</context>
<context>
    <name>Intro</name>
    <message>
        <source>Particl</source>
        <translation>Particl</translation>
    </message>
    <message>
        <source>Error</source>
        <translation>Error</translation>
    </message>
    </context>
<context>
    <name>ModalOverlay</name>
    <message>
        <source>Form</source>
        <translation>Formulario</translation>
    </message>
    </context>
<context>
    <name>OpenURIDialog</name>
    </context>
<context>
    <name>OpenWalletActivity</name>
    </context>
<context>
    <name>OptionsDialog</name>
    <message>
        <source>Options</source>
        <translation>Opciones</translation>
    </message>
    <message>
        <source>W&amp;allet</source>
        <translation>Cartera</translation>
    </message>
    <message>
        <source>none</source>
        <translation>Ninguno </translation>
    </message>
    <message>
        <source>Error</source>
        <translation>Error</translation>
    </message>
    </context>
<context>
    <name>OverviewPage</name>
    <message>
        <source>Form</source>
        <translation>Formulario</translation>
    </message>
    </context>
<context>
    <name>PaymentServer</name>
    </context>
<context>
    <name>PeerTableModel</name>
    </context>
<context>
    <name>QObject</name>
    <message>
        <source>Amount</source>
        <translation>Monto</translation>
    </message>
    <message>
        <source>unknown</source>
        <translation>desconocido</translation>
    </message>
</context>
<context>
    <name>QRImageWidget</name>
    </context>
<context>
    <name>RPCConsole</name>
    </context>
<context>
    <name>ReceiveCoinsDialog</name>
    <message>
        <source>&amp;Amount:</source>
        <translation>Monto:</translation>
    </message>
    <message>
        <source>&amp;Label:</source>
        <translation>&amp;Etiqueta</translation>
    </message>
    <message>
        <source>&amp;Message:</source>
        <translation>Mensaje:</translation>
    </message>
    <message>
        <source>An optional message to attach to the payment request, which will be displayed when the request is opened. Note: The message will not be sent with the payment over the Particl network.</source>
        <translation>Mensaje opcional para agregar a la solicitud de pago, el cual será mostrado cuando la solicitud este abierta. Nota: El mensaje no se manda con el pago a travéz de la red de Particl.</translation>
    </message>
    <message>
        <source>Use this form to request payments. All fields are &lt;b&gt;optional&lt;/b&gt;.</source>
        <translation>Use este formulario para la solicitud de pagos. Todos los campos son &lt;b&gt;opcionales&lt;/b&gt;</translation>
    </message>
    <message>
        <source>An optional amount to request. Leave this empty or zero to not request a specific amount.</source>
        <translation>Monto opcional a solicitar. Dejarlo vacion o en cero no solicita un monto especifico.</translation>
    </message>
    <message>
        <source>Copy label</source>
        <translation>Copiar capa </translation>
    </message>
    <message>
        <source>Copy amount</source>
        <translation>copiar monto</translation>
    </message>
</context>
<context>
    <name>ReceiveRequestDialog</name>
    <message>
        <source>Copy &amp;Address</source>
        <translation>&amp;Copiar dirección</translation>
    </message>
    <message>
        <source>Address</source>
        <translation>Dirección</translation>
    </message>
    <message>
        <source>Amount</source>
        <translation>Monto</translation>
    </message>
    <message>
        <source>Label</source>
        <translation>Etiqueta</translation>
    </message>
    <message>
        <source>Message</source>
        <translation>Mensaje</translation>
    </message>
    <message>
        <source>Wallet</source>
        <translation>Cartera</translation>
    </message>
</context>
<context>
    <name>RecentRequestsTableModel</name>
    <message>
        <source>Date</source>
        <translation>Fecha</translation>
    </message>
    <message>
        <source>Label</source>
        <translation>Etiqueta</translation>
    </message>
    <message>
        <source>Message</source>
        <translation>Mensaje</translation>
    </message>
    <message>
        <source>(no label)</source>
        <translation>(sin etiqueta)</translation>
    </message>
    </context>
<context>
    <name>SendCoinsDialog</name>
    <message>
        <source>Send Coins</source>
        <translation>Enviar monedas</translation>
    </message>
    <message>
        <source>Quantity:</source>
        <translation>Cantidad</translation>
    </message>
    <message>
        <source>Bytes:</source>
        <translation>Bytes:</translation>
    </message>
    <message>
        <source>Amount:</source>
        <translation>Monto:</translation>
    </message>
    <message>
        <source>Fee:</source>
        <translation>Cuota:</translation>
    </message>
    <message>
        <source>After Fee:</source>
        <translation>Después de los cargos por comisión. </translation>
    </message>
    <message>
        <source>Change:</source>
        <translation>Cambio</translation>
    </message>
    <message>
        <source>Send to multiple recipients at once</source>
        <translation>Enviar a múltiples receptores a la vez</translation>
    </message>
    <message>
        <source>Balance:</source>
        <translation>Saldo:</translation>
    </message>
    <message>
        <source>Confirm the send action</source>
        <translation>Confirme la acción de enviar</translation>
    </message>
    <message>
        <source>Copy quantity</source>
        <translation>Copiar cantidad</translation>
    </message>
    <message>
        <source>Copy amount</source>
        <translation>copiar monto</translation>
    </message>
    <message>
        <source>Copy fee</source>
        <translation>Copiar cuota</translation>
    </message>
    <message>
        <source>Copy after fee</source>
        <translation>Copiar después de cuota</translation>
    </message>
    <message>
        <source>Copy bytes</source>
        <translation>Copiar bytes</translation>
    </message>
    <message>
        <source>Copy change</source>
        <translation>Copiar cambio</translation>
    </message>
    <message>
        <source>or</source>
        <translation>o</translation>
    </message>
    <message>
        <source>Confirm send coins</source>
        <translation>Confirme para enviar monedas</translation>
    </message>
    <message>
        <source>The amount to pay must be larger than 0.</source>
        <translation>El monto a pagar debe ser mayor a 0</translation>
    </message>
    <message>
        <source>Transaction creation failed!</source>
        <translation>¡La creación de la transación falló!</translation>
    </message>
    <message>
        <source>Warning: Invalid Bitcoin address</source>
        <translation>Advertencia: Dirección de Bitcoin invalida</translation>
    </message>
    <message>
        <source>Warning: Unknown change address</source>
        <translation>Advertencia: Cambio de dirección desconocido</translation>
    </message>
    <message>
        <source>(no label)</source>
        <translation>(sin etiqueta)</translation>
    </message>
</context>
<context>
    <name>SendCoinsEntry</name>
    <message>
        <source>A&amp;mount:</source>
        <translation>M&amp;onto</translation>
    </message>
    <message>
        <source>Pay &amp;To:</source>
        <translation>Pagar &amp;a:</translation>
    </message>
    <message>
        <source>&amp;Label:</source>
        <translation>&amp;Etiqueta</translation>
    </message>
    <message>
        <source>Alt+A</source>
        <translation>Alt+A</translation>
    </message>
    <message>
        <source>Paste address from clipboard</source>
        <translation>Pegar dirección  del portapapeles</translation>
    </message>
    <message>
        <source>Alt+P</source>
        <translation>Alt+P</translation>
    </message>
    <message>
        <source>Remove this entry</source>
        <translation>Quitar esta entrada</translation>
    </message>
    <message>
        <source>Message:</source>
        <translation>Mensaje:</translation>
    </message>
    <message>
        <source>Pay To:</source>
        <translation>Pago para:</translation>
    </message>
    </context>
<context>
    <name>ShutdownWindow</name>
    <message>
        <source>Do not shut down the computer until this window disappears.</source>
        <translation>No apague su computadora hasta que esta ventana desaparesca.</translation>
    </message>
</context>
<context>
    <name>SignVerifyMessageDialog</name>
    <message>
        <source>Alt+A</source>
        <translation>Alt+A</translation>
    </message>
    <message>
        <source>Paste address from clipboard</source>
        <translation>Pegar dirección  del portapapeles</translation>
    </message>
    <message>
        <source>Alt+P</source>
        <translation>Alt+P</translation>
    </message>
    <message>
        <source>Signature</source>
        <translation>Firma</translation>
    </message>
    </context>
<context>
    <name>TrafficGraphWidget</name>
    </context>
<context>
    <name>TransactionDesc</name>
    <message>
        <source>Open until %1</source>
        <translation>Abrir hasta %1</translation>
    </message>
    <message>
        <source>%1/unconfirmed</source>
        <translation>%1/No confirmado</translation>
    </message>
    <message>
        <source>%1 confirmations</source>
        <translation>%1 confirmaciones</translation>
    </message>
    <message>
        <source>Status</source>
        <translation>Estado</translation>
    </message>
    <message>
        <source>Date</source>
        <translation>Fecha</translation>
    </message>
    <message>
        <source>From</source>
        <translation>De</translation>
    </message>
    <message>
        <source>unknown</source>
        <translation>desconocido</translation>
    </message>
    <message>
        <source>To</source>
        <translation>Para</translation>
    </message>
    <message>
        <source>label</source>
        <translation>etiqueta</translation>
    </message>
    <message>
        <source>Message</source>
        <translation>Mensaje</translation>
    </message>
    <message>
        <source>Comment</source>
        <translation>Comentario</translation>
    </message>
    <message>
        <source>Transaction ID</source>
        <translation>ID</translation>
    </message>
    <message>
        <source>Transaction</source>
        <translation>Transacción</translation>
    </message>
    <message>
        <source>Amount</source>
        <translation>Monto</translation>
    </message>
    </context>
<context>
    <name>TransactionDescDialog</name>
    <message>
        <source>This pane shows a detailed description of the transaction</source>
        <translation>Este panel muestras una descripción detallada de la transacción</translation>
    </message>
    </context>
<context>
    <name>TransactionTableModel</name>
    <message>
        <source>Date</source>
        <translation>Fecha</translation>
    </message>
    <message>
        <source>Type</source>
        <translation>Tipo</translation>
    </message>
    <message>
        <source>Label</source>
        <translation>Etiqueta</translation>
    </message>
    <message>
        <source>Open until %1</source>
        <translation>Abrir hasta %1</translation>
    </message>
    <message>
        <source>Confirmed (%1 confirmations)</source>
        <translation>Confimado (%1 confirmaciones)</translation>
    </message>
    <message>
        <source>Generated but not accepted</source>
        <translation>Generado pero no aprovado</translation>
    </message>
    <message>
        <source>Received with</source>
        <translation>Recibido con</translation>
    </message>
    <message>
        <source>Sent to</source>
        <translation>Enviar a</translation>
    </message>
    <message>
        <source>Payment to yourself</source>
        <translation>Pagar a si mismo</translation>
    </message>
    <message>
        <source>Mined</source>
        <translation>Minado </translation>
    </message>
    <message>
        <source>(n/a)</source>
        <translation>(n/a)</translation>
    </message>
    <message>
        <source>(no label)</source>
        <translation>(sin etiqueta)</translation>
    </message>
    <message>
        <source>Date and time that the transaction was received.</source>
        <translation>Fecha y hora en que la transacción fue recibida </translation>
    </message>
    <message>
        <source>Type of transaction.</source>
        <translation>Escriba una transacción</translation>
    </message>
    <message>
        <source>Amount removed from or added to balance.</source>
        <translation>Cantidad removida del saldo o agregada </translation>
    </message>
</context>
<context>
    <name>TransactionView</name>
    <message>
        <source>All</source>
        <translation>Todo</translation>
    </message>
    <message>
        <source>Today</source>
        <translation>Hoy</translation>
    </message>
    <message>
        <source>This week</source>
        <translation>Esta semana </translation>
    </message>
    <message>
        <source>This month</source>
        <translation>Este mes </translation>
    </message>
    <message>
        <source>Last month</source>
        <translation>El mes pasado </translation>
    </message>
    <message>
        <source>This year</source>
        <translation>Este año</translation>
    </message>
    <message>
        <source>Received with</source>
        <translation>Recibido con</translation>
    </message>
    <message>
        <source>Sent to</source>
        <translation>Enviar a</translation>
    </message>
    <message>
        <source>To yourself</source>
        <translation>Para ti mismo</translation>
    </message>
    <message>
        <source>Mined</source>
        <translation>Minado </translation>
    </message>
    <message>
        <source>Other</source>
        <translation>Otro</translation>
    </message>
    <message>
        <source>Min amount</source>
        <translation>Monto minimo </translation>
    </message>
    <message>
        <source>Copy address</source>
        <translation>Copiar dirección </translation>
    </message>
    <message>
        <source>Copy label</source>
        <translation>Copiar capa </translation>
    </message>
    <message>
        <source>Copy amount</source>
        <translation>copiar monto</translation>
    </message>
    <message>
        <source>Copy transaction ID</source>
        <translation>Copiar identificación de la transacción. </translation>
    </message>
    <message>
        <source>Edit label</source>
        <translation>Editar capa </translation>
    </message>
    <message>
        <source>Export Transaction History</source>
        <translation>Exportar el historial de transacción</translation>
    </message>
    <message>
        <source>Comma separated file (*.csv)</source>
        <translation>Arhchivo separado por comas (*.csv)</translation>
    </message>
    <message>
        <source>Confirmed</source>
        <translation>Confirmado </translation>
    </message>
    <message>
        <source>Date</source>
        <translation>Fecha</translation>
    </message>
    <message>
        <source>Type</source>
        <translation>Tipo</translation>
    </message>
    <message>
        <source>Label</source>
        <translation>Etiqueta</translation>
    </message>
    <message>
        <source>Address</source>
        <translation>Dirección</translation>
    </message>
    <message>
        <source>ID</source>
        <translation>ID</translation>
    </message>
    <message>
        <source>Exporting Failed</source>
        <translation>Exportación Fallida</translation>
    </message>
    <message>
        <source>There was an error trying to save the transaction history to %1.</source>
        <translation>Ocurrio un error intentando guardar el historial de transaciones a %1</translation>
    </message>
    <message>
        <source>Exporting Successful</source>
        <translation>Exportacion satisfactoria</translation>
    </message>
    <message>
        <source>The transaction history was successfully saved to %1.</source>
        <translation>el historial de transaciones ha sido guardado exitosamente en %1</translation>
    </message>
    <message>
        <source>to</source>
        <translation>Para</translation>
    </message>
</context>
<context>
    <name>UnitDisplayStatusBarControl</name>
    </context>
<context>
    <name>WalletController</name>
    </context>
<context>
    <name>WalletFrame</name>
    <message>
        <source>No wallet has been loaded.</source>
        <translation>No se há cargado la cartera.</translation>
    </message>
</context>
<context>
    <name>WalletModel</name>
    <message>
        <source>Send Coins</source>
        <translation>Enviar monedas</translation>
    </message>
    </context>
<context>
    <name>WalletView</name>
    <message>
        <source>&amp;Export</source>
        <translation>&amp;Exportar</translation>
    </message>
    <message>
        <source>Export the data in the current tab to a file</source>
        <translation>Exportar la información en la pestaña actual a un archivo</translation>
    </message>
    <message>
        <source>There was an error trying to save the wallet data to %1.</source>
        <translation>Ocurrio un error tratando de guardar la información de la cartera %1</translation>
    </message>
    <message>
        <source>The wallet data was successfully saved to %1.</source>
        <translation>La información de la cartera fué guardada exitosamente a %1</translation>
    </message>
    </context>
<context>
    <name>bitcoin-core</name>
    <message>
        <source>Verifying blocks...</source>
        <translation>Verificando bloques...</translation>
    </message>
    <message>
        <source>Loading block index...</source>
        <translation>Cargando indice de bloques... </translation>
    </message>
    <message>
        <source>Loading wallet...</source>
        <translation>Cargando billetera...</translation>
    </message>
    <message>
        <source>Done loading</source>
        <translation>Carga completa</translation>
    </message>
</context>
</TS><|MERGE_RESOLUTION|>--- conflicted
+++ resolved
@@ -319,17 +319,12 @@
         <translation>Reindexando bloques en el disco...</translation>
     </message>
     <message>
-<<<<<<< HEAD
+        <source>Proxy is &lt;b&gt;enabled&lt;/b&gt;: %1</source>
+        <translation>El proxy está &lt;b&gt;habilitado&lt;/b&gt;: %1</translation>
+    </message>
+    <message>
         <source>Send coins to a Particl address</source>
         <translation>Enviar monedas a una dirección Particl</translation>
-=======
-        <source>Proxy is &lt;b&gt;enabled&lt;/b&gt;: %1</source>
-        <translation>El proxy está &lt;b&gt;habilitado&lt;/b&gt;: %1</translation>
-    </message>
-    <message>
-        <source>Send coins to a Bitcoin address</source>
-        <translation>Enviar monedas a una dirección Bitcoin</translation>
->>>>>>> ff53433f
     </message>
     <message>
         <source>Backup wallet to another location</source>
@@ -368,8 +363,8 @@
         <translation>Firme mensajes con sus direcciones de Particl para demostrar que los posee</translation>
     </message>
     <message>
-        <source>Verify messages to ensure they were signed with specified Bitcoin addresses</source>
-        <translation>Verifique los mensajes para asegurarse de que se firmaron con direcciones de Bitcoin especificadas.</translation>
+        <source>Verify messages to ensure they were signed with specified Particl addresses</source>
+        <translation>Verifique los mensajes para asegurarse de que se firmaron con direcciones de Particl especificadas.</translation>
     </message>
     <message>
         <source>&amp;File</source>
@@ -388,9 +383,9 @@
         <translation>Pestañas</translation>
     </message>
     <message>
-        <source>Request payments (generates QR codes and bitcoin: URIs)</source>
+        <source>Request payments (generates QR codes and particl: URIs)</source>
         <translation> 
-Solicitar pagos (genera códigos QR y bitcoin: URI)
+Solicitar pagos (genera códigos QR y particl: URI)
  </translation>
     </message>
     <message>
@@ -821,8 +816,8 @@
         <translation>¡La creación de la transación falló!</translation>
     </message>
     <message>
-        <source>Warning: Invalid Bitcoin address</source>
-        <translation>Advertencia: Dirección de Bitcoin invalida</translation>
+        <source>Warning: Invalid Particl address</source>
+        <translation>Advertencia: Dirección de Particl invalida</translation>
     </message>
     <message>
         <source>Warning: Unknown change address</source>
