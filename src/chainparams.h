// Copyright (c) 2009-2010 Satoshi Nakamoto
// Copyright (c) 2009-2018 The Bitcoin Core developers
// Distributed under the MIT software license, see the accompanying
// file COPYING or http://www.opensource.org/licenses/mit-license.php.

#ifndef BITCOIN_CHAINPARAMS_H
#define BITCOIN_CHAINPARAMS_H

#include <chainparamsbase.h>
#include <consensus/params.h>
#include <primitives/block.h>
#include <chain.h>
#include <protocol.h>

#include <memory>
#include <vector>

static const uint32_t CHAIN_NO_GENESIS = 444444;
static const uint32_t CHAIN_NO_STEALTH_SPEND = 444445; // used hardened

struct SeedSpec6 {
    uint8_t addr[16];
    uint16_t port;
};

typedef std::map<int, uint256> MapCheckpoints;

struct CCheckpointData {
    MapCheckpoints mapCheckpoints;
};

/**
 * Holds various statistics on transactions within a chain. Used to estimate
 * verification progress during chain sync.
 *
 * See also: CChainParams::TxData, GuessVerificationProgress.
 */
struct ChainTxData {
    int64_t nTime;    //!< UNIX timestamp of last known number of transactions
    int64_t nTxCount; //!< total number of transactions between genesis and that timestamp
    double dTxRate;   //!< estimated number of transactions per second after that timestamp
};

class CImportedCoinbaseTxn
{
public:
    CImportedCoinbaseTxn(uint32_t nHeightIn, uint256 hashIn) : nHeight(nHeightIn), hash(hashIn) {};
    uint32_t nHeight;
    uint256 hash; // hash of output data
};

class DevFundSettings
{
public:
    DevFundSettings(std::string sAddrTo, int nMinDevStakePercent_, int nDevOutputPeriod_)
        : sDevFundAddresses(sAddrTo), nMinDevStakePercent(nMinDevStakePercent_), nDevOutputPeriod(nDevOutputPeriod_) {};

    std::string sDevFundAddresses;
    int nMinDevStakePercent; // [0, 100]
    int nDevOutputPeriod; // dev fund output is created every n blocks
    //CAmount nMinDevOutputSize; // if nDevOutputGap is -1, create a devfund output when value is > nMinDevOutputSize
};

/**
 * CChainParams defines various tweakable parameters of a given instance of the
 * Bitcoin system. There are three: the main network on which people trade goods
 * and services, the public test network which gets reset from time to time and
 * a regression test mode which is intended for private networks only. It has
 * minimal difficulty to ensure that blocks can be found instantly.
 */
class CChainParams
{
public:
    enum Base58Type {
        PUBKEY_ADDRESS,
        SCRIPT_ADDRESS,
        SECRET_KEY,
        EXT_PUBLIC_KEY,
        EXT_SECRET_KEY,
        STEALTH_ADDRESS,
        EXT_KEY_HASH,
        EXT_ACC_HASH,
        EXT_PUBLIC_KEY_BTC,
        EXT_SECRET_KEY_BTC,
        PUBKEY_ADDRESS_256,
        SCRIPT_ADDRESS_256,
        STAKE_ONLY_PKADDR,
        MAX_BASE58_TYPES
    };

    const Consensus::Params& GetConsensus() const { return consensus; }
    const CMessageHeader::MessageStartChars& MessageStart() const { return pchMessageStart; }
    int GetDefaultPort() const { return nDefaultPort; }

    int BIP44ID() const { return nBIP44ID; }

    uint32_t GetModifierInterval() const { return nModifierInterval; }
    uint32_t GetStakeMinConfirmations() const { return nStakeMinConfirmations; }
    uint32_t GetTargetSpacing() const { return nTargetSpacing; }
    uint32_t GetTargetTimespan() const { return nTargetTimespan; }

    uint32_t GetStakeTimestampMask(int nHeight) const { return nStakeTimestampMask; }
    int64_t GetCoinYearReward(int64_t nTime) const;

    const DevFundSettings *GetDevFundSettings(int64_t nTime) const;
    const std::vector<std::pair<int64_t, DevFundSettings> > &GetDevFundSettings() const {return vDevFundSettings;};

    int64_t GetProofOfStakeReward(const CBlockIndex *pindexPrev, int64_t nFees) const;

    bool CheckImportCoinbase(int nHeight, uint256 &hash) const;
    uint32_t GetLastImportHeight() const { return nLastImportHeight; }

    const CBlock& GenesisBlock() const { return genesis; }
    /** Default value for -checkmempool and -checkblockindex argument */
    bool DefaultConsistencyChecks() const { return fDefaultConsistencyChecks; }
    /** Policy: Filter transactions that do not match well-defined patterns */
    bool RequireStandard() const { return fRequireStandard; }
    uint64_t PruneAfterHeight() const { return nPruneAfterHeight; }
    /** Make miner stop after a block is found. In RPC, don't return until nGenProcLimit blocks are generated */
    bool MineBlocksOnDemand() const { return fMineBlocksOnDemand; }
    /** Return the BIP70 network string (main, test or regtest) */
    std::string NetworkIDString() const { return strNetworkID; }
    /** Return true if the fallback fee is by default enabled for this network */
    bool IsFallbackFeeEnabled() const { return m_fallback_fee_enabled; }
    /** Return the list of hostnames to look up for DNS seeds */
    const std::vector<std::string>& DNSSeeds() const { return vSeeds; }
    const std::vector<unsigned char>& Base58Prefix(Base58Type type) const { return base58Prefixes[type]; }
    const std::vector<unsigned char>& Bech32Prefix(Base58Type type) const { return bech32Prefixes[type]; }
    const std::string& Bech32HRP() const { return bech32_hrp; }
    const std::vector<SeedSpec6>& FixedSeeds() const { return vFixedSeeds; }
    const CCheckpointData& Checkpoints() const { return checkpointData; }
    const ChainTxData& TxData() const { return chainTxData; }
<<<<<<< HEAD

    bool IsBech32Prefix(const std::vector<unsigned char> &vchPrefixIn) const;
    bool IsBech32Prefix(const std::vector<unsigned char> &vchPrefixIn, CChainParams::Base58Type &rtype) const;
    bool IsBech32Prefix(const char *ps, size_t slen, CChainParams::Base58Type &rtype) const;

    std::string NetworkID() const { return strNetworkID; }

    void SetCoinYearReward(int64_t nCoinYearReward_)
    {
        assert(strNetworkID == "regtest");
        nCoinYearReward = nCoinYearReward_;
    }

    void UpdateVersionBitsParameters(Consensus::DeploymentPos d, int64_t nStartTime, int64_t nTimeout);
=======
>>>>>>> 4dac24db
protected:
    CChainParams() {}

    void SetLastImportHeight()
    {
        nLastImportHeight = 0;
        for (auto cth : vImportedCoinbaseTxns)
            nLastImportHeight = std::max(nLastImportHeight, cth.nHeight);
    }

    Consensus::Params consensus;
    CMessageHeader::MessageStartChars pchMessageStart;
    int nDefaultPort;
    int nBIP44ID;

    uint32_t nModifierInterval;         // seconds to elapse before new modifier is computed
    uint32_t nStakeMinConfirmations;    // min depth in chain before staked output is spendable
    uint32_t nTargetSpacing;            // targeted number of seconds between blocks
    uint32_t nTargetTimespan;

    uint32_t nStakeTimestampMask = (1 << 4) -1; // 4 bits, every kernel stake hash will change every 16 seconds
    int64_t nCoinYearReward = 2 * CENT; // 2% per year

    std::vector<CImportedCoinbaseTxn> vImportedCoinbaseTxns;
    uint32_t nLastImportHeight;       // set from vImportedCoinbaseTxns

    std::vector<std::pair<int64_t, DevFundSettings> > vDevFundSettings;


    uint64_t nPruneAfterHeight;
    std::vector<std::string> vSeeds;
    std::vector<unsigned char> base58Prefixes[MAX_BASE58_TYPES];
    std::vector<unsigned char> bech32Prefixes[MAX_BASE58_TYPES];
    std::string bech32_hrp;
    std::string strNetworkID;
    CBlock genesis;
    std::vector<SeedSpec6> vFixedSeeds;
    bool fDefaultConsistencyChecks;
    bool fRequireStandard;
    bool fMineBlocksOnDemand;
    CCheckpointData checkpointData;
    ChainTxData chainTxData;
    bool m_fallback_fee_enabled;
};

/**
 * Creates and returns a std::unique_ptr<CChainParams> of the chosen chain.
 * @returns a CChainParams* of the chosen chain.
 * @throws a std::runtime_error if the chain is not supported.
 */
std::unique_ptr<const CChainParams> CreateChainParams(const std::string& chain);

/**
 * Return the currently selected parameters. This won't change after app
 * startup, except for unit tests.
 */
const CChainParams &Params();
const CChainParams *pParams();

/**
 * Sets the params returned by Params() to those for the given BIP70 chain name.
 * @throws std::runtime_error when the chain is not supported.
 */
void SelectParams(const std::string& chain);

<<<<<<< HEAD
/**
 * Toggle old parameters for unit tests
 */
void SetOldParams(std::unique_ptr<CChainParams> &params);
void ResetParams(std::string sNetworkId, bool fParticlModeIn);

/**
 * mutable handle to regtest params
 */
CChainParams &RegtestParams();

/**
 * Allows modifying the Version Bits regtest parameters.
 */
void UpdateVersionBitsParameters(Consensus::DeploymentPos d, int64_t nStartTime, int64_t nTimeout);

=======
>>>>>>> 4dac24db
#endif // BITCOIN_CHAINPARAMS_H<|MERGE_RESOLUTION|>--- conflicted
+++ resolved
@@ -130,7 +130,6 @@
     const std::vector<SeedSpec6>& FixedSeeds() const { return vFixedSeeds; }
     const CCheckpointData& Checkpoints() const { return checkpointData; }
     const ChainTxData& TxData() const { return chainTxData; }
-<<<<<<< HEAD
 
     bool IsBech32Prefix(const std::vector<unsigned char> &vchPrefixIn) const;
     bool IsBech32Prefix(const std::vector<unsigned char> &vchPrefixIn, CChainParams::Base58Type &rtype) const;
@@ -144,9 +143,6 @@
         nCoinYearReward = nCoinYearReward_;
     }
 
-    void UpdateVersionBitsParameters(Consensus::DeploymentPos d, int64_t nStartTime, int64_t nTimeout);
-=======
->>>>>>> 4dac24db
 protected:
     CChainParams() {}
 
@@ -197,7 +193,7 @@
  * @returns a CChainParams* of the chosen chain.
  * @throws a std::runtime_error if the chain is not supported.
  */
-std::unique_ptr<const CChainParams> CreateChainParams(const std::string& chain);
+std::unique_ptr<CChainParams> CreateChainParams(const std::string& chain);
 
 /**
  * Return the currently selected parameters. This won't change after app
@@ -212,7 +208,6 @@
  */
 void SelectParams(const std::string& chain);
 
-<<<<<<< HEAD
 /**
  * Toggle old parameters for unit tests
  */
@@ -224,11 +219,4 @@
  */
 CChainParams &RegtestParams();
 
-/**
- * Allows modifying the Version Bits regtest parameters.
- */
-void UpdateVersionBitsParameters(Consensus::DeploymentPos d, int64_t nStartTime, int64_t nTimeout);
-
-=======
->>>>>>> 4dac24db
 #endif // BITCOIN_CHAINPARAMS_H