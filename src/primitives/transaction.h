--- conflicted
+++ resolved
@@ -115,12 +115,8 @@
     COutPoint prevout;
     CScript scriptSig;
     uint32_t nSequence;
-<<<<<<< HEAD
-    CScriptWitness scriptData; // Non prunable
-    CScriptWitness scriptWitness; //! Only serialized through CTransaction
-=======
+    CScriptWitness scriptData; //!< Non prunable
     CScriptWitness scriptWitness; //!< Only serialized through CTransaction
->>>>>>> 4b4e9486
 
     /* Setting nSequence to this value for every input in a transaction
      * disables nLockTime. */
