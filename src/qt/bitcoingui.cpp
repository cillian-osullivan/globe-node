--- conflicted
+++ resolved
@@ -317,17 +317,10 @@
     backupWalletAction->setStatusTip(tr("Backup wallet to another location"));
     changePassphraseAction = new QAction(tr("&Change Passphrase..."), this);
     changePassphraseAction->setStatusTip(tr("Change the passphrase used for wallet encryption"));
-<<<<<<< HEAD
-    signMessageAction = new QAction(platformStyle->TextColorIcon(":/icons/edit"), tr("Sign &message..."), this);
+    signMessageAction = new QAction(tr("Sign &message..."), this);
     signMessageAction->setStatusTip(tr("Sign messages with your Particl addresses to prove you own them"));
-    verifyMessageAction = new QAction(platformStyle->TextColorIcon(":/icons/verify"), tr("&Verify message..."), this);
+    verifyMessageAction = new QAction(tr("&Verify message..."), this);
     verifyMessageAction->setStatusTip(tr("Verify messages to ensure they were signed with specified Particl addresses"));
-=======
-    signMessageAction = new QAction(tr("Sign &message..."), this);
-    signMessageAction->setStatusTip(tr("Sign messages with your Bitcoin addresses to prove you own them"));
-    verifyMessageAction = new QAction(tr("&Verify message..."), this);
-    verifyMessageAction->setStatusTip(tr("Verify messages to ensure they were signed with specified Bitcoin addresses"));
->>>>>>> b80cdfec
 
     openRPCConsoleAction = new QAction(tr("&Debug window"), this);
     openRPCConsoleAction->setStatusTip(tr("Open debugging and diagnostic console"));
@@ -340,13 +333,8 @@
     usedReceivingAddressesAction = new QAction(tr("&Receiving addresses"), this);
     usedReceivingAddressesAction->setStatusTip(tr("Show the list of used receiving addresses and labels"));
 
-<<<<<<< HEAD
-    openAction = new QAction(platformStyle->TextColorIcon(":/icons/open"), tr("Open &URI..."), this);
+    openAction = new QAction(tr("Open &URI..."), this);
     openAction->setStatusTip(tr("Open a particl: URI or payment request"));
-=======
-    openAction = new QAction(tr("Open &URI..."), this);
-    openAction->setStatusTip(tr("Open a bitcoin: URI or payment request"));
->>>>>>> b80cdfec
 
     m_open_wallet_action = new QAction(tr("Open Wallet"), this);
     m_open_wallet_action->setEnabled(false);
