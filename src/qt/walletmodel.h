--- conflicted
+++ resolved
@@ -239,12 +239,10 @@
     // Notify that there are now keys in the keypool
     void canGetAddressesChanged();
 
-<<<<<<< HEAD
+    void timerTimeout();
+
     // Signal that reserved balance in wallet changed
     void notifyReservedBalanceChanged(CAmount nValue);
-=======
-    void timerTimeout();
->>>>>>> 5f438d66
 
 public Q_SLOTS:
     /* Starts a timer to periodically update the balance */
