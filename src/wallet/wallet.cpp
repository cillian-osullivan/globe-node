// Copyright (c) 2009-2010 Satoshi Nakamoto
// Copyright (c) 2009-2017 The Bitcoin Core developers
// Distributed under the MIT software license, see the accompanying
// file COPYING or http://www.opensource.org/licenses/mit-license.php.

#include <wallet/wallet.h>

#include <checkpoints.h>
#include <chain.h>
#include <wallet/coincontrol.h>
#include <consensus/consensus.h>
#include <consensus/validation.h>
#include <fs.h>
#include <key.h>
#include <key_io.h>
#include <keystore.h>
#include <validation.h>
#include <net.h>
#include <policy/fees.h>
#include <policy/policy.h>
#include <policy/rbf.h>
#include <primitives/block.h>
#include <primitives/transaction.h>
#include <script/script.h>
#include <shutdown.h>
#include <timedata.h>
#include <txmempool.h>
#include <utilmoneystr.h>
#include <wallet/fees.h>
#include <wallet/walletutil.h>

#include <algorithm>
#include <assert.h>
#include <future>

#include <boost/algorithm/string/replace.hpp>


#include <wallet/hdwallet.h>


static CCriticalSection cs_wallets;
static std::vector<std::shared_ptr<CWallet>> vpwallets GUARDED_BY(cs_wallets);

bool AddWallet(const std::shared_ptr<CWallet>& wallet)
{
    LOCK(cs_wallets);
    assert(wallet);
    std::vector<std::shared_ptr<CWallet>>::const_iterator i = std::find(vpwallets.begin(), vpwallets.end(), wallet);
    if (i != vpwallets.end()) return false;
    vpwallets.push_back(wallet);
    return true;
}

bool RemoveWallet(const std::shared_ptr<CWallet>& wallet)
{
    LOCK(cs_wallets);
    assert(wallet);
    std::vector<std::shared_ptr<CWallet>>::iterator i = std::find(vpwallets.begin(), vpwallets.end(), wallet);
    if (i == vpwallets.end()) return false;
    vpwallets.erase(i);
    return true;
}

bool HasWallets()
{
    LOCK(cs_wallets);
    return !vpwallets.empty();
}

std::vector<std::shared_ptr<CWallet>> GetWallets()
{
    LOCK(cs_wallets);
    return vpwallets;
}

std::shared_ptr<CWallet> GetWallet(const std::string& name)
{
    LOCK(cs_wallets);
    for (const std::shared_ptr<CWallet>& wallet : vpwallets) {
        if (wallet->GetName() == name) return wallet;
    }
    return nullptr;
}

// Custom deleter for shared_ptr<CWallet>.
static void ReleaseWallet(CWallet* wallet)
{
    LogPrintf("Releasing wallet %s\n", wallet->GetName());
    wallet->BlockUntilSyncedToCurrentChain();
    wallet->Flush();
    delete wallet;
}

const uint32_t BIP32_HARDENED_KEY_LIMIT = 0x80000000;

const uint256 ABANDON_HASH(uint256S("0000000000000000000000000000000000000000000000000000000000000001"));

/** @defgroup mapWallet
 *
 * @{
 */

std::string COutput::ToString() const
{
    return strprintf("COutput(%s, %d, %d) [%s]", tx->GetHash().ToString(), i, nDepth, FormatMoney(tx->tx->vout[i].nValue));
}

class CAffectedKeysVisitor : public boost::static_visitor<void> {
private:
    const CKeyStore &keystore;
    std::vector<CKeyID> &vKeys;

public:
    CAffectedKeysVisitor(const CKeyStore &keystoreIn, std::vector<CKeyID> &vKeysIn) : keystore(keystoreIn), vKeys(vKeysIn) {}

    void Process(const CScript &script) {
        txnouttype type;
        std::vector<CTxDestination> vDest;
        int nRequired;
        if (ExtractDestinations(script, type, vDest, nRequired)) {
            for (const CTxDestination &dest : vDest)
                boost::apply_visitor(*this, dest);
        }
    }

    void operator()(const CKeyID &keyId) {
        if (keystore.HaveKey(keyId))
            vKeys.push_back(keyId);
    }

    void operator()(const CScriptID &scriptId) {
        CScript script;
        if (keystore.GetCScript(scriptId, script))
            Process(script);
    }


    void operator()(const CKeyID256 &keyId) {
        //if (keystore.HaveKey(keyId))
        //    vKeys.push_back(keyId);
    }

    void operator()(const CScriptID256 &scriptId) {
        //CScript script;
        //if (keystore.GetCScript(scriptId, script))
        //    Process(script);
    }

    void operator()(const CNoDestination &none) {}

    void operator()(const CExtKeyPair &none) {}
    void operator()(const CStealthAddress &sxAddr) {}

    void operator()(const WitnessV0ScriptHash& scriptID)
    {
        CScriptID id;
        CRIPEMD160().Write(scriptID.begin(), 32).Finalize(id.begin());
        CScript script;
        if (keystore.GetCScript(id, script)) {
            Process(script);
        }
    }

    void operator()(const WitnessV0KeyHash& keyid)
    {
        CKeyID id(keyid);
        if (keystore.HaveKey(id)) {
            vKeys.push_back(id);
        }
    }

    template<typename X>
    void operator()(const X &none) {}
};

const CWalletTx* CWallet::GetWalletTx(const uint256& hash) const
{
    LOCK(cs_wallet);
    std::map<uint256, CWalletTx>::const_iterator it = mapWallet.find(hash);
    if (it == mapWallet.end())
        return nullptr;
    return &(it->second);
}

CPubKey CWallet::GenerateNewKey(WalletBatch &batch, bool internal)
{
    AssertLockHeld(cs_wallet); // mapKeyMetadata
    bool fCompressed = CanSupportFeature(FEATURE_COMPRPUBKEY); // default to compressed public keys if we want 0.6.0 wallets

    CKey secret;

    // Create new metadata
    int64_t nCreationTime = GetTime();
    CKeyMetadata metadata(nCreationTime);

    // use HD key derivation if HD was enabled during wallet creation
    if (IsHDEnabled()) {
        DeriveNewChildKey(batch, metadata, secret, (CanSupportFeature(FEATURE_HD_SPLIT) ? internal : false));
    } else {
        secret.MakeNewKey(fCompressed);
    }

    // Compressed public keys were introduced in version 0.6.0
    if (fCompressed) {
        SetMinVersion(FEATURE_COMPRPUBKEY);
    }

    CPubKey pubkey = secret.GetPubKey();
    assert(secret.VerifyPubKey(pubkey));

    mapKeyMetadata[pubkey.GetID()] = metadata;
    UpdateTimeFirstKey(nCreationTime);

    if (!AddKeyPubKeyWithDB(batch, secret, pubkey)) {
        throw std::runtime_error(std::string(__func__) + ": AddKey failed");
    }
    return pubkey;
}

void CWallet::DeriveNewChildKey(WalletBatch &batch, CKeyMetadata& metadata, CKey& secret, bool internal)
{
    // for now we use a fixed keypath scheme of m/0'/0'/k
    CKey seed;                     //seed (256bit)
    CExtKey masterKey;             //hd master key
    CExtKey accountKey;            //key at m/0'
    CExtKey chainChildKey;         //key at m/0'/0' (external) or m/0'/1' (internal)
    CExtKey childKey;              //key at m/0'/0'/<n>'

    // try to get the seed
    if (!GetKey(hdChain.seed_id, seed))
        throw std::runtime_error(std::string(__func__) + ": seed not found");

    masterKey.SetSeed(seed.begin(), seed.size());

    // derive m/0'
    // use hardened derivation (child keys >= 0x80000000 are hardened after bip32)
    masterKey.Derive(accountKey, BIP32_HARDENED_KEY_LIMIT);

    // derive m/0'/0' (external chain) OR m/0'/1' (internal chain)
    assert(internal ? CanSupportFeature(FEATURE_HD_SPLIT) : true);
    accountKey.Derive(chainChildKey, BIP32_HARDENED_KEY_LIMIT+(internal ? 1 : 0));

    // derive child key at next index, skip keys already known to the wallet
    do {
        // always derive hardened keys
        // childIndex | BIP32_HARDENED_KEY_LIMIT = derive childIndex in hardened child-index-range
        // example: 1 | BIP32_HARDENED_KEY_LIMIT == 0x80000001 == 2147483649
        if (internal) {
            chainChildKey.Derive(childKey, hdChain.nInternalChainCounter | BIP32_HARDENED_KEY_LIMIT);
            metadata.hdKeypath = "m/0'/1'/" + std::to_string(hdChain.nInternalChainCounter) + "'";
            hdChain.nInternalChainCounter++;
        }
        else {
            chainChildKey.Derive(childKey, hdChain.nExternalChainCounter | BIP32_HARDENED_KEY_LIMIT);
            metadata.hdKeypath = "m/0'/0'/" + std::to_string(hdChain.nExternalChainCounter) + "'";
            hdChain.nExternalChainCounter++;
        }
    } while (HaveKey(childKey.key.GetPubKey().GetID()));
    secret = childKey.key;
    metadata.hd_seed_id = hdChain.seed_id;
    // update the chain model in the database
    if (!batch.WriteHDChain(hdChain))
        throw std::runtime_error(std::string(__func__) + ": Writing HD chain model failed");
}

bool CWallet::AddKeyPubKeyWithDB(WalletBatch &batch, const CKey& secret, const CPubKey &pubkey)
{
    AssertLockHeld(cs_wallet); // mapKeyMetadata

    // CCryptoKeyStore has no concept of wallet databases, but calls AddCryptedKey
    // which is overridden below.  To avoid flushes, the database handle is
    // tunneled through to it.
    bool needsDB = !encrypted_batch;
    if (needsDB) {
        encrypted_batch = &batch;
    }
    if (!CCryptoKeyStore::AddKeyPubKey(secret, pubkey)) {
        if (needsDB) encrypted_batch = nullptr;
        return false;
    }
    if (needsDB) encrypted_batch = nullptr;

    // check if we need to remove from watch-only
    CScript script;
    script = GetScriptForDestination(pubkey.GetID());
    if (HaveWatchOnly(script)) {
        RemoveWatchOnly(script);
    }
    script = GetScriptForRawPubKey(pubkey);
    if (HaveWatchOnly(script)) {
        RemoveWatchOnly(script);
    }

    if (!IsCrypted()) {
        return batch.WriteKey(pubkey,
                              secret.GetPrivKey(),
                              mapKeyMetadata[pubkey.GetID()]);
    }
    return true;
}

bool CWallet::AddKeyPubKey(const CKey& secret, const CPubKey &pubkey)
{
    WalletBatch batch(*database);
    return CWallet::AddKeyPubKeyWithDB(batch, secret, pubkey);
}

bool CWallet::AddCryptedKey(const CPubKey &vchPubKey,
                            const std::vector<unsigned char> &vchCryptedSecret)
{
    if (!CCryptoKeyStore::AddCryptedKey(vchPubKey, vchCryptedSecret))
        return false;
    {
        LOCK(cs_wallet);
        if (encrypted_batch)
            return encrypted_batch->WriteCryptedKey(vchPubKey,
                                                        vchCryptedSecret,
                                                        mapKeyMetadata[vchPubKey.GetID()]);
        else
            return WalletBatch(*database).WriteCryptedKey(vchPubKey,
                                                            vchCryptedSecret,
                                                            mapKeyMetadata[vchPubKey.GetID()]);
    }
}

bool CWallet::LoadKeyMetadata(const CKeyID& keyID, const CKeyMetadata &meta)
{
    AssertLockHeld(cs_wallet); // mapKeyMetadata
    UpdateTimeFirstKey(meta.nCreateTime);
    mapKeyMetadata[keyID] = meta;
    return true;
}

bool CWallet::LoadScriptMetadata(const CScriptID& script_id, const CKeyMetadata &meta)
{
    AssertLockHeld(cs_wallet); // m_script_metadata
    UpdateTimeFirstKey(meta.nCreateTime);
    m_script_metadata[script_id] = meta;
    return true;
}

bool CWallet::LoadCryptedKey(const CPubKey &vchPubKey, const std::vector<unsigned char> &vchCryptedSecret)
{
    return CCryptoKeyStore::AddCryptedKey(vchPubKey, vchCryptedSecret);
}

/**
 * Update wallet first key creation time. This should be called whenever keys
 * are added to the wallet, with the oldest key creation time.
 */
void CWallet::UpdateTimeFirstKey(int64_t nCreateTime)
{
    AssertLockHeld(cs_wallet);
    if (nCreateTime <= 1) {
        // Cannot determine birthday information, so set the wallet birthday to
        // the beginning of time.
        nTimeFirstKey = 1;
    } else if (!nTimeFirstKey || nCreateTime < nTimeFirstKey) {
        nTimeFirstKey = nCreateTime;
    }
}

bool CWallet::AddCScript(const CScript& redeemScript)
{
    if (!CCryptoKeyStore::AddCScript(redeemScript))
        return false;
    return WalletBatch(*database).WriteCScript(Hash160(redeemScript), redeemScript);
}

bool CWallet::LoadCScript(const CScript& redeemScript)
{
    /* A sanity check was added in pull #3843 to avoid adding redeemScripts
     * that never can be redeemed. However, old wallets may still contain
     * these. Do not add them to the wallet and warn. */
    if (redeemScript.size() > MAX_SCRIPT_ELEMENT_SIZE)
    {
        std::string strAddr = EncodeDestination(CScriptID(redeemScript));
        LogPrintf("%s: Warning: This wallet contains a redeemScript of size %i which exceeds maximum size %i thus can never be redeemed. Do not use address %s.\n",
            __func__, redeemScript.size(), MAX_SCRIPT_ELEMENT_SIZE, strAddr);
        return true;
    }

    return CCryptoKeyStore::AddCScript(redeemScript);
}

bool CWallet::AddWatchOnly(const CScript& dest)
{
    if (!CCryptoKeyStore::AddWatchOnly(dest))
        return false;
    const CKeyMetadata& meta = m_script_metadata[CScriptID(dest)];
    UpdateTimeFirstKey(meta.nCreateTime);
    NotifyWatchonlyChanged(true);
    return WalletBatch(*database).WriteWatchOnly(dest, meta);
}

bool CWallet::AddWatchOnly(const CScript& dest, int64_t nCreateTime)
{
    m_script_metadata[CScriptID(dest)].nCreateTime = nCreateTime;
    return AddWatchOnly(dest);
}

bool CWallet::RemoveWatchOnly(const CScript &dest)
{
    AssertLockHeld(cs_wallet);
    if (!CCryptoKeyStore::RemoveWatchOnly(dest))
        return false;
    if (!HaveWatchOnly())
        NotifyWatchonlyChanged(false);
    if (!WalletBatch(*database).EraseWatchOnly(dest))
        return false;

    return true;
}

bool CWallet::LoadWatchOnly(const CScript &dest)
{
    return CCryptoKeyStore::AddWatchOnly(dest);
}

bool CWallet::Unlock(const SecureString& strWalletPassphrase)
{
    CCrypter crypter;
    CKeyingMaterial _vMasterKey;

    {
        LOCK(cs_wallet);
        for (const MasterKeyMap::value_type& pMasterKey : mapMasterKeys)
        {
            if(!crypter.SetKeyFromPassphrase(strWalletPassphrase, pMasterKey.second.vchSalt, pMasterKey.second.nDeriveIterations, pMasterKey.second.nDerivationMethod))
                return false;
            if (!crypter.Decrypt(pMasterKey.second.vchCryptedKey, _vMasterKey))
                continue; // try another master key
            if (CCryptoKeyStore::Unlock(_vMasterKey))
                return true;
        }
    }
    return false;
}

bool CWallet::ChangeWalletPassphrase(const SecureString& strOldWalletPassphrase, const SecureString& strNewWalletPassphrase)
{
    bool fWasLocked = IsLocked();

    {
        LOCK(cs_wallet);
        Lock();

        CCrypter crypter;
        CKeyingMaterial _vMasterKey;
        for (MasterKeyMap::value_type& pMasterKey : mapMasterKeys)
        {
            if(!crypter.SetKeyFromPassphrase(strOldWalletPassphrase, pMasterKey.second.vchSalt, pMasterKey.second.nDeriveIterations, pMasterKey.second.nDerivationMethod))
                return false;
            if (!crypter.Decrypt(pMasterKey.second.vchCryptedKey, _vMasterKey))
                return false;
            if (0 == ExtKeyUnlock(_vMasterKey)
                && CCryptoKeyStore::Unlock(_vMasterKey))
            {
                int64_t nStartTime = GetTimeMillis();
                crypter.SetKeyFromPassphrase(strNewWalletPassphrase, pMasterKey.second.vchSalt, pMasterKey.second.nDeriveIterations, pMasterKey.second.nDerivationMethod);
                pMasterKey.second.nDeriveIterations = static_cast<unsigned int>(pMasterKey.second.nDeriveIterations * (100 / ((double)(GetTimeMillis() - nStartTime))));

                nStartTime = GetTimeMillis();
                crypter.SetKeyFromPassphrase(strNewWalletPassphrase, pMasterKey.second.vchSalt, pMasterKey.second.nDeriveIterations, pMasterKey.second.nDerivationMethod);
                pMasterKey.second.nDeriveIterations = (pMasterKey.second.nDeriveIterations + static_cast<unsigned int>(pMasterKey.second.nDeriveIterations * 100 / ((double)(GetTimeMillis() - nStartTime)))) / 2;

                if (pMasterKey.second.nDeriveIterations < 25000)
                    pMasterKey.second.nDeriveIterations = 25000;

                LogPrintf("Wallet passphrase changed to an nDeriveIterations of %i\n", pMasterKey.second.nDeriveIterations);

                if (!crypter.SetKeyFromPassphrase(strNewWalletPassphrase, pMasterKey.second.vchSalt, pMasterKey.second.nDeriveIterations, pMasterKey.second.nDerivationMethod))
                    return false;
                if (!crypter.Encrypt(_vMasterKey, pMasterKey.second.vchCryptedKey))
                    return false;
                WalletBatch(*database).WriteMasterKey(pMasterKey.first, pMasterKey.second);
                if (fWasLocked)
                    Lock();
                return true;
            }
        }
    }

    return false;
}

void CWallet::ChainStateFlushed(const CBlockLocator& loc)
{
    WalletBatch batch(*database);
    batch.WriteBestBlock(loc);
}

bool CWallet::SetMinVersion(enum WalletFeature nVersion, WalletBatch* batch_in, bool fExplicit)
{
    LOCK(cs_wallet); // nWalletVersion
    if (nWalletVersion >= nVersion)
        return true;

    // when doing an explicit upgrade, if we pass the max version permitted, upgrade all the way
    if (fExplicit && nVersion > nWalletMaxVersion)
            nVersion = FEATURE_LATEST;

    nWalletVersion = nVersion;

    if (nVersion > nWalletMaxVersion)
        nWalletMaxVersion = nVersion;

    {
        WalletBatch* batch = batch_in ? batch_in : new WalletBatch(*database);
        if (nWalletVersion > 40000)
            batch->WriteMinVersion(nWalletVersion);
        if (!batch_in)
            delete batch;
    }

    return true;
}

bool CWallet::SetMaxVersion(int nVersion)
{
    LOCK(cs_wallet); // nWalletVersion, nWalletMaxVersion
    // cannot downgrade below current version
    if (nWalletVersion > nVersion)
        return false;

    nWalletMaxVersion = nVersion;

    return true;
}

std::set<uint256> CWallet::GetConflicts(const uint256& txid) const
{
    std::set<uint256> result;
    AssertLockHeld(cs_wallet);

    std::map<uint256, CWalletTx>::const_iterator it = mapWallet.find(txid);
    if (it == mapWallet.end())
        return result;
    const CWalletTx& wtx = it->second;

    std::pair<TxSpends::const_iterator, TxSpends::const_iterator> range;

    for (const CTxIn& txin : wtx.tx->vin)
    {
        if (mapTxSpends.count(txin.prevout) <= 1)
            continue;  // No conflict if zero or one spends
        range = mapTxSpends.equal_range(txin.prevout);
        for (TxSpends::const_iterator _it = range.first; _it != range.second; ++_it)
            result.insert(_it->second);
    }
    return result;
}

bool CWallet::HasWalletSpend(const uint256& txid) const
{
    AssertLockHeld(cs_wallet);
    auto iter = mapTxSpends.lower_bound(COutPoint(txid, 0));
    return (iter != mapTxSpends.end() && iter->first.hash == txid);
}

void CWallet::Flush(bool shutdown)
{
    database->Flush(shutdown);
}

void CWallet::SyncMetaData(std::pair<TxSpends::iterator, TxSpends::iterator> range)
{
    // We want all the wallet transactions in range to have the same metadata as
    // the oldest (smallest nOrderPos).
    // So: find smallest nOrderPos:

    int nMinOrderPos = std::numeric_limits<int>::max();
    const CWalletTx* copyFrom = nullptr;
    for (TxSpends::iterator it = range.first; it != range.second; ++it) {
        const CWalletTx* wtx = &mapWallet.at(it->second);
        if (wtx->nOrderPos < nMinOrderPos) {
            nMinOrderPos = wtx->nOrderPos;
            copyFrom = wtx;
        }
    }

    if (!copyFrom) {
        return;
    }

    // Now copy data from copyFrom to rest:
    for (TxSpends::iterator it = range.first; it != range.second; ++it)
    {
        const uint256& hash = it->second;
        CWalletTx* copyTo = &mapWallet.at(hash);
        if (copyFrom == copyTo) continue;
        assert(copyFrom && "Oldest wallet transaction in range assumed to have been found.");
        if (!copyFrom->IsEquivalentTo(*copyTo)) continue;
        copyTo->mapValue = copyFrom->mapValue;
        copyTo->vOrderForm = copyFrom->vOrderForm;
        // fTimeReceivedIsTxTime not copied on purpose
        // nTimeReceived not copied on purpose
        copyTo->nTimeSmart = copyFrom->nTimeSmart;
        copyTo->fFromMe = copyFrom->fFromMe;
        copyTo->strFromAccount = copyFrom->strFromAccount;
        // nOrderPos not copied on purpose
        // cached members not copied on purpose
    }
}

/**
 * Outpoint is spent if any non-conflicted transaction
 * spends it:
 */
bool CWallet::IsSpent(const uint256& hash, unsigned int n) const
{
    const COutPoint outpoint(hash, n);
    std::pair<TxSpends::const_iterator, TxSpends::const_iterator> range;
    range = mapTxSpends.equal_range(outpoint);

    for (TxSpends::const_iterator it = range.first; it != range.second; ++it)
    {
        const uint256& wtxid = it->second;
        std::map<uint256, CWalletTx>::const_iterator mit = mapWallet.find(wtxid);
        if (mit != mapWallet.end()) {
            if (mit->second.isAbandoned())
                continue;

            int depth = mit->second.GetDepthInMainChain();
            if (depth > 0  || (depth == 0 && !mit->second.isAbandoned()))
                return true; // Spent
        }
    }
    return false;
}

void CWallet::AddToSpends(const COutPoint& outpoint, const uint256& wtxid)
{
    mapTxSpends.insert(std::make_pair(outpoint, wtxid));

    UnlockCoin(outpoint);

    std::pair<TxSpends::iterator, TxSpends::iterator> range;
    range = mapTxSpends.equal_range(outpoint);
    SyncMetaData(range);
}


void CWallet::AddToSpends(const uint256& wtxid)
{
    auto it = mapWallet.find(wtxid);
    assert(it != mapWallet.end());
    CWalletTx& thisTx = it->second;
    if (thisTx.IsCoinBase()) // Coinbases don't spend anything!
        return;

    for (const CTxIn& txin : thisTx.tx->vin)
        AddToSpends(txin.prevout, wtxid);
}

bool CWallet::EncryptWallet(const SecureString& strWalletPassphrase)
{
    if (IsCrypted())
        return false;

    CKeyingMaterial _vMasterKey;

    _vMasterKey.resize(WALLET_CRYPTO_KEY_SIZE);
    GetStrongRandBytes(&_vMasterKey[0], WALLET_CRYPTO_KEY_SIZE);

    CMasterKey kMasterKey;

    kMasterKey.vchSalt.resize(WALLET_CRYPTO_SALT_SIZE);
    GetStrongRandBytes(&kMasterKey.vchSalt[0], WALLET_CRYPTO_SALT_SIZE);

    CCrypter crypter;
    int64_t nStartTime = GetTimeMillis();
    crypter.SetKeyFromPassphrase(strWalletPassphrase, kMasterKey.vchSalt, 25000, kMasterKey.nDerivationMethod);
    kMasterKey.nDeriveIterations = static_cast<unsigned int>(2500000 / ((double)(GetTimeMillis() - nStartTime)));

    nStartTime = GetTimeMillis();
    crypter.SetKeyFromPassphrase(strWalletPassphrase, kMasterKey.vchSalt, kMasterKey.nDeriveIterations, kMasterKey.nDerivationMethod);
    kMasterKey.nDeriveIterations = (kMasterKey.nDeriveIterations + static_cast<unsigned int>(kMasterKey.nDeriveIterations * 100 / ((double)(GetTimeMillis() - nStartTime)))) / 2;

    if (kMasterKey.nDeriveIterations < 25000)
        kMasterKey.nDeriveIterations = 25000;

    LogPrintf("Encrypting Wallet with an nDeriveIterations of %i\n", kMasterKey.nDeriveIterations);

    if (!crypter.SetKeyFromPassphrase(strWalletPassphrase, kMasterKey.vchSalt, kMasterKey.nDeriveIterations, kMasterKey.nDerivationMethod))
        return false;
    if (!crypter.Encrypt(_vMasterKey, kMasterKey.vchCryptedKey))
        return false;

    {
        LOCK(cs_wallet);
        mapMasterKeys[++nMasterKeyMaxID] = kMasterKey;
        assert(!encrypted_batch);
        encrypted_batch = new WalletBatch(*database);
        if (!encrypted_batch->TxnBegin()) {
            delete encrypted_batch;
            encrypted_batch = nullptr;
            return false;
        }
        encrypted_batch->WriteMasterKey(nMasterKeyMaxID, kMasterKey);

        if (!EncryptKeys(_vMasterKey))
        {
            encrypted_batch->TxnAbort();
            delete encrypted_batch;
            // We now probably have half of our keys encrypted in memory, and half not...
            // die and let the user reload the unencrypted wallet.
            assert(false);
        }

        // Encryption was introduced in version 0.4.0
        SetMinVersion(FEATURE_WALLETCRYPT, encrypted_batch, true);

        if (!encrypted_batch->TxnCommit()) {
            delete encrypted_batch;
            // We now have keys encrypted in memory, but not on disk...
            // die to avoid confusion and let the user reload the unencrypted wallet.
            assert(false);
        }

        delete encrypted_batch;
        encrypted_batch = nullptr;

        Lock();
        Unlock(strWalletPassphrase);

        // if we are using HD, replace the HD seed with a new one
        if (IsHDEnabled()) {
            if (!SetHDSeed(GenerateNewSeed())) {
                return false;
            }
        }

        NewKeyPool();
        Lock();

        // Need to completely rewrite the wallet file; if we don't, bdb might keep
        // bits of the unencrypted private key in slack space in the database file.
        database->Rewrite();

    }
    NotifyStatusChanged(this);

    return true;
}

DBErrors CWallet::ReorderTransactions()
{
    LOCK(cs_wallet);
    WalletBatch batch(*database);

    // Old wallets didn't have any defined order for transactions
    // Probably a bad idea to change the output of this

    // First: get all CWalletTx and CAccountingEntry into a sorted-by-time multimap.
    typedef std::pair<CWalletTx*, CAccountingEntry*> TxPair;
    typedef std::multimap<int64_t, TxPair > TxItems;
    TxItems txByTime;

    for (auto& entry : mapWallet)
    {
        CWalletTx* wtx = &entry.second;
        txByTime.insert(std::make_pair(wtx->nTimeReceived, TxPair(wtx, nullptr)));
    }
    std::list<CAccountingEntry> acentries;
    batch.ListAccountCreditDebit("", acentries);
    for (CAccountingEntry& entry : acentries)
    {
        txByTime.insert(std::make_pair(entry.nTime, TxPair(nullptr, &entry)));
    }

    nOrderPosNext = 0;
    std::vector<int64_t> nOrderPosOffsets;
    for (TxItems::iterator it = txByTime.begin(); it != txByTime.end(); ++it)
    {
        CWalletTx *const pwtx = (*it).second.first;
        CAccountingEntry *const pacentry = (*it).second.second;
        int64_t& nOrderPos = (pwtx != nullptr) ? pwtx->nOrderPos : pacentry->nOrderPos;

        if (nOrderPos == -1)
        {
            nOrderPos = nOrderPosNext++;
            nOrderPosOffsets.push_back(nOrderPos);

            if (pwtx)
            {
                if (!batch.WriteTx(*pwtx))
                    return DBErrors::LOAD_FAIL;
            }
            else
                if (!batch.WriteAccountingEntry(pacentry->nEntryNo, *pacentry))
                    return DBErrors::LOAD_FAIL;
        }
        else
        {
            int64_t nOrderPosOff = 0;
            for (const int64_t& nOffsetStart : nOrderPosOffsets)
            {
                if (nOrderPos >= nOffsetStart)
                    ++nOrderPosOff;
            }
            nOrderPos += nOrderPosOff;
            nOrderPosNext = std::max(nOrderPosNext, nOrderPos + 1);

            if (!nOrderPosOff)
                continue;

            // Since we're changing the order, write it back
            if (pwtx)
            {
                if (!batch.WriteTx(*pwtx))
                    return DBErrors::LOAD_FAIL;
            }
            else
                if (!batch.WriteAccountingEntry(pacentry->nEntryNo, *pacentry))
                    return DBErrors::LOAD_FAIL;
        }
    }
    batch.WriteOrderPosNext(nOrderPosNext);

    return DBErrors::LOAD_OK;
}

int64_t CWallet::IncOrderPosNext(WalletBatch *batch)
{
    AssertLockHeld(cs_wallet); // nOrderPosNext
    int64_t nRet = nOrderPosNext++;
    if (batch) {
        batch->WriteOrderPosNext(nOrderPosNext);
    } else {
        WalletBatch(*database).WriteOrderPosNext(nOrderPosNext);
    }
    return nRet;
}

bool CWallet::AccountMove(std::string strFrom, std::string strTo, CAmount nAmount, std::string strComment)
{
    WalletBatch batch(*database);
    if (!batch.TxnBegin())
        return false;

    int64_t nNow = GetAdjustedTime();

    // Debit
    CAccountingEntry debit;
    debit.nOrderPos = IncOrderPosNext(&batch);
    debit.strAccount = strFrom;
    debit.nCreditDebit = -nAmount;
    debit.nTime = nNow;
    debit.strOtherAccount = strTo;
    debit.strComment = strComment;
    AddAccountingEntry(debit, &batch);

    // Credit
    CAccountingEntry credit;
    credit.nOrderPos = IncOrderPosNext(&batch);
    credit.strAccount = strTo;
    credit.nCreditDebit = nAmount;
    credit.nTime = nNow;
    credit.strOtherAccount = strFrom;
    credit.strComment = strComment;
    AddAccountingEntry(credit, &batch);

    if (!batch.TxnCommit())
        return false;

    return true;
}

bool CWallet::GetLabelDestination(CTxDestination &dest, const std::string& label, bool bForceNew)
{
    WalletBatch batch(*database);

    CAccount account;
    batch.ReadAccount(label, account);

    if (!bForceNew) {
        if (!account.vchPubKey.IsValid())
            bForceNew = true;
        else {
            // Check if the current key has been used (TODO: check other addresses with the same key)
            CScript scriptPubKey = GetScriptForDestination(GetDestinationForKey(account.vchPubKey, m_default_address_type));
            for (std::map<uint256, CWalletTx>::iterator it = mapWallet.begin();
                 it != mapWallet.end() && account.vchPubKey.IsValid();
                 ++it)
                for (const CTxOut& txout : (*it).second.tx->vout)
                    if (txout.scriptPubKey == scriptPubKey) {
                        bForceNew = true;
                        break;
                    }
        }
    }

    // Generate a new key
    if (bForceNew) {
        if (!GetKeyFromPool(account.vchPubKey, false))
            return false;

        LearnRelatedScripts(account.vchPubKey, m_default_address_type);
        dest = GetDestinationForKey(account.vchPubKey, m_default_address_type);
        SetAddressBook(dest, label, "receive");
        batch.WriteAccount(label, account);
    } else {
        dest = GetDestinationForKey(account.vchPubKey, m_default_address_type);
    }

    return true;
}

void CWallet::MarkDirty()
{
    {
        LOCK(cs_wallet);
        for (std::pair<const uint256, CWalletTx>& item : mapWallet)
            item.second.MarkDirty();
    }
}

bool CWallet::MarkReplaced(const uint256& originalHash, const uint256& newHash)
{
    LOCK(cs_wallet);

    auto mi = mapWallet.find(originalHash);

    // There is a bug if MarkReplaced is not called on an existing wallet transaction.
    assert(mi != mapWallet.end());

    CWalletTx& wtx = (*mi).second;

    // Ensure for now that we're not overwriting data
    assert(wtx.mapValue.count("replaced_by_txid") == 0);

    wtx.mapValue["replaced_by_txid"] = newHash.ToString();

    WalletBatch batch(*database, "r+");

    bool success = true;
    if (!batch.WriteTx(wtx)) {
        LogPrintf("%s: Updating batch tx %s failed\n", __func__, wtx.GetHash().ToString());
        success = false;
    }

    NotifyTransactionChanged(this, originalHash, CT_UPDATED);

    return success;
}

bool CWallet::AddToWallet(const CWalletTx& wtxIn, bool fFlushOnClose)
{
    LOCK(cs_wallet);

    WalletBatch batch(*database, "r+", fFlushOnClose);

    uint256 hash = wtxIn.GetHash();

    // Inserts only if not already there, returns tx inserted or tx found
    std::pair<std::map<uint256, CWalletTx>::iterator, bool> ret = mapWallet.insert(std::make_pair(hash, wtxIn));
    CWalletTx& wtx = (*ret.first).second;

    wtx.BindWallet(this);
    bool fInsertedNew = ret.second;
    if (fInsertedNew) {
        wtx.nTimeReceived = GetAdjustedTime();
        wtx.nOrderPos = IncOrderPosNext(&batch);
        wtx.m_it_wtxOrdered = wtxOrdered.insert(std::make_pair(wtx.nOrderPos, TxPair(&wtx, nullptr)));
        wtx.nTimeSmart = ComputeTimeSmart(wtx);
        AddToSpends(hash);
    }

    bool fUpdated = false;
    if (!fInsertedNew)
    {

        // Merge
        if (!wtxIn.hashUnset() && wtxIn.hashBlock != wtx.hashBlock)
        {
            wtx.hashBlock = wtxIn.hashBlock;
            fUpdated = true;
        }

        // If no longer abandoned, update
        //if (wtxIn.hashBlock.IsNull() && wtx.isAbandoned())
        if (!wtxIn.hashUnset() && wtx.isAbandoned())
        {
            LogPrintf("%s: Unabandoning txn %s\n", __func__, hash.ToString());
            wtx.hashBlock = wtxIn.hashBlock;
            fUpdated = true;
        }
        if (wtxIn.nIndex != -1 && (wtxIn.nIndex != wtx.nIndex))
        {
            wtx.nIndex = wtxIn.nIndex;
            fUpdated = true;
        }
        if (wtxIn.fFromMe && wtxIn.fFromMe != wtx.fFromMe)
        {
            wtx.fFromMe = wtxIn.fFromMe;
            fUpdated = true;
        }
        // If we have a witness-stripped version of this transaction, and we
        // see a new version with a witness, then we must be upgrading a pre-segwit
        // wallet.  Store the new version of the transaction with the witness,
        // as the stripped-version must be invalid.
        // TODO: Store all versions of the transaction, instead of just one.
        if (wtxIn.tx->HasWitness() && !wtx.tx->HasWitness()) {
            wtx.SetTx(wtxIn.tx);
            fUpdated = true;
        }
    }

    //// debug print
    LogPrintf("AddToWallet %s  %s%s\n", wtxIn.GetHash().ToString(), (fInsertedNew ? "new" : ""), (fUpdated ? "update" : ""));

    // Write to disk
    if (fInsertedNew || fUpdated)
        if (!batch.WriteTx(wtx))
            return false;

    // Break debit/credit balance caches:
    wtx.MarkDirty();
    // Notify UI of new or updated transaction
    NotifyTransactionChanged(this, hash, fInsertedNew ? CT_NEW : CT_UPDATED);
    // notify an external script when a wallet transaction comes in or is updated
    std::string strCmd = gArgs.GetArg("-walletnotify", "");

    if (!strCmd.empty())
    {
        boost::replace_all(strCmd, "%s", wtxIn.GetHash().GetHex());
        std::thread t(runCommand, strCmd);
        t.detach(); // thread runs free
    }

    std::string sName = GetName();
    GetMainSignals().TransactionAddedToWallet(sName, wtxIn.tx);
    ClearCachedBalances();

    return true;
}

bool CWallet::LoadToWallet(const CWalletTx& wtxIn)
{
    uint256 hash = wtxIn.GetHash();
    const auto& ins = mapWallet.emplace(hash, wtxIn);
    CWalletTx& wtx = ins.first->second;
    wtx.BindWallet(this);
    if (/* insertion took place */ ins.second) {
        wtx.m_it_wtxOrdered = wtxOrdered.insert(std::make_pair(wtx.nOrderPos, TxPair(&wtx, nullptr)));
    }
    AddToSpends(hash);
    for (const CTxIn& txin : wtx.tx->vin) {
        auto it = mapWallet.find(txin.prevout.hash);
        if (it != mapWallet.end()) {
            CWalletTx& prevtx = it->second;
            if (prevtx.nIndex == -1 && !prevtx.hashUnset()) {
                MarkConflicted(prevtx.hashBlock, wtx.GetHash());
            }
        }
    }

    return true;
}

/**
 * Add a transaction to the wallet, or update it.  pIndex and posInBlock should
 * be set when the transaction was known to be included in a block.  When
 * pIndex == nullptr, then wallet state is not updated in AddToWallet, but
 * notifications happen and cached balances are marked dirty.
 *
 * If fUpdate is true, existing transactions will be updated.
 * TODO: One exception to this is that the abandoned state is cleared under the
 * assumption that any further notification of a transaction that was considered
 * abandoned is an indication that it is not safe to be considered abandoned.
 * Abandoned state should probably be more carefully tracked via different
 * posInBlock signals or by checking mempool presence when necessary.
 */
bool CWallet::AddToWalletIfInvolvingMe(const CTransactionRef& ptx, const CBlockIndex* pIndex, int posInBlock, bool fUpdate)
{
    const CTransaction& tx = *ptx;
    {
        AssertLockHeld(cs_wallet);

        if (pIndex != nullptr) {
            for (const CTxIn& txin : tx.vin) {
                std::pair<TxSpends::const_iterator, TxSpends::const_iterator> range = mapTxSpends.equal_range(txin.prevout);
                while (range.first != range.second) {
                    if (range.first->second != tx.GetHash()) {
                        LogPrintf("Transaction %s (in block %s) conflicts with wallet transaction %s (both spend %s:%i)\n", tx.GetHash().ToString(), pIndex->GetBlockHash().ToString(), range.first->second.ToString(), range.first->first.hash.ToString(), range.first->first.n);
                        MarkConflicted(pIndex->GetBlockHash(), range.first->second);
                    }
                    range.first++;
                }
            }
        }

        bool fExisted = mapWallet.count(tx.GetHash()) != 0;
        if (fExisted && !fUpdate) return false;
        if (fExisted || IsMine(tx) || IsFromMe(tx))
        {
            /* Check if any keys in the wallet keypool that were supposed to be unused
             * have appeared in a new transaction. If so, remove those keys from the keypool.
             * This can happen when restoring an old wallet backup that does not contain
             * the mostly recently created transactions from newer versions of the wallet.
             */

            // loop though all outputs
            for (const CTxOut& txout: tx.vout) {
                // extract addresses and check if they match with an unused keypool key
                std::vector<CKeyID> vAffected;
                CAffectedKeysVisitor(*this, vAffected).Process(txout.scriptPubKey);
                for (const CKeyID &keyid : vAffected) {
                    std::map<CKeyID, int64_t>::const_iterator mi = m_pool_key_to_index.find(keyid);
                    if (mi != m_pool_key_to_index.end()) {
                        LogPrintf("%s: Detected a used keypool key, mark all keypool key up to this key as used\n", __func__);
                        MarkReserveKeysAsUsed(mi->second);

                        if (!TopUpKeyPool()) {
                            LogPrintf("%s: Topping up keypool failed (locked wallet)\n", __func__);
                        }
                    }
                }
            }

            CWalletTx wtx(this, ptx);

            // Get merkle branch if transaction was found in a block
            if (pIndex != nullptr)
                wtx.SetMerkleBranch(pIndex, posInBlock);

            return AddToWallet(wtx, false);
        }
    }
    return false;
}

bool CWallet::TransactionCanBeAbandoned(const uint256& hashTx) const
{
    LOCK2(cs_main, cs_wallet);
    const CWalletTx* wtx = GetWalletTx(hashTx);
    return wtx && !wtx->isAbandoned() && wtx->GetDepthInMainChain() == 0 && !wtx->InMempool();
}

bool CWallet::AbandonTransaction(const uint256& hashTx)
{
    LOCK2(cs_main, cs_wallet);

    WalletBatch batch(*database, "r+");

    std::set<uint256> todo;
    std::set<uint256> done;

    // Can't mark abandoned if confirmed or in mempool
    auto it = mapWallet.find(hashTx);
    assert(it != mapWallet.end());
    CWalletTx& origtx = it->second;
    if (origtx.GetDepthInMainChain() != 0 || origtx.InMempool()) {
        return false;
    }

    todo.insert(hashTx);

    while (!todo.empty()) {
        uint256 now = *todo.begin();
        todo.erase(now);
        done.insert(now);

        auto it = mapWallet.find(now);
        assert(it != mapWallet.end());
        CWalletTx& wtx = it->second;

        int currentconfirm = wtx.GetDepthInMainChain();
        // If the orig tx was not in block, none of its spends can be
        assert(currentconfirm <= 0);
        // if (currentconfirm < 0) {Tx and spends are already conflicted, no need to abandon}
        if (!wtx.isAbandoned()
            && currentconfirm == 0) {
            // If the orig tx was not in block/mempool, none of its spends can be in mempool
            assert(!wtx.InMempool());
            wtx.nIndex = -1;
            wtx.setAbandoned();
            wtx.MarkDirty();
            batch.WriteTx(wtx);
            NotifyTransactionChanged(this, wtx.GetHash(), CT_UPDATED);
            // Iterate over all its outputs, and mark transactions in the wallet that spend them abandoned too
            TxSpends::const_iterator iter = mapTxSpends.lower_bound(COutPoint(hashTx, 0));
            while (iter != mapTxSpends.end() && iter->first.hash == now) {
                if (!done.count(iter->second)) {
                    todo.insert(iter->second);
                }
                iter++;
            }
            // If a transaction changes 'conflicted' state, that changes the balance
            // available of the outputs it spends. So force those to be recomputed
            for (const CTxIn& txin : wtx.tx->vin)
            {
                auto it = mapWallet.find(txin.prevout.hash);
                if (it != mapWallet.end()) {
                    it->second.MarkDirty();
                }
            }
        } else
        {
        };
    }

    return true;
}

void CWallet::MarkConflicted(const uint256& hashBlock, const uint256& hashTx)
{
    LOCK2(cs_main, cs_wallet);

    int conflictconfirms = 0;
    CBlockIndex* pindex = LookupBlockIndex(hashBlock);
    if (pindex && chainActive.Contains(pindex)) {
        conflictconfirms = -(chainActive.Height() - pindex->nHeight + 1);
    }
    // If number of conflict confirms cannot be determined, this means
    // that the block is still unknown or not yet part of the main chain,
    // for example when loading the wallet during a reindex. Do nothing in that
    // case.
    if (conflictconfirms >= 0)
        return;

    // Do not flush the wallet here for performance reasons
    WalletBatch batch(*database, "r+", false);

    std::set<uint256> todo;
    std::set<uint256> done;

    todo.insert(hashTx);

    while (!todo.empty()) {
        uint256 now = *todo.begin();
        todo.erase(now);
        done.insert(now);
        auto it = mapWallet.find(now);
        assert(it != mapWallet.end());
        CWalletTx& wtx = it->second;
        int currentconfirm = wtx.GetDepthInMainChain();
        if (conflictconfirms < currentconfirm) {
            // Block is 'more conflicted' than current confirm; update.
            // Mark transaction as conflicted with this block.
            wtx.nIndex = -1;
            wtx.hashBlock = hashBlock;
            wtx.MarkDirty();
            batch.WriteTx(wtx);
            // Iterate over all its outputs, and mark transactions in the wallet that spend them conflicted too
            TxSpends::const_iterator iter = mapTxSpends.lower_bound(COutPoint(now, 0));
            while (iter != mapTxSpends.end() && iter->first.hash == now) {
                 if (!done.count(iter->second)) {
                     todo.insert(iter->second);
                 }
                 iter++;
            }
            // If a transaction changes 'conflicted' state, that changes the balance
            // available of the outputs it spends. So force those to be recomputed
            for (const CTxIn& txin : wtx.tx->vin) {
                auto it = mapWallet.find(txin.prevout.hash);
                if (it != mapWallet.end()) {
                    it->second.MarkDirty();
                }
            }
        }
    }
}

void CWallet::SyncTransaction(const CTransactionRef& ptx, const CBlockIndex *pindex, int posInBlock) {
    const CTransaction& tx = *ptx;

    if (!AddToWalletIfInvolvingMe(ptx, pindex, posInBlock, true))
        return; // Not one of ours

    // If a transaction changes 'conflicted' state, that changes the balance
    // available of the outputs it spends. So force those to be
    // recomputed, also:
    for (const CTxIn& txin : tx.vin) {
        auto it = mapWallet.find(txin.prevout.hash);
        if (it != mapWallet.end()) {
            it->second.MarkDirty();
        }
    }
}

void CWallet::TransactionAddedToMempool(const CTransactionRef& ptx) {
    LOCK2(cs_main, cs_wallet);
    SyncTransaction(ptx);

    auto it = mapWallet.find(ptx->GetHash());
    if (it != mapWallet.end()) {
        it->second.fInMempool = true;
    }
}

void CWallet::TransactionRemovedFromMempool(const CTransactionRef &ptx) {
    LOCK(cs_wallet);
    auto it = mapWallet.find(ptx->GetHash());
    if (it != mapWallet.end()) {
        it->second.fInMempool = false;
    }
}

void CWallet::BlockConnected(const std::shared_ptr<const CBlock>& pblock, const CBlockIndex *pindex, const std::vector<CTransactionRef>& vtxConflicted) {
    LOCK2(cs_main, cs_wallet);
    // TODO: Temporarily ensure that mempool removals are notified before
    // connected transactions.  This shouldn't matter, but the abandoned
    // state of transactions in our wallet is currently cleared when we
    // receive another notification and there is a race condition where
    // notification of a connected conflict might cause an outside process
    // to abandon a transaction and then have it inadvertently cleared by
    // the notification that the conflicted transaction was evicted.

    for (const CTransactionRef& ptx : vtxConflicted) {
        SyncTransaction(ptx);
        TransactionRemovedFromMempool(ptx);
    }
    for (size_t i = 0; i < pblock->vtx.size(); i++) {
        SyncTransaction(pblock->vtx[i], pindex, i);
        TransactionRemovedFromMempool(pblock->vtx[i]);
    }

    m_last_block_processed = pindex;
    ClearCachedBalances();
}

void CWallet::BlockDisconnected(const std::shared_ptr<const CBlock>& pblock) {
    LOCK2(cs_main, cs_wallet);

    for (const CTransactionRef& ptx : pblock->vtx) {
        SyncTransaction(ptx);
    }
    ClearCachedBalances();
}



void CWallet::BlockUntilSyncedToCurrentChain() {
    AssertLockNotHeld(cs_main);
    AssertLockNotHeld(cs_wallet);

    {
        // Skip the queue-draining stuff if we know we're caught up with
        // chainActive.Tip()...
        // We could also take cs_wallet here, and call m_last_block_processed
        // protected by cs_wallet instead of cs_main, but as long as we need
        // cs_main here anyway, it's easier to just call it cs_main-protected.
        LOCK(cs_main);
        const CBlockIndex* initialChainTip = chainActive.Tip();

        if (m_last_block_processed && m_last_block_processed->GetAncestor(initialChainTip->nHeight) == initialChainTip) {
            return;
        }
    }

    // ...otherwise put a callback in the validation interface queue and wait
    // for the queue to drain enough to execute it (indicating we are caught up
    // at least with the time we entered this function).
    SyncWithValidationInterfaceQueue();
}


isminetype CWallet::IsMine(const CTxIn &txin) const
{
    {
        LOCK(cs_wallet);
        std::map<uint256, CWalletTx>::const_iterator mi = mapWallet.find(txin.prevout.hash);
        if (mi != mapWallet.end())
        {
            const CWalletTx& prev = (*mi).second;
            if (txin.prevout.n < prev.tx->vout.size())
                return IsMine(prev.tx->vout[txin.prevout.n]);
        }
    }
    return ISMINE_NO;
}

// Note that this function doesn't distinguish between a 0-valued input,
// and a not-"is mine" (according to the filter) input.
CAmount CWallet::GetDebit(const CTxIn &txin, const isminefilter& filter) const
{
    {
        LOCK(cs_wallet);
        std::map<uint256, CWalletTx>::const_iterator mi = mapWallet.find(txin.prevout.hash);
        if (mi != mapWallet.end())
        {
            const CWalletTx& prev = (*mi).second;
            if (txin.prevout.n < prev.tx->vout.size())
                if (IsMine(prev.tx->vout[txin.prevout.n]) & filter)
                    return prev.tx->vout[txin.prevout.n].nValue;
        }
    }
    return 0;
}

isminetype CWallet::IsMine(const CTxOut& txout) const
{
    return ::IsMine(*this, txout.scriptPubKey);
}

CAmount CWallet::GetCredit(const CTxOut& txout, const isminefilter& filter) const
{
    if (!MoneyRange(txout.nValue))
        throw std::runtime_error(std::string(__func__) + ": value out of range");
    return ((IsMine(txout) & filter) ? txout.nValue : 0);
}

bool CWallet::IsChange(const CTxOut& txout) const
{
    // TODO: fix handling of 'change' outputs. The assumption is that any
    // payment to a script that is ours, but is not in the address book
    // is change. That assumption is likely to break when we implement multisignature
    // wallets that return change back into a multi-signature-protected address;
    // a better way of identifying which outputs are 'the send' and which are
    // 'the change' will need to be implemented (maybe extend CWalletTx to remember
    // which output, if any, was change).
    if (::IsMine(*this, txout.scriptPubKey))
    {
        CTxDestination address;
        if (!ExtractDestination(txout.scriptPubKey, address))
            return true;

        LOCK(cs_wallet);
        if (!mapAddressBook.count(address))
            return true;
    }
    return false;
}

CAmount CWallet::GetChange(const CTxOut& txout) const
{
    if (!MoneyRange(txout.nValue))
        throw std::runtime_error(std::string(__func__) + ": value out of range");
    return (IsChange(txout) ? txout.nValue : 0);
}

bool CWallet::IsMine(const CTransaction& tx) const
{
    for (const CTxOut& txout : tx.vout)
        if (IsMine(txout))
            return true;
    return false;
}

bool CWallet::IsFromMe(const CTransaction& tx) const
{
    return (GetDebit(tx, ISMINE_ALL) > 0);
}

CAmount CWallet::GetDebit(const CTransaction& tx, const isminefilter& filter) const
{
    CAmount nDebit = 0;
    for (const CTxIn& txin : tx.vin)
    {
        nDebit += GetDebit(txin, filter);
        if (!MoneyRange(nDebit))
            throw std::runtime_error(std::string(__func__) + ": value out of range");
    }
    return nDebit;
}

bool CWallet::IsAllFromMe(const CTransaction& tx, const isminefilter& filter) const
{
    LOCK(cs_wallet);

    for (const CTxIn& txin : tx.vin)
    {
        auto mi = mapWallet.find(txin.prevout.hash);
        if (mi == mapWallet.end())
            return false; // any unknown inputs can't be from us

        const CWalletTx& prev = (*mi).second;

        if (txin.prevout.n >= prev.tx->vout.size())
            return false; // invalid input!

        if (!(IsMine(prev.tx->vout[txin.prevout.n]) & filter))
            return false;
    }
    return true;
}

CAmount CWallet::GetCredit(const CTransaction& tx, const isminefilter& filter) const
{
    CAmount nCredit = 0;
    for (const CTxOut& txout : tx.vout)
    {
        nCredit += GetCredit(txout, filter);
        if (!MoneyRange(nCredit))
            throw std::runtime_error(std::string(__func__) + ": value out of range");
    }
    return nCredit;
}

CAmount CWallet::GetChange(const CTransaction& tx) const
{
    CAmount nChange = 0;
    for (const CTxOut& txout : tx.vout)
    {
        nChange += GetChange(txout);
        if (!MoneyRange(nChange))
            throw std::runtime_error(std::string(__func__) + ": value out of range");
    }
    return nChange;
}

CPubKey CWallet::GenerateNewSeed()
{
    CKey key;
    key.MakeNewKey(true);
    return DeriveNewSeed(key);
}

CPubKey CWallet::DeriveNewSeed(const CKey& key)
{
    int64_t nCreationTime = GetTime();
    CKeyMetadata metadata(nCreationTime);

    // calculate the seed
    CPubKey seed = key.GetPubKey();
    assert(key.VerifyPubKey(seed));

    // set the hd keypath to "s" -> Seed, refers the seed to itself
    metadata.hdKeypath     = "s";
    metadata.hd_seed_id = seed.GetID();

    {
        LOCK(cs_wallet);

        // mem store the metadata
        mapKeyMetadata[seed.GetID()] = metadata;

        // write the key&metadata to the database
        if (!AddKeyPubKey(key, seed))
            throw std::runtime_error(std::string(__func__) + ": AddKeyPubKey failed");
    }

    return seed;
}

bool CWallet::SetHDSeed(const CPubKey& seed)
{
    LOCK(cs_wallet);
    // store the keyid (hash160) together with
    // the child index counter in the database
    // as a hdchain object
    CHDChain newHdChain;
    newHdChain.nVersion = CanSupportFeature(FEATURE_HD_SPLIT) ? CHDChain::VERSION_HD_CHAIN_SPLIT : CHDChain::VERSION_HD_BASE;
    newHdChain.seed_id = seed.GetID();
    SetHDChain(newHdChain, false);

    return true;
}

bool CWallet::SetHDChain(const CHDChain& chain, bool memonly)
{
    LOCK(cs_wallet);
    if (!memonly && !WalletBatch(*database).WriteHDChain(chain))
        throw std::runtime_error(std::string(__func__) + ": writing chain failed");

    hdChain = chain;
    return true;
}

bool CWallet::IsHDEnabled() const
{
    if (!gArgs.GetBoolArg("-legacymode", false))
        return true;

    return !hdChain.seed_id.IsNull();
}

int64_t CWalletTx::GetTxTime() const
{
    int64_t n = nTimeSmart;
    return n ? n : nTimeReceived;
}

<<<<<<< HEAD
int CWalletTx::GetRequestCount() const
{
    // Returns -1 if it wasn't being tracked
    int nRequests = -1;
    {
        LOCK(pwallet->cs_wallet);
        if (IsCoinBase() || IsCoinStake())
        {
            // Generated block
            if (!hashUnset())
            {
                std::map<uint256, int>::const_iterator mi = pwallet->mapRequestCount.find(hashBlock);
                if (mi != pwallet->mapRequestCount.end())
                    nRequests = (*mi).second;
            }
        }
        else
        {
            // Did anyone request this transaction?
            std::map<uint256, int>::const_iterator mi = pwallet->mapRequestCount.find(GetHash());
            if (mi != pwallet->mapRequestCount.end())
            {
                nRequests = (*mi).second;

                // How about the block it's in?
                if (nRequests == 0 && !hashUnset())
                {
                    std::map<uint256, int>::const_iterator _mi = pwallet->mapRequestCount.find(hashBlock);
                    if (_mi != pwallet->mapRequestCount.end())
                        nRequests = (*_mi).second;
                    else
                        nRequests = 1; // If it's in someone else's block it must have got out
                }
            }
        }
    }
    return nRequests;
}

=======
>>>>>>> dcb154e5
// Helper for producing a max-sized low-S signature (eg 72 bytes)
bool CWallet::DummySignInput(CTxIn &tx_in, const CTxOut &txout) const
{
    // Fill in dummy signatures for fee calculation.
    const CScript& scriptPubKey = txout.scriptPubKey;
    SignatureData sigdata;

    if (!ProduceSignature(*this, DUMMY_SIGNATURE_CREATOR, scriptPubKey, sigdata))
    {
        return false;
    } else {
        UpdateInput(tx_in, sigdata);
    }
    return true;
}

// Helper for producing a bunch of max-sized low-S signatures (eg 72 bytes)
bool CWallet::DummySignTx(CMutableTransaction &txNew, const std::vector<CTxOut> &txouts) const
{
    // Fill in dummy signatures for fee calculation.
    int nIn = 0;
    for (const auto& txout : txouts)
    {
        if (!DummySignInput(txNew.vin[nIn], txout)) {
            return false;
        }

        nIn++;
    }
    return true;
}

int64_t CalculateMaximumSignedTxSize(const CTransaction &tx, const CWallet *wallet)
{
    std::vector<CTxOut> txouts;
    // Look up the inputs.  We should have already checked that this transaction
    // IsAllFromMe(ISMINE_SPENDABLE), so every input should already be in our
    // wallet, with a valid index into the vout array, and the ability to sign.
    for (auto& input : tx.vin) {
        const auto mi = wallet->mapWallet.find(input.prevout.hash);
        if (mi == wallet->mapWallet.end()) {
            return -1;
        }
        assert(input.prevout.n < mi->second.tx->vout.size());
        txouts.emplace_back(mi->second.tx->vout[input.prevout.n]);
    }
    return CalculateMaximumSignedTxSize(tx, wallet, txouts);
}

// txouts needs to be in the order of tx.vin
int64_t CalculateMaximumSignedTxSize(const CTransaction &tx, const CWallet *wallet, const std::vector<CTxOut>& txouts)
{
    CMutableTransaction txNew(tx);
    if (!wallet->DummySignTx(txNew, txouts)) {
        // This should never happen, because IsAllFromMe(ISMINE_SPENDABLE)
        // implies that we can sign for every input.
        return -1;
    }
    return GetVirtualTransactionSize(txNew);
}

int CalculateMaximumSignedInputSize(const CTxOut& txout, const CWallet* wallet)
{
    CMutableTransaction txn;
    txn.vin.push_back(CTxIn(COutPoint()));
    if (!wallet->DummySignInput(txn.vin[0], txout)) {
        // This should never happen, because IsAllFromMe(ISMINE_SPENDABLE)
        // implies that we can sign for every input.
        return -1;
    }
    return GetVirtualTransactionInputSize(txn.vin[0]);
}

void CWalletTx::GetAmounts(std::list<COutputEntry>& listReceived,
                           std::list<COutputEntry>& listSent,
                           std::list<COutputEntry>& listStaked, CAmount& nFee, std::string& strSentAccount, const isminefilter& filter, bool fForFilterTx) const
{
    nFee = 0;
    listReceived.clear();
    listSent.clear();
    strSentAccount = strFromAccount;

    // Compute fee:
    CAmount nDebit = GetDebit(filter);
    if (nDebit > 0) // debit>0 means we signed/sent this transaction
    {
        CAmount nValueOut = tx->GetValueOut();
        nFee = nDebit - nValueOut;
    };

    // staked
    if (tx->IsCoinStake())
    {
        CAmount nCredit = 0;
        CTxDestination address = CNoDestination();
        CTxDestination addressStake = CNoDestination();

        isminetype isMineAll = ISMINE_NO;
        for (unsigned int i = 0; i < tx->vpout.size(); ++i)
        {
            const CTxOutBase *txout = tx->vpout[i].get();
            if (!txout->IsType(OUTPUT_STANDARD))
                continue;

            isminetype mine = pwallet->IsMine(txout);
            if (!(mine & filter))
                continue;
            isMineAll = (isminetype)((uint8_t)isMineAll |(uint8_t)mine);

            if (fForFilterTx || address.type() == typeid(CNoDestination))
            {
                const CScript &scriptPubKey = *txout->GetPScriptPubKey();
                ExtractDestination(scriptPubKey, address);

                if (HasIsCoinstakeOp(scriptPubKey)) {
                    CScript scriptOut;
                    if (GetCoinstakeScriptPath(scriptPubKey, scriptOut)){
                        ExtractDestination(scriptOut, addressStake);
                    }
                }
            }
            nCredit += txout->GetValue();

            if (fForFilterTx)
            {
                COutputEntry output = {address, txout->GetValue(), (int)i, mine, addressStake};
                listStaked.push_back(output);
            };
        };
        // Recalc fee as GetValueOut might include foundation fund output
        nFee = nDebit - nCredit;

        if (fForFilterTx || !(isMineAll & filter))
            return;

        COutputEntry output = {address, nCredit, 1, isMineAll, addressStake};
        listStaked.push_back(output);
        return;
    };

    // Sent/received.
    if (tx->IsParticlVersion())
    {
        for (unsigned int i = 0; i < tx->vpout.size(); ++i)
        {
            const CTxOutBase *txout = tx->vpout[i].get();
            if (!txout->IsStandardOutput())
                continue;

            isminetype fIsMine = pwallet->IsMine(txout);

            // Only need to handle txouts if AT LEAST one of these is true:
            //   1) they debit from us (sent)
            //   2) the output is to us (received)
            if (nDebit > 0)
            {
                // Don't report 'change' txouts
                if (pwallet->IsChange(txout))
                    continue;
            } else
            if (!(fIsMine & filter))
                continue;

            // In either case, we need to get the destination address
            const CScript &scriptPubKey = *txout->GetPScriptPubKey();
            CTxDestination address;
            CTxDestination addressStake = CNoDestination();

            if (!ExtractDestination(scriptPubKey, address) && !scriptPubKey.IsUnspendable())
            {
                LogPrintf("CWalletTx::GetAmounts: Unknown transaction type found, txid %s\n",
                         this->GetHash().ToString());
                address = CNoDestination();
            };

            if (HasIsCoinstakeOp(scriptPubKey)) {
                CScript scriptOut;
                if (GetCoinstakeScriptPath(scriptPubKey, scriptOut)) {
                    ExtractDestination(scriptOut, addressStake);
                }
            }

            COutputEntry output = {address, txout->GetValue(), (int)i, fIsMine, addressStake};

            // If we are debited by the transaction, add the output as a "sent" entry
            if (nDebit > 0)
                listSent.push_back(output);

            // If we are receiving the output, add it as a "received" entry
            if (fIsMine & filter)
                listReceived.push_back(output);
        };
    } else
    {
        for (unsigned int i = 0; i < tx->vout.size(); ++i)
        {
            const CTxOut& txout = tx->vout[i];
            isminetype fIsMine = pwallet->IsMine(txout);
            // Only need to handle txouts if AT LEAST one of these is true:
            //   1) they debit from us (sent)
            //   2) the output is to us (received)
            if (nDebit > 0)
            {
                // Don't report 'change' txouts
                if (pwallet->IsChange(txout))
                    continue;
            }
            else if (!(fIsMine & filter))
                continue;

            // In either case, we need to get the destination address
            CTxDestination address;
            CTxDestination addressStake = CNoDestination();

            if (!ExtractDestination(txout.scriptPubKey, address) && !txout.scriptPubKey.IsUnspendable())
            {
                LogPrintf("CWalletTx::GetAmounts: Unknown transaction type found, txid %s\n",
                         this->GetHash().ToString());
                address = CNoDestination();
            }
            COutputEntry output = {address, txout.nValue, (int)i, fIsMine, addressStake};

            // If we are debited by the transaction, add the output as a "sent" entry
            if (nDebit > 0)
                listSent.push_back(output);

            // If we are receiving the output, add it as a "received" entry
            if (fIsMine & filter)
                listReceived.push_back(output);
        }
    }
}

/**
 * Scan active chain for relevant transactions after importing keys. This should
 * be called whenever new keys are added to the wallet, with the oldest key
 * creation time.
 *
 * @return Earliest timestamp that could be successfully scanned from. Timestamp
 * returned will be higher than startTime if relevant blocks could not be read.
 */
int64_t CWallet::RescanFromTime(int64_t startTime, const WalletRescanReserver& reserver, bool update)
{
    // Find starting block. May be null if nCreateTime is greater than the
    // highest blockchain timestamp, in which case there is nothing that needs
    // to be scanned.
    CBlockIndex* startBlock = nullptr;
    {
        LOCK(cs_main);
        startBlock = chainActive.FindEarliestAtLeast(startTime - TIMESTAMP_WINDOW);
        LogPrintf("%s: Rescanning last %i blocks\n", __func__, startBlock ? chainActive.Height() - startBlock->nHeight + 1 : 0);
    }

    if (startBlock) {
        const CBlockIndex* const failedBlock = ScanForWalletTransactions(startBlock, nullptr, reserver, update);
        if (failedBlock) {
            return failedBlock->GetBlockTimeMax() + TIMESTAMP_WINDOW + 1;
        }
    }
    return startTime;
}

/**
 * Scan the block chain (starting in pindexStart) for transactions
 * from or to us. If fUpdate is true, found transactions that already
 * exist in the wallet will be updated.
 *
 * Returns null if scan was successful. Otherwise, if a complete rescan was not
 * possible (due to pruning or corruption), returns pointer to the most recent
 * block that could not be scanned.
 *
 * If pindexStop is not a nullptr, the scan will stop at the block-index
 * defined by pindexStop
 *
 * Caller needs to make sure pindexStop (and the optional pindexStart) are on
 * the main chain after to the addition of any new keys you want to detect
 * transactions for.
 */
CBlockIndex* CWallet::ScanForWalletTransactions(CBlockIndex* pindexStart, CBlockIndex* pindexStop, const WalletRescanReserver &reserver, bool fUpdate)
{
    int64_t nNow = GetTime();
    const CChainParams& chainParams = Params();

    assert(reserver.isReserved());
    if (pindexStop) {
        assert(pindexStop->nHeight >= pindexStart->nHeight);
    }

    CBlockIndex* pindex = pindexStart;
    CBlockIndex* ret = nullptr;

    if (pindex) LogPrintf("Rescan started from block %d...\n", pindex->nHeight);

    {
        fAbortRescan = false;
        ShowProgress(_("Rescanning..."), 0); // show rescan progress in GUI as dialog or on splashscreen, if -rescan on startup
        CBlockIndex* tip = nullptr;
        double progress_begin;
        double progress_end;
        {
            LOCK(cs_main);
            progress_begin = GuessVerificationProgress(chainParams.TxData(), pindex);
            if (pindexStop == nullptr) {
                tip = chainActive.Tip();
                progress_end = GuessVerificationProgress(chainParams.TxData(), tip);
            } else {
                progress_end = GuessVerificationProgress(chainParams.TxData(), pindexStop);
            }
        }
        double progress_current = progress_begin;
        while (pindex && !fAbortRescan && !ShutdownRequested())
        {
            if (pindex->nHeight % 100 == 0 && progress_end - progress_begin > 0.0) {
                ShowProgress(_("Rescanning..."), std::max(1, std::min(99, (int)((progress_current - progress_begin) / (progress_end - progress_begin) * 100))));
            }
            if (GetTime() >= nNow + 60) {
                nNow = GetTime();
                LogPrintf("Still rescanning. At block %d. Progress=%f\n", pindex->nHeight, progress_current);
            }

            CBlock block;
            if (ReadBlockFromDisk(block, pindex, Params().GetConsensus())) {
                LOCK2(cs_main, cs_wallet);
                if (pindex && !chainActive.Contains(pindex)) {
                    // Abort scan if current block is no longer active, to prevent
                    // marking transactions as coming from the wrong block.
                    ret = pindex;
                    break;
                }
                for (size_t posInBlock = 0; posInBlock < block.vtx.size(); ++posInBlock) {
                    AddToWalletIfInvolvingMe(block.vtx[posInBlock], pindex, posInBlock, fUpdate);

                    // Fix unrecorded spends after rescanblockchain
                    // gui caches balances
                    if (fUpdate) {
                        const CTransactionRef& ptx = block.vtx[posInBlock];
                        for (const CTxIn& txin : ptx->vin) {
                            auto it = mapWallet.find(txin.prevout.hash);
                            if (it != mapWallet.end()) {
                                it->second.MarkDirty();
                            }
                        }
                    }
                }
            } else {
                ret = pindex;
            }
            if (pindex == pindexStop) {
                break;
            }
            {
                LOCK(cs_main);
                pindex = chainActive.Next(pindex);
                progress_current = GuessVerificationProgress(chainParams.TxData(), pindex);
                if (pindexStop == nullptr && tip != chainActive.Tip()) {
                    tip = chainActive.Tip();
                    // in case the tip has changed, update progress max
                    progress_end = GuessVerificationProgress(chainParams.TxData(), tip);
                }
            }
        }
        if (pindex && fAbortRescan) {
            LogPrintf("Rescan aborted at block %d. Progress=%f\n", pindex->nHeight, progress_current);
        } else if (pindex && ShutdownRequested()) {
            LogPrintf("Rescan interrupted by shutdown request at block %d. Progress=%f\n", pindex->nHeight, progress_current);
        }
        ShowProgress(_("Rescanning..."), 100); // hide progress dialog in GUI
    }
    return ret;
}

void CWallet::ReacceptWalletTransactions()
{
    // If transactions aren't being broadcasted, don't let them into local mempool either
    if (!fBroadcastTransactions)
        return;
    LOCK2(cs_main, cs_wallet);
    std::map<int64_t, CWalletTx*> mapSorted;

    // Sort pending wallet transactions based on their initial wallet insertion order
    for (std::pair<const uint256, CWalletTx>& item : mapWallet)
    {
        const uint256& wtxid = item.first;
        CWalletTx& wtx = item.second;
        assert(wtx.GetHash() == wtxid);

        int nDepth = wtx.GetDepthInMainChain();

        if (!wtx.IsCoinBase() && !wtx.IsCoinStake() && (nDepth == 0 && !wtx.isAbandoned())) {
            mapSorted.insert(std::make_pair(wtx.nOrderPos, &wtx));
        }
    }

    // Try to add wallet transactions to memory pool
    for (std::pair<const int64_t, CWalletTx*>& item : mapSorted) {
        CWalletTx& wtx = *(item.second);
        CValidationState state;
        wtx.AcceptToMemoryPool(maxTxFee, state);
    }
}

bool CWalletTx::RelayWalletTransaction(CConnman* connman)
{
    assert(pwallet->GetBroadcastTransactions());
    if (!IsCoinBase() && !IsCoinStake() && !isAbandoned() && GetDepthInMainChain() == 0)
    {
        CValidationState state;
        /* GetDepthInMainChain already catches known conflicts. */
        if (InMempool() || AcceptToMemoryPool(maxTxFee, state)) {
            LogPrintf("Relaying wtx %s\n", GetHash().ToString());
            if (connman) {
                CInv inv(MSG_TX, GetHash());
                connman->ForEachNode([&inv](CNode* pnode)
                {
                    pnode->PushInventory(inv);
                });
                return true;
            }
        }
    }
    return false;
}

std::set<uint256> CWalletTx::GetConflicts() const
{
    std::set<uint256> result;
    if (pwallet != nullptr)
    {
        uint256 myHash = GetHash();
        result = pwallet->GetConflicts(myHash);
        result.erase(myHash);
    }
    return result;
}

CAmount CWalletTx::GetDebit(const isminefilter& filter) const
{
    if (tx->vin.empty())
        return 0;

    CAmount debit = 0;
    if(filter & ISMINE_SPENDABLE)
    {
        if (fDebitCached)
            debit += nDebitCached;
        else
        {
            nDebitCached = pwallet->GetDebit(*tx, ISMINE_SPENDABLE);
            fDebitCached = true;
            debit += nDebitCached;
        }
    }
    if(filter & ISMINE_WATCH_ONLY)
    {
        if(fWatchDebitCached)
            debit += nWatchDebitCached;
        else
        {
            nWatchDebitCached = pwallet->GetDebit(*tx, ISMINE_WATCH_ONLY);
            fWatchDebitCached = true;
            debit += nWatchDebitCached;
        }
    }
    return debit;
}

CAmount CWalletTx::GetCredit(const isminefilter& filter) const
{
    // Must wait until coinbase is safely deep enough in the chain before valuing it
    if (GetBlocksToMaturity() > 0)
        return 0;

    CAmount credit = 0;
    if (filter & ISMINE_SPENDABLE)
    {
        // GetBalance can assume transactions in mapWallet won't change
        if (fCreditCached)
            credit += nCreditCached;
        else
        {
            nCreditCached = pwallet->GetCredit(*tx, ISMINE_SPENDABLE);
            fCreditCached = true;
            credit += nCreditCached;
        }
    }
    if (filter & ISMINE_WATCH_ONLY)
    {
        if (fWatchCreditCached)
            credit += nWatchCreditCached;
        else
        {
            nWatchCreditCached = pwallet->GetCredit(*tx, ISMINE_WATCH_ONLY);
            fWatchCreditCached = true;
            credit += nWatchCreditCached;
        }
    }
    return credit;
}

CAmount CWalletTx::GetImmatureCredit(bool fUseCache) const
{
    if (tx->IsCoinBase() && GetBlocksToMaturity() > 0 && IsInMainChain())
    {
        if (fUseCache && fImmatureCreditCached)
            return nImmatureCreditCached;
        nImmatureCreditCached = pwallet->GetCredit(*tx, ISMINE_SPENDABLE);
        fImmatureCreditCached = true;
        return nImmatureCreditCached;
    }

    return 0;
}

CAmount CWalletTx::GetAvailableCredit(bool fUseCache) const
{
    if (pwallet == nullptr)
        return 0;
    // Must wait until coinbase is safely deep enough in the chain before valuing it
    if (GetBlocksToMaturity() > 0)
        return 0;

    if (fUseCache && fAvailableCreditCached)
        return nAvailableCreditCached;

    CAmount nCredit = 0;
    for (unsigned int i = 0; i < tx->GetNumVOuts(); i++)
    {
        if (!pwallet->IsSpent(GetHash(), i))
        {
            nCredit += fParticlWallet ? pwallet->GetCredit(tx->vpout[i].get(), ISMINE_SPENDABLE)
                                      : pwallet->GetCredit(tx->vout[i], ISMINE_SPENDABLE);
            if (!MoneyRange(nCredit))
                throw std::runtime_error(std::string(__func__) + " : value out of range");
        }
    }

    nAvailableCreditCached = nCredit;
    fAvailableCreditCached = true;
    return nCredit;
}

CAmount CWalletTx::GetImmatureWatchOnlyCredit(const bool fUseCache) const
{
    if (GetBlocksToMaturity() > 0 && IsInMainChain())
    {
        if (fUseCache && fImmatureWatchCreditCached)
            return nImmatureWatchCreditCached;
        nImmatureWatchCreditCached = pwallet->GetCredit(*tx, ISMINE_WATCH_ONLY);
        fImmatureWatchCreditCached = true;
        return nImmatureWatchCreditCached;
    }

    return 0;
}

CAmount CWalletTx::GetAvailableWatchOnlyCredit(const bool fUseCache) const
{
    if (pwallet == nullptr)
        return 0;

    // Must wait until coinbase is safely deep enough in the chain before valuing it
    if (GetBlocksToMaturity() > 0)
        return 0;

    if (fUseCache && fAvailableWatchCreditCached)
        return nAvailableWatchCreditCached;

    CAmount nCredit = 0;
    for (unsigned int i = 0; i < tx->GetNumVOuts(); i++)
    {
        if (!pwallet->IsSpent(GetHash(), i))
        {
            nCredit += fParticlWallet ? pwallet->GetCredit(tx->vpout[i].get(), ISMINE_WATCH_ONLY)
                                      : pwallet->GetCredit(tx->vout[i], ISMINE_WATCH_ONLY);
            if (!MoneyRange(nCredit))
                throw std::runtime_error(std::string(__func__) + ": value out of range");
        }
    }

    nAvailableWatchCreditCached = nCredit;
    fAvailableWatchCreditCached = true;
    return nCredit;
}

CAmount CWalletTx::GetChange() const
{
    if (fChangeCached)
        return nChangeCached;
    nChangeCached = pwallet->GetChange(*tx);
    fChangeCached = true;
    return nChangeCached;
}

bool CWalletTx::InMempool() const
{
    return fInMempool;
}

bool CWalletTx::IsTrusted() const
{
    // Quick answer in most cases
    if (!CheckFinalTx(*tx))
        return false;
    if (tx->IsCoinStake() && hashUnset()) // ignore failed stakes
        return false;
    int nDepth = GetDepthInMainChain();
    if (nDepth >= 1)
        return true;
    if (nDepth < 0)
        return false;
    if (!pwallet->m_spend_zero_conf_change || !IsFromMe(ISMINE_ALL)) // using wtx's cached debit
        return false;

    // Don't trust unconfirmed transactions from us unless they are in the mempool.
    if (!InMempool())
        return false;

    // Trusted if all inputs are from us and are in the mempool:
    for (const CTxIn& txin : tx->vin)
    {
        // Transactions not sent by us: not trusted
        const CWalletTx* parent = pwallet->GetWalletTx(txin.prevout.hash);
        if (parent == nullptr)
            return false;

        if (tx->IsParticlVersion())
        {
            const CTxOutBase *parentOut = parent->tx->vpout[txin.prevout.n].get();
            if (pwallet->IsMine(parentOut) != ISMINE_SPENDABLE)
                return false;
        } else
        {
            const CTxOut& parentOut = parent->tx->vout[txin.prevout.n];
            if (pwallet->IsMine(parentOut) != ISMINE_SPENDABLE)
                return false;
        };
    }
    return true;
}

bool CWalletTx::IsEquivalentTo(const CWalletTx& _tx) const
{
        CMutableTransaction tx1 {*this->tx};
        CMutableTransaction tx2 {*_tx.tx};
        for (auto& txin : tx1.vin) txin.scriptSig = CScript();
        for (auto& txin : tx2.vin) txin.scriptSig = CScript();
        return CTransaction(tx1) == CTransaction(tx2);
}

std::vector<uint256> CWallet::ResendWalletTransactionsBefore(int64_t nTime, CConnman* connman)
{
    std::vector<uint256> result;

    LOCK(cs_wallet);

    // Sort them in chronological order
    std::multimap<unsigned int, CWalletTx*> mapSorted;
    for (std::pair<const uint256, CWalletTx>& item : mapWallet)
    {
        CWalletTx& wtx = item.second;
        // Don't rebroadcast if newer than nTime:
        if (wtx.nTimeReceived > nTime)
            continue;
        mapSorted.insert(std::make_pair(wtx.nTimeReceived, &wtx));
    }
    for (std::pair<const unsigned int, CWalletTx*>& item : mapSorted)
    {
        CWalletTx& wtx = *item.second;
        if (wtx.RelayWalletTransaction(connman))
            result.push_back(wtx.GetHash());
    }
    return result;
}

void CWallet::ResendWalletTransactions(int64_t nBestBlockTime, CConnman* connman)
{
    // Do this infrequently and randomly to avoid giving away
    // that these are our transactions.
    if (GetTime() < nNextResend || !fBroadcastTransactions)
        return;
    bool fFirst = (nNextResend == 0);
    nNextResend = GetTime() + GetRand(30 * 60);
    if (fFirst)
        return;

    // Only do it if there's been a new block since last time
    if (nBestBlockTime < nLastResend)
        return;
    nLastResend = GetTime();

    // Rebroadcast unconfirmed txes older than 5 minutes before the last
    // block was found:
    std::vector<uint256> relayed = ResendWalletTransactionsBefore(nBestBlockTime-5*60, connman);
    if (!relayed.empty())
        LogPrintf("%s: rebroadcast %u unconfirmed transactions\n", __func__, relayed.size());
}

/** @} */ // end of mapWallet




/** @defgroup Actions
 *
 * @{
 */

CAmount CWallet::GetBalance() const
{
    CAmount nTotal = 0;
    {
        LOCK2(cs_main, cs_wallet);
        for (const auto& entry : mapWallet)
        {
            const CWalletTx* pcoin = &entry.second;
            if (pcoin->IsTrusted())
                nTotal += pcoin->GetAvailableCredit();
        }
    }
    return nTotal;
}

CAmount CWallet::GetUnconfirmedBalance() const
{
    CAmount nTotal = 0;
    {
        LOCK2(cs_main, cs_wallet);
        for (const auto& entry : mapWallet)
        {
            const CWalletTx* pcoin = &entry.second;
            if (!pcoin->IsTrusted() && pcoin->GetDepthInMainChain() == 0 && pcoin->InMempool())
                nTotal += pcoin->GetAvailableCredit();
        }
    }
    return nTotal;
}

CAmount CWallet::GetImmatureBalance() const
{
    CAmount nTotal = 0;
    {
        LOCK2(cs_main, cs_wallet);
        for (const auto& entry : mapWallet)
        {
            const CWalletTx* pcoin = &entry.second;
            nTotal += pcoin->GetImmatureCredit();
        }
    }
    return nTotal;
}

CAmount CWallet::GetWatchOnlyBalance() const
{
    CAmount nTotal = 0;
    {
        LOCK2(cs_main, cs_wallet);
        for (const auto& entry : mapWallet)
        {
            const CWalletTx* pcoin = &entry.second;
            if (pcoin->IsTrusted())
                nTotal += pcoin->GetAvailableWatchOnlyCredit();
        }
    }

    return nTotal;
}

CAmount CWallet::GetUnconfirmedWatchOnlyBalance() const
{
    CAmount nTotal = 0;
    {
        LOCK2(cs_main, cs_wallet);
        for (const auto& entry : mapWallet)
        {
            const CWalletTx* pcoin = &entry.second;
            if (!pcoin->IsTrusted() && pcoin->GetDepthInMainChain() == 0 && pcoin->InMempool())
                nTotal += pcoin->GetAvailableWatchOnlyCredit();
        }
    }
    return nTotal;
}

CAmount CWallet::GetImmatureWatchOnlyBalance() const
{
    CAmount nTotal = 0;
    {
        LOCK2(cs_main, cs_wallet);
        for (const auto& entry : mapWallet)
        {
            const CWalletTx* pcoin = &entry.second;
            nTotal += pcoin->GetImmatureWatchOnlyCredit();
        }
    }
    return nTotal;
}

// Calculate total balance in a different way from GetBalance. The biggest
// difference is that GetBalance sums up all unspent TxOuts paying to the
// wallet, while this sums up both spent and unspent TxOuts paying to the
// wallet, and then subtracts the values of TxIns spending from the wallet. This
// also has fewer restrictions on which unconfirmed transactions are considered
// trusted.
CAmount CWallet::GetLegacyBalance(const isminefilter& filter, int minDepth, const std::string* account) const
{
    LOCK2(cs_main, cs_wallet);

    CAmount balance = 0;
    for (const auto& entry : mapWallet) {
        const CWalletTx& wtx = entry.second;
        const int depth = wtx.GetDepthInMainChain();
        if (depth < 0 || !CheckFinalTx(*wtx.tx) || wtx.GetBlocksToMaturity() > 0) {
            continue;
        }

        // Loop through tx outputs and add incoming payments. For outgoing txs,
        // treat change outputs specially, as part of the amount debited.
        CAmount debit = wtx.GetDebit(filter);
        const bool outgoing = debit > 0;
        for (const CTxOut& out : wtx.tx->vout) {
            if (outgoing && IsChange(out)) {
                debit -= out.nValue;
            } else if (IsMine(out) & filter && depth >= minDepth && (!account || *account == GetLabelName(out.scriptPubKey))) {
                balance += out.nValue;
            }
        }

        // For outgoing txs, subtract amount debited.
        if (outgoing && (!account || *account == wtx.strFromAccount)) {
            balance -= debit;
        }
    }

    if (account) {
        balance += WalletBatch(*database).GetAccountCreditDebit(*account);
    }

    return balance;
}

CAmount CWallet::GetAvailableBalance(const CCoinControl* coinControl) const
{
    LOCK2(cs_main, cs_wallet);

    CAmount balance = 0;
    std::vector<COutput> vCoins;
    AvailableCoins(vCoins, true, coinControl);
    for (const COutput& out : vCoins) {
        if (out.fSpendable) {
            balance += out.tx->tx->vout[out.i].nValue;
        }
    }
    return balance;
}

void CWallet::AvailableCoins(std::vector<COutput> &vCoins, bool fOnlySafe, const CCoinControl *coinControl, const CAmount &nMinimumAmount, const CAmount &nMaximumAmount, const CAmount &nMinimumSumAmount, const uint64_t nMaximumCount, const int nMinDepth, const int nMaxDepth, bool fIncludeImmature) const
{
    AssertLockHeld(cs_main);
    AssertLockHeld(cs_wallet);

    vCoins.clear();
    CAmount nTotal = 0;

    for (const auto& entry : mapWallet)
    {
        const uint256& wtxid = entry.first;
        const CWalletTx* pcoin = &entry.second;

        if (!CheckFinalTx(*pcoin->tx))
            continue;

        if (pcoin->IsCoinBase() && pcoin->GetBlocksToMaturity() > 0)
            continue;

        int nDepth = pcoin->GetDepthInMainChain();
        if (nDepth < 0)
            continue;

        // We should not consider coins which aren't at least in our mempool
        // It's possible for these to be conflicted via ancestors which we may never be able to detect
        if (nDepth == 0 && !pcoin->InMempool())
            continue;

        bool safeTx = pcoin->IsTrusted();

        // We should not consider coins from transactions that are replacing
        // other transactions.
        //
        // Example: There is a transaction A which is replaced by bumpfee
        // transaction B. In this case, we want to prevent creation of
        // a transaction B' which spends an output of B.
        //
        // Reason: If transaction A were initially confirmed, transactions B
        // and B' would no longer be valid, so the user would have to create
        // a new transaction C to replace B'. However, in the case of a
        // one-block reorg, transactions B' and C might BOTH be accepted,
        // when the user only wanted one of them. Specifically, there could
        // be a 1-block reorg away from the chain where transactions A and C
        // were accepted to another chain where B, B', and C were all
        // accepted.
        if (nDepth == 0 && pcoin->mapValue.count("replaces_txid")) {
            safeTx = false;
        }

        // Similarly, we should not consider coins from transactions that
        // have been replaced. In the example above, we would want to prevent
        // creation of a transaction A' spending an output of A, because if
        // transaction B were initially confirmed, conflicting with A and
        // A', we wouldn't want to the user to create a transaction D
        // intending to replace A', but potentially resulting in a scenario
        // where A, A', and D could all be accepted (instead of just B and
        // D, or just A and A' like the user would want).
        if (nDepth == 0 && pcoin->mapValue.count("replaced_by_txid")) {
            safeTx = false;
        }

        if (fOnlySafe && !safeTx) {
            continue;
        }

        if (nDepth < nMinDepth || nDepth > nMaxDepth)
            continue;

        for (unsigned int i = 0; i < pcoin->tx->vout.size(); i++) {
            if (pcoin->tx->vout[i].nValue < nMinimumAmount || pcoin->tx->vout[i].nValue > nMaximumAmount)
                continue;

            if (coinControl && coinControl->HasSelected() && !coinControl->fAllowOtherInputs && !coinControl->IsSelected(COutPoint(entry.first, i)))
                continue;

            if (IsLockedCoin(entry.first, i))
                continue;

            if (IsSpent(wtxid, i))
                continue;

            isminetype mine = IsMine(pcoin->tx->vout[i]);

            if (mine == ISMINE_NO) {
                continue;
            }

            bool solvable = IsSolvable(*this, pcoin->tx->vout[i].scriptPubKey);
            bool spendable = ((mine & ISMINE_SPENDABLE) != ISMINE_NO) || (((mine & ISMINE_WATCH_ONLY) != ISMINE_NO) && (coinControl && coinControl->fAllowWatchOnly && solvable));

            vCoins.push_back(COutput(pcoin, i, nDepth, spendable, solvable, safeTx));

            // Checks the sum amount of all UTXO's.
            if (nMinimumSumAmount != MAX_MONEY) {
                nTotal += pcoin->tx->vout[i].nValue;

                if (nTotal >= nMinimumSumAmount) {
                    return;
                }
            }

            // Checks the maximum number of UTXO's.
            if (nMaximumCount > 0 && vCoins.size() >= nMaximumCount) {
                return;
            }
        }
    }
}

std::map<CTxDestination, std::vector<COutput>> CWallet::ListCoins() const
{
    // TODO: Add AssertLockHeld(cs_wallet) here.
    //
    // Because the return value from this function contains pointers to
    // CWalletTx objects, callers to this function really should acquire the
    // cs_wallet lock before calling it. However, the current caller doesn't
    // acquire this lock yet. There was an attempt to add the missing lock in
    // https://github.com/bitcoin/bitcoin/pull/10340, but that change has been
    // postponed until after https://github.com/bitcoin/bitcoin/pull/10244 to
    // avoid adding some extra complexity to the Qt code.

    std::map<CTxDestination, std::vector<COutput>> result;
    std::vector<COutput> availableCoins;

    LOCK2(cs_main, cs_wallet);
    AvailableCoins(availableCoins);

    for (auto& coin : availableCoins) {
        CTxDestination address;
        if (coin.fSpendable &&
            ExtractDestination(FindNonChangeParentOutput(*coin.tx->tx, coin.i).scriptPubKey, address)) {
            result[address].emplace_back(std::move(coin));
        }
    }

    std::vector<COutPoint> lockedCoins;
    ListLockedCoins(lockedCoins);
    for (const auto& output : lockedCoins) {
        auto it = mapWallet.find(output.hash);
        if (it != mapWallet.end()) {
            int depth = it->second.GetDepthInMainChain();
            if (depth >= 0 && output.n < it->second.tx->vout.size() &&
                IsMine(it->second.tx->vout[output.n]) == ISMINE_SPENDABLE) {
                CTxDestination address;
                if (ExtractDestination(FindNonChangeParentOutput(*it->second.tx, output.n).scriptPubKey, address)) {
                    result[address].emplace_back(
                        &it->second, output.n, depth, true /* spendable */, true /* solvable */, false /* safe */);
                }
            }
        }
    }

    return result;
}

const CTxOut& CWallet::FindNonChangeParentOutput(const CTransaction& tx, int output) const
{
    const CTransaction* ptx = &tx;
    int n = output;
    while (IsChange(ptx->vout[n]) && ptx->vin.size() > 0) {
        const COutPoint& prevout = ptx->vin[0].prevout;
        auto it = mapWallet.find(prevout.hash);
        if (it == mapWallet.end() || it->second.tx->vout.size() <= prevout.n ||
            !IsMine(it->second.tx->vout[prevout.n])) {
            break;
        }
        ptx = it->second.tx.get();
        n = prevout.n;
    }
    return ptx->vout[n];
}

bool CWallet::OutputEligibleForSpending(const COutput& output, const CoinEligibilityFilter& eligibility_filter) const
{
    if (!output.fSpendable)
        return false;

    if (output.nDepth < (output.tx->IsFromMe(ISMINE_ALL) ? eligibility_filter.conf_mine : eligibility_filter.conf_theirs))
        return false;

    size_t ancestors, descendants;
    mempool.GetTransactionAncestry(output.tx->GetHash(), ancestors, descendants);
    if (ancestors > eligibility_filter.max_ancestors || descendants > eligibility_filter.max_descendants) {
        return false;
    }

    return true;
}

bool CWallet::SelectCoinsMinConf(const CAmount& nTargetValue, const CoinEligibilityFilter& eligibility_filter, std::vector<COutput> vCoins,
                                 std::set<CInputCoin>& setCoinsRet, CAmount& nValueRet, const CoinSelectionParams& coin_selection_params, bool& bnb_used) const
{
    setCoinsRet.clear();
    nValueRet = 0;

    std::vector<CInputCoin> utxo_pool;
    if (coin_selection_params.use_bnb) {

        // Get long term estimate
        FeeCalculation feeCalc;
        CCoinControl temp;
        temp.m_confirm_target = 1008;
        CFeeRate long_term_feerate = GetMinimumFeeRate(*this, temp, ::mempool, ::feeEstimator, &feeCalc);

        // Calculate cost of change
        CAmount cost_of_change = GetDiscardRate(*this, ::feeEstimator).GetFee(coin_selection_params.change_spend_size) + coin_selection_params.effective_fee.GetFee(coin_selection_params.change_output_size);

        // Filter by the min conf specs and add to utxo_pool and calculate effective value
        for (const COutput &output : vCoins)
        {
            if (!OutputEligibleForSpending(output, eligibility_filter))
                continue;

            CInputCoin coin(output.tx->tx, output.i);
            coin.effective_value = coin.txout.nValue - (output.nInputBytes < 0 ? 0 : coin_selection_params.effective_fee.GetFee(output.nInputBytes));
            // Only include outputs that are positive effective value (i.e. not dust)
            if (coin.effective_value > 0) {
                coin.fee = output.nInputBytes < 0 ? 0 : coin_selection_params.effective_fee.GetFee(output.nInputBytes);
                coin.long_term_fee = output.nInputBytes < 0 ? 0 : long_term_feerate.GetFee(output.nInputBytes);
                utxo_pool.push_back(coin);
            }
        }
        // Calculate the fees for things that aren't inputs
        CAmount not_input_fees = coin_selection_params.effective_fee.GetFee(coin_selection_params.tx_noinputs_size);
        bnb_used = true;
        return SelectCoinsBnB(utxo_pool, nTargetValue, cost_of_change, setCoinsRet, nValueRet, not_input_fees);
    } else {
        // Filter by the min conf specs and add to utxo_pool
        for (const COutput &output : vCoins)
        {
            if (!OutputEligibleForSpending(output, eligibility_filter))
                continue;

            CInputCoin coin = CInputCoin(output.tx->tx, output.i);
            utxo_pool.push_back(coin);
        }
        bnb_used = false;
        return KnapsackSolver(nTargetValue, utxo_pool, setCoinsRet, nValueRet);
    }
}

bool CWallet::SelectCoins(const std::vector<COutput>& vAvailableCoins, const CAmount& nTargetValue, std::set<CInputCoin>& setCoinsRet, CAmount& nValueRet, const CCoinControl& coin_control, CoinSelectionParams& coin_selection_params, bool& bnb_used) const
{
    std::vector<COutput> vCoins(vAvailableCoins);

    // coin control -> return all selected outputs (we want all selected to go into the transaction for sure)
    if (coin_control.HasSelected() && !coin_control.fAllowOtherInputs)
    {
        // We didn't use BnB here, so set it to false.
        bnb_used = false;

        for (const COutput& out : vCoins)
        {
            if (!out.fSpendable)
                 continue;
            nValueRet += out.tx->tx->vout[out.i].nValue;
            setCoinsRet.insert(CInputCoin(out.tx->tx, out.i));
        }
        return (nValueRet >= nTargetValue);
    }

    // calculate value from preset inputs and store them
    std::set<CInputCoin> setPresetCoins;
    CAmount nValueFromPresetInputs = 0;

    std::vector<COutPoint> vPresetInputs;
    coin_control.ListSelected(vPresetInputs);
    for (const COutPoint& outpoint : vPresetInputs)
    {
        // For now, don't use BnB if preset inputs are selected. TODO: Enable this later
        bnb_used = false;
        coin_selection_params.use_bnb = false;

        std::map<uint256, CWalletTx>::const_iterator it = mapWallet.find(outpoint.hash);
        if (it != mapWallet.end())
        {
            const CWalletTx* pcoin = &it->second;
            // Clearly invalid input, fail
            if (pcoin->tx->vout.size() <= outpoint.n)
                return false;
            // Just to calculate the marginal byte size
            nValueFromPresetInputs += pcoin->tx->vout[outpoint.n].nValue;
            setPresetCoins.insert(CInputCoin(pcoin->tx, outpoint.n));
        } else
            return false; // TODO: Allow non-wallet inputs
    }

    // remove preset inputs from vCoins
    for (std::vector<COutput>::iterator it = vCoins.begin(); it != vCoins.end() && coin_control.HasSelected();)
    {
        if (setPresetCoins.count(CInputCoin(it->tx->tx, it->i)))
            it = vCoins.erase(it);
        else
            ++it;
    }

    size_t max_ancestors = (size_t)std::max<int64_t>(1, gArgs.GetArg("-limitancestorcount", DEFAULT_ANCESTOR_LIMIT));
    size_t max_descendants = (size_t)std::max<int64_t>(1, gArgs.GetArg("-limitdescendantcount", DEFAULT_DESCENDANT_LIMIT));
    bool fRejectLongChains = gArgs.GetBoolArg("-walletrejectlongchains", DEFAULT_WALLET_REJECT_LONG_CHAINS);

    bool res = nTargetValue <= nValueFromPresetInputs ||
        SelectCoinsMinConf(nTargetValue - nValueFromPresetInputs, CoinEligibilityFilter(1, 6, 0), vCoins, setCoinsRet, nValueRet, coin_selection_params, bnb_used) ||
        SelectCoinsMinConf(nTargetValue - nValueFromPresetInputs, CoinEligibilityFilter(1, 1, 0), vCoins, setCoinsRet, nValueRet, coin_selection_params, bnb_used) ||
        (m_spend_zero_conf_change && SelectCoinsMinConf(nTargetValue - nValueFromPresetInputs, CoinEligibilityFilter(0, 1, 2), vCoins, setCoinsRet, nValueRet, coin_selection_params, bnb_used)) ||
        (m_spend_zero_conf_change && SelectCoinsMinConf(nTargetValue - nValueFromPresetInputs, CoinEligibilityFilter(0, 1, std::min((size_t)4, max_ancestors/3), std::min((size_t)4, max_descendants/3)), vCoins, setCoinsRet, nValueRet, coin_selection_params, bnb_used)) ||
        (m_spend_zero_conf_change && SelectCoinsMinConf(nTargetValue - nValueFromPresetInputs, CoinEligibilityFilter(0, 1, max_ancestors/2, max_descendants/2), vCoins, setCoinsRet, nValueRet, coin_selection_params, bnb_used)) ||
        (m_spend_zero_conf_change && SelectCoinsMinConf(nTargetValue - nValueFromPresetInputs, CoinEligibilityFilter(0, 1, max_ancestors-1, max_descendants-1), vCoins, setCoinsRet, nValueRet, coin_selection_params, bnb_used)) ||
        (m_spend_zero_conf_change && !fRejectLongChains && SelectCoinsMinConf(nTargetValue - nValueFromPresetInputs, CoinEligibilityFilter(0, 1, std::numeric_limits<uint64_t>::max()), vCoins, setCoinsRet, nValueRet, coin_selection_params, bnb_used));

    // because SelectCoinsMinConf clears the setCoinsRet, we now add the possible inputs to the coinset
    setCoinsRet.insert(setPresetCoins.begin(), setPresetCoins.end());

    // add preset inputs to the total value selected
    nValueRet += nValueFromPresetInputs;

    return res;
}

bool CWallet::SignTransaction(CMutableTransaction &tx)
{
    AssertLockHeld(cs_wallet); // mapWallet

    // sign the new tx
    int nIn = 0;
    for (auto& input : tx.vin) {
        std::map<uint256, CWalletTx>::const_iterator mi = mapWallet.find(input.prevout.hash);
        if(mi == mapWallet.end() || input.prevout.n >= mi->second.tx->vout.size()) {
            return false;
        }
        const CScript& scriptPubKey = mi->second.tx->vout[input.prevout.n].scriptPubKey;
        const CAmount& amount = mi->second.tx->vout[input.prevout.n].nValue;
        SignatureData sigdata;

        std::vector<uint8_t> vchAmount(8);
        memcpy(&vchAmount[0], &amount, 8);
        if (!ProduceSignature(*this, MutableTransactionSignatureCreator(&tx, nIn, vchAmount, SIGHASH_ALL), scriptPubKey, sigdata)) {
            return false;
        }
        UpdateInput(input, sigdata);
        nIn++;
    }
    return true;
}

bool CWallet::FundTransaction(CMutableTransaction& tx, CAmount& nFeeRet, int& nChangePosInOut, std::string& strFailReason, bool lockUnspents, const std::set<int>& setSubtractFeeFromOutputs, CCoinControl coinControl)
{
    std::vector<CRecipient> vecSend;

    // Turn the txout set into a CRecipient vector.
    for (size_t idx = 0; idx < tx.vout.size(); idx++) {
        const CTxOut& txOut = tx.vout[idx];
        CRecipient recipient(txOut.scriptPubKey, txOut.nValue, setSubtractFeeFromOutputs.count(idx) == 1);
        vecSend.push_back(recipient);
    }

    coinControl.fAllowOtherInputs = true;

    for (const CTxIn& txin : tx.vin) {
        coinControl.Select(txin.prevout);
    }

    // Acquire the locks to prevent races to the new locked unspents between the
    // CreateTransaction call and LockCoin calls (when lockUnspents is true).
    LOCK2(cs_main, cs_wallet);

    CReserveKey reservekey(this);
    CTransactionRef tx_new;
    if (!CreateTransaction(vecSend, tx_new, reservekey, nFeeRet, nChangePosInOut, strFailReason, coinControl, false)) {
        return false;
    }

    if (nChangePosInOut != -1) {
        tx.vout.insert(tx.vout.begin() + nChangePosInOut, tx_new->vout[nChangePosInOut]);
        // We don't have the normal Create/Commit cycle, and don't want to risk
        // reusing change, so just remove the key from the keypool here.
        reservekey.KeepKey();
    }

    // Copy output sizes from new transaction; they may have had the fee
    // subtracted from them.
    for (unsigned int idx = 0; idx < tx.vout.size(); idx++) {
        tx.vout[idx].nValue = tx_new->vout[idx].nValue;
    }

    // Add new txins while keeping original txin scriptSig/order.
    for (const CTxIn& txin : tx_new->vin) {
        if (!coinControl.IsSelected(txin.prevout)) {
            tx.vin.push_back(txin);

            if (lockUnspents) {
                LockCoin(txin.prevout);
            }
        }
    }

    return true;
}

OutputType CWallet::TransactionChangeType(OutputType change_type, const std::vector<CRecipient>& vecSend)
{
    // If -changetype is specified, always use that change type.
    if (change_type != OutputType::CHANGE_AUTO) {
        return change_type;
    }

    // if m_default_address_type is legacy, use legacy address as change (even
    // if some of the outputs are P2WPKH or P2WSH).
    if (m_default_address_type == OutputType::LEGACY) {
        return OutputType::LEGACY;
    }

    // if any destination is P2WPKH or P2WSH, use P2WPKH for the change
    // output.
    for (const auto& recipient : vecSend) {
        // Check if any destination contains a witness program:
        int witnessversion = 0;
        std::vector<unsigned char> witnessprogram;
        if (recipient.scriptPubKey.IsWitnessProgram(witnessversion, witnessprogram)) {
            return OutputType::BECH32;
        }
    }

    // else use m_default_address_type for change
    return m_default_address_type;
}

bool CWallet::CreateTransaction(const std::vector<CRecipient>& vecSend, CTransactionRef& tx, CReserveKey& reservekey, CAmount& nFeeRet,
                                int& nChangePosInOut, std::string& strFailReason, const CCoinControl& coin_control, bool sign)
{
    CAmount nValue = 0;
    int nChangePosRequest = nChangePosInOut;
    unsigned int nSubtractFeeFromAmount = 0;
    for (const auto& recipient : vecSend)
    {
        if (nValue < 0 || recipient.nAmount < 0)
        {
            strFailReason = _("Transaction amounts must not be negative");
            return false;
        }
        nValue += recipient.nAmount;

        if (recipient.fSubtractFeeFromAmount)
            nSubtractFeeFromAmount++;
    }
    if (vecSend.empty())
    {
        strFailReason = _("Transaction must have at least one recipient");
        return false;
    }

    CMutableTransaction txNew;

    // Discourage fee sniping.
    //
    // For a large miner the value of the transactions in the best block and
    // the mempool can exceed the cost of deliberately attempting to mine two
    // blocks to orphan the current best block. By setting nLockTime such that
    // only the next block can include the transaction, we discourage this
    // practice as the height restricted and limited blocksize gives miners
    // considering fee sniping fewer options for pulling off this attack.
    //
    // A simple way to think about this is from the wallet's point of view we
    // always want the blockchain to move forward. By setting nLockTime this
    // way we're basically making the statement that we only want this
    // transaction to appear in the next block; we don't want to potentially
    // encourage reorgs by allowing transactions to appear at lower heights
    // than the next block in forks of the best chain.
    //
    // Of course, the subsidy is high enough, and transaction volume low
    // enough, that fee sniping isn't a problem yet, but by implementing a fix
    // now we ensure code won't be written that makes assumptions about
    // nLockTime that preclude a fix later.
    txNew.nLockTime = chainActive.Height();

    // Secondly occasionally randomly pick a nLockTime even further back, so
    // that transactions that are delayed after signing for whatever reason,
    // e.g. high-latency mix networks and some CoinJoin implementations, have
    // better privacy.
    if (GetRandInt(10) == 0)
        txNew.nLockTime = std::max(0, (int)txNew.nLockTime - GetRandInt(100));

    assert(txNew.nLockTime <= (unsigned int)chainActive.Height());
    assert(txNew.nLockTime < LOCKTIME_THRESHOLD);
    FeeCalculation feeCalc;
    CAmount nFeeNeeded;
    int nBytes;
    {
        std::set<CInputCoin> setCoins;
        LOCK2(cs_main, cs_wallet);
        {
            std::vector<COutput> vAvailableCoins;
            AvailableCoins(vAvailableCoins, true, &coin_control);
            CoinSelectionParams coin_selection_params; // Parameters for coin selection, init with dummy

            // Create change script that will be used if we need change
            // TODO: pass in scriptChange instead of reservekey so
            // change transaction isn't always pay-to-bitcoin-address
            CScript scriptChange;

            // coin control: send change to custom address
            if (!boost::get<CNoDestination>(&coin_control.destChange)) {
                scriptChange = GetScriptForDestination(coin_control.destChange);
            } else { // no coin control: send change to newly generated address
                // Note: We use a new key here to keep it from being obvious which side is the change.
                //  The drawback is that by not reusing a previous key, the change may be lost if a
                //  backup is restored, if the backup doesn't have the new private key for the change.
                //  If we reused the old key, it would be possible to add code to look for and
                //  rediscover unknown transactions that were written with keys of ours to recover
                //  post-backup change.

                // Reserve a new key pair from key pool
                CPubKey vchPubKey;
                bool ret;
                ret = reservekey.GetReservedKey(vchPubKey, true);
                if (!ret)
                {
                    strFailReason = _("Keypool ran out, please call keypoolrefill first");
                    return false;
                }

                const OutputType change_type = TransactionChangeType(coin_control.m_change_type ? *coin_control.m_change_type : m_default_change_type, vecSend);

                LearnRelatedScripts(vchPubKey, change_type);
                scriptChange = GetScriptForDestination(GetDestinationForKey(vchPubKey, change_type));
            }
            CTxOut change_prototype_txout(0, scriptChange);
            coin_selection_params.change_output_size = GetSerializeSize(change_prototype_txout, SER_DISK, 0);

            CFeeRate discard_rate = GetDiscardRate(*this, ::feeEstimator);

            // Get the fee rate to use effective values in coin selection
            CFeeRate nFeeRateNeeded = GetMinimumFeeRate(*this, coin_control, ::mempool, ::feeEstimator, &feeCalc);

            nFeeRet = 0;
            bool pick_new_inputs = true;
            CAmount nValueIn = 0;

            // BnB selector is the only selector used when this is true.
            // That should only happen on the first pass through the loop.
            coin_selection_params.use_bnb = nSubtractFeeFromAmount == 0; // If we are doing subtract fee from recipient, then don't use BnB
            // Start with no fee and loop until there is enough fee
            while (true)
            {
                nChangePosInOut = nChangePosRequest;
                txNew.vin.clear();
                txNew.vout.clear();
                bool fFirst = true;

                CAmount nValueToSelect = nValue;
                if (nSubtractFeeFromAmount == 0)
                    nValueToSelect += nFeeRet;

                // vouts to the payees
                coin_selection_params.tx_noinputs_size = 11; // Static vsize overhead + outputs vsize. 4 nVersion, 4 nLocktime, 1 input count, 1 output count, 1 witness overhead (dummy, flag, stack size)
                for (const auto& recipient : vecSend)
                {
                    CTxOut txout(recipient.nAmount, recipient.scriptPubKey);

                    if (recipient.fSubtractFeeFromAmount)
                    {
                        assert(nSubtractFeeFromAmount != 0);
                        txout.nValue -= nFeeRet / nSubtractFeeFromAmount; // Subtract fee equally from each selected recipient

                        if (fFirst) // first receiver pays the remainder not divisible by output count
                        {
                            fFirst = false;
                            txout.nValue -= nFeeRet % nSubtractFeeFromAmount;
                        }
                    }
                    // Include the fee cost for outputs. Note this is only used for BnB right now
                    coin_selection_params.tx_noinputs_size += ::GetSerializeSize(txout, SER_NETWORK, PROTOCOL_VERSION);

                    if (IsDust(txout, ::dustRelayFee))
                    {
                        if (recipient.fSubtractFeeFromAmount && nFeeRet > 0)
                        {
                            if (txout.nValue < 0)
                                strFailReason = _("The transaction amount is too small to pay the fee");
                            else
                                strFailReason = _("The transaction amount is too small to send after the fee has been deducted");
                        }
                        else
                            strFailReason = _("Transaction amount too small");
                        return false;
                    }
                    txNew.vout.push_back(txout);
                }

                // Choose coins to use
                bool bnb_used;
                if (pick_new_inputs) {
                    nValueIn = 0;
                    setCoins.clear();
                    coin_selection_params.change_spend_size = CalculateMaximumSignedInputSize(change_prototype_txout, this);
                    coin_selection_params.effective_fee = nFeeRateNeeded;
                    if (!SelectCoins(vAvailableCoins, nValueToSelect, setCoins, nValueIn, coin_control, coin_selection_params, bnb_used))
                    {
                        // If BnB was used, it was the first pass. No longer the first pass and continue loop with knapsack.
                        if (bnb_used) {
                            coin_selection_params.use_bnb = false;
                            continue;
                        }
                        else {
                            strFailReason = _("Insufficient funds");
                            return false;
                        }
                    }
                }

                const CAmount nChange = nValueIn - nValueToSelect;
                if (nChange > 0)
                {
                    // Fill a vout to ourself
                    CTxOut newTxOut(nChange, scriptChange);

                    // Never create dust outputs; if we would, just
                    // add the dust to the fee.
                    // The nChange when BnB is used is always going to go to fees.
                    if (IsDust(newTxOut, discard_rate) || bnb_used)
                    {
                        nChangePosInOut = -1;
                        nFeeRet += nChange;
                    }
                    else
                    {
                        if (nChangePosInOut == -1)
                        {
                            // Insert change txn at random position:
                            nChangePosInOut = GetRandInt(txNew.vout.size()+1);
                        }
                        else if ((unsigned int)nChangePosInOut > txNew.vout.size())
                        {
                            strFailReason = _("Change index out of range");
                            return false;
                        }

                        std::vector<CTxOut>::iterator position = txNew.vout.begin()+nChangePosInOut;
                        txNew.vout.insert(position, newTxOut);
                    }
                } else {
                    nChangePosInOut = -1;
                }

                // Dummy fill vin for maximum size estimation
                //
                for (const auto& coin : setCoins) {
                    txNew.vin.push_back(CTxIn(coin.outpoint,CScript()));
                }

                nBytes = CalculateMaximumSignedTxSize(txNew, this);
                if (nBytes < 0) {
                    strFailReason = _("Signing transaction failed");
                    return false;
                }

                nFeeNeeded = GetMinimumFee(*this, nBytes, coin_control, ::mempool, ::feeEstimator, &feeCalc);
                if (feeCalc.reason == FeeReason::FALLBACK && !m_allow_fallback_fee) {
                    // eventually allow a fallback fee
                    strFailReason = _("Fee estimation failed. Fallbackfee is disabled. Wait a few blocks or enable -fallbackfee.");
                    return false;
                }

                // If we made it here and we aren't even able to meet the relay fee on the next pass, give up
                // because we must be at the maximum allowed fee.
                if (nFeeNeeded < ::minRelayTxFee.GetFee(nBytes))
                {
                    strFailReason = _("Transaction too large for fee policy");
                    return false;
                }

                if (nFeeRet >= nFeeNeeded) {
                    // Reduce fee to only the needed amount if possible. This
                    // prevents potential overpayment in fees if the coins
                    // selected to meet nFeeNeeded result in a transaction that
                    // requires less fee than the prior iteration.

                    // If we have no change and a big enough excess fee, then
                    // try to construct transaction again only without picking
                    // new inputs. We now know we only need the smaller fee
                    // (because of reduced tx size) and so we should add a
                    // change output. Only try this once.
                    if (nChangePosInOut == -1 && nSubtractFeeFromAmount == 0 && pick_new_inputs) {
                        unsigned int tx_size_with_change = nBytes + coin_selection_params.change_output_size + 2; // Add 2 as a buffer in case increasing # of outputs changes compact size
                        CAmount fee_needed_with_change = GetMinimumFee(*this, tx_size_with_change, coin_control, ::mempool, ::feeEstimator, nullptr);
                        CAmount minimum_value_for_change = GetDustThreshold(change_prototype_txout, discard_rate);
                        if (nFeeRet >= fee_needed_with_change + minimum_value_for_change) {
                            pick_new_inputs = false;
                            nFeeRet = fee_needed_with_change;
                            continue;
                        }
                    }

                    // If we have change output already, just increase it
                    if (nFeeRet > nFeeNeeded && nChangePosInOut != -1 && nSubtractFeeFromAmount == 0) {
                        CAmount extraFeePaid = nFeeRet - nFeeNeeded;
                        std::vector<CTxOut>::iterator change_position = txNew.vout.begin()+nChangePosInOut;
                        change_position->nValue += extraFeePaid;
                        nFeeRet -= extraFeePaid;
                    }
                    break; // Done, enough fee included.
                }
                else if (!pick_new_inputs) {
                    // This shouldn't happen, we should have had enough excess
                    // fee to pay for the new output and still meet nFeeNeeded
                    // Or we should have just subtracted fee from recipients and
                    // nFeeNeeded should not have changed
                    strFailReason = _("Transaction fee and change calculation failed");
                    return false;
                }

                // Try to reduce change to include necessary fee
                if (nChangePosInOut != -1 && nSubtractFeeFromAmount == 0) {
                    CAmount additionalFeeNeeded = nFeeNeeded - nFeeRet;
                    std::vector<CTxOut>::iterator change_position = txNew.vout.begin()+nChangePosInOut;
                    // Only reduce change if remaining amount is still a large enough output.
                    if (change_position->nValue >= MIN_FINAL_CHANGE + additionalFeeNeeded) {
                        change_position->nValue -= additionalFeeNeeded;
                        nFeeRet += additionalFeeNeeded;
                        break; // Done, able to increase fee from change
                    }
                }

                // If subtracting fee from recipients, we now know what fee we
                // need to subtract, we have no reason to reselect inputs
                if (nSubtractFeeFromAmount > 0) {
                    pick_new_inputs = false;
                }

                // Include more fee and try again.
                nFeeRet = nFeeNeeded;
                coin_selection_params.use_bnb = false;
                continue;
            }
        }

        if (nChangePosInOut == -1) reservekey.ReturnKey(); // Return any reserved key if we don't have change

        // Shuffle selected coins and fill in final vin
        txNew.vin.clear();
        std::vector<CInputCoin> selected_coins(setCoins.begin(), setCoins.end());
        std::shuffle(selected_coins.begin(), selected_coins.end(), FastRandomContext());

        // Note how the sequence number is set to non-maxint so that
        // the nLockTime set above actually works.
        //
        // BIP125 defines opt-in RBF as any nSequence < maxint-1, so
        // we use the highest possible value in that range (maxint-2)
        // to avoid conflicting with other possible uses of nSequence,
        // and in the spirit of "smallest possible change from prior
        // behavior."
        const uint32_t nSequence = coin_control.m_signal_bip125_rbf.get_value_or(m_signal_rbf) ? MAX_BIP125_RBF_SEQUENCE : (CTxIn::SEQUENCE_FINAL - 1);
        for (const auto& coin : selected_coins) {
            txNew.vin.push_back(CTxIn(coin.outpoint, CScript(), nSequence));
        }

        if (sign)
        {
            int nIn = 0;
            for (const auto& coin : selected_coins)
            {
                const CScript& scriptPubKey = coin.txout.scriptPubKey;
                SignatureData sigdata;

                CAmount nValue = coin.GetValue();
                std::vector<uint8_t> vchAmount(8);
                memcpy(&vchAmount[0], &nValue, 8);
                if (!ProduceSignature(*this, MutableTransactionSignatureCreator(&txNew, nIn, vchAmount, SIGHASH_ALL), scriptPubKey, sigdata))
                {
                    strFailReason = _("Signing transaction failed");
                    return false;
                } else {
                    UpdateInput(txNew.vin.at(nIn), sigdata);
                }

                nIn++;
            }
        }

        // Return the constructed transaction data.
        tx = MakeTransactionRef(std::move(txNew));

        // Limit size
        if (GetTransactionWeight(*tx) > MAX_STANDARD_TX_WEIGHT)
        {
            strFailReason = _("Transaction too large");
            return false;
        }
    }

    if (gArgs.GetBoolArg("-walletrejectlongchains", DEFAULT_WALLET_REJECT_LONG_CHAINS)) {
        // Lastly, ensure this tx will pass the mempool's chain limits
        LockPoints lp;
        CTxMemPoolEntry entry(tx, 0, 0, 0, false, 0, lp);
        CTxMemPool::setEntries setAncestors;
        size_t nLimitAncestors = gArgs.GetArg("-limitancestorcount", DEFAULT_ANCESTOR_LIMIT);
        size_t nLimitAncestorSize = gArgs.GetArg("-limitancestorsize", DEFAULT_ANCESTOR_SIZE_LIMIT)*1000;
        size_t nLimitDescendants = gArgs.GetArg("-limitdescendantcount", DEFAULT_DESCENDANT_LIMIT);
        size_t nLimitDescendantSize = gArgs.GetArg("-limitdescendantsize", DEFAULT_DESCENDANT_SIZE_LIMIT)*1000;
        std::string errString;
        if (!mempool.CalculateMemPoolAncestors(entry, setAncestors, nLimitAncestors, nLimitAncestorSize, nLimitDescendants, nLimitDescendantSize, errString)) {
            strFailReason = _("Transaction has too long of a mempool chain");
            return false;
        }
    }

    LogPrintf("Fee Calculation: Fee:%d Bytes:%u Needed:%d Tgt:%d (requested %d) Reason:\"%s\" Decay %.5f: Estimation: (%g - %g) %.2f%% %.1f/(%.1f %d mem %.1f out) Fail: (%g - %g) %.2f%% %.1f/(%.1f %d mem %.1f out)\n",
              nFeeRet, nBytes, nFeeNeeded, feeCalc.returnedTarget, feeCalc.desiredTarget, StringForFeeReason(feeCalc.reason), feeCalc.est.decay,
              feeCalc.est.pass.start, feeCalc.est.pass.end,
              100 * feeCalc.est.pass.withinTarget / (feeCalc.est.pass.totalConfirmed + feeCalc.est.pass.inMempool + feeCalc.est.pass.leftMempool),
              feeCalc.est.pass.withinTarget, feeCalc.est.pass.totalConfirmed, feeCalc.est.pass.inMempool, feeCalc.est.pass.leftMempool,
              feeCalc.est.fail.start, feeCalc.est.fail.end,
              100 * feeCalc.est.fail.withinTarget / (feeCalc.est.fail.totalConfirmed + feeCalc.est.fail.inMempool + feeCalc.est.fail.leftMempool),
              feeCalc.est.fail.withinTarget, feeCalc.est.fail.totalConfirmed, feeCalc.est.fail.inMempool, feeCalc.est.fail.leftMempool);
    return true;
}

/**
 * Call after CreateTransaction unless you want to abort
 */
bool CWallet::CommitTransaction(CTransactionRef tx, mapValue_t mapValue, std::vector<std::pair<std::string, std::string>> orderForm, std::string fromAccount, CReserveKey& reservekey, CConnman* connman, CValidationState& state)
{
    {
        LOCK2(cs_main, cs_wallet);

        CWalletTx wtxNew(this, std::move(tx));
        wtxNew.mapValue = std::move(mapValue);
        wtxNew.vOrderForm = std::move(orderForm);
        wtxNew.strFromAccount = std::move(fromAccount);
        wtxNew.fTimeReceivedIsTxTime = true;
        wtxNew.fFromMe = true;

        LogPrintf("CommitTransaction:\n%s", wtxNew.tx->ToString()); /* Continued */
        {
            // Take key pair from key pool so it won't be used again
            reservekey.KeepKey();

            // Add tx to wallet, because if it has change it's also ours,
            // otherwise just for transaction history.
            AddToWallet(wtxNew);

            // Notify that old coins are spent
            for (const CTxIn& txin : wtxNew.tx->vin)
            {
                CWalletTx &coin = mapWallet.at(txin.prevout.hash);
                coin.BindWallet(this);
                NotifyTransactionChanged(this, coin.GetHash(), CT_UPDATED);
            }
        }

        // Get the inserted-CWalletTx from mapWallet so that the
        // fInMempool flag is cached properly
        CWalletTx& wtx = mapWallet.at(wtxNew.GetHash());

        if (fBroadcastTransactions)
        {
            CValidationState state;
            // Broadcast
            if (!wtx.AcceptToMemoryPool(maxTxFee, state)) {
                LogPrintf("CommitTransaction(): Transaction cannot be broadcast immediately, %s\n", FormatStateMessage(state));
                // TODO: if we expect the failure to be long term or permanent, instead delete wtx from the wallet and return failure.
            } else {
                wtx.RelayWalletTransaction(connman);
            }
        }
    }
    return true;
}

void CWallet::ListAccountCreditDebit(const std::string& strAccount, std::list<CAccountingEntry>& entries) {
    WalletBatch batch(*database);
    return batch.ListAccountCreditDebit(strAccount, entries);
}

bool CWallet::AddAccountingEntry(const CAccountingEntry& acentry)
{
    WalletBatch batch(*database);

    return AddAccountingEntry(acentry, &batch);
}

bool CWallet::AddAccountingEntry(const CAccountingEntry& acentry, WalletBatch *batch)
{
    if (!batch->WriteAccountingEntry(++nAccountingEntryNumber, acentry)) {
        return false;
    }

    laccentries.push_back(acentry);
    CAccountingEntry & entry = laccentries.back();
    wtxOrdered.insert(std::make_pair(entry.nOrderPos, TxPair(nullptr, &entry)));

    return true;
}


DBErrors CWallet::LoadWallet(bool& fFirstRunRet)
{
    LOCK2(cs_main, cs_wallet);

    fFirstRunRet = false;
    DBErrors nLoadWalletRet = WalletBatch(*database,"cr+").LoadWallet(this);
    if (nLoadWalletRet == DBErrors::NEED_REWRITE)
    {
        if (database->Rewrite("\x04pool"))
        {
            setInternalKeyPool.clear();
            setExternalKeyPool.clear();
            m_pool_key_to_index.clear();
            // Note: can't top-up keypool here, because wallet is locked.
            // User will be prompted to unlock wallet the next operation
            // that requires a new key.
        }
    }

    {
        LOCK(cs_KeyStore);
        // This wallet is in its first run if all of these are empty
        fFirstRunRet = mapKeys.empty() && mapCryptedKeys.empty() && mapWatchKeys.empty() && setWatchOnly.empty() && mapScripts.empty();
    }

    if (nLoadWalletRet != DBErrors::LOAD_OK)
        return nLoadWalletRet;

    return DBErrors::LOAD_OK;
}

DBErrors CWallet::ZapSelectTx(std::vector<uint256>& vHashIn, std::vector<uint256>& vHashOut)
{
    AssertLockHeld(cs_wallet); // mapWallet
    DBErrors nZapSelectTxRet = WalletBatch(*database,"cr+").ZapSelectTx(vHashIn, vHashOut);
    for (uint256 hash : vHashOut) {
        const auto& it = mapWallet.find(hash);
        wtxOrdered.erase(it->second.m_it_wtxOrdered);
        mapWallet.erase(it);
    }

    if (nZapSelectTxRet == DBErrors::NEED_REWRITE)
    {
        if (database->Rewrite("\x04pool"))
        {
            setInternalKeyPool.clear();
            setExternalKeyPool.clear();
            m_pool_key_to_index.clear();
            // Note: can't top-up keypool here, because wallet is locked.
            // User will be prompted to unlock wallet the next operation
            // that requires a new key.
        }
    }

    if (nZapSelectTxRet != DBErrors::LOAD_OK)
        return nZapSelectTxRet;

    MarkDirty();

    return DBErrors::LOAD_OK;

}

DBErrors CWallet::ZapWalletTx(std::vector<CWalletTx>& vWtx)
{
    DBErrors nZapWalletTxRet = WalletBatch(*database,"cr+").ZapWalletTx(vWtx);
    if (nZapWalletTxRet == DBErrors::NEED_REWRITE)
    {
        if (database->Rewrite("\x04pool"))
        {
            LOCK(cs_wallet);
            setInternalKeyPool.clear();
            setExternalKeyPool.clear();
            m_pool_key_to_index.clear();
            // Note: can't top-up keypool here, because wallet is locked.
            // User will be prompted to unlock wallet the next operation
            // that requires a new key.
        }
    }

    if (nZapWalletTxRet != DBErrors::LOAD_OK)
        return nZapWalletTxRet;

    return DBErrors::LOAD_OK;
}


bool CWallet::SetAddressBook(const CTxDestination& address, const std::string& strName, const std::string& strPurpose, bool fBech32)
{
    bool fUpdated = false;
    {
        LOCK(cs_wallet); // mapAddressBook
        std::map<CTxDestination, CAddressBookData>::iterator mi = mapAddressBook.find(address);
        fUpdated = mi != mapAddressBook.end();
        mapAddressBook[address].name = strName;
        if (!strPurpose.empty()) /* update purpose only if requested */
            mapAddressBook[address].purpose = strPurpose;
    }
    NotifyAddressBookChanged(this, address, strName, ::IsMine(*this, address) != ISMINE_NO,
                             strPurpose, (fUpdated ? CT_UPDATED : CT_NEW) );
    if (!strPurpose.empty() && !WalletBatch(*database).WritePurpose(EncodeDestination(address), strPurpose))
        return false;
    return WalletBatch(*database).WriteName(EncodeDestination(address), strName);
}

bool CWallet::DelAddressBook(const CTxDestination& address)
{
    {
        LOCK(cs_wallet); // mapAddressBook

        // Delete destdata tuples associated with address
        std::string strAddress = EncodeDestination(address);
        for (const std::pair<const std::string, std::string> &item : mapAddressBook[address].destdata)
        {
            WalletBatch(*database).EraseDestData(strAddress, item.first);
        }
        mapAddressBook.erase(address);
    }

    NotifyAddressBookChanged(this, address, "", ::IsMine(*this, address) != ISMINE_NO, "", CT_DELETED);

    WalletBatch(*database).ErasePurpose(EncodeDestination(address));
    return WalletBatch(*database).EraseName(EncodeDestination(address));
}

const std::string& CWallet::GetLabelName(const CScript& scriptPubKey) const
{
    CTxDestination address;
    if (ExtractDestination(scriptPubKey, address) && !scriptPubKey.IsUnspendable()) {
        auto mi = mapAddressBook.find(address);
        if (mi != mapAddressBook.end()) {
            return mi->second.name;
        }
    }
    // A scriptPubKey that doesn't have an entry in the address book is
    // associated with the default label ("").
    const static std::string DEFAULT_LABEL_NAME;
    return DEFAULT_LABEL_NAME;
}

/**
 * Mark old keypool keys as used,
 * and generate all new keys
 */
bool CWallet::NewKeyPool()
{
    if (!gArgs.GetBoolArg("-legacymode", false))
        return false;

    {
        LOCK(cs_wallet);
        WalletBatch batch(*database);

        for (int64_t nIndex : setInternalKeyPool) {
            batch.ErasePool(nIndex);
        }
        setInternalKeyPool.clear();

        for (int64_t nIndex : setExternalKeyPool) {
            batch.ErasePool(nIndex);
        }
        setExternalKeyPool.clear();

        for (int64_t nIndex : set_pre_split_keypool) {
            batch.ErasePool(nIndex);
        }
        set_pre_split_keypool.clear();

        m_pool_key_to_index.clear();

        if (!TopUpKeyPool()) {
            return false;
        }
        LogPrintf("CWallet::NewKeyPool rewrote keypool\n");
    }
    return true;
}

size_t CWallet::KeypoolCountExternalKeys()
{
    AssertLockHeld(cs_wallet); // setExternalKeyPool
    return setExternalKeyPool.size() + set_pre_split_keypool.size();
}

void CWallet::LoadKeyPool(int64_t nIndex, const CKeyPool &keypool)
{
    AssertLockHeld(cs_wallet);
    if (keypool.m_pre_split) {
        set_pre_split_keypool.insert(nIndex);
    } else if (keypool.fInternal) {
        setInternalKeyPool.insert(nIndex);
    } else {
        setExternalKeyPool.insert(nIndex);
    }
    m_max_keypool_index = std::max(m_max_keypool_index, nIndex);
    m_pool_key_to_index[keypool.vchPubKey.GetID()] = nIndex;

    // If no metadata exists yet, create a default with the pool key's
    // creation time. Note that this may be overwritten by actually
    // stored metadata for that key later, which is fine.
    CKeyID keyid = keypool.vchPubKey.GetID();
    if (mapKeyMetadata.count(keyid) == 0)
        mapKeyMetadata[keyid] = CKeyMetadata(keypool.nTime);
}

bool CWallet::TopUpKeyPool(unsigned int kpSize)
{
    if (!gArgs.GetBoolArg("-legacymode", false))
        return false;

    {
        LOCK(cs_wallet);

        if (IsLocked())
            return false;

        // Top up key pool
        unsigned int nTargetSize;
        if (kpSize > 0)
            nTargetSize = kpSize;
        else
            nTargetSize = std::max(gArgs.GetArg("-keypool", DEFAULT_KEYPOOL_SIZE), (int64_t) 0);

        // count amount of available keys (internal, external)
        // make sure the keypool of external and internal keys fits the user selected target (-keypool)
        int64_t missingExternal = std::max(std::max((int64_t) nTargetSize, (int64_t) 1) - (int64_t)setExternalKeyPool.size(), (int64_t) 0);
        int64_t missingInternal = std::max(std::max((int64_t) nTargetSize, (int64_t) 1) - (int64_t)setInternalKeyPool.size(), (int64_t) 0);

        if (!IsHDEnabled() || !CanSupportFeature(FEATURE_HD_SPLIT))
        {
            // don't create extra internal keys
            missingInternal = 0;
        }
        bool internal = false;
        WalletBatch batch(*database);
        for (int64_t i = missingInternal + missingExternal; i--;)
        {
            if (i < missingInternal) {
                internal = true;
            }

            assert(m_max_keypool_index < std::numeric_limits<int64_t>::max()); // How in the hell did you use so many keys?
            int64_t index = ++m_max_keypool_index;

            CPubKey pubkey(GenerateNewKey(batch, internal));
            if (!batch.WritePool(index, CKeyPool(pubkey, internal))) {
                throw std::runtime_error(std::string(__func__) + ": writing generated key failed");
            }

            if (internal) {
                setInternalKeyPool.insert(index);
            } else {
                setExternalKeyPool.insert(index);
            }
            m_pool_key_to_index[pubkey.GetID()] = index;
        }
        if (missingInternal + missingExternal > 0) {
            LogPrintf("keypool added %d keys (%d internal), size=%u (%u internal)\n", missingInternal + missingExternal, missingInternal, setInternalKeyPool.size() + setExternalKeyPool.size() + set_pre_split_keypool.size(), setInternalKeyPool.size());
        }
    }
    return true;
}

bool CWallet::ReserveKeyFromKeyPool(int64_t& nIndex, CKeyPool& keypool, bool fRequestedInternal)
{
    nIndex = -1;
    keypool.vchPubKey = CPubKey();
    {
        LOCK(cs_wallet);

        if (!IsLocked())
            TopUpKeyPool();

        bool fReturningInternal = IsHDEnabled() && CanSupportFeature(FEATURE_HD_SPLIT) && fRequestedInternal;
        bool use_split_keypool = set_pre_split_keypool.empty();
        std::set<int64_t>& setKeyPool = use_split_keypool ? (fReturningInternal ? setInternalKeyPool : setExternalKeyPool) : set_pre_split_keypool;

        // Get the oldest key
        if (setKeyPool.empty()) {
            return false;
        }

        WalletBatch batch(*database);

        auto it = setKeyPool.begin();
        nIndex = *it;
        setKeyPool.erase(it);
        if (!batch.ReadPool(nIndex, keypool)) {
            throw std::runtime_error(std::string(__func__) + ": read failed");
        }
        if (!HaveKey(keypool.vchPubKey.GetID())) {
            throw std::runtime_error(std::string(__func__) + ": unknown key in key pool");
        }
        // If the key was pre-split keypool, we don't care about what type it is
        if (use_split_keypool && keypool.fInternal != fReturningInternal) {
            throw std::runtime_error(std::string(__func__) + ": keypool entry misclassified");
        }
        if (!keypool.vchPubKey.IsValid()) {
            throw std::runtime_error(std::string(__func__) + ": keypool entry invalid");
        }

        m_pool_key_to_index.erase(keypool.vchPubKey.GetID());
        LogPrintf("keypool reserve %d\n", nIndex);
    }
    return true;
}

void CWallet::KeepKey(int64_t nIndex)
{
    // Remove from key pool
    WalletBatch batch(*database);
    batch.ErasePool(nIndex);
    LogPrintf("keypool keep %d\n", nIndex);
}

void CWallet::ReturnKey(int64_t nIndex, bool fInternal, const CPubKey& pubkey)
{
    // Return to key pool
    {
        LOCK(cs_wallet);
        if (fInternal) {
            setInternalKeyPool.insert(nIndex);
        } else if (!set_pre_split_keypool.empty()) {
            set_pre_split_keypool.insert(nIndex);
        } else {
            setExternalKeyPool.insert(nIndex);
        }
        m_pool_key_to_index[pubkey.GetID()] = nIndex;
    }
    LogPrintf("keypool return %d\n", nIndex);
}

bool CWallet::GetKeyFromPool(CPubKey& result, bool internal)
{
    CKeyPool keypool;
    {
        LOCK(cs_wallet);
        int64_t nIndex;
        if (!ReserveKeyFromKeyPool(nIndex, keypool, internal)) {
            if (IsLocked()) return false;
            WalletBatch batch(*database);
            result = GenerateNewKey(batch, internal);
            return true;
        }
        KeepKey(nIndex);
        result = keypool.vchPubKey;
    }
    return true;
}

static int64_t GetOldestKeyTimeInPool(const std::set<int64_t>& setKeyPool, WalletBatch& batch) {
    if (setKeyPool.empty()) {
        return GetTime();
    }

    CKeyPool keypool;
    int64_t nIndex = *(setKeyPool.begin());
    if (!batch.ReadPool(nIndex, keypool)) {
        throw std::runtime_error(std::string(__func__) + ": read oldest key in keypool failed");
    }
    assert(keypool.vchPubKey.IsValid());
    return keypool.nTime;
}

int64_t CWallet::GetOldestKeyPoolTime()
{
    LOCK(cs_wallet);

    WalletBatch batch(*database);

    // load oldest key from keypool, get time and return
    int64_t oldestKey = GetOldestKeyTimeInPool(setExternalKeyPool, batch);
    if (IsHDEnabled() && CanSupportFeature(FEATURE_HD_SPLIT)) {
        oldestKey = std::max(GetOldestKeyTimeInPool(setInternalKeyPool, batch), oldestKey);
        if (!set_pre_split_keypool.empty()) {
            oldestKey = std::max(GetOldestKeyTimeInPool(set_pre_split_keypool, batch), oldestKey);
        }
    }

    return oldestKey;
}

std::map<CTxDestination, CAmount> CWallet::GetAddressBalances()
{
    std::map<CTxDestination, CAmount> balances;

    {
        LOCK(cs_wallet);
        for (const auto& walletEntry : mapWallet)
        {
            const CWalletTx *pcoin = &walletEntry.second;

            if (!pcoin->IsTrusted())
                continue;

            if (pcoin->GetBlocksToMaturity() > 0)
                continue;

            int nDepth = pcoin->GetDepthInMainChain();
            if (nDepth < (pcoin->IsFromMe(ISMINE_ALL) ? 0 : 1))
                continue;

            for (unsigned int i = 0; i < pcoin->tx->vout.size(); i++)
            {
                CTxDestination addr;
                if (!IsMine(pcoin->tx->vout[i]))
                    continue;
                if(!ExtractDestination(pcoin->tx->vout[i].scriptPubKey, addr))
                    continue;

                CAmount n = IsSpent(walletEntry.first, i) ? 0 : pcoin->tx->vout[i].nValue;

                if (!balances.count(addr))
                    balances[addr] = 0;
                balances[addr] += n;
            }
        }
    }

    return balances;
}

std::set< std::set<CTxDestination> > CWallet::GetAddressGroupings()
{
    AssertLockHeld(cs_wallet); // mapWallet
    std::set< std::set<CTxDestination> > groupings;
    std::set<CTxDestination> grouping;

    for (const auto& walletEntry : mapWallet)
    {
        const CWalletTx *pcoin = &walletEntry.second;

        if (pcoin->tx->vin.size() > 0)
        {
            bool any_mine = false;
            // group all input addresses with each other
            for (CTxIn txin : pcoin->tx->vin)
            {
                CTxDestination address;
                if(!IsMine(txin)) /* If this input isn't mine, ignore it */
                    continue;
                if(!ExtractDestination(mapWallet.at(txin.prevout.hash).tx->vout[txin.prevout.n].scriptPubKey, address))
                    continue;
                grouping.insert(address);
                any_mine = true;
            }

            // group change with input addresses
            if (any_mine)
            {
               for (CTxOut txout : pcoin->tx->vout)
                   if (IsChange(txout))
                   {
                       CTxDestination txoutAddr;
                       if(!ExtractDestination(txout.scriptPubKey, txoutAddr))
                           continue;
                       grouping.insert(txoutAddr);
                   }
            }
            if (grouping.size() > 0)
            {
                groupings.insert(grouping);
                grouping.clear();
            }
        }

        // group lone addrs by themselves
        for (const auto& txout : pcoin->tx->vout)
            if (IsMine(txout))
            {
                CTxDestination address;
                if(!ExtractDestination(txout.scriptPubKey, address))
                    continue;
                grouping.insert(address);
                groupings.insert(grouping);
                grouping.clear();
            }
    }

    std::set< std::set<CTxDestination>* > uniqueGroupings; // a set of pointers to groups of addresses
    std::map< CTxDestination, std::set<CTxDestination>* > setmap;  // map addresses to the unique group containing it
    for (std::set<CTxDestination> _grouping : groupings)
    {
        // make a set of all the groups hit by this new group
        std::set< std::set<CTxDestination>* > hits;
        std::map< CTxDestination, std::set<CTxDestination>* >::iterator it;
        for (CTxDestination address : _grouping)
            if ((it = setmap.find(address)) != setmap.end())
                hits.insert((*it).second);

        // merge all hit groups into a new single group and delete old groups
        std::set<CTxDestination>* merged = new std::set<CTxDestination>(_grouping);
        for (std::set<CTxDestination>* hit : hits)
        {
            merged->insert(hit->begin(), hit->end());
            uniqueGroupings.erase(hit);
            delete hit;
        }
        uniqueGroupings.insert(merged);

        // update setmap
        for (CTxDestination element : *merged)
            setmap[element] = merged;
    }

    std::set< std::set<CTxDestination> > ret;
    for (std::set<CTxDestination>* uniqueGrouping : uniqueGroupings)
    {
        ret.insert(*uniqueGrouping);
        delete uniqueGrouping;
    }

    return ret;
}

std::set<CTxDestination> CWallet::GetLabelAddresses(const std::string& label) const
{
    LOCK(cs_wallet);
    std::set<CTxDestination> result;
    for (const std::pair<const CTxDestination, CAddressBookData>& item : mapAddressBook)
    {
        const CTxDestination& address = item.first;
        const std::string& strName = item.second.name;
        if (strName == label)
            result.insert(address);
    }
    return result;
}

void CWallet::DeleteLabel(const std::string& label)
{
    WalletBatch batch(*database);
    batch.EraseAccount(label);
}

bool CReserveKey::GetReservedKey(CPubKey& pubkey, bool internal)
{
    if (nIndex == -1)
    {
        CKeyPool keypool;
        if (!pwallet->ReserveKeyFromKeyPool(nIndex, keypool, internal)) {
            return false;
        }
        vchPubKey = keypool.vchPubKey;
        fInternal = keypool.fInternal;
    }
    assert(vchPubKey.IsValid());
    pubkey = vchPubKey;
    return true;
}

void CReserveKey::KeepKey()
{
    if (nIndex != -1)
        pwallet->KeepKey(nIndex);
    nIndex = -1;
    vchPubKey = CPubKey();
}

void CReserveKey::ReturnKey()
{
    if (nIndex != -1) {
        pwallet->ReturnKey(nIndex, fInternal, vchPubKey);
    }
    nIndex = -1;
    vchPubKey = CPubKey();
}

void CWallet::MarkReserveKeysAsUsed(int64_t keypool_id)
{
    AssertLockHeld(cs_wallet);
    bool internal = setInternalKeyPool.count(keypool_id);
    if (!internal) assert(setExternalKeyPool.count(keypool_id) || set_pre_split_keypool.count(keypool_id));
    std::set<int64_t> *setKeyPool = internal ? &setInternalKeyPool : (set_pre_split_keypool.empty() ? &setExternalKeyPool : &set_pre_split_keypool);
    auto it = setKeyPool->begin();

    WalletBatch batch(*database);
    while (it != std::end(*setKeyPool)) {
        const int64_t& index = *(it);
        if (index > keypool_id) break; // set*KeyPool is ordered

        CKeyPool keypool;
        if (batch.ReadPool(index, keypool)) { //TODO: This should be unnecessary
            m_pool_key_to_index.erase(keypool.vchPubKey.GetID());
        }
        LearnAllRelatedScripts(keypool.vchPubKey);
        batch.ErasePool(index);
        LogPrintf("keypool index %d removed\n", index);
        it = setKeyPool->erase(it);
    }
}

void CWallet::GetScriptForMining(std::shared_ptr<CReserveScript> &script)
{
    std::shared_ptr<CReserveKey> rKey = std::make_shared<CReserveKey>(this);
    CPubKey pubkey;
    if (!rKey->GetReservedKey(pubkey)) {
        return;
    }

    script = rKey;
    script->reserveScript = CScript() << ToByteVector(pubkey) << OP_CHECKSIG;
}

void CWallet::LockCoin(const COutPoint& output, bool fPermanent)
{
    AssertLockHeld(cs_wallet); // setLockedCoins
    setLockedCoins.insert(output);
    if (fPermanent) {
        WalletBatch batch(*database);
        batch.WriteLockedUnspentOutput(output);
    }
}

void CWallet::UnlockCoin(const COutPoint& output)
{
    AssertLockHeld(cs_wallet); // setLockedCoins
    if (setLockedCoins.erase(output)) {
        WalletBatch batch(*database);
        batch.EraseLockedUnspentOutput(output);
    }
}

void CWallet::UnlockAllCoins()
{
    AssertLockHeld(cs_wallet); // setLockedCoins
    setLockedCoins.clear();

    WalletBatch batch(*database);
    batch.EraseAllByPrefix("luo");
}

bool CWallet::IsLockedCoin(uint256 hash, unsigned int n) const
{
    AssertLockHeld(cs_wallet); // setLockedCoins
    COutPoint outpt(hash, n);

    return (setLockedCoins.count(outpt) > 0);
}

void CWallet::ListLockedCoins(std::vector<COutPoint>& vOutpts) const
{
    AssertLockHeld(cs_wallet); // setLockedCoins
    for (std::set<COutPoint>::iterator it = setLockedCoins.begin();
         it != setLockedCoins.end(); it++) {
        COutPoint outpt = (*it);
        vOutpts.push_back(outpt);
    }
}

/** @} */ // end of Actions


void CWallet::GetKeyBirthTimes(std::map<CTxDestination, int64_t> &mapKeyBirth) const {
    AssertLockHeld(cs_wallet); // mapKeyMetadata
    mapKeyBirth.clear();

    // get birth times for keys with metadata
    for (const auto& entry : mapKeyMetadata) {
        if (entry.second.nCreateTime) {
            mapKeyBirth[entry.first] = entry.second.nCreateTime;
        }
    }

    // map in which we'll infer heights of other keys
    CBlockIndex *pindexMax = chainActive[std::max(0, chainActive.Height() - 144)]; // the tip can be reorganized; use a 144-block safety margin
    std::map<CKeyID, CBlockIndex*> mapKeyFirstBlock;
    for (const CKeyID &keyid : GetKeys()) {
        if (mapKeyBirth.count(keyid) == 0)
            mapKeyFirstBlock[keyid] = pindexMax;
    }

    // if there are no such keys, we're done
    if (mapKeyFirstBlock.empty())
        return;

    // find first block that affects those keys, if there are any left
    std::vector<CKeyID> vAffected;
    for (const auto& entry : mapWallet) {
        // iterate over all wallet transactions...
        const CWalletTx &wtx = entry.second;
        CBlockIndex* pindex = LookupBlockIndex(wtx.hashBlock);
        if (pindex && chainActive.Contains(pindex)) {
            // ... which are already in a block
            int nHeight = pindex->nHeight;
            for (const CTxOut &txout : wtx.tx->vout) {
                // iterate over all their outputs
                CAffectedKeysVisitor(*this, vAffected).Process(txout.scriptPubKey);
                for (const CKeyID &keyid : vAffected) {
                    // ... and all their affected keys
                    std::map<CKeyID, CBlockIndex*>::iterator rit = mapKeyFirstBlock.find(keyid);
                    if (rit != mapKeyFirstBlock.end() && nHeight < rit->second->nHeight)
                        rit->second = pindex;
                }
                vAffected.clear();
            }
        }
    }

    // Extract block timestamps for those keys
    for (const auto& entry : mapKeyFirstBlock)
        mapKeyBirth[entry.first] = entry.second->GetBlockTime() - TIMESTAMP_WINDOW; // block times can be 2h off
}

/**
 * Compute smart timestamp for a transaction being added to the wallet.
 *
 * Logic:
 * - If sending a transaction, assign its timestamp to the current time.
 * - If receiving a transaction outside a block, assign its timestamp to the
 *   current time.
 * - If receiving a block with a future timestamp, assign all its (not already
 *   known) transactions' timestamps to the current time.
 * - If receiving a block with a past timestamp, before the most recent known
 *   transaction (that we care about), assign all its (not already known)
 *   transactions' timestamps to the same timestamp as that most-recent-known
 *   transaction.
 * - If receiving a block with a past timestamp, but after the most recent known
 *   transaction, assign all its (not already known) transactions' timestamps to
 *   the block time.
 *
 * For more information see CWalletTx::nTimeSmart,
 * https://bitcointalk.org/?topic=54527, or
 * https://github.com/bitcoin/bitcoin/pull/1393.
 */
unsigned int CWallet::ComputeTimeSmart(const CWalletTx& wtx) const
{
    unsigned int nTimeSmart = wtx.nTimeReceived;
    if (!wtx.hashUnset()) {
        if (const CBlockIndex* pindex = LookupBlockIndex(wtx.hashBlock)) {
            int64_t latestNow = wtx.nTimeReceived;
            int64_t latestEntry = 0;

            // Tolerate times up to the last timestamp in the wallet not more than 5 minutes into the future
            int64_t latestTolerated = latestNow + 300;
            const TxItems& txOrdered = wtxOrdered;
            for (auto it = txOrdered.rbegin(); it != txOrdered.rend(); ++it) {
                CWalletTx* const pwtx = it->second.first;
                if (pwtx == &wtx) {
                    continue;
                }
                CAccountingEntry* const pacentry = it->second.second;
                int64_t nSmartTime;
                if (pwtx) {
                    nSmartTime = pwtx->nTimeSmart;
                    if (!nSmartTime) {
                        nSmartTime = pwtx->nTimeReceived;
                    }
                } else {
                    nSmartTime = pacentry->nTime;
                }
                if (nSmartTime <= latestTolerated) {
                    latestEntry = nSmartTime;
                    if (nSmartTime > latestNow) {
                        latestNow = nSmartTime;
                    }
                    break;
                }
            }

            int64_t blocktime = pindex->GetBlockTime();
            nTimeSmart = std::max(latestEntry, std::min(blocktime, latestNow));
        } else {
            LogPrintf("%s: found %s in block %s not in index\n", __func__, wtx.GetHash().ToString(), wtx.hashBlock.ToString());
        }
    }
    return nTimeSmart;
}

bool CWallet::AddDestData(const CTxDestination &dest, const std::string &key, const std::string &value)
{
    if (boost::get<CNoDestination>(&dest))
        return false;

    mapAddressBook[dest].destdata.insert(std::make_pair(key, value));
    return WalletBatch(*database).WriteDestData(EncodeDestination(dest), key, value);
}

bool CWallet::EraseDestData(const CTxDestination &dest, const std::string &key)
{
    if (!mapAddressBook[dest].destdata.erase(key))
        return false;
    return WalletBatch(*database).EraseDestData(EncodeDestination(dest), key);
}

bool CWallet::LoadDestData(const CTxDestination &dest, const std::string &key, const std::string &value)
{
    mapAddressBook[dest].destdata.insert(std::make_pair(key, value));
    return true;
}

bool CWallet::GetDestData(const CTxDestination &dest, const std::string &key, std::string *value) const
{
    std::map<CTxDestination, CAddressBookData>::const_iterator i = mapAddressBook.find(dest);
    if(i != mapAddressBook.end())
    {
        CAddressBookData::StringMap::const_iterator j = i->second.destdata.find(key);
        if(j != i->second.destdata.end())
        {
            if(value)
                *value = j->second;
            return true;
        }
    }
    return false;
}

std::vector<std::string> CWallet::GetDestValues(const std::string& prefix) const
{
    LOCK(cs_wallet);
    std::vector<std::string> values;
    for (const auto& address : mapAddressBook) {
        for (const auto& data : address.second.destdata) {
            if (!data.first.compare(0, prefix.size(), prefix)) {
                values.emplace_back(data.second);
            }
        }
    }
    return values;
}

void CWallet::MarkPreSplitKeys()
{
    WalletBatch batch(*database);
    for (auto it = setExternalKeyPool.begin(); it != setExternalKeyPool.end();) {
        int64_t index = *it;
        CKeyPool keypool;
        if (!batch.ReadPool(index, keypool)) {
            throw std::runtime_error(std::string(__func__) + ": read keypool entry failed");
        }
        keypool.m_pre_split = true;
        if (!batch.WritePool(index, keypool)) {
            throw std::runtime_error(std::string(__func__) + ": writing modified keypool entry failed");
        }
        set_pre_split_keypool.insert(index);
        it = setExternalKeyPool.erase(it);
    }
}

bool CWallet::Verify(std::string wallet_file, bool salvage_wallet, std::string& error_string, std::string& warning_string)
{
    // Do some checking on wallet path. It should be either a:
    //
    // 1. Path where a directory can be created.
    // 2. Path to an existing directory.
    // 3. Path to a symlink to a directory.
    // 4. For backwards compatibility, the name of a data file in -walletdir.
    LOCK(cs_wallets);
    fs::path wallet_path = fs::absolute(wallet_file, GetWalletDir());
    fs::file_type path_type = fs::symlink_status(wallet_path).type();
    if (!(path_type == fs::file_not_found || path_type == fs::directory_file ||
          (path_type == fs::symlink_file && fs::is_directory(wallet_path)) ||
          (path_type == fs::regular_file && fs::path(wallet_file).filename() == wallet_file))) {
        error_string = strprintf(
              "Invalid -wallet path '%s'. -wallet path should point to a directory where wallet.dat and "
              "database/log.?????????? files can be stored, a location where such a directory could be created, "
              "or (for backwards compatibility) the name of an existing data file in -walletdir (%s)",
              wallet_file, GetWalletDir());
        return false;
    }

    // Make sure that the wallet path doesn't clash with an existing wallet path
    for (auto wallet : GetWallets()) {
        if (fs::absolute(wallet->GetName(), GetWalletDir()) == wallet_path) {
            error_string = strprintf("Error loading wallet %s. Duplicate -wallet filename specified.", wallet_file);
            return false;
        }
    }

    if (!WalletBatch::VerifyEnvironment(wallet_path, error_string)) {
        return false;
    }

    if (salvage_wallet) {
        // Recover readable keypairs:
        CWallet dummyWallet("dummy", WalletDatabase::CreateDummy());
        std::string backup_filename;
        if (!WalletBatch::Recover(wallet_path, (void *)&dummyWallet, WalletBatch::RecoverKeysOnlyFilter, backup_filename)) {
            return false;
        }
    }

    return WalletBatch::VerifyDatabaseFile(wallet_path, warning_string, error_string);
}

std::shared_ptr<CWallet> CWallet::CreateWalletFromFile(const std::string& name_, const fs::path& path)
{
    std::string name = name_;
    if (fParticlMode && name == "") name = "wallet.dat";
    const std::string& walletFile = name;

    // needed to restore wallet transaction meta data after -zapwallettxes
    std::vector<CWalletTx> vWtx;
    if (gArgs.GetBoolArg("-zapwallettxes", false)) {
        uiInterface.InitMessage(_("Zapping all transactions from wallet..."));

        std::unique_ptr<CWallet> tempWallet = MakeUnique<CWallet>(name, WalletDatabase::Create(path));
        DBErrors nZapWalletRet = tempWallet->ZapWalletTx(vWtx);
        if (nZapWalletRet != DBErrors::LOAD_OK) {
            InitError(strprintf(_("Error loading %s: Wallet corrupted"), walletFile));
            return nullptr;
        }
    }

    uiInterface.InitMessage(_("Loading wallet..."));

    int64_t nStart = GetTimeMillis();
    bool fFirstRun = true;

    std::shared_ptr<CWallet> walletInstance(fParticlMode
        ? std::shared_ptr<CWallet>(new CHDWallet(name, WalletDatabase::Create(path)), ReleaseWallet)
        : std::shared_ptr<CWallet>(new CWallet(name, WalletDatabase::Create(path)), ReleaseWallet));

    DBErrors nLoadWalletRet = walletInstance->LoadWallet(fFirstRun);
    if (nLoadWalletRet != DBErrors::LOAD_OK)
    {
        if (nLoadWalletRet == DBErrors::CORRUPT) {
            InitError(strprintf(_("Error loading %s: Wallet corrupted"), walletFile));
            return nullptr;
        }
        else if (nLoadWalletRet == DBErrors::NONCRITICAL_ERROR)
        {
            InitWarning(strprintf(_("Error reading %s! All keys read correctly, but transaction data"
                                         " or address book entries might be missing or incorrect."),
                walletFile));
        }
        else if (nLoadWalletRet == DBErrors::TOO_NEW) {
            InitError(strprintf(_("Error loading %s: Wallet requires newer version of %s"), walletFile, _(PACKAGE_NAME)));
            return nullptr;
        }
        else if (nLoadWalletRet == DBErrors::NEED_REWRITE)
        {
            InitError(strprintf(_("Wallet needed to be rewritten: restart %s to complete"), _(PACKAGE_NAME)));
            return nullptr;
        }
        else {
            InitError(strprintf(_("Error loading %s"), walletFile));
            return nullptr;
        }
    }

    int prev_version = walletInstance->nWalletVersion;
    if (gArgs.GetBoolArg("-upgradewallet", fFirstRun))
    {
        int nMaxVersion = gArgs.GetArg("-upgradewallet", 0);
        if (nMaxVersion == 0) // the -upgradewallet without argument case
        {
            LogPrintf("Performing wallet upgrade to %i\n", FEATURE_LATEST);
            nMaxVersion = CLIENT_VERSION;
            walletInstance->SetMinVersion(FEATURE_LATEST); // permanently upgrade the wallet immediately
        }
        else
            LogPrintf("Allowing wallet upgrade up to %i\n", nMaxVersion);
        if (nMaxVersion < walletInstance->GetVersion())
        {
            InitError(_("Cannot downgrade wallet"));
            return nullptr;
        }
        walletInstance->SetMaxVersion(nMaxVersion);
    }

    // Upgrade to HD if explicit upgrade
    if (gArgs.GetBoolArg("-upgradewallet", false) && !fParticlMode) {
        LOCK(walletInstance->cs_wallet);

        // Do not upgrade versions to any version between HD_SPLIT and FEATURE_PRE_SPLIT_KEYPOOL unless already supporting HD_SPLIT
        int max_version = walletInstance->nWalletVersion;
        if (!walletInstance->CanSupportFeature(FEATURE_HD_SPLIT) && max_version >=FEATURE_HD_SPLIT && max_version < FEATURE_PRE_SPLIT_KEYPOOL) {
            InitError(_("Cannot upgrade a non HD split wallet without upgrading to support pre split keypool. Please use -upgradewallet=169900 or -upgradewallet with no version specified."));
            return nullptr;
        }

        bool hd_upgrade = false;
        bool split_upgrade = false;
        if (walletInstance->CanSupportFeature(FEATURE_HD) && !walletInstance->IsHDEnabled()) {
            LogPrintf("Upgrading wallet to HD\n");
            walletInstance->SetMinVersion(FEATURE_HD);

            // generate a new master key
            CPubKey masterPubKey = walletInstance->GenerateNewSeed();
            if (!walletInstance->SetHDSeed(masterPubKey)) {
                throw std::runtime_error(std::string(__func__) + ": Storing master key failed");
            }
            hd_upgrade = true;
        }
        // Upgrade to HD chain split if necessary
        if (walletInstance->CanSupportFeature(FEATURE_HD_SPLIT)) {
            LogPrintf("Upgrading wallet to use HD chain split\n");
            walletInstance->SetMinVersion(FEATURE_PRE_SPLIT_KEYPOOL);
            split_upgrade = FEATURE_HD_SPLIT > prev_version;
        }
        // Mark all keys currently in the keypool as pre-split
        if (split_upgrade) {
            walletInstance->MarkPreSplitKeys();
        }
        // Regenerate the keypool if upgraded to HD
        if (hd_upgrade) {
            if (!walletInstance->TopUpKeyPool()) {
                InitError(_("Unable to generate keys") += "\n");
                return nullptr;
            }
        }
    }

    if (fFirstRun && !fParticlMode)
    {
        // ensure this wallet.dat can only be opened by clients supporting HD with chain split and expects no default key
        if (!gArgs.GetBoolArg("-usehd", true)) {
            InitError(strprintf(_("Error creating %s: You can't create non-HD wallets with this version."), walletFile));
            return nullptr;
        }
        walletInstance->SetMinVersion(FEATURE_LATEST);

        // generate a new seed
        CPubKey seed = walletInstance->GenerateNewSeed();
        if (!walletInstance->SetHDSeed(seed))
            throw std::runtime_error(std::string(__func__) + ": Storing HD seed failed");

        // Top up the keypool
        if (!walletInstance->TopUpKeyPool()) {
            InitError(_("Unable to generate initial keys") += "\n");
            return nullptr;
        }

        walletInstance->ChainStateFlushed(chainActive.GetLocator());
    } else if (gArgs.IsArgSet("-usehd")) {
        bool useHD = gArgs.GetBoolArg("-usehd", true);
        if (walletInstance->IsHDEnabled() && !useHD) {
            InitError(strprintf(_("Error loading %s: You can't disable HD on an already existing HD wallet"), walletFile));
            return nullptr;
        }
        if (!walletInstance->IsHDEnabled() && useHD) {
            InitError(strprintf(_("Error loading %s: You can't enable HD on an already existing non-HD wallet"), walletFile));
            return nullptr;
        }
    }

    if (!gArgs.GetArg("-addresstype", "").empty() && !ParseOutputType(gArgs.GetArg("-addresstype", ""), walletInstance->m_default_address_type)) {
        InitError(strprintf("Unknown address type '%s'", gArgs.GetArg("-addresstype", "")));
        return nullptr;
    }

    if (!gArgs.GetArg("-changetype", "").empty() && !ParseOutputType(gArgs.GetArg("-changetype", ""), walletInstance->m_default_change_type)) {
        InitError(strprintf("Unknown change type '%s'", gArgs.GetArg("-changetype", "")));
        return nullptr;
    }

    if (gArgs.IsArgSet("-mintxfee")) {
        CAmount n = 0;
        if (!ParseMoney(gArgs.GetArg("-mintxfee", ""), n) || 0 == n) {
            InitError(AmountErrMsg("mintxfee", gArgs.GetArg("-mintxfee", "")));
            return nullptr;
        }
        if (n > HIGH_TX_FEE_PER_KB) {
            InitWarning(AmountHighWarn("-mintxfee") + " " +
                        _("This is the minimum transaction fee you pay on every transaction."));
        }
        walletInstance->m_min_fee = CFeeRate(n);
    }

    walletInstance->m_allow_fallback_fee = Params().IsFallbackFeeEnabled();
    if (gArgs.IsArgSet("-fallbackfee")) {
        CAmount nFeePerK = 0;
        if (!ParseMoney(gArgs.GetArg("-fallbackfee", ""), nFeePerK)) {
            InitError(strprintf(_("Invalid amount for -fallbackfee=<amount>: '%s'"), gArgs.GetArg("-fallbackfee", "")));
            return nullptr;
        }
        if (nFeePerK > HIGH_TX_FEE_PER_KB) {
            InitWarning(AmountHighWarn("-fallbackfee") + " " +
                        _("This is the transaction fee you may pay when fee estimates are not available."));
        }
        walletInstance->m_fallback_fee = CFeeRate(nFeePerK);
        walletInstance->m_allow_fallback_fee = nFeePerK != 0; //disable fallback fee in case value was set to 0, enable if non-null value
    }
    if (gArgs.IsArgSet("-discardfee")) {
        CAmount nFeePerK = 0;
        if (!ParseMoney(gArgs.GetArg("-discardfee", ""), nFeePerK)) {
            InitError(strprintf(_("Invalid amount for -discardfee=<amount>: '%s'"), gArgs.GetArg("-discardfee", "")));
            return nullptr;
        }
        if (nFeePerK > HIGH_TX_FEE_PER_KB) {
            InitWarning(AmountHighWarn("-discardfee") + " " +
                        _("This is the transaction fee you may discard if change is smaller than dust at this level"));
        }
        walletInstance->m_discard_rate = CFeeRate(nFeePerK);
    }
    if (gArgs.IsArgSet("-paytxfee")) {
        CAmount nFeePerK = 0;
        if (!ParseMoney(gArgs.GetArg("-paytxfee", ""), nFeePerK)) {
            InitError(AmountErrMsg("paytxfee", gArgs.GetArg("-paytxfee", "")));
            return nullptr;
        }
        if (nFeePerK > HIGH_TX_FEE_PER_KB) {
            InitWarning(AmountHighWarn("-paytxfee") + " " +
                        _("This is the transaction fee you will pay if you send a transaction."));
        }
        walletInstance->m_pay_tx_fee = CFeeRate(nFeePerK, 1000);
        if (walletInstance->m_pay_tx_fee < ::minRelayTxFee) {
            InitError(strprintf(_("Invalid amount for -paytxfee=<amount>: '%s' (must be at least %s)"),
                gArgs.GetArg("-paytxfee", ""), ::minRelayTxFee.ToString()));
            return nullptr;
        }
    }
    walletInstance->m_confirm_target = gArgs.GetArg("-txconfirmtarget", DEFAULT_TX_CONFIRM_TARGET);
    walletInstance->m_spend_zero_conf_change = gArgs.GetBoolArg("-spendzeroconfchange", DEFAULT_SPEND_ZEROCONF_CHANGE);
    walletInstance->m_signal_rbf = gArgs.GetBoolArg("-walletrbf", DEFAULT_WALLET_RBF);

    LogPrintf(" wallet      %15dms\n", GetTimeMillis() - nStart);

    // Try to top up keypool. No-op if the wallet is locked.
    walletInstance->TopUpKeyPool();

    LOCK(cs_main);

    CBlockIndex *pindexRescan = chainActive.Genesis();
    if (!gArgs.GetBoolArg("-rescan", false))
    {
        WalletBatch batch(*walletInstance->database);
        CBlockLocator locator;
        if (batch.ReadBestBlock(locator))
            pindexRescan = FindForkInGlobalIndex(chainActive, locator);
    }

    walletInstance->m_last_block_processed = chainActive.Tip();

    if (!fParticlMode) // Must rescan after hdwallet is loaded
    if (chainActive.Tip() && chainActive.Tip() != pindexRescan)
    {
        //We can't rescan beyond non-pruned blocks, stop and throw an error
        //this might happen if a user uses an old wallet within a pruned node
        // or if he ran -disablewallet for a longer time, then decided to re-enable
        if (fPruneMode)
        {
            CBlockIndex *block = chainActive.Tip();
            while (block && block->pprev && (block->pprev->nStatus & BLOCK_HAVE_DATA) && block->pprev->nTx > 0 && pindexRescan != block)
                block = block->pprev;

            if (pindexRescan != block) {
                InitError(_("Prune: last wallet synchronisation goes beyond pruned data. You need to -reindex (download the whole blockchain again in case of pruned node)"));
                return nullptr;
            }
        }

        uiInterface.InitMessage(_("Rescanning..."));
        LogPrintf("Rescanning last %i blocks (from block %i)...\n", chainActive.Height() - pindexRescan->nHeight, pindexRescan->nHeight);

        // No need to read and scan block if block was created before
        // our wallet birthday (as adjusted for block time variability)
        while (pindexRescan && walletInstance->nTimeFirstKey && (pindexRescan->GetBlockTime() < (walletInstance->nTimeFirstKey - TIMESTAMP_WINDOW))) {
            pindexRescan = chainActive.Next(pindexRescan);
        }

        nStart = GetTimeMillis();
        {
            WalletRescanReserver reserver(walletInstance.get());
            if (!reserver.reserve()) {
                InitError(_("Failed to rescan the wallet during initialization"));
                return nullptr;
            }
            walletInstance->ScanForWalletTransactions(pindexRescan, nullptr, reserver, true);
        }
        LogPrintf(" rescan      %15dms\n", GetTimeMillis() - nStart);
        walletInstance->ChainStateFlushed(chainActive.GetLocator());
        walletInstance->database->IncrementUpdateCounter();

        // Restore wallet transaction metadata after -zapwallettxes=1
        if (gArgs.GetBoolArg("-zapwallettxes", false) && gArgs.GetArg("-zapwallettxes", "1") != "2")
        {
            WalletBatch batch(*walletInstance->database);

            for (const CWalletTx& wtxOld : vWtx)
            {
                uint256 hash = wtxOld.GetHash();
                std::map<uint256, CWalletTx>::iterator mi = walletInstance->mapWallet.find(hash);
                if (mi != walletInstance->mapWallet.end())
                {
                    const CWalletTx* copyFrom = &wtxOld;
                    CWalletTx* copyTo = &mi->second;
                    copyTo->mapValue = copyFrom->mapValue;
                    copyTo->vOrderForm = copyFrom->vOrderForm;
                    copyTo->nTimeReceived = copyFrom->nTimeReceived;
                    copyTo->nTimeSmart = copyFrom->nTimeSmart;
                    copyTo->fFromMe = copyFrom->fFromMe;
                    copyTo->strFromAccount = copyFrom->strFromAccount;
                    copyTo->nOrderPos = copyFrom->nOrderPos;
                    batch.WriteTx(*copyTo);
                }
            }
        }
    }

    uiInterface.LoadWallet(walletInstance);

    // Register with the validation interface. It's ok to do this after rescan since we're still holding cs_main.
    RegisterValidationInterface(walletInstance.get());

    walletInstance->SetBroadcastTransactions(gArgs.GetBoolArg("-walletbroadcast", DEFAULT_WALLETBROADCAST));

    {
        LOCK(walletInstance->cs_wallet);
        LogPrintf("setKeyPool.size() = %u\n",      walletInstance->GetKeyPoolSize());
        LogPrintf("mapWallet.size() = %u\n",       walletInstance->mapWallet.size());
        LogPrintf("mapAddressBook.size() = %u\n",  walletInstance->mapAddressBook.size());
    }

    return walletInstance;
}

void CWallet::postInitProcess()
{
    // Add wallet transactions that aren't already in a block to mempool
    // Do this here as mempool requires genesis block to be loaded
    ReacceptWalletTransactions();
}

bool CWallet::BackupWallet(const std::string& strDest)
{
    return database->Backup(strDest);
}

CKeyPool::CKeyPool()
{
    nTime = GetTime();
    fInternal = false;
    m_pre_split = false;
}

CKeyPool::CKeyPool(const CPubKey& vchPubKeyIn, bool internalIn)
{
    nTime = GetTime();
    vchPubKey = vchPubKeyIn;
    fInternal = internalIn;
    m_pre_split = false;
}

CWalletKey::CWalletKey(int64_t nExpires)
{
    nTimeCreated = (nExpires ? GetTime() : 0);
    nTimeExpires = nExpires;
}

void CMerkleTx::SetMerkleBranch(const CBlockIndex* pindex, int posInBlock)
{
    // Update the tx's hashBlock
    hashBlock = pindex->GetBlockHash();

    // set the position of the transaction in the block
    nIndex = posInBlock;
}

int CMerkleTx::GetDepthInMainChainCached() const
{
    // NOTE: Don't use where accuracy is critical
    if (hashUnset())
        return 0;

    AssertLockHeld(cs_main);

    int nChainHeight = chainActive.Height();

    if (fHeightCached)
        return nChainHeight - nCachedHeight;

    const CBlockIndex *pindexRet;
    int nDepth = GetDepthInMainChain(pindexRet);

    if (nDepth > 0)
    {
        fHeightCached = true;
        nCachedHeight = nChainHeight - nDepth;
    };

    return nDepth;

};

int CMerkleTx::GetDepthInMainChain(const CBlockIndex* &pindexRet) const
{
    if (hashUnset())
        return 0;

    AssertLockHeld(cs_main);

    // Find the block it claims to be in
    CBlockIndex* pindex = LookupBlockIndex(hashBlock);
    if (!pindex || !chainActive.Contains(pindex))
        return 0;

    pindexRet = pindex;
    return ((nIndex == -1) ? (-1) : 1) * (chainActive.Height() - pindex->nHeight + 1);
}

int CMerkleTx::GetBlocksToMaturity() const
{
    if (!(IsCoinBase() || IsCoinStake()))
        return 0;

    if (fParticlMode && (chainActive.Height() < COINBASE_MATURITY * 2))
    {
        BlockMap::iterator mi = mapBlockIndex.find(hashBlock);
        if (mi == mapBlockIndex.end())
            return COINBASE_MATURITY;
        CBlockIndex *pindex = (*mi).second;
        int nRequiredDepth = (int)(pindex->nHeight / 2);
        return std::max(0, (nRequiredDepth+1) - GetDepthInMainChain());
    };

    return std::max(0, (COINBASE_MATURITY+1) - GetDepthInMainChain());
}


bool CWalletTx::AcceptToMemoryPool(const CAmount& nAbsurdFee, CValidationState& state)
{
    // We must set fInMempool here - while it will be re-set to true by the
    // entered-mempool callback, if we did not there would be a race where a
    // user could call sendmoney in a loop and hit spurious out of funds errors
    // because we think that this newly generated transaction's change is
    // unavailable as we're not yet aware that it is in the mempool.
    bool ret = ::AcceptToMemoryPool(mempool, state, tx, nullptr /* pfMissingInputs */,
                                nullptr /* plTxnReplaced */, false /* bypass_limits */, nAbsurdFee);
    fInMempool |= ret;
    return ret;
}

static const std::string OUTPUT_TYPE_STRING_LEGACY = "legacy";
static const std::string OUTPUT_TYPE_STRING_P2SH_SEGWIT = "p2sh-segwit";
static const std::string OUTPUT_TYPE_STRING_BECH32 = "bech32";

bool ParseOutputType(const std::string& type, OutputType& output_type)
{
    if (type == OUTPUT_TYPE_STRING_LEGACY) {
        output_type = OutputType::LEGACY;
        return true;
    } else if (type == OUTPUT_TYPE_STRING_P2SH_SEGWIT) {
        output_type = OutputType::P2SH_SEGWIT;
        return true;
    } else if (type == OUTPUT_TYPE_STRING_BECH32) {
        output_type = OutputType::BECH32;
        return true;
    }
    return false;
}

const std::string& FormatOutputType(OutputType type)
{
    switch (type) {
    case OutputType::LEGACY: return OUTPUT_TYPE_STRING_LEGACY;
    case OutputType::P2SH_SEGWIT: return OUTPUT_TYPE_STRING_P2SH_SEGWIT;
    case OutputType::BECH32: return OUTPUT_TYPE_STRING_BECH32;
    default: assert(false);
    }
}

void CWallet::LearnRelatedScripts(const CPubKey& key, OutputType type)
{
    if (fParticlMode)
        return;
    if (key.IsCompressed() && (type == OutputType::P2SH_SEGWIT || type == OutputType::BECH32)) {
        CTxDestination witdest = WitnessV0KeyHash(key.GetID());
        CScript witprog = GetScriptForDestination(witdest);
        // Make sure the resulting program is solvable.
        assert(IsSolvable(*this, witprog));
        AddCScript(witprog);
    }
}

void CWallet::LearnAllRelatedScripts(const CPubKey& key)
{
    // OutputType::P2SH_SEGWIT always adds all necessary scripts for all types.
    LearnRelatedScripts(key, OutputType::P2SH_SEGWIT);
}

CTxDestination GetDestinationForKey(const CPubKey& key, OutputType type)
{
    if (fParticlMode)
        return key.GetID();

    switch (type) {
    case OutputType::LEGACY: return key.GetID();
    case OutputType::P2SH_SEGWIT:
    case OutputType::BECH32: {
        if (!key.IsCompressed()) return key.GetID();
        CTxDestination witdest = WitnessV0KeyHash(key.GetID());
        CScript witprog = GetScriptForDestination(witdest);
        if (type == OutputType::P2SH_SEGWIT) {
            return CScriptID(witprog);
        } else {
            return witdest;
        }
    }
    default: assert(false);
    }
}

std::vector<CTxDestination> GetAllDestinationsForKey(const CPubKey& key)
{
    CKeyID keyid = key.GetID();
    if (key.IsCompressed()) {
        if (fParticlMode)
            return std::vector<CTxDestination>{std::move(keyid)};
        CTxDestination segwit = WitnessV0KeyHash(keyid);
        CTxDestination p2sh = CScriptID(GetScriptForDestination(segwit));
        return std::vector<CTxDestination>{std::move(keyid), std::move(p2sh), std::move(segwit)};
    } else {
        return std::vector<CTxDestination>{std::move(keyid)};
    }
}

CTxDestination CWallet::AddAndGetDestinationForScript(const CScript& script, OutputType type)
{
    // Note that scripts over 520 bytes are not yet supported.
    switch (type) {
    case OutputType::LEGACY:
        return CScriptID(script);
    case OutputType::P2SH_SEGWIT:
    case OutputType::BECH32: {
        CTxDestination witdest = WitnessV0ScriptHash(script);
        CScript witprog = GetScriptForDestination(witdest);
        // Check if the resulting program is solvable (i.e. doesn't use an uncompressed key)
        if (!IsSolvable(*this, witprog)) return CScriptID(script);
        // Add the redeemscript, so that P2WSH and P2SH-P2WSH outputs are recognized as ours.
        AddCScript(witprog);
        if (type == OutputType::BECH32) {
            return witdest;
        } else {
            return CScriptID(witprog);
        }
    }
    default: assert(false);
    }
}<|MERGE_RESOLUTION|>--- conflicted
+++ resolved
@@ -1574,48 +1574,6 @@
     return n ? n : nTimeReceived;
 }
 
-<<<<<<< HEAD
-int CWalletTx::GetRequestCount() const
-{
-    // Returns -1 if it wasn't being tracked
-    int nRequests = -1;
-    {
-        LOCK(pwallet->cs_wallet);
-        if (IsCoinBase() || IsCoinStake())
-        {
-            // Generated block
-            if (!hashUnset())
-            {
-                std::map<uint256, int>::const_iterator mi = pwallet->mapRequestCount.find(hashBlock);
-                if (mi != pwallet->mapRequestCount.end())
-                    nRequests = (*mi).second;
-            }
-        }
-        else
-        {
-            // Did anyone request this transaction?
-            std::map<uint256, int>::const_iterator mi = pwallet->mapRequestCount.find(GetHash());
-            if (mi != pwallet->mapRequestCount.end())
-            {
-                nRequests = (*mi).second;
-
-                // How about the block it's in?
-                if (nRequests == 0 && !hashUnset())
-                {
-                    std::map<uint256, int>::const_iterator _mi = pwallet->mapRequestCount.find(hashBlock);
-                    if (_mi != pwallet->mapRequestCount.end())
-                        nRequests = (*_mi).second;
-                    else
-                        nRequests = 1; // If it's in someone else's block it must have got out
-                }
-            }
-        }
-    }
-    return nRequests;
-}
-
-=======
->>>>>>> dcb154e5
 // Helper for producing a max-sized low-S signature (eg 72 bytes)
 bool CWallet::DummySignInput(CTxIn &tx_in, const CTxOut &txout) const
 {
