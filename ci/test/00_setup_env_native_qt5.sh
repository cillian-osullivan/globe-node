#!/usr/bin/env bash
#
# Copyright (c) 2019-2020 The Bitcoin Core developers
# Distributed under the MIT software license, see the accompanying
# file COPYING or http://www.opensource.org/licenses/mit-license.php.

export LC_ALL=C.UTF-8

export CONTAINER_NAME=ci_native_qt5
export DOCKER_NAME_TAG=ubuntu:18.04  # Check that bionic gcc-7 can compile our c++17 and run our functional tests in python3, see doc/dependencies.md
export PACKAGES="python3-zmq qtbase5-dev qttools5-dev-tools libdbus-1-dev libharfbuzz-dev protobuf-compiler libprotobuf-dev libudev-dev"
export DEP_OPTS="NO_QT=1 NO_UPNP=1 NO_NATPMP=1 DEBUG=1 ALLOW_HOST_PACKAGES=1"
<<<<<<< HEAD
# Exclude --bitcoin and --coverage to prevent timeouts
export TEST_RUNNER_EXTRA="--previous-releases --extended --exclude feature_dbcrash,feature_block"  # Run extended tests so that coverage does not fail, but exclude the very slow dbcrash
#export TEST_RUNNER_BITCOIN="--bitcoin"
export RUN_SECURITY_TESTS="true"
=======
export TEST_RUNNER_EXTRA="--previous-releases --coverage --extended --exclude feature_dbcrash"  # Run extended tests so that coverage does not fail, but exclude the very slow dbcrash
>>>>>>> 67c59ae4
export RUN_UNIT_TESTS_SEQUENTIAL="true"
export RUN_UNIT_TESTS="false"
export GOAL="install"
export PREVIOUS_RELEASES_TO_DOWNLOAD="v0.18.1.7 v0.19.2.3"
export BITCOIN_CONFIG="--enable-zmq --with-libs=no --with-gui=qt5 --enable-glibc-back-compat --enable-reduce-exports
--enable-debug --disable-fuzz-binary  CFLAGS=\"-g0 -O2 -funsigned-char\" CXXFLAGS=\"-g0 -O2 -funsigned-char\" --with-boost-process --enable-usbdevice"<|MERGE_RESOLUTION|>--- conflicted
+++ resolved
@@ -10,14 +10,9 @@
 export DOCKER_NAME_TAG=ubuntu:18.04  # Check that bionic gcc-7 can compile our c++17 and run our functional tests in python3, see doc/dependencies.md
 export PACKAGES="python3-zmq qtbase5-dev qttools5-dev-tools libdbus-1-dev libharfbuzz-dev protobuf-compiler libprotobuf-dev libudev-dev"
 export DEP_OPTS="NO_QT=1 NO_UPNP=1 NO_NATPMP=1 DEBUG=1 ALLOW_HOST_PACKAGES=1"
-<<<<<<< HEAD
 # Exclude --bitcoin and --coverage to prevent timeouts
 export TEST_RUNNER_EXTRA="--previous-releases --extended --exclude feature_dbcrash,feature_block"  # Run extended tests so that coverage does not fail, but exclude the very slow dbcrash
 #export TEST_RUNNER_BITCOIN="--bitcoin"
-export RUN_SECURITY_TESTS="true"
-=======
-export TEST_RUNNER_EXTRA="--previous-releases --coverage --extended --exclude feature_dbcrash"  # Run extended tests so that coverage does not fail, but exclude the very slow dbcrash
->>>>>>> 67c59ae4
 export RUN_UNIT_TESTS_SEQUENTIAL="true"
 export RUN_UNIT_TESTS="false"
 export GOAL="install"
