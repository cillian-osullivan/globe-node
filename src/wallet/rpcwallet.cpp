// Copyright (c) 2010 Satoshi Nakamoto
// Copyright (c) 2009-2018 The Bitcoin Core developers
// Distributed under the MIT software license, see the accompanying
// file COPYING or http://www.opensource.org/licenses/mit-license.php.

#include <amount.h>
#include <chain.h>
#include <consensus/validation.h>
#include <core_io.h>
#include <httpserver.h>
#include <init.h>
#include <interfaces/chain.h>
#include <validation.h>
#include <key_io.h>
#include <net.h>
#include <outputtype.h>
#include <policy/feerate.h>
#include <policy/fees.h>
#include <policy/policy.h>
#include <policy/rbf.h>
#include <rpc/mining.h>
#include <rpc/rawtransaction.h>
#include <rpc/server.h>
#include <rpc/util.h>
#include <script/descriptor.h>
#include <script/sign.h>
#include <shutdown.h>
#include <timedata.h>
#include <util/system.h>
#include <util/moneystr.h>
#include <wallet/coincontrol.h>
#include <wallet/feebumper.h>
#include <wallet/rpcwallet.h>
#include <wallet/wallet.h>
#include <wallet/walletdb.h>
#include <wallet/walletutil.h>

#include <wallet/hdwallet.h>


#include <stdint.h>

#include <univalue.h>

#include <functional>

static const std::string WALLET_ENDPOINT_BASE = "/wallet/";

bool GetWalletNameFromJSONRPCRequest(const JSONRPCRequest& request, std::string& wallet_name)
{
    if (request.URI.substr(0, WALLET_ENDPOINT_BASE.size()) == WALLET_ENDPOINT_BASE) {
        // wallet endpoint was used
        wallet_name = urlDecode(request.URI.substr(WALLET_ENDPOINT_BASE.size()));
        return true;
    }
    return false;
}

std::shared_ptr<CWallet> GetWalletForJSONRPCRequest(const JSONRPCRequest& request)
{
    std::string wallet_name;
    if (GetWalletNameFromJSONRPCRequest(request, wallet_name)) {
        std::shared_ptr<CWallet> pwallet = GetWallet(wallet_name);
        if (!pwallet) throw JSONRPCError(RPC_WALLET_NOT_FOUND, "Requested wallet does not exist or is not loaded");
        return pwallet;
    }

    std::vector<std::shared_ptr<CWallet>> wallets = GetWallets();
    return wallets.size() == 1 || (request.fHelp && wallets.size() > 0) ? wallets[0] : nullptr;
}

std::string HelpRequiringPassphrase(CWallet * const pwallet)
{
    return pwallet && pwallet->IsCrypted()
        ? "\nRequires wallet passphrase to be set with walletpassphrase call."
        : "";
}

bool EnsureWalletIsAvailable(CWallet * const pwallet, bool avoidException)
{
    if (pwallet) return true;
    if (avoidException) return false;
    if (!HasWallets()) {
        throw JSONRPCError(
            RPC_METHOD_NOT_FOUND, "Method not found (wallet method is disabled because no wallet is loaded)");
    }
    throw JSONRPCError(RPC_WALLET_NOT_SPECIFIED,
        "Wallet file not specified (must request wallet RPC through /wallet/<filename> uri-path).");
}

void EnsureWalletIsUnlocked(CWallet * const pwallet)
{
    if (pwallet->IsLocked())
        throw JSONRPCError(RPC_WALLET_UNLOCK_NEEDED, "Error: Please enter the wallet passphrase with walletpassphrase first.");

    if (IsParticlWallet(pwallet)
        && GetParticlWallet(pwallet)->fUnlockForStakingOnly)
        throw JSONRPCError(RPC_WALLET_UNLOCK_NEEDED, "Error: Wallet is unlocked for staking only.");
}

void WalletTxToJSON(interfaces::Chain& chain, interfaces::Chain::Lock& locked_chain, const CWalletTx& wtx, UniValue& entry, bool fFilterMode=false)
{
    int confirms = wtx.GetDepthInMainChain(locked_chain);
    entry.pushKV("confirmations", confirms);
    if (wtx.IsCoinBase())
        entry.pushKV("generated", true);
    if (confirms > 0)
    {
        entry.pushKV("blockhash", wtx.hashBlock.GetHex());
        entry.pushKV("blockindex", wtx.nIndex);
<<<<<<< HEAD
        PushTime(entry, "blocktime", LookupBlockIndex(wtx.hashBlock)->GetBlockTime());
=======
        int64_t block_time;
        bool found_block = chain.findBlock(wtx.hashBlock, nullptr /* block */, &block_time);
        assert(found_block);
        entry.pushKV("blocktime", block_time);
>>>>>>> bb36f5e2
    } else {
        entry.pushKV("trusted", wtx.IsTrusted(locked_chain));
    }
    uint256 hash = wtx.GetHash();
    entry.pushKV("txid", hash.GetHex());
    UniValue conflicts(UniValue::VARR);
    for (const uint256& conflict : wtx.GetConflicts())
        conflicts.push_back(conflict.GetHex());
    if (conflicts.size() > 0 || !fFilterMode)
        entry.pushKV("walletconflicts", conflicts);
    PushTime(entry, "time", wtx.GetTxTime());
    PushTime(entry, "timereceived", wtx.nTimeReceived);

    // Add opt-in RBF status
    std::string rbfStatus = "no";
    if (confirms <= 0) {
        LOCK(mempool.cs);
        RBFTransactionState rbfState = IsRBFOptIn(*wtx.tx, mempool);
        if (rbfState == RBFTransactionState::UNKNOWN)
            rbfStatus = "unknown";
        else if (rbfState == RBFTransactionState::REPLACEABLE_BIP125)
            rbfStatus = "yes";
    }
    entry.pushKV("bip125_replaceable", rbfStatus);

    if (!fFilterMode)
        for (const std::pair<const std::string, std::string>& item : wtx.mapValue) {
            entry.pushKV(item.first, item.second);
        }
}

void RecordTxToJSON(interfaces::Chain& chain, interfaces::Chain::Lock& locked_chain, CHDWallet *phdw, const uint256 &hash, const CTransactionRecord& rtx, UniValue &entry)
{
    int confirms = phdw->GetDepthInMainChain(locked_chain, rtx.blockHash, rtx.nIndex);
    entry.pushKV("confirmations", confirms);

    if (rtx.IsCoinStake()) {
        entry.pushKV("coinstake", true);
    } else
    if (rtx.IsCoinBase()) {
        entry.pushKV("generated", true);
    }

    if (confirms > 0) {
        entry.pushKV("blockhash", rtx.blockHash.GetHex());
        entry.pushKV("blockindex", rtx.nIndex);
        PushTime(entry, "blocktime", rtx.nBlockTime);
    } else {
        entry.pushKV("trusted", phdw->IsTrusted(locked_chain, hash, rtx.blockHash));
    }

    entry.pushKV("txid", hash.GetHex());
    UniValue conflicts(UniValue::VARR);
    for (const auto &conflict : phdw->GetConflicts(hash)) {
        conflicts.push_back(conflict.GetHex());
    }
    entry.pushKV("walletconflicts", conflicts);
    PushTime(entry, "time", rtx.GetTxTime());
    PushTime(entry, "timereceived", rtx.nTimeReceived);

    for (const auto &item : rtx.mapValue) {
        if (item.first == RTXVT_COMMENT) {
            entry.pushKV("comment", std::string(item.second.begin(), item.second.end()));
        } else
        if (item.first == RTXVT_TO) {
            entry.pushKV("comment_to", std::string(item.second.begin(), item.second.end()));
        }
    }

    /*
    // Add opt-in RBF status
    std::string rbfStatus = "no";
    if (confirms <= 0) {
        LOCK(mempool.cs);
        RBFTransactionState rbfState = IsRBFOptIn(wtx, mempool);
        if (rbfState == RBF_TRANSACTIONSTATE_UNKNOWN)
            rbfStatus = "unknown";
        else if (rbfState == RBF_TRANSACTIONSTATE_REPLACEABLE_BIP125)
            rbfStatus = "yes";
    }
    entry.push_back(Pair("bip125_replaceable", rbfStatus));
    */
}

static std::string LabelFromValue(const UniValue& value)
{
    std::string label = value.get_str();
    if (label == "*")
        throw JSONRPCError(RPC_WALLET_INVALID_LABEL_NAME, "Invalid label name");
    return label;
}

static UniValue getnewaddress(const JSONRPCRequest& request)
{
    std::shared_ptr<CWallet> const wallet = GetWalletForJSONRPCRequest(request);
    CWallet* const pwallet = wallet.get();

    if (!EnsureWalletIsAvailable(pwallet, request.fHelp)) {
        return NullUniValue;
    }

    if (request.fHelp || request.params.size() > 4)
        throw std::runtime_error(
            RPCHelpMan{"getnewaddress",
                "\nReturns a new Particl address for receiving payments.\n"
                "If 'label' is specified, it is added to the address book \n"
                "so payments received with the address will be associated with 'label'.\n",
                {
                    {"label", RPCArg::Type::STR, /* opt */ true, /* default_val */ "null", "The label name for the address to be linked to. If not provided, the default label \"\" is used. It can also be set to the empty string \"\" to represent the default label. The label does not need to exist, it will be created if there is no label by the given name."},
                    {"bech32", RPCArg::Type::BOOL, /* opt */ true, /* default_val */ "false", "Use Bech32 encoding."},
                    {"hardened", RPCArg::Type::BOOL, /* opt */ true, /* default_val */ "false", "Derive a hardened key."},
                    {"256bit", RPCArg::Type::BOOL, /* opt */ true, /* default_val */ "false", "Use 256bit hash type."},
                    //{"address_type", RPCArg::Type::STR, /* opt */ true, /* default_val */ "set by -addresstype", "The address type to use. Options are \"legacy\", \"p2sh-segwit\", and \"bech32\". Default is set by -addresstype."},
                },
                RPCResult{
            "\"address\"    (string) The new particl address\n"
                },
                RPCExamples{
                    HelpExampleCli("getnewaddress", "")
            + HelpExampleRpc("getnewaddress", "")
                },
            }.ToString());

    if (pwallet->IsWalletFlagSet(WALLET_FLAG_DISABLE_PRIVATE_KEYS)) {
        throw JSONRPCError(RPC_WALLET_ERROR, "Error: Private keys are disabled for this wallet");
    }

    // Parse the label first so we don't generate a key if there's an error
    std::string label;
    if (!request.params[0].isNull())
        label = LabelFromValue(request.params[0]);

    if (IsParticlWallet(pwallet)) {
        CKeyID keyID;

        bool fBech32 = request.params.size() > 1 ? GetBool(request.params[1]) : false;
        bool fHardened = request.params.size() > 2 ? GetBool(request.params[2]) : false;
        bool f256bit = request.params.size() > 3 ? GetBool(request.params[3]) : false;

        CPubKey newKey;
        CHDWallet *phdw = GetParticlWallet(pwallet);
        {
            //LOCK2(cs_main, pwallet->cs_wallet);
            LOCK(cs_main);

            {
                LOCK(phdw->cs_wallet);
                if (phdw->idDefaultAccount.IsNull()) {
                    if (!phdw->pEKMaster)
                        throw JSONRPCError(RPC_WALLET_ERROR, _("Wallet has no active master key."));
                    throw JSONRPCError(RPC_WALLET_ERROR, _("No default account set."));
                }
            }
            if (0 != phdw->NewKeyFromAccount(newKey, false, fHardened, f256bit, fBech32, label.c_str())) {
                throw JSONRPCError(RPC_WALLET_ERROR, "NewKeyFromAccount failed.");
            }
        }

        if (f256bit) {
            CKeyID256 idKey256 = newKey.GetID256();
            return CBitcoinAddress(idKey256, fBech32).ToString();
        }
        keyID = newKey.GetID();
        return CBitcoinAddress(keyID, fBech32).ToString();
    }

    LOCK2(cs_main, pwallet->cs_wallet);

    OutputType output_type = pwallet->m_default_address_type;
    if (!request.params[1].isNull()) {
        if (!ParseOutputType(request.params[1].get_str(), output_type)) {
            throw JSONRPCError(RPC_INVALID_ADDRESS_OR_KEY, strprintf("Unknown address type '%s'", request.params[1].get_str()));
        }
    }

    if (!pwallet->IsLocked()) {
        pwallet->TopUpKeyPool();
    }

    // Generate a new key that is added to wallet
    CPubKey newKey;
    if (!pwallet->GetKeyFromPool(newKey)) {
        throw JSONRPCError(RPC_WALLET_KEYPOOL_RAN_OUT, "Error: Keypool ran out, please call keypoolrefill first");
    }
    pwallet->LearnRelatedScripts(newKey, output_type);
    CTxDestination dest = GetDestinationForKey(newKey, output_type);

    pwallet->SetAddressBook(dest, label, "receive");

    return EncodeDestination(dest);
}

static UniValue getrawchangeaddress(const JSONRPCRequest& request)
{
    std::shared_ptr<CWallet> const wallet = GetWalletForJSONRPCRequest(request);
    CWallet* const pwallet = wallet.get();

    if (!EnsureWalletIsAvailable(pwallet, request.fHelp)) {
        return NullUniValue;
    }

    if (request.fHelp || request.params.size() > 1)
        throw std::runtime_error(
            RPCHelpMan{"getrawchangeaddress",
                "\nReturns a new Particl address, for receiving change.\n"
                "This is for use with raw transactions, NOT normal use.\n",
                {
                    {"address_type", RPCArg::Type::STR, /* opt */ true, /* default_val */ "set by -changetype", "The address type to use. Options are \"legacy\", \"p2sh-segwit\", and \"bech32\"."},
                },
                RPCResult{
            "\"address\"    (string) The address\n"
                },
                RPCExamples{
                    HelpExampleCli("getrawchangeaddress", "")
            + HelpExampleRpc("getrawchangeaddress", "")
                },
            }.ToString());

    if (pwallet->IsWalletFlagSet(WALLET_FLAG_DISABLE_PRIVATE_KEYS)) {
        throw JSONRPCError(RPC_WALLET_ERROR, "Error: Private keys are disabled for this wallet");
    }

    LOCK(pwallet->cs_wallet);

    if (IsParticlWallet(pwallet)) {
        CHDWallet *phdw = GetParticlWallet(pwallet);
        CPubKey pkOut;

        if (0 != phdw->NewKeyFromAccount(pkOut, true)) {
            throw JSONRPCError(RPC_WALLET_ERROR, "NewKeyFromAccount failed.");
        }

        CKeyID keyID = pkOut.GetID();
        return CBitcoinAddress(keyID).ToString();
    }

    if (!pwallet->IsLocked()) {
        pwallet->TopUpKeyPool();
    }

    OutputType output_type = pwallet->m_default_change_type != OutputType::CHANGE_AUTO ? pwallet->m_default_change_type : pwallet->m_default_address_type;
    if (!request.params[0].isNull()) {
        if (!ParseOutputType(request.params[0].get_str(), output_type)) {
            throw JSONRPCError(RPC_INVALID_ADDRESS_OR_KEY, strprintf("Unknown address type '%s'", request.params[0].get_str()));
        }
    }

    CReserveKey reservekey(pwallet);
    CPubKey vchPubKey;
    if (!reservekey.GetReservedKey(vchPubKey, true))
        throw JSONRPCError(RPC_WALLET_KEYPOOL_RAN_OUT, "Error: Keypool ran out, please call keypoolrefill first");

    reservekey.KeepKey();

    pwallet->LearnRelatedScripts(vchPubKey, output_type);
    CTxDestination dest = GetDestinationForKey(vchPubKey, output_type);

    return EncodeDestination(dest);
}


static UniValue setlabel(const JSONRPCRequest& request)
{
    std::shared_ptr<CWallet> const wallet = GetWalletForJSONRPCRequest(request);
    CWallet* const pwallet = wallet.get();

    if (!EnsureWalletIsAvailable(pwallet, request.fHelp)) {
        return NullUniValue;
    }

    if (request.fHelp || request.params.size() != 2)
        throw std::runtime_error(
            RPCHelpMan{"setlabel",
                "\nSets the label associated with the given address.\n",
                {
                    {"address", RPCArg::Type::STR, /* opt */ false, /* default_val */ "", "The particl address to be associated with a label."},
                    {"label", RPCArg::Type::STR, /* opt */ false, /* default_val */ "", "The label to assign to the address."},
                },
                RPCResults{},
                RPCExamples{
                    HelpExampleCli("setlabel", "\"PswXnorAgjpAtaySWkPSmWQe3Fc8LmviVc\" \"tabby\"")
            + HelpExampleRpc("setlabel", "\"PswXnorAgjpAtaySWkPSmWQe3Fc8LmviVc\", \"tabby\"")
                },
            }.ToString());

    LOCK(pwallet->cs_wallet);

    CTxDestination dest = DecodeDestination(request.params[0].get_str());
    if (!IsValidDestination(dest)) {
        throw JSONRPCError(RPC_INVALID_ADDRESS_OR_KEY, "Invalid Particl address");
    }

    std::string label = LabelFromValue(request.params[1]);

    if (IsMine(*pwallet, dest)) {
        pwallet->SetAddressBook(dest, label, "receive");
    } else {
        pwallet->SetAddressBook(dest, label, "send");
    }

    return NullUniValue;
}


static CTransactionRef SendMoney(interfaces::Chain::Lock& locked_chain, CWallet * const pwallet, const CTxDestination &address, CAmount nValue, bool fSubtractFeeFromAmount, const CCoinControl& coin_control, mapValue_t mapValue)
{
    CAmount curBalance = pwallet->GetBalance();

    // Check amount
    if (nValue <= 0)
        throw JSONRPCError(RPC_INVALID_PARAMETER, "Invalid amount");

    if (nValue > curBalance)
        throw JSONRPCError(RPC_WALLET_INSUFFICIENT_FUNDS, "Insufficient funds");

    if (pwallet->GetBroadcastTransactions() && !g_connman) {
        throw JSONRPCError(RPC_CLIENT_P2P_DISABLED, "Error: Peer-to-peer functionality missing or disabled");
    }

    // Parse Bitcoin address
    CScript scriptPubKey = GetScriptForDestination(address);

    // Create and send the transaction
    CReserveKey reservekey(pwallet);
    CAmount nFeeRequired;
    std::string strError;
    std::vector<CRecipient> vecSend;
    int nChangePosRet = -1;
    CRecipient recipient = {scriptPubKey, nValue, fSubtractFeeFromAmount};
    vecSend.push_back(recipient);
    CTransactionRef tx;
    if (!pwallet->CreateTransaction(locked_chain, vecSend, tx, reservekey, nFeeRequired, nChangePosRet, strError, coin_control)) {
        if (!fSubtractFeeFromAmount && nValue + nFeeRequired > curBalance)
            strError = strprintf("Error: This transaction requires a transaction fee of at least %s", FormatMoney(nFeeRequired));
        throw JSONRPCError(RPC_WALLET_ERROR, strError);
    }
    CValidationState state;
    if (!pwallet->CommitTransaction(tx, std::move(mapValue), {} /* orderForm */, reservekey, g_connman.get(), state)) {
        strError = strprintf("Error: The transaction was rejected! Reason given: %s", FormatStateMessage(state));
        throw JSONRPCError(RPC_WALLET_ERROR, strError);
    }
    return tx;
}

extern UniValue sendtypeto(const JSONRPCRequest &request);
static UniValue sendtoaddress(const JSONRPCRequest& request)
{
    std::shared_ptr<CWallet> const wallet = GetWalletForJSONRPCRequest(request);
    CWallet* const pwallet = wallet.get();

    if (!EnsureWalletIsAvailable(pwallet, request.fHelp)) {
        return NullUniValue;
    }

    if (request.fHelp || request.params.size() < 2 || request.params.size() > 9)
        throw std::runtime_error(
            RPCHelpMan{"sendtoaddress",
                "\nSend an amount to a given address." +
                    HelpRequiringPassphrase(pwallet) + "\n",
                {
                    {"address", RPCArg::Type::STR, /* opt */ false, /* default_val */ "", "The particl address to send to."},
                    {"amount", RPCArg::Type::AMOUNT, /* opt */ false, /* default_val */ "", "The amount in " + CURRENCY_UNIT + " to send. eg 0.1"},
                    {"comment", RPCArg::Type::STR, /* opt */ true, /* default_val */ "null", "A comment used to store what the transaction is for.\n"
            "                             This is not part of the transaction, just kept in your wallet."},
                    {"comment_to", RPCArg::Type::STR, /* opt */ true, /* default_val */ "null", "A comment to store the name of the person or organization\n"
            "                             to which you're sending the transaction. This is not part of the \n"
            "                             transaction, just kept in your wallet."},
                    {"subtractfeefromamount", RPCArg::Type::BOOL, /* opt */ true, /* default_val */ "false", "The fee will be deducted from the amount being sent.\n"
            "                             The recipient will receive less particl than you enter in the amount field."},
                    {"narration", RPCArg::Type::STR, /* opt */ true, /* default_val */ "", "Up to 24 characters sent with the transaction.\n"
            "                             Plaintext if sending to standard address type, encrypted when sending to stealthaddresses."},
                    {"replaceable", RPCArg::Type::BOOL, /* opt */ true, /* default_val */ "fallback to wallet's default", "Allow this transaction to be replaced by a transaction with higher fees via BIP 125"},
                    {"conf_target", RPCArg::Type::NUM, /* opt */ true, /* default_val */ "fallback to wallet's default", "Confirmation target (in blocks)"},
                    {"estimate_mode", RPCArg::Type::STR, /* opt */ true, /* default_val */ "UNSET", "The fee estimate mode, must be one of:\n"
            "       \"UNSET\"\n"
            "       \"ECONOMICAL\"\n"
            "       \"CONSERVATIVE\""},
                },
                RPCResult{
            "\"txid\"                  (string) The transaction id.\n"
                },
                RPCExamples{
                    HelpExampleCli("sendtoaddress", "\"PbpVcjgYatnkKgveaeqhkeQBFwjqR7jKBR\" 0.1")
            + HelpExampleCli("sendtoaddress", "\"PbpVcjgYatnkKgveaeqhkeQBFwjqR7jKBR\" 0.1 \"donation\" \"seans outpost\"")
            + HelpExampleCli("sendtoaddress", "\"PbpVcjgYatnkKgveaeqhkeQBFwjqR7jKBR\" 0.1 \"\" \"\" true")
            + HelpExampleRpc("sendtoaddress", "\"PbpVcjgYatnkKgveaeqhkeQBFwjqR7jKBR\", 0.1, \"donation\", \"seans outpost\"")
                },
            }.ToString());

    // Make sure the results are valid at least up to the most recent block
    // the user could have gotten from another RPC command prior to now
    pwallet->BlockUntilSyncedToCurrentChain();

    auto locked_chain = pwallet->chain().lock();
    LOCK(pwallet->cs_wallet);

    CTxDestination dest = DecodeDestination(request.params[0].get_str());
    if (!IsValidDestination(dest)) {
        throw JSONRPCError(RPC_INVALID_ADDRESS_OR_KEY, "Invalid address");
    }

    // Amount
    CAmount nAmount = AmountFromValue(request.params[1]);
    if (nAmount <= 0)
        throw JSONRPCError(RPC_TYPE_ERROR, "Invalid amount for send");

    // Wallet comments
    mapValue_t mapValue;
    if (!request.params[2].isNull() && !request.params[2].get_str().empty())
        mapValue["comment"] = request.params[2].get_str();
    if (!request.params[3].isNull() && !request.params[3].get_str().empty())
        mapValue["to"] = request.params[3].get_str();

    bool fSubtractFeeFromAmount = false;
    if (!request.params[4].isNull()) {
        fSubtractFeeFromAmount = request.params[4].get_bool();
    }

    CCoinControl coin_control;
    if (!request.params[6].isNull()) {
        coin_control.m_signal_bip125_rbf = request.params[6].get_bool();
    }

    if (!request.params[7].isNull()) {
        coin_control.m_confirm_target = ParseConfirmTarget(request.params[7]);
    }

    if (!request.params[8].isNull()) {
        if (!FeeModeFromString(request.params[8].get_str(), coin_control.m_fee_mode)) {
            throw JSONRPCError(RPC_INVALID_PARAMETER, "Invalid estimate_mode parameter");
        }
    }

    if (IsParticlWallet(pwallet)) {
        JSONRPCRequest newRequest;
        newRequest.fHelp = false;
        newRequest.fSkipBlock = true; // already blocked in this function
        newRequest.URI = request.URI;
        UniValue params(UniValue::VARR);
        params.push_back("part");
        params.push_back("part");
        UniValue arr(UniValue::VARR);
        UniValue out(UniValue::VOBJ);

        out.pushKV("address", request.params[0].get_str());
        out.pushKV("amount", request.params[1]);

        if (request.params.size() > 5) {
            out.pushKV("narr", request.params[5].get_str());
        }

        if (fSubtractFeeFromAmount) {
            UniValue uvBool(fSubtractFeeFromAmount);
            out.pushKV("subfee", uvBool);
        }
        arr.push_back(out);
        params.push_back(arr);

        std::string sComment, sCommentTo;
        if (!request.params[2].isNull() && !request.params[2].get_str().empty()) {
            sComment = request.params[2].get_str();
        }
        if (!request.params[3].isNull() && !request.params[3].get_str().empty()) {
            sCommentTo = request.params[3].get_str();
        }

        params.push_back(sComment);
        params.push_back(sCommentTo);

        // Add coinstake params
        if (request.params.size() > 6) {
            UniValue uvRingsize(4);
            params.push_back(uvRingsize);
            UniValue uvNumInputs(32);
            params.push_back(uvNumInputs);
            UniValue uvBool(false);
            params.push_back(uvBool); // test_fee

            UniValue uvCoinControl(UniValue::VOBJ);
            uvCoinControl.pushKV("replaceable", coin_control.m_signal_bip125_rbf.get_value_or(pwallet->m_signal_rbf));
            unsigned int target = coin_control.m_confirm_target ? *coin_control.m_confirm_target : pwallet->m_confirm_target;
            uvCoinControl.pushKV("conf_target", (int)target);
            std::string sEstimateMode = "UNSET";
            if (coin_control.m_fee_mode == FeeEstimateMode::ECONOMICAL) {
                sEstimateMode = "ECONOMICAL";
            } else
            if (coin_control.m_fee_mode == FeeEstimateMode::CONSERVATIVE) {
                sEstimateMode = "CONSERVATIVE";
            }
            uvCoinControl.pushKV("estimate_mode", sEstimateMode);

            params.push_back(uvCoinControl);
        }

        newRequest.params = params;
        return sendtypeto(newRequest);
    }

    EnsureWalletIsUnlocked(pwallet);

    CTransactionRef tx = SendMoney(*locked_chain, pwallet, dest, nAmount, fSubtractFeeFromAmount, coin_control, std::move(mapValue));
    return tx->GetHash().GetHex();
}

static UniValue listaddressgroupings(const JSONRPCRequest& request)
{
    std::shared_ptr<CWallet> const wallet = GetWalletForJSONRPCRequest(request);
    CWallet* const pwallet = wallet.get();

    if (!EnsureWalletIsAvailable(pwallet, request.fHelp)) {
        return NullUniValue;
    }

    if (request.fHelp || request.params.size() != 0)
        throw std::runtime_error(
            RPCHelpMan{"listaddressgroupings",
                "\nLists groups of addresses which have had their common ownership\n"
                "made public by common use as inputs or as the resulting change\n"
                "in past transactions\n",
                {},
                RPCResult{
            "[\n"
            "  [\n"
            "    [\n"
            "      \"address\",            (string) The particl address\n"
            "      amount,                 (numeric) The amount in " + CURRENCY_UNIT + "\n"
            "      \"label\"               (string, optional) The label\n"
            "    ]\n"
            "    ,...\n"
            "  ]\n"
            "  ,...\n"
            "]\n"
                },
                RPCExamples{
                    HelpExampleCli("listaddressgroupings", "")
            + HelpExampleRpc("listaddressgroupings", "")
                },
            }.ToString());

    // Make sure the results are valid at least up to the most recent block
    // the user could have gotten from another RPC command prior to now
    pwallet->BlockUntilSyncedToCurrentChain();

    auto locked_chain = pwallet->chain().lock();
    LOCK(pwallet->cs_wallet);

    UniValue jsonGroupings(UniValue::VARR);
    std::map<CTxDestination, CAmount> balances = pwallet->GetAddressBalances(*locked_chain);
    for (const std::set<CTxDestination>& grouping : pwallet->GetAddressGroupings()) {
        UniValue jsonGrouping(UniValue::VARR);
        for (const CTxDestination& address : grouping)
        {
            UniValue addressInfo(UniValue::VARR);
            addressInfo.push_back(EncodeDestination(address));
            addressInfo.push_back(ValueFromAmount(balances[address]));
            {
                if (pwallet->mapAddressBook.find(address) != pwallet->mapAddressBook.end()) {
                    addressInfo.push_back(pwallet->mapAddressBook.find(address)->second.name);
                }
            }
            jsonGrouping.push_back(addressInfo);
        }
        jsonGroupings.push_back(jsonGrouping);
    }
    return jsonGroupings;
}

static UniValue signmessage(const JSONRPCRequest& request)
{
    std::shared_ptr<CWallet> const wallet = GetWalletForJSONRPCRequest(request);
    CWallet* const pwallet = wallet.get();

    if (!EnsureWalletIsAvailable(pwallet, request.fHelp)) {
        return NullUniValue;
    }

    if (request.fHelp || request.params.size() != 2)
        throw std::runtime_error(
            RPCHelpMan{"signmessage",
                "\nSign a message with the private key of an address" +
                    HelpRequiringPassphrase(pwallet) + "\n",
                {
                    {"address", RPCArg::Type::STR, /* opt */ false, /* default_val */ "", "The particl address to use for the private key."},
                    {"message", RPCArg::Type::STR, /* opt */ false, /* default_val */ "", "The message to create a signature of."},
                },
                RPCResult{
            "\"signature\"          (string) The signature of the message encoded in base 64\n"
                },
                RPCExamples{
            "\nUnlock the wallet for 30 seconds\n"
            + HelpExampleCli("walletpassphrase", "\"mypassphrase\" 30") +
            "\nCreate the signature\n"
            + HelpExampleCli("signmessage", "\"PswXnorAgjpAtaySWkPSmWQe3Fc8LmviVc\" \"my message\"") +
            "\nVerify the signature\n"
            + HelpExampleCli("verifymessage", "\"PswXnorAgjpAtaySWkPSmWQe3Fc8LmviVc\" \"signature\" \"my message\"") +
            "\nAs a JSON-RPC call\n"
            + HelpExampleRpc("signmessage", "\"PswXnorAgjpAtaySWkPSmWQe3Fc8LmviVc\", \"my message\"")
                },
            }.ToString());

    auto locked_chain = pwallet->chain().lock();
    LOCK(pwallet->cs_wallet);

    EnsureWalletIsUnlocked(pwallet);

    std::string strAddress = request.params[0].get_str();
    std::string strMessage = request.params[1].get_str();

    CTxDestination dest = DecodeDestination(strAddress);
    if (!IsValidDestination(dest)) {
        throw JSONRPCError(RPC_TYPE_ERROR, "Invalid address");
    }

    const CKeyID *keyID = boost::get<CKeyID>(&dest);
    if (!keyID) {
        throw JSONRPCError(RPC_TYPE_ERROR, "Address does not refer to key");
    }

    CKey key;
    if (!pwallet->GetKey(*keyID, key)) {
        throw JSONRPCError(RPC_WALLET_ERROR, "Private key not available");
    }

    CHashWriter ss(SER_GETHASH, 0);
    ss << strMessageMagic;
    ss << strMessage;

    std::vector<unsigned char> vchSig;
    if (!key.SignCompact(ss.GetHash(), vchSig))
        throw JSONRPCError(RPC_INVALID_ADDRESS_OR_KEY, "Sign failed");

    return EncodeBase64(vchSig.data(), vchSig.size());
}

static UniValue getreceivedbyaddress(const JSONRPCRequest& request)
{
    std::shared_ptr<CWallet> const wallet = GetWalletForJSONRPCRequest(request);
    CWallet* const pwallet = wallet.get();

    if (!EnsureWalletIsAvailable(pwallet, request.fHelp)) {
        return NullUniValue;
    }

    if (request.fHelp || request.params.size() < 1 || request.params.size() > 2)
        throw std::runtime_error(
            RPCHelpMan{"getreceivedbyaddress",
                "\nReturns the total amount received by the given address in transactions with at least minconf confirmations.\n",
                {
                    {"address", RPCArg::Type::STR, /* opt */ false, /* default_val */ "", "The particl address for transactions."},
                    {"minconf", RPCArg::Type::NUM, /* opt */ true, /* default_val */ "1", "Only include transactions confirmed at least this many times."},
                },
                RPCResult{
            "amount   (numeric) The total amount in " + CURRENCY_UNIT + " received at this address.\n"
                },
                RPCExamples{
            "\nThe amount from transactions with at least 1 confirmation\n"
            + HelpExampleCli("getreceivedbyaddress", "\"PswXnorAgjpAtaySWkPSmWQe3Fc8LmviVc\"") +
            "\nThe amount including unconfirmed transactions, zero confirmations\n"
            + HelpExampleCli("getreceivedbyaddress", "\"PswXnorAgjpAtaySWkPSmWQe3Fc8LmviVc\" 0") +
            "\nThe amount with at least 6 confirmation\n"
            + HelpExampleCli("getreceivedbyaddress", "\"PswXnorAgjpAtaySWkPSmWQe3Fc8LmviVc\" 6") +
            "\nAs a JSON-RPC call\n"
            + HelpExampleRpc("getreceivedbyaddress", "\"PswXnorAgjpAtaySWkPSmWQe3Fc8LmviVc\", 6")
                },
            }.ToString());

    // Make sure the results are valid at least up to the most recent block
    // the user could have gotten from another RPC command prior to now
    pwallet->BlockUntilSyncedToCurrentChain();

    LockAnnotation lock(::cs_main); // Temporary, for CheckFinalTx below. Removed in upcoming commit.
    auto locked_chain = pwallet->chain().lock();
    LOCK(pwallet->cs_wallet);

    // Bitcoin address
    CTxDestination dest = DecodeDestination(request.params[0].get_str());
    if (!IsValidDestination(dest)) {
        throw JSONRPCError(RPC_INVALID_ADDRESS_OR_KEY, "Invalid Particl address");
    }
    CScript scriptPubKey = GetScriptForDestination(dest);
    if (!IsMine(*pwallet, scriptPubKey)) {
        throw JSONRPCError(RPC_WALLET_ERROR, "Address not found in wallet");
    }

    // Minimum confirmations
    int nMinDepth = 1;
    if (!request.params[1].isNull())
        nMinDepth = request.params[1].get_int();

    // Tally
    CAmount nAmount = 0;
    for (const std::pair<const uint256, CWalletTx>& pairWtx : pwallet->mapWallet) {
        const CWalletTx& wtx = pairWtx.second;

        if ((!fParticlWallet && wtx.IsCoinBase()) || !CheckFinalTx(*wtx.tx))
            continue;

        if (fParticlWallet) {
            for (auto &txout : wtx.tx->vpout) {
                if (txout->IsStandardOutput()
                    && *txout->GetPScriptPubKey() == scriptPubKey) {
                    if (wtx.GetDepthInMainChain(*locked_chain) >= nMinDepth) {
                        nAmount += txout->GetValue();
                    }
                }
            }
        } else
        for (const CTxOut& txout : wtx.tx->vout)
            if (txout.scriptPubKey == scriptPubKey)
                if (wtx.GetDepthInMainChain(*locked_chain) >= nMinDepth)
                    nAmount += txout.nValue;
    }

    return  ValueFromAmount(nAmount);
}


static UniValue getreceivedbylabel(const JSONRPCRequest& request)
{
    std::shared_ptr<CWallet> const wallet = GetWalletForJSONRPCRequest(request);
    CWallet* const pwallet = wallet.get();

    if (!EnsureWalletIsAvailable(pwallet, request.fHelp)) {
        return NullUniValue;
    }

    if (request.fHelp || request.params.size() < 1 || request.params.size() > 2)
        throw std::runtime_error(
            RPCHelpMan{"getreceivedbylabel",
                "\nReturns the total amount received by addresses with <label> in transactions with at least [minconf] confirmations.\n",
                {
                    {"label", RPCArg::Type::STR, /* opt */ false, /* default_val */ "", "The selected label, may be the default label using \"\"."},
                    {"minconf", RPCArg::Type::NUM, /* opt */ true, /* default_val */ "1", "Only include transactions confirmed at least this many times."},
                },
                RPCResult{
            "amount              (numeric) The total amount in " + CURRENCY_UNIT + " received for this label.\n"
                },
                RPCExamples{
            "\nAmount received by the default label with at least 1 confirmation\n"
            + HelpExampleCli("getreceivedbylabel", "\"\"") +
            "\nAmount received at the tabby label including unconfirmed amounts with zero confirmations\n"
            + HelpExampleCli("getreceivedbylabel", "\"tabby\" 0") +
            "\nThe amount with at least 6 confirmations\n"
            + HelpExampleCli("getreceivedbylabel", "\"tabby\" 6") +
            "\nAs a JSON-RPC call\n"
            + HelpExampleRpc("getreceivedbylabel", "\"tabby\", 6")
                },
            }.ToString());

    // Make sure the results are valid at least up to the most recent block
    // the user could have gotten from another RPC command prior to now
    pwallet->BlockUntilSyncedToCurrentChain();

    LockAnnotation lock(::cs_main); // Temporary, for CheckFinalTx below. Removed in upcoming commit.
    auto locked_chain = pwallet->chain().lock();
    LOCK(pwallet->cs_wallet);

    // Minimum confirmations
    int nMinDepth = 1;
    if (!request.params[1].isNull())
        nMinDepth = request.params[1].get_int();

    // Get the set of pub keys assigned to label
    std::string label = LabelFromValue(request.params[0]);
    std::set<CTxDestination> setAddress = pwallet->GetLabelAddresses(label);

    // Tally
    CAmount nAmount = 0;
    for (const std::pair<const uint256, CWalletTx>& pairWtx : pwallet->mapWallet) {
        const CWalletTx& wtx = pairWtx.second;
        if ((!fParticlWallet && wtx.IsCoinBase()) || !CheckFinalTx(*wtx.tx))
            continue;

        if (fParticlWallet) {
            for (auto &txout : wtx.tx->vpout) {
                CTxDestination address;
                if (txout->IsStandardOutput()
                    && ExtractDestination(*txout->GetPScriptPubKey(), address) && IsMine(*pwallet, address) && setAddress.count(address)) {
                    if (wtx.GetDepthInMainChain(*locked_chain) >= nMinDepth) {
                        nAmount += txout->GetValue();
                    }
                }
            }
        } else
        for (const CTxOut& txout : wtx.tx->vout)
        {
            CTxDestination address;
            if (ExtractDestination(txout.scriptPubKey, address) && IsMine(*pwallet, address) && setAddress.count(address)) {
                if (wtx.GetDepthInMainChain(*locked_chain) >= nMinDepth)
                    nAmount += txout.nValue;
            }
        }
    }

    return ValueFromAmount(nAmount);
}


static UniValue getbalance(const JSONRPCRequest& request)
{
    std::shared_ptr<CWallet> const wallet = GetWalletForJSONRPCRequest(request);
    CWallet* const pwallet = wallet.get();

    if (!EnsureWalletIsAvailable(pwallet, request.fHelp)) {
        return NullUniValue;
    }

    if (request.fHelp || (request.params.size() > 3 ))
        throw std::runtime_error(
            RPCHelpMan{"getbalance",
                "\nReturns the total available balance.\n"
                "The available balance is what the wallet considers currently spendable, and is\n"
                "thus affected by options which limit spendability such as -spendzeroconfchange.\n",
                {
                    {"dummy", RPCArg::Type::STR, /* opt */ true, /* default_val */ "null", "Remains for backward compatibility. Must be excluded or set to \"*\"."},
                    {"minconf", RPCArg::Type::NUM, /* opt */ true, /* default_val */ "0", "Only include transactions confirmed at least this many times."},
                    {"include_watchonly", RPCArg::Type::BOOL, /* opt */ true, /* default_val */ "false", "Also include balance in watch-only addresses (see 'importaddress')"},
                },
                RPCResult{
            "amount              (numeric) The total amount in " + CURRENCY_UNIT + " received for this wallet.\n"
                },
                RPCExamples{
            "\nThe total amount in the wallet with 1 or more confirmations\n"
            + HelpExampleCli("getbalance", "") +
            "\nThe total amount in the wallet at least 6 blocks confirmed\n"
            + HelpExampleCli("getbalance", "\"*\" 6") +
            "\nAs a JSON-RPC call\n"
            + HelpExampleRpc("getbalance", "\"*\", 6")
                },
            }.ToString());

    // Make sure the results are valid at least up to the most recent block
    // the user could have gotten from another RPC command prior to now
    pwallet->BlockUntilSyncedToCurrentChain();

    auto locked_chain = pwallet->chain().lock();
    LOCK(pwallet->cs_wallet);

    const UniValue& dummy_value = request.params[0];
    if (!dummy_value.isNull() && dummy_value.get_str() != "*") {
        throw JSONRPCError(RPC_METHOD_DEPRECATED, "dummy first argument must be excluded or set to \"*\".");
    }

    int min_depth = 0;
    if (!request.params[1].isNull()) {
        min_depth = request.params[1].get_int();
    }

    isminefilter filter = ISMINE_SPENDABLE;
    if (!request.params[2].isNull() && request.params[2].get_bool()) {
        filter = filter | ISMINE_WATCH_ONLY;
    }

    return ValueFromAmount(pwallet->GetBalance(filter, min_depth));
}

static UniValue getunconfirmedbalance(const JSONRPCRequest &request)
{
    std::shared_ptr<CWallet> const wallet = GetWalletForJSONRPCRequest(request);
    CWallet* const pwallet = wallet.get();

    if (!EnsureWalletIsAvailable(pwallet, request.fHelp)) {
        return NullUniValue;
    }

    if (request.fHelp || request.params.size() > 0)
        throw std::runtime_error(
            RPCHelpMan{"getunconfirmedbalance",
                "Returns the server's total unconfirmed balance\n",
                {},
                RPCResults{},
                RPCExamples{""},
            }.ToString());

    // Make sure the results are valid at least up to the most recent block
    // the user could have gotten from another RPC command prior to now
    pwallet->BlockUntilSyncedToCurrentChain();

    auto locked_chain = pwallet->chain().lock();
    LOCK(pwallet->cs_wallet);

    return ValueFromAmount(pwallet->GetUnconfirmedBalance());
}

static UniValue sendmany(const JSONRPCRequest& request)
{
    std::shared_ptr<CWallet> const wallet = GetWalletForJSONRPCRequest(request);
    CWallet* const pwallet = wallet.get();

    if (!EnsureWalletIsAvailable(pwallet, request.fHelp)) {
        return NullUniValue;
    }

    if (request.fHelp || request.params.size() < 2 || request.params.size() > 8)
        throw std::runtime_error(
            RPCHelpMan{"sendmany",
                "\nSend multiple times. Amounts are double-precision floating point numbers." +
                    HelpRequiringPassphrase(pwallet) + "\n",
                {
                    {"dummy", RPCArg::Type::STR, /* opt */ false, /* default_val */ "", "Must be set to \"\" for backwards compatibility.", "\"\""},
                    {"amounts", RPCArg::Type::OBJ, /* opt */ false, /* default_val */ "", "A json object with addresses and amounts",
                        {
                            {"address", RPCArg::Type::AMOUNT, /* opt */ false, /* default_val */ "", "The particl address is the key, the numeric amount (can be string) in " + CURRENCY_UNIT + " is the value"},
                        },
                    },
                    {"minconf", RPCArg::Type::NUM, /* opt */ true, /* default_val */ "1", "Only use the balance confirmed at least this many times."},
                    {"comment", RPCArg::Type::STR, /* opt */ true, /* default_val */ "null", "A comment"},
                    {"subtractfeefrom", RPCArg::Type::ARR, /* opt */ true, /* default_val */ "null", "A json array with addresses.\n"
            "                           The fee will be equally deducted from the amount of each selected address.\n"
            "                           Those recipients will receive less particl than you enter in their corresponding amount field.\n"
            "                           If no addresses are specified here, the sender pays the fee.",
                        {
                            {"address", RPCArg::Type::STR, /* opt */ true, /* default_val */ "", "Subtract fee from this address"},
                        },
                    },
                    {"replaceable", RPCArg::Type::BOOL, /* opt */ true, /* default_val */ "fallback to wallet's default", "Allow this transaction to be replaced by a transaction with higher fees via BIP 125"},
                    {"conf_target", RPCArg::Type::NUM, /* opt */ true, /* default_val */ "fallback to wallet's default", "Confirmation target (in blocks)"},
                    {"estimate_mode", RPCArg::Type::STR, /* opt */ true, /* default_val */ "UNSET", "The fee estimate mode, must be one of:\n"
            "       \"UNSET\"\n"
            "       \"ECONOMICAL\"\n"
            "       \"CONSERVATIVE\""},
                },
                 RPCResult{
            "\"txid\"                   (string) The transaction id for the send. Only 1 transaction is created regardless of \n"
            "                                    the number of addresses.\n"
                 },
                RPCExamples{
            "\nSend two amounts to two different addresses:\n"
            + HelpExampleCli("sendmany", "\"\" \"{\\\"PswXnorAgjpAtaySWkPSmWQe3Fc8LmviVc\\\":0.01,\\\"PvhJj4j9s6SsuRsAkPZUfHPCjZRNKLeuqP\\\":0.02}\"") +
            "\nSend two amounts to two different addresses setting the confirmation and comment:\n"
            + HelpExampleCli("sendmany", "\"\" \"{\\\"PswXnorAgjpAtaySWkPSmWQe3Fc8LmviVc\\\":0.01,\\\"PvhJj4j9s6SsuRsAkPZUfHPCjZRNKLeuqP\\\":0.02}\" 6 \"testing\"") +
            "\nSend two amounts to two different addresses, subtract fee from amount:\n"
            + HelpExampleCli("sendmany", "\"\" \"{\\\"PswXnorAgjpAtaySWkPSmWQe3Fc8LmviVc\\\":0.01,\\\"PvhJj4j9s6SsuRsAkPZUfHPCjZRNKLeuqP\\\":0.02}\" 1 \"\" \"[\\\"1D1ZrZNe3JUo7ZycKEYQQiQAWd9y54F4XX\\\",\\\"1353tsE8YMTA4EuV7dgUXGjNFf9KpVvKHz\\\"]\"") +
            "\nAs a JSON-RPC call\n"
            + HelpExampleRpc("sendmany", "\"\", {\"PswXnorAgjpAtaySWkPSmWQe3Fc8LmviVc\":0.01,\"PvhJj4j9s6SsuRsAkPZUfHPCjZRNKLeuqP\":0.02}, 6, \"testing\"")
                },
            }.ToString());

    // Make sure the results are valid at least up to the most recent block
    // the user could have gotten from another RPC command prior to now
    pwallet->BlockUntilSyncedToCurrentChain();

    auto locked_chain = pwallet->chain().lock();
    LOCK(pwallet->cs_wallet);

    if (pwallet->GetBroadcastTransactions() && !g_connman) {
        throw JSONRPCError(RPC_CLIENT_P2P_DISABLED, "Error: Peer-to-peer functionality missing or disabled");
    }

    if (!request.params[0].isNull() && !request.params[0].get_str().empty()) {
        throw JSONRPCError(RPC_INVALID_PARAMETER, "Dummy value must be set to \"\"");
    }
    UniValue sendTo = request.params[1].get_obj();
    int nMinDepth = 1;
    if (!request.params[2].isNull())
        nMinDepth = request.params[2].get_int();

    mapValue_t mapValue;
    if (!request.params[3].isNull() && !request.params[3].get_str().empty())
        mapValue["comment"] = request.params[3].get_str();

    UniValue subtractFeeFromAmount(UniValue::VARR);
    if (!request.params[4].isNull())
        subtractFeeFromAmount = request.params[4].get_array();

    CCoinControl coin_control;
    if (!request.params[5].isNull()) {
        coin_control.m_signal_bip125_rbf = request.params[5].get_bool();
    }

    if (!request.params[6].isNull()) {
        coin_control.m_confirm_target = ParseConfirmTarget(request.params[6]);
    }

    if (!request.params[7].isNull()) {
        if (!FeeModeFromString(request.params[7].get_str(), coin_control.m_fee_mode)) {
            throw JSONRPCError(RPC_INVALID_PARAMETER, "Invalid estimate_mode parameter");
        }
    }
    if (IsParticlWallet(pwallet)) {
        JSONRPCRequest newRequest;
        newRequest.fHelp = false;
        newRequest.fSkipBlock = true; // already blocked in this function
        newRequest.URI = request.URI;
        UniValue params(UniValue::VARR);
        params.push_back("part");
        params.push_back("part");
        UniValue arr(UniValue::VARR);

        std::vector<std::string> keys = sendTo.getKeys();
        for (const std::string& name_ : keys) {
            UniValue out(UniValue::VOBJ);

            out.pushKV("address", name_);
            out.pushKV("amount", sendTo[name_]);

            bool fSubtractFeeFromAmount = false;
            for (unsigned int idx = 0; idx < subtractFeeFromAmount.size(); idx++) {
                const UniValue& addr = subtractFeeFromAmount[idx];
                if (addr.get_str() == name_)
                    fSubtractFeeFromAmount = true;
            }
            if (fSubtractFeeFromAmount) {
                UniValue uvBool(fSubtractFeeFromAmount);
                out.pushKV("subfee", uvBool);
            }
            arr.push_back(out);
        }
        params.push_back(arr);

        std::string sComment, sCommentTo;
        if (!request.params[3].isNull() && !request.params[3].get_str().empty())
            sComment = request.params[3].get_str();

        params.push_back(sComment);
        params.push_back(sCommentTo);

        // Add coinstake params
        if (request.params.size() > 5) {
            UniValue uvRingsize(4);
            params.push_back(uvRingsize);
            UniValue uvNumInputs(32);
            params.push_back(uvNumInputs);
            UniValue uvBool(false);
            params.push_back(uvBool); // test_fee

            UniValue uvCoinControl(UniValue::VOBJ);
            uvCoinControl.pushKV("replaceable", coin_control.m_signal_bip125_rbf.get_value_or(pwallet->m_signal_rbf));
            unsigned int target = coin_control.m_confirm_target ? *coin_control.m_confirm_target : pwallet->m_confirm_target;
            uvCoinControl.pushKV("conf_target", (int)target);
            std::string sEstimateMode = "UNSET";
            if (coin_control.m_fee_mode == FeeEstimateMode::ECONOMICAL) {
                sEstimateMode = "ECONOMICAL";
            } else
            if (coin_control.m_fee_mode == FeeEstimateMode::CONSERVATIVE) {
                sEstimateMode = "CONSERVATIVE";
            }
            uvCoinControl.pushKV("estimate_mode", sEstimateMode);

            params.push_back(uvCoinControl);
        }

        newRequest.params = params;
        return sendtypeto(newRequest);
    }

    std::set<CTxDestination> destinations;
    std::vector<CRecipient> vecSend;

    CAmount totalAmount = 0;
    std::vector<std::string> keys = sendTo.getKeys();
    for (const std::string& name_ : keys) {
        CTxDestination dest = DecodeDestination(name_);
        if (!IsValidDestination(dest)) {
            throw JSONRPCError(RPC_INVALID_ADDRESS_OR_KEY, std::string("Invalid Particl address: ") + name_);
        }

        if (destinations.count(dest)) {
            throw JSONRPCError(RPC_INVALID_PARAMETER, std::string("Invalid parameter, duplicated address: ") + name_);
        }
        destinations.insert(dest);

        CScript scriptPubKey = GetScriptForDestination(dest);
        CAmount nAmount = AmountFromValue(sendTo[name_]);
        if (nAmount <= 0)
            throw JSONRPCError(RPC_TYPE_ERROR, "Invalid amount for send");
        totalAmount += nAmount;

        bool fSubtractFeeFromAmount = false;
        for (unsigned int idx = 0; idx < subtractFeeFromAmount.size(); idx++) {
            const UniValue& addr = subtractFeeFromAmount[idx];
            if (addr.get_str() == name_)
                fSubtractFeeFromAmount = true;
        }

        CRecipient recipient = {scriptPubKey, nAmount, fSubtractFeeFromAmount};
        vecSend.push_back(recipient);
    }

    EnsureWalletIsUnlocked(pwallet);

    // Check funds
    if (totalAmount > pwallet->GetLegacyBalance(ISMINE_SPENDABLE, nMinDepth)) {
        throw JSONRPCError(RPC_WALLET_INSUFFICIENT_FUNDS, "Wallet has insufficient funds");
    }

    // Shuffle recipient list
    std::shuffle(vecSend.begin(), vecSend.end(), FastRandomContext());

    // Send
    CReserveKey keyChange(pwallet);
    CAmount nFeeRequired = 0;
    int nChangePosRet = -1;
    std::string strFailReason;
    CTransactionRef tx;
    bool fCreated = pwallet->CreateTransaction(*locked_chain, vecSend, tx, keyChange, nFeeRequired, nChangePosRet, strFailReason, coin_control);
    if (!fCreated)
        throw JSONRPCError(RPC_WALLET_INSUFFICIENT_FUNDS, strFailReason);
    CValidationState state;
    if (!pwallet->CommitTransaction(tx, std::move(mapValue), {} /* orderForm */, keyChange, g_connman.get(), state)) {
        strFailReason = strprintf("Transaction commit failed:: %s", FormatStateMessage(state));
        throw JSONRPCError(RPC_WALLET_ERROR, strFailReason);
    }

    return tx->GetHash().GetHex();
}

static UniValue addmultisigaddress(const JSONRPCRequest& request)
{
    std::shared_ptr<CWallet> const wallet = GetWalletForJSONRPCRequest(request);
    CWallet* const pwallet = wallet.get();

    if (!EnsureWalletIsAvailable(pwallet, request.fHelp)) {
        return NullUniValue;
    }

    if (request.fHelp || request.params.size() < 2 || request.params.size() > 5) {
        std::string msg =
            RPCHelpMan{"addmultisigaddress",
                "\nAdd a nrequired-to-sign multisignature address to the wallet. Requires a new wallet backup.\n"
                "Each key is a Particl address or hex-encoded public key.\n"
                "This functionality is only intended for use with non-watchonly addresses.\n"
                "See `importaddress` for watchonly p2sh address support.\n"
                "If 'label' is specified, assign address to that label.\n",
                {
                    {"nrequired", RPCArg::Type::NUM, /* opt */ false, /* default_val */ "", "The number of required signatures out of the n keys or addresses."},
                    {"keys", RPCArg::Type::ARR, /* opt */ false, /* default_val */ "", "A json array of bitcoin addresses or hex-encoded public keys",
                        {
                            {"key", RPCArg::Type::STR, /* opt */ false, /* default_val */ "", "bitcoin address or hex-encoded public key"},
                        },
                        },
                    {"label", RPCArg::Type::STR, /* opt */ true, /* default_val */ "null", "A label to assign the addresses to."},
                    //{"address_type", RPCArg::Type::STR, /* opt */ true, /* default_val */ "set by -addresstype", "The address type to use. Options are \"legacy\", \"p2sh-segwit\", and \"bech32\". Default is set by -addresstype."},
                    {"bech32", RPCArg::Type::BOOL, /* opt */ true, /* default_val */ "false", "Use Bech32 encoding."},
                    {"256bit", RPCArg::Type::BOOL, /* opt */ true, /* default_val */ "false", "Use 256bit hash type."},
                },
                RPCResult{
            "{\n"
            "  \"address\":\"multisigaddress\",    (string) The value of the new multisig address.\n"
            "  \"redeemScript\":\"script\"         (string) The string value of the hex-encoded redemption script.\n"
            "}\n"
                },
                RPCExamples{
            "\nAdd a multisig address from 2 addresses\n"
            + HelpExampleCli("addmultisigaddress", "2 \"[\\\"PbpVcjgYatnkKgveaeqhkeQBFwjqR7jKBR\\\",\\\"PswXnorAgjpAtaySWkPSmWQe3Fc8LmviVc\\\"]\"") +
            "\nAs a JSON-RPC call\n"
            + HelpExampleRpc("addmultisigaddress", "2, \"[\\\"PbpVcjgYatnkKgveaeqhkeQBFwjqR7jKBR\\\",\\\"PswXnorAgjpAtaySWkPSmWQe3Fc8LmviVc\\\"]\"")
                },
            }.ToString();
        throw std::runtime_error(msg);
    }

    auto locked_chain = pwallet->chain().lock();
    LOCK(pwallet->cs_wallet);

    std::string label;
    if (!request.params[2].isNull())
        label = LabelFromValue(request.params[2]);

    int required = request.params[0].get_int();

    // Get the public keys
    const UniValue& keys_or_addrs = request.params[1].get_array();
    std::vector<CPubKey> pubkeys;
    for (unsigned int i = 0; i < keys_or_addrs.size(); ++i) {
        if (IsHex(keys_or_addrs[i].get_str()) && (keys_or_addrs[i].get_str().length() == 66 || keys_or_addrs[i].get_str().length() == 130)) {
            pubkeys.push_back(HexToPubKey(keys_or_addrs[i].get_str()));
        } else {
            pubkeys.push_back(AddrToPubKey(pwallet, keys_or_addrs[i].get_str()));
        }
    }

    OutputType output_type = pwallet->m_default_address_type;
    if (!fParticlMode)
    if (!request.params[3].isNull()) {
        if (!ParseOutputType(request.params[3].get_str(), output_type)) {
            throw JSONRPCError(RPC_INVALID_ADDRESS_OR_KEY, strprintf("Unknown address type '%s'", request.params[3].get_str()));
        }
    }

    // Construct using pay-to-script-hash:
    CScript inner = CreateMultisigRedeemscript(required, pubkeys);
    CTxDestination dest = AddAndGetDestinationForScript(*pwallet, inner, output_type);

    UniValue result(UniValue::VOBJ);
    bool fbech32 = fParticlMode && request.params.size() > 3 ? request.params[3].get_bool() : false;
    bool f256Hash = fParticlMode && request.params.size() > 4 ? request.params[4].get_bool() : false;

    if (f256Hash) {
        CScriptID256 innerID;
        innerID.Set(inner);
        pwallet->SetAddressBook(innerID, label, "send", fbech32);
        result.pushKV("address", CBitcoinAddress(innerID, fbech32).ToString());
    } else {
        pwallet->SetAddressBook(dest, label, "send", fbech32);
        result.pushKV("address", EncodeDestination(dest, fbech32));
    }

    result.pushKV("redeemScript", HexStr(inner.begin(), inner.end()));
    return result;
}

struct tallyitem
{
    CAmount nAmount{0};
    int nConf{std::numeric_limits<int>::max()};
    std::vector<uint256> txids;
    bool fIsWatchonly{false};
    tallyitem()
    {
    }
};

static UniValue ListReceived(interfaces::Chain::Lock& locked_chain, CWallet * const pwallet, const UniValue& params, bool by_label) EXCLUSIVE_LOCKS_REQUIRED(pwallet->cs_wallet)
{
    LockAnnotation lock(::cs_main); // Temporary, for CheckFinalTx below. Removed in upcoming commit.

    // Minimum confirmations
    int nMinDepth = 1;
    if (!params[0].isNull())
        nMinDepth = params[0].get_int();

    // Whether to include empty labels
    bool fIncludeEmpty = false;
    if (!params[1].isNull())
        fIncludeEmpty = params[1].get_bool();

    isminefilter filter = ISMINE_SPENDABLE;
    if(!params[2].isNull())
        if(params[2].get_bool())
            filter = filter | ISMINE_WATCH_ONLY;

    bool has_filtered_address = false;
    CTxDestination filtered_address = CNoDestination();
    if (!by_label && params.size() > 3) {
        if (!IsValidDestinationString(params[3].get_str())) {
            throw JSONRPCError(RPC_WALLET_ERROR, "address_filter parameter was invalid");
        }
        filtered_address = DecodeDestination(params[3].get_str());
        has_filtered_address = true;
    }

    // Tally
    std::map<CTxDestination, tallyitem> mapTally;
    for (const std::pair<const uint256, CWalletTx>& pairWtx : pwallet->mapWallet) {
        const CWalletTx& wtx = pairWtx.second;

        if (wtx.IsCoinBase() || !CheckFinalTx(*wtx.tx))
            continue;

        int nDepth = wtx.GetDepthInMainChain(locked_chain);
        if (nDepth < nMinDepth)
            continue;

        for (auto &txout : wtx.tx->vpout)
        {
            if (!txout->IsType(OUTPUT_STANDARD))
                continue;
            CTxOutStandard *pOut = (CTxOutStandard*)txout.get();

            CTxDestination address;
            if (!ExtractDestination(pOut->scriptPubKey, address))
                continue;

            isminefilter mine = IsMine(*pwallet, address);
            if (!(mine & filter))
                continue;

            tallyitem& item = mapTally[address];
            item.nAmount += pOut->nValue;
            item.nConf = std::min(item.nConf, nDepth);
            item.txids.push_back(wtx.GetHash());
            if (mine & ISMINE_WATCH_ONLY)
                item.fIsWatchonly = true;
        };

        for (const CTxOut& txout : wtx.tx->vout)
        {
            CTxDestination address;
            if (!ExtractDestination(txout.scriptPubKey, address))
                continue;

            if (has_filtered_address && !(filtered_address == address)) {
                continue;
            }

            isminefilter mine = IsMine(*pwallet, address);
            if(!(mine & filter))
                continue;

            tallyitem& item = mapTally[address];
            item.nAmount += txout.nValue;
            item.nConf = std::min(item.nConf, nDepth);
            item.txids.push_back(wtx.GetHash());
            if (mine & ISMINE_WATCH_ONLY)
                item.fIsWatchonly = true;
        }
    }

    // Reply
    UniValue ret(UniValue::VARR);
    std::map<std::string, tallyitem> label_tally;

    // Create mapAddressBook iterator
    // If we aren't filtering, go from begin() to end()
    auto start = pwallet->mapAddressBook.begin();
    auto end = pwallet->mapAddressBook.end();
    // If we are filtering, find() the applicable entry
    if (has_filtered_address) {
        start = pwallet->mapAddressBook.find(filtered_address);
        if (start != end) {
            end = std::next(start);
        }
    }

    for (auto item_it = start; item_it != end; ++item_it)
    {
        const CTxDestination& address = item_it->first;
        const std::string& label = item_it->second.name;
        auto it = mapTally.find(address);
        if (it == mapTally.end() && !fIncludeEmpty)
            continue;

        CAmount nAmount = 0;
        int nConf = std::numeric_limits<int>::max();
        bool fIsWatchonly = false;
        if (it != mapTally.end())
        {
            nAmount = (*it).second.nAmount;
            nConf = (*it).second.nConf;
            fIsWatchonly = (*it).second.fIsWatchonly;
        }

        if (by_label)
        {
            tallyitem& _item = label_tally[label];
            _item.nAmount += nAmount;
            _item.nConf = std::min(_item.nConf, nConf);
            _item.fIsWatchonly = fIsWatchonly;
        }
        else
        {
            UniValue obj(UniValue::VOBJ);
            if(fIsWatchonly)
                obj.pushKV("involvesWatchonly", true);
            obj.pushKV("address",       EncodeDestination(address));
            obj.pushKV("amount",        ValueFromAmount(nAmount));
            obj.pushKV("confirmations", (nConf == std::numeric_limits<int>::max() ? 0 : nConf));
            obj.pushKV("label", label);
            UniValue transactions(UniValue::VARR);
            if (it != mapTally.end())
            {
                for (const uint256& _item : (*it).second.txids)
                {
                    transactions.push_back(_item.GetHex());
                }
            }
            obj.pushKV("txids", transactions);
            ret.push_back(obj);
        }
    }

    if (by_label)
    {
        for (const auto& entry : label_tally)
        {
            CAmount nAmount = entry.second.nAmount;
            int nConf = entry.second.nConf;
            UniValue obj(UniValue::VOBJ);
            if (entry.second.fIsWatchonly)
                obj.pushKV("involvesWatchonly", true);
            obj.pushKV("amount",        ValueFromAmount(nAmount));
            obj.pushKV("confirmations", (nConf == std::numeric_limits<int>::max() ? 0 : nConf));
            obj.pushKV("label",         entry.first);
            ret.push_back(obj);
        }
    }

    return ret;
}

static UniValue listreceivedbyaddress(const JSONRPCRequest& request)
{
    std::shared_ptr<CWallet> const wallet = GetWalletForJSONRPCRequest(request);
    CWallet* const pwallet = wallet.get();

    if (!EnsureWalletIsAvailable(pwallet, request.fHelp)) {
        return NullUniValue;
    }

    if (request.fHelp || request.params.size() > 4)
        throw std::runtime_error(
            RPCHelpMan{"listreceivedbyaddress",
                "\nList balances by receiving address.\n",
                {
                    {"minconf", RPCArg::Type::NUM, /* opt */ true, /* default_val */ "1", "The minimum number of confirmations before payments are included."},
                    {"include_empty", RPCArg::Type::BOOL, /* opt */ true, /* default_val */ "false", "Whether to include addresses that haven't received any payments."},
                    {"include_watchonly", RPCArg::Type::BOOL, /* opt */ true, /* default_val */ "false", "Whether to include watch-only addresses (see 'importaddress')."},
                    {"address_filter", RPCArg::Type::STR, /* opt */ true, /* default_val */ "null", "If present, only return information on this address."},
                },
                RPCResult{
            "[\n"
            "  {\n"
            "    \"involvesWatchonly\" : true,        (bool) Only returned if imported addresses were involved in transaction\n"
            "    \"address\" : \"receivingaddress\",  (string) The receiving address\n"
            "    \"amount\" : x.xxx,                  (numeric) The total amount in " + CURRENCY_UNIT + " received by the address\n"
            "    \"confirmations\" : n,               (numeric) The number of confirmations of the most recent transaction included\n"
            "    \"label\" : \"label\",               (string) The label of the receiving address. The default label is \"\".\n"
            "    \"txids\": [\n"
            "       \"txid\",                         (string) The ids of transactions received with the address \n"
            "       ...\n"
            "    ]\n"
            "  }\n"
            "  ,...\n"
            "]\n"
                },
                RPCExamples{
                    HelpExampleCli("listreceivedbyaddress", "")
            + HelpExampleCli("listreceivedbyaddress", "6 true")
            + HelpExampleRpc("listreceivedbyaddress", "6, true, true")
            + HelpExampleRpc("listreceivedbyaddress", "6, true, true, \"1M72Sfpbz1BPpXFHz9m3CdqATR44Jvaydd\"")
                },
            }.ToString());

    // Make sure the results are valid at least up to the most recent block
    // the user could have gotten from another RPC command prior to now
    pwallet->BlockUntilSyncedToCurrentChain();

    auto locked_chain = pwallet->chain().lock();
    LOCK(pwallet->cs_wallet);

    return ListReceived(*locked_chain, pwallet, request.params, false);
}

static UniValue listreceivedbylabel(const JSONRPCRequest& request)
{
    std::shared_ptr<CWallet> const wallet = GetWalletForJSONRPCRequest(request);
    CWallet* const pwallet = wallet.get();

    if (!EnsureWalletIsAvailable(pwallet, request.fHelp)) {
        return NullUniValue;
    }

    if (request.fHelp || request.params.size() > 3)
        throw std::runtime_error(
            RPCHelpMan{"listreceivedbylabel",
                "\nList received transactions by label.\n",
                {
                    {"minconf", RPCArg::Type::NUM, /* opt */ true, /* default_val */ "1", "The minimum number of confirmations before payments are included."},
                    {"include_empty", RPCArg::Type::BOOL, /* opt */ true, /* default_val */ "false", "Whether to include labels that haven't received any payments."},
                    {"include_watchonly", RPCArg::Type::BOOL, /* opt */ true, /* default_val */ "false", "Whether to include watch-only addresses (see 'importaddress')."},
                },
                RPCResult{
            "[\n"
            "  {\n"
            "    \"involvesWatchonly\" : true,   (bool) Only returned if imported addresses were involved in transaction\n"
            "    \"amount\" : x.xxx,             (numeric) The total amount received by addresses with this label\n"
            "    \"confirmations\" : n,          (numeric) The number of confirmations of the most recent transaction included\n"
            "    \"label\" : \"label\"           (string) The label of the receiving address. The default label is \"\".\n"
            "  }\n"
            "  ,...\n"
            "]\n"
                },
                RPCExamples{
                    HelpExampleCli("listreceivedbylabel", "")
            + HelpExampleCli("listreceivedbylabel", "6 true")
            + HelpExampleRpc("listreceivedbylabel", "6, true, true")
                },
            }.ToString());

    // Make sure the results are valid at least up to the most recent block
    // the user could have gotten from another RPC command prior to now
    pwallet->BlockUntilSyncedToCurrentChain();

    auto locked_chain = pwallet->chain().lock();
    LOCK(pwallet->cs_wallet);

    return ListReceived(*locked_chain, pwallet, request.params, true);
}

static void MaybePushAddress(UniValue & entry, const CTxDestination &dest)
{
    if (IsValidDestination(dest)) {
        entry.pushKV("address", EncodeDestination(dest));
    }
}

/**
 * List transactions based on the given criteria.
 *
 * @param  pwallet        The wallet.
 * @param  wtx            The wallet transaction.
 * @param  nMinDepth      The minimum confirmation depth.
 * @param  fLong          Whether to include the JSON version of the transaction.
 * @param  ret            The UniValue into which the result is stored.
 * @param  filter_ismine  The "is mine" filter flags.
 * @param  filter_label   Optional label string to filter incoming transactions.
 */
static void ListTransactions(interfaces::Chain::Lock& locked_chain, CWallet* const pwallet, const CWalletTx& wtx, int nMinDepth, bool fLong, UniValue& ret, const isminefilter& filter_ismine, const std::string* filter_label)
{
    CAmount nFee;
    std::list<COutputEntry> listReceived;
    std::list<COutputEntry> listSent;
    std::list<COutputEntry> listStaked;

    wtx.GetAmounts(listReceived, listSent, listStaked, nFee, filter_ismine);

    bool involvesWatchonly = wtx.IsFromMe(ISMINE_WATCH_ONLY);

    // Sent
    if (!filter_label)
    {
        for (const COutputEntry& s : listSent)
        {
            UniValue entry(UniValue::VOBJ);
            if (involvesWatchonly || (s.ismine & ISMINE_WATCH_ONLY)) {
                entry.pushKV("involvesWatchonly", true);
            }
            MaybePushAddress(entry, s.destination);
            if (s.destStake.type() != typeid(CNoDestination))
                entry.pushKV("coldstake_address", EncodeDestination(s.destStake));
            entry.pushKV("category", "send");
            entry.pushKV("amount", ValueFromAmount(-s.amount));
            if (pwallet->mapAddressBook.count(s.destination)) {
                entry.pushKV("label", pwallet->mapAddressBook[s.destination].name);
            }
            entry.pushKV("vout", s.vout);
            entry.pushKV("fee", ValueFromAmount(-nFee));
            if (fLong)
                WalletTxToJSON(pwallet->chain(), locked_chain, wtx, entry);
            else
            {
                std::string sNarrKey = strprintf("n%d", s.vout);
                mapValue_t::const_iterator mi = wtx.mapValue.find(sNarrKey);
                if (mi != wtx.mapValue.end() && !mi->second.empty())
                    entry.pushKV("narration", mi->second);
            };
            entry.pushKV("abandoned", wtx.isAbandoned());

            ret.push_back(entry);
        }
    }

    // Received
    if (listReceived.size() > 0 && wtx.GetDepthInMainChain(locked_chain) >= nMinDepth)
    {
        for (const COutputEntry &r : listReceived)
        {
            std::string label;
            if (pwallet->mapAddressBook.count(r.destination)) {
                label = pwallet->mapAddressBook[r.destination].name;
            }
            if (filter_label && label != *filter_label) {
                continue;
            }
            UniValue entry(UniValue::VOBJ);
            if (involvesWatchonly || (r.ismine & ISMINE_WATCH_ONLY)) {
                entry.pushKV("involvesWatchonly", true);
            }

            if (fParticlWallet
                && r.destination.type() == typeid(CKeyID))
            {
                CStealthAddress sx;
                CKeyID idK = boost::get<CKeyID>(r.destination);
                if (GetParticlWallet(pwallet)->GetStealthLinked(idK, sx))
                {
                    entry.pushKV("stealth_address", sx.Encoded());
                };
            };

            MaybePushAddress(entry, r.destination);
            if (r.destStake.type() != typeid(CNoDestination))
                entry.pushKV("coldstake_address", EncodeDestination(r.destStake));
            if (wtx.IsCoinBase())
            {
                if (wtx.GetDepthInMainChain(locked_chain) < 1)
                    entry.pushKV("category", "orphan");
                else if (wtx.IsImmatureCoinBase(locked_chain))
                    entry.pushKV("category", "immature");
                else {
                    entry.pushKV("category", (fParticlMode ? "coinbase" : "generate"));
                }
            }
            else
            {
                entry.pushKV("category", "receive");
            }
            entry.pushKV("amount", ValueFromAmount(r.amount));
            if (pwallet->mapAddressBook.count(r.destination)) {
                entry.pushKV("label", label);
            }
            entry.pushKV("vout", r.vout);
            if (fLong) {
                WalletTxToJSON(pwallet->chain(), locked_chain, wtx, entry);
            } else
            {
                std::string sNarrKey = strprintf("n%d", r.vout);
                mapValue_t::const_iterator mi = wtx.mapValue.find(sNarrKey);
                if (mi != wtx.mapValue.end() && !mi->second.empty())
                    entry.pushKV("narration", mi->second);
            }
            ret.push_back(entry);
        }
    };

    // Staked
    if (listStaked.size() > 0 && wtx.GetDepthInMainChain(locked_chain) >= nMinDepth) {
        for (const auto &s : listStaked) {
            UniValue entry(UniValue::VOBJ);
            if (involvesWatchonly || (s.ismine & ISMINE_WATCH_ONLY)) {
                entry.pushKV("involvesWatchonly", true);
            }
            MaybePushAddress(entry, s.destination);
            if (s.destStake.type() != typeid(CNoDestination)) {
                entry.pushKV("coldstake_address", EncodeDestination(s.destStake));
            }
            entry.pushKV("category", wtx.GetDepthInMainChain(locked_chain) < 1 ? "orphaned_stake" : "stake");

            entry.pushKV("amount", ValueFromAmount(s.amount));
            if (pwallet->mapAddressBook.count(s.destination)) {
                entry.pushKV("label", pwallet->mapAddressBook[s.destination].name);
            }
            entry.pushKV("vout", s.vout);
            entry.pushKV("reward", ValueFromAmount(-nFee));
            if (fLong) {
                WalletTxToJSON(pwallet->chain(), locked_chain, wtx, entry);
            }
            entry.pushKV("abandoned", wtx.isAbandoned());
            ret.push_back(entry);
        }
    }
}

static void ListRecord(interfaces::Chain::Lock& locked_chain, CHDWallet *phdw, const uint256 &hash, const CTransactionRecord &rtx,
    const std::string &strAccount, int nMinDepth, bool fLong, UniValue &ret, const isminefilter &filter)
{
    bool fAllAccounts = (strAccount == std::string("*"));

    for (const auto &r : rtx.vout) {
        if (r.nFlags & ORF_CHANGE) {
            continue;
        }

        if (!(r.nFlags & ORF_FROM) && !(r.nFlags & ORF_OWNED) && !(filter & ISMINE_WATCH_ONLY)) {
            continue;
        }

        std::string account;
        CBitcoinAddress addr;
        CTxDestination dest;
        if (ExtractDestination(r.scriptPubKey, dest) && !r.scriptPubKey.IsUnspendable()) {
            addr.Set(dest);

            std::map<CTxDestination, CAddressBookData>::iterator mai = phdw->mapAddressBook.find(dest);
            if (mai != phdw->mapAddressBook.end() && !mai->second.name.empty()) {
                account = mai->second.name;
            }
        }

        if (!fAllAccounts && (account != strAccount)) {
            continue;
        }

        UniValue entry(UniValue::VOBJ);
        if (r.nFlags & ORF_OWN_WATCH) {
            entry.pushKV("involvesWatchonly", true);
        }
        entry.pushKV("account", account);

        if (r.vPath.size() > 0) {
            if (r.vPath[0] == ORA_STEALTH) {
                if (r.vPath.size() < 5) {
                    LogPrintf("%s: Warning, malformed vPath.\n", __func__);
                } else {
                    uint32_t sidx;
                    memcpy(&sidx, &r.vPath[1], 4);
                    CStealthAddress sx;
                    if (phdw->GetStealthByIndex(sidx, sx)) {
                        entry.pushKV("stealth_address", sx.Encoded());
                    }
                }
            }
        } else {
            if (dest.type() == typeid(CKeyID)) {
                CStealthAddress sx;
                CKeyID idK = boost::get<CKeyID>(dest);
                if (phdw->GetStealthLinked(idK, sx)) {
                    entry.pushKV("stealth_address", sx.Encoded());
                }
            }
        }

        if (r.nFlags & ORF_LOCKED) {
            entry.pushKV("requires_unlock", true);
        }

        if (dest.type() == typeid(CNoDestination)) {
            entry.pushKV("address", "none");
        } else {
            entry.pushKV("address", addr.ToString());
        }

        std::string sCategory;
        if (r.nFlags & ORF_OWNED && r.nFlags & ORF_FROM) {
            // sent to self
            //continue;
            sCategory = "receive";
        } else
        if (r.nFlags & ORF_OWN_ANY) {
            sCategory = "receive";
        } else
        if (r.nFlags & ORF_FROM) {
            sCategory = "send";
        }

        entry.pushKV("category", sCategory);
        entry.pushKV("type", r.nType == OUTPUT_STANDARD ? "standard"
                : r.nType == OUTPUT_CT ? "blind" : r.nType == OUTPUT_RINGCT ? "anon" : "unknown");

        if (r.nFlags & ORF_OWNED && r.nFlags & ORF_FROM) {
            entry.pushKV("fromself", "true");
        }

        entry.pushKV("amount", ValueFromAmount(r.nValue * ((r.nFlags & ORF_OWN_ANY) ? 1 : -1)));

        if (r.nFlags & ORF_FROM) {
            entry.pushKV("fee", ValueFromAmount(-rtx.nFee));
        }

        entry.pushKV("vout", r.n);

        int confirms = phdw->GetDepthInMainChain(locked_chain, rtx.blockHash);
        entry.pushKV("confirmations", confirms);
        if (confirms > 0) {
            entry.pushKV("blockhash", rtx.blockHash.GetHex());
            entry.pushKV("blockindex", rtx.nIndex);
            entry.pushKV("blocktime", mapBlockIndex[rtx.blockHash]->GetBlockTime());
        } else {
            entry.pushKV("trusted", phdw->IsTrusted(locked_chain, hash, rtx.blockHash));
        }

        entry.pushKV("txid", hash.ToString());

        UniValue conflicts(UniValue::VARR);
        std::set<uint256> setconflicts = phdw->GetConflicts(hash);
        setconflicts.erase(hash);
        for (const auto &conflict : setconflicts) {
            conflicts.push_back(conflict.GetHex());
        }
        entry.pushKV("walletconflicts", conflicts);

        PushTime(entry, "time", rtx.nTimeReceived);

        if (!r.sNarration.empty()) {
            entry.pushKV("narration", r.sNarration);
        }

        if (r.nFlags & ORF_FROM) {
            entry.pushKV("abandoned", rtx.IsAbandoned());
        }

        ret.push_back(entry);
    };
};

UniValue listtransactions(const JSONRPCRequest& request)
{
    std::shared_ptr<CWallet> const wallet = GetWalletForJSONRPCRequest(request);
    CWallet* const pwallet = wallet.get();

    if (!EnsureWalletIsAvailable(pwallet, request.fHelp)) {
        return NullUniValue;
    }

    if (request.fHelp || request.params.size() > 4)
        throw std::runtime_error(
            RPCHelpMan{"listtransactions",
                "\nIf a label name is provided, this will return only incoming transactions paying to addresses with the specified label.\n"
                "\nReturns up to 'count' most recent transactions skipping the first 'from' transactions.\n",
                {
                    {"label", RPCArg::Type::STR, /* opt */ true, /* default_val */ "null", "If set, should be a valid label name to return only incoming transactions\n"
            "              with the specified label, or \"*\" to disable filtering and return all transactions."},
                    {"count", RPCArg::Type::NUM, /* opt */ true, /* default_val */ "10", "The number of transactions to return"},
                    {"skip", RPCArg::Type::NUM, /* opt */ true, /* default_val */ "0", "The number of transactions to skip"},
                    {"include_watchonly", RPCArg::Type::BOOL, /* opt */ true, /* default_val */ "false", "Include transactions to watch-only addresses (see 'importaddress')"},
                },
                RPCResult{
            "[\n"
            "  {\n"
            "    \"address\":\"address\",    (string) The particl address of the transaction.\n"
            "    \"category\":               (string) The transaction category.\n"
            "                \"send\"                  Transactions sent.\n"
            "                \"receive\"               Non-coinbase transactions received.\n"
            "                \"generate\"              Coinbase transactions received with more than 100 confirmations.\n"
            "                \"immature\"              Coinbase transactions received with 100 or fewer confirmations.\n"
            "                \"orphan\"                Orphaned coinbase transactions received.\n"
            "    \"amount\": x.xxx,          (numeric) The amount in " + CURRENCY_UNIT + ". This is negative for the 'send' category, and is positive\n"
            "                                        for all other categories\n"
            "    \"label\": \"label\",       (string) A comment for the address/transaction, if any\n"
            "    \"vout\": n,                (numeric) the vout value\n"
            "    \"fee\": x.xxx,             (numeric) The amount of the fee in " + CURRENCY_UNIT + ". This is negative and only available for the \n"
            "                                         'send' category of transactions.\n"
            "    \"confirmations\": n,       (numeric) The number of confirmations for the transaction. Negative confirmations indicate the\n"
            "                                         transaction conflicts with the block chain\n"
            "    \"trusted\": xxx,           (bool) Whether we consider the outputs of this unconfirmed transaction safe to spend.\n"
            "    \"blockhash\": \"hashvalue\", (string) The block hash containing the transaction.\n"
            "    \"blockindex\": n,          (numeric) The index of the transaction in the block that includes it.\n"
            "    \"blocktime\": xxx,         (numeric) The block time in seconds since epoch (1 Jan 1970 GMT).\n"
            "    \"txid\": \"transactionid\", (string) The transaction id.\n"
            "    \"time\": xxx,              (numeric) The transaction time in seconds since epoch (midnight Jan 1 1970 GMT).\n"
            "    \"timereceived\": xxx,      (numeric) The time received in seconds since epoch (midnight Jan 1 1970 GMT).\n"
            "    \"comment\": \"...\",       (string) If a comment is associated with the transaction.\n"
            "    \"bip125-replaceable\": \"yes|no|unknown\",  (string) Whether this transaction could be replaced due to BIP125 (replace-by-fee);\n"
            "                                                     may be unknown for unconfirmed transactions not in the mempool\n"
            "    \"abandoned\": xxx          (bool) 'true' if the transaction has been abandoned (inputs are respendable). Only available for the \n"
            "                                         'send' category of transactions.\n"
            "  }\n"
            "]\n"
                },
                RPCExamples{
            "\nList the most recent 10 transactions in the systems\n"
            + HelpExampleCli("listtransactions", "") +
            "\nList transactions 100 to 120\n"
            + HelpExampleCli("listtransactions", "\"*\" 20 100") +
            "\nAs a JSON-RPC call\n"
            + HelpExampleRpc("listtransactions", "\"*\", 20, 100")
                },
            }.ToString());

    // Make sure the results are valid at least up to the most recent block
    // the user could have gotten from another RPC command prior to now
    pwallet->BlockUntilSyncedToCurrentChain();

    const std::string* filter_label = nullptr;
    if (!request.params[0].isNull() && request.params[0].get_str() != "*") {
        filter_label = &request.params[0].get_str();
        if (filter_label->empty()) {
            throw JSONRPCError(RPC_INVALID_PARAMETER, "Label argument must be a valid label name or \"*\".");
        }
    }
    int nCount = 10;
    if (!request.params[1].isNull())
        nCount = request.params[1].get_int();
    int nFrom = 0;
    if (!request.params[2].isNull())
        nFrom = request.params[2].get_int();
    isminefilter filter = ISMINE_SPENDABLE;
    if(!request.params[3].isNull())
        if(request.params[3].get_bool())
            filter = filter | ISMINE_WATCH_ONLY;

    if (nCount < 0)
        throw JSONRPCError(RPC_INVALID_PARAMETER, "Negative count");
    if (nFrom < 0)
        throw JSONRPCError(RPC_INVALID_PARAMETER, "Negative from");


    // NOTE: nFrom and nCount seem to apply to the individual json entries, not the txn
    //  a txn producing 2 entries will output only 1 entry if nCount is 1
    // TODO: Change to count on unique txids?

    UniValue ret(UniValue::VARR);
    {
        auto locked_chain = pwallet->chain().lock();
        LOCK(pwallet->cs_wallet);
        const CWallet::TxItems &txOrdered = pwallet->wtxOrdered;

        // iterate backwards until we have nCount items to return:
        for (CWallet::TxItems::const_reverse_iterator it = txOrdered.rbegin(); it != txOrdered.rend(); ++it) {
            CWalletTx *const pwtx = (*it).second;
            ListTransactions(*locked_chain, pwallet, *pwtx, 0, true, ret, filter, filter_label);
            if ((int)ret.size() >= nCount + nFrom) break;
        }
    }
    // ret must be newest to oldest
    ret.reverse();

    if (IsParticlWallet(pwallet)) {
        auto locked_chain = pwallet->chain().lock();
        LOCK(pwallet->cs_wallet);

        CHDWallet *phdw = GetParticlWallet(pwallet);
        const RtxOrdered_t &txOrdered = phdw->rtxOrdered;

        // TODO: Combine finding and inserting into ret loops

        UniValue retRecords(UniValue::VARR);
        for (RtxOrdered_t::const_reverse_iterator it = txOrdered.rbegin(); it != txOrdered.rend(); ++it) {
            std::string strAccount = "*";
            ListRecord(*locked_chain, phdw, it->second->first, it->second->second, strAccount, 0, true, retRecords, filter);
            if ((int)retRecords.size() >= nCount + nFrom) {
                break;
            }
        }

        size_t nSearchStart = 0;
        for(int i = (int)retRecords.size() - 1; i >= 0; --i) {
            int64_t nInsertTime = find_value(retRecords[i], "time").get_int64();
            bool fFound = false;
            for (size_t k = nSearchStart; k < ret.size(); k++) {
                nSearchStart = k;
                int64_t nTime = find_value(ret[k], "time").get_int64();
                if (nTime > nInsertTime) {
                    ret.insert(k, retRecords[i]);
                    fFound = true;
                    break;
                }
            }

            if (!fFound) {
                ret.push_back(retRecords[i]);
            }
        }

        if (nFrom > 0 && ret.size() > 0) {
            ret.erase(std::max((size_t)0, ret.size() - nFrom), ret.size());
        }

        if (ret.size() > (size_t)nCount) {
            ret.erase(0, ret.size() - nCount);
        }
    }

    return ret;
}

static UniValue listsinceblock(const JSONRPCRequest& request)
{
    std::shared_ptr<CWallet> const wallet = GetWalletForJSONRPCRequest(request);
    CWallet* const pwallet = wallet.get();

    if (!EnsureWalletIsAvailable(pwallet, request.fHelp)) {
        return NullUniValue;
    }

    if (request.fHelp || request.params.size() > 4)
        throw std::runtime_error(
            RPCHelpMan{"listsinceblock",
                "\nGet all transactions in blocks since block [blockhash], or all transactions if omitted.\n"
                "If \"blockhash\" is no longer a part of the main chain, transactions from the fork point onward are included.\n"
                "Additionally, if include_removed is set, transactions affecting the wallet which were removed are returned in the \"removed\" array.\n",
                {
                    {"blockhash", RPCArg::Type::STR, /* opt */ true, /* default_val */ "null", "If set, the block hash to list transactions since, otherwise list all transactions."},
                    {"target_confirmations", RPCArg::Type::NUM, /* opt */ true, /* default_val */ "1", "Return the nth block hash from the main chain. e.g. 1 would mean the best block hash. Note: this is not used as a filter, but only affects [lastblock] in the return value"},
                    {"include_watchonly", RPCArg::Type::BOOL, /* opt */ true, /* default_val */ "false", "Include transactions to watch-only addresses (see 'importaddress')"},
                    {"include_removed", RPCArg::Type::BOOL, /* opt */ true, /* default_val */ "true", "Show transactions that were removed due to a reorg in the \"removed\" array\n"
            "                                                           (not guaranteed to work on pruned nodes)"},
                },
                RPCResult{
            "{\n"
            "  \"transactions\": [\n"
            "    \"address\":\"address\",    (string) The particl address of the transaction.\n"
            "    \"category\":               (string) The transaction category.\n"
            "                \"send\"                  Transactions sent.\n"
            "                \"receive\"               Non-coinbase transactions received.\n"
            "                \"generate\"              Coinbase transactions received with more than 100 confirmations.\n"
            "                \"immature\"              Coinbase transactions received with 100 or fewer confirmations.\n"
            "                \"orphan\"                Orphaned coinbase transactions received.\n"
            "    \"amount\": x.xxx,          (numeric) The amount in " + CURRENCY_UNIT + ". This is negative for the 'send' category, and is positive\n"
            "                                         for all other categories\n"
            "    \"vout\" : n,               (numeric) the vout value\n"
            "    \"fee\": x.xxx,             (numeric) The amount of the fee in " + CURRENCY_UNIT + ". This is negative and only available for the 'send' category of transactions.\n"
            "    \"confirmations\": n,       (numeric) The number of confirmations for the transaction.\n"
            "                                          When it's < 0, it means the transaction conflicted that many blocks ago.\n"
            "    \"blockhash\": \"hashvalue\",     (string) The block hash containing the transaction.\n"
            "    \"blockindex\": n,          (numeric) The index of the transaction in the block that includes it.\n"
            "    \"blocktime\": xxx,         (numeric) The block time in seconds since epoch (1 Jan 1970 GMT).\n"
            "    \"txid\": \"transactionid\",  (string) The transaction id.\n"
            "    \"time\": xxx,              (numeric) The transaction time in seconds since epoch (Jan 1 1970 GMT).\n"
            "    \"timereceived\": xxx,      (numeric) The time received in seconds since epoch (Jan 1 1970 GMT).\n"
            "    \"bip125-replaceable\": \"yes|no|unknown\",  (string) Whether this transaction could be replaced due to BIP125 (replace-by-fee);\n"
            "                                                   may be unknown for unconfirmed transactions not in the mempool\n"
            "    \"abandoned\": true|false,  (bool) 'true' if the transaction has been abandoned (inputs are respendable). Only available for the 'send' category of transactions.\n"
            "    \"comment\": \"...\",       (string) If a comment is associated with the transaction.\n"
            "    \"label\" : \"label\"       (string) A comment for the address/transaction, if any\n"
            "    \"to\": \"...\",            (string) If a comment to is associated with the transaction.\n"
            "  ],\n"
            "  \"removed\": [\n"
            "    <structure is the same as \"transactions\" above, only present if include_removed=true>\n"
            "    Note: transactions that were re-added in the active chain will appear as-is in this array, and may thus have a positive confirmation count.\n"
            "  ],\n"
            "  \"lastblock\": \"lastblockhash\"     (string) The hash of the block (target_confirmations-1) from the best block on the main chain. This is typically used to feed back into listsinceblock the next time you call it. So you would generally use a target_confirmations of say 6, so you will be continually re-notified of transactions until they've reached 6 confirmations plus any new ones\n"
            "}\n"
                },
                RPCExamples{
                    HelpExampleCli("listsinceblock", "")
            + HelpExampleCli("listsinceblock", "\"000000000000000bacf66f7497b7dc45ef753ee9a7d38571037cdb1a57f663ad\" 6")
            + HelpExampleRpc("listsinceblock", "\"000000000000000bacf66f7497b7dc45ef753ee9a7d38571037cdb1a57f663ad\", 6")
                },
            }.ToString());

    // Make sure the results are valid at least up to the most recent block
    // the user could have gotten from another RPC command prior to now
    pwallet->BlockUntilSyncedToCurrentChain();

    auto locked_chain = pwallet->chain().lock();
    LOCK(pwallet->cs_wallet);

    Optional<int> height;    // Height of the specified block or the common ancestor, if the block provided was in a deactivated chain.
    Optional<int> altheight; // Height of the specified block, even if it's in a deactivated chain.
    int target_confirms = 1;
    isminefilter filter = ISMINE_SPENDABLE;

    uint256 blockId;
    if (!request.params[0].isNull() && !request.params[0].get_str().empty()) {
        blockId = ParseHashV(request.params[0], "blockhash");
        height = locked_chain->findFork(blockId, &altheight);
        if (!height) {
            throw JSONRPCError(RPC_INVALID_ADDRESS_OR_KEY, "Block not found");
        }
    }

    if (!request.params[1].isNull()) {
        target_confirms = request.params[1].get_int();

        if (target_confirms < 1) {
            throw JSONRPCError(RPC_INVALID_PARAMETER, "Invalid parameter");
        }
    }

    if (!request.params[2].isNull() && request.params[2].get_bool()) {
        filter = filter | ISMINE_WATCH_ONLY;
    }

    bool include_removed = (request.params[3].isNull() || request.params[3].get_bool());

    const Optional<int> tip_height = locked_chain->getHeight();
    int depth = tip_height && height ? (1 + *tip_height - *height) : -1;

    UniValue transactions(UniValue::VARR);

    for (const std::pair<const uint256, CWalletTx>& pairWtx : pwallet->mapWallet) {
        CWalletTx tx = pairWtx.second;

        if (depth == -1 || tx.GetDepthInMainChain(*locked_chain) < depth) {
            ListTransactions(*locked_chain, pwallet, tx, 0, true, transactions, filter, nullptr /* filter_label */);
        }
    }

    if (IsParticlWallet(pwallet)) {
        CHDWallet *phdw = GetParticlWallet(pwallet);

        for (const auto &ri : phdw->mapRecords) {
            const uint256 &txhash = ri.first;
            const CTransactionRecord &rtx = ri.second;
            if (depth == -1 || phdw->GetDepthInMainChain(*locked_chain, rtx.blockHash, rtx.nIndex) < depth) {
                ListRecord(*locked_chain, phdw, txhash, rtx, "*", 0, true, transactions, filter);
            }
        }
    }


    // when a reorg'd block is requested, we also list any relevant transactions
    // in the blocks of the chain that was detached
    UniValue removed(UniValue::VARR);
    while (include_removed && altheight && *altheight > *height) {
        CBlock block;
        if (!pwallet->chain().findBlock(blockId, &block) || block.IsNull()) {
            throw JSONRPCError(RPC_INTERNAL_ERROR, "Can't read block from disk");
        }
        for (const CTransactionRef& tx : block.vtx) {
            auto it = pwallet->mapWallet.find(tx->GetHash());
            if (it != pwallet->mapWallet.end()) {
                // We want all transactions regardless of confirmation count to appear here,
                // even negative confirmation ones, hence the big negative.
                ListTransactions(*locked_chain, pwallet, it->second, -100000000, true, removed, filter, nullptr /* filter_label */);
            } else
            if (IsParticlWallet(pwallet)) {
                CHDWallet *phdw = GetParticlWallet(pwallet);
                const uint256 &txhash = tx->GetHash();
                MapRecords_t::const_iterator mri = phdw->mapRecords.find(txhash);
                if (mri != phdw->mapRecords.end()) {
                    const CTransactionRecord &rtx = mri->second;
                    ListRecord(*locked_chain, phdw, txhash, rtx, "*", -100000000, true, removed, filter);
                }
            }
        }
        blockId = block.hashPrevBlock;
        --*altheight;
    }

    int last_height = tip_height ? *tip_height + 1 - target_confirms : -1;
    uint256 lastblock = last_height >= 0 ? locked_chain->getBlockHash(last_height) : uint256();

    UniValue ret(UniValue::VOBJ);
    ret.pushKV("transactions", transactions);
    if (include_removed) ret.pushKV("removed", removed);
    ret.pushKV("lastblock", lastblock.GetHex());

    return ret;
}

UniValue gettransaction(const JSONRPCRequest& request)
{
    std::shared_ptr<CWallet> const wallet = GetWalletForJSONRPCRequest(request);
    CWallet* const pwallet = wallet.get();

    if (!EnsureWalletIsAvailable(pwallet, request.fHelp)) {
        return NullUniValue;
    }

    if (request.fHelp || request.params.size() < 1 || request.params.size() > 2)
        throw std::runtime_error(
            RPCHelpMan{"gettransaction",
                "\nGet detailed information about in-wallet transaction <txid>\n",
                {
                    {"txid", RPCArg::Type::STR, /* opt */ false, /* default_val */ "", "The transaction id"},
                    {"include_watchonly", RPCArg::Type::BOOL, /* opt */ true, /* default_val */ "false", "Whether to include watch-only addresses in balance calculation and details[]"},
                },
                RPCResult{
            "{\n"
            "  \"amount\" : x.xxx,        (numeric) The transaction amount in " + CURRENCY_UNIT + "\n"
            "  \"fee\": x.xxx,            (numeric) The amount of the fee in " + CURRENCY_UNIT + ". This is negative and only available for the \n"
            "                              'send' category of transactions.\n"
            "  \"confirmations\" : n,     (numeric) The number of confirmations\n"
            "  \"blockhash\" : \"hash\",  (string) The block hash\n"
            "  \"blockindex\" : xx,       (numeric) The index of the transaction in the block that includes it\n"
            "  \"blocktime\" : ttt,       (numeric) The time in seconds since epoch (midnight 1 Jan 1970 GMT)\n"
            "  \"txid\" : \"transactionid\",   (string) The transaction id.\n"
            "  \"time\" : ttt,            (numeric) The transaction time in seconds since epoch (midnight 1 Jan 1970 GMT)\n"
            "  \"timereceived\" : ttt,    (numeric) The time received in seconds since epoch (midnight 1 Jan 1970 GMT)\n"
            "  \"bip125_replaceable\": \"yes|no|unknown\",  (string) Whether this transaction could be replaced due to BIP125 (replace-by-fee);\n"
            "                                                   may be unknown for unconfirmed transactions not in the mempool\n"
            "  \"details\" : [\n"
            "    {\n"
            "      \"address\" : \"address\",          (string) The particl address involved in the transaction\n"
            "      \"category\" :                      (string) The transaction category.\n"
            "                   \"send\"                  Transactions sent.\n"
            "                   \"receive\"               Non-coinbase transactions received.\n"
            "                   \"generate\"              Coinbase transactions received with more than 100 confirmations.\n"
            "                   \"immature\"              Coinbase transactions received with 100 or fewer confirmations.\n"
            "                   \"orphan\"                Orphaned coinbase transactions received.\n"
            "      \"amount\" : x.xxx,                 (numeric) The amount in " + CURRENCY_UNIT + "\n"
            "      \"label\" : \"label\",              (string) A comment for the address/transaction, if any\n"
            "      \"vout\" : n,                       (numeric) the vout value\n"
            "      \"fee\": x.xxx,                     (numeric) The amount of the fee in " + CURRENCY_UNIT + ". This is negative and only available for the \n"
            "                                           'send' category of transactions.\n"
            "      \"abandoned\": true|false           (bool) 'true' if the transaction has been abandoned (inputs are respendable). Only available for the \n"
            "                                           'send' category of transactions.\n"
            "    }\n"
            "    ,...\n"
            "  ],\n"
            "  \"hex\" : \"data\"         (string) Raw data for transaction\n"
            "}\n"
                },
                RPCExamples{
                    HelpExampleCli("gettransaction", "\"1075db55d416d3ca199f55b6084e2115b9345e16c5cf302fc80e9d5fbf5d48d\"")
            + HelpExampleCli("gettransaction", "\"1075db55d416d3ca199f55b6084e2115b9345e16c5cf302fc80e9d5fbf5d48d\" true")
            + HelpExampleRpc("gettransaction", "\"1075db55d416d3ca199f55b6084e2115b9345e16c5cf302fc80e9d5fbf5d48d\"")
                },
            }.ToString());

    // Make sure the results are valid at least up to the most recent block
    // the user could have gotten from another RPC command prior to now
    if (!request.fSkipBlock)
        pwallet->BlockUntilSyncedToCurrentChain();

    auto locked_chain = pwallet->chain().lock();
    LOCK(pwallet->cs_wallet);

    uint256 hash(ParseHashV(request.params[0], "txid"));

    isminefilter filter = ISMINE_SPENDABLE;
    if(!request.params[1].isNull())
        if(request.params[1].get_bool())
            filter = filter | ISMINE_WATCH_ONLY;

    UniValue entry(UniValue::VOBJ);
    auto it = pwallet->mapWallet.find(hash);
    if (it == pwallet->mapWallet.end()) {
        if (IsParticlWallet(pwallet)) {
            CHDWallet *phdw = GetParticlWallet(pwallet);
            MapRecords_t::const_iterator mri = phdw->mapRecords.find(hash);

            if (mri != phdw->mapRecords.end()) {
                const CTransactionRecord &rtx = mri->second;
                RecordTxToJSON(pwallet->chain(), *locked_chain, phdw, mri->first, rtx, entry);

                UniValue details(UniValue::VARR);
                ListRecord(*locked_chain, phdw, hash, rtx, "*", 0, false, details, filter);
                entry.pushKV("details", details);

                CStoredTransaction stx;
                if (CHDWalletDB(phdw->GetDBHandle()).ReadStoredTx(hash, stx)) { // TODO: cache / use mapTempWallet
                    std::string strHex = EncodeHexTx(*(stx.tx.get()), RPCSerializationFlags());
                    entry.pushKV("hex", strHex);
                }

                return entry;
            }
        }

        throw JSONRPCError(RPC_INVALID_ADDRESS_OR_KEY, "Invalid or non-wallet transaction id");
    }
    const CWalletTx& wtx = it->second;

    CAmount nCredit = wtx.GetCredit(*locked_chain, filter);
    CAmount nDebit = wtx.GetDebit(filter);
    CAmount nNet = nCredit - nDebit;
    CAmount nFee = (wtx.IsFromMe(filter) ? wtx.tx->GetValueOut() - nDebit : 0);

    entry.pushKV("amount", ValueFromAmount(nNet - nFee));
    if (wtx.IsFromMe(filter))
        entry.pushKV("fee", ValueFromAmount(nFee));

    WalletTxToJSON(pwallet->chain(), *locked_chain, wtx, entry);

    UniValue details(UniValue::VARR);
    ListTransactions(*locked_chain, pwallet, wtx, 0, false, details, filter, nullptr /* filter_label */);
    entry.pushKV("details", details);

    std::string strHex = EncodeHexTx(*wtx.tx, RPCSerializationFlags());
    entry.pushKV("hex", strHex);

    return entry;
}

static UniValue abandontransaction(const JSONRPCRequest& request)
{
    std::shared_ptr<CWallet> const wallet = GetWalletForJSONRPCRequest(request);
    CWallet* const pwallet = wallet.get();

    if (!EnsureWalletIsAvailable(pwallet, request.fHelp)) {
        return NullUniValue;
    }

    if (request.fHelp || request.params.size() != 1) {
        throw std::runtime_error(
            RPCHelpMan{"abandontransaction",
                "\nMark in-wallet transaction <txid> as abandoned\n"
                "This will mark this transaction and all its in-wallet descendants as abandoned which will allow\n"
                "for their inputs to be respent.  It can be used to replace \"stuck\" or evicted transactions.\n"
                "It only works on transactions which are not included in a block and are not currently in the mempool.\n"
                "It has no effect on transactions which are already abandoned.\n",
                {
                    {"txid", RPCArg::Type::STR_HEX, /* opt */ false, /* default_val */ "", "The transaction id"},
                },
                RPCResults{},
                RPCExamples{
                    HelpExampleCli("abandontransaction", "\"1075db55d416d3ca199f55b6084e2115b9345e16c5cf302fc80e9d5fbf5d48d\"")
            + HelpExampleRpc("abandontransaction", "\"1075db55d416d3ca199f55b6084e2115b9345e16c5cf302fc80e9d5fbf5d48d\"")
                },
            }.ToString());
    }

    // Make sure the results are valid at least up to the most recent block
    // the user could have gotten from another RPC command prior to now
    pwallet->BlockUntilSyncedToCurrentChain();

    auto locked_chain = pwallet->chain().lock();
    LOCK(pwallet->cs_wallet);

    uint256 hash(ParseHashV(request.params[0], "txid"));

    if (!pwallet->mapWallet.count(hash)) {
        if (!IsParticlWallet(pwallet) || !GetParticlWallet(pwallet)->HaveTransaction(hash)) {
            throw JSONRPCError(RPC_INVALID_ADDRESS_OR_KEY, "Invalid or non-wallet transaction id");
        }
    }
    if (!pwallet->AbandonTransaction(*locked_chain, hash)) {
        throw JSONRPCError(RPC_INVALID_ADDRESS_OR_KEY, "Transaction not eligible for abandonment");
    }

    return NullUniValue;
}


static UniValue backupwallet(const JSONRPCRequest& request)
{
    std::shared_ptr<CWallet> const wallet = GetWalletForJSONRPCRequest(request);
    CWallet* const pwallet = wallet.get();

    if (!EnsureWalletIsAvailable(pwallet, request.fHelp)) {
        return NullUniValue;
    }

    if (request.fHelp || request.params.size() != 1)
        throw std::runtime_error(
            RPCHelpMan{"backupwallet",
                "\nSafely copies current wallet file to destination, which can be a directory or a path with filename.\n",
                {
                    {"destination", RPCArg::Type::STR, /* opt */ false, /* default_val */ "", "The destination directory or file"},
                },
                RPCResults{},
                RPCExamples{
                    HelpExampleCli("backupwallet", "\"backup.dat\"")
            + HelpExampleRpc("backupwallet", "\"backup.dat\"")
                },
            }.ToString());

    // Make sure the results are valid at least up to the most recent block
    // the user could have gotten from another RPC command prior to now
    pwallet->BlockUntilSyncedToCurrentChain();

    auto locked_chain = pwallet->chain().lock();
    LOCK(pwallet->cs_wallet);

    std::string strDest = request.params[0].get_str();
    if (!pwallet->BackupWallet(strDest)) {
        throw JSONRPCError(RPC_WALLET_ERROR, "Error: Wallet backup failed!");
    }

    return NullUniValue;
}


static UniValue keypoolrefill(const JSONRPCRequest& request)
{
    std::shared_ptr<CWallet> const wallet = GetWalletForJSONRPCRequest(request);
    CWallet* const pwallet = wallet.get();

    if (!EnsureWalletIsAvailable(pwallet, request.fHelp)) {
        return NullUniValue;
    }

    if (request.fHelp || request.params.size() > 1)
        throw std::runtime_error(
            RPCHelpMan{"keypoolrefill",
                "\nFills the keypool."+
                    HelpRequiringPassphrase(pwallet) + "\n",
                {
                    {"newsize", RPCArg::Type::NUM, /* opt */ true, /* default_val */ "100", "The new keypool size"},
                },
                RPCResults{},
                RPCExamples{
                    HelpExampleCli("keypoolrefill", "")
            + HelpExampleRpc("keypoolrefill", "")
                },
            }.ToString());

    if (pwallet->IsWalletFlagSet(WALLET_FLAG_DISABLE_PRIVATE_KEYS)) {
        throw JSONRPCError(RPC_WALLET_ERROR, "Error: Private keys are disabled for this wallet");
    }

    auto locked_chain = pwallet->chain().lock();
    LOCK(pwallet->cs_wallet);

    // 0 is interpreted by TopUpKeyPool() as the default keypool size given by -keypool
    unsigned int kpSize = 0;
    if (!request.params[0].isNull()) {
        if (request.params[0].get_int() < 0)
            throw JSONRPCError(RPC_INVALID_PARAMETER, "Invalid parameter, expected valid size.");
        kpSize = (unsigned int)request.params[0].get_int();
    }

    EnsureWalletIsUnlocked(pwallet);
    pwallet->TopUpKeyPool(kpSize);

    if (pwallet->GetKeyPoolSize() < kpSize) {
        throw JSONRPCError(RPC_WALLET_ERROR, "Error refreshing keypool.");
    }

    return NullUniValue;
}

static UniValue walletpassphrase(const JSONRPCRequest& request)
{
    std::shared_ptr<CWallet> const wallet = GetWalletForJSONRPCRequest(request);
    CWallet* const pwallet = wallet.get();

    if (!EnsureWalletIsAvailable(pwallet, request.fHelp)) {
        return NullUniValue;
    }

    if (request.fHelp || request.params.size() < 2 || request.params.size() > 3) {
        throw std::runtime_error(
            RPCHelpMan{"walletpassphrase",
                "\nStores the wallet decryption key in memory for 'timeout' seconds.\n"
                "This is needed prior to performing transactions related to private keys such as sending bitcoins\n"
            "\nNote:\n"
            "Issuing the walletpassphrase command while the wallet is already unlocked will set a new unlock\n"
            "time that overrides the old one.\n"
            "If [stakingonly] is true and <timeout> is 0, the wallet will remain unlocked for staking until manually locked again.\n",
                {
                    {"passphrase", RPCArg::Type::STR, /* opt */ false, /* default_val */ "", "The wallet passphrase"},
                    {"timeout", RPCArg::Type::NUM, /* opt */ false, /* default_val */ "", "The time to keep the decryption key in seconds; capped at 100000000 (~3 years)."},
                    {"stakingonly", RPCArg::Type::NUM, /* opt */ true, /* default_val */ "false", "If true, sending functions are disabled."},
                },
                RPCResults{},
                RPCExamples{
            "\nUnlock the wallet for 60 seconds\n"
            + HelpExampleCli("walletpassphrase", "\"my pass phrase\" 60") +
            "\nLock the wallet again (before 60 seconds)\n"
            + HelpExampleCli("walletlock", "") +
            "\nAs a JSON-RPC call\n"
            + HelpExampleRpc("walletpassphrase", "\"my pass phrase\", 60")
                },
            }.ToString());
    }

    auto locked_chain = pwallet->chain().lock();
    //LOCK(pwallet->cs_wallet);

    if (!pwallet->IsCrypted()) {
        throw JSONRPCError(RPC_WALLET_WRONG_ENC_STATE, "Error: running with an unencrypted wallet, but walletpassphrase was called.");
    }

    // Note that the walletpassphrase is stored in request.params[0] which is not mlock()ed
    SecureString strWalletPass;
    strWalletPass.reserve(100);
    // TODO: get rid of this .c_str() by implementing SecureString::operator=(std::string)
    // Alternately, find a way to make request.params[0] mlock()'d to begin with.
    strWalletPass = request.params[0].get_str().c_str();

    // Get the timeout
    int64_t nSleepTime = request.params[1].get_int64();
    // Timeout cannot be negative, otherwise it will relock immediately
    if (nSleepTime < 0) {
        throw JSONRPCError(RPC_INVALID_PARAMETER, "Timeout cannot be negative.");
    }
    // Clamp timeout
    constexpr int64_t MAX_SLEEP_TIME = 100000000; // larger values trigger a macos/libevent bug?
    if (nSleepTime > MAX_SLEEP_TIME) {
        nSleepTime = MAX_SLEEP_TIME;
    }

    if (strWalletPass.empty()) {
        throw JSONRPCError(RPC_INVALID_PARAMETER, "passphrase can not be empty");
    }

    if (!pwallet->Unlock(strWalletPass)) {
        throw JSONRPCError(RPC_WALLET_PASSPHRASE_INCORRECT, "Error: The wallet passphrase entered was incorrect.");
    }

    {
    LOCK(pwallet->cs_wallet);
    pwallet->TopUpKeyPool();

    bool fWalletUnlockStakingOnly = false;
    if (request.params.size() > 2) {
        fWalletUnlockStakingOnly = request.params[2].get_bool();
    }

    if (IsParticlWallet(pwallet)) {
        CHDWallet *phdw = GetParticlWallet(pwallet);
        LOCK(phdw->cs_wallet);
        phdw->fUnlockForStakingOnly = fWalletUnlockStakingOnly;
    }
    pwallet->nRelockTime = GetTime() + nSleepTime;

    // Only allow unlimited timeout (nSleepTime=0) on staking.
    if (nSleepTime > 0 || !fWalletUnlockStakingOnly) {
        // Keep a weak pointer to the wallet so that it is possible to unload the
        // wallet before the following callback is called. If a valid shared pointer
        // is acquired in the callback then the wallet is still loaded.
        std::weak_ptr<CWallet> weak_wallet = wallet;
        RPCRunLater(strprintf("lockwallet(%s)", pwallet->GetName()), [weak_wallet] {
            if (auto shared_wallet = weak_wallet.lock()) {
                LOCK(shared_wallet->cs_wallet);
                shared_wallet->Lock();
                shared_wallet->nRelockTime = 0;
            }
        }, nSleepTime);
    } else {
        RPCRunLaterErase(strprintf("lockwallet(%s)", pwallet->GetName()));
        pwallet->nRelockTime = 0;
    }
    }
    return NullUniValue;
}


static UniValue walletpassphrasechange(const JSONRPCRequest& request)
{
    std::shared_ptr<CWallet> const wallet = GetWalletForJSONRPCRequest(request);
    CWallet* const pwallet = wallet.get();

    if (!EnsureWalletIsAvailable(pwallet, request.fHelp)) {
        return NullUniValue;
    }

    if (request.fHelp || request.params.size() != 2) {
        throw std::runtime_error(
            RPCHelpMan{"walletpassphrasechange",
                "\nChanges the wallet passphrase from 'oldpassphrase' to 'newpassphrase'.\n",
                {
                    {"oldpassphrase", RPCArg::Type::STR, /* opt */ false, /* default_val */ "", "The current passphrase"},
                    {"newpassphrase", RPCArg::Type::STR, /* opt */ false, /* default_val */ "", "The new passphrase"},
                },
                RPCResults{},
                RPCExamples{
                    HelpExampleCli("walletpassphrasechange", "\"old one\" \"new one\"")
            + HelpExampleRpc("walletpassphrasechange", "\"old one\", \"new one\"")
                },
            }.ToString());
    }

    auto locked_chain = pwallet->chain().lock();
    LOCK(pwallet->cs_wallet);

    if (!pwallet->IsCrypted()) {
        throw JSONRPCError(RPC_WALLET_WRONG_ENC_STATE, "Error: running with an unencrypted wallet, but walletpassphrasechange was called.");
    }

    // TODO: get rid of these .c_str() calls by implementing SecureString::operator=(std::string)
    // Alternately, find a way to make request.params[0] mlock()'d to begin with.
    SecureString strOldWalletPass;
    strOldWalletPass.reserve(100);
    strOldWalletPass = request.params[0].get_str().c_str();

    SecureString strNewWalletPass;
    strNewWalletPass.reserve(100);
    strNewWalletPass = request.params[1].get_str().c_str();

    if (strOldWalletPass.empty() || strNewWalletPass.empty()) {
        throw JSONRPCError(RPC_INVALID_PARAMETER, "passphrase can not be empty");
    }

    if (!pwallet->ChangeWalletPassphrase(strOldWalletPass, strNewWalletPass)) {
        throw JSONRPCError(RPC_WALLET_PASSPHRASE_INCORRECT, "Error: The wallet passphrase entered was incorrect.");
    }

    return NullUniValue;
}


static UniValue walletlock(const JSONRPCRequest& request)
{
    std::shared_ptr<CWallet> const wallet = GetWalletForJSONRPCRequest(request);
    CWallet* const pwallet = wallet.get();

    if (!EnsureWalletIsAvailable(pwallet, request.fHelp)) {
        return NullUniValue;
    }

    if (request.fHelp || request.params.size() != 0) {
        throw std::runtime_error(
            RPCHelpMan{"walletlock",
                "\nRemoves the wallet encryption key from memory, locking the wallet.\n"
                "After calling this method, you will need to call walletpassphrase again\n"
                "before being able to call any methods which require the wallet to be unlocked.\n",
                {},
                RPCResults{},
                RPCExamples{
            "\nSet the passphrase for 2 minutes to perform a transaction\n"
            + HelpExampleCli("walletpassphrase", "\"my pass phrase\" 120") +
            "\nPerform a send (requires passphrase set)\n"
            + HelpExampleCli("sendtoaddress", "\"PbpVcjgYatnkKgveaeqhkeQBFwjqR7jKBR\" 1.0") +
            "\nClear the passphrase since we are done before 2 minutes is up\n"
            + HelpExampleCli("walletlock", "") +
            "\nAs a JSON-RPC call\n"
            + HelpExampleRpc("walletlock", "")
                },
            }.ToString());
    }

    auto locked_chain = pwallet->chain().lock();
    LOCK(pwallet->cs_wallet);

    if (!pwallet->IsCrypted()) {
        throw JSONRPCError(RPC_WALLET_WRONG_ENC_STATE, "Error: running with an unencrypted wallet, but walletlock was called.");
    }

    pwallet->Lock();
    pwallet->nRelockTime = 0;

    return NullUniValue;
}


static UniValue encryptwallet(const JSONRPCRequest& request)
{
    std::shared_ptr<CWallet> const wallet = GetWalletForJSONRPCRequest(request);
    CWallet* const pwallet = wallet.get();

    if (!EnsureWalletIsAvailable(pwallet, request.fHelp)) {
        return NullUniValue;
    }

    if (request.fHelp || request.params.size() != 1) {
        throw std::runtime_error(
            RPCHelpMan{"encryptwallet",
                "\nEncrypts the wallet with 'passphrase'. This is for first time encryption.\n"
                "After this, any calls that interact with private keys such as sending or signing \n"
                "will require the passphrase to be set prior the making these calls.\n"
                "Use the walletpassphrase call for this, and then walletlock call.\n"
                "If the wallet is already encrypted, use the walletpassphrasechange call.\n",
                {
                    {"passphrase", RPCArg::Type::STR, /* opt */ false, /* default_val */ "", "The pass phrase to encrypt the wallet with. It must be at least 1 character, but should be long."},
                },
                RPCResults{},
                RPCExamples{
            "\nEncrypt your wallet\n"
            + HelpExampleCli("encryptwallet", "\"my pass phrase\"") +
            "\nNow set the passphrase to use the wallet, such as for signing or sending particl\n"
            + HelpExampleCli("walletpassphrase", "\"my pass phrase\"") +
            "\nNow we can do something like sign\n"
            + HelpExampleCli("signmessage", "\"address\" \"test message\"") +
            "\nNow lock the wallet again by removing the passphrase\n"
            + HelpExampleCli("walletlock", "") +
            "\nAs a JSON-RPC call\n"
            + HelpExampleRpc("encryptwallet", "\"my pass phrase\"")
                },
            }.ToString());
    }

    auto locked_chain = pwallet->chain().lock();
    LOCK(pwallet->cs_wallet);

    if (pwallet->IsCrypted()) {
        throw JSONRPCError(RPC_WALLET_WRONG_ENC_STATE, "Error: running with an encrypted wallet, but encryptwallet was called.");
    }

    // TODO: get rid of this .c_str() by implementing SecureString::operator=(std::string)
    // Alternately, find a way to make request.params[0] mlock()'d to begin with.
    SecureString strWalletPass;
    strWalletPass.reserve(100);
    strWalletPass = request.params[0].get_str().c_str();

    if (strWalletPass.empty()) {
        throw JSONRPCError(RPC_INVALID_PARAMETER, "passphrase can not be empty");
    }

    if (!pwallet->EncryptWallet(strWalletPass)) {
        throw JSONRPCError(RPC_WALLET_ENCRYPTION_FAILED, "Error: Failed to encrypt the wallet.");
    }

    return "wallet encrypted; You need to make a new backup.";
}

static UniValue lockunspent(const JSONRPCRequest& request)
{
    std::shared_ptr<CWallet> const wallet = GetWalletForJSONRPCRequest(request);
    CWallet* const pwallet = wallet.get();

    if (!EnsureWalletIsAvailable(pwallet, request.fHelp)) {
        return NullUniValue;
    }

    if (request.fHelp || request.params.size() < 1 || request.params.size() > 3)
        throw std::runtime_error(
            RPCHelpMan{"lockunspent",
                "\nUpdates list of temporarily unspendable outputs.\n"
                "Temporarily lock (unlock=false) or unlock (unlock=true) specified transaction outputs.\n"
                "If no transaction outputs are specified when unlocking then all current locked transaction outputs are unlocked.\n"
                "A locked transaction output will not be chosen by automatic coin selection, when spending " + CURRENCY_UNIT + ".\n"
                "Locks are stored in memory only. Nodes start with zero locked outputs, and the locked output list\n"
                "is always cleared (by virtue of process exit) when a node stops or fails.\n"
                "When (permanent=true) locks are recorded in the wallet database and restored at startup"
                "Also see the listunspent call\n",
                {
                    {"unlock", RPCArg::Type::BOOL, /* opt */ false, /* default_val */ "", "Whether to unlock (true) or lock (false) the specified transactions"},
                    {"transactions", RPCArg::Type::ARR, /* opt */ true, /* default_val */ "empty array", "A json array of objects. Each object the txid (string) vout (numeric).",
                        {
                            {"", RPCArg::Type::OBJ, /* opt */ true, /* default_val */ "", "",
                                {
                                    {"txid", RPCArg::Type::STR_HEX, /* opt */ false, /* default_val */ "", "The transaction id"},
                                    {"vout", RPCArg::Type::NUM, /* opt */ false, /* default_val */ "", "The output number"},
                                },
                            },
                        },
                    },
                    {"permanent", RPCArg::Type::BOOL, /* opt */ true, /* default_val */ "false", "If true the lock/s are recorded in the wallet database and restored at startup"},
                },
                RPCResult{
            "true|false    (boolean) Whether the command was successful or not\n"
                },
                RPCExamples{
            "\nList the unspent transactions\n"
            + HelpExampleCli("listunspent", "") +
            "\nLock an unspent transaction\n"
            + HelpExampleCli("lockunspent", "false \"[{\\\"txid\\\":\\\"a08e6907dbbd3d809776dbfc5d82e371b764ed838b5655e72f463568df1aadf0\\\",\\\"vout\\\":1}]\"") +
            "\nList the locked transactions\n"
            + HelpExampleCli("listlockunspent", "") +
            "\nUnlock the transaction again\n"
            + HelpExampleCli("lockunspent", "true \"[{\\\"txid\\\":\\\"a08e6907dbbd3d809776dbfc5d82e371b764ed838b5655e72f463568df1aadf0\\\",\\\"vout\\\":1}]\"") +
            "\nAs a JSON-RPC call\n"
            + HelpExampleRpc("lockunspent", "false, \"[{\\\"txid\\\":\\\"a08e6907dbbd3d809776dbfc5d82e371b764ed838b5655e72f463568df1aadf0\\\",\\\"vout\\\":1}]\"")
                },
            }.ToString());

    // Make sure the results are valid at least up to the most recent block
    // the user could have gotten from another RPC command prior to now
    pwallet->BlockUntilSyncedToCurrentChain();

    auto locked_chain = pwallet->chain().lock();
    LOCK(pwallet->cs_wallet);

    RPCTypeCheckArgument(request.params[0], UniValue::VBOOL);

    bool fUnlock = request.params[0].get_bool();

    if (request.params[1].isNull()) {
        if (fUnlock)
            pwallet->UnlockAllCoins();
        return true;
    }

    RPCTypeCheckArgument(request.params[1], UniValue::VARR);

    const UniValue& output_params = request.params[1];

    // Create and validate the COutPoints first.

    std::vector<COutPoint> outputs;
    outputs.reserve(output_params.size());

    for (unsigned int idx = 0; idx < output_params.size(); idx++) {
        const UniValue& o = output_params[idx].get_obj();

        RPCTypeCheckObj(o,
            {
                {"txid", UniValueType(UniValue::VSTR)},
                {"vout", UniValueType(UniValue::VNUM)},
            });

        const uint256 txid(ParseHashO(o, "txid"));
        const int nOutput = find_value(o, "vout").get_int();
        if (nOutput < 0) {
            throw JSONRPCError(RPC_INVALID_PARAMETER, "Invalid parameter, vout must be positive");
        }

        const COutPoint outpt(txid, nOutput);

        if (IsParticlWallet(pwallet))  {
            const auto it = pwallet->mapWallet.find(outpt.hash);
            if (it == pwallet->mapWallet.end()) {
                CHDWallet *phdw = GetParticlWallet(pwallet);
                const auto it = phdw->mapRecords.find(outpt.hash);
                if (it == phdw->mapRecords.end()) {
                    throw JSONRPCError(RPC_INVALID_PARAMETER, "Invalid parameter, unknown transaction");
                }
                const CTransactionRecord &rtx = it->second;
                if (!rtx.GetOutput(outpt.n)) {
                    throw JSONRPCError(RPC_INVALID_PARAMETER, "Invalid parameter, vout index out of bounds");
                }
            } else {
                const CWalletTx& trans = it->second;
                if (outpt.n >= trans.tx->GetNumVOuts()) {
                    throw JSONRPCError(RPC_INVALID_PARAMETER, "Invalid parameter, vout index out of bounds");
                }
            }
        } else {
        const auto it = pwallet->mapWallet.find(outpt.hash);
        if (it == pwallet->mapWallet.end()) {
            throw JSONRPCError(RPC_INVALID_PARAMETER, "Invalid parameter, unknown transaction");
        }

        const CWalletTx& trans = it->second;

        if (outpt.n >= trans.tx->vout.size()) {
            throw JSONRPCError(RPC_INVALID_PARAMETER, "Invalid parameter, vout index out of bounds");
        }
        }

        if (pwallet->IsSpent(*locked_chain, outpt.hash, outpt.n)) {
            throw JSONRPCError(RPC_INVALID_PARAMETER, "Invalid parameter, expected unspent output");
        }

        const bool is_locked = pwallet->IsLockedCoin(outpt.hash, outpt.n);

        if (fUnlock && !is_locked) {
            throw JSONRPCError(RPC_INVALID_PARAMETER, "Invalid parameter, expected locked output");
        }

        if (!fUnlock && is_locked) {
            throw JSONRPCError(RPC_INVALID_PARAMETER, "Invalid parameter, output already locked");
        }

        outputs.push_back(outpt);
    }

    bool fPermanent = false;
    if (!request.params[2].isNull()) {
        RPCTypeCheckArgument(request.params[2], UniValue::VBOOL);
        fPermanent = request.params[2].get_bool();
    }

    // Atomically set (un)locked status for the outputs.
    for (const COutPoint& outpt : outputs) {
        if (fUnlock) pwallet->UnlockCoin(outpt);
        else pwallet->LockCoin(outpt, fPermanent);
    }

    return true;
}

static UniValue listlockunspent(const JSONRPCRequest& request)
{
    std::shared_ptr<CWallet> const wallet = GetWalletForJSONRPCRequest(request);
    CWallet* const pwallet = wallet.get();

    if (!EnsureWalletIsAvailable(pwallet, request.fHelp)) {
        return NullUniValue;
    }

    if (request.fHelp || request.params.size() > 0)
        throw std::runtime_error(
            RPCHelpMan{"listlockunspent",
                "\nReturns list of temporarily unspendable outputs.\n"
                "See the lockunspent call to lock and unlock transactions for spending.\n",
                {},
                RPCResult{
            "[\n"
            "  {\n"
            "    \"txid\" : \"transactionid\",     (string) The transaction id locked\n"
            "    \"vout\" : n                      (numeric) The vout value\n"
            "  }\n"
            "  ,...\n"
            "]\n"
                },
                RPCExamples{
            "\nList the unspent transactions\n"
            + HelpExampleCli("listunspent", "") +
            "\nLock an unspent transaction\n"
            + HelpExampleCli("lockunspent", "false \"[{\\\"txid\\\":\\\"a08e6907dbbd3d809776dbfc5d82e371b764ed838b5655e72f463568df1aadf0\\\",\\\"vout\\\":1}]\"") +
            "\nList the locked transactions\n"
            + HelpExampleCli("listlockunspent", "") +
            "\nUnlock the transaction again\n"
            + HelpExampleCli("lockunspent", "true \"[{\\\"txid\\\":\\\"a08e6907dbbd3d809776dbfc5d82e371b764ed838b5655e72f463568df1aadf0\\\",\\\"vout\\\":1}]\"") +
            "\nAs a JSON-RPC call\n"
            + HelpExampleRpc("listlockunspent", "")
                },
            }.ToString());

    auto locked_chain = pwallet->chain().lock();
    LOCK(pwallet->cs_wallet);

    std::vector<COutPoint> vOutpts;
    pwallet->ListLockedCoins(vOutpts);

    UniValue ret(UniValue::VARR);

    for (const COutPoint& outpt : vOutpts) {
        UniValue o(UniValue::VOBJ);

        o.pushKV("txid", outpt.hash.GetHex());
        o.pushKV("vout", (int)outpt.n);
        ret.push_back(o);
    }

    return ret;
}

static UniValue settxfee(const JSONRPCRequest& request)
{
    std::shared_ptr<CWallet> const wallet = GetWalletForJSONRPCRequest(request);
    CWallet* const pwallet = wallet.get();

    if (!EnsureWalletIsAvailable(pwallet, request.fHelp)) {
        return NullUniValue;
    }

    if (request.fHelp || request.params.size() < 1 || request.params.size() > 1) {
        throw std::runtime_error(
            RPCHelpMan{"settxfee",
                "\nSet the transaction fee per kB for this wallet. Overrides the global -paytxfee command line parameter.\n",
                {
                    {"amount", RPCArg::Type::AMOUNT, /* opt */ false, /* default_val */ "", "The transaction fee in " + CURRENCY_UNIT + "/kB"},
                },
                RPCResult{
            "true|false        (boolean) Returns true if successful\n"
                },
                RPCExamples{
                    HelpExampleCli("settxfee", "0.00001")
            + HelpExampleRpc("settxfee", "0.00001")
                },
            }.ToString());
    }

    auto locked_chain = pwallet->chain().lock();
    LOCK(pwallet->cs_wallet);

    CAmount nAmount = AmountFromValue(request.params[0]);
    CFeeRate tx_fee_rate(nAmount, 1000);
    if (tx_fee_rate == 0) {
        // automatic selection
    } else if (tx_fee_rate < ::minRelayTxFee) {
        throw JSONRPCError(RPC_INVALID_PARAMETER, strprintf("txfee cannot be less than min relay tx fee (%s)", ::minRelayTxFee.ToString()));
    } else if (tx_fee_rate < pwallet->m_min_fee) {
        throw JSONRPCError(RPC_INVALID_PARAMETER, strprintf("txfee cannot be less than wallet min fee (%s)", pwallet->m_min_fee.ToString()));
    }

    pwallet->m_pay_tx_fee = tx_fee_rate;
    return true;
}

static UniValue getwalletinfo(const JSONRPCRequest& request)
{
    std::shared_ptr<CWallet> const wallet = GetWalletForJSONRPCRequest(request);
    CWallet* const pwallet = wallet.get();

    if (!EnsureWalletIsAvailable(pwallet, request.fHelp)) {
        return NullUniValue;
    }

    if (request.fHelp || request.params.size() != 0)
        throw std::runtime_error(
            RPCHelpMan{"getwalletinfo",
                "Returns an object containing various wallet state info.\n",
                {},
                RPCResult{
            "{\n"
            "  \"walletname\": xxxxx,             (string) the wallet name\n"
            "  \"walletversion\": xxxxx,          (numeric) the wallet version\n"
            "  \"total_balance\": xxxxxxx,        (numeric) the total balance of the wallet in " + CURRENCY_UNIT + "\n"
            "  \"balance\": xxxxxxx,              (numeric) the total confirmed balance of the wallet in " + CURRENCY_UNIT + "\n"
            "  \"blind_balance\": xxxxxxx,        (numeric) the total confirmed blinded balance of the wallet in " + CURRENCY_UNIT + "\n"
            "  \"anon_balance\": xxxxxxx,         (numeric) the total confirmed anon balance of the wallet in " + CURRENCY_UNIT + "\n"
            "  \"staked_balance\": xxxxxxx,       (numeric) the total staked balance of the wallet in " + CURRENCY_UNIT + " (non-spendable until maturity)\n"
            "  \"unconfirmed_balance\": xxx,      (numeric) the total unconfirmed balance of the wallet in " + CURRENCY_UNIT + "\n"
            "  \"immature_balance\": xxxxxx,      (numeric) the total immature balance of the wallet in " + CURRENCY_UNIT + "\n"
            "  \"reserve\": xxxxxx,               (numeric) the reserve balance of the wallet in " + CURRENCY_UNIT + "\n"
            "  \"txcount\": xxxxxxx,              (numeric) the total number of transactions in the wallet\n"
            "  \"keypoololdest\": xxxxxx,         (numeric) the timestamp (seconds since Unix epoch) of the oldest pre-generated key in the key pool\n"
            "  \"keypoolsize\": xxxx,             (numeric) how many new keys are pre-generated\n"
            "  \"encryptionstatus\":              (string) unencrypted/locked/unlocked\n"
            "  \"unlocked_until\": ttt,           (numeric) the timestamp in seconds since epoch (midnight Jan 1 1970 GMT) that the wallet is unlocked for transfers, or 0 if the wallet is locked\n"
            "  \"paytxfee\": x.xxxx,              (numeric) the transaction fee configuration, set in " + CURRENCY_UNIT + "/kB\n"
            "  \"hdseedid\": \"<hash160>\"          (string, optional) the Hash160 of the HD account pubkey (only present when HD is enabled)\n"
            "  \"hdmasterkeyid\": \"<hash160>\"     (string, optional) alias for hdseedid retained for backwards-compatibility. Will be removed in V0.18.\n"
            "  \"private_keys_enabled\": true|false (boolean) false if privatekeys are disabled for this wallet (enforced watch-only wallet)\n"
            "}\n"
                },
                RPCExamples{
                    HelpExampleCli("getwalletinfo", "")
            + HelpExampleRpc("getwalletinfo", "")
                },
            }.ToString());

    // Make sure the results are valid at least up to the most recent block
    // the user could have gotten from another RPC command prior to now
    pwallet->BlockUntilSyncedToCurrentChain();

    auto locked_chain = pwallet->chain().lock();
    LOCK(pwallet->cs_wallet);

    UniValue obj(UniValue::VOBJ);
    obj.pushKV("walletname", pwallet->GetName());
    obj.pushKV("walletversion", pwallet->GetVersion());

    if (fParticlWallet)
    {
        CHDWalletBalances bal;
        ((CHDWallet*)pwallet)->GetBalances(bal);

        obj.pushKV("total_balance",         ValueFromAmount(
            bal.nPart + bal.nPartUnconf + bal.nPartStaked + bal.nPartImmature
            + bal.nBlind + bal.nBlindUnconf
            + bal.nAnon + bal.nAnonUnconf));

        obj.pushKV("balance",               ValueFromAmount(bal.nPart));

        obj.pushKV("blind_balance",         ValueFromAmount(bal.nBlind));
        obj.pushKV("anon_balance",          ValueFromAmount(bal.nAnon));
        obj.pushKV("staked_balance",        ValueFromAmount(bal.nPartStaked));

        obj.pushKV("unconfirmed_balance",   ValueFromAmount(bal.nPartUnconf));
        obj.pushKV("unconfirmed_blind",     ValueFromAmount(bal.nBlindUnconf));
        obj.pushKV("unconfirmed_anon",      ValueFromAmount(bal.nAnonUnconf));
        obj.pushKV("immature_balance",      ValueFromAmount(bal.nPartImmature));

        if (bal.nPartWatchOnly > 0 || bal.nPartWatchOnlyUnconf > 0 || bal.nPartWatchOnlyStaked > 0)
        {
            obj.pushKV("watchonly_balance",                 ValueFromAmount(bal.nPartWatchOnly));
            obj.pushKV("watchonly_staked_balance",          ValueFromAmount(bal.nPartWatchOnlyStaked));
            obj.pushKV("watchonly_unconfirmed_balance",     ValueFromAmount(bal.nPartWatchOnlyUnconf));
            obj.pushKV("watchonly_total_balance",
                ValueFromAmount(bal.nPartWatchOnly + bal.nPartWatchOnlyStaked + bal.nPartWatchOnlyUnconf));
        };
    } else
    {
        obj.pushKV("balance",       ValueFromAmount(pwallet->GetBalance()));
        obj.pushKV("unconfirmed_balance", ValueFromAmount(pwallet->GetUnconfirmedBalance()));
        obj.pushKV("immature_balance",    ValueFromAmount(pwallet->GetImmatureBalance()));
    };

    int nTxCount = (int)pwallet->mapWallet.size() + (fParticlWallet ? (int)((CHDWallet*)pwallet)->mapRecords.size() : 0);

    obj.pushKV("txcount",       (int)nTxCount);

    CKeyID seed_id;
    if (IsParticlWallet(pwallet)) {
        CHDWallet *pwhd = GetParticlWallet(pwallet);

        obj.pushKV("keypoololdest", pwhd->GetOldestActiveAccountTime());
        obj.pushKV("keypoolsize",   pwhd->CountActiveAccountKeys());

        obj.pushKV("reserve",   ValueFromAmount(pwhd->nReserveBalance));

        obj.pushKV("encryptionstatus", !pwhd->IsCrypted()
        ? "Unencrypted" : pwhd->IsLocked() ? "Locked" : pwhd->fUnlockForStakingOnly ? "Unlocked, staking only" : "Unlocked");

        seed_id = pwhd->idDefaultAccount;
    } else {
        size_t kpExternalSize = pwallet->KeypoolCountExternalKeys();
        obj.pushKV("keypoololdest", pwallet->GetOldestKeyPoolTime());
        obj.pushKV("keypoolsize",   (int64_t)pwallet->KeypoolCountExternalKeys());
        seed_id = pwallet->GetHDChain().seed_id;
        if (!seed_id.IsNull() && pwallet->CanSupportFeature(FEATURE_HD_SPLIT)) {
            obj.pushKV("keypoolsize_hd_internal",   (int64_t)(pwallet->GetKeyPoolSize() - kpExternalSize));
        }

        obj.pushKV("encryptionstatus", !pwallet->IsCrypted()
            ? "Unencrypted" : pwallet->IsLocked() ? "Locked" : "Unlocked");
    }

    if (pwallet->IsCrypted())
        obj.pushKV("unlocked_until", pwallet->nRelockTime);

    obj.pushKV("paytxfee", ValueFromAmount(pwallet->m_pay_tx_fee.GetFeePerK()));

    if (!seed_id.IsNull()) {
        obj.pushKV("hdseedid", seed_id.GetHex());
        obj.pushKV("hdmasterkeyid", seed_id.GetHex());
    }
    obj.pushKV("private_keys_enabled", !pwallet->IsWalletFlagSet(WALLET_FLAG_DISABLE_PRIVATE_KEYS));
    return obj;
}

static UniValue listwalletdir(const JSONRPCRequest& request)
{
    if (request.fHelp || request.params.size() != 0) {
        throw std::runtime_error(
            RPCHelpMan{"listwalletdir",
                "Returns a list of wallets in the wallet directory.\n",
                {},
                RPCResult{
            "{\n"
            "  \"wallets\" : [                (json array of objects)\n"
            "    {\n"
            "      \"name\" : \"name\"          (string) The wallet name\n"
            "    }\n"
            "    ,...\n"
            "  ]\n"
            "}\n"
                },
                RPCExamples{
                    HelpExampleCli("listwalletdir", "")
            + HelpExampleRpc("listwalletdir", "")
                },
            }.ToString());
    }

    UniValue wallets(UniValue::VARR);
    for (const auto& path : ListWalletDir()) {
        UniValue wallet(UniValue::VOBJ);
        wallet.pushKV("name", path.string());
        wallets.push_back(wallet);
    }

    UniValue result(UniValue::VOBJ);
    result.pushKV("wallets", wallets);
    return result;
}

static UniValue listwallets(const JSONRPCRequest& request)
{
    if (request.fHelp || request.params.size() != 0)
        throw std::runtime_error(
            RPCHelpMan{"listwallets",
                "Returns a list of currently loaded wallets.\n"
                "For full information on the wallet, use \"getwalletinfo\"\n",
                {},
                RPCResult{
            "[                         (json array of strings)\n"
            "  \"walletname\"            (string) the wallet name\n"
            "   ...\n"
            "]\n"
                },
                RPCExamples{
                    HelpExampleCli("listwallets", "")
            + HelpExampleRpc("listwallets", "")
                },
            }.ToString());

    UniValue obj(UniValue::VARR);

    for (const std::shared_ptr<CWallet>& wallet : GetWallets()) {
        if (!EnsureWalletIsAvailable(wallet.get(), request.fHelp)) {
            return NullUniValue;
        }

        LOCK(wallet->cs_wallet);

        obj.push_back(wallet->GetName());
    }

    return obj;
}

static UniValue loadwallet(const JSONRPCRequest& request)
{
    if (request.fHelp || request.params.size() != 1)
        throw std::runtime_error(
            RPCHelpMan{"loadwallet",
                "\nLoads a wallet from a wallet file or directory."
                "\nNote that all wallet command-line options used when starting particld will be"
                "\napplied to the new wallet (eg -zapwallettxes, upgradewallet, rescan, etc).\n",
                {
                    {"filename", RPCArg::Type::STR, /* opt */ false, /* default_val */ "", "The wallet directory or .dat file."},
                },
                RPCResult{
            "{\n"
            "  \"name\" :    <wallet_name>,        (string) The wallet name if loaded successfully.\n"
            "  \"warning\" : <warning>,            (string) Warning message if wallet was not loaded cleanly.\n"
            "}\n"
                },
                RPCExamples{
                    HelpExampleCli("loadwallet", "\"test.dat\"")
            + HelpExampleRpc("loadwallet", "\"test.dat\"")
                },
            }.ToString());

    WalletLocation location(request.params[0].get_str());
    std::string error;

    if (!location.Exists()) {
        throw JSONRPCError(RPC_WALLET_NOT_FOUND, "Wallet " + location.GetName() + " not found.");
    } else if (fs::is_directory(location.GetPath())) {
        // The given filename is a directory. Check that there's a wallet.dat file.
        fs::path wallet_dat_file = location.GetPath() / "wallet.dat";
        if (fs::symlink_status(wallet_dat_file).type() == fs::file_not_found) {
            throw JSONRPCError(RPC_WALLET_NOT_FOUND, "Directory " + location.GetName() + " does not contain a wallet.dat file.");
        }
    }

    std::string warning;
    if (!CWallet::Verify(*g_rpc_interfaces->chain, location, false, error, warning)) {
        throw JSONRPCError(RPC_WALLET_ERROR, "Wallet file verification failed: " + error);
    }

    std::shared_ptr<CWallet> const wallet = CWallet::CreateWalletFromFile(*g_rpc_interfaces->chain, location);
    if (!wallet) {
        throw JSONRPCError(RPC_WALLET_ERROR, "Wallet loading failed.");
    }
    if (fParticlMode && !((CHDWallet*)wallet.get())->Initialise())
        throw JSONRPCError(RPC_WALLET_ERROR, "Wallet initialise failed.");
    AddWallet(wallet);

    wallet->postInitProcess();

    if (fParticlMode) {
        RestartStakingThreads();
    }

    UniValue obj(UniValue::VOBJ);
    obj.pushKV("name", wallet->GetName());
    obj.pushKV("warning", warning);

    return obj;
}

static UniValue createwallet(const JSONRPCRequest& request)
{
    if (request.fHelp || request.params.size() < 1 || request.params.size() > 2) {
        throw std::runtime_error(
            RPCHelpMan{"createwallet",
                "\nCreates and loads a new wallet.\n",
                {
                    {"wallet_name", RPCArg::Type::STR, /* opt */ false, /* default_val */ "", "The name for the new wallet. If this is a path, the wallet will be created at the path location."},
                    {"disable_private_keys", RPCArg::Type::BOOL, /* opt */ true, /* default_val */ "false", "Disable the possibility of private keys (only watchonlys are possible in this mode)."},
                },
                RPCResult{
            "{\n"
            "  \"name\" :    <wallet_name>,        (string) The wallet name if created successfully. If the wallet was created using a full path, the wallet_name will be the full path.\n"
            "  \"warning\" : <warning>,            (string) Warning message if wallet was not loaded cleanly.\n"
            "}\n"
                },
                RPCExamples{
                    HelpExampleCli("createwallet", "\"testwallet\"")
            + HelpExampleRpc("createwallet", "\"testwallet\"")
                },
            }.ToString());
    }
    std::string error;
    std::string warning;

    bool disable_privatekeys = false;
    if (!request.params[1].isNull()) {
        disable_privatekeys = request.params[1].get_bool();
    }

    WalletLocation location(request.params[0].get_str());
    if (location.Exists()) {
        throw JSONRPCError(RPC_WALLET_ERROR, "Wallet " + location.GetName() + " already exists.");
    }

    // Wallet::Verify will check if we're trying to create a wallet with a duplication name.
    if (!CWallet::Verify(*g_rpc_interfaces->chain, location, false, error, warning)) {
        throw JSONRPCError(RPC_WALLET_ERROR, "Wallet file verification failed: " + error);
    }

    std::shared_ptr<CWallet> const wallet = CWallet::CreateWalletFromFile(*g_rpc_interfaces->chain, location, (disable_privatekeys ? (uint64_t)WALLET_FLAG_DISABLE_PRIVATE_KEYS : 0));
    if (!wallet) {
        throw JSONRPCError(RPC_WALLET_ERROR, "Wallet creation failed.");
    }
    if (fParticlMode && !((CHDWallet*)wallet.get())->Initialise())
        throw JSONRPCError(RPC_WALLET_ERROR, "Wallet initialise failed.");
    AddWallet(wallet);

    wallet->postInitProcess();

    UniValue obj(UniValue::VOBJ);
    obj.pushKV("name", wallet->GetName());
    obj.pushKV("warning", warning);

    return obj;
}

static UniValue unloadwallet(const JSONRPCRequest& request)
{
    if (request.fHelp || request.params.size() > 1) {
        throw std::runtime_error(
            RPCHelpMan{"unloadwallet",
                "Unloads the wallet referenced by the request endpoint otherwise unloads the wallet specified in the argument.\n"
                "Specifying the wallet name on a wallet endpoint is invalid.",
                {
                    {"wallet_name", RPCArg::Type::STR, /* opt */ true, /* default_val */ "the wallet name from the RPC request", "The name of the wallet to unload."},
                },
                RPCResults{},
                RPCExamples{
                    HelpExampleCli("unloadwallet", "wallet_name")
            + HelpExampleRpc("unloadwallet", "wallet_name")
                },
            }.ToString());
    }

    std::string wallet_name;
    if (GetWalletNameFromJSONRPCRequest(request, wallet_name)) {
        if (!request.params[0].isNull()) {
            throw JSONRPCError(RPC_INVALID_PARAMETER, "Cannot unload the requested wallet");
        }
    } else {
        wallet_name = request.params[0].get_str();
    }

    std::shared_ptr<CWallet> wallet = GetWallet(wallet_name);
    if (!wallet) {
        throw JSONRPCError(RPC_WALLET_NOT_FOUND, "Requested wallet does not exist or is not loaded");
    }

    // Release the "main" shared pointer and prevent further notifications.
    // Note that any attempt to load the same wallet would fail until the wallet
    // is destroyed (see CheckUniqueFileid).
    if (!RemoveWallet(wallet)) {
        throw JSONRPCError(RPC_MISC_ERROR, "Requested wallet already unloaded");
    }

    UnloadWallet(std::move(wallet));

    if (fParticlMode) {
        RestartStakingThreads();
    }

    return NullUniValue;
}

static UniValue resendwallettransactions(const JSONRPCRequest& request)
{
    std::shared_ptr<CWallet> const wallet = GetWalletForJSONRPCRequest(request);
    CWallet* const pwallet = wallet.get();

    if (!EnsureWalletIsAvailable(pwallet, request.fHelp)) {
        return NullUniValue;
    }

    if (request.fHelp || request.params.size() != 0)
        throw std::runtime_error(
            RPCHelpMan{"resendwallettransactions",
                "Immediately re-broadcast unconfirmed wallet transactions to all peers.\n"
                "Intended only for testing; the wallet code periodically re-broadcasts\n"
                "automatically.\n",
                {},
                RPCResult{
            "Returns an RPC error if -walletbroadcast is set to false.\n"
            "Returns array of transaction ids that were re-broadcast.\n"
                },
                 RPCExamples{""},
             }.ToString()
            );

    if (!g_connman)
        throw JSONRPCError(RPC_CLIENT_P2P_DISABLED, "Error: Peer-to-peer functionality missing or disabled");

    auto locked_chain = pwallet->chain().lock();
    LOCK(pwallet->cs_wallet);

    if (!pwallet->GetBroadcastTransactions()) {
        throw JSONRPCError(RPC_WALLET_ERROR, "Error: Wallet transaction broadcasting is disabled with -walletbroadcast");
    }

    std::vector<uint256> txids = pwallet->ResendWalletTransactionsBefore(*locked_chain, GetTime(), g_connman.get());
    UniValue result(UniValue::VARR);
    if (IsParticlWallet(pwallet)) {
        CHDWallet *phdw = GetParticlWallet(pwallet);
        std::vector<uint256> txidsRec;
        txidsRec = phdw->ResendRecordTransactionsBefore(*locked_chain, GetTime(), g_connman.get());

        for (auto &txid : txidsRec) {
            result.push_back(txid.ToString());
        }
    }

    for (const uint256& txid : txids)
    {
        result.push_back(txid.ToString());
    }
    return result;
}

static UniValue listunspent(const JSONRPCRequest& request)
{
    std::shared_ptr<CWallet> const wallet = GetWalletForJSONRPCRequest(request);
    CWallet* const pwallet = wallet.get();

    if (!EnsureWalletIsAvailable(pwallet, request.fHelp)) {
        return NullUniValue;
    }

    if (request.fHelp || request.params.size() > 5)
        throw std::runtime_error(
            RPCHelpMan{"listunspent",
                "\nReturns array of unspent transaction outputs\n"
                "with between minconf and maxconf (inclusive) confirmations.\n"
                "Optionally filter to only include txouts paid to specified addresses.\n",
                {
                    {"minconf", RPCArg::Type::NUM, /* opt */ true, /* default_val */ "1", "The minimum confirmations to filter"},
                    {"maxconf", RPCArg::Type::NUM, /* opt */ true, /* default_val */ "9999999", "The maximum confirmations to filter"},
                    {"addresses", RPCArg::Type::ARR, /* opt */ true, /* default_val */ "empty array", "A json array of bitcoin addresses to filter",
                        {
                            {"address", RPCArg::Type::STR, /* opt */ true, /* default_val */ "", "particl address"},
                        },
                    },
                    {"include_unsafe", RPCArg::Type::BOOL, /* opt */ true, /* default_val */ "true", "Include outputs that are not safe to spend\n"
            "                  See description of \"safe\" attribute below."},
                    {"query_options", RPCArg::Type::OBJ, /* opt */ true, /* default_val */ "null", "JSON with query options",
                        {
                            {"minimumAmount", RPCArg::Type::AMOUNT, /* opt */ true, /* default_val */ "0", "Minimum value of each UTXO in " + CURRENCY_UNIT + ""},
                            {"maximumAmount", RPCArg::Type::AMOUNT, /* opt */ true, /* default_val */ "unlimited", "Maximum value of each UTXO in " + CURRENCY_UNIT + ""},
                            {"maximumCount", RPCArg::Type::NUM, /* opt */ true, /* default_val */ "unlimited", "Maximum number of UTXOs"},
                            {"minimumSumAmount", RPCArg::Type::AMOUNT, /* opt */ true, /* default_val */ "unlimited", "Minimum sum value of all UTXOs in " + CURRENCY_UNIT + ""},
                            {"cc_format", RPCArg::Type::BOOL, /* opt */ true, /* default_val */ "false", "Format output for coincontrol"},
                            {"include_immature", RPCArg::Type::BOOL, /* opt */ true, /* default_val */ "false", "Include immature staked outputs"},
                        },
                        "query_options"},
                },
                RPCResult{
            "[                   (array of json object)\n"
            "  {\n"
            "    \"txid\" : \"txid\",        (string) the transaction id \n"
            "    \"vout\" : n,               (numeric) the vout value\n"
            "    \"address\" : \"address\",    (string) the particl address\n"
            "    \"coldstaking_address\"  : \"address\" (string) the particl address this output must stake on\n"
            "    \"label\" : \"label\",        (string) The associated label, or \"\" for the default label\n"
            "    \"scriptPubKey\" : \"key\",   (string) the script key\n"
            "    \"amount\" : x.xxx,         (numeric) the transaction output amount in " + CURRENCY_UNIT + "\n"
            "    \"confirmations\" : n,      (numeric) The number of confirmations\n"
            "    \"redeemScript\" : n        (string) The redeemScript if scriptPubKey is P2SH\n"
            "    \"spendable\" : xxx,        (bool) Whether we have the private keys to spend this output\n"
            "    \"solvable\" : xxx,         (bool) Whether we know how to spend this output, ignoring the lack of keys\n"
            "    \"desc\" : xxx,             (string, only when solvable) A descriptor for spending this output\n"
            "    \"safe\" : xxx              (bool) Whether this output is considered safe to spend. Unconfirmed transactions\n"
            "                              from outside keys and unconfirmed replacement transactions are considered unsafe\n"
            "                              and are not eligible for spending by fundrawtransaction and sendtoaddress.\n"
            "    \"stakeable\" : xxx,        (bool) Whether we have the private keys to stake this output\n"
            "  }\n"
            "  ,...\n"
            "]\n"
                },
                RPCExamples{
                    HelpExampleCli("listunspent", "")
            + HelpExampleCli("listunspent", "6 9999999 \"[\\\"PfqK97PXYfqRFtdYcZw82x3dzPrZbEAcYa\\\",\\\"Pka9M2Bva8WetQhQ4ngC255HAbMJf5P5Dc\\\"]\"")
            + HelpExampleRpc("listunspent", "6, 9999999 \"[\\\"PfqK97PXYfqRFtdYcZw82x3dzPrZbEAcYa\\\",\\\"Pka9M2Bva8WetQhQ4ngC255HAbMJf5P5Dc\\\"]\"")
            + HelpExampleCli("listunspent", "6 9999999 '[]' true '{ \"minimumAmount\": 0.005 }'")
            + HelpExampleRpc("listunspent", "6, 9999999, [] , true, { \"minimumAmount\": 0.005 } ")
            + HelpExampleCli("listunspent", "1 9999999 '[]' false '{\"include_immature\":true}'")
            + HelpExampleRpc("listunspent", "1, 9999999, [] , false, {\"include_immature\":true} ")
                },
            }.ToString());

    int nMinDepth = 1;
    if (!request.params[0].isNull()) {
        RPCTypeCheckArgument(request.params[0], UniValue::VNUM);
        nMinDepth = request.params[0].get_int();
    }

    int nMaxDepth = 9999999;
    if (!request.params[1].isNull()) {
        RPCTypeCheckArgument(request.params[1], UniValue::VNUM);
        nMaxDepth = request.params[1].get_int();
    }

    std::set<CTxDestination> destinations;
    if (!request.params[2].isNull()) {
        RPCTypeCheckArgument(request.params[2], UniValue::VARR);
        UniValue inputs = request.params[2].get_array();
        for (unsigned int idx = 0; idx < inputs.size(); idx++) {
            const UniValue& input = inputs[idx];
            CTxDestination dest = DecodeDestination(input.get_str());
            if (!IsValidDestination(dest)) {
                throw JSONRPCError(RPC_INVALID_ADDRESS_OR_KEY, std::string("Invalid Particl address: ") + input.get_str());
            }
            if (!destinations.insert(dest).second) {
                throw JSONRPCError(RPC_INVALID_PARAMETER, std::string("Invalid parameter, duplicated address: ") + input.get_str());
            }
        }
    }

    bool include_unsafe = true;
    if (!request.params[3].isNull()) {
        RPCTypeCheckArgument(request.params[3], UniValue::VBOOL);
        include_unsafe = request.params[3].get_bool();
    }

    bool fCCFormat = false;
    bool fIncludeImmature = false;
    CAmount nMinimumAmount = 0;
    CAmount nMaximumAmount = MAX_MONEY;
    CAmount nMinimumSumAmount = MAX_MONEY;
    uint64_t nMaximumCount = 0;

    if (!request.params[4].isNull()) {
        const UniValue& options = request.params[4].get_obj();

        RPCTypeCheckObj(options,
            {
                {"maximumCount",            UniValueType(UniValue::VNUM)},
                {"cc_format",               UniValueType(UniValue::VBOOL)},
                {"include_immature",        UniValueType(UniValue::VBOOL)},
            }, true, false);

        if (options.exists("minimumAmount"))
            nMinimumAmount = AmountFromValue(options["minimumAmount"]);

        if (options.exists("maximumAmount"))
            nMaximumAmount = AmountFromValue(options["maximumAmount"]);

        if (options.exists("minimumSumAmount"))
            nMinimumSumAmount = AmountFromValue(options["minimumSumAmount"]);

        if (options.exists("maximumCount"))
            nMaximumCount = options["maximumCount"].get_int64();

        if (options.exists("cc_format"))
            fCCFormat = options["cc_format"].get_bool();

        if (options.exists("include_immature"))
            fIncludeImmature = options["include_immature"].get_bool();
    }

    // Make sure the results are valid at least up to the most recent block
    // the user could have gotten from another RPC command prior to now
    pwallet->BlockUntilSyncedToCurrentChain();

    UniValue results(UniValue::VARR);
    std::vector<COutput> vecOutputs;
    {
        auto locked_chain = pwallet->chain().lock();
        LOCK(pwallet->cs_wallet);
        pwallet->AvailableCoins(*locked_chain, vecOutputs, !include_unsafe, nullptr, nMinimumAmount, nMaximumAmount, nMinimumSumAmount, nMaximumCount, nMinDepth, nMaxDepth, fIncludeImmature);
    }

    LOCK(pwallet->cs_wallet);

    for (const COutput& out : vecOutputs) {

        CAmount nValue;
        CTxDestination address;
        const CScript *scriptPubKey;
        bool fValidAddress;
        if (fParticlWallet)
        {
            scriptPubKey = out.tx->tx->vpout[out.i]->GetPScriptPubKey();
            nValue = out.tx->tx->vpout[out.i]->GetValue();
        } else
        {
            scriptPubKey = &out.tx->tx->vout[out.i].scriptPubKey;
            nValue = out.tx->tx->vout[out.i].nValue;
        };

        fValidAddress = ExtractDestination(*scriptPubKey, address);
        if (destinations.size() && (!fValidAddress || !destinations.count(address)))
            continue;

        UniValue entry(UniValue::VOBJ);
        entry.pushKV("txid", out.tx->GetHash().GetHex());
        entry.pushKV("vout", out.i);

        if (fValidAddress) {
            entry.pushKV("address", EncodeDestination(address));

            auto i = pwallet->mapAddressBook.find(address);
            if (i != pwallet->mapAddressBook.end()) {
                entry.pushKV("label", i->second.name);
            }

            if (scriptPubKey->IsPayToScriptHash()) {
                const CScriptID& hash = boost::get<CScriptID>(address);
                CScript redeemScript;
                if (pwallet->GetCScript(hash, redeemScript)) {
                    entry.pushKV("redeemScript", HexStr(redeemScript.begin(), redeemScript.end()));
                }
            }
            if (scriptPubKey->IsPayToScriptHash256()) {
                const CScriptID256& hash = boost::get<CScriptID256>(address);
                CScriptID scriptID;
                scriptID.Set(hash);
                CScript redeemScript;
                if (pwallet->GetCScript(scriptID, redeemScript)) {
                    entry.pushKV("redeemScript", HexStr(redeemScript.begin(), redeemScript.end()));
                }
            }
        }

        if (HasIsCoinstakeOp(*scriptPubKey)) {
            CScript scriptStake;
            if (GetCoinstakeScriptPath(*scriptPubKey, scriptStake)) {
                if (ExtractDestination(scriptStake, address)) {
                    entry.pushKV("coldstaking_address", EncodeDestination(address));
                }
            }
        }

        entry.pushKV("scriptPubKey", HexStr(scriptPubKey->begin(), scriptPubKey->end()));

        if (fCCFormat)
        {
            entry.pushKV("time", out.tx->GetTxTime());
            entry.pushKV("amount", nValue);
        } else
        {
            entry.pushKV("amount", ValueFromAmount(nValue));
        };

        entry.pushKV("confirmations", out.nDepth);
        entry.pushKV("spendable", out.fSpendable);
        entry.pushKV("solvable", out.fSolvable);
        if (out.fSolvable) {
            auto descriptor = InferDescriptor(*scriptPubKey, *pwallet);
            entry.pushKV("desc", descriptor->ToString());
        }
        entry.pushKV("safe", out.fSafe);

        if (IsParticlWallet(pwallet))
        {
            CHDWallet *phdw = GetParticlWallet(pwallet);
            CKeyID stakingKeyID;
            bool fStakeable = ExtractStakingKeyID(*scriptPubKey, stakingKeyID);
            if (fStakeable)
            {
                isminetype mine = phdw->IsMine(stakingKeyID);
                if (!(mine & ISMINE_SPENDABLE)
                    || (mine & ISMINE_HARDWARE_DEVICE))
                    fStakeable = false;
            };
            entry.pushKV("stakeable", fStakeable);
        };

        if (fIncludeImmature)
            entry.pushKV("mature", out.fMature);

        if (out.fNeedHardwareKey)
            entry.pushKV("ondevice", out.fNeedHardwareKey);

        results.push_back(entry);
    }

    return results;
}

void FundTransaction(CWallet* const pwallet, CMutableTransaction& tx, CAmount& fee_out, int& change_position, UniValue options)
{
    // Make sure the results are valid at least up to the most recent block
    // the user could have gotten from another RPC command prior to now
    pwallet->BlockUntilSyncedToCurrentChain();

    CCoinControl coinControl;
    change_position = -1;
    bool lockUnspents = false;
    UniValue subtractFeeFromOutputs;
    std::set<int> setSubtractFeeFromOutputs;

    if (!options.isNull()) {
      if (options.type() == UniValue::VBOOL) {
        // backward compatibility bool only fallback
        coinControl.fAllowWatchOnly = options.get_bool();
      }
      else {
        RPCTypeCheckArgument(options, UniValue::VOBJ);
        RPCTypeCheckObj(options,
            {
                {"changeAddress", UniValueType(UniValue::VSTR)},
                {"changePosition", UniValueType(UniValue::VNUM)},
                {"change_type", UniValueType(UniValue::VSTR)},
                {"includeWatching", UniValueType(UniValue::VBOOL)},
                {"lockUnspents", UniValueType(UniValue::VBOOL)},
                {"feeRate", UniValueType()}, // will be checked below
                {"subtractFeeFromOutputs", UniValueType(UniValue::VARR)},
                {"replaceable", UniValueType(UniValue::VBOOL)},
                {"conf_target", UniValueType(UniValue::VNUM)},
                {"estimate_mode", UniValueType(UniValue::VSTR)},
            },
            true, true);

        if (options.exists("changeAddress")) {
            CTxDestination dest = DecodeDestination(options["changeAddress"].get_str());

            if (!IsValidDestination(dest)) {
                throw JSONRPCError(RPC_INVALID_ADDRESS_OR_KEY, "changeAddress must be a valid particl address");
            }

            coinControl.destChange = dest;
        }

        if (options.exists("changePosition"))
            change_position = options["changePosition"].get_int();

        if (options.exists("change_type")) {
            if (options.exists("changeAddress")) {
                throw JSONRPCError(RPC_INVALID_PARAMETER, "Cannot specify both changeAddress and address_type options");
            }
            coinControl.m_change_type = pwallet->m_default_change_type;
            if (!ParseOutputType(options["change_type"].get_str(), *coinControl.m_change_type)) {
                throw JSONRPCError(RPC_INVALID_ADDRESS_OR_KEY, strprintf("Unknown change type '%s'", options["change_type"].get_str()));
            }
        }

        if (options.exists("includeWatching"))
            coinControl.fAllowWatchOnly = options["includeWatching"].get_bool();

        if (options.exists("lockUnspents"))
            lockUnspents = options["lockUnspents"].get_bool();

        if (options.exists("feeRate"))
        {
            coinControl.m_feerate = CFeeRate(AmountFromValue(options["feeRate"]));
            coinControl.fOverrideFeeRate = true;
        }

        if (options.exists("subtractFeeFromOutputs"))
            subtractFeeFromOutputs = options["subtractFeeFromOutputs"].get_array();

        if (options.exists("replaceable")) {
            coinControl.m_signal_bip125_rbf = options["replaceable"].get_bool();
        }
        if (options.exists("conf_target")) {
            if (options.exists("feeRate")) {
                throw JSONRPCError(RPC_INVALID_PARAMETER, "Cannot specify both conf_target and feeRate");
            }
            coinControl.m_confirm_target = ParseConfirmTarget(options["conf_target"]);
        }
        if (options.exists("estimate_mode")) {
            if (options.exists("feeRate")) {
                throw JSONRPCError(RPC_INVALID_PARAMETER, "Cannot specify both estimate_mode and feeRate");
            }
            if (!FeeModeFromString(options["estimate_mode"].get_str(), coinControl.m_fee_mode)) {
                throw JSONRPCError(RPC_INVALID_PARAMETER, "Invalid estimate_mode parameter");
            }
        }
      }
    }

    size_t nOutputs = IsParticlWallet(pwallet) ? tx.vpout.size() : tx.vout.size();
    if (nOutputs == 0)
        throw JSONRPCError(RPC_INVALID_PARAMETER, "TX must have at least one output");

    if (change_position != -1 && (change_position < 0 || (unsigned int)change_position > nOutputs))
        throw JSONRPCError(RPC_INVALID_PARAMETER, "changePosition out of bounds");

    for (unsigned int idx = 0; idx < subtractFeeFromOutputs.size(); idx++) {
        int pos = subtractFeeFromOutputs[idx].get_int();
        if (setSubtractFeeFromOutputs.count(pos))
            throw JSONRPCError(RPC_INVALID_PARAMETER, strprintf("Invalid parameter, duplicated position: %d", pos));
        if (pos < 0)
            throw JSONRPCError(RPC_INVALID_PARAMETER, strprintf("Invalid parameter, negative position: %d", pos));
        if (pos >= int(nOutputs))
            throw JSONRPCError(RPC_INVALID_PARAMETER, strprintf("Invalid parameter, position too large: %d", pos));
        setSubtractFeeFromOutputs.insert(pos);
    }

    std::string strFailReason;

    if (!pwallet->FundTransaction(tx, fee_out, change_position, strFailReason, lockUnspents, setSubtractFeeFromOutputs, coinControl)) {
        throw JSONRPCError(RPC_WALLET_ERROR, strFailReason);
    }
}

static UniValue fundrawtransaction(const JSONRPCRequest& request)
{
    std::shared_ptr<CWallet> const wallet = GetWalletForJSONRPCRequest(request);
    CWallet* const pwallet = wallet.get();

    if (!EnsureWalletIsAvailable(pwallet, request.fHelp)) {
        return NullUniValue;
    }

    if (request.fHelp || request.params.size() < 1 || request.params.size() > 3)
        throw std::runtime_error(
            RPCHelpMan{"fundrawtransaction",
                "\nAdd inputs to a transaction until it has enough in value to meet its out value.\n"
                "This will not modify existing inputs, and will add at most one change output to the outputs.\n"
                "No existing outputs will be modified unless \"subtractFeeFromOutputs\" is specified.\n"
                "Note that inputs which were signed may need to be resigned after completion since in/outputs have been added.\n"
                "The inputs added will not be signed, use signrawtransaction for that.\n"
                "Note that all existing inputs must have their previous output transaction be in the wallet.\n"
                "Note that all inputs selected must be of standard form and P2SH scripts must be\n"
                "in the wallet using importaddress or addmultisigaddress (to calculate fees).\n"
                "You can see whether this is the case by checking the \"solvable\" field in the listunspent output.\n"
                "Only pay-to-pubkey, multisig, and P2SH versions thereof are currently supported for watch-only\n",
                {
                    {"hexstring", RPCArg::Type::STR_HEX, /* opt */ false, /* default_val */ "", "The hex string of the raw transaction"},
                    {"options", RPCArg::Type::OBJ, /* opt */ true, /* default_val */ "null", "for backward compatibility: passing in a true instead of an object will result in {\"includeWatching\":true}",
                        {
                            {"changeAddress", RPCArg::Type::STR, /* opt */ true, /* default_val */ "pool address", "The particl address to receive the change"},
                            {"changePosition", RPCArg::Type::NUM, /* opt */ true, /* default_val */ "random", "The index of the change output"},
                            {"change_type", RPCArg::Type::STR, /* opt */ true, /* default_val */ "set by -changetype", "The output type to use. Only valid if changeAddress is not specified. Options are \"legacy\", \"p2sh-segwit\", and \"bech32\"."},
                            {"includeWatching", RPCArg::Type::BOOL, /* opt */ true, /* default_val */ "false", "Also select inputs which are watch only"},
                            {"lockUnspents", RPCArg::Type::BOOL, /* opt */ true, /* default_val */ "false", "Lock selected unspent outputs"},
                            {"feeRate", RPCArg::Type::AMOUNT, /* opt */ true, /* default_val */ "not set: makes wallet determine the fee", "Set a specific fee rate in " + CURRENCY_UNIT + "/kB"},
                            {"subtractFeeFromOutputs", RPCArg::Type::ARR, /* opt */ true, /* default_val */ "empty array", "A json array of integers.\n"
                            "                              The fee will be equally deducted from the amount of each specified output.\n"
                            "                              Those recipients will receive less particl than you enter in their corresponding amount field.\n"
                            "                              If no outputs are specified here, the sender pays the fee.",
                                {
                                    {"vout_index", RPCArg::Type::NUM, /* opt */ true, /* default_val */ "", "The zero-based output index, before a change output is added."},
                                },
                            },
                            {"replaceable", RPCArg::Type::BOOL, /* opt */ true, /* default_val */ "fallback to wallet's default", "Marks this transaction as BIP125 replaceable.\n"
                            "                              Allows this transaction to be replaced by a transaction with higher fees"},
                            {"conf_target", RPCArg::Type::NUM, /* opt */ true, /* default_val */ "fallback to wallet's default", "Confirmation target (in blocks)"},
                            {"estimate_mode", RPCArg::Type::STR, /* opt */ true, /* default_val */ "UNSET", "The fee estimate mode, must be one of:\n"
                            "         \"UNSET\"\n"
                            "         \"ECONOMICAL\"\n"
                            "         \"CONSERVATIVE\""},
                        },
                        "options"},
                    {"iswitness", RPCArg::Type::BOOL, /* opt */ true, /* default_val */ "depends on heuristic tests", "Whether the transaction hex is a serialized witness transaction \n"
                            "                              If iswitness is not present, heuristic tests will be used in decoding"},
                },
                RPCResult{
                            "{\n"
                            "  \"hex\":       \"value\", (string)  The resulting raw transaction (hex-encoded string)\n"
                            "  \"fee\":       n,         (numeric) Fee in " + CURRENCY_UNIT + " the resulting transaction pays\n"
                            "  \"changepos\": n          (numeric) The position of the added change output, or -1\n"
                            "}\n"
                                },
                                RPCExamples{
                            "\nCreate a transaction with no inputs\n"
                            + HelpExampleCli("createrawtransaction", "\"[]\" \"{\\\"myaddress\\\":0.01}\"") +
                            "\nAdd sufficient unsigned inputs to meet the output value\n"
                            + HelpExampleCli("fundrawtransaction", "\"rawtransactionhex\"") +
                            "\nSign the transaction\n"
                            + HelpExampleCli("signrawtransaction", "\"fundedtransactionhex\"") +
                            "\nSend the transaction\n"
                            + HelpExampleCli("sendrawtransaction", "\"signedtransactionhex\"")
                                },
                            }.ToString());

    RPCTypeCheck(request.params, {UniValue::VSTR, UniValueType(), UniValue::VBOOL});

    // parse hex string from parameter
    CMutableTransaction tx;
    bool try_witness = request.params[2].isNull() ? true : request.params[2].get_bool();
    bool try_no_witness = request.params[2].isNull() ? true : !request.params[2].get_bool();
    if (!DecodeHexTx(tx, request.params[0].get_str(), try_no_witness, try_witness)) {
        throw JSONRPCError(RPC_DESERIALIZATION_ERROR, "TX decode failed");
    }

    CAmount fee;
    int change_position;
    FundTransaction(pwallet, tx, fee, change_position, request.params[1]);

    UniValue result(UniValue::VOBJ);
    result.pushKV("hex", EncodeHexTx(CTransaction(tx)));
    result.pushKV("fee", ValueFromAmount(fee));
    result.pushKV("changepos", change_position);

    return result;
}

UniValue signrawtransactionwithwallet(const JSONRPCRequest& request)
{
    std::shared_ptr<CWallet> const wallet = GetWalletForJSONRPCRequest(request);
    CWallet* const pwallet = wallet.get();

    if (!EnsureWalletIsAvailable(pwallet, request.fHelp)) {
        return NullUniValue;
    }

    if (request.fHelp || request.params.size() < 1 || request.params.size() > 3)
        throw std::runtime_error(
            RPCHelpMan{"signrawtransactionwithwallet",
                "\nSign inputs for raw transaction (serialized, hex-encoded).\n"
                "The second optional argument (may be null) is an array of previous transaction outputs that\n"
                "this transaction depends on but may not yet be in the block chain." +
                    HelpRequiringPassphrase(pwallet) + "\n",
                {
                    {"hexstring", RPCArg::Type::STR, /* opt */ false, /* default_val */ "", "The transaction hex string"},
                    {"prevtxs", RPCArg::Type::ARR, /* opt */ true, /* default_val */ "null", "A json array of previous dependent transaction outputs",
                        {
                            {"", RPCArg::Type::OBJ, /* opt */ false, /* default_val */ "", "",
                                {
                                    {"txid", RPCArg::Type::STR_HEX, /* opt */ false, /* default_val */ "", "The transaction id"},
                                    {"vout", RPCArg::Type::NUM, /* opt */ false, /* default_val */ "", "The output number"},
                                    {"scriptPubKey", RPCArg::Type::STR_HEX, /* opt */ false, /* default_val */ "", "script key"},
                                    {"redeemScript", RPCArg::Type::STR_HEX, /* opt */ true, /* default_val */ "omitted", "(required for P2SH or P2WSH)"},
                                    {"amount", RPCArg::Type::AMOUNT, /* opt */ false, /* default_val */ "", "The amount spent"},
                                },
                            },
                        },
                    },
                    {"sighashtype", RPCArg::Type::STR, /* opt */ true, /* default_val */ "ALL", "The signature hash type. Must be one of\n"
            "       \"ALL\"\n"
            "       \"NONE\"\n"
            "       \"SINGLE\"\n"
            "       \"ALL|ANYONECANPAY\"\n"
            "       \"NONE|ANYONECANPAY\"\n"
            "       \"SINGLE|ANYONECANPAY\""},
                },
                RPCResult{
            "{\n"
            "  \"hex\" : \"value\",                  (string) The hex-encoded raw transaction with signature(s)\n"
            "  \"complete\" : true|false,          (boolean) If the transaction has a complete set of signatures\n"
            "  \"errors\" : [                      (json array of objects) Script verification errors (if there are any)\n"
            "    {\n"
            "      \"txid\" : \"hash\",              (string) The hash of the referenced, previous transaction\n"
            "      \"vout\" : n,                   (numeric) The index of the output to spent and used as input\n"
            "      \"scriptSig\" : \"hex\",          (string) The hex-encoded signature script\n"
            "      \"sequence\" : n,               (numeric) Script sequence number\n"
            "      \"error\" : \"text\"              (string) Verification or signing error related to the input\n"
            "    }\n"
            "    ,...\n"
            "  ]\n"
            "}\n"
                },
                RPCExamples{
                    HelpExampleCli("signrawtransactionwithwallet", "\"myhex\"")
            + HelpExampleRpc("signrawtransactionwithwallet", "\"myhex\"")
                },
            }.ToString());

    RPCTypeCheck(request.params, {UniValue::VSTR, UniValue::VARR, UniValue::VSTR}, true);

    CMutableTransaction mtx;
    if (!DecodeHexTx(mtx, request.params[0].get_str(), true)) {
        throw JSONRPCError(RPC_DESERIALIZATION_ERROR, "TX decode failed");
    }

    // Sign the transaction
    auto locked_chain = pwallet->chain().lock();
    LOCK(pwallet->cs_wallet);
    EnsureWalletIsUnlocked(pwallet);

    return SignTransaction(pwallet->chain(), mtx, request.params[1], pwallet, false, request.params[2]);
}

static UniValue bumpfee(const JSONRPCRequest& request)
{
    std::shared_ptr<CWallet> const wallet = GetWalletForJSONRPCRequest(request);
    CWallet* const pwallet = wallet.get();

    if (!EnsureWalletIsAvailable(pwallet, request.fHelp))
        return NullUniValue;

    if (request.fHelp || request.params.size() < 1 || request.params.size() > 2) {
        throw std::runtime_error(
            RPCHelpMan{"bumpfee",
                "\nBumps the fee of an opt-in-RBF transaction T, replacing it with a new transaction B.\n"
                "An opt-in RBF transaction with the given txid must be in the wallet.\n"
                "The command will pay the additional fee by decreasing (or perhaps removing) its change output.\n"
                "If the change output is not big enough to cover the increased fee, the command will currently fail\n"
                "instead of adding new inputs to compensate. (A future implementation could improve this.)\n"
                "The command will fail if the wallet or mempool contains a transaction that spends one of T's outputs.\n"
                "By default, the new fee will be calculated automatically using estimatesmartfee.\n"
                "The user can specify a confirmation target for estimatesmartfee.\n"
                "Alternatively, the user can specify totalFee, or use RPC settxfee to set a higher fee rate.\n"
                "At a minimum, the new fee rate must be high enough to pay an additional new relay fee (incrementalfee\n"
                "returned by getnetworkinfo) to enter the node's mempool.\n",
                {
                    {"txid", RPCArg::Type::STR_HEX, /* opt */ false, /* default_val */ "", "The txid to be bumped"},
                    {"options", RPCArg::Type::OBJ, /* opt */ true, /* default_val */ "null", "",
                        {
                            {"confTarget", RPCArg::Type::NUM, /* opt */ true, /* default_val */ "fallback to wallet's default", "Confirmation target (in blocks)"},
                            {"totalFee", RPCArg::Type::NUM, /* opt */ true, /* default_val */ "fallback to 'confTarget'", "Total fee (NOT feerate) to pay, in satoshis.\n"
            "                         In rare cases, the actual fee paid might be slightly higher than the specified\n"
            "                         totalFee if the tx change output has to be removed because it is too close to\n"
            "                         the dust threshold."},
                            {"replaceable", RPCArg::Type::BOOL, /* opt */ true, /* default_val */ "true", "Whether the new transaction should still be\n"
            "                         marked bip-125 replaceable. If true, the sequence numbers in the transaction will\n"
            "                         be left unchanged from the original. If false, any input sequence numbers in the\n"
            "                         original transaction that were less than 0xfffffffe will be increased to 0xfffffffe\n"
            "                         so the new transaction will not be explicitly bip-125 replaceable (though it may\n"
            "                         still be replaceable in practice, for example if it has unconfirmed ancestors which\n"
            "                         are replaceable)."},
                            {"estimate_mode", RPCArg::Type::STR, /* opt */ true, /* default_val */ "UNSET", "The fee estimate mode, must be one of:\n"
            "         \"UNSET\"\n"
            "         \"ECONOMICAL\"\n"
            "         \"CONSERVATIVE\""},
                        },
                        "options"},
                },
                RPCResult{
            "{\n"
            "  \"txid\":    \"value\",  (string)  The id of the new transaction\n"
            "  \"origfee\":  n,         (numeric) Fee of the replaced transaction\n"
            "  \"fee\":      n,         (numeric) Fee of the new transaction\n"
            "  \"errors\":  [ str... ] (json array of strings) Errors encountered during processing (may be empty)\n"
            "}\n"
                },
                RPCExamples{
            "\nBump the fee, get the new transaction\'s txid\n" +
                    HelpExampleCli("bumpfee", "<txid>")
                },
            }.ToString());
    }

    RPCTypeCheck(request.params, {UniValue::VSTR, UniValue::VOBJ});
    uint256 hash(ParseHashV(request.params[0], "txid"));

    // optional parameters
    CAmount totalFee = 0;
    CCoinControl coin_control;
    coin_control.m_signal_bip125_rbf = true;
    if (!request.params[1].isNull()) {
        UniValue options = request.params[1];
        RPCTypeCheckObj(options,
            {
                {"confTarget", UniValueType(UniValue::VNUM)},
                {"totalFee", UniValueType(UniValue::VNUM)},
                {"replaceable", UniValueType(UniValue::VBOOL)},
                {"estimate_mode", UniValueType(UniValue::VSTR)},
            },
            true, true);

        if (options.exists("confTarget") && options.exists("totalFee")) {
            throw JSONRPCError(RPC_INVALID_PARAMETER, "confTarget and totalFee options should not both be set. Please provide either a confirmation target for fee estimation or an explicit total fee for the transaction.");
        } else if (options.exists("confTarget")) { // TODO: alias this to conf_target
            coin_control.m_confirm_target = ParseConfirmTarget(options["confTarget"]);
        } else if (options.exists("totalFee")) {
            totalFee = options["totalFee"].get_int64();
            if (totalFee <= 0) {
                throw JSONRPCError(RPC_INVALID_PARAMETER, strprintf("Invalid totalFee %s (must be greater than 0)", FormatMoney(totalFee)));
            }
        }

        if (options.exists("replaceable")) {
            coin_control.m_signal_bip125_rbf = options["replaceable"].get_bool();
        }
        if (options.exists("estimate_mode")) {
            if (!FeeModeFromString(options["estimate_mode"].get_str(), coin_control.m_fee_mode)) {
                throw JSONRPCError(RPC_INVALID_PARAMETER, "Invalid estimate_mode parameter");
            }
        }
    }

    // Make sure the results are valid at least up to the most recent block
    // the user could have gotten from another RPC command prior to now
    pwallet->BlockUntilSyncedToCurrentChain();

    auto locked_chain = pwallet->chain().lock();
    LOCK(pwallet->cs_wallet);
    EnsureWalletIsUnlocked(pwallet);


    std::vector<std::string> errors;
    CAmount old_fee;
    CAmount new_fee;
    CMutableTransaction mtx;
    feebumper::Result res = feebumper::CreateTransaction(pwallet, hash, coin_control, totalFee, errors, old_fee, new_fee, mtx);
    if (res != feebumper::Result::OK) {
        switch(res) {
            case feebumper::Result::INVALID_ADDRESS_OR_KEY:
                throw JSONRPCError(RPC_INVALID_ADDRESS_OR_KEY, errors[0]);
                break;
            case feebumper::Result::INVALID_REQUEST:
                throw JSONRPCError(RPC_INVALID_REQUEST, errors[0]);
                break;
            case feebumper::Result::INVALID_PARAMETER:
                throw JSONRPCError(RPC_INVALID_PARAMETER, errors[0]);
                break;
            case feebumper::Result::WALLET_ERROR:
                throw JSONRPCError(RPC_WALLET_ERROR, errors[0]);
                break;
            default:
                throw JSONRPCError(RPC_MISC_ERROR, errors[0]);
                break;
        }
    }

    // sign bumped transaction
    if (!feebumper::SignTransaction(pwallet, mtx)) {
        throw JSONRPCError(RPC_WALLET_ERROR, "Can't sign transaction.");
    }
    // commit the bumped transaction
    uint256 txid;
    if (feebumper::CommitTransaction(pwallet, hash, std::move(mtx), errors, txid) != feebumper::Result::OK) {
        throw JSONRPCError(RPC_WALLET_ERROR, errors[0]);
    }
    UniValue result(UniValue::VOBJ);
    result.pushKV("txid", txid.GetHex());
    result.pushKV("origfee", ValueFromAmount(old_fee));
    result.pushKV("fee", ValueFromAmount(new_fee));
    UniValue result_errors(UniValue::VARR);
    for (const std::string& error : errors) {
        result_errors.push_back(error);
    }
    result.pushKV("errors", result_errors);

    return result;
}

UniValue generate(const JSONRPCRequest& request)
{
    std::shared_ptr<CWallet> const wallet = GetWalletForJSONRPCRequest(request);
    CWallet* const pwallet = wallet.get();


    if (!EnsureWalletIsAvailable(pwallet, request.fHelp)) {
        return NullUniValue;
    }

    if (request.fHelp || request.params.size() < 1 || request.params.size() > 2) {
        throw std::runtime_error(
            RPCHelpMan{"generate",
                "\nMine up to nblocks blocks immediately (before the RPC call returns) to an address in the wallet.\n",
                {
                    {"nblocks", RPCArg::Type::NUM, /* opt */ false, /* default_val */ "", "How many blocks are generated immediately."},
                    {"maxtries", RPCArg::Type::NUM, /* opt */ true, /* default_val */ "1000000", "How many iterations to try."},
                },
                RPCResult{
            "[ blockhashes ]     (array) hashes of blocks generated\n"
                },
                RPCExamples{
            "\nGenerate 11 blocks\n"
            + HelpExampleCli("generate", "11")
                },
            }.ToString());
    }

    if (!IsDeprecatedRPCEnabled("generate")) {
        throw JSONRPCError(RPC_METHOD_DEPRECATED, "The wallet generate rpc method is deprecated and will be fully removed in v0.19. "
            "To use generate in v0.18, restart bitcoind with -deprecatedrpc=generate.\n"
            "Clients should transition to using the node rpc method generatetoaddress\n");
    }

    int num_generate = request.params[0].get_int();
    uint64_t max_tries = 1000000;
    if (!request.params[1].isNull()) {
        max_tries = request.params[1].get_int();
    }

    std::shared_ptr<CReserveScript> coinbase_script;
    pwallet->GetScriptForMining(coinbase_script);

    // If the keypool is exhausted, no script is returned at all.  Catch this.
    if (!coinbase_script) {
        throw JSONRPCError(RPC_WALLET_KEYPOOL_RAN_OUT, "Error: Keypool ran out, please call keypoolrefill first");
    }

    //throw an error if no script was provided
    if (coinbase_script->reserveScript.empty()) {
        throw JSONRPCError(RPC_INTERNAL_ERROR, "No coinbase script available");
    }

    return generateBlocks(coinbase_script, num_generate, max_tries, true);
}

UniValue rescanblockchain(const JSONRPCRequest& request)
{
    std::shared_ptr<CWallet> const wallet = GetWalletForJSONRPCRequest(request);
    CWallet* const pwallet = wallet.get();

    if (!EnsureWalletIsAvailable(pwallet, request.fHelp)) {
        return NullUniValue;
    }

    if (request.fHelp || request.params.size() > 2) {
        throw std::runtime_error(
            RPCHelpMan{"rescanblockchain",
                "\nRescan the local blockchain for wallet related transactions.\n",
                {
                    {"start_height", RPCArg::Type::NUM, /* opt */ true, /* default_val */ "0", "block height where the rescan should start"},
                    {"stop_height", RPCArg::Type::NUM, /* opt */ true, /* default_val */ "", "the last block height that should be scanned. If none is provided it will rescan up to the tip at return time of this call."},
                },
                RPCResult{
            "{\n"
            "  \"start_height\"     (numeric) The block height where the rescan has started.\n"
            "  \"stop_height\"      (numeric) The height of the last rescanned block.\n"
            "}\n"
                },
                RPCExamples{
                    HelpExampleCli("rescanblockchain", "100000 120000")
            + HelpExampleRpc("rescanblockchain", "100000, 120000")
                },
            }.ToString());
    }

    WalletRescanReserver reserver(pwallet);
    if (!reserver.reserve()) {
        throw JSONRPCError(RPC_WALLET_ERROR, "Wallet is currently rescanning. Abort existing rescan or wait.");
    }

    int start_height = 0;
    uint256 start_block, stop_block;
    {
        auto locked_chain = pwallet->chain().lock();
        Optional<int> tip_height = locked_chain->getHeight();

        if (!request.params[0].isNull()) {
            start_height = request.params[0].get_int();
            if (start_height < 0 || !tip_height || start_height > *tip_height) {
                throw JSONRPCError(RPC_INVALID_PARAMETER, "Invalid start_height");
            }
        }

        Optional<int> stop_height;
        if (!request.params[1].isNull()) {
            stop_height = request.params[1].get_int();
            if (*stop_height < 0 || !tip_height || *stop_height > *tip_height) {
                throw JSONRPCError(RPC_INVALID_PARAMETER, "Invalid stop_height");
            }
            else if (*stop_height < start_height) {
                throw JSONRPCError(RPC_INVALID_PARAMETER, "stop_height must be greater than start_height");
            }
        }

        // We can't rescan beyond non-pruned blocks, stop and throw an error
        if (locked_chain->findPruned(start_height, stop_height)) {
            throw JSONRPCError(RPC_MISC_ERROR, "Can't rescan beyond pruned data. Use RPC call getblockchaininfo to determine your pruned height.");
        }

        if (tip_height) {
            start_block = locked_chain->getBlockHash(start_height);
            if (stop_height) {
                stop_block = locked_chain->getBlockHash(*stop_height);
            }
        }
    }

    CWallet::ScanResult result =
        pwallet->ScanForWalletTransactions(start_block, stop_block, reserver, true /* fUpdate */);
    switch (result.status) {
    case CWallet::ScanResult::SUCCESS:
        break;
    case CWallet::ScanResult::FAILURE:
        throw JSONRPCError(RPC_MISC_ERROR, "Rescan failed. Potentially corrupted data files.");
    case CWallet::ScanResult::USER_ABORT:
        throw JSONRPCError(RPC_MISC_ERROR, "Rescan aborted.");
        // no default case, so the compiler can warn about missing cases
    }
    UniValue response(UniValue::VOBJ);
    response.pushKV("start_height", start_height);
    response.pushKV("stop_height", result.stop_height ? *result.stop_height : UniValue());
    return response;
}

class DescribeWalletAddressVisitor : public boost::static_visitor<UniValue>
{
public:
    CWallet * const pwallet;

    void ProcessSubScript(const CScript& subscript, UniValue& obj, bool include_addresses = false) const
    {
        // Always present: script type and redeemscript
        std::vector<std::vector<unsigned char>> solutions_data;
        txnouttype which_type = Solver(subscript, solutions_data);
        obj.pushKV("script", GetTxnOutputType(which_type));
        obj.pushKV("hex", HexStr(subscript.begin(), subscript.end()));

        CTxDestination embedded;
        UniValue a(UniValue::VARR);
        if (ExtractDestination(subscript, embedded)) {
            // Only when the script corresponds to an address.
            UniValue subobj(UniValue::VOBJ);
            UniValue detail = DescribeAddress(embedded);
            subobj.pushKVs(detail);
            UniValue wallet_detail = boost::apply_visitor(*this, embedded);
            subobj.pushKVs(wallet_detail);
            subobj.pushKV("address", EncodeDestination(embedded));
            subobj.pushKV("scriptPubKey", HexStr(subscript.begin(), subscript.end()));
            // Always report the pubkey at the top level, so that `getnewaddress()['pubkey']` always works.
            if (subobj.exists("pubkey")) obj.pushKV("pubkey", subobj["pubkey"]);
            obj.pushKV("embedded", std::move(subobj));
            if (include_addresses) a.push_back(EncodeDestination(embedded));
        } else if (which_type == TX_MULTISIG) {
            // Also report some information on multisig scripts (which do not have a corresponding address).
            // TODO: abstract out the common functionality between this logic and ExtractDestinations.
            obj.pushKV("sigsrequired", solutions_data[0][0]);
            UniValue pubkeys(UniValue::VARR);
            for (size_t i = 1; i < solutions_data.size() - 1; ++i) {
                CPubKey key(solutions_data[i].begin(), solutions_data[i].end());
                if (include_addresses) a.push_back(EncodeDestination(key.GetID()));
                pubkeys.push_back(HexStr(key.begin(), key.end()));
            }
            obj.pushKV("pubkeys", std::move(pubkeys));
        }

        // The "addresses" field is confusing because it refers to public keys using their P2PKH address.
        // For that reason, only add the 'addresses' field when needed for backward compatibility. New applications
        // can use the 'embedded'->'address' field for P2SH or P2WSH wrapped addresses, and 'pubkeys' for
        // inspecting multisig participants.
        if (include_addresses) obj.pushKV("addresses", std::move(a));
    }

    explicit DescribeWalletAddressVisitor(CWallet* _pwallet) : pwallet(_pwallet) {}

    UniValue operator()(const CNoDestination& dest) const { return UniValue(UniValue::VOBJ); }

    UniValue operator()(const CKeyID& keyID) const
    {
        UniValue obj(UniValue::VOBJ);
        CPubKey vchPubKey;
        if (pwallet && pwallet->GetPubKey(keyID, vchPubKey)) {
            obj.pushKV("pubkey", HexStr(vchPubKey));
            obj.pushKV("iscompressed", vchPubKey.IsCompressed());
        }
        return obj;
    }

    UniValue operator()(const CScriptID& scriptID) const
    {
        UniValue obj(UniValue::VOBJ);
        CScript subscript;
        if (pwallet && pwallet->GetCScript(scriptID, subscript)) {
            ProcessSubScript(subscript, obj, IsDeprecatedRPCEnabled("validateaddress"));
        }
        return obj;
    }

    UniValue operator()(const WitnessV0KeyHash& id) const
    {
        UniValue obj(UniValue::VOBJ);
        CPubKey pubkey;
        if (pwallet && pwallet->GetPubKey(CKeyID(id), pubkey)) {
            obj.pushKV("pubkey", HexStr(pubkey));
        }
        return obj;
    }

    UniValue operator()(const WitnessV0ScriptHash& id) const
    {
        UniValue obj(UniValue::VOBJ);
        CScript subscript;
        CRIPEMD160 hasher;
        uint160 hash;
        hasher.Write(id.begin(), 32).Finalize(hash.begin());
        if (pwallet && pwallet->GetCScript(CScriptID(hash), subscript)) {
            ProcessSubScript(subscript, obj);
        }
        return obj;
    }

    UniValue operator()(const CExtKeyPair &ekp) const {
        UniValue obj(UniValue::VOBJ);
        obj.pushKV("isextkey", true);
        return obj;
    }

    UniValue operator()(const CStealthAddress &sxAddr) const {
        UniValue obj(UniValue::VOBJ);
        obj.pushKV("isstealthaddress", true);
        obj.pushKV("prefix_num_bits", sxAddr.prefix.number_bits);
        obj.pushKV("prefix_bitfield", strprintf("0x%04x", sxAddr.prefix.bitfield));
        return obj;
    }

    UniValue operator()(const CKeyID256 &idk256) const {
        UniValue obj(UniValue::VOBJ);
        CPubKey vchPubKey;
        obj.pushKV("is256bit", true);
        CKeyID id160(idk256);
        if (pwallet && pwallet->GetPubKey(id160, vchPubKey)) {
            obj.pushKV("pubkey", HexStr(vchPubKey));
            obj.pushKV("iscompressed", vchPubKey.IsCompressed());
        }
        return obj;
    }

    UniValue operator()(const CScriptID256 &scriptID256) const {
        UniValue obj(UniValue::VOBJ);
        CScript subscript;
        obj.pushKV("isscript", true);
        CScriptID scriptID;
        scriptID.Set(scriptID256);
        if (pwallet && pwallet->GetCScript(scriptID, subscript)) {
            ProcessSubScript(subscript, obj);
        }
        return obj;
    }

    UniValue operator()(const WitnessUnknown& id) const { return UniValue(UniValue::VOBJ); }
};

static UniValue DescribeWalletAddress(CWallet* pwallet, const CTxDestination& dest)
{
    UniValue ret(UniValue::VOBJ);
    UniValue detail = DescribeAddress(dest);
    ret.pushKVs(detail);
    ret.pushKVs(boost::apply_visitor(DescribeWalletAddressVisitor(pwallet), dest));
    return ret;
}

/** Convert CAddressBookData to JSON record.  */
static UniValue AddressBookDataToJSON(const CAddressBookData& data, const bool verbose)
{
    UniValue ret(UniValue::VOBJ);
    if (verbose) {
        ret.pushKV("name", data.name);
    }
    ret.pushKV("purpose", data.purpose);
    return ret;
}

UniValue getaddressinfo(const JSONRPCRequest& request)
{
    std::shared_ptr<CWallet> const wallet = GetWalletForJSONRPCRequest(request);
    CWallet* const pwallet = wallet.get();

    if (!EnsureWalletIsAvailable(pwallet, request.fHelp)) {
        return NullUniValue;
    }

    if (request.fHelp || request.params.size() != 1) {
        throw std::runtime_error(
            RPCHelpMan{"getaddressinfo",
            "\nReturn information about the given particl address. Some information requires the address\n"
            "to be in the wallet.\n",
                {
                    {"address", RPCArg::Type::STR, /* opt */ false, /* default_val */ "", "The particl address to get the information of."},
                },
                RPCResult{
            "{\n"
            "  \"address\" : \"address\",        (string) The particl address validated\n"
            "  \"scriptPubKey\" : \"hex\",       (string) The hex-encoded scriptPubKey generated by the address\n"
            "  \"ismine\" : true|false,        (boolean) If the address is yours or not\n"
            "  \"iswatchonly\" : true|false,   (boolean) If the address is watchonly\n"
            "  \"solvable\" : true|false,      (boolean) Whether we know how to spend coins sent to this address, ignoring the possible lack of private keys\n"
            "  \"desc\" : \"desc\",            (string, optional) A descriptor for spending coins sent to this address (only when solvable)\n"
            "  \"isscript\" : true|false,      (boolean) If the key is a script\n"
            "  \"ischange\" : true|false,      (boolean) If the address was used for change output\n"
            "  \"iswitness\" : true|false,     (boolean) If the address is a witness address\n"
            "  \"witness_version\" : version   (numeric, optional) The version number of the witness program\n"
            "  \"witness_program\" : \"hex\"     (string, optional) The hex value of the witness program\n"
            "  \"script\" : \"type\"             (string, optional) The output script type. Only if \"isscript\" is true and the redeemscript is known. Possible types: nonstandard, pubkey, pubkeyhash, scripthash, multisig, nulldata, witness_v0_keyhash, witness_v0_scripthash, witness_unknown\n"
            "  \"hex\" : \"hex\",                (string, optional) The redeemscript for the p2sh address\n"
            "  \"pubkeys\"                     (string, optional) Array of pubkeys associated with the known redeemscript (only if \"script\" is \"multisig\")\n"
            "    [\n"
            "      \"pubkey\"\n"
            "      ,...\n"
            "    ]\n"
            "  \"sigsrequired\" : xxxxx        (numeric, optional) Number of signatures required to spend multisig output (only if \"script\" is \"multisig\")\n"
            "  \"pubkey\" : \"publickeyhex\",    (string, optional) The hex value of the raw public key, for single-key addresses (possibly embedded in P2SH or P2WSH)\n"
            "  \"embedded\" : {...},           (object, optional) Information about the address embedded in P2SH or P2WSH, if relevant and known. It includes all getaddressinfo output fields for the embedded address, excluding metadata (\"timestamp\", \"hdkeypath\", \"hdseedid\") and relation to the wallet (\"ismine\", \"iswatchonly\").\n"
            "  \"iscompressed\" : true|false,  (boolean, optional) If the pubkey is compressed\n"
            "  \"label\" :  \"label\"         (string) The label associated with the address, \"\" is the default label\n"
            "  \"timestamp\" : timestamp,      (number, optional) The creation time of the key if available in seconds since epoch (Jan 1 1970 GMT)\n"
            "  \"hdkeypath\" : \"keypath\"       (string, optional) The HD keypath if the key is HD and available\n"
            "  \"hdseedid\" : \"<hash160>\"      (string, optional) The Hash160 of the HD seed\n"
            "  \"hdmasterkeyid\" : \"<hash160>\" (string, optional) alias for hdseedid maintained for backwards compatibility. Will be removed in V0.18.\n"
            "  \"labels\"                      (object) Array of labels associated with the address.\n"
            "    [\n"
            "      { (json object of label data)\n"
            "        \"name\": \"labelname\" (string) The label\n"
            "        \"purpose\": \"string\" (string) Purpose of address (\"send\" for sending address, \"receive\" for receiving address)\n"
            "      },...\n"
            "    ]\n"
            "}\n"
                },
                RPCExamples{
                    HelpExampleCli("getaddressinfo", "\"1PSSGeFHDnKNxiEyFrD1wcEaHr9hrQDDWc\"")
            + HelpExampleRpc("getaddressinfo", "\"1PSSGeFHDnKNxiEyFrD1wcEaHr9hrQDDWc\"")
                },
            }.ToString());
    }

    LOCK(pwallet->cs_wallet);

    UniValue ret(UniValue::VOBJ);
    std::string s = request.params[0].get_str();
    bool fBech32 = bech32::Decode(s).second.size() > 0;
    bool is_stake_only_version = false;
    CTxDestination dest = DecodeDestination(s);
    if (fBech32 && !IsValidDestination(dest)) {
        dest = DecodeDestination(s, true);
        is_stake_only_version = true;
    }

    // Make sure the destination is valid
    if (!IsValidDestination(dest)) {
        throw JSONRPCError(RPC_INVALID_ADDRESS_OR_KEY, "Invalid address");
    }

    std::string currentAddress = EncodeDestination(dest, fBech32, is_stake_only_version);
    ret.pushKV("address", currentAddress);

    CScript scriptPubKey = GetScriptForDestination(dest);
    ret.pushKV("scriptPubKey", HexStr(scriptPubKey.begin(), scriptPubKey.end()));

    isminetype mine = ISMINE_NO;
    if (IsParticlWallet(pwallet)) {
        CHDWallet *phdw = GetParticlWallet(pwallet);
        if (dest.type() == typeid(CExtKeyPair)) {
            CExtKeyPair ek = boost::get<CExtKeyPair>(dest);
            CKeyID id = ek.GetID();
            mine = phdw->HaveExtKey(id);
        } else
        if (dest.type() == typeid(CStealthAddress)) {
            const CStealthAddress &sxAddr = boost::get<CStealthAddress>(dest);
            const CExtKeyAccount *pa = nullptr;
            const CEKAStealthKey *pask = nullptr;
            mine = phdw->IsMine(sxAddr, pa, pask);
            if (pa && pask) {
                ret.pushKV("account", pa->GetIDString58());
                CStoredExtKey *sek = pa->GetChain(pask->nScanParent);
                std::string sPath;
                if (sek) {
                    std::vector<uint32_t> vPath;
                    AppendChainPath(sek, vPath);
                    vPath.push_back(pask->nScanKey);
                    PathToString(vPath, sPath);
                    ret.pushKV("scan_path", sPath);
                }
                sek = pa->GetChain(pask->akSpend.nParent);
                if (sek) {
                    std::vector<uint32_t> vPath;
                    AppendChainPath(sek, vPath);
                    vPath.push_back(pask->akSpend.nKey);
                    PathToString(vPath, sPath);
                    ret.pushKV("spend_path", sPath);
                }
            }

        } else
        if (dest.type() == typeid(CKeyID)
            || dest.type() == typeid(CKeyID256)) {
            CKeyID idk;
            const CEKAKey *pak = nullptr;
            const CEKASCKey *pasc = nullptr;
            CExtKeyAccount *pa = nullptr;
            bool isInvalid;
            mine = phdw->IsMine(scriptPubKey, idk, pak, pasc, pa, isInvalid);

            if (pa && pak) {
                CStoredExtKey *sek = pa->GetChain(pak->nParent);
                if (sek) {
                    ret.pushKV("from_ext_address_id", sek->GetIDString58());
                    std::string sPath;
                    std::vector<uint32_t> vPath;
                    AppendChainPath(sek, vPath);
                    vPath.push_back(pak->nKey);
                    PathToString(vPath, sPath);
                    ret.pushKV("path", sPath);
                } else {
                    ret.pushKV("error", "Unknown chain.");
                }
            } else
            if (dest.type() == typeid(CKeyID)) {
                CStealthAddress sx;
                idk = boost::get<CKeyID>(dest);
                if (phdw->GetStealthLinked(idk, sx)) {
                    ret.pushKV("from_stealth_address", sx.Encoded());
                }
            }
        } else {
            mine = phdw ? IsMine(*phdw, dest) : ISMINE_NO;
        }
        if (mine & ISMINE_HARDWARE_DEVICE) {
            ret.pushKV("isondevice", true);
        }
    } else {
        mine = IsMine(*pwallet, dest);
    }

    ret.pushKV("ismine", bool(mine & ISMINE_SPENDABLE));
    bool solvable = IsSolvable(*pwallet, scriptPubKey);
    ret.pushKV("solvable", solvable);
    if (solvable) {
       ret.pushKV("desc", InferDescriptor(scriptPubKey, *pwallet)->ToString());
    }
    ret.pushKV("iswatchonly", bool(mine & ISMINE_WATCH_ONLY));
    if (is_stake_only_version) {
        ret.pushKV("isstakeonly", true);
    }
    UniValue detail = DescribeWalletAddress(pwallet, dest);
    ret.pushKVs(detail);
    if (pwallet->mapAddressBook.count(dest)) {
        ret.pushKV("label", pwallet->mapAddressBook[dest].name);
    }
    ret.pushKV("ischange", pwallet->IsChange(scriptPubKey));
    const CKeyMetadata* meta = nullptr;
    CKeyID key_id = GetKeyForDestination(*pwallet, dest);
    if (!key_id.IsNull()) {
        auto it = pwallet->mapKeyMetadata.find(key_id);
        if (it != pwallet->mapKeyMetadata.end()) {
            meta = &it->second;
        }
    }
    if (!meta) {
        auto it = pwallet->m_script_metadata.find(CScriptID(scriptPubKey));
        if (it != pwallet->m_script_metadata.end()) {
            meta = &it->second;
        }
    }
    if (meta) {
        ret.pushKV("timestamp", meta->nCreateTime);
        if (!meta->hdKeypath.empty()) {
            ret.pushKV("hdkeypath", meta->hdKeypath);
            ret.pushKV("hdseedid", meta->hd_seed_id.GetHex());
            ret.pushKV("hdmasterkeyid", meta->hd_seed_id.GetHex());
        }
    }

    // Currently only one label can be associated with an address, return an array
    // so the API remains stable if we allow multiple labels to be associated with
    // an address.
    UniValue labels(UniValue::VARR);
    std::map<CTxDestination, CAddressBookData>::iterator mi = pwallet->mapAddressBook.find(dest);
    if (mi != pwallet->mapAddressBook.end()) {
        labels.push_back(AddressBookDataToJSON(mi->second, true));
    }
    ret.pushKV("labels", std::move(labels));

    return ret;
}

static UniValue getaddressesbylabel(const JSONRPCRequest& request)
{
    std::shared_ptr<CWallet> const wallet = GetWalletForJSONRPCRequest(request);
    CWallet* const pwallet = wallet.get();

    if (!EnsureWalletIsAvailable(pwallet, request.fHelp)) {
        return NullUniValue;
    }

    if (request.fHelp || request.params.size() != 1)
        throw std::runtime_error(
            RPCHelpMan{"getaddressesbylabel",
                "\nReturns the list of addresses assigned the specified label.\n",
                {
                    {"label", RPCArg::Type::STR, /* opt */ false, /* default_val */ "", "The label."},
                },
                RPCResult{
            "{ (json object with addresses as keys)\n"
            "  \"address\": { (json object with information about address)\n"
            "    \"purpose\": \"string\" (string)  Purpose of address (\"send\" for sending address, \"receive\" for receiving address)\n"
            "  },...\n"
            "}\n"
                },
                RPCExamples{
                    HelpExampleCli("getaddressesbylabel", "\"tabby\"")
            + HelpExampleRpc("getaddressesbylabel", "\"tabby\"")
                },
            }.ToString());

    LOCK(pwallet->cs_wallet);

    std::string label = LabelFromValue(request.params[0]);

    // Find all addresses that have the given label
    UniValue ret(UniValue::VOBJ);
    for (const std::pair<const CTxDestination, CAddressBookData>& item : pwallet->mapAddressBook) {
        if (item.second.name == label) {
            ret.pushKV(EncodeDestination(item.first), AddressBookDataToJSON(item.second, false));
        }
    }

    if (ret.empty()) {
        throw JSONRPCError(RPC_WALLET_INVALID_LABEL_NAME, std::string("No addresses with label " + label));
    }

    return ret;
}

static UniValue listlabels(const JSONRPCRequest& request)
{
    std::shared_ptr<CWallet> const wallet = GetWalletForJSONRPCRequest(request);
    CWallet* const pwallet = wallet.get();

    if (!EnsureWalletIsAvailable(pwallet, request.fHelp)) {
        return NullUniValue;
    }

    if (request.fHelp || request.params.size() > 1)
        throw std::runtime_error(
            RPCHelpMan{"listlabels",
                "\nReturns the list of all labels, or labels that are assigned to addresses with a specific purpose.\n",
                {
                    {"purpose", RPCArg::Type::STR, /* opt */ true, /* default_val */ "null", "Address purpose to list labels for ('send','receive'). An empty string is the same as not providing this argument."},
                },
                RPCResult{
            "[               (json array of string)\n"
            "  \"label\",      (string) Label name\n"
            "  ...\n"
            "]\n"
                },
                RPCExamples{
            "\nList all labels\n"
            + HelpExampleCli("listlabels", "") +
            "\nList labels that have receiving addresses\n"
            + HelpExampleCli("listlabels", "receive") +
            "\nList labels that have sending addresses\n"
            + HelpExampleCli("listlabels", "send") +
            "\nAs a JSON-RPC call\n"
            + HelpExampleRpc("listlabels", "receive")
                },
            }.ToString());

    LOCK(pwallet->cs_wallet);

    std::string purpose;
    if (!request.params[0].isNull()) {
        purpose = request.params[0].get_str();
    }

    // Add to a set to sort by label name, then insert into Univalue array
    std::set<std::string> label_set;
    for (const std::pair<const CTxDestination, CAddressBookData>& entry : pwallet->mapAddressBook) {
        if (purpose.empty() || entry.second.purpose == purpose) {
            label_set.insert(entry.second.name);
        }
    }

    UniValue ret(UniValue::VARR);
    for (const std::string& name : label_set) {
        ret.push_back(name);
    }

    return ret;
}

UniValue sethdseed(const JSONRPCRequest& request)
{
    std::shared_ptr<CWallet> const wallet = GetWalletForJSONRPCRequest(request);
    CWallet* const pwallet = wallet.get();

    if (!EnsureWalletIsAvailable(pwallet, request.fHelp)) {
        return NullUniValue;
    }

    if (request.fHelp || request.params.size() > 2) {
        throw std::runtime_error(
            RPCHelpMan{"sethdseed",
                "\nSet or generate a new HD wallet seed. Non-HD wallets will not be upgraded to being a HD wallet. Wallets that are already\n"
                "HD will have a new HD seed set so that new keys added to the keypool will be derived from this new seed.\n"
                "\nNote that you will need to MAKE A NEW BACKUP of your wallet after setting the HD wallet seed." +
                    HelpRequiringPassphrase(pwallet) + "\n",
                {
                    {"newkeypool", RPCArg::Type::BOOL, /* opt */ true, /* default_val */ "true", "Whether to flush old unused addresses, including change addresses, from the keypool and regenerate it.\n"
            "                             If true, the next address from getnewaddress and change address from getrawchangeaddress will be from this new seed.\n"
            "                             If false, addresses (including change addresses if the wallet already had HD Chain Split enabled) from the existing\n"
            "                             keypool will be used until it has been depleted."},
                    {"seed", RPCArg::Type::STR, /* opt */ true, /* default_val */ "random seed", "The WIF private key to use as the new HD seed.\n"
            "                             The seed value can be retrieved using the dumpwallet command. It is the private key marked hdseed=1"},
                },
                RPCResults{},
                RPCExamples{
                    HelpExampleCli("sethdseed", "")
            + HelpExampleCli("sethdseed", "false")
            + HelpExampleCli("sethdseed", "true \"wifkey\"")
            + HelpExampleRpc("sethdseed", "true, \"wifkey\"")
                },
            }.ToString());
    }

    if (IsInitialBlockDownload()) {
        throw JSONRPCError(RPC_CLIENT_IN_INITIAL_DOWNLOAD, "Cannot set a new HD seed while still in Initial Block Download");
    }

    auto locked_chain = pwallet->chain().lock();
    LOCK(pwallet->cs_wallet);

    // Do not do anything to non-HD wallets
    if (!pwallet->IsHDEnabled()) {
        throw JSONRPCError(RPC_WALLET_ERROR, "Cannot set a HD seed on a non-HD wallet. Start with -upgradewallet in order to upgrade a non-HD wallet to HD");
    }

    if (IsParticlWallet(pwallet))
        throw JSONRPCError(RPC_WALLET_ERROR, "Not necessary in Particl mode.");

    EnsureWalletIsUnlocked(pwallet);

    bool flush_key_pool = true;
    if (!request.params[0].isNull()) {
        flush_key_pool = request.params[0].get_bool();
    }

    CPubKey master_pub_key;
    if (request.params[1].isNull()) {
        master_pub_key = pwallet->GenerateNewSeed();
    } else {
        CKey key = DecodeSecret(request.params[1].get_str());
        if (!key.IsValid()) {
            throw JSONRPCError(RPC_INVALID_ADDRESS_OR_KEY, "Invalid private key");
        }

        if (HaveKey(*pwallet, key)) {
            throw JSONRPCError(RPC_INVALID_ADDRESS_OR_KEY, "Already have this key (either as an HD seed or as a loose private key)");
        }

        master_pub_key = pwallet->DeriveNewSeed(key);
    }

    pwallet->SetHDSeed(master_pub_key);
    if (flush_key_pool) pwallet->NewKeyPool();

    return NullUniValue;
}

void AddKeypathToMap(const CWallet* pwallet, const CKeyID& keyID, std::map<CPubKey, KeyOriginInfo>& hd_keypaths)
{
    CPubKey vchPubKey;
    if (!pwallet->GetPubKey(keyID, vchPubKey)) {
        return;
    }
    KeyOriginInfo info;
    if (!pwallet->GetKeyOrigin(keyID, info)) {
        throw JSONRPCError(RPC_INTERNAL_ERROR, "Internal keypath is broken");
    }
    hd_keypaths.emplace(vchPubKey, std::move(info));
}

bool FillPSBT(const CWallet* pwallet, PartiallySignedTransaction& psbtx, int sighash_type, bool sign, bool bip32derivs)
{
    LOCK(pwallet->cs_wallet);
    // Get all of the previous transactions
    bool complete = true;
    for (unsigned int i = 0; i < psbtx.tx->vin.size(); ++i) {
        const CTxIn& txin = psbtx.tx->vin[i];
        PSBTInput& input = psbtx.inputs.at(i);

        if (PSBTInputSigned(input)) {
            continue;
        }

        // Verify input looks sane. This will check that we have at most one uxto, witness or non-witness.
        if (!input.IsSane()) {
            throw JSONRPCError(RPC_DESERIALIZATION_ERROR, "PSBT input is not sane.");
        }

        // If we have no utxo, grab it from the wallet.
        if (!input.non_witness_utxo && input.witness_utxo.IsNull()) {
            const uint256& txhash = txin.prevout.hash;
            const auto it = pwallet->mapWallet.find(txhash);
            if (it != pwallet->mapWallet.end()) {
                const CWalletTx& wtx = it->second;
                // We only need the non_witness_utxo, which is a superset of the witness_utxo.
                //   The signing code will switch to the smaller witness_utxo if this is ok.
                input.non_witness_utxo = wtx.tx;
            }
        }

        // Get the Sighash type
        if (sign && input.sighash_type > 0 && input.sighash_type != sighash_type) {
            throw JSONRPCError(RPC_DESERIALIZATION_ERROR, "Specified Sighash and sighash in PSBT do not match.");
        }

        complete &= SignPSBTInput(HidingSigningProvider(pwallet, !sign, !bip32derivs), psbtx, i, sighash_type);
    }

    // Fill in the bip32 keypaths and redeemscripts for the outputs so that hardware wallets can identify change
    for (unsigned int i = 0; i < psbtx.tx->vout.size(); ++i) {
        const CTxOut& out = psbtx.tx->vout.at(i);
        PSBTOutput& psbt_out = psbtx.outputs.at(i);

        // Fill a SignatureData with output info
        SignatureData sigdata;
        psbt_out.FillSignatureData(sigdata);

        std::vector<uint8_t> amount(8);
        memcpy(amount.data(), &out.nValue, 8);
        MutableTransactionSignatureCreator creator(psbtx.tx.get_ptr(), 0, amount, 1);
        ProduceSignature(HidingSigningProvider(pwallet, true, !bip32derivs), creator, out.scriptPubKey, sigdata);
        psbt_out.FromSignatureData(sigdata);
    }
    return complete;
}

UniValue walletprocesspsbt(const JSONRPCRequest& request)
{
    std::shared_ptr<CWallet> const wallet = GetWalletForJSONRPCRequest(request);
    CWallet* const pwallet = wallet.get();

    if (!EnsureWalletIsAvailable(pwallet, request.fHelp)) {
        return NullUniValue;
    }

    if (request.fHelp || request.params.size() < 1 || request.params.size() > 4)
        throw std::runtime_error(
            RPCHelpMan{"walletprocesspsbt",
                "\nUpdate a PSBT with input information from our wallet and then sign inputs\n"
                "that we can sign for." +
                    HelpRequiringPassphrase(pwallet) + "\n",
                {
                    {"psbt", RPCArg::Type::STR, /* opt */ false, /* default_val */ "", "The transaction base64 string"},
                    {"sign", RPCArg::Type::BOOL, /* opt */ true, /* default_val */ "true", "Also sign the transaction when updating"},
                    {"sighashtype", RPCArg::Type::STR, /* opt */ true, /* default_val */ "ALL", "The signature hash type to sign with if not specified by the PSBT. Must be one of\n"
            "       \"ALL\"\n"
            "       \"NONE\"\n"
            "       \"SINGLE\"\n"
            "       \"ALL|ANYONECANPAY\"\n"
            "       \"NONE|ANYONECANPAY\"\n"
            "       \"SINGLE|ANYONECANPAY\""},
                    {"bip32derivs", RPCArg::Type::BOOL, /* opt */ true, /* default_val */ "false", "If true, includes the BIP 32 derivation paths for public keys if we know them"},
                },
                RPCResult{
            "{\n"
            "  \"psbt\" : \"value\",          (string) The base64-encoded partially signed transaction\n"
            "  \"complete\" : true|false,   (boolean) If the transaction has a complete set of signatures\n"
            "  ]\n"
            "}\n"
                },
                RPCExamples{
                    HelpExampleCli("walletprocesspsbt", "\"psbt\"")
                },
            }.ToString());

    RPCTypeCheck(request.params, {UniValue::VSTR, UniValue::VBOOL, UniValue::VSTR});

    // Unserialize the transaction
    PartiallySignedTransaction psbtx;
    std::string error;
    if (!DecodePSBT(psbtx, request.params[0].get_str(), error)) {
        throw JSONRPCError(RPC_DESERIALIZATION_ERROR, strprintf("TX decode failed %s", error));
    }

    // Get the sighash type
    int nHashType = ParseSighashString(request.params[2]);

    // Fill transaction with our data and also sign
    bool sign = request.params[1].isNull() ? true : request.params[1].get_bool();
    bool bip32derivs = request.params[3].isNull() ? false : request.params[3].get_bool();
    bool complete = FillPSBT(pwallet, psbtx, nHashType, sign, bip32derivs);

    UniValue result(UniValue::VOBJ);
    CDataStream ssTx(SER_NETWORK, PROTOCOL_VERSION);
    ssTx << psbtx;
    result.pushKV("psbt", EncodeBase64(ssTx.str()));
    result.pushKV("complete", complete);

    return result;
}

UniValue walletcreatefundedpsbt(const JSONRPCRequest& request)
{
    std::shared_ptr<CWallet> const wallet = GetWalletForJSONRPCRequest(request);
    CWallet* const pwallet = wallet.get();

    if (!EnsureWalletIsAvailable(pwallet, request.fHelp)) {
        return NullUniValue;
    }

    if (request.fHelp || request.params.size() < 2 || request.params.size() > 5)
        throw std::runtime_error(
            RPCHelpMan{"walletcreatefundedpsbt",
                "\nCreates and funds a transaction in the Partially Signed Transaction format. Inputs will be added if supplied inputs are not enough\n"
                "Implements the Creator and Updater roles.\n",
                {
                    {"inputs", RPCArg::Type::ARR, /* opt */ false, /* default_val */ "", "A json array of json objects",
                        {
                            {"", RPCArg::Type::OBJ, /* opt */ false, /* default_val */ "", "",
                                {
                                    {"txid", RPCArg::Type::STR_HEX, /* opt */ false, /* default_val */ "", "The transaction id"},
                                    {"vout", RPCArg::Type::NUM, /* opt */ false, /* default_val */ "", "The output number"},
                                    {"sequence", RPCArg::Type::NUM, /* opt */ false, /* default_val */ "", "The sequence number"},
                                },
                            },
                        },
                        },
                    {"outputs", RPCArg::Type::ARR, /* opt */ false, /* default_val */ "", "a json array with outputs (key-value pairs), where none of the keys are duplicated.\n"
                            "That is, each address can only appear once and there can only be one 'data' object.\n"
                            "For compatibility reasons, a dictionary, which holds the key-value pairs directly, is also\n"
                            "                             accepted as second parameter.",
                        {
                            {"", RPCArg::Type::OBJ, /* opt */ true, /* default_val */ "", "",
                                {
                                    {"address", RPCArg::Type::AMOUNT, /* opt */ false, /* default_val */ "", "A key-value pair. The key (string) is the particl address, the value (float or string) is the amount in " + CURRENCY_UNIT + ""},
                                },
                                },
                            {"", RPCArg::Type::OBJ, /* opt */ true, /* default_val */ "", "",
                                {
                                    {"data", RPCArg::Type::STR_HEX, /* opt */ false, /* default_val */ "", "A key-value pair. The key must be \"data\", the value is hex-encoded data"},
                                },
                            },
                        },
                    },
                    {"locktime", RPCArg::Type::NUM, /* opt */ true, /* default_val */ "0", "Raw locktime. Non-0 value also locktime-activates inputs"},
                    {"options", RPCArg::Type::OBJ, /* opt */ true, /* default_val */ "null", "",
                        {
                            {"changeAddress", RPCArg::Type::STR_HEX, /* opt */ true, /* default_val */ "pool address", "The particl address to receive the change"},
                            {"changePosition", RPCArg::Type::NUM, /* opt */ true, /* default_val */ "random", "The index of the change output"},
                            {"change_type", RPCArg::Type::STR, /* opt */ true, /* default_val */ "set by -changetype", "The output type to use. Only valid if changeAddress is not specified. Options are \"legacy\", \"p2sh-segwit\", and \"bech32\"."},
                            {"includeWatching", RPCArg::Type::BOOL, /* opt */ true, /* default_val */ "false", "Also select inputs which are watch only"},
                            {"lockUnspents", RPCArg::Type::BOOL, /* opt */ true, /* default_val */ "false", "Lock selected unspent outputs"},
                            {"feeRate", RPCArg::Type::AMOUNT, /* opt */ true, /* default_val */ "not set: makes wallet determine the fee", "Set a specific fee rate in " + CURRENCY_UNIT + "/kB"},
                            {"subtractFeeFromOutputs", RPCArg::Type::ARR, /* opt */ true, /* default_val */ "empty array", "A json array of integers.\n"
                            "                              The fee will be equally deducted from the amount of each specified output.\n"
                            "                              Those recipients will receive less particl than you enter in their corresponding amount field.\n"
                            "                              If no outputs are specified here, the sender pays the fee.",
                                {
                                    {"vout_index", RPCArg::Type::NUM, /* opt */ true, /* default_val */ "", "The zero-based output index, before a change output is added."},
                                },
                            },
                            {"replaceable", RPCArg::Type::BOOL, /* opt */ true, /* default_val */ "false", "Marks this transaction as BIP125 replaceable.\n"
                            "                              Allows this transaction to be replaced by a transaction with higher fees"},
                            {"conf_target", RPCArg::Type::NUM, /* opt */ true, /* default_val */ "Fallback to wallet's confirmation target", "Confirmation target (in blocks)"},
                            {"estimate_mode", RPCArg::Type::STR, /* opt */ true, /* default_val */ "UNSET", "The fee estimate mode, must be one of:\n"
                            "         \"UNSET\"\n"
                            "         \"ECONOMICAL\"\n"
                            "         \"CONSERVATIVE\""},
                        },
                        "options"},
                    {"bip32derivs", RPCArg::Type::BOOL, /* opt */ true, /* default_val */ "false", "If true, includes the BIP 32 derivation paths for public keys if we know them"},
                },
                RPCResult{
                            "{\n"
                            "  \"psbt\": \"value\",        (string)  The resulting raw transaction (base64-encoded string)\n"
                            "  \"fee\":       n,         (numeric) Fee in " + CURRENCY_UNIT + " the resulting transaction pays\n"
                            "  \"changepos\": n          (numeric) The position of the added change output, or -1\n"
                            "}\n"
                                },
                                RPCExamples{
                            "\nCreate a transaction with no inputs\n"
                            + HelpExampleCli("walletcreatefundedpsbt", "\"[{\\\"txid\\\":\\\"myid\\\",\\\"vout\\\":0}]\" \"[{\\\"data\\\":\\\"00010203\\\"}]\"")
                                },
                            }.ToString());

    RPCTypeCheck(request.params, {
        UniValue::VARR,
        UniValueType(), // ARR or OBJ, checked later
        UniValue::VNUM,
        UniValue::VOBJ,
        UniValue::VBOOL
        }, true
    );

    CAmount fee;
    int change_position;
    CMutableTransaction rawTx = ConstructTransaction(request.params[0], request.params[1], request.params[2], request.params[3]["replaceable"]);
    FundTransaction(pwallet, rawTx, fee, change_position, request.params[3]);

    // Make a blank psbt
    PartiallySignedTransaction psbtx(rawTx);

    // Fill transaction with out data but don't sign
    bool bip32derivs = request.params[4].isNull() ? false : request.params[4].get_bool();
    FillPSBT(pwallet, psbtx, 1, false, bip32derivs);

    // Serialize the PSBT
    CDataStream ssTx(SER_NETWORK, PROTOCOL_VERSION);
    ssTx << psbtx;

    UniValue result(UniValue::VOBJ);
    result.pushKV("psbt", EncodeBase64(ssTx.str()));
    result.pushKV("fee", ValueFromAmount(fee));
    result.pushKV("changepos", change_position);
    return result;
}

UniValue abortrescan(const JSONRPCRequest& request); // in rpcdump.cpp
UniValue dumpprivkey(const JSONRPCRequest& request); // in rpcdump.cpp
UniValue importprivkey(const JSONRPCRequest& request);
UniValue importaddress(const JSONRPCRequest& request);
UniValue importpubkey(const JSONRPCRequest& request);
UniValue dumpwallet(const JSONRPCRequest& request);
UniValue importwallet(const JSONRPCRequest& request);
UniValue importprunedfunds(const JSONRPCRequest& request);
UniValue removeprunedfunds(const JSONRPCRequest& request);
UniValue importmulti(const JSONRPCRequest& request);

// clang-format off
static const CRPCCommand commands[] =
{ //  category              name                                actor (function)                argNames
    //  --------------------- ------------------------          -----------------------         ----------
    { "generating",         "generate",                         &generate,                      {"nblocks","maxtries"} },
    { "hidden",             "resendwallettransactions",         &resendwallettransactions,      {} },
    { "rawtransactions",    "fundrawtransaction",               &fundrawtransaction,            {"hexstring","options","iswitness"} },
    { "wallet",             "abandontransaction",               &abandontransaction,            {"txid"} },
    { "wallet",             "abortrescan",                      &abortrescan,                   {} },
    { "wallet",             "addmultisigaddress",               &addmultisigaddress,            {"nrequired","keys","label|account","bech32","256bit"} },
    { "wallet",             "backupwallet",                     &backupwallet,                  {"destination"} },
    { "wallet",             "bumpfee",                          &bumpfee,                       {"txid", "options"} },
    { "wallet",             "createwallet",                     &createwallet,                  {"wallet_name", "disable_private_keys"} },
    { "wallet",             "dumpprivkey",                      &dumpprivkey,                   {"address"}  },
    { "wallet",             "dumpwallet",                       &dumpwallet,                    {"filename"} },
    { "wallet",             "encryptwallet",                    &encryptwallet,                 {"passphrase"} },
    { "wallet",             "getaddressesbylabel",              &getaddressesbylabel,           {"label"} },
    { "wallet",             "getaddressinfo",                   &getaddressinfo,                {"address"} },
    { "wallet",             "getbalance",                       &getbalance,                    {"dummy","minconf","include_watchonly"} },
    { "wallet",             "getnewaddress",                    &getnewaddress,                 {"label","address_type"} },
    { "wallet",             "getrawchangeaddress",              &getrawchangeaddress,           {"address_type"} },
    { "wallet",             "getreceivedbyaddress",             &getreceivedbyaddress,          {"address","minconf"} },
    { "wallet",             "getreceivedbylabel",               &getreceivedbylabel,            {"label","minconf"} },
    { "wallet",             "gettransaction",                   &gettransaction,                {"txid","include_watchonly"} },
    { "wallet",             "getunconfirmedbalance",            &getunconfirmedbalance,         {} },
    { "wallet",             "getwalletinfo",                    &getwalletinfo,                 {} },
    { "wallet",             "importaddress",                    &importaddress,                 {"address","label","rescan","p2sh"} },
    { "wallet",             "importmulti",                      &importmulti,                   {"requests","options"} },
    { "wallet",             "importprivkey",                    &importprivkey,                 {"privkey","label","rescan"} },
    { "wallet",             "importprunedfunds",                &importprunedfunds,             {"rawtransaction","txoutproof"} },
    { "wallet",             "importpubkey",                     &importpubkey,                  {"pubkey","label","rescan"} },
    { "wallet",             "importwallet",                     &importwallet,                  {"filename"} },
    { "wallet",             "keypoolrefill",                    &keypoolrefill,                 {"newsize"} },
    { "wallet",             "listaddressgroupings",             &listaddressgroupings,          {} },
    { "wallet",             "listlabels",                       &listlabels,                    {"purpose"} },
    { "wallet",             "listlockunspent",                  &listlockunspent,               {} },
    { "wallet",             "listreceivedbyaddress",            &listreceivedbyaddress,         {"minconf","include_empty","include_watchonly","address_filter"} },
    { "wallet",             "listreceivedbylabel",              &listreceivedbylabel,           {"minconf","include_empty","include_watchonly"} },
    { "wallet",             "listsinceblock",                   &listsinceblock,                {"blockhash","target_confirmations","include_watchonly","include_removed"} },
    { "wallet",             "listtransactions",                 &listtransactions,              {"label|dummy","count","skip","include_watchonly"} },
    { "wallet",             "listunspent",                      &listunspent,                   {"minconf","maxconf","addresses","include_unsafe","query_options"} },
    { "wallet",             "listwalletdir",                    &listwalletdir,                 {} },
    { "wallet",             "listwallets",                      &listwallets,                   {} },
    { "wallet",             "loadwallet",                       &loadwallet,                    {"filename"} },
    { "wallet",             "lockunspent",                      &lockunspent,                   {"unlock","transactions","permanent"} },
    { "wallet",             "removeprunedfunds",                &removeprunedfunds,             {"txid"} },
    { "wallet",             "rescanblockchain",                 &rescanblockchain,              {"start_height", "stop_height"} },
    { "wallet",             "sendmany",                         &sendmany,                      {"dummy","amounts","minconf","comment","subtractfeefrom","replaceable","conf_target","estimate_mode"} },
    { "wallet",             "sendtoaddress",                    &sendtoaddress,                 {"address","amount","comment","comment_to","subtractfeefromamount","narration","replaceable","conf_target","estimate_mode"} },
    { "wallet",             "sethdseed",                        &sethdseed,                     {"newkeypool","seed"} },
    { "wallet",             "setlabel",                         &setlabel,                      {"address","label"} },
    { "wallet",             "settxfee",                         &settxfee,                      {"amount"} },
    { "wallet",             "signmessage",                      &signmessage,                   {"address","message"} },
    { "wallet",             "signrawtransactionwithwallet",     &signrawtransactionwithwallet,  {"hexstring","prevtxs","sighashtype"} },
    { "wallet",             "unloadwallet",                     &unloadwallet,                  {"wallet_name"} },
    { "wallet",             "walletcreatefundedpsbt",           &walletcreatefundedpsbt,        {"inputs","outputs","locktime","options","bip32derivs"} },
    { "wallet",             "walletlock",                       &walletlock,                    {} },
    { "wallet",             "walletpassphrase",                 &walletpassphrase,              {"passphrase","timeout","stakingonly"} },
    { "wallet",             "walletpassphrasechange",           &walletpassphrasechange,        {"oldpassphrase","newpassphrase"} },
    { "wallet",             "walletprocesspsbt",                &walletprocesspsbt,             {"psbt","sign","sighashtype","bip32derivs"} },
};
// clang-format on

void RegisterWalletRPCCommands(CRPCTable &t)
{
    for (unsigned int vcidx = 0; vcidx < ARRAYLEN(commands); vcidx++)
        t.appendCommand(commands[vcidx].name, &commands[vcidx]);
}<|MERGE_RESOLUTION|>--- conflicted
+++ resolved
@@ -108,14 +108,10 @@
     {
         entry.pushKV("blockhash", wtx.hashBlock.GetHex());
         entry.pushKV("blockindex", wtx.nIndex);
-<<<<<<< HEAD
-        PushTime(entry, "blocktime", LookupBlockIndex(wtx.hashBlock)->GetBlockTime());
-=======
         int64_t block_time;
         bool found_block = chain.findBlock(wtx.hashBlock, nullptr /* block */, &block_time);
         assert(found_block);
-        entry.pushKV("blocktime", block_time);
->>>>>>> bb36f5e2
+        PushTime(entry, "blocktime", block_time);
     } else {
         entry.pushKV("trusted", wtx.IsTrusted(locked_chain));
     }
