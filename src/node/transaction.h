--- conflicted
+++ resolved
@@ -12,11 +12,8 @@
 
 class CBlockIndex;
 class CTxMemPool;
-<<<<<<< HEAD
 class CBlock;
-struct NodeContext;
-=======
->>>>>>> 290ff5ef
+
 namespace Consensus {
 struct Params;
 }
@@ -65,10 +62,9 @@
  * @returns                    The tx if found, otherwise nullptr
  */
 CTransactionRef GetTransaction(const CBlockIndex* const block_index, const CTxMemPool* const mempool, const uint256& hash, const Consensus::Params& consensusParams, uint256& hashBlock);
-} // namespace node
 
 /** Retrieve a transaction and block header from disk */
 bool GetTransaction(const uint256 &hash, CTransactionRef &tx, const Consensus::Params& params, CBlock &block, CBlockIndex* blockIndex = nullptr);
-
+} // namespace node
 
 #endif // BITCOIN_NODE_TRANSACTION_H