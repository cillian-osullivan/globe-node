--- conflicted
+++ resolved
@@ -23,16 +23,12 @@
 #include <ui_interface.h>
 #include <util/system.h> // for GetBoolArg
 #include <wallet/coincontrol.h>
-<<<<<<< HEAD
-#include <wallet/wallet.h>
+#include <wallet/wallet.h> // for CRecipient
+
 #include <wallet/hdwallet.h>
 #include <rpc/rpcutil.h>
 #include <util/system.h>
 #include <univalue.h>
-
-=======
-#include <wallet/wallet.h> // for CRecipient
->>>>>>> ac579ada
 
 #include <stdint.h>
 
@@ -226,11 +222,7 @@
         std::string strFailReason;
 
         auto& newTx = transaction.getWtx();
-<<<<<<< HEAD
-        newTx = m_wallet->createTransaction(vecSend, coinControl, !privateKeysDisabled() * sign *, nChangePosRet, nFeeRequired, strFailReason);
-=======
-        newTx = m_wallet->createTransaction(vecSend, coinControl, !wallet().privateKeysDisabled() /* sign */, nChangePosRet, nFeeRequired, strFailReason);
->>>>>>> ac579ada
+        newTx = m_wallet->createTransaction(vecSend, coinControl, !wallet().privateKeysDisabled() / sign /, nChangePosRet, nFeeRequired, strFailReason);
         transaction.setTransactionFee(nFeeRequired);
         if (fSubtractFeeFromAmount && newTx)
             transaction.reassignAmounts(nChangePosRet);
@@ -685,24 +677,11 @@
    return !gArgs.GetBoolArg("-disablewallet", DEFAULT_DISABLE_WALLET);
 }
 
-<<<<<<< HEAD
 void WalletModel::lockWallet()
 {
     m_wallet->lockWallet();
 }
 
-bool WalletModel::privateKeysDisabled() const
-{
-    return m_wallet->IsWalletFlagSet(WALLET_FLAG_DISABLE_PRIVATE_KEYS);
-}
-
-bool WalletModel::canGetAddresses() const
-{
-    return m_wallet->canGetAddresses();
-}
-
-=======
->>>>>>> ac579ada
 QString WalletModel::getWalletName() const
 {
     return QString::fromStdString(m_wallet->getWalletName());
