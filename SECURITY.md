--- conflicted
+++ resolved
@@ -2,17 +2,12 @@
 
 ## Supported Versions
 
-<<<<<<< HEAD
-Versions of Bitcoin Core that are currently supported with security updates:
+Versions of Particl Core that are currently supported with security updates:
 
 | Version | Supported          |
 | ------- | ------------------ |
 | 0.18    | :white_check_mark: |
 | < 0.18  | :x:                |
-=======
-See our website for versions of Bitcoin Core that are currently supported with
-security updates: https://bitcoincore.org/en/lifecycle/#schedule
->>>>>>> 1a274bce
 
 ## Reporting a Vulnerability
 
