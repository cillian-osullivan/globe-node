// Copyright (c) 2018-2020 The Bitcoin Core developers
// Distributed under the MIT software license, see the accompanying
// file COPYING or http://www.opensource.org/licenses/mit-license.php.

#include <addrdb.h>
#include <banman.h>
#include <chain.h>
#include <chainparams.h>
#include <init.h>
#include <interfaces/chain.h>
#include <interfaces/handler.h>
#include <interfaces/node.h>
#include <interfaces/wallet.h>
#include <mapport.h>
#include <net.h>
#include <net_processing.h>
#include <netaddress.h>
#include <netbase.h>
#include <node/blockstorage.h>
#include <node/coin.h>
#include <node/context.h>
#include <node/transaction.h>
#include <node/ui_interface.h>
#include <policy/feerate.h>
#include <policy/fees.h>
#include <policy/policy.h>
#include <policy/rbf.h>
#include <policy/settings.h>
#include <primitives/block.h>
#include <primitives/transaction.h>
#include <rpc/protocol.h>
#include <rpc/server.h>
#include <shutdown.h>
#include <support/allocators/secure.h>
#include <sync.h>
#include <timedata.h>
#include <txmempool.h>
#include <uint256.h>
#include <univalue.h>
#include <util/check.h>
#include <util/system.h>
#include <util/translation.h>
#include <validation.h>
#include <validationinterface.h>
#include <miner.h>
#include <warnings.h>

#if defined(HAVE_CONFIG_H)
#include <config/bitcoin-config.h>
#endif

#include <any>
#include <memory>
#include <optional>
#include <utility>

#include <boost/signals2/signal.hpp>

using interfaces::BlockTip;
using interfaces::Chain;
using interfaces::FoundBlock;
using interfaces::Handler;
using interfaces::MakeHandler;
using interfaces::Node;
using interfaces::WalletClient;

namespace node {
namespace {
class NodeImpl : public Node
{
private:
    ChainstateManager& chainman() { return *Assert(m_context->chainman); }
public:
    explicit NodeImpl(NodeContext* context) { setContext(context); }
    void initLogging() override { InitLogging(*Assert(m_context->args)); }
    void initParameterInteraction() override { InitParameterInteraction(*Assert(m_context->args)); }
    bilingual_str getWarnings() override { return GetWarnings(true); }
    uint32_t getLogCategories() override { return LogInstance().GetCategoryMask(); }
    bool baseInitialize() override
    {
        return AppInitBasicSetup(gArgs) && AppInitParameterInteraction(gArgs) && AppInitSanityChecks() &&
               AppInitLockDataDirectory() && AppInitInterfaces(*m_context);
    }
    bool appInitMain(interfaces::BlockAndHeaderTipInfo* tip_info) override
    {
        return AppInitMain(*m_context, tip_info);
    }
    void appShutdown() override
    {
        Interrupt(*m_context);
        Shutdown(*m_context);
    }
    void startShutdown() override
    {
        StartShutdown();
        // Stop RPC for clean shutdown if any of waitfor* commands is executed.
        if (gArgs.GetBoolArg("-server", false)) {
            InterruptRPC();
            StopRPC();
        }
    }
    bool shutdownRequested() override { return ShutdownRequested(); }
    void mapPort(bool use_upnp, bool use_natpmp) override { StartMapPort(use_upnp, use_natpmp); }
    bool getProxy(Network net, proxyType& proxy_info) override { return GetProxy(net, proxy_info); }
    size_t getNodeCount(ConnectionDirection flags) override
    {
        return m_context->connman ? m_context->connman->GetNodeCount(flags) : 0;
    }
    bool getNodesStats(NodesStats& stats) override
    {
        stats.clear();

        if (m_context->connman) {
            std::vector<CNodeStats> stats_temp;
            m_context->connman->GetNodeStats(stats_temp);

            stats.reserve(stats_temp.size());
            for (auto& node_stats_temp : stats_temp) {
                stats.emplace_back(std::move(node_stats_temp), false, CNodeStateStats());
            }

            // Try to retrieve the CNodeStateStats for each node.
            if (m_context->peerman) {
                TRY_LOCK(::cs_main, lockMain);
                if (lockMain) {
                    for (auto& node_stats : stats) {
                        std::get<1>(node_stats) =
                            m_context->peerman->GetNodeStateStats(std::get<0>(node_stats).nodeid, std::get<2>(node_stats));
                    }
                }
            }
            return true;
        }
        return false;
    }
    bool getBanned(banmap_t& banmap) override
    {
        if (m_context->banman) {
            m_context->banman->GetBanned(banmap);
            return true;
        }
        return false;
    }
    bool ban(const CNetAddr& net_addr, int64_t ban_time_offset) override
    {
        if (m_context->banman) {
            m_context->banman->Ban(net_addr, ban_time_offset);
            return true;
        }
        return false;
    }
    bool unban(const CSubNet& ip) override
    {
        if (m_context->banman) {
            m_context->banman->Unban(ip);
            return true;
        }
        return false;
    }
    bool disconnectByAddress(const CNetAddr& net_addr) override
    {
        if (m_context->connman) {
            return m_context->connman->DisconnectNode(net_addr);
        }
        return false;
    }
    bool disconnectById(NodeId id) override
    {
        if (m_context->connman) {
            return m_context->connman->DisconnectNode(id);
        }
        return false;
    }
    int64_t getTotalBytesRecv() override { return m_context->connman ? m_context->connman->GetTotalBytesRecv() : 0; }
    int64_t getTotalBytesSent() override { return m_context->connman ? m_context->connman->GetTotalBytesSent() : 0; }
    size_t getMempoolSize() override { return m_context->mempool ? m_context->mempool->size() : 0; }
    size_t getMempoolDynamicUsage() override { return m_context->mempool ? m_context->mempool->DynamicMemoryUsage() : 0; }
    bool getHeaderTip(int& height, int64_t& block_time) override
    {
        LOCK(::cs_main);
        if (::pindexBestHeader) {
            height = ::pindexBestHeader->nHeight;
            block_time = ::pindexBestHeader->GetBlockTime();
            return true;
        }
        return false;
    }
    int getNumBlocks() override
    {
        LOCK(::cs_main);
        assert(std::addressof(::ChainActive()) == std::addressof(chainman().ActiveChain()));
        return chainman().ActiveChain().Height();
    }
    uint256 getBestBlockHash() override
    {
        const CBlockIndex* tip;
        {
            // TODO: Temporary scope to check correctness of refactored code.
            // Should be removed manually after merge of
            // https://github.com/bitcoin/bitcoin/pull/20158
            LOCK(cs_main);
            assert(std::addressof(::ChainActive()) == std::addressof(chainman().ActiveChain()));
            tip = chainman().ActiveChain().Tip();
        }
        return tip ? tip->GetBlockHash() : Params().GenesisBlock().GetHash();
    }
    int64_t getLastBlockTime() override
    {
        LOCK(::cs_main);
        assert(std::addressof(::ChainActive()) == std::addressof(chainman().ActiveChain()));
        if (chainman().ActiveChain().Tip()) {
            return chainman().ActiveChain().Tip()->GetBlockTime();
        }
        return Params().GenesisBlock().GetBlockTime(); // Genesis block's time of current network
    }
    double getVerificationProgress() override
    {
        const CBlockIndex* tip;
        {
            LOCK(::cs_main);
            assert(std::addressof(::ChainActive()) == std::addressof(chainman().ActiveChain()));
            tip = chainman().ActiveChain().Tip();
        }
        return GuessVerificationProgress(Params().TxData(), tip);
    }
    bool isInitialBlockDownload() override {
        const CChainState* active_chainstate;
        {
            // TODO: Temporary scope to check correctness of refactored code.
            // Should be removed manually after merge of
            // https://github.com/bitcoin/bitcoin/pull/20158
            LOCK(::cs_main);
            active_chainstate = &m_context->chainman->ActiveChainstate();
            assert(std::addressof(::ChainstateActive()) == std::addressof(*active_chainstate));
        }
        return active_chainstate->IsInitialBlockDownload();
    }
    bool getReindex() override { return ::fReindex; }
    bool getImporting() override { return ::fImporting; }
    void setNetworkActive(bool active) override
    {
        if (m_context->connman) {
            m_context->connman->SetNetworkActive(active);
        }
    }
    bool getNetworkActive() override { return m_context->connman && m_context->connman->GetNetworkActive(); }
    CFeeRate getDustRelayFee() override { return ::dustRelayFee; }
    UniValue executeRpc(const std::string& command, const UniValue& params, const std::string& uri) override
    {
        JSONRPCRequest req;
        req.context = m_context;
        req.params = params;
        req.strMethod = command;
        req.URI = uri;
        return ::tableRPC.execute(req);
    }
    std::vector<std::string> listRpcCommands() override { return ::tableRPC.listCommands(); }
    void rpcSetTimerInterfaceIfUnset(RPCTimerInterface* iface) override { RPCSetTimerInterfaceIfUnset(iface); }
    void rpcUnsetTimerInterface(RPCTimerInterface* iface) override { RPCUnsetTimerInterface(iface); }
    bool getUnspentOutput(const COutPoint& output, Coin& coin) override
    {
        LOCK(::cs_main);
        assert(std::addressof(::ChainstateActive()) == std::addressof(chainman().ActiveChainstate()));
        return chainman().ActiveChainstate().CoinsTip().GetCoin(output, coin);
    }
    WalletClient& walletClient() override
    {
        return *Assert(m_context->wallet_client);
    }
    std::unique_ptr<Handler> handleInitMessage(InitMessageFn fn) override
    {
        return MakeHandler(::uiInterface.InitMessage_connect(fn));
    }
    std::unique_ptr<Handler> handleMessageBox(MessageBoxFn fn) override
    {
        return MakeHandler(::uiInterface.ThreadSafeMessageBox_connect(fn));
    }
    std::unique_ptr<Handler> handleQuestion(QuestionFn fn) override
    {
        return MakeHandler(::uiInterface.ThreadSafeQuestion_connect(fn));
    }
    std::unique_ptr<Handler> handleShowProgress(ShowProgressFn fn) override
    {
        return MakeHandler(::uiInterface.ShowProgress_connect(fn));
    }
    std::unique_ptr<Handler> handleNotifyNumConnectionsChanged(NotifyNumConnectionsChangedFn fn) override
    {
        return MakeHandler(::uiInterface.NotifyNumConnectionsChanged_connect(fn));
    }
    std::unique_ptr<Handler> handleNotifyNetworkActiveChanged(NotifyNetworkActiveChangedFn fn) override
    {
        return MakeHandler(::uiInterface.NotifyNetworkActiveChanged_connect(fn));
    }
    std::unique_ptr<Handler> handleNotifyAlertChanged(NotifyAlertChangedFn fn) override
    {
        return MakeHandler(::uiInterface.NotifyAlertChanged_connect(fn));
    }
    std::unique_ptr<Handler> handleBannedListChanged(BannedListChangedFn fn) override
    {
        return MakeHandler(::uiInterface.BannedListChanged_connect(fn));
    }
    std::unique_ptr<Handler> handleNotifyBlockTip(NotifyBlockTipFn fn) override
    {
        return MakeHandler(::uiInterface.NotifyBlockTip_connect([fn](SynchronizationState sync_state, const CBlockIndex* block) {
            fn(sync_state, BlockTip{block->nHeight, block->GetBlockTime(), block->GetBlockHash()},
                GuessVerificationProgress(Params().TxData(), block));
        }));
    }
    std::unique_ptr<Handler> handleNotifyHeaderTip(NotifyHeaderTipFn fn) override
    {
        return MakeHandler(
            ::uiInterface.NotifyHeaderTip_connect([fn](SynchronizationState sync_state, const CBlockIndex* block) {
                fn(sync_state, BlockTip{block->nHeight, block->GetBlockTime(), block->GetBlockHash()},
                    /* verification progress is unused when a header was received */ 0);
            }));
    }
    NodeContext* context() override { return m_context; }
    void setContext(NodeContext* context) override
    {
        m_context = context;
    }
    NodeContext* m_context{nullptr};
<<<<<<< HEAD
    std::any m_context_ref;

    std::unique_ptr<Handler> handleNotifyWaitingForDevice(WaitingForDeviceFn fn) override
    {
        return MakeHandler(::uiInterface.NotifyWaitingForDevice_connect(fn));
    }
=======
>>>>>>> fadbd998
};

bool FillBlock(const CBlockIndex* index, const FoundBlock& block, UniqueLock<RecursiveMutex>& lock, const CChain& active)
{
    if (!index) return false;
    if (block.m_hash) *block.m_hash = index->GetBlockHash();
    if (block.m_height) *block.m_height = index->nHeight;
    if (block.m_time) *block.m_time = index->GetBlockTime();
    if (block.m_max_time) *block.m_max_time = index->GetBlockTimeMax();
    if (block.m_mtp_time) *block.m_mtp_time = index->GetMedianTimePast();
    if (block.m_in_active_chain) *block.m_in_active_chain = active[index->nHeight] == index;
    if (block.m_next_block) FillBlock(active[index->nHeight] == index ? active[index->nHeight + 1] : nullptr, *block.m_next_block, lock, active);
    if (block.m_data) {
        REVERSE_LOCK(lock);
        if (!ReadBlockFromDisk(*block.m_data, index, Params().GetConsensus())) block.m_data->SetNull();
    }
    return true;
}

class NotificationsProxy : public CValidationInterface
{
public:
    explicit NotificationsProxy(std::shared_ptr<Chain::Notifications> notifications)
        : m_notifications(std::move(notifications)) {}
    virtual ~NotificationsProxy() = default;
    void TransactionAddedToMempool(const CTransactionRef& tx, uint64_t mempool_sequence) override
    {
        m_notifications->transactionAddedToMempool(tx, mempool_sequence);
    }
    void TransactionRemovedFromMempool(const CTransactionRef& tx, MemPoolRemovalReason reason, uint64_t mempool_sequence) override
    {
        m_notifications->transactionRemovedFromMempool(tx, reason, mempool_sequence);
    }
    void BlockConnected(const std::shared_ptr<const CBlock>& block, const CBlockIndex* index) override
    {
        m_notifications->blockConnected(*block, index->nHeight);
    }
    void BlockDisconnected(const std::shared_ptr<const CBlock>& block, const CBlockIndex* index) override
    {
        m_notifications->blockDisconnected(*block, index->nHeight);
    }
    void UpdatedBlockTip(const CBlockIndex* index, const CBlockIndex* fork_index, bool is_ibd) override
    {
        m_notifications->updatedBlockTip();
    }
    void ChainStateFlushed(const CBlockLocator& locator) override { m_notifications->chainStateFlushed(locator); }
    std::shared_ptr<Chain::Notifications> m_notifications;
};

class NotificationsHandlerImpl : public Handler
{
public:
    explicit NotificationsHandlerImpl(std::shared_ptr<Chain::Notifications> notifications)
        : m_proxy(std::make_shared<NotificationsProxy>(std::move(notifications)))
    {
        RegisterSharedValidationInterface(m_proxy);
    }
    ~NotificationsHandlerImpl() override { disconnect(); }
    void disconnect() override
    {
        if (m_proxy) {
            UnregisterSharedValidationInterface(m_proxy);
            m_proxy.reset();
        }
    }
    std::shared_ptr<NotificationsProxy> m_proxy;
};

class RpcHandlerImpl : public Handler
{
public:
    explicit RpcHandlerImpl(const CRPCCommand& command) : m_command(command), m_wrapped_command(&command)
    {
        m_command.actor = [this](const JSONRPCRequest& request, UniValue& result, bool last_handler) {
            if (!m_wrapped_command) return false;
            try {
                return m_wrapped_command->actor(request, result, last_handler);
            } catch (const UniValue& e) {
                // If this is not the last handler and a wallet not found
                // exception was thrown, return false so the next handler can
                // try to handle the request. Otherwise, reraise the exception.
                if (!last_handler) {
                    const UniValue& code = e["code"];
                    if (code.isNum() && code.get_int() == RPC_WALLET_NOT_FOUND) {
                        return false;
                    }
                }
                throw;
            }
        };
        ::tableRPC.appendCommand(m_command.name, &m_command);
    }

    void disconnect() final
    {
        if (m_wrapped_command) {
            m_wrapped_command = nullptr;
            ::tableRPC.removeCommand(m_command.name, &m_command);
        }
    }

    ~RpcHandlerImpl() override { disconnect(); }

    CRPCCommand m_command;
    const CRPCCommand* m_wrapped_command;
};

class ChainImpl : public Chain
{
private:
    ChainstateManager& chainman() { return *Assert(m_node.chainman); }
public:
    explicit ChainImpl(NodeContext& node) : m_node(node) {}
    std::optional<int> getHeight() override
    {
        LOCK(::cs_main);
        const CChain& active = Assert(m_node.chainman)->ActiveChain();
        int height = active.Height();
        if (height >= 0) {
            return height;
        }
        return std::nullopt;
    }
    std::optional<int> getBlockHeight(const uint256& hash) override
    {
        LOCK(::cs_main);
        CBlockIndex* block = g_chainman.m_blockman.LookupBlockIndex(hash);
        if (block && ::ChainActive().Contains(block)) {
            return block->nHeight;
        }
        return std::nullopt;
    }
    uint256 getBlockHash(int height) override
    {
        LOCK(::cs_main);
        const CChain& active = Assert(m_node.chainman)->ActiveChain();
        CBlockIndex* block = active[height];
        assert(block);
        return block->GetBlockHash();
    }
    bool haveBlockOnDisk(int height) override
    {
        LOCK(cs_main);
        const CChain& active = Assert(m_node.chainman)->ActiveChain();
        CBlockIndex* block = active[height];
        return block && ((block->nStatus & BLOCK_HAVE_DATA) != 0) && block->nTx > 0;
    }
    CBlockLocator getTipLocator() override
    {
        LOCK(cs_main);
        const CChain& active = Assert(m_node.chainman)->ActiveChain();
        return active.GetLocator();
    }
    bool checkFinalTx(const CTransaction& tx) override
    {
        LOCK(cs_main);
        assert(std::addressof(::ChainActive()) == std::addressof(chainman().ActiveChain()));
        return CheckFinalTx(chainman().ActiveChain().Tip(), tx);
    }
    std::optional<int> findLocatorFork(const CBlockLocator& locator) override
    {
        LOCK(cs_main);
        const CChain& active = Assert(m_node.chainman)->ActiveChain();
        assert(std::addressof(g_chainman) == std::addressof(*m_node.chainman));
        if (CBlockIndex* fork = m_node.chainman->m_blockman.FindForkInGlobalIndex(active, locator)) {
            return fork->nHeight;
        }
        return std::nullopt;
    }
    bool findBlock(const uint256& hash, const FoundBlock& block) override
    {
        WAIT_LOCK(cs_main, lock);
        const CChain& active = Assert(m_node.chainman)->ActiveChain();
        assert(std::addressof(g_chainman) == std::addressof(*m_node.chainman));
        return FillBlock(m_node.chainman->m_blockman.LookupBlockIndex(hash), block, lock, active);
    }
    bool findFirstBlockWithTimeAndHeight(int64_t min_time, int min_height, const FoundBlock& block) override
    {
        WAIT_LOCK(cs_main, lock);
        const CChain& active = Assert(m_node.chainman)->ActiveChain();
        return FillBlock(active.FindEarliestAtLeast(min_time, min_height), block, lock, active);
    }
    bool findAncestorByHeight(const uint256& block_hash, int ancestor_height, const FoundBlock& ancestor_out) override
    {
        WAIT_LOCK(cs_main, lock);
        const CChain& active = Assert(m_node.chainman)->ActiveChain();
        assert(std::addressof(g_chainman) == std::addressof(*m_node.chainman));
        if (const CBlockIndex* block = m_node.chainman->m_blockman.LookupBlockIndex(block_hash)) {
            if (const CBlockIndex* ancestor = block->GetAncestor(ancestor_height)) {
                return FillBlock(ancestor, ancestor_out, lock, active);
            }
        }
        return FillBlock(nullptr, ancestor_out, lock, active);
    }
    bool findAncestorByHash(const uint256& block_hash, const uint256& ancestor_hash, const FoundBlock& ancestor_out) override
    {
        WAIT_LOCK(cs_main, lock);
        const CChain& active = Assert(m_node.chainman)->ActiveChain();
        assert(std::addressof(g_chainman) == std::addressof(*m_node.chainman));
        const CBlockIndex* block = m_node.chainman->m_blockman.LookupBlockIndex(block_hash);
        assert(std::addressof(g_chainman) == std::addressof(*m_node.chainman));
        const CBlockIndex* ancestor = m_node.chainman->m_blockman.LookupBlockIndex(ancestor_hash);
        if (block && ancestor && block->GetAncestor(ancestor->nHeight) != ancestor) ancestor = nullptr;
        return FillBlock(ancestor, ancestor_out, lock, active);
    }
    bool findCommonAncestor(const uint256& block_hash1, const uint256& block_hash2, const FoundBlock& ancestor_out, const FoundBlock& block1_out, const FoundBlock& block2_out) override
    {
        WAIT_LOCK(cs_main, lock);
        const CChain& active = Assert(m_node.chainman)->ActiveChain();
        assert(std::addressof(g_chainman) == std::addressof(*m_node.chainman));
        const CBlockIndex* block1 = m_node.chainman->m_blockman.LookupBlockIndex(block_hash1);
        assert(std::addressof(g_chainman) == std::addressof(*m_node.chainman));
        const CBlockIndex* block2 = m_node.chainman->m_blockman.LookupBlockIndex(block_hash2);
        const CBlockIndex* ancestor = block1 && block2 ? LastCommonAncestor(block1, block2) : nullptr;
        // Using & instead of && below to avoid short circuiting and leaving
        // output uninitialized.
        return FillBlock(ancestor, ancestor_out, lock, active) & FillBlock(block1, block1_out, lock, active) & FillBlock(block2, block2_out, lock, active);
    }
    void findCoins(std::map<COutPoint, Coin>& coins) override { return FindCoins(m_node, coins); }
    double guessVerificationProgress(const uint256& block_hash) override
    {
        LOCK(cs_main);
        assert(std::addressof(g_chainman.m_blockman) == std::addressof(chainman().m_blockman));
        return GuessVerificationProgress(Params().TxData(), chainman().m_blockman.LookupBlockIndex(block_hash));
    }
    bool hasBlocks(const uint256& block_hash, int min_height, std::optional<int> max_height) override
    {
        // hasBlocks returns true if all ancestors of block_hash in specified
        // range have block data (are not pruned), false if any ancestors in
        // specified range are missing data.
        //
        // For simplicity and robustness, min_height and max_height are only
        // used to limit the range, and passing min_height that's too low or
        // max_height that's too high will not crash or change the result.
        LOCK(::cs_main);
        assert(std::addressof(g_chainman.m_blockman) == std::addressof(chainman().m_blockman));
        if (CBlockIndex* block = chainman().m_blockman.LookupBlockIndex(block_hash)) {
            if (max_height && block->nHeight >= *max_height) block = block->GetAncestor(*max_height);
            for (; block->nStatus & BLOCK_HAVE_DATA; block = block->pprev) {
                // Check pprev to not segfault if min_height is too low
                if (block->nHeight <= min_height || !block->pprev) return true;
            }
        }
        return false;
    }
    RBFTransactionState isRBFOptIn(const CTransaction& tx) override
    {
        if (!m_node.mempool) return IsRBFOptInEmptyMempool(tx);
        LOCK(m_node.mempool->cs);
        return IsRBFOptIn(tx, *m_node.mempool);
    }
    bool isInMempool(const uint256& txid) override
    {
        if (!m_node.mempool) return false;
        LOCK(m_node.mempool->cs);
        return m_node.mempool->exists(txid);
    }
    bool hasDescendantsInMempool(const uint256& txid) override
    {
        if (!m_node.mempool) return false;
        LOCK(m_node.mempool->cs);
        auto it = m_node.mempool->GetIter(txid);
        return it && (*it)->GetCountWithDescendants() > 1;
    }
    bool broadcastTransaction(const CTransactionRef& tx,
        const CAmount& max_tx_fee,
        bool relay,
        std::string& err_string) override
    {
        const TransactionError err = BroadcastTransaction(m_node, tx, err_string, max_tx_fee, relay, /*wait_callback*/ false);
        // Chain clients only care about failures to accept the tx to the mempool. Disregard non-mempool related failures.
        // Note: this will need to be updated if BroadcastTransactions() is updated to return other non-mempool failures
        // that Chain clients do not need to know about.
        return TransactionError::OK == err;
    }
    void getTransactionAncestry(const uint256& txid, size_t& ancestors, size_t& descendants) override
    {
        ancestors = descendants = 0;
        if (!m_node.mempool) return;
        m_node.mempool->GetTransactionAncestry(txid, ancestors, descendants);
    }
    void getPackageLimits(unsigned int& limit_ancestor_count, unsigned int& limit_descendant_count) override
    {
        limit_ancestor_count = gArgs.GetArg("-limitancestorcount", DEFAULT_ANCESTOR_LIMIT);
        limit_descendant_count = gArgs.GetArg("-limitdescendantcount", DEFAULT_DESCENDANT_LIMIT);
    }
    bool checkChainLimits(const CTransactionRef& tx) override
    {
        if (!m_node.mempool) return true;
        LockPoints lp;
        CTxMemPoolEntry entry(tx, 0, 0, 0, false, 0, lp);
        CTxMemPool::setEntries ancestors;
        auto limit_ancestor_count = gArgs.GetArg("-limitancestorcount", DEFAULT_ANCESTOR_LIMIT);
        auto limit_ancestor_size = gArgs.GetArg("-limitancestorsize", DEFAULT_ANCESTOR_SIZE_LIMIT) * 1000;
        auto limit_descendant_count = gArgs.GetArg("-limitdescendantcount", DEFAULT_DESCENDANT_LIMIT);
        auto limit_descendant_size = gArgs.GetArg("-limitdescendantsize", DEFAULT_DESCENDANT_SIZE_LIMIT) * 1000;
        std::string unused_error_string;
        LOCK(m_node.mempool->cs);
        return m_node.mempool->CalculateMemPoolAncestors(
            entry, ancestors, limit_ancestor_count, limit_ancestor_size,
            limit_descendant_count, limit_descendant_size, unused_error_string);
    }
    CFeeRate estimateSmartFee(int num_blocks, bool conservative, FeeCalculation* calc) override
    {
        if (!m_node.fee_estimator) return {};
        return m_node.fee_estimator->estimateSmartFee(num_blocks, calc, conservative);
    }
    unsigned int estimateMaxBlocks() override
    {
        if (!m_node.fee_estimator) return 0;
        return m_node.fee_estimator->HighestTargetTracked(FeeEstimateHorizon::LONG_HALFLIFE);
    }
    CFeeRate mempoolMinFee() override
    {
        if (!m_node.mempool) return {};
        return m_node.mempool->GetMinFee(gArgs.GetArg("-maxmempool", DEFAULT_MAX_MEMPOOL_SIZE) * 1000000);
    }
    CFeeRate relayMinFee() override { return ::minRelayTxFee; }
    CFeeRate relayIncrementalFee() override { return ::incrementalRelayFee; }
    CFeeRate relayDustFee() override { return ::dustRelayFee; }
    bool havePruned() override
    {
        LOCK(cs_main);
        return ::fHavePruned;
    }
    bool isReadyToBroadcast() override { return !::fImporting && !::fReindex && !isInitialBlockDownload(); }
    bool isInitialBlockDownload() override {
        const CChainState* active_chainstate;
        {
            // TODO: Temporary scope to check correctness of refactored code.
            // Should be removed manually after merge of
            // https://github.com/bitcoin/bitcoin/pull/20158
            LOCK(::cs_main);
            active_chainstate = &chainman().ActiveChainstate();
            assert(std::addressof(::ChainstateActive()) == std::addressof(*active_chainstate));
        }
        return active_chainstate->IsInitialBlockDownload();
    }
    bool shutdownRequested() override { return ShutdownRequested(); }
    int64_t getAdjustedTime() override { return GetAdjustedTime(); }
    void initMessage(const std::string& message) override { ::uiInterface.InitMessage(message); }
    void initWarning(const bilingual_str& message) override { InitWarning(message); }
    void initError(const bilingual_str& message) override { InitError(message); }
    void showProgress(const std::string& title, int progress, bool resume_possible) override
    {
        ::uiInterface.ShowProgress(title, progress, resume_possible);
    }
    std::unique_ptr<Handler> handleNotifications(std::shared_ptr<Notifications> notifications) override
    {
        return std::make_unique<NotificationsHandlerImpl>(std::move(notifications));
    }
    void waitForNotificationsIfTipChanged(const uint256& old_tip) override
    {
        if (!old_tip.IsNull()) {
            LOCK(::cs_main);
            const CChain& active = Assert(m_node.chainman)->ActiveChain();
            if (old_tip == active.Tip()->GetBlockHash()) return;
        }
        SyncWithValidationInterfaceQueue();
    }
    std::unique_ptr<Handler> handleRpc(const CRPCCommand& command) override
    {
        return std::make_unique<RpcHandlerImpl>(command);
    }
    bool rpcEnableDeprecated(const std::string& method) override { return IsDeprecatedRPCEnabled(method); }
    void rpcRunLater(const std::string& name, std::function<void()> fn, int64_t seconds) override
    {
        RPCRunLater(name, std::move(fn), seconds);
    }
    int rpcSerializationFlags() override { return RPCSerializationFlags(); }
    util::SettingsValue getRwSetting(const std::string& name) override
    {
        util::SettingsValue result;
        gArgs.LockSettings([&](const util::Settings& settings) {
            if (const util::SettingsValue* value = util::FindKey(settings.rw_settings, name)) {
                result = *value;
            }
        });
        return result;
    }
    bool updateRwSetting(const std::string& name, const util::SettingsValue& value) override
    {
        gArgs.LockSettings([&](util::Settings& settings) {
            if (value.isNull()) {
                settings.rw_settings.erase(name);
            } else {
                settings.rw_settings[name] = value;
            }
        });
        return gArgs.WriteSettingsFile();
    }
    void requestMempoolTransactions(Notifications& notifications) override
    {
        if (!m_node.mempool) return;
        LOCK2(::cs_main, m_node.mempool->cs);
        for (const CTxMemPoolEntry& entry : m_node.mempool->mapTx) {
            notifications.transactionAddedToMempool(entry.GetSharedTx(), 0 /* mempool_sequence */);
        }
    }
    NodeContext& m_node;

    int getHeightInt() override
    {
        LOCK(::cs_main);
        return ::ChainActive().Height();
    }
    size_t getAnonOutputs() override
    {
        LOCK(::cs_main);
        return ::ChainActive().Tip()->nAnonOutputs;
    }
    int64_t getSmsgFeeRate(const CBlockIndex *pindex, bool reduce_height) override
    {
        LOCK(::cs_main);
        return particl::GetSmsgFeeRate(pindex, reduce_height);
    }
    bool transactionInMempool(const uint256 &txhash) override
    {
        if (!m_node.mempool) return false;
        LOCK(m_node.mempool->cs);
        return m_node.mempool->exists(txhash);
    }
    CTransactionRef transactionFromMempool(const uint256 &txhash) override
    {
        if (!m_node.mempool) return nullptr;
        LOCK(m_node.mempool->cs);
        return m_node.mempool->get(txhash);
    }
    std::unique_ptr<CBlockTemplate> createNewBlock() override
    {
        if (!m_node.mempool) return nullptr;
        CScript coinbaseScript;
        return BlockAssembler(::ChainstateActive(), *m_node.mempool.get(), Params()).CreateNewBlock(coinbaseScript, false);
    }
    CTxMemPool *getMempool() override
    {
        return m_node.mempool.get();
    }
};
} // namespace
} // namespace node

namespace interfaces {
std::unique_ptr<Node> MakeNode(NodeContext* context) { return std::make_unique<node::NodeImpl>(context); }
std::unique_ptr<Chain> MakeChain(NodeContext& context) { return std::make_unique<node::ChainImpl>(context); }
} // namespace interfaces<|MERGE_RESOLUTION|>--- conflicted
+++ resolved
@@ -320,15 +320,12 @@
         m_context = context;
     }
     NodeContext* m_context{nullptr};
-<<<<<<< HEAD
-    std::any m_context_ref;
-
+
+    // Particl
     std::unique_ptr<Handler> handleNotifyWaitingForDevice(WaitingForDeviceFn fn) override
     {
         return MakeHandler(::uiInterface.NotifyWaitingForDevice_connect(fn));
     }
-=======
->>>>>>> fadbd998
 };
 
 bool FillBlock(const CBlockIndex* index, const FoundBlock& block, UniqueLock<RecursiveMutex>& lock, const CChain& active)
