# Copyright (c) 2015-2016 The Bitcoin Core developers
# Distributed under the MIT software license, see the accompanying
# file COPYING or http://www.opensource.org/licenses/mit-license.php.

bin_PROGRAMS += bench/bench_particl
BENCH_SRCDIR = bench
BENCH_BINARY = bench/bench_particl$(EXEEXT)

RAW_BENCH_FILES = \
  bench/data/block413567.raw
GENERATED_BENCH_FILES = $(RAW_BENCH_FILES:.raw=.raw.h)

bench_bench_particl_SOURCES = \
  $(RAW_BENCH_FILES) \
  bench/bench_bitcoin.cpp \
  bench/bench.cpp \
  bench/bench.h \
  bench/block_assemble.cpp \
  bench/checkblock.cpp \
  bench/checkqueue.cpp \
  bench/duplicate_inputs.cpp \
  bench/examples.cpp \
  bench/rollingbloom.cpp \
  bench/crypto_hash.cpp \
  bench/ccoins_caching.cpp \
  bench/gcs_filter.cpp \
  bench/merkle_root.cpp \
  bench/mempool_eviction.cpp \
  bench/rpc_mempool.cpp \
  bench/verify_script.cpp \
  bench/base58.cpp \
  bench/bech32.cpp \
  bench/lockedpool.cpp \
<<<<<<< HEAD
  bench/prevector.cpp \
  bench/blind.cpp \
  bench/mlsag.cpp

nodist_bench_bench_particl_SOURCES = $(GENERATED_BENCH_FILES)

bench_bench_particl_CPPFLAGS = $(AM_CPPFLAGS) $(BITCOIN_INCLUDES) $(EVENT_CLFAGS) $(EVENT_PTHREADS_CFLAGS) -I$(builddir)/bench/
bench_bench_particl_CXXFLAGS = $(AM_CXXFLAGS) $(PIE_FLAGS)
bench_bench_particl_LDADD = \
  $(LIBPARTICL_SERVER) \
  $(LIBPARTICL_WALLET) \
  $(LIBPARTICL_COMMON) \
  $(LIBPARTICL_UTIL) \
  $(LIBPARTICL_CONSENSUS) \
  $(LIBPARTICL_CRYPTO) \
=======
  bench/poly1305.cpp \
  bench/prevector.cpp

nodist_bench_bench_bitcoin_SOURCES = $(GENERATED_BENCH_FILES)

bench_bench_bitcoin_CPPFLAGS = $(AM_CPPFLAGS) $(BITCOIN_INCLUDES) $(EVENT_CLFAGS) $(EVENT_PTHREADS_CFLAGS) -I$(builddir)/bench/
bench_bench_bitcoin_CXXFLAGS = $(AM_CXXFLAGS) $(PIE_FLAGS)
bench_bench_bitcoin_LDADD = \
  $(LIBBITCOIN_SERVER) \
  $(LIBBITCOIN_WALLET) \
  $(LIBBITCOIN_SERVER) \
  $(LIBBITCOIN_COMMON) \
  $(LIBBITCOIN_UTIL) \
  $(LIBBITCOIN_CONSENSUS) \
  $(LIBBITCOIN_CRYPTO) \
>>>>>>> edb8df4f
  $(LIBLEVELDB) \
  $(LIBLEVELDB_SSE42) \
  $(LIBMEMENV) \
  $(LIBSECP256K1) \
  $(LIBUNIVALUE) \
  $(EVENT_PTHREADS_LIBS) \
  $(EVENT_LIBS) \
  $(LIBPARTICL_SMSG)

if ENABLE_ZMQ
bench_bench_particl_LDADD += $(LIBPARTICL_ZMQ) $(ZMQ_LIBS)
endif

#Needed from init.cpp
if ENABLE_USBDEVICE
bench_bench_particl_LDADD += $(LIBPARTICL_USBDEVICE) $(USB_LIBS) $(HIDAPI_LIBS) $(PROTOBUF_LIBS)
endif

if ENABLE_WALLET
bench_bench_particl_SOURCES += bench/coin_selection.cpp
endif

bench_bench_particl_LDADD += $(BOOST_LIBS) $(BDB_LIBS) $(CRYPTO_LIBS) $(EVENT_PTHREADS_LIBS) $(EVENT_LIBS) $(MINIUPNPC_LIBS)
bench_bench_particl_LDFLAGS = $(RELDFLAGS) $(AM_LDFLAGS) $(LIBTOOL_APP_LDFLAGS)

CLEAN_BITCOIN_BENCH = bench/*.gcda bench/*.gcno $(GENERATED_BENCH_FILES)

CLEANFILES += $(CLEAN_BITCOIN_BENCH)

bench/checkblock.cpp: bench/data/block413567.raw.h

bitcoin_bench: $(BENCH_BINARY)

bench: $(BENCH_BINARY) FORCE
	$(BENCH_BINARY)

bitcoin_bench_clean : FORCE
	rm -f $(CLEAN_BITCOIN_BENCH) $(bench_bench_particl_OBJECTS) $(BENCH_BINARY)

%.raw.h: %.raw
	@$(MKDIR_P) $(@D)
	@{ \
	 echo "static unsigned const char $(*F)[] = {" && \
	 $(HEXDUMP) -v -e '8/1 "0x%02x, "' -e '"\n"' $< | $(SED) -e 's/0x  ,//g' && \
	 echo "};"; \
	} > "$@.new" && mv -f "$@.new" "$@"
	@echo "Generated $@"<|MERGE_RESOLUTION|>--- conflicted
+++ resolved
@@ -31,7 +31,7 @@
   bench/base58.cpp \
   bench/bech32.cpp \
   bench/lockedpool.cpp \
-<<<<<<< HEAD
+  bench/poly1305.cpp \
   bench/prevector.cpp \
   bench/blind.cpp \
   bench/mlsag.cpp
@@ -47,23 +47,6 @@
   $(LIBPARTICL_UTIL) \
   $(LIBPARTICL_CONSENSUS) \
   $(LIBPARTICL_CRYPTO) \
-=======
-  bench/poly1305.cpp \
-  bench/prevector.cpp
-
-nodist_bench_bench_bitcoin_SOURCES = $(GENERATED_BENCH_FILES)
-
-bench_bench_bitcoin_CPPFLAGS = $(AM_CPPFLAGS) $(BITCOIN_INCLUDES) $(EVENT_CLFAGS) $(EVENT_PTHREADS_CFLAGS) -I$(builddir)/bench/
-bench_bench_bitcoin_CXXFLAGS = $(AM_CXXFLAGS) $(PIE_FLAGS)
-bench_bench_bitcoin_LDADD = \
-  $(LIBBITCOIN_SERVER) \
-  $(LIBBITCOIN_WALLET) \
-  $(LIBBITCOIN_SERVER) \
-  $(LIBBITCOIN_COMMON) \
-  $(LIBBITCOIN_UTIL) \
-  $(LIBBITCOIN_CONSENSUS) \
-  $(LIBBITCOIN_CRYPTO) \
->>>>>>> edb8df4f
   $(LIBLEVELDB) \
   $(LIBLEVELDB_SSE42) \
   $(LIBMEMENV) \
