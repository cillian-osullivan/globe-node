--- conflicted
+++ resolved
@@ -371,17 +371,8 @@
         wait_until(test_function, timeout=timeout, lock=mininode_lock)
         self.ping_counter += 1
 
-<<<<<<< HEAD
-# Keep our own socket map for asyncore, so that we can track disconnects
-# ourselves (to work around an issue with closing an asyncore socket when
-# using select)
-mininode_socket_map = dict()
-
-# One lock for synchronizing all data access between the networking thread (see
-=======
 
 # One lock for synchronizing all data access between the network event loop (see
->>>>>>> a6ed99a1
 # NetworkThread below) and the thread running the test logic.  For simplicity,
 # P2PConnection acquires this lock whenever delivering a message to a P2PInterface.
 # This lock should be acquired in the thread running the test logic to synchronize
