--- conflicted
+++ resolved
@@ -2112,17 +2112,8 @@
 
 CAmount CWalletTx::GetImmatureCredit(interfaces::Chain::Lock& locked_chain, bool fUseCache) const
 {
-<<<<<<< HEAD
     if (tx->IsCoinBase() && IsImmatureCoinBase(locked_chain) && IsInMainChain(locked_chain)) {
-        if (fUseCache && fImmatureCreditCached)
-            return nImmatureCreditCached;
-        nImmatureCreditCached = pwallet->GetCredit(*tx, ISMINE_SPENDABLE);
-        fImmatureCreditCached = true;
-        return nImmatureCreditCached;
-=======
-    if (IsImmatureCoinBase(locked_chain) && IsInMainChain(locked_chain)) {
         return GetCachableAmount(IMMATURE_CREDIT, ISMINE_SPENDABLE, !fUseCache);
->>>>>>> 40a720ac
     }
 
     return 0;
@@ -2132,13 +2123,10 @@
 {
     if (pwallet == nullptr)
         return 0;
-<<<<<<< HEAD
-=======
 
     // Avoid caching ismine for NO or ALL cases (could remove this check and simplify in the future).
     bool allow_cache = filter == ISMINE_SPENDABLE || filter == ISMINE_WATCH_ONLY;
 
->>>>>>> 40a720ac
     // Must wait until coinbase is safely deep enough in the chain before valuing it
     if (IsImmatureCoinBase(locked_chain))
         return 0;
