--- conflicted
+++ resolved
@@ -1548,8 +1548,8 @@
 
 dnl USB Device check
 
-if test "x$enable_usbdevice" = "xyes"; then
-  if test "x$bitcoin_enable_qt" != "xyes"; then
+if test "$enable_usbdevice" = "yes"; then
+  if test "$bitcoin_enable_qt" != "yes"; then
       PKG_CHECK_MODULES([PROTOBUF], [protobuf],[have_protobuf=yes],
       [AC_MSG_WARN(protobuf not found.)
        enable_usbdevice=no])
@@ -1571,7 +1571,7 @@
 fi
 
 
-if test x$enable_usbdevice != xno; then
+if test "$enable_usbdevice" != "no"; then
   BITCOIN_QT_CHECK(AC_CHECK_LIB([protobuf] ,[main],[PROTOBUF_LIBS=-lprotobuf], [have_protobuf=no]))
 fi
 
@@ -1596,14 +1596,14 @@
   esac
 fi
 
-if test x$have_protobuf != xno &&
-   test x$enable_usbdevice != xno; then
+if test "$have_protobuf" != "no" &&
+   test "$enable_usbdevice" != "no"; then
   BITCOIN_QT_PATH_PROGS([PROTOC], [protoc],$protoc_bin_path)
 fi
 
-if test "x$enable_usbdevice" = "xyes"; then
-  if test "x$bitcoin_enable_qt" != "xyes"; then
-    if test "x$protoc_bin_path" != x; then
+if test "$enable_usbdevice" = "yes"; then
+  if test "$bitcoin_enable_qt" != "yes"; then
+    if test "$protoc_bin_path" != ""; then
       AC_PATH_PROGS([PROTOC],[protoc],,$protoc_bin_path)
     else
       AC_PATH_PROGS([PROTOC],[protoc])
@@ -1654,45 +1654,24 @@
   AC_SUBST(MPGEN_PREFIX)
 fi
 
-<<<<<<< HEAD
 AC_MSG_CHECKING([whether to build particld])
-AM_CONDITIONAL([BUILD_BITCOIND], [test x$build_bitcoind = xyes])
-AC_MSG_RESULT($build_bitcoind)
-
-AC_MSG_CHECKING([whether to build particl-cli])
-AM_CONDITIONAL([BUILD_BITCOIN_CLI], [test x$build_bitcoin_cli = xyes])
-AC_MSG_RESULT($build_bitcoin_cli)
-
-AC_MSG_CHECKING([whether to build particl-tx])
-AM_CONDITIONAL([BUILD_BITCOIN_TX], [test x$build_bitcoin_tx = xyes])
-AC_MSG_RESULT($build_bitcoin_tx)
-
-AC_MSG_CHECKING([whether to build particl-wallet])
-AM_CONDITIONAL([BUILD_BITCOIN_WALLET], [test x$build_bitcoin_wallet = xyes])
-AC_MSG_RESULT($build_bitcoin_wallet)
-
-AC_MSG_CHECKING([whether to build particl-util])
-AM_CONDITIONAL([BUILD_BITCOIN_UTIL], [test x$build_bitcoin_util = xyes])
-=======
-AC_MSG_CHECKING([whether to build bitcoind])
 AM_CONDITIONAL([BUILD_BITCOIND], [test $build_bitcoind = "yes"])
 AC_MSG_RESULT($build_bitcoind)
 
-AC_MSG_CHECKING([whether to build bitcoin-cli])
+AC_MSG_CHECKING([whether to build particl-cli])
 AM_CONDITIONAL([BUILD_BITCOIN_CLI], [test $build_bitcoin_cli = "yes"])
 AC_MSG_RESULT($build_bitcoin_cli)
 
-AC_MSG_CHECKING([whether to build bitcoin-tx])
+AC_MSG_CHECKING([whether to build particl-tx])
 AM_CONDITIONAL([BUILD_BITCOIN_TX], [test $build_bitcoin_tx = "yes"])
 AC_MSG_RESULT($build_bitcoin_tx)
 
-AC_MSG_CHECKING([whether to build bitcoin-wallet])
+AC_MSG_CHECKING([whether to build particl-wallet])
 AM_CONDITIONAL([BUILD_BITCOIN_WALLET], [test $build_bitcoin_wallet = "yes"])
 AC_MSG_RESULT($build_bitcoin_wallet)
 
-AC_MSG_CHECKING([whether to build bitcoin-util])
+AC_MSG_CHECKING([whether to build particl-util])
 AM_CONDITIONAL([BUILD_BITCOIN_UTIL], [test $build_bitcoin_util = "yes"])
->>>>>>> e457513e
 AC_MSG_RESULT($build_bitcoin_util)
 
 AC_MSG_CHECKING([whether to build libraries])
@@ -1736,15 +1715,15 @@
   AC_MSG_RESULT([no])
 fi
 
-if test "x$enable_usbdevice" = "xyes"; then
-  if test "x$enable_wallet" != "xyes"; then
+if test "$enable_usbdevice" = "yes"; then
+  if test "$enable_wallet" != "yes"; then
     AC_MSG_ERROR("enable_usbdevice must be used with enable_wallet.")
   fi
 fi
 
 dnl enable usbdevice
 AC_MSG_CHECKING([if usbdevice should be enabled])
-if test x$enable_usbdevice != xno; then
+if test $enable_usbdevice != "no"; then
   AC_MSG_RESULT(yes)
   AC_DEFINE_UNQUOTED([ENABLE_USBDEVICE],[1],[Define to 1 to enable usbdevice functions])
 else
@@ -1875,36 +1854,6 @@
   CHECK_RUNTIME_LIB
 fi
 
-<<<<<<< HEAD
-AM_CONDITIONAL([TARGET_DARWIN], [test x$TARGET_OS = xdarwin])
-AM_CONDITIONAL([BUILD_DARWIN], [test x$BUILD_OS = xdarwin])
-AM_CONDITIONAL([TARGET_LINUX], [test x$TARGET_OS = xlinux])
-AM_CONDITIONAL([TARGET_WINDOWS], [test x$TARGET_OS = xwindows])
-AM_CONDITIONAL([ENABLE_WALLET], [test x$enable_wallet = xyes])
-AM_CONDITIONAL([USE_SQLITE], [test "x$use_sqlite" = "xyes"])
-AM_CONDITIONAL([USE_BDB], [test "x$use_bdb" = "xyes"])
-AM_CONDITIONAL([ENABLE_TRACING], [test x$have_sdt = xyes])
-AM_CONDITIONAL([ENABLE_TESTS], [test x$BUILD_TEST = xyes])
-AM_CONDITIONAL([ENABLE_FUZZ], [test x$enable_fuzz = xyes])
-AM_CONDITIONAL([ENABLE_FUZZ_BINARY], [test x$enable_fuzz_binary = xyes])
-AM_CONDITIONAL([ENABLE_QT], [test x$bitcoin_enable_qt = xyes])
-AM_CONDITIONAL([ENABLE_QT_TESTS], [test x$BUILD_TEST_QT = xyes])
-AM_CONDITIONAL([ENABLE_BENCH], [test x$use_bench = xyes])
-AM_CONDITIONAL([USE_QRCODE], [test x$use_qr = xyes])
-AM_CONDITIONAL([USE_LCOV], [test x$use_lcov = xyes])
-AM_CONDITIONAL([USE_LIBEVENT], [test x$use_libevent = xyes])
-AM_CONDITIONAL([HARDEN], [test x$use_hardening = xyes])
-AM_CONDITIONAL([ENABLE_SSE42], [test x$enable_sse42 = xyes])
-AM_CONDITIONAL([ENABLE_SSE41], [test x$enable_sse41 = xyes])
-AM_CONDITIONAL([ENABLE_AVX2], [test x$enable_avx2 = xyes])
-AM_CONDITIONAL([ENABLE_SHANI], [test x$enable_shani = xyes])
-AM_CONDITIONAL([ENABLE_ARM_CRC], [test x$enable_arm_crc = xyes])
-AM_CONDITIONAL([USE_ASM], [test x$use_asm = xyes])
-AM_CONDITIONAL([WORDS_BIGENDIAN], [test x$ac_cv_c_bigendian = xyes])
-AM_CONDITIONAL([USE_NATPMP], [test x$use_natpmp = xyes])
-AM_CONDITIONAL([USE_UPNP], [test x$use_upnp = xyes])
-AM_CONDITIONAL([ENABLE_USBDEVICE], [test x$enable_usbdevice = xyes])
-=======
 AM_CONDITIONAL([TARGET_DARWIN], [test "$TARGET_OS" = "darwin"])
 AM_CONDITIONAL([BUILD_DARWIN], [test "$BUILD_OS" = "darwin"])
 AM_CONDITIONAL([TARGET_LINUX], [test "$TARGET_OS" = "linux"])
@@ -1932,7 +1881,7 @@
 AM_CONDITIONAL([WORDS_BIGENDIAN], [test "$ac_cv_c_bigendian" = "yes"])
 AM_CONDITIONAL([USE_NATPMP], [test "$use_natpmp" = "yes"])
 AM_CONDITIONAL([USE_UPNP], [test "$use_upnp" = "yes"])
->>>>>>> e457513e
+AM_CONDITIONAL([ENABLE_USBDEVICE], [test "$enable_usbdevice" = "yes"])
 
 dnl for minisketch
 AM_CONDITIONAL([ENABLE_CLMUL], [test "$enable_clmul" = "yes"])
