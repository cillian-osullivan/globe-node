// Copyright (c) 2011-2019 The Bitcoin Core developers
// Distributed under the MIT software license, see the accompanying
// file COPYING or http://www.opensource.org/licenses/mit-license.php.

#include <qt/bitcoingui.h>

#include <qt/bitcoinunits.h>
#include <qt/clientmodel.h>
#include <qt/guiconstants.h>
#include <qt/guiutil.h>
#include <qt/modaloverlay.h>
#include <qt/networkstyle.h>
#include <qt/notificator.h>
#include <qt/openuridialog.h>
#include <qt/optionsdialog.h>
#include <qt/optionsmodel.h>
#include <qt/platformstyle.h>
#include <qt/rpcconsole.h>
#include <qt/utilitydialog.h>
#include <shutdown.h>

#ifdef ENABLE_WALLET
#include <qt/walletcontroller.h>
#include <qt/walletframe.h>
#include <qt/walletmodel.h>
#include <qt/walletview.h>
#include <qt/mnemonicdialog.h>
#include <qt/coldstakingdialog.h>
#endif // ENABLE_WALLET

#ifdef Q_OS_MAC
#include <qt/macdockiconhandler.h>
#endif

#include <chain.h>
#include <chainparams.h>
#include <interfaces/handler.h>
#include <interfaces/node.h>
#include <ui_interface.h>
#include <util/system.h>

#include <iostream>
#include <memory>

#include <QAction>
#include <QApplication>
#include <QComboBox>
#include <QDateTime>
#include <QDesktopWidget>
#include <QDragEnterEvent>
#include <QListWidget>
#include <QMenu>
#include <QMenuBar>
#include <QMessageBox>
#include <QMimeData>
#include <QProgressDialog>
#include <QSettings>
#include <QShortcut>
#include <QStackedWidget>
#include <QStatusBar>
#include <QStyle>
#include <QSystemTrayIcon>
#include <QTimer>
#include <QToolBar>
#include <QUrlQuery>
#include <QVBoxLayout>
#include <QWindow>


const std::string BitcoinGUI::DEFAULT_UIPLATFORM =
#if defined(Q_OS_MAC)
        "macosx"
#elif defined(Q_OS_WIN)
        "windows"
#else
        "other"
#endif
        ;

BitcoinGUI::BitcoinGUI(interfaces::Node& node, const PlatformStyle *_platformStyle, const NetworkStyle *networkStyle, QWidget *parent) :
    QMainWindow(parent),
    m_node(node),
    trayIconMenu{new QMenu()},
    platformStyle(_platformStyle),
    m_network_style(networkStyle)
{
    QSettings settings;
    if (!restoreGeometry(settings.value("MainWindowGeometry").toByteArray())) {
        // Restore failed (perhaps missing setting), center the window
        move(QApplication::desktop()->availableGeometry().center() - frameGeometry().center());
    }

#ifdef ENABLE_WALLET
    enableWallet = WalletModel::isWalletEnabled();
#endif // ENABLE_WALLET
    QApplication::setWindowIcon(m_network_style->getTrayAndWindowIcon());
    setWindowIcon(m_network_style->getTrayAndWindowIcon());
    updateWindowTitle();

    rpcConsole = new RPCConsole(node, _platformStyle, nullptr);
    helpMessageDialog = new HelpMessageDialog(node, this, false);
#ifdef ENABLE_WALLET

    if(enableWallet)
    {
        /** Create wallet frame and make it the central widget */
        walletFrame = new WalletFrame(_platformStyle, this);
        setCentralWidget(walletFrame);
    } else
#endif // ENABLE_WALLET
    {
        /* When compiled without wallet or -disablewallet is provided,
         * the central widget is the rpc console.
         */
        setCentralWidget(rpcConsole);
        Q_EMIT consoleShown(rpcConsole);
    }

    // Accept D&D of URIs
    setAcceptDrops(true);

    // Create actions for the toolbar, menu bar and tray/dock icon
    // Needs walletFrame to be initialized
    createActions();

    // Create application menu bar
    createMenuBar();

    // Create the toolbars
    createToolBars();

    // Create system tray icon and notification
    if (QSystemTrayIcon::isSystemTrayAvailable()) {
        createTrayIcon();
    }
    notificator = new Notificator(QApplication::applicationName(), trayIcon, this);

    // Create status bar
    statusBar();

    // Disable size grip because it looks ugly and nobody needs it
    statusBar()->setSizeGripEnabled(false);

    // Status bar notification icons
    QFrame *frameBlocks = new QFrame();
    frameBlocks->setContentsMargins(0,0,0,0);
    frameBlocks->setSizePolicy(QSizePolicy::Fixed, QSizePolicy::Preferred);
    QHBoxLayout *frameBlocksLayout = new QHBoxLayout(frameBlocks);
    frameBlocksLayout->setContentsMargins(3,0,3,0);
    frameBlocksLayout->setSpacing(3);
    unitDisplayControl = new UnitDisplayStatusBarControl(platformStyle);
    labelWalletEncryptionIcon = new GUIUtil::ClickableLabel();
    labelWalletHDStatusIcon = new QLabel();
    labelProxyIcon = new GUIUtil::ClickableLabel();
    connectionsControl = new GUIUtil::ClickableLabel();
    labelBlocksIcon = new GUIUtil::ClickableLabel();
    if(enableWallet)
    {
        frameBlocksLayout->addStretch();
        frameBlocksLayout->addWidget(unitDisplayControl);
        frameBlocksLayout->addStretch();
        frameBlocksLayout->addWidget(labelWalletEncryptionIcon);
        frameBlocksLayout->addWidget(labelWalletHDStatusIcon);
    }
    frameBlocksLayout->addWidget(labelProxyIcon);
    frameBlocksLayout->addStretch();
    frameBlocksLayout->addWidget(connectionsControl);
    frameBlocksLayout->addStretch();
    frameBlocksLayout->addWidget(labelBlocksIcon);
    frameBlocksLayout->addStretch();

    // Progress bar and label for blocks download
    progressBarLabel = new QLabel();
    progressBarLabel->setVisible(false);
    progressBar = new GUIUtil::ProgressBar();
    progressBar->setAlignment(Qt::AlignCenter);
    progressBar->setVisible(false);

    // Override style sheet for progress bar for styles that have a segmented progress bar,
    // as they make the text unreadable (workaround for issue #1071)
    // See https://doc.qt.io/qt-5/gallery.html
    QString curStyle = QApplication::style()->metaObject()->className();
    if(curStyle == "QWindowsStyle" || curStyle == "QWindowsXPStyle")
    {
        progressBar->setStyleSheet("QProgressBar { background-color: #e8e8e8; border: 1px solid grey; border-radius: 7px; padding: 1px; text-align: center; } QProgressBar::chunk { background: QLinearGradient(x1: 0, y1: 0, x2: 1, y2: 0, stop: 0 #FF8000, stop: 1 orange); border-radius: 7px; margin: 0px; }");
    }

    statusBar()->addWidget(progressBarLabel);
    statusBar()->addWidget(progressBar);
    statusBar()->addPermanentWidget(frameBlocks);

    // Install event filter to be able to catch status tip events (QEvent::StatusTip)
    this->installEventFilter(this);

    // Initially wallet actions should be disabled
    setWalletActionsEnabled(false);

    // Subscribe to notifications from core
    subscribeToCoreSignals();

    connect(connectionsControl, &GUIUtil::ClickableLabel::clicked, [this] {
        m_node.setNetworkActive(!m_node.getNetworkActive());
    });
    connect(labelProxyIcon, &GUIUtil::ClickableLabel::clicked, [this] {
        openOptionsDialogWithTab(OptionsDialog::TAB_NETWORK);
    });

    modalOverlay = new ModalOverlay(this->centralWidget());
#ifdef ENABLE_WALLET
    if(enableWallet) {
        connect(walletFrame, &WalletFrame::requestedSyncWarningInfo, this, &BitcoinGUI::showModalOverlay);
        connect(labelBlocksIcon, &GUIUtil::ClickableLabel::clicked, this, &BitcoinGUI::showModalOverlay);
        connect(progressBar, &GUIUtil::ClickableProgressBar::clicked, this, &BitcoinGUI::showModalOverlay);
        connect(labelWalletEncryptionIcon, &GUIUtil::ClickableLabel::clicked, this, &BitcoinGUI::toggleLockState);
    }
#endif

#ifdef Q_OS_MAC
    m_app_nap_inhibitor = new CAppNapInhibitor;
#endif
}

BitcoinGUI::~BitcoinGUI()
{
    // Unsubscribe from notifications from core
    unsubscribeFromCoreSignals();

    QSettings settings;
    settings.setValue("MainWindowGeometry", saveGeometry());
    if(trayIcon) // Hide tray icon, as deleting will let it linger until quit (on Ubuntu)
        trayIcon->hide();
#ifdef Q_OS_MAC
    delete m_app_nap_inhibitor;
    delete appMenuBar;
    MacDockIconHandler::cleanup();
#endif

    delete rpcConsole;
}

void BitcoinGUI::createActions()
{
    QActionGroup *tabGroup = new QActionGroup(this);

    overviewAction = new QAction(platformStyle->SingleColorIcon(":/icons/overview"), tr("&Overview"), this);
    overviewAction->setStatusTip(tr("Show general overview of wallet"));
    overviewAction->setToolTip(overviewAction->statusTip());
    overviewAction->setCheckable(true);
    overviewAction->setShortcut(QKeySequence(Qt::ALT + Qt::Key_1));
    tabGroup->addAction(overviewAction);

    sendCoinsAction = new QAction(platformStyle->SingleColorIcon(":/icons/send"), tr("&Send"), this);
    sendCoinsAction->setStatusTip(tr("Send coins to a Particl address"));
    sendCoinsAction->setToolTip(sendCoinsAction->statusTip());
    sendCoinsAction->setCheckable(true);
    sendCoinsAction->setShortcut(QKeySequence(Qt::ALT + Qt::Key_2));
    tabGroup->addAction(sendCoinsAction);

    sendCoinsMenuAction = new QAction(platformStyle->TextColorIcon(":/icons/send"), sendCoinsAction->text(), this);
    sendCoinsMenuAction->setStatusTip(sendCoinsAction->statusTip());
    sendCoinsMenuAction->setToolTip(sendCoinsMenuAction->statusTip());

    receiveCoinsAction = new QAction(platformStyle->SingleColorIcon(":/icons/receiving_addresses"), tr("&Receive"), this);
    receiveCoinsAction->setStatusTip(tr("Request payments (generates QR codes and particl: URIs)"));
    receiveCoinsAction->setToolTip(receiveCoinsAction->statusTip());
    receiveCoinsAction->setCheckable(true);
    receiveCoinsAction->setShortcut(QKeySequence(Qt::ALT + Qt::Key_3));
    tabGroup->addAction(receiveCoinsAction);

    receiveCoinsMenuAction = new QAction(platformStyle->TextColorIcon(":/icons/receiving_addresses"), receiveCoinsAction->text(), this);
    receiveCoinsMenuAction->setStatusTip(receiveCoinsAction->statusTip());
    receiveCoinsMenuAction->setToolTip(receiveCoinsMenuAction->statusTip());

    historyAction = new QAction(platformStyle->SingleColorIcon(":/icons/history"), tr("&Transactions"), this);
    historyAction->setStatusTip(tr("Browse transaction history"));
    historyAction->setToolTip(historyAction->statusTip());
    historyAction->setCheckable(true);
    historyAction->setShortcut(QKeySequence(Qt::ALT + Qt::Key_4));
    tabGroup->addAction(historyAction);

#ifdef ENABLE_WALLET
    // These showNormalIfMinimized are needed because Send Coins and Receive Coins
    // can be triggered from the tray menu, and need to show the GUI to be useful.
    connect(overviewAction, &QAction::triggered, [this]{ showNormalIfMinimized(); });
    connect(overviewAction, &QAction::triggered, this, &BitcoinGUI::gotoOverviewPage);
    connect(sendCoinsAction, &QAction::triggered, [this]{ showNormalIfMinimized(); });
    connect(sendCoinsAction, &QAction::triggered, [this]{ gotoSendCoinsPage(); });
    connect(sendCoinsMenuAction, &QAction::triggered, [this]{ showNormalIfMinimized(); });
    connect(sendCoinsMenuAction, &QAction::triggered, [this]{ gotoSendCoinsPage(); });
    connect(receiveCoinsAction, &QAction::triggered, [this]{ showNormalIfMinimized(); });
    connect(receiveCoinsAction, &QAction::triggered, this, &BitcoinGUI::gotoReceiveCoinsPage);
    connect(receiveCoinsMenuAction, &QAction::triggered, [this]{ showNormalIfMinimized(); });
    connect(receiveCoinsMenuAction, &QAction::triggered, this, &BitcoinGUI::gotoReceiveCoinsPage);
    connect(historyAction, &QAction::triggered, [this]{ showNormalIfMinimized(); });
    connect(historyAction, &QAction::triggered, this, &BitcoinGUI::gotoHistoryPage);
#endif // ENABLE_WALLET

    quitAction = new QAction(platformStyle->TextColorIcon(":/icons/quit"), tr("E&xit"), this);
    quitAction->setStatusTip(tr("Quit application"));
    quitAction->setShortcut(QKeySequence(Qt::CTRL + Qt::Key_Q));
    quitAction->setMenuRole(QAction::QuitRole);
    aboutAction = new QAction(platformStyle->TextColorIcon(":/icons/about"), tr("&About %1").arg(tr(PACKAGE_NAME)), this);
    aboutAction->setStatusTip(tr("Show information about %1").arg(tr(PACKAGE_NAME)));
    aboutAction->setMenuRole(QAction::AboutRole);
    aboutAction->setEnabled(false);
    aboutQtAction = new QAction(platformStyle->TextColorIcon(":/icons/about_qt"), tr("About &Qt"), this);
    aboutQtAction->setStatusTip(tr("Show information about Qt"));
    aboutQtAction->setMenuRole(QAction::AboutQtRole);
    optionsAction = new QAction(platformStyle->TextColorIcon(":/icons/options"), tr("&Options..."), this);
    optionsAction->setStatusTip(tr("Modify configuration options for %1").arg(tr(PACKAGE_NAME)));
    optionsAction->setMenuRole(QAction::PreferencesRole);
    optionsAction->setEnabled(false);
    toggleHideAction = new QAction(platformStyle->TextColorIcon(":/icons/about"), tr("&Show / Hide"), this);
    toggleHideAction->setStatusTip(tr("Show or hide the main Window"));

    encryptWalletAction = new QAction(platformStyle->TextColorIcon(":/icons/lock_closed"), tr("&Encrypt Wallet..."), this);
    encryptWalletAction->setStatusTip(tr("Encrypt the private keys that belong to your wallet"));
    encryptWalletAction->setCheckable(true);
    backupWalletAction = new QAction(platformStyle->TextColorIcon(":/icons/filesave"), tr("&Backup Wallet..."), this);
    backupWalletAction->setStatusTip(tr("Backup wallet to another location"));
    changePassphraseAction = new QAction(platformStyle->TextColorIcon(":/icons/key"), tr("&Change Passphrase..."), this);
    changePassphraseAction->setStatusTip(tr("Change the passphrase used for wallet encryption"));
    signMessageAction = new QAction(platformStyle->TextColorIcon(":/icons/edit"), tr("Sign &message..."), this);
    signMessageAction->setStatusTip(tr("Sign messages with your Particl addresses to prove you own them"));
    verifyMessageAction = new QAction(platformStyle->TextColorIcon(":/icons/verify"), tr("&Verify message..."), this);
    verifyMessageAction->setStatusTip(tr("Verify messages to ensure they were signed with specified Particl addresses"));

    openRPCConsoleAction = new QAction(platformStyle->TextColorIcon(":/icons/debugwindow"), tr("&Debug window"), this);
    openRPCConsoleAction->setStatusTip(tr("Open debugging and diagnostic console"));
    // initially disable the debug window menu item
    openRPCConsoleAction->setEnabled(false);
    openRPCConsoleAction->setObjectName("openRPCConsoleAction");

    usedSendingAddressesAction = new QAction(platformStyle->TextColorIcon(":/icons/address-book"), tr("&Sending addresses"), this);
    usedSendingAddressesAction->setStatusTip(tr("Show the list of used sending addresses and labels"));
    usedReceivingAddressesAction = new QAction(platformStyle->TextColorIcon(":/icons/address-book"), tr("&Receiving addresses"), this);
    usedReceivingAddressesAction->setStatusTip(tr("Show the list of used receiving addresses and labels"));

    openAction = new QAction(platformStyle->TextColorIcon(":/icons/open"), tr("Open &URI..."), this);
    openAction->setStatusTip(tr("Open a particl: URI or payment request"));

    m_open_wallet_action = new QAction(tr("Open Wallet"), this);
    m_open_wallet_action->setEnabled(false);
    m_open_wallet_action->setStatusTip(tr("Open a wallet"));
    m_open_wallet_menu = new QMenu(this);

    m_close_wallet_action = new QAction(tr("Close Wallet..."), this);
    m_close_wallet_action->setStatusTip(tr("Close wallet"));

    showHelpMessageAction = new QAction(platformStyle->TextColorIcon(":/icons/info"), tr("&Command-line options"), this);
    showHelpMessageAction->setMenuRole(QAction::NoRole);
    showHelpMessageAction->setStatusTip(tr("Show the %1 help message to get a list with possible Particl command-line options").arg(tr(PACKAGE_NAME)));

    mnemonicAction = new QAction(platformStyle->TextColorIcon(":/icons/info"), tr("&HD Wallet..."), this);
    mnemonicAction->setMenuRole(QAction::NoRole);
    coldstakingAction = new QAction(platformStyle->TextColorIcon(":/icons/info"), tr("&Staking Setup"), this);
    coldstakingAction->setMenuRole(QAction::NoRole);

    connect(quitAction, &QAction::triggered, qApp, QApplication::quit);
    connect(aboutAction, &QAction::triggered, this, &BitcoinGUI::aboutClicked);
    connect(aboutQtAction, &QAction::triggered, qApp, QApplication::aboutQt);
    connect(optionsAction, &QAction::triggered, this, &BitcoinGUI::optionsClicked);
    connect(toggleHideAction, &QAction::triggered, this, &BitcoinGUI::toggleHidden);
    connect(showHelpMessageAction, &QAction::triggered, this, &BitcoinGUI::showHelpMessageClicked);
    connect(openRPCConsoleAction, &QAction::triggered, this, &BitcoinGUI::showDebugWindow);
    connect(mnemonicAction, &QAction::triggered, this, &BitcoinGUI::showMnemonicClicked);
    connect(coldstakingAction, &QAction::triggered, this, &BitcoinGUI::showColdStakingClicked);
    // prevents an open debug window from becoming stuck/unusable on client shutdown
    connect(quitAction, &QAction::triggered, rpcConsole, &QWidget::hide);

#ifdef ENABLE_WALLET
    if(walletFrame)
    {
        connect(encryptWalletAction, &QAction::triggered, walletFrame, &WalletFrame::encryptWallet);
        connect(backupWalletAction, &QAction::triggered, walletFrame, &WalletFrame::backupWallet);
        connect(changePassphraseAction, &QAction::triggered, walletFrame, &WalletFrame::changePassphrase);
        connect(signMessageAction, &QAction::triggered, [this]{ showNormalIfMinimized(); });
        connect(signMessageAction, &QAction::triggered, [this]{ gotoSignMessageTab(); });
        connect(verifyMessageAction, &QAction::triggered, [this]{ showNormalIfMinimized(); });
        connect(verifyMessageAction, &QAction::triggered, [this]{ gotoVerifyMessageTab(); });
        connect(usedSendingAddressesAction, &QAction::triggered, walletFrame, &WalletFrame::usedSendingAddresses);
        connect(usedReceivingAddressesAction, &QAction::triggered, walletFrame, &WalletFrame::usedReceivingAddresses);
        connect(openAction, &QAction::triggered, this, &BitcoinGUI::openClicked);
        connect(m_open_wallet_menu, &QMenu::aboutToShow, [this] {
            m_open_wallet_menu->clear();
            std::vector<std::string> available_wallets = m_wallet_controller->getWalletsAvailableToOpen();
            std::vector<std::string> wallets = m_node.listWalletDir();
            for (const auto& path : wallets) {
                QString name = path.empty() ? QString("["+tr("default wallet")+"]") : QString::fromStdString(path);
                QAction* action = m_open_wallet_menu->addAction(name);

                if (std::find(available_wallets.begin(), available_wallets.end(), path) == available_wallets.end()) {
                    // This wallet is already loaded
                    action->setEnabled(false);
                    continue;
                }

                connect(action, &QAction::triggered, [this, name, path] {
                    OpenWalletActivity* activity = m_wallet_controller->openWallet(path);

                    QProgressDialog* dialog = new QProgressDialog(this);
                    dialog->setLabelText(tr("Opening Wallet <b>%1</b>...").arg(name.toHtmlEscaped()));
                    dialog->setRange(0, 0);
                    dialog->setCancelButton(nullptr);
                    dialog->setWindowModality(Qt::ApplicationModal);
                    dialog->show();

                    connect(activity, &OpenWalletActivity::message, this, [this] (QMessageBox::Icon icon, QString text) {
                        QMessageBox box;
                        box.setIcon(icon);
                        box.setText(tr("Open Wallet Failed"));
                        box.setInformativeText(text);
                        box.setStandardButtons(QMessageBox::Ok);
                        box.setDefaultButton(QMessageBox::Ok);
                        connect(this, &QObject::destroyed, &box, &QDialog::accept);
                        box.exec();
                    });
                    connect(activity, &OpenWalletActivity::opened, this, &BitcoinGUI::setCurrentWallet);
                    connect(activity, &OpenWalletActivity::finished, activity, &QObject::deleteLater);
                    connect(activity, &OpenWalletActivity::finished, dialog, &QObject::deleteLater);
                    bool invoked = QMetaObject::invokeMethod(activity, "open");
                    assert(invoked);
                });
            }
            if (wallets.empty()) {
                QAction* action = m_open_wallet_menu->addAction(tr("No wallets available"));
                action->setEnabled(false);
            }
        });
        connect(m_close_wallet_action, &QAction::triggered, [this] {
            m_wallet_controller->closeWallet(walletFrame->currentWalletModel(), this);
        });
    }
#endif // ENABLE_WALLET

    connect(new QShortcut(QKeySequence(Qt::CTRL + Qt::SHIFT + Qt::Key_C), this), &QShortcut::activated, this, &BitcoinGUI::showDebugWindowActivateConsole);
    connect(new QShortcut(QKeySequence(Qt::CTRL + Qt::SHIFT + Qt::Key_D), this), &QShortcut::activated, this, &BitcoinGUI::showDebugWindow);
}

void BitcoinGUI::createMenuBar()
{
#ifdef Q_OS_MAC
    // Create a decoupled menu bar on Mac which stays even if the window is closed
    appMenuBar = new QMenuBar();
#else
    // Get the main window's menu bar on other platforms
    appMenuBar = menuBar();
#endif

    // Configure the menus
    QMenu *file = appMenuBar->addMenu(tr("&File"));
    if(walletFrame)
    {
        file->addAction(m_open_wallet_action);
        file->addAction(m_close_wallet_action);
        file->addSeparator();
        file->addAction(openAction);
        file->addAction(backupWalletAction);
        file->addAction(signMessageAction);
        file->addAction(verifyMessageAction);
        file->addSeparator();
    }
    file->addAction(quitAction);

    QMenu *settings = appMenuBar->addMenu(tr("&Settings"));
    if(walletFrame)
    {
        settings->addAction(encryptWalletAction);
        settings->addAction(changePassphraseAction);
        settings->addSeparator();
    }
    settings->addAction(optionsAction);

    QMenu* window_menu = appMenuBar->addMenu(tr("&Window"));

    QAction* minimize_action = window_menu->addAction(tr("Minimize"));
    minimize_action->setShortcut(QKeySequence(Qt::CTRL + Qt::Key_M));
    connect(minimize_action, &QAction::triggered, [] {
        qApp->focusWindow()->showMinimized();
    });
    connect(qApp, &QApplication::focusWindowChanged, [minimize_action] (QWindow* window) {
        minimize_action->setEnabled(window != nullptr && (window->flags() & Qt::Dialog) != Qt::Dialog && window->windowState() != Qt::WindowMinimized);
    });

#ifdef Q_OS_MAC
    QAction* zoom_action = window_menu->addAction(tr("Zoom"));
    connect(zoom_action, &QAction::triggered, [] {
        QWindow* window = qApp->focusWindow();
        if (window->windowState() != Qt::WindowMaximized) {
            window->showMaximized();
        } else {
            window->showNormal();
        }
    });

    connect(qApp, &QApplication::focusWindowChanged, [zoom_action] (QWindow* window) {
        zoom_action->setEnabled(window != nullptr);
    });
#else
    QAction* restore_action = window_menu->addAction(tr("Restore"));
    connect(restore_action, &QAction::triggered, [] {
        qApp->focusWindow()->showNormal();
    });

    connect(qApp, &QApplication::focusWindowChanged, [restore_action] (QWindow* window) {
        restore_action->setEnabled(window != nullptr);
    });
#endif

    if (walletFrame) {
        window_menu->addSeparator();
        QAction* main_window_action = window_menu->addAction(tr("Main Window"));
        connect(main_window_action, &QAction::triggered, [this] {
            GUIUtil::bringToFront(this);
        });

        window_menu->addSeparator();
        window_menu->addAction(usedSendingAddressesAction);
        window_menu->addAction(usedReceivingAddressesAction);
        window_menu->addSeparator();
        window_menu->addAction(mnemonicAction);
        window_menu->addAction(coldstakingAction);
    }

    window_menu->addSeparator();
    for (RPCConsole::TabTypes tab_type : rpcConsole->tabs()) {
        QAction* tab_action = window_menu->addAction(rpcConsole->tabTitle(tab_type));
        connect(tab_action, &QAction::triggered, [this, tab_type] {
            rpcConsole->setTabFocus(tab_type);
            showDebugWindow();
        });
    }

    QMenu *help = appMenuBar->addMenu(tr("&Help"));
    help->addAction(showHelpMessageAction);
    help->addSeparator();
    help->addAction(aboutAction);
    help->addAction(aboutQtAction);
}

void BitcoinGUI::createToolBars()
{
    if(walletFrame)
    {
        QToolBar *toolbar = addToolBar(tr("Tabs toolbar"));
        appToolBar = toolbar;
        toolbar->setContextMenuPolicy(Qt::PreventContextMenu);
        toolbar->setMovable(false);
        toolbar->setToolButtonStyle(Qt::ToolButtonTextBesideIcon);
        toolbar->addAction(overviewAction);
        toolbar->addAction(sendCoinsAction);
        toolbar->addAction(receiveCoinsAction);
        toolbar->addAction(historyAction);
        overviewAction->setChecked(true);

#ifdef ENABLE_WALLET
        QWidget *spacer = new QWidget();
        spacer->setSizePolicy(QSizePolicy::Expanding, QSizePolicy::Expanding);
        toolbar->addWidget(spacer);

        m_wallet_selector = new QComboBox();
        m_wallet_selector->setSizeAdjustPolicy(QComboBox::AdjustToContents);
        connect(m_wallet_selector, static_cast<void (QComboBox::*)(int)>(&QComboBox::currentIndexChanged), this, &BitcoinGUI::setCurrentWalletBySelectorIndex);

        m_wallet_selector_label = new QLabel();
        m_wallet_selector_label->setText(tr("Wallet:") + " ");
        m_wallet_selector_label->setBuddy(m_wallet_selector);

        m_wallet_selector_label_action = appToolBar->addWidget(m_wallet_selector_label);
        m_wallet_selector_action = appToolBar->addWidget(m_wallet_selector);

        m_wallet_selector_label_action->setVisible(false);
        m_wallet_selector_action->setVisible(false);
#endif
    }
}

void BitcoinGUI::setClientModel(ClientModel *_clientModel)
{
    this->clientModel = _clientModel;
    if(_clientModel)
    {
        // Create system tray menu (or setup the dock menu) that late to prevent users from calling actions,
        // while the client has not yet fully loaded
        createTrayIconMenu();

        // Keep up to date with client
        updateNetworkState();
        connect(_clientModel, &ClientModel::numConnectionsChanged, this, &BitcoinGUI::setNumConnections);
        connect(_clientModel, &ClientModel::networkActiveChanged, this, &BitcoinGUI::setNetworkActive);

        modalOverlay->setKnownBestHeight(_clientModel->getHeaderTipHeight(), QDateTime::fromTime_t(_clientModel->getHeaderTipTime()));
        setNumBlocks(m_node.getNumBlocks(), QDateTime::fromTime_t(m_node.getLastBlockTime()), m_node.getVerificationProgress(), false);
        connect(_clientModel, &ClientModel::numBlocksChanged, this, &BitcoinGUI::setNumBlocks);

        // Receive and report messages from client model
        connect(_clientModel, &ClientModel::message, [this](const QString &title, const QString &message, unsigned int style){
            this->message(title, message, style);
        });

        connect(_clientModel, &ClientModel::waitingForDevice, this, &BitcoinGUI::waitingForDevice);

        // Show progress dialog
        connect(_clientModel, &ClientModel::showProgress, this, &BitcoinGUI::showProgress);

        rpcConsole->setClientModel(_clientModel);

        updateProxyIcon();

#ifdef ENABLE_WALLET
        if(walletFrame)
        {
            walletFrame->setClientModel(_clientModel);
        }
#endif // ENABLE_WALLET
        unitDisplayControl->setOptionsModel(_clientModel->getOptionsModel());

        OptionsModel* optionsModel = _clientModel->getOptionsModel();
        if (optionsModel && trayIcon) {
            // be aware of the tray icon disable state change reported by the OptionsModel object.
            connect(optionsModel, &OptionsModel::hideTrayIconChanged, this, &BitcoinGUI::setTrayIconVisible);

            // initialize the disable state of the tray icon with the current value in the model.
            setTrayIconVisible(optionsModel->getHideTrayIcon());
        }
    } else {
        // Disable possibility to show main window via action
        toggleHideAction->setEnabled(false);
        if(trayIconMenu)
        {
            // Disable context menu on tray icon
            trayIconMenu->clear();
        }
        // Propagate cleared model to child objects
        rpcConsole->setClientModel(nullptr);
#ifdef ENABLE_WALLET
        if (walletFrame)
        {
            walletFrame->setClientModel(nullptr);
        }
#endif // ENABLE_WALLET
        unitDisplayControl->setOptionsModel(nullptr);
    }
}

#ifdef ENABLE_WALLET
void BitcoinGUI::setWalletController(WalletController* wallet_controller)
{
    assert(!m_wallet_controller);
    assert(wallet_controller);

    m_wallet_controller = wallet_controller;

    m_open_wallet_action->setEnabled(true);
    m_open_wallet_action->setMenu(m_open_wallet_menu);

    connect(wallet_controller, &WalletController::walletAdded, this, &BitcoinGUI::addWallet);
    connect(wallet_controller, &WalletController::walletRemoved, this, &BitcoinGUI::removeWallet);

    for (WalletModel* wallet_model : m_wallet_controller->getWallets()) {
        addWallet(wallet_model);
    }
}

void BitcoinGUI::addWallet(WalletModel* walletModel)
{
    if (!walletFrame) return;
    const QString display_name = walletModel->getDisplayName();
    setWalletActionsEnabled(true);
    rpcConsole->addWallet(walletModel);
    walletFrame->addWallet(walletModel);
    m_wallet_selector->addItem(display_name, QVariant::fromValue(walletModel));
    if (m_wallet_selector->count() == 2) {
        m_wallet_selector_label_action->setVisible(true);
        m_wallet_selector_action->setVisible(true);
    }
}

void BitcoinGUI::removeWallet(WalletModel* walletModel)
{
    if (!walletFrame) return;
    int index = m_wallet_selector->findData(QVariant::fromValue(walletModel));
    m_wallet_selector->removeItem(index);
    if (m_wallet_selector->count() == 0) {
        setWalletActionsEnabled(false);
    } else if (m_wallet_selector->count() == 1) {
        m_wallet_selector_label_action->setVisible(false);
        m_wallet_selector_action->setVisible(false);
    }
    rpcConsole->removeWallet(walletModel);
    walletFrame->removeWallet(walletModel);
    updateWindowTitle();
}

void BitcoinGUI::setCurrentWallet(WalletModel* wallet_model)
{
    if(!walletFrame)
        return;
    walletFrame->setCurrentWallet(wallet_model);
    for (int index = 0; index < m_wallet_selector->count(); ++index) {
        if (m_wallet_selector->itemData(index).value<WalletModel*>() == wallet_model) {
            m_wallet_selector->setCurrentIndex(index);
            break;
        }
    }

    WalletView *walletView = walletFrame->currentWalletView();
    if (!walletView) {
        return;
    }
    WalletModel *walletModel = walletView->getWalletModel();
    if (!walletModel) {
        return;
    }
    if (!test_mode && !walletModel->wallet().hdEnabled() && !ShutdownRequested()) {
        showMnemonicClicked();
    }

    updateWindowTitle();
}

void BitcoinGUI::setCurrentWalletBySelectorIndex(int index)
{
    WalletModel* wallet_model = m_wallet_selector->itemData(index).value<WalletModel*>();
    if (wallet_model) setCurrentWallet(wallet_model);
}

void BitcoinGUI::removeAllWallets()
{
    if(!walletFrame)
        return;
    setWalletActionsEnabled(false);
    walletFrame->removeAllWallets();
}
#endif // ENABLE_WALLET

void BitcoinGUI::setWalletActionsEnabled(bool enabled)
{
    overviewAction->setEnabled(enabled);
    sendCoinsAction->setEnabled(enabled);
    sendCoinsMenuAction->setEnabled(enabled);
    receiveCoinsAction->setEnabled(enabled);
    receiveCoinsMenuAction->setEnabled(enabled);
    historyAction->setEnabled(enabled);
    encryptWalletAction->setEnabled(enabled);
    backupWalletAction->setEnabled(enabled);
    changePassphraseAction->setEnabled(enabled);
    signMessageAction->setEnabled(enabled);
    verifyMessageAction->setEnabled(enabled);
    usedSendingAddressesAction->setEnabled(enabled);
    usedReceivingAddressesAction->setEnabled(enabled);
    openAction->setEnabled(enabled);
    m_close_wallet_action->setEnabled(enabled);
}

void BitcoinGUI::createTrayIcon()
{
    assert(QSystemTrayIcon::isSystemTrayAvailable());

#ifndef Q_OS_MAC
    if (QSystemTrayIcon::isSystemTrayAvailable()) {
        trayIcon = new QSystemTrayIcon(m_network_style->getTrayAndWindowIcon(), this);
        QString toolTip = tr("%1 client").arg(tr(PACKAGE_NAME)) + " " + m_network_style->getTitleAddText();
        trayIcon->setToolTip(toolTip);
    }
#endif
}

void BitcoinGUI::createTrayIconMenu()
{
#ifndef Q_OS_MAC
    // return if trayIcon is unset (only on non-macOSes)
    if (!trayIcon)
        return;

    trayIcon->setContextMenu(trayIconMenu.get());
    connect(trayIcon, &QSystemTrayIcon::activated, this, &BitcoinGUI::trayIconActivated);
#else
    // Note: On macOS, the Dock icon is used to provide the tray's functionality.
    MacDockIconHandler *dockIconHandler = MacDockIconHandler::instance();
    connect(dockIconHandler, &MacDockIconHandler::dockIconClicked, this, &BitcoinGUI::macosDockIconActivated);
    trayIconMenu->setAsDockMenu();
#endif

    // Configuration of the tray icon (or Dock icon) menu
#ifndef Q_OS_MAC
    // Note: On macOS, the Dock icon's menu already has Show / Hide action.
    trayIconMenu->addAction(toggleHideAction);
    trayIconMenu->addSeparator();
#endif
    if (enableWallet) {
        trayIconMenu->addAction(sendCoinsMenuAction);
        trayIconMenu->addAction(receiveCoinsMenuAction);
        trayIconMenu->addSeparator();
        trayIconMenu->addAction(signMessageAction);
        trayIconMenu->addAction(verifyMessageAction);
        trayIconMenu->addSeparator();
        trayIconMenu->addAction(openRPCConsoleAction);
    }
    trayIconMenu->addAction(optionsAction);
#ifndef Q_OS_MAC // This is built-in on macOS
    trayIconMenu->addSeparator();
    trayIconMenu->addAction(quitAction);
#endif
}

#ifndef Q_OS_MAC
void BitcoinGUI::trayIconActivated(QSystemTrayIcon::ActivationReason reason)
{
    if(reason == QSystemTrayIcon::Trigger)
    {
        // Click on system tray icon triggers show/hide of the main window
        toggleHidden();
    }
}
#else
void BitcoinGUI::macosDockIconActivated()
{
    show();
    activateWindow();
}
#endif

void BitcoinGUI::optionsClicked()
{
    openOptionsDialogWithTab(OptionsDialog::TAB_MAIN);
}

void BitcoinGUI::aboutClicked()
{
    if(!clientModel)
        return;

    HelpMessageDialog dlg(m_node, this, true);
    dlg.exec();
}

void BitcoinGUI::showDebugWindow()
{
    GUIUtil::bringToFront(rpcConsole);
    Q_EMIT consoleShown(rpcConsole);
}

void BitcoinGUI::showDebugWindowActivateConsole()
{
    rpcConsole->setTabFocus(RPCConsole::TAB_CONSOLE);
    showDebugWindow();
}

void BitcoinGUI::showMnemonicClicked()
{
#ifdef ENABLE_WALLET
    if (!walletFrame) {
        return;
    }
    WalletView *walletView = walletFrame->currentWalletView();
    if (!walletView) {
        return;
    }
    WalletModel *walletModel = walletView->getWalletModel();
    if (!walletModel) {
        return;
    }
    MnemonicDialog dlg(this, walletModel);
    dlg.exec();

    setHDStatus(walletModel->privateKeysDisabled(), walletModel->wallet().hdEnabled());
#endif // ENABLE_WALLET
}

void BitcoinGUI::showColdStakingClicked()
{
#ifdef ENABLE_WALLET
    if (!walletFrame) {
        return;
    }
    WalletView *walletView = walletFrame->currentWalletView();
    if (!walletView) {
        return;
    }
    WalletModel *walletModel = walletView->getWalletModel();
    if (!walletModel) {
        return;
    }
    ColdStakingDialog dlg(this, walletModel);
    dlg.exec();
#endif // ENABLE_WALLET
}

void BitcoinGUI::showHelpMessageClicked()
{
    helpMessageDialog->show();
}

#ifdef ENABLE_WALLET
void BitcoinGUI::openClicked()
{
    OpenURIDialog dlg(this);
    if(dlg.exec())
    {
        Q_EMIT receivedURI(dlg.getURI());
    }
}

void BitcoinGUI::gotoOverviewPage()
{
    overviewAction->setChecked(true);
    if (walletFrame) walletFrame->gotoOverviewPage();
}

void BitcoinGUI::gotoHistoryPage()
{
    historyAction->setChecked(true);
    if (walletFrame) walletFrame->gotoHistoryPage();
}

void BitcoinGUI::gotoReceiveCoinsPage()
{
    receiveCoinsAction->setChecked(true);
    if (walletFrame) walletFrame->gotoReceiveCoinsPage();
}

void BitcoinGUI::gotoSendCoinsPage(QString addr)
{
    sendCoinsAction->setChecked(true);
    if (walletFrame) walletFrame->gotoSendCoinsPage(addr);
}

void BitcoinGUI::gotoSignMessageTab(QString addr)
{
    if (walletFrame) walletFrame->gotoSignMessageTab(addr);
}

void BitcoinGUI::gotoVerifyMessageTab(QString addr)
{
    if (walletFrame) walletFrame->gotoVerifyMessageTab(addr);
}
#endif // ENABLE_WALLET

void BitcoinGUI::updateNetworkState()
{
    int count = clientModel->getNumConnections();
    QString icon;
    switch(count)
    {
    case 0: icon = ":/icons/connect_0"; break;
    case 1: case 2: case 3: icon = ":/icons/connect_1"; break;
    case 4: case 5: case 6: icon = ":/icons/connect_2"; break;
    case 7: case 8: case 9: icon = ":/icons/connect_3"; break;
    default: icon = ":/icons/connect_4"; break;
    }

    QString tooltip;

    if (m_node.getNetworkActive()) {
        tooltip = tr("%n active connection(s) to Particl network", "", count) + QString(".<br>") + tr("Click to disable network activity.");
    } else {
        tooltip = tr("Network activity disabled.") + QString("<br>") + tr("Click to enable network activity again.");
        icon = ":/icons/network_disabled";
    }

    // Don't word-wrap this (fixed-width) tooltip
    tooltip = QString("<nobr>") + tooltip + QString("</nobr>");
    connectionsControl->setToolTip(tooltip);

    connectionsControl->setPixmap(platformStyle->SingleColorIcon(icon).pixmap(STATUSBAR_ICONSIZE,STATUSBAR_ICONSIZE));
}

void BitcoinGUI::setNumConnections(int count)
{
    updateNetworkState();
}

void BitcoinGUI::setNetworkActive(bool networkActive)
{
    updateNetworkState();
}

void BitcoinGUI::updateHeadersSyncProgressLabel()
{
    int64_t headersTipTime = clientModel->getHeaderTipTime();
    int headersTipHeight = clientModel->getHeaderTipHeight();
    int estHeadersLeft = (GetTime() - headersTipTime) / Params().GetConsensus().nPowTargetSpacing;
    if (estHeadersLeft > HEADER_HEIGHT_DELTA_SYNC)
        progressBarLabel->setText(tr("Syncing Headers (%1%)...").arg(QString::number(100.0 / (headersTipHeight+estHeadersLeft)*headersTipHeight, 'f', 1)));
}

void BitcoinGUI::openOptionsDialogWithTab(OptionsDialog::Tab tab)
{
    if (!clientModel || !clientModel->getOptionsModel())
        return;

    OptionsDialog dlg(this, enableWallet);
    dlg.setCurrentTab(tab);
    dlg.setModel(clientModel->getOptionsModel());
    dlg.exec();
}

void BitcoinGUI::setNumBlocks(int count, const QDateTime& blockDate, double nVerificationProgress, bool header)
{
// Disabling macOS App Nap on initial sync, disk and reindex operations.
#ifdef Q_OS_MAC
    (m_node.isInitialBlockDownload() || m_node.getReindex() || m_node.getImporting()) ? m_app_nap_inhibitor->disableAppNap() : m_app_nap_inhibitor->enableAppNap();
#endif

    if (modalOverlay)
    {
        if (header)
            modalOverlay->setKnownBestHeight(count, blockDate);
        else
            modalOverlay->tipUpdate(count, blockDate, nVerificationProgress);
    }
    if (!clientModel)
        return;

    // Prevent orphan statusbar messages (e.g. hover Quit in main menu, wait until chain-sync starts -> garbled text)
    statusBar()->clearMessage();

    // Acquire current block source
    enum BlockSource blockSource = clientModel->getBlockSource();
    switch (blockSource) {
        case BlockSource::NETWORK:
            if (header) {
                updateHeadersSyncProgressLabel();
                return;
            }
            progressBarLabel->setText(tr("Synchronizing with network..."));
            updateHeadersSyncProgressLabel();
            break;
        case BlockSource::DISK:
            if (header) {
                progressBarLabel->setText(tr("Indexing blocks on disk..."));
            } else {
                progressBarLabel->setText(tr("Processing blocks on disk..."));
            }
            break;
        case BlockSource::REINDEX:
            progressBarLabel->setText(tr("Reindexing blocks on disk..."));
            break;
        case BlockSource::NONE:
            if (header) {
                return;
            }
            progressBarLabel->setText(tr("Connecting to peers..."));
            break;
    }

    QString tooltip;

    QDateTime currentDate = QDateTime::currentDateTime();
    qint64 secs = blockDate.secsTo(currentDate);

    tooltip = tr("Processed %n block(s) of transaction history.", "", count);

    // Set icon state: spinning if catching up, tick otherwise
    if (secs < MAX_BLOCK_TIME_GAP) {
        tooltip = tr("Up to date") + QString(".<br>") + tooltip;
        labelBlocksIcon->setPixmap(platformStyle->SingleColorIcon(":/icons/synced").pixmap(STATUSBAR_ICONSIZE, STATUSBAR_ICONSIZE));

#ifdef ENABLE_WALLET
        if(walletFrame)
        {
            walletFrame->showOutOfSyncWarning(false);
            modalOverlay->showHide(true, true);
        }
#endif // ENABLE_WALLET

        progressBarLabel->setVisible(false);
        progressBar->setVisible(false);
    }
    else
    {
        QString timeBehindText = GUIUtil::formatNiceTimeOffset(secs);

        progressBarLabel->setVisible(true);
        progressBar->setFormat(tr("%1 behind").arg(timeBehindText));
        progressBar->setMaximum(1000000000);
        progressBar->setValue(nVerificationProgress * 1000000000.0 + 0.5);
        progressBar->setVisible(true);

        tooltip = tr("Catching up...") + QString("<br>") + tooltip;
        if(count != prevBlocks)
        {
            labelBlocksIcon->setPixmap(platformStyle->SingleColorIcon(QString(
                ":/movies/spinner-%1").arg(spinnerFrame, 3, 10, QChar('0')))
                .pixmap(STATUSBAR_ICONSIZE, STATUSBAR_ICONSIZE));
            spinnerFrame = (spinnerFrame + 1) % SPINNER_FRAMES;
        }
        prevBlocks = count;

#ifdef ENABLE_WALLET
        if(walletFrame)
        {
            walletFrame->showOutOfSyncWarning(true);
            modalOverlay->showHide();
        }
#endif // ENABLE_WALLET

        tooltip += QString("<br>");
        tooltip += tr("Last received block was generated %1 ago.").arg(timeBehindText);
        tooltip += QString("<br>");
        tooltip += tr("Transactions after this will not yet be visible.");
    }

    // Don't word-wrap this (fixed-width) tooltip
    tooltip = QString("<nobr>") + tooltip + QString("</nobr>");

    labelBlocksIcon->setToolTip(tooltip);
    progressBarLabel->setToolTip(tooltip);
    progressBar->setToolTip(tooltip);
}

void BitcoinGUI::message(const QString& title, QString message, unsigned int style, bool* ret)
{
<<<<<<< HEAD
    QString strTitle = tr("Particl"); // default title
=======
    // Default title. On macOS, the window title is ignored (as required by the macOS Guidelines).
    QString strTitle{PACKAGE_NAME};
>>>>>>> 332c6134
    // Default to information icon
    int nMBoxIcon = QMessageBox::Information;
    int nNotifyIcon = Notificator::Information;

    bool prefix = !(style & CClientUIInterface::MSG_NOPREFIX);
    style &= ~CClientUIInterface::MSG_NOPREFIX;

    QString msgType;
    if (!title.isEmpty()) {
        msgType = title;
    } else {
        switch (style) {
        case CClientUIInterface::MSG_ERROR:
            msgType = tr("Error");
            if (prefix) message = tr("Error: %1").arg(message);
            break;
        case CClientUIInterface::MSG_WARNING:
            msgType = tr("Warning");
            if (prefix) message = tr("Warning: %1").arg(message);
            break;
        case CClientUIInterface::MSG_INFORMATION:
            msgType = tr("Information");
            // No need to prepend the prefix here.
            break;
        default:
            break;
        }
    }

    if (!msgType.isEmpty()) {
        strTitle += " - " + msgType;
    }

    if (style & CClientUIInterface::ICON_ERROR) {
        nMBoxIcon = QMessageBox::Critical;
        nNotifyIcon = Notificator::Critical;
    } else if (style & CClientUIInterface::ICON_WARNING) {
        nMBoxIcon = QMessageBox::Warning;
        nNotifyIcon = Notificator::Warning;
    }

    if (style & CClientUIInterface::MODAL) {
        // Check for buttons, use OK as default, if none was supplied
        QMessageBox::StandardButton buttons;
        if (!(buttons = (QMessageBox::StandardButton)(style & CClientUIInterface::BTN_MASK)))
            buttons = QMessageBox::Ok;

        showNormalIfMinimized();
        QMessageBox mBox(static_cast<QMessageBox::Icon>(nMBoxIcon), strTitle, message, buttons, this);
        mBox.setTextFormat(Qt::PlainText);
        int r = mBox.exec();
        if (ret != nullptr)
            *ret = r == QMessageBox::Ok;
    } else {
        notificator->notify(static_cast<Notificator::Class>(nNotifyIcon), strTitle, message);
    }
}

// Waiting for hardware device
void BitcoinGUI::waitingForDevice(bool fCompleted)
{
    if (!fCompleted)
    {
        mbDevice.setText("Waiting for device.");
        mbDevice.setWindowFlags(mbDevice.windowFlags() | Qt::WindowStaysOnTopHint);
        mbDevice.show();
        mbDevice.raise();
        mbDevice.activateWindow();
        MilliSleep(100);
        qApp->processEvents();
    } else
    {
        if (mbDevice.isVisible())
            mbDevice.hide();
    };
};

void BitcoinGUI::changeEvent(QEvent *e)
{
    QMainWindow::changeEvent(e);
#ifndef Q_OS_MAC // Ignored on Mac
    if(e->type() == QEvent::WindowStateChange)
    {
        if(clientModel && clientModel->getOptionsModel() && clientModel->getOptionsModel()->getMinimizeToTray())
        {
            QWindowStateChangeEvent *wsevt = static_cast<QWindowStateChangeEvent*>(e);
            if(!(wsevt->oldState() & Qt::WindowMinimized) && isMinimized())
            {
                QTimer::singleShot(0, this, &BitcoinGUI::hide);
                e->ignore();
            }
            else if((wsevt->oldState() & Qt::WindowMinimized) && !isMinimized())
            {
                QTimer::singleShot(0, this, &BitcoinGUI::show);
                e->ignore();
            }
        }
    }
#endif
}

void BitcoinGUI::closeEvent(QCloseEvent *event)
{
#ifndef Q_OS_MAC // Ignored on Mac
    if(clientModel && clientModel->getOptionsModel())
    {
        if(!clientModel->getOptionsModel()->getMinimizeOnClose())
        {
            // close rpcConsole in case it was open to make some space for the shutdown window
            rpcConsole->close();

            QApplication::quit();
        }
        else
        {
            QMainWindow::showMinimized();
            event->ignore();
        }
    }
#else
    QMainWindow::closeEvent(event);
#endif
}

void BitcoinGUI::showEvent(QShowEvent *event)
{
    // enable the debug window when the main window shows up
    openRPCConsoleAction->setEnabled(true);
    aboutAction->setEnabled(true);
    optionsAction->setEnabled(true);
}

#ifdef ENABLE_WALLET
void BitcoinGUI::incomingTransaction(const QString& date, int unit, const CAmount& amount, const QString& type, const QString& address, const QString& label, const QString& walletName)
{
    // On new transaction, make an info balloon
    QString msg = tr("Date: %1\n").arg(date) +
                  tr("Amount: %1\n").arg(BitcoinUnits::formatWithUnit(unit, amount, true));
    if (m_node.getWallets().size() > 1 && !walletName.isEmpty()) {
        msg += tr("Wallet: %1\n").arg(walletName);
    }
    msg += tr("Type: %1\n").arg(type);
    if (!label.isEmpty())
        msg += tr("Label: %1\n").arg(label);
    else if (!address.isEmpty())
        msg += tr("Address: %1\n").arg(address);
    message((amount)<0 ? tr("Sent transaction") : tr("Incoming transaction"),
             msg, CClientUIInterface::MSG_INFORMATION);
}
#endif // ENABLE_WALLET

void BitcoinGUI::dragEnterEvent(QDragEnterEvent *event)
{
    // Accept only URIs
    if(event->mimeData()->hasUrls())
        event->acceptProposedAction();
}

void BitcoinGUI::dropEvent(QDropEvent *event)
{
    if(event->mimeData()->hasUrls())
    {
        for (const QUrl &uri : event->mimeData()->urls())
        {
            Q_EMIT receivedURI(uri.toString());
        }
    }
    event->acceptProposedAction();
}

bool BitcoinGUI::eventFilter(QObject *object, QEvent *event)
{
    // Catch status tip events
    if (event->type() == QEvent::StatusTip)
    {
        // Prevent adding text from setStatusTip(), if we currently use the status bar for displaying other stuff
        if (progressBarLabel->isVisible() || progressBar->isVisible())
            return true;
    }
    return QMainWindow::eventFilter(object, event);
}

#ifdef ENABLE_WALLET
bool BitcoinGUI::handlePaymentRequest(const SendCoinsRecipient& recipient)
{
    // URI has to be valid
    if (walletFrame && walletFrame->handlePaymentRequest(recipient))
    {
        showNormalIfMinimized();
        gotoSendCoinsPage();
        return true;
    }
    return false;
}

void BitcoinGUI::setHDStatus(bool privkeyDisabled, int hdEnabled)
{
    labelWalletHDStatusIcon->setPixmap(platformStyle->SingleColorIcon(privkeyDisabled ? ":/icons/eye" : hdEnabled ? ":/icons/hd_enabled" : ":/icons/hd_disabled").pixmap(STATUSBAR_ICONSIZE,STATUSBAR_ICONSIZE));
    labelWalletHDStatusIcon->setToolTip(privkeyDisabled ? tr("Private key <b>disabled</b>") : hdEnabled ? tr("HD key generation is <b>enabled</b>") : tr("HD key generation is <b>disabled</b>"));

    // eventually disable the QLabel to set its opacity to 50%
    labelWalletHDStatusIcon->setEnabled(hdEnabled);
}

void BitcoinGUI::setEncryptionStatus(int status)
{
    labelWalletEncryptionIcon->setStyleSheet("background-color: none;");
    switch(status)
    {
    case WalletModel::Unencrypted:
        labelWalletEncryptionIcon->hide();
        encryptWalletAction->setChecked(false);
        changePassphraseAction->setEnabled(false);
        encryptWalletAction->setEnabled(true);
        break;
    case WalletModel::Unlocked:
        labelWalletEncryptionIcon->show();
        labelWalletEncryptionIcon->setPixmap(platformStyle->SingleColorIcon(":/icons/lock_open").pixmap(STATUSBAR_ICONSIZE,STATUSBAR_ICONSIZE));
        labelWalletEncryptionIcon->setToolTip(tr("Wallet is <b>encrypted</b> and currently <b>unlocked</b>"));
        encryptWalletAction->setChecked(true);
        changePassphraseAction->setEnabled(true);
        encryptWalletAction->setEnabled(false); // TODO: decrypt currently not supported
        break;
    case WalletModel::UnlockedForStaking:
        labelWalletEncryptionIcon->show();
        labelWalletEncryptionIcon->setPixmap(platformStyle->SingleColorIcon(":/icons/lock_open").pixmap(STATUSBAR_ICONSIZE,STATUSBAR_ICONSIZE));
        labelWalletEncryptionIcon->setToolTip(tr("Wallet is <b>encrypted</b> and currently <b>unlocked</b> for staking only"));
        labelWalletEncryptionIcon->setStyleSheet("background-color: rgba(255, 165, 0, 255);");
        encryptWalletAction->setChecked(true);
        changePassphraseAction->setEnabled(true);
        encryptWalletAction->setEnabled(false); // TODO: decrypt currently not supported
        break;
    case WalletModel::Locked:
        labelWalletEncryptionIcon->show();
        labelWalletEncryptionIcon->setPixmap(platformStyle->SingleColorIcon(":/icons/lock_closed").pixmap(STATUSBAR_ICONSIZE,STATUSBAR_ICONSIZE));
        labelWalletEncryptionIcon->setToolTip(tr("Wallet is <b>encrypted</b> and currently <b>locked</b>"));
        encryptWalletAction->setChecked(true);
        changePassphraseAction->setEnabled(true);
        encryptWalletAction->setEnabled(false); // TODO: decrypt currently not supported
        break;
    }
}

void BitcoinGUI::toggleLockState()
{
    WalletView *walletView = walletFrame->currentWalletView();
    if (!walletView)
        return;
    WalletModel *walletModel = walletView->getWalletModel();
    if (!walletModel)
        return;

    switch (walletModel->getEncryptionStatus())
    {
        case WalletModel::Locked:
            walletView->unlockWallet(true);
            break;
        case WalletModel::Unlocked:
        case WalletModel::UnlockedForStaking:
            walletView->lockWallet();
            break;
        default:
            break;
    };
};

void BitcoinGUI::updateWalletStatus()
{
    if (!walletFrame) {
        return;
    }
    WalletView * const walletView = walletFrame->currentWalletView();
    if (!walletView) {
        return;
    }
    WalletModel * const walletModel = walletView->getWalletModel();
    setEncryptionStatus(walletModel->getEncryptionStatus());
    setHDStatus(walletModel->privateKeysDisabled(), walletModel->wallet().hdEnabled());
}
#endif // ENABLE_WALLET

void BitcoinGUI::updateProxyIcon()
{
    std::string ip_port;
    bool proxy_enabled = clientModel->getProxyInfo(ip_port);

    if (proxy_enabled) {
        if (labelProxyIcon->pixmap() == nullptr) {
            QString ip_port_q = QString::fromStdString(ip_port);
            labelProxyIcon->setPixmap(platformStyle->SingleColorIcon(":/icons/proxy").pixmap(STATUSBAR_ICONSIZE, STATUSBAR_ICONSIZE));
            labelProxyIcon->setToolTip(tr("Proxy is <b>enabled</b>: %1").arg(ip_port_q));
        } else {
            labelProxyIcon->show();
        }
    } else {
        labelProxyIcon->hide();
    }
}

void BitcoinGUI::updateWindowTitle()
{
    QString window_title = tr(PACKAGE_NAME);
#ifdef ENABLE_WALLET
    if (walletFrame) {
        WalletModel* const wallet_model = walletFrame->currentWalletModel();
        if (wallet_model && !wallet_model->getWalletName().isEmpty()) {
            window_title += " - " + wallet_model->getDisplayName();
        }
    }
#endif
    if (!m_network_style->getTitleAddText().isEmpty()) {
        window_title += " - " + m_network_style->getTitleAddText();
    }
    setWindowTitle(window_title);
}

void BitcoinGUI::showNormalIfMinimized(bool fToggleHidden)
{
    if(!clientModel)
        return;

    if (!isHidden() && !isMinimized() && !GUIUtil::isObscured(this) && fToggleHidden) {
        hide();
    } else {
        GUIUtil::bringToFront(this);
    }
}

void BitcoinGUI::toggleHidden()
{
    showNormalIfMinimized(true);
}

void BitcoinGUI::detectShutdown()
{
    if (m_node.shutdownRequested())
    {
        if(rpcConsole)
            rpcConsole->hide();
        qApp->quit();
    }
}

void BitcoinGUI::showProgress(const QString &title, int nProgress)
{
    if (nProgress == 0) {
        progressDialog = new QProgressDialog(title, QString(), 0, 100);
        GUIUtil::PolishProgressDialog(progressDialog);
        progressDialog->setWindowModality(Qt::ApplicationModal);
        progressDialog->setMinimumDuration(0);
        progressDialog->setAutoClose(false);
        progressDialog->setValue(0);
    } else if (nProgress == 100) {
        if (progressDialog) {
            progressDialog->close();
            progressDialog->deleteLater();
            progressDialog = nullptr;
        }
    } else if (progressDialog) {
        progressDialog->setValue(nProgress);
    }
}

void BitcoinGUI::setTrayIconVisible(bool fHideTrayIcon)
{
    if (trayIcon)
    {
        trayIcon->setVisible(!fHideTrayIcon);
    }
}

void BitcoinGUI::showModalOverlay()
{
    if (modalOverlay && (progressBar->isVisible() || modalOverlay->isLayerVisible()))
        modalOverlay->toggleVisibility();
}

static bool ThreadSafeMessageBox(BitcoinGUI* gui, const std::string& message, const std::string& caption, unsigned int style)
{
    bool modal = (style & CClientUIInterface::MODAL);
    // The SECURE flag has no effect in the Qt GUI.
    // bool secure = (style & CClientUIInterface::SECURE);
    style &= ~CClientUIInterface::SECURE;
    bool ret = false;
    // In case of modal message, use blocking connection to wait for user to click a button
    QMetaObject::invokeMethod(gui, "message",
                               modal ? GUIUtil::blockingGUIThreadConnection() : Qt::QueuedConnection,
                               Q_ARG(QString, QString::fromStdString(caption)),
                               Q_ARG(QString, QString::fromStdString(message)),
                               Q_ARG(unsigned int, style),
                               Q_ARG(bool*, &ret));
    return ret;
}

void BitcoinGUI::subscribeToCoreSignals()
{
    // Connect signals to client
    m_handler_message_box = m_node.handleMessageBox(std::bind(ThreadSafeMessageBox, this, std::placeholders::_1, std::placeholders::_2, std::placeholders::_3));
    m_handler_question = m_node.handleQuestion(std::bind(ThreadSafeMessageBox, this, std::placeholders::_1, std::placeholders::_3, std::placeholders::_4));
}

void BitcoinGUI::unsubscribeFromCoreSignals()
{
    // Disconnect signals from client
    m_handler_message_box->disconnect();
    m_handler_question->disconnect();
}

UnitDisplayStatusBarControl::UnitDisplayStatusBarControl(const PlatformStyle *platformStyle) :
    optionsModel(nullptr),
    menu(nullptr)
{
    createContextMenu();
    setToolTip(tr("Unit to show amounts in. Click to select another unit."));
    QList<BitcoinUnits::Unit> units = BitcoinUnits::availableUnits();
    int max_width = 0;
    const QFontMetrics fm(font());
    for (const BitcoinUnits::Unit unit : units)
    {
        max_width = qMax(max_width, fm.width(BitcoinUnits::longName(unit)));
    }
    setMinimumSize(max_width, 0);
    setAlignment(Qt::AlignRight | Qt::AlignVCenter);
    setStyleSheet(QString("QLabel { color : %1 }").arg(platformStyle->SingleColor().name()));
}

/** So that it responds to button clicks */
void UnitDisplayStatusBarControl::mousePressEvent(QMouseEvent *event)
{
    onDisplayUnitsClicked(event->pos());
}

/** Creates context menu, its actions, and wires up all the relevant signals for mouse events. */
void UnitDisplayStatusBarControl::createContextMenu()
{
    menu = new QMenu(this);
    for (const BitcoinUnits::Unit u : BitcoinUnits::availableUnits())
    {
        QAction *menuAction = new QAction(QString(BitcoinUnits::longName(u)), this);
        menuAction->setData(QVariant(u));
        menu->addAction(menuAction);
    }
    connect(menu, &QMenu::triggered, this, &UnitDisplayStatusBarControl::onMenuSelection);
}

/** Lets the control know about the Options Model (and its signals) */
void UnitDisplayStatusBarControl::setOptionsModel(OptionsModel *_optionsModel)
{
    if (_optionsModel)
    {
        this->optionsModel = _optionsModel;

        // be aware of a display unit change reported by the OptionsModel object.
        connect(_optionsModel, &OptionsModel::displayUnitChanged, this, &UnitDisplayStatusBarControl::updateDisplayUnit);

        // initialize the display units label with the current value in the model.
        updateDisplayUnit(_optionsModel->getDisplayUnit());
    }
}

/** When Display Units are changed on OptionsModel it will refresh the display text of the control on the status bar */
void UnitDisplayStatusBarControl::updateDisplayUnit(int newUnits)
{
    setText(BitcoinUnits::longName(newUnits));
}

/** Shows context menu with Display Unit options by the mouse coordinates */
void UnitDisplayStatusBarControl::onDisplayUnitsClicked(const QPoint& point)
{
    QPoint globalPos = mapToGlobal(point);
    menu->exec(globalPos);
}

/** Tells underlying optionsModel to update its current display unit. */
void UnitDisplayStatusBarControl::onMenuSelection(QAction* action)
{
    if (action)
    {
        optionsModel->setDisplayUnit(action->data());
    }
}<|MERGE_RESOLUTION|>--- conflicted
+++ resolved
@@ -1112,12 +1112,8 @@
 
 void BitcoinGUI::message(const QString& title, QString message, unsigned int style, bool* ret)
 {
-<<<<<<< HEAD
-    QString strTitle = tr("Particl"); // default title
-=======
     // Default title. On macOS, the window title is ignored (as required by the macOS Guidelines).
     QString strTitle{PACKAGE_NAME};
->>>>>>> 332c6134
     // Default to information icon
     int nMBoxIcon = QMessageBox::Information;
     int nNotifyIcon = Notificator::Information;
@@ -1179,8 +1175,7 @@
 // Waiting for hardware device
 void BitcoinGUI::waitingForDevice(bool fCompleted)
 {
-    if (!fCompleted)
-    {
+    if (!fCompleted) {
         mbDevice.setText("Waiting for device.");
         mbDevice.setWindowFlags(mbDevice.windowFlags() | Qt::WindowStaysOnTopHint);
         mbDevice.show();
@@ -1188,12 +1183,11 @@
         mbDevice.activateWindow();
         MilliSleep(100);
         qApp->processEvents();
-    } else
-    {
+    } else {
         if (mbDevice.isVisible())
             mbDevice.hide();
-    };
-};
+    }
+}
 
 void BitcoinGUI::changeEvent(QEvent *e)
 {
