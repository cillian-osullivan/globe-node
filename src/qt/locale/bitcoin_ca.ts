--- conflicted
+++ resolved
@@ -488,16 +488,16 @@
         <translation>&amp;Carrega el PSBT des del fitxer ...</translation>
     </message>
     <message>
-        <source>Load Partially Signed Bitcoin Transaction</source>
-        <translation>Carrega la transacció Bitcoin signada parcialment</translation>
+        <source>Load Partially Signed Particl Transaction</source>
+        <translation>Carrega la transacció Particl signada parcialment</translation>
     </message>
     <message>
         <source>Load PSBT from clipboard...</source>
         <translation>Carrega PSBT des del porta-retalls ...</translation>
     </message>
     <message>
-        <source>Load Partially Signed Bitcoin Transaction from clipboard</source>
-        <translation>Carrega la transacció de Bitcoin signada parcialment des del porta-retalls</translation>
+        <source>Load Partially Signed Particl Transaction from clipboard</source>
+        <translation>Carrega la transacció de Particl signada parcialment des del porta-retalls</translation>
     </message>
     <message>
         <source>Node window</source>
@@ -536,21 +536,16 @@
         <translation>Tanca la cartera</translation>
     </message>
     <message>
-<<<<<<< HEAD
+        <source>Close All Wallets...</source>
+        <translation>Tanca totes les carteres ...</translation>
+    </message>
+    <message>
+        <source>Close all wallets</source>
+        <translation>Tanqueu totes les carteres</translation>
+    </message>
+    <message>
         <source>Show the %1 help message to get a list with possible Particl command-line options</source>
         <translation>Mostra el missatge d'ajuda del %1 per obtenir una llista amb les possibles opcions de línia d'ordres de Particl</translation>
-=======
-        <source>Close All Wallets...</source>
-        <translation>Tanca totes les carteres ...</translation>
-    </message>
-    <message>
-        <source>Close all wallets</source>
-        <translation>Tanqueu totes les carteres</translation>
-    </message>
-    <message>
-        <source>Show the %1 help message to get a list with possible Bitcoin command-line options</source>
-        <translation>Mostra el missatge d'ajuda del %1 per obtenir una llista amb les possibles opcions de línia d'ordres de Bitcoin</translation>
->>>>>>> e9a1c9fb
     </message>
     <message>
         <source>&amp;Mask values</source>
@@ -1363,8 +1358,8 @@
         <translation>Si voleu mostrar les funcions de control de monedes o no.</translation>
     </message>
     <message>
-        <source>Connect to the Bitcoin network through a separate SOCKS5 proxy for Tor onion services.</source>
-        <translation>Connecteu-vos a la xarxa Bitcoin mitjançant un servidor intermediari SOCKS5 separat per als serveis de ceba Tor.</translation>
+        <source>Connect to the Particl network through a separate SOCKS5 proxy for Tor onion services.</source>
+        <translation>Connecteu-vos a la xarxa Particl mitjançant un servidor intermediari SOCKS5 separat per als serveis de ceba Tor.</translation>
     </message>
     <message>
         <source>Use separate SOCKS&amp;5 proxy to reach peers via Tor onion services:</source>
