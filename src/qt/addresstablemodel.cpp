// Copyright (c) 2011-2018 The Bitcoin Core developers
// Distributed under the MIT software license, see the accompanying
// file COPYING or http://www.opensource.org/licenses/mit-license.php.

#include <qt/addresstablemodel.h>

#include <qt/guiutil.h>
#include <qt/walletmodel.h>

#include <key_io.h>
#include <wallet/wallet.h>
#include <wallet/hdwallet.h>
#include <wallet/rpchdwallet.h>
#include <rpc/rpcutil.h>
#include <util/system.h>
#include <univalue.h>

#include <QFont>
#include <QDebug>

#include <QMessageBox>

const QString AddressTableModel::Send = "S";
const QString AddressTableModel::Receive = "R";

struct AddressTableEntry
{
    enum Type {
        Sending,
        Receiving,
        Hidden /* QSortFilterProxyModel will filter these out */
    };

    Type type;
    QString label;
    QString address;

    AddressTableEntry() {}
    AddressTableEntry(Type _type, const QString &_label, const QString &_address):
        type(_type), label(_label), address(_address) {}
};

struct AddressTableEntryLessThan
{
    bool operator()(const AddressTableEntry &a, const AddressTableEntry &b) const
    {
        return a.address < b.address;
    }
    bool operator()(const AddressTableEntry &a, const QString &b) const
    {
        return a.address < b;
    }
    bool operator()(const QString &a, const AddressTableEntry &b) const
    {
        return a < b.address;
    }
};

/* Determine address type from address purpose */
static AddressTableEntry::Type translateTransactionType(const QString &strPurpose, bool isMine)
{
    AddressTableEntry::Type addressType = AddressTableEntry::Hidden;
    // "refund" addresses aren't shown, and change addresses aren't in mapAddressBook at all.
    if (strPurpose == "send")
        addressType = AddressTableEntry::Sending;
    else if (strPurpose == "receive")
        addressType = AddressTableEntry::Receiving;
    else if (strPurpose == "unknown" || strPurpose == "") // if purpose not set, guess
        addressType = (isMine ? AddressTableEntry::Receiving : AddressTableEntry::Sending);
    return addressType;
}

// Private implementation
class AddressTablePriv
{
public:
    QList<AddressTableEntry> cachedAddressTable;
    AddressTableModel *parent;

    explicit AddressTablePriv(AddressTableModel *_parent):
        parent(_parent) {}

    void refreshAddressTable(interfaces::Wallet& wallet)
    {
        cachedAddressTable.clear();
        {
            for (const auto& address : wallet.getAddresses())
            {
                const CBitcoinAddress addr(address.dest, address.fBech32);
                AddressTableEntry::Type addressType = translateTransactionType(
                        QString::fromStdString(address.purpose), address.is_mine);
                cachedAddressTable.append(AddressTableEntry(addressType,
                                  QString::fromStdString(address.name),
                                  //QString::fromStdString(EncodeDestination(address.dest))));
                                  QString::fromStdString(addr.ToString())));
            }
        }
        // qLowerBound() and qUpperBound() require our cachedAddressTable list to be sorted in asc order
        // Even though the map is already sorted this re-sorting step is needed because the originating map
        // is sorted by binary address, not by base58() address.
        qSort(cachedAddressTable.begin(), cachedAddressTable.end(), AddressTableEntryLessThan());
    }

    void updateEntry(const QString &address, const QString &label, bool isMine, const QString &purpose, int status)
    {
        // Find address / label in model
        QList<AddressTableEntry>::iterator lower = qLowerBound(
            cachedAddressTable.begin(), cachedAddressTable.end(), address, AddressTableEntryLessThan());
        QList<AddressTableEntry>::iterator upper = qUpperBound(
            cachedAddressTable.begin(), cachedAddressTable.end(), address, AddressTableEntryLessThan());
        int lowerIndex = (lower - cachedAddressTable.begin());
        int upperIndex = (upper - cachedAddressTable.begin());
        bool inModel = (lower != upper);
        AddressTableEntry::Type newEntryType = translateTransactionType(purpose, isMine);

        switch(status)
        {
        case CT_REPLACE:
        case CT_NEW:
            if(inModel)
            {
                qWarning() << "AddressTablePriv::updateEntry: Warning: Got CT_NEW, but entry is already in model";
                break;
            }
            parent->beginInsertRows(QModelIndex(), lowerIndex, lowerIndex);
            cachedAddressTable.insert(lowerIndex, AddressTableEntry(newEntryType, label, address));
            parent->endInsertRows();
            break;
        case CT_UPDATED:
            if(!inModel)
            {
                qWarning() << "AddressTablePriv::updateEntry: Warning: Got CT_UPDATED, but entry is not in model";
                break;
            }
            lower->type = newEntryType;
            lower->label = label;
            parent->emitDataChanged(lowerIndex);
            break;
        case CT_DELETED:
            if(!inModel)
            {
                qWarning() << "AddressTablePriv::updateEntry: Warning: Got CT_DELETED, but entry is not in model";
                break;
            }
            parent->beginRemoveRows(QModelIndex(), lowerIndex, upperIndex-1);
            cachedAddressTable.erase(lower, upper);
            parent->endRemoveRows();
            break;
        }
    }

    int size()
    {
        return cachedAddressTable.size();
    }

    AddressTableEntry *index(int idx)
    {
        if(idx >= 0 && idx < cachedAddressTable.size())
        {
            return &cachedAddressTable[idx];
        }
        else
        {
            return nullptr;
        }
    }
};

AddressTableModel::AddressTableModel(WalletModel *parent) :
    QAbstractTableModel(parent), walletModel(parent)
{
    columns << tr("Label") << tr("Address");
    priv = new AddressTablePriv(this);
    priv->refreshAddressTable(parent->wallet());
}

AddressTableModel::~AddressTableModel()
{
    delete priv;
}

int AddressTableModel::rowCount(const QModelIndex &parent) const
{
    Q_UNUSED(parent);
    return priv->size();
}

int AddressTableModel::columnCount(const QModelIndex &parent) const
{
    Q_UNUSED(parent);
    return columns.length();
}

QVariant AddressTableModel::data(const QModelIndex &index, int role) const
{
    if(!index.isValid())
        return QVariant();

    AddressTableEntry *rec = static_cast<AddressTableEntry*>(index.internalPointer());

    if(role == Qt::DisplayRole || role == Qt::EditRole)
    {
        switch(index.column())
        {
        case Label:
            if(rec->label.isEmpty() && role == Qt::DisplayRole)
            {
                return tr("(no label)");
            }
            else
            {
                return rec->label;
            }
        case Address:
            return rec->address;
        }
    }
    else if (role == Qt::FontRole)
    {
        QFont font;
        if(index.column() == Address)
        {
            font = GUIUtil::fixedPitchFont();
        }
        return font;
    }
    else if (role == TypeRole)
    {
        switch(rec->type)
        {
        case AddressTableEntry::Sending:
            return Send;
        case AddressTableEntry::Receiving:
            return Receive;
        default: break;
        }
    }
    return QVariant();
}

bool AddressTableModel::setData(const QModelIndex &index, const QVariant &value, int role)
{
    if(!index.isValid())
        return false;
    AddressTableEntry *rec = static_cast<AddressTableEntry*>(index.internalPointer());
    std::string strPurpose = (rec->type == AddressTableEntry::Sending ? "send" : "receive");
    editStatus = OK;

    if(role == Qt::EditRole)
    {
        CTxDestination curAddress = DecodeDestination(rec->address.toStdString());
        if(index.column() == Label)
        {
            // Do nothing, if old label == new label
            if(rec->label == value.toString())
            {
                editStatus = NO_CHANGES;
                return false;
            }
            walletModel->wallet().setAddressBook(curAddress, value.toString().toStdString(), strPurpose);
        } else if(index.column() == Address) {
            CTxDestination newAddress = DecodeDestination(value.toString().toStdString());
            // Refuse to set invalid address, set error status and return false
            if(boost::get<CNoDestination>(&newAddress))
            {
                editStatus = INVALID_ADDRESS;
                return false;
            }
            // Do nothing, if old address == new address
            else if(newAddress == curAddress)
            {
                editStatus = NO_CHANGES;
                return false;
            }
            // Check for duplicate addresses to prevent accidental deletion of addresses, if you try
            // to paste an existing address over another address (with a different label)
            if (walletModel->wallet().getAddress(
                    newAddress, /* name= */ nullptr, /* is_mine= */ nullptr, /* purpose= */ nullptr))
            {
                editStatus = DUPLICATE_ADDRESS;
                return false;
            }
            // Double-check that we're not overwriting a receiving address
            else if(rec->type == AddressTableEntry::Sending)
            {
                // Remove old entry
                walletModel->wallet().delAddressBook(curAddress);
                // Add new entry with new address
                walletModel->wallet().setAddressBook(newAddress, value.toString().toStdString(), strPurpose);
            }
        }
        return true;
    }
    return false;
}

QVariant AddressTableModel::headerData(int section, Qt::Orientation orientation, int role) const
{
    if(orientation == Qt::Horizontal)
    {
        if(role == Qt::DisplayRole && section < columns.size())
        {
            return columns[section];
        }
    }
    return QVariant();
}

Qt::ItemFlags AddressTableModel::flags(const QModelIndex &index) const
{
    if (!index.isValid()) return Qt::NoItemFlags;

    AddressTableEntry *rec = static_cast<AddressTableEntry*>(index.internalPointer());

    Qt::ItemFlags retval = Qt::ItemIsSelectable | Qt::ItemIsEnabled;
    // Can edit address and label for sending addresses,
    // and only label for receiving addresses.
    if(rec->type == AddressTableEntry::Sending ||
      (rec->type == AddressTableEntry::Receiving && index.column()==Label))
    {
        retval |= Qt::ItemIsEditable;
    }
    return retval;
}

QModelIndex AddressTableModel::index(int row, int column, const QModelIndex &parent) const
{
    Q_UNUSED(parent);
    AddressTableEntry *data = priv->index(row);
    if(data)
    {
        return createIndex(row, column, priv->index(row));
    }
    else
    {
        return QModelIndex();
    }
}

void AddressTableModel::updateEntry(const QString &address,
        const QString &label, bool isMine, const QString &purpose, int status)
{
    // Update address book model from Bitcoin core
    priv->updateEntry(address, label, isMine, purpose, status);
}

QString AddressTableModel::addRow(const QString &type, const QString &label, const QString &address, const OutputType address_type, AddrType addrType)
{
    std::string strLabel = label.toStdString();
    std::string strAddress = address.toStdString();

    editStatus = OK;

    if(type == Send)
    {
        if(!walletModel->validateAddress(address))
        {
            editStatus = INVALID_ADDRESS;
            return QString();
        }
        // Check for duplicate addresses
        {
            if (walletModel->wallet().getAddress(
                    DecodeDestination(strAddress), /* name= */ nullptr, /* is_mine= */ nullptr, /* purpose= */ nullptr))
            {
                editStatus = DUPLICATE_ADDRESS;
                return QString();
            }
        }

        // Add entry
        walletModel->wallet().setAddressBook(DecodeDestination(strAddress), strLabel, "send");
    }
    else if(type == Receive)
    {
        // Generate a new address to associate with given label
<<<<<<< HEAD

        QString sCommand;
        switch (addrType)
        {
            case ADDR_STEALTH:
                sCommand = "getnewstealthaddress ";
                sCommand += "\""+label+ "\" ";
                sCommand += " 0 ";
                sCommand += " 0 ";
                sCommand += (address_type == OutputType::BECH32) ? " true " : " false ";
                break;
            case ADDR_EXT:
                sCommand = "getnewextaddress ";
                sCommand += "\""+label+ "\" ";
                sCommand += " \"\" ";
                sCommand += (address_type == OutputType::BECH32) ? " true " : " false ";
                break;
            default:
                sCommand = "getnewaddress ";
                sCommand += "\""+label+ "\" ";
                sCommand += (address_type == OutputType::BECH32) ? " true " : " false ";
                sCommand += " false ";
                sCommand += (addrType == ADDR_STANDARD256) ? " true " : " false ";
                break;
        };

        UniValue rv;
        if (!walletModel->tryCallRpc(sCommand, rv))
            return QString();
        return QString::fromStdString(rv.get_str());
=======
        CTxDestination dest;
        if(!walletModel->wallet().getNewDestination(address_type, strLabel, dest))
        {
            WalletModel::UnlockContext ctx(walletModel->requestUnlock());
            if(!ctx.isValid())
            {
                // Unlock wallet failed or was cancelled
                editStatus = WALLET_UNLOCK_FAILURE;
                return QString();
            }
            if(!walletModel->wallet().getNewDestination(address_type, strLabel, dest))
            {
                editStatus = KEY_GENERATION_FAILURE;
                return QString();
            }
        }
        strAddress = EncodeDestination(dest);
>>>>>>> 8d128601
    }
    else
    {
        return QString();
    }
    return QString::fromStdString(strAddress);
}

bool AddressTableModel::removeRows(int row, int count, const QModelIndex &parent)
{
    Q_UNUSED(parent);
    AddressTableEntry *rec = priv->index(row);
    if(count != 1 || !rec || rec->type == AddressTableEntry::Receiving)
    {
        // Can only remove one row at a time, and cannot remove rows not in model.
        // Also refuse to remove receiving addresses.
        return false;
    }
    walletModel->wallet().delAddressBook(DecodeDestination(rec->address.toStdString()));
    return true;
}

QString AddressTableModel::labelForAddress(const QString &address) const
{
    std::string name;
    if (getAddressData(address, &name, /* purpose= */ nullptr)) {
        return QString::fromStdString(name);
    }
    return QString();
}

QString AddressTableModel::purposeForAddress(const QString &address) const
{
    std::string purpose;
    if (getAddressData(address, /* name= */ nullptr, &purpose)) {
        return QString::fromStdString(purpose);
    }
    return QString();
}

bool AddressTableModel::getAddressData(const QString &address,
        std::string* name,
        std::string* purpose) const {
    CTxDestination destination = DecodeDestination(address.toStdString());
    return walletModel->wallet().getAddress(destination, name, /* is_mine= */ nullptr, purpose);
}

int AddressTableModel::lookupAddress(const QString &address) const
{
    QModelIndexList lst = match(index(0, Address, QModelIndex()),
                                Qt::EditRole, address, 1, Qt::MatchExactly);
    if(lst.isEmpty())
    {
        return -1;
    }
    else
    {
        return lst.at(0).row();
    }
}

OutputType AddressTableModel::GetDefaultAddressType() const { return walletModel->wallet().getDefaultAddressType(); };

void AddressTableModel::emitDataChanged(int idx)
{
    Q_EMIT dataChanged(index(idx, 0, QModelIndex()), index(idx, columns.length()-1, QModelIndex()));
}
<|MERGE_RESOLUTION|>--- conflicted
+++ resolved
@@ -375,11 +375,8 @@
     else if(type == Receive)
     {
         // Generate a new address to associate with given label
-<<<<<<< HEAD
-
         QString sCommand;
-        switch (addrType)
-        {
+        switch (addrType) {
             case ADDR_STEALTH:
                 sCommand = "getnewstealthaddress ";
                 sCommand += "\""+label+ "\" ";
@@ -400,31 +397,13 @@
                 sCommand += " false ";
                 sCommand += (addrType == ADDR_STANDARD256) ? " true " : " false ";
                 break;
-        };
+        }
 
         UniValue rv;
-        if (!walletModel->tryCallRpc(sCommand, rv))
+        if (!walletModel->tryCallRpc(sCommand, rv)) {
             return QString();
+        }
         return QString::fromStdString(rv.get_str());
-=======
-        CTxDestination dest;
-        if(!walletModel->wallet().getNewDestination(address_type, strLabel, dest))
-        {
-            WalletModel::UnlockContext ctx(walletModel->requestUnlock());
-            if(!ctx.isValid())
-            {
-                // Unlock wallet failed or was cancelled
-                editStatus = WALLET_UNLOCK_FAILURE;
-                return QString();
-            }
-            if(!walletModel->wallet().getNewDestination(address_type, strLabel, dest))
-            {
-                editStatus = KEY_GENERATION_FAILURE;
-                return QString();
-            }
-        }
-        strAddress = EncodeDestination(dest);
->>>>>>> 8d128601
     }
     else
     {
