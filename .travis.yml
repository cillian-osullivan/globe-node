# The test build matrix (stage: test) is constructed to test a wide range of
# configurations, rather than a single pass/fail. This helps to catch build
# failures and logic errors that present on platforms other than the ones the
# author has tested.
#
# Some builders use the dependency-generator in `./depends`, rather than using
# apt-get to install build dependencies. This guarantees that the tester is
# using the same versions as Gitian, so the build results are nearly identical
# to what would be found in a final release.
#
# In order to avoid rebuilding all dependencies for each build, the binaries
# are cached and re-used when possible. Changes in the dependency-generator
# will trigger cache-invalidation and rebuilds as necessary.
#
# These caches can be manually removed if necessary. This is one of the very
# few manual operations that is possible with Travis, and it can be done by a
# Bitcoin Core GitHub member via the Travis web interface [0].
#
# Travis CI uploads the cache after the script phase of the build [1].
# However, the build is terminated without saving the chache if it takes over
# 50 minutes [2]. Thus, if we spent too much time in early build stages, fail
# with an error and save the cache.
#
# [0] https://travis-ci.org/bitcoin/bitcoin/caches
# [1] https://docs.travis-ci.com/user/caching/#build-phases
# [2] https://docs.travis-ci.com/user/customizing-the-build#build-timeouts

dist: xenial
os: linux
language: minimal
cache:
  ccache: true
  directories:
    - depends/built
    - depends/sdk-sources
    - $HOME/.ccache
stages:
  - lint
  - test
env:
  global:
    - MAKEJOBS=-j3
    - TEST_ZMQ=0
    - RUN_UNIT_TESTS=true
    - RUN_FUNCTIONAL_TESTS=true
    - RUN_FUZZ_TESTS=false
    - DOCKER_NAME_TAG=ubuntu:18.04
    - BOOST_TEST_RANDOM=1$TRAVIS_BUILD_ID
    - CCACHE_SIZE=100M
    - CCACHE_TEMPDIR=/tmp/.ccache-temp
    - CCACHE_COMPRESS=1
    - CCACHE_DIR=$HOME/.ccache
    - BASE_OUTDIR=$TRAVIS_BUILD_DIR/out
    - SDK_URL=https://bitcoincore.org/depends-sources/sdks
    - WINEDEBUG=fixme-all
    - RUN_TESTS_TIMEOUT=1800 # Run tests if compilation takes less than RUN_TESTS_TIMEOUT seconds
    - DEPENDS_TIMEOUT=900 # Simplify build if processing dependencies takes longer than DEPENDS_TIMEOUT seconds
    - DOCKER_PACKAGES="build-essential libtool autotools-dev automake pkg-config bsdmainutils curl git ca-certificates ccache"
    - CACHE_ERR_MSG="Error! Initial build successful, but not enough time remains to run later build stages and tests. Please manually re-run this job by using the travis restart button or asking a bitcoin maintainer to restart. The next run should not time out because the build cache has been saved."
before_install:
  - set -o errexit; source .travis/test_03_before_install.sh
install:
  - set -o errexit; source .travis/test_04_install.sh
before_script:
  - set -o errexit; source .travis/test_05_before_script.sh
script:
  - export CONTINUE=1
  - if [ $SECONDS -gt 1200 ]; then export CONTINUE=0; fi  # Likely the depends build took very long
  - if [ $CONTINUE = "1" ]; then set -o errexit; source .travis/test_06_script_a.sh; else set +o errexit; echo "$CACHE_ERR_MSG"; false; fi
  - if [ $SECONDS -gt 2000 ]; then export CONTINUE=0; fi  # Likely the build took very long; The tests take about 1000s, so we should abort if we have less than 50*60-1000=2000s left
  - if [ $CONTINUE = "1" ]; then set -o errexit; source .travis/test_06_script_b.sh; else set +o errexit; echo "$CACHE_ERR_MSG"; false; fi
after_script:
  - echo $TRAVIS_COMMIT_RANGE
  - echo $TRAVIS_COMMIT_LOG
after_success:
  - echo "Uploading"
  - DOCKER_EXEC make install
  - COMMIT=$(echo $TRAVIS_COMMIT | head -c 7)
  - DOCKER_EXEC tar -cjf $OUTDIR/particl_$COMMIT.tar.bz2 -C $OUTDIR/bin/ .
  - (travis_retry DOCKER_EXEC curl -s --max-time 60 --upload $OUTDIR/particl_$COMMIT.tar.bz2 https://transfer.sh/particl_$COMMIT.tar.bz2 && echo) || true
jobs:
  include:

    - stage: lint
      name: 'lint'
      env:
      cache: false
      language: python
      python: '3.5' # Oldest supported version according to doc/dependencies.md
      install:
        - set -o errexit; source .travis/lint_04_install.sh
      before_script:
        - set -o errexit; source .travis/lint_05_before_script.sh
      script:
        - set -o errexit; source .travis/lint_06_script.sh
      after_success:
        - echo "End"

    - stage: test
      name: 'ARM  [GOAL: install]  [no unit or functional tests]'
      env: >-
        HOST=arm-linux-gnueabihf
        DEP_OPTS="NO_USB=1"
        PACKAGES="python3 g++-arm-linux-gnueabihf"
        RUN_UNIT_TESTS=false
        RUN_FUNCTIONAL_TESTS=false
        GOAL="install"
        # -Wno-psabi is to disable ABI warnings: "note: parameter passing for argument of type ... changed in GCC 7.1"
        # This could be removed once the ABI change warning does not show up by default
        BITCOIN_CONFIG="--enable-glibc-back-compat --enable-reduce-exports CXXFLAGS=-Wno-psabi"

    - stage: test
      name: 'Win64  [GOAL: deploy]  [no gui or functional tests]'
      env: >-
        HOST=x86_64-w64-mingw32
        PACKAGES="python3 nsis g++-mingw-w64-x86-64 wine-binfmt wine64"
        RUN_FUNCTIONAL_TESTS=false
        GOAL="deploy"
        BITCOIN_CONFIG="--enable-reduce-exports --disable-gui-tests -enable-usbdevice"

    - stage: test
      name: '32-bit + dash  [GOAL: install]  [GUI: no BIP70]'
      env: >-
        HOST=i686-pc-linux-gnu
        DEP_OPTS="NO_USB=1"
        DPKG_ADD_ARCH="i386"
        PACKAGES="g++-multilib python3-zmq"
        GOAL="install"
        BITCOIN_CONFIG="--enable-zmq --with-gui=qt5 --disable-bip70 --enable-glibc-back-compat --enable-reduce-exports LDFLAGS=-static-libstdc++"
        CONFIG_SHELL="/bin/dash"
      after_success:
        - echo "Skipped upload"
    - stage: test
      name: 'x86_64 Linux  [GOAL: install]  [bionic]  [uses qt5 dev package instead of depends Qt to speed up build and avoid timeout]'
      env: >-
        HOST=x86_64-unknown-linux-gnu
        PACKAGES="python3-zmq qtbase5-dev qttools5-dev-tools protobuf-compiler libdbus-1-dev libharfbuzz-dev libprotobuf-dev libudev-dev"
        DEP_OPTS="NO_QT=1 NO_UPNP=1 DEBUG=1 ALLOW_HOST_PACKAGES=1"
<<<<<<< HEAD
        TEST_ZMQ=1
=======
        TEST_RUNNER_EXTRA="--coverage --extended --exclude feature_dbcrash"  # Run extended tests so that coverage does not fail, but exclude the very slow dbcrash
>>>>>>> 9d266dbd
        GOAL="install"
        BITCOIN_CONFIG="--enable-zmq --with-gui=qt5 --enable-glibc-back-compat --enable-reduce-exports --enable-debug CXXFLAGS=\"-g0 -O2\" --enable-usbdevice"

    #- stage: test
    #  name: 'x86_64 Linux  [GOAL: install]  [trusty]  [no functional tests, no depends, only system libs]'
    #  env: >-
    #    HOST=x86_64-unknown-linux-gnu
    #    DOCKER_NAME_TAG=ubuntu:14.04
    #    PACKAGES="python3-zmq qtbase5-dev qttools5-dev-tools libicu-dev libpng-dev libssl-dev libevent-dev bsdmainutils libboost-system-dev libboost-filesystem-dev libboost-chrono-dev libboost-test-dev libboost-thread-dev libdb5.1++-dev libminiupnpc-dev libzmq3-dev libprotobuf-dev protobuf-compiler libqrencode-dev"
    #    NO_DEPENDS=1
    #    RUN_FUNCTIONAL_TESTS=false
    #    GOAL="install"
    #    BITCOIN_CONFIG="--enable-zmq --with-incompatible-bdb --with-gui=no"

    - stage: test
      name: 'x86_64 Linux  [GOAL: install]  [xenial]  [no depends, only system libs, sanitizers: thread (TSan), no wallet]'
      env: >-
        HOST=x86_64-unknown-linux-gnu
        DOCKER_NAME_TAG=ubuntu:16.04
        PACKAGES="clang llvm python3-zmq qtbase5-dev qttools5-dev-tools libssl-dev libevent-dev bsdmainutils libboost-system-dev libboost-filesystem-dev libboost-chrono-dev libboost-test-dev libboost-thread-dev libdb5.3++-dev libminiupnpc-dev libzmq3-dev libprotobuf-dev protobuf-compiler libqrencode-dev"
        NO_DEPENDS=1
        GOAL="install"
        BITCOIN_CONFIG="--enable-zmq --disable-wallet --with-gui=qt5 CPPFLAGS=-DDEBUG_LOCKORDER --with-sanitizers=thread --disable-hardening --disable-asm CC=clang CXX=clang++"

    - stage: test
      name: 'x86_64 Linux  [GOAL: install]  [bionic]  [no depends, only system libs, sanitizers: address/leak (ASan + LSan) + undefined (UBSan) + integer]'
      env: >-
        HOST=x86_64-unknown-linux-gnu
        PACKAGES="clang llvm python3-zmq qtbase5-dev qttools5-dev-tools libssl1.0-dev libevent-dev bsdmainutils libboost-system-dev libboost-filesystem-dev libboost-chrono-dev libboost-test-dev libboost-thread-dev libdb5.3++-dev libminiupnpc-dev libzmq3-dev libprotobuf-dev protobuf-compiler libqrencode-dev"
        NO_DEPENDS=1
        GOAL="install"
        #BITCOIN_CONFIG="--enable-zmq --with-incompatible-bdb --with-gui=qt5 CPPFLAGS=-DDEBUG_LOCKORDER --with-sanitizers=address,integer,undefined CC=clang CXX=clang++" # ctaes.c, implicit conversion
        BITCOIN_CONFIG="--enable-zmq --with-incompatible-bdb --with-gui=qt5 CPPFLAGS=-DDEBUG_LOCKORDER --with-sanitizers=address,undefined CC=clang CXX=clang++"
      after_success:
        - echo "Skipped upload"

    #- stage: test
    #  name: 'x86_64 Linux  [GOAL: install]  [bionic]  [no depends, only system libs, sanitizers: fuzzer,address]'
    #  env: >-
    #    HOST=x86_64-unknown-linux-gnu
    #    PACKAGES="clang llvm python3 libssl1.0-dev libevent-dev bsdmainutils libboost-system-dev libboost-filesystem-dev libboost-chrono-dev libboost-test-dev libboost-thread-dev"
    #    NO_DEPENDS=1
    #    RUN_UNIT_TESTS=false
    #    RUN_FUNCTIONAL_TESTS=false
    #    RUN_FUZZ_TESTS=true
    #    GOAL="install"
    #    BITCOIN_CONFIG="--disable-wallet --disable-bench --with-utils=no --with-daemon=no --with-libs=no --with-gui=no --enable-fuzz --with-sanitizers=fuzzer,address CC=clang CXX=clang++"

    - stage: test
      name: 'x86_64 Linux  [GOAL: install]  [bionic]  [no wallet]'
      env: >-
        HOST=x86_64-unknown-linux-gnu
        PACKAGES="python3-zmq"
        DEP_OPTS="NO_USB=1 NO_WALLET=1"
        GOAL="install"
        BITCOIN_CONFIG="--enable-glibc-back-compat --enable-reduce-exports --disable-bench"
      after_success:
        - echo "Skipped upload"

    - stage: test
      name: 'macOS 10.10  [GOAL: deploy] [no functional tests]'
      env: >-
        HOST=x86_64-apple-darwin14
        PACKAGES="cmake imagemagick libcap-dev librsvg2-bin libz-dev libbz2-dev libtiff-tools python3-dev python3-setuptools"
        OSX_SDK=10.11
        RUN_UNIT_TESTS=false
        RUN_FUNCTIONAL_TESTS=false
        GOAL="deploy"
        BITCOIN_CONFIG="--enable-gui --enable-reduce-exports --enable-werror --disable-bench --disable-tests --enable-usbdevice"
        DEPENDS_TIMEOUT=3600<|MERGE_RESOLUTION|>--- conflicted
+++ resolved
@@ -136,11 +136,8 @@
         HOST=x86_64-unknown-linux-gnu
         PACKAGES="python3-zmq qtbase5-dev qttools5-dev-tools protobuf-compiler libdbus-1-dev libharfbuzz-dev libprotobuf-dev libudev-dev"
         DEP_OPTS="NO_QT=1 NO_UPNP=1 DEBUG=1 ALLOW_HOST_PACKAGES=1"
-<<<<<<< HEAD
         TEST_ZMQ=1
-=======
-        TEST_RUNNER_EXTRA="--coverage --extended --exclude feature_dbcrash"  # Run extended tests so that coverage does not fail, but exclude the very slow dbcrash
->>>>>>> 9d266dbd
+        TEST_RUNNER_EXTRA="--coverage --extended --exclude feature_dbcrash,feature_block"  # Run extended tests so that coverage does not fail, but exclude the very slow dbcrash
         GOAL="install"
         BITCOIN_CONFIG="--enable-zmq --with-gui=qt5 --enable-glibc-back-compat --enable-reduce-exports --enable-debug CXXFLAGS=\"-g0 -O2\" --enable-usbdevice"
 
