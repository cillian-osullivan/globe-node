// Copyright (c) 2015-2020 The Bitcoin Core developers
// Distributed under the MIT software license, see the accompanying
// file COPYING or http://www.opensource.org/licenses/mit-license.php.

#ifndef BITCOIN_BENCH_BENCH_H
#define BITCOIN_BENCH_BENCH_H

#include <chrono>
#include <functional>
#include <map>
#include <string>
#include <vector>

#include <boost/preprocessor/cat.hpp>
#include <boost/preprocessor/stringize.hpp>

<<<<<<< HEAD
struct TestingSetup;
extern const TestingSetup* g_testing_setup; //!< A pointer to the current testing setup

=======
>>>>>>> 64139803
// Simple micro-benchmarking framework; API mostly matches a subset of the Google Benchmark
// framework (see https://github.com/google/benchmark)
// Why not use the Google Benchmark framework? Because adding Yet Another Dependency
// (that uses cmake as its build system and has lots of features we don't need) isn't
// worth it.

/*
 * Usage:

static void CODE_TO_TIME(benchmark::State& state)
{
    ... do any setup needed...
    while (state.KeepRunning()) {
       ... do stuff you want to time...
    }
    ... do any cleanup needed...
}

// default to running benchmark for 5000 iterations
BENCHMARK(CODE_TO_TIME, 5000);

 */

namespace benchmark {
// In case high_resolution_clock is steady, prefer that, otherwise use steady_clock.
struct best_clock {
    using hi_res_clock = std::chrono::high_resolution_clock;
    using steady_clock = std::chrono::steady_clock;
    using type = std::conditional<hi_res_clock::is_steady, hi_res_clock, steady_clock>::type;
};
using clock = best_clock::type;
using time_point = clock::time_point;
using duration = clock::duration;

class Printer;

class State
{
public:
    std::string m_name;
    uint64_t m_num_iters_left;
    const uint64_t m_num_iters;
    const uint64_t m_num_evals;
    std::vector<double> m_elapsed_results;
    time_point m_start_time;

    bool UpdateTimer(time_point finish_time);

    State(std::string name, uint64_t num_evals, double num_iters, Printer& printer) : m_name(name), m_num_iters_left(0), m_num_iters(num_iters), m_num_evals(num_evals)
    {
    }

    inline bool KeepRunning()
    {
        if (m_num_iters_left--) {
            return true;
        }

        bool result = UpdateTimer(clock::now());
        // measure again so runtime of UpdateTimer is not included
        m_start_time = clock::now();
        return result;
    }
};

typedef std::function<void(State&)> BenchFunction;

class BenchRunner
{
    struct Bench {
        BenchFunction func;
        uint64_t num_iters_for_one_second;
    };
    typedef std::map<std::string, Bench> BenchmarkMap;
    static BenchmarkMap& benchmarks();

public:
    BenchRunner(std::string name, BenchFunction func, uint64_t num_iters_for_one_second);

    static void RunAll(Printer& printer, uint64_t num_evals, double scaling, const std::string& filter, bool is_list_only);
};

// interface to output benchmark results.
class Printer
{
public:
    virtual ~Printer() {}
    virtual void header() = 0;
    virtual void result(const State& state) = 0;
    virtual void footer() = 0;
};

// default printer to console, shows min, max, median.
class ConsolePrinter : public Printer
{
public:
    void header() override;
    void result(const State& state) override;
    void footer() override;
};

// creates box plot with plotly.js
class PlotlyPrinter : public Printer
{
public:
    PlotlyPrinter(std::string plotly_url, int64_t width, int64_t height);
    void header() override;
    void result(const State& state) override;
    void footer() override;

private:
    std::string m_plotly_url;
    int64_t m_width;
    int64_t m_height;
};
}


// BENCHMARK(foo, num_iters_for_one_second) expands to:  benchmark::BenchRunner bench_11foo("foo", num_iterations);
// Choose a num_iters_for_one_second that takes roughly 1 second. The goal is that all benchmarks should take approximately
// the same time, and scaling factor can be used that the total time is appropriate for your system.
#define BENCHMARK(n, num_iters_for_one_second) \
    benchmark::BenchRunner BOOST_PP_CAT(bench_, BOOST_PP_CAT(__LINE__, n))(BOOST_PP_STRINGIZE(n), n, (num_iters_for_one_second));

#endif // BITCOIN_BENCH_BENCH_H<|MERGE_RESOLUTION|>--- conflicted
+++ resolved
@@ -14,12 +14,6 @@
 #include <boost/preprocessor/cat.hpp>
 #include <boost/preprocessor/stringize.hpp>
 
-<<<<<<< HEAD
-struct TestingSetup;
-extern const TestingSetup* g_testing_setup; //!< A pointer to the current testing setup
-
-=======
->>>>>>> 64139803
 // Simple micro-benchmarking framework; API mostly matches a subset of the Google Benchmark
 // framework (see https://github.com/google/benchmark)
 // Why not use the Google Benchmark framework? Because adding Yet Another Dependency
