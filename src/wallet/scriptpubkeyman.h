--- conflicted
+++ resolved
@@ -427,19 +427,12 @@
     template<typename... Params> void WalletLogPrintf(const std::string& fmt, const Params&... parameters) const;
     CWallet& m_wallet;
     CCriticalSection& cs_wallet;
-<<<<<<< HEAD
-    CKeyingMaterial& vMasterKey GUARDED_BY(cs_KeyStore);
-    std::atomic<bool>& fUseCrypto;
-    bool& fDecryptionThoroughlyChecked;
-
 
     isminetype IsMineP2SH(const CScript &script) const;
     isminetype IsMine(const CKeyID &address) const override;
     isminetype IsMine(const CScript& script, bool &is_invalid) const;
     bool GetKey_(const CKeyID &address, CKey& keyOut) const;
     bool GetPubKey_(const CKeyID &address, CPubKey& vchPubKeyOut) const;
-=======
->>>>>>> c5e318ae
 };
 
 bool HaveKeys(const std::vector<valtype>& pubkeys, const LegacyScriptPubKeyMan& keystore);
