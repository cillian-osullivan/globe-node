// Copyright (c) 2010 Satoshi Nakamoto
// Copyright (c) 2009-2018 The Bitcoin Core developers
// Distributed under the MIT software license, see the accompanying
// file COPYING or http://www.opensource.org/licenses/mit-license.php.

#include <amount.h>
#include <chain.h>
#include <consensus/validation.h>
#include <core_io.h>
#include <httpserver.h>
#include <init.h>
#include <interfaces/chain.h>
#include <validation.h>
#include <key_io.h>
#include <net.h>
#include <outputtype.h>
#include <policy/feerate.h>
#include <policy/fees.h>
#include <policy/policy.h>
#include <policy/rbf.h>
#include <rpc/mining.h>
#include <rpc/rawtransaction.h>
#include <rpc/server.h>
#include <rpc/util.h>
#include <script/descriptor.h>
#include <script/sign.h>
#include <shutdown.h>
#include <timedata.h>
#include <util/system.h>
#include <util/moneystr.h>
#include <wallet/coincontrol.h>
#include <wallet/feebumper.h>
#include <wallet/rpcwallet.h>
#include <wallet/wallet.h>
#include <wallet/walletdb.h>
#include <wallet/walletutil.h>

#include <wallet/hdwallet.h>


#include <stdint.h>

#include <univalue.h>

#include <functional>

static const std::string WALLET_ENDPOINT_BASE = "/wallet/";

bool GetWalletNameFromJSONRPCRequest(const JSONRPCRequest& request, std::string& wallet_name)
{
    if (request.URI.substr(0, WALLET_ENDPOINT_BASE.size()) == WALLET_ENDPOINT_BASE) {
        // wallet endpoint was used
        wallet_name = urlDecode(request.URI.substr(WALLET_ENDPOINT_BASE.size()));
        return true;
    }
    return false;
}

std::shared_ptr<CWallet> GetWalletForJSONRPCRequest(const JSONRPCRequest& request)
{
    std::string wallet_name;
    if (GetWalletNameFromJSONRPCRequest(request, wallet_name)) {
        std::shared_ptr<CWallet> pwallet = GetWallet(wallet_name);
        if (!pwallet) throw JSONRPCError(RPC_WALLET_NOT_FOUND, "Requested wallet does not exist or is not loaded");
        return pwallet;
    }

    std::vector<std::shared_ptr<CWallet>> wallets = GetWallets();
    return wallets.size() == 1 || (request.fHelp && wallets.size() > 0) ? wallets[0] : nullptr;
}

std::string HelpRequiringPassphrase(CWallet * const pwallet)
{
    return pwallet && pwallet->IsCrypted()
        ? "\nRequires wallet passphrase to be set with walletpassphrase call."
        : "";
}

bool EnsureWalletIsAvailable(CWallet * const pwallet, bool avoidException)
{
    if (pwallet) return true;
    if (avoidException) return false;
    if (!HasWallets()) {
        throw JSONRPCError(
            RPC_METHOD_NOT_FOUND, "Method not found (wallet method is disabled because no wallet is loaded)");
    }
    throw JSONRPCError(RPC_WALLET_NOT_SPECIFIED,
        "Wallet file not specified (must request wallet RPC through /wallet/<filename> uri-path).");
}

void EnsureWalletIsUnlocked(CWallet * const pwallet)
{
    if (pwallet->IsLocked())
        throw JSONRPCError(RPC_WALLET_UNLOCK_NEEDED, "Error: Please enter the wallet passphrase with walletpassphrase first.");

    if (IsParticlWallet(pwallet)
        && GetParticlWallet(pwallet)->fUnlockForStakingOnly)
        throw JSONRPCError(RPC_WALLET_UNLOCK_NEEDED, "Error: Wallet is unlocked for staking only.");
}

void WalletTxToJSON(interfaces::Chain& chain, interfaces::Chain::Lock& locked_chain, const CWalletTx& wtx, UniValue& entry, bool fFilterMode=false)
{
    int confirms = wtx.GetDepthInMainChain(locked_chain);
    entry.pushKV("confirmations", confirms);
    if (wtx.IsCoinBase())
        entry.pushKV("generated", true);
    if (confirms > 0)
    {
        entry.pushKV("blockhash", wtx.hashBlock.GetHex());
        entry.pushKV("blockindex", wtx.nIndex);
        PushTime(entry, "blocktime", LookupBlockIndex(wtx.hashBlock)->GetBlockTime());
    } else {
        entry.pushKV("trusted", wtx.IsTrusted(locked_chain));
    }
    uint256 hash = wtx.GetHash();
    entry.pushKV("txid", hash.GetHex());
    UniValue conflicts(UniValue::VARR);
    for (const uint256& conflict : wtx.GetConflicts())
        conflicts.push_back(conflict.GetHex());
    if (conflicts.size() > 0 || !fFilterMode)
        entry.pushKV("walletconflicts", conflicts);
    PushTime(entry, "time", wtx.GetTxTime());
    PushTime(entry, "timereceived", wtx.nTimeReceived);

    // Add opt-in RBF status
    std::string rbfStatus = "no";
    if (confirms <= 0) {
        LOCK(mempool.cs);
        RBFTransactionState rbfState = IsRBFOptIn(*wtx.tx, mempool);
        if (rbfState == RBFTransactionState::UNKNOWN)
            rbfStatus = "unknown";
        else if (rbfState == RBFTransactionState::REPLACEABLE_BIP125)
            rbfStatus = "yes";
    }
    entry.pushKV("bip125_replaceable", rbfStatus);

    if (!fFilterMode)
        for (const std::pair<const std::string, std::string>& item : wtx.mapValue) {
            entry.pushKV(item.first, item.second);
        }
}

void RecordTxToJSON(interfaces::Chain& chain, interfaces::Chain::Lock& locked_chain, CHDWallet *phdw, const uint256 &hash, const CTransactionRecord& rtx, UniValue &entry)
{
    int confirms = phdw->GetDepthInMainChain(locked_chain, rtx.blockHash, rtx.nIndex);
    entry.pushKV("confirmations", confirms);

    if (rtx.IsCoinStake()) {
        entry.pushKV("coinstake", true);
    } else
    if (rtx.IsCoinBase()) {
        entry.pushKV("generated", true);
    }

    if (confirms > 0) {
        entry.pushKV("blockhash", rtx.blockHash.GetHex());
        entry.pushKV("blockindex", rtx.nIndex);
        PushTime(entry, "blocktime", rtx.nBlockTime);
    } else {
        entry.pushKV("trusted", phdw->IsTrusted(locked_chain, hash, rtx.blockHash));
    }

    entry.pushKV("txid", hash.GetHex());
    UniValue conflicts(UniValue::VARR);
    for (const auto &conflict : phdw->GetConflicts(hash)) {
        conflicts.push_back(conflict.GetHex());
    }
    entry.pushKV("walletconflicts", conflicts);
    PushTime(entry, "time", rtx.GetTxTime());
    PushTime(entry, "timereceived", rtx.nTimeReceived);

    for (const auto &item : rtx.mapValue) {
        if (item.first == RTXVT_COMMENT) {
            entry.pushKV("comment", std::string(item.second.begin(), item.second.end()));
        } else
        if (item.first == RTXVT_TO) {
            entry.pushKV("comment_to", std::string(item.second.begin(), item.second.end()));
        }
    }

    /*
    // Add opt-in RBF status
    std::string rbfStatus = "no";
    if (confirms <= 0) {
        LOCK(mempool.cs);
        RBFTransactionState rbfState = IsRBFOptIn(wtx, mempool);
        if (rbfState == RBF_TRANSACTIONSTATE_UNKNOWN)
            rbfStatus = "unknown";
        else if (rbfState == RBF_TRANSACTIONSTATE_REPLACEABLE_BIP125)
            rbfStatus = "yes";
    }
    entry.push_back(Pair("bip125_replaceable", rbfStatus));
    */
}

static std::string LabelFromValue(const UniValue& value)
{
    std::string label = value.get_str();
    if (label == "*")
        throw JSONRPCError(RPC_WALLET_INVALID_LABEL_NAME, "Invalid label name");
    return label;
}

static UniValue getnewaddress(const JSONRPCRequest& request)
{
    std::shared_ptr<CWallet> const wallet = GetWalletForJSONRPCRequest(request);
    CWallet* const pwallet = wallet.get();

    if (!EnsureWalletIsAvailable(pwallet, request.fHelp)) {
        return NullUniValue;
    }

    if (request.fHelp || request.params.size() > 4)
        throw std::runtime_error(
            RPCHelpMan{"getnewaddress",
                "\nReturns a new Particl address for receiving payments.\n"
                "If 'label' is specified, it is added to the address book \n"
                "so payments received with the address will be associated with 'label'.\n",
                {
<<<<<<< HEAD
                    {"label", RPCArg::Type::STR, true},
                    {"bech32", RPCArg::Type::BOOL, true},
                    {"hardened", RPCArg::Type::BOOL, true},
                    {"256bit", RPCArg::Type::BOOL, true},
                }}
                .ToString() +
            "\nArguments:\n"
            "1. \"label\"        (string, optional) DEPRECATED. The account name for the address to be linked to. If not provided, the default account \"\" is used. It can also be set to the empty string \"\" to represent the default account. The account does not need to exist, it will be created if there is no account by the given name.\n"
            "2. bech32             (bool, optional, default=false) Use Bech32 encoding.\n"
            "3. hardened           (bool, optional, default=false) Derive a hardened key.\n"
            "4. 256bit             (bool, optional, default=false) Use 256bit hash.\n"
            //"2. \"address_type\"   (string, optional) The address type to use. Options are \"legacy\", \"p2sh-segwit\", and \"bech32\". Default is set by -addresstype.\n"
=======
                    {"label", RPCArg::Type::STR, /* opt */ true, /* default_val */ "", "The label name for the address to be linked to. If not provided, the default label \"\" is used. It can also be set to the empty string \"\" to represent the default label. The label does not need to exist, it will be created if there is no label by the given name."},
                    {"address_type", RPCArg::Type::STR, /* opt */ true, /* default_val */ "", "The address type to use. Options are \"legacy\", \"p2sh-segwit\", and \"bech32\". Default is set by -addresstype."},
                }}
                .ToString() +
>>>>>>> e2c473ff
            "\nResult:\n"
            "\"address\"           (string) The new particl address\n"
            "\nExamples:\n"
            + HelpExampleCli("getnewaddress", "")
            + HelpExampleRpc("getnewaddress", "")
        );

    if (pwallet->IsWalletFlagSet(WALLET_FLAG_DISABLE_PRIVATE_KEYS)) {
        throw JSONRPCError(RPC_WALLET_ERROR, "Error: Private keys are disabled for this wallet");
    }

    // Parse the label first so we don't generate a key if there's an error
    std::string label;
    if (!request.params[0].isNull())
        label = LabelFromValue(request.params[0]);

    if (IsParticlWallet(pwallet)) {
        CKeyID keyID;
        bool fBech32 = false;
        if (request.params.size() > 1) {
            std::string s = request.params[1].get_str();
            fBech32 = part::IsStringBoolPositive(s);
        }

        bool fHardened = false;
        if (request.params.size() > 2) {
            std::string s = request.params[2].get_str();
            fHardened = part::IsStringBoolPositive(s);
        }

        bool f256bit = false;
        if (request.params.size() > 3) {
            std::string s = request.params[3].get_str();
            f256bit = part::IsStringBoolPositive(s);
        }

        CPubKey newKey;
        CHDWallet *phdw = GetParticlWallet(pwallet);
        {
            //LOCK2(cs_main, pwallet->cs_wallet);
            LOCK(cs_main);

            {
                LOCK(phdw->cs_wallet);
                if (phdw->idDefaultAccount.IsNull()) {
                    if (!phdw->pEKMaster)
                        throw JSONRPCError(RPC_WALLET_ERROR, _("Wallet has no active master key."));
                    throw JSONRPCError(RPC_WALLET_ERROR, _("No default account set."));
                }
            }
            if (0 != phdw->NewKeyFromAccount(newKey, false, fHardened, f256bit, fBech32, label.c_str())) {
                throw JSONRPCError(RPC_WALLET_ERROR, "NewKeyFromAccount failed.");
            }
        }

        if (f256bit) {
            CKeyID256 idKey256 = newKey.GetID256();
            return CBitcoinAddress(idKey256, fBech32).ToString();
        }
        keyID = newKey.GetID();
        return CBitcoinAddress(keyID, fBech32).ToString();
    };

    LOCK2(cs_main, pwallet->cs_wallet);

    OutputType output_type = pwallet->m_default_address_type;
    if (!request.params[1].isNull()) {
        if (!ParseOutputType(request.params[1].get_str(), output_type)) {
            throw JSONRPCError(RPC_INVALID_ADDRESS_OR_KEY, strprintf("Unknown address type '%s'", request.params[1].get_str()));
        }
    }

    if (!pwallet->IsLocked()) {
        pwallet->TopUpKeyPool();
    }

    // Generate a new key that is added to wallet
    CPubKey newKey;
    if (!pwallet->GetKeyFromPool(newKey)) {
        throw JSONRPCError(RPC_WALLET_KEYPOOL_RAN_OUT, "Error: Keypool ran out, please call keypoolrefill first");
    }
    pwallet->LearnRelatedScripts(newKey, output_type);
    CTxDestination dest = GetDestinationForKey(newKey, output_type);

    pwallet->SetAddressBook(dest, label, "receive");

    return EncodeDestination(dest);
}

static UniValue getrawchangeaddress(const JSONRPCRequest& request)
{
    std::shared_ptr<CWallet> const wallet = GetWalletForJSONRPCRequest(request);
    CWallet* const pwallet = wallet.get();

    if (!EnsureWalletIsAvailable(pwallet, request.fHelp)) {
        return NullUniValue;
    }

    if (request.fHelp || request.params.size() > 1)
        throw std::runtime_error(
            RPCHelpMan{"getrawchangeaddress",
                "\nReturns a new Particl address, for receiving change.\n"
                "This is for use with raw transactions, NOT normal use.\n",
                {
                    {"address_type", RPCArg::Type::STR, /* opt */ true, /* default_val */ "", "The address type to use. Options are \"legacy\", \"p2sh-segwit\", and \"bech32\". Default is set by -changetype."},
                }}
                .ToString() +
            "\nResult:\n"
            "\"address\"    (string) The address\n"
            "\nExamples:\n"
            + HelpExampleCli("getrawchangeaddress", "")
            + HelpExampleRpc("getrawchangeaddress", "")
       );

    if (pwallet->IsWalletFlagSet(WALLET_FLAG_DISABLE_PRIVATE_KEYS)) {
        throw JSONRPCError(RPC_WALLET_ERROR, "Error: Private keys are disabled for this wallet");
    }

    LOCK(pwallet->cs_wallet);

    if (IsParticlWallet(pwallet)) {
        CHDWallet *phdw = GetParticlWallet(pwallet);
        CPubKey pkOut;

        if (0 != phdw->NewKeyFromAccount(pkOut, true)) {
            throw JSONRPCError(RPC_WALLET_ERROR, "NewKeyFromAccount failed.");
        }

        CKeyID keyID = pkOut.GetID();
        return CBitcoinAddress(keyID).ToString();
    }

    if (!pwallet->IsLocked()) {
        pwallet->TopUpKeyPool();
    }

    OutputType output_type = pwallet->m_default_change_type != OutputType::CHANGE_AUTO ? pwallet->m_default_change_type : pwallet->m_default_address_type;
    if (!request.params[0].isNull()) {
        if (!ParseOutputType(request.params[0].get_str(), output_type)) {
            throw JSONRPCError(RPC_INVALID_ADDRESS_OR_KEY, strprintf("Unknown address type '%s'", request.params[0].get_str()));
        }
    }

    CReserveKey reservekey(pwallet);
    CPubKey vchPubKey;
    if (!reservekey.GetReservedKey(vchPubKey, true))
        throw JSONRPCError(RPC_WALLET_KEYPOOL_RAN_OUT, "Error: Keypool ran out, please call keypoolrefill first");

    reservekey.KeepKey();

    pwallet->LearnRelatedScripts(vchPubKey, output_type);
    CTxDestination dest = GetDestinationForKey(vchPubKey, output_type);

    return EncodeDestination(dest);
}


static UniValue setlabel(const JSONRPCRequest& request)
{
    std::shared_ptr<CWallet> const wallet = GetWalletForJSONRPCRequest(request);
    CWallet* const pwallet = wallet.get();

    if (!EnsureWalletIsAvailable(pwallet, request.fHelp)) {
        return NullUniValue;
    }

    if (request.fHelp || request.params.size() != 2)
        throw std::runtime_error(
            RPCHelpMan{"setlabel",
                "\nSets the label associated with the given address.\n",
                {
                    {"address", RPCArg::Type::STR, /* opt */ false, /* default_val */ "", "The bitcoin address to be associated with a label."},
                    {"label", RPCArg::Type::STR, /* opt */ false, /* default_val */ "", "The label to assign to the address."},
                }}
                .ToString() +
<<<<<<< HEAD
            "\nArguments:\n"
            "1. \"address\"         (string, required) The particl address to be associated with a label.\n"
            "2. \"label\"           (string, required) The label to assign to the address.\n"
=======
>>>>>>> e2c473ff
            "\nExamples:\n"
            + HelpExampleCli("setlabel", "\"PswXnorAgjpAtaySWkPSmWQe3Fc8LmviVc\" \"tabby\"")
            + HelpExampleRpc("setlabel", "\"PswXnorAgjpAtaySWkPSmWQe3Fc8LmviVc\", \"tabby\"")
        );

    LOCK(pwallet->cs_wallet);

    CTxDestination dest = DecodeDestination(request.params[0].get_str());
    if (!IsValidDestination(dest)) {
        throw JSONRPCError(RPC_INVALID_ADDRESS_OR_KEY, "Invalid Particl address");
    }

    std::string label = LabelFromValue(request.params[1]);

    if (IsMine(*pwallet, dest)) {
        pwallet->SetAddressBook(dest, label, "receive");
    } else {
        pwallet->SetAddressBook(dest, label, "send");
    }

    return NullUniValue;
}


static CTransactionRef SendMoney(interfaces::Chain::Lock& locked_chain, CWallet * const pwallet, const CTxDestination &address, CAmount nValue, bool fSubtractFeeFromAmount, const CCoinControl& coin_control, mapValue_t mapValue)
{
    CAmount curBalance = pwallet->GetBalance();

    // Check amount
    if (nValue <= 0)
        throw JSONRPCError(RPC_INVALID_PARAMETER, "Invalid amount");

    if (nValue > curBalance)
        throw JSONRPCError(RPC_WALLET_INSUFFICIENT_FUNDS, "Insufficient funds");

    if (pwallet->GetBroadcastTransactions() && !g_connman) {
        throw JSONRPCError(RPC_CLIENT_P2P_DISABLED, "Error: Peer-to-peer functionality missing or disabled");
    }

    // Parse Bitcoin address
    CScript scriptPubKey = GetScriptForDestination(address);

    // Create and send the transaction
    CReserveKey reservekey(pwallet);
    CAmount nFeeRequired;
    std::string strError;
    std::vector<CRecipient> vecSend;
    int nChangePosRet = -1;
    CRecipient recipient = {scriptPubKey, nValue, fSubtractFeeFromAmount};
    vecSend.push_back(recipient);
    CTransactionRef tx;
    if (!pwallet->CreateTransaction(locked_chain, vecSend, tx, reservekey, nFeeRequired, nChangePosRet, strError, coin_control)) {
        if (!fSubtractFeeFromAmount && nValue + nFeeRequired > curBalance)
            strError = strprintf("Error: This transaction requires a transaction fee of at least %s", FormatMoney(nFeeRequired));
        throw JSONRPCError(RPC_WALLET_ERROR, strError);
    }
    CValidationState state;
    if (!pwallet->CommitTransaction(tx, std::move(mapValue), {} /* orderForm */, reservekey, g_connman.get(), state)) {
        strError = strprintf("Error: The transaction was rejected! Reason given: %s", FormatStateMessage(state));
        throw JSONRPCError(RPC_WALLET_ERROR, strError);
    }
    return tx;
}

extern UniValue sendtypeto(const JSONRPCRequest &request);
static UniValue sendtoaddress(const JSONRPCRequest& request)
{
    std::shared_ptr<CWallet> const wallet = GetWalletForJSONRPCRequest(request);
    CWallet* const pwallet = wallet.get();

    if (!EnsureWalletIsAvailable(pwallet, request.fHelp)) {
        return NullUniValue;
    }

    if (request.fHelp || request.params.size() < 2 || request.params.size() > 9)
        throw std::runtime_error(
            RPCHelpMan{"sendtoaddress",
                "\nSend an amount to a given address." +
                    HelpRequiringPassphrase(pwallet) + "\n",
                {
<<<<<<< HEAD
                    {"address", RPCArg::Type::STR, false},
                    {"amount", RPCArg::Type::AMOUNT, false},
                    {"comment", RPCArg::Type::STR, true},
                    {"comment_to", RPCArg::Type::STR, true},
                    {"subtractfeefromamount", RPCArg::Type::BOOL, true},
                    {"narration", RPCArg::Type::STR, true},
                    {"replaceable", RPCArg::Type::BOOL, true},
                    {"conf_target", RPCArg::Type::NUM, true},
                    {"estimate_mode", RPCArg::Type::STR, true},
                }}
                .ToString() +
            HelpRequiringPassphrase(pwallet) +
            "\nArguments:\n"
            "1. \"address\"     (string, required) The particl address to send to.\n"
            "2. amount          (numeric or string, required) The amount in " + CURRENCY_UNIT + " to send. eg 0.1\n"
            "3. \"comment\"     (string, optional) A comment used to store what the transaction is for. \n"
            "                            This is not part of the transaction, just kept in your wallet.\n"
            "4. \"comment_to\"  (string, optional) A comment to store the name of the person or organization \n"
            "                            to which you're sending the transaction. This is not part of the \n"
            "                            transaction, just kept in your wallet.\n"
            "5. subtractfeefromamount  (boolean, optional, default=false) The fee will be deducted from the amount being sent.\n"
            "                            The recipient will receive less particl than you enter in the amount field.\n"
            "6. \"narration\"   (string, optional) Up to 24 characters sent with the transaction.\n"
            "                            The narration is stored in the blockchain and is sent encrypted when destination is a stealth address and unencrypted otherwise.\n"
            "7. replaceable            (boolean, optional) Allow this transaction to be replaced by a transaction with higher fees via BIP 125\n"
            "8. conf_target            (numeric, optional) Confirmation target (in blocks)\n"
            "9. \"estimate_mode\"      (string, optional, default=UNSET) The fee estimate mode, must be one of:\n"
=======
                    {"address", RPCArg::Type::STR, /* opt */ false, /* default_val */ "", "The bitcoin address to send to."},
                    {"amount", RPCArg::Type::AMOUNT, /* opt */ false, /* default_val */ "", "The amount in " + CURRENCY_UNIT + " to send. eg 0.1"},
                    {"comment", RPCArg::Type::STR, /* opt */ true, /* default_val */ "", "A comment used to store what the transaction is for.\n"
            "                             This is not part of the transaction, just kept in your wallet."},
                    {"comment_to", RPCArg::Type::STR, /* opt */ true, /* default_val */ "", "A comment to store the name of the person or organization\n"
            "                             to which you're sending the transaction. This is not part of the \n"
            "                             transaction, just kept in your wallet."},
                    {"subtractfeefromamount", RPCArg::Type::BOOL, /* opt */ true, /* default_val */ "false", "The fee will be deducted from the amount being sent.\n"
            "                             The recipient will receive less bitcoins than you enter in the amount field."},
                    {"replaceable", RPCArg::Type::BOOL, /* opt */ true, /* default_val */ "", "Allow this transaction to be replaced by a transaction with higher fees via BIP 125"},
                    {"conf_target", RPCArg::Type::NUM, /* opt */ true, /* default_val */ "", "Confirmation target (in blocks)"},
                    {"estimate_mode", RPCArg::Type::STR, /* opt */ true, /* default_val */ "UNSET", "The fee estimate mode, must be one of:\n"
>>>>>>> e2c473ff
            "       \"UNSET\"\n"
            "       \"ECONOMICAL\"\n"
            "       \"CONSERVATIVE\""},
                }}
                .ToString() +
            "\nResult:\n"
            "\"txid\"           (string) The transaction id.\n"
            "\nExamples:\n"
            + HelpExampleCli("sendtoaddress", "\"PbpVcjgYatnkKgveaeqhkeQBFwjqR7jKBR\" 0.1")
            + HelpExampleCli("sendtoaddress", "\"PbpVcjgYatnkKgveaeqhkeQBFwjqR7jKBR\" 0.1 \"donation\" \"seans outpost\"")
            + HelpExampleCli("sendtoaddress", "\"PbpVcjgYatnkKgveaeqhkeQBFwjqR7jKBR\" 0.1 \"\" \"\" true")
            + HelpExampleRpc("sendtoaddress", "\"PbpVcjgYatnkKgveaeqhkeQBFwjqR7jKBR\", 0.1, \"donation\", \"seans outpost\"")
        );

    // Make sure the results are valid at least up to the most recent block
    // the user could have gotten from another RPC command prior to now
    pwallet->BlockUntilSyncedToCurrentChain();

    auto locked_chain = pwallet->chain().lock();
    LOCK(pwallet->cs_wallet);

    CTxDestination dest = DecodeDestination(request.params[0].get_str());
    if (!IsValidDestination(dest)) {
        throw JSONRPCError(RPC_INVALID_ADDRESS_OR_KEY, "Invalid address");
    }

    // Amount
    CAmount nAmount = AmountFromValue(request.params[1]);
    if (nAmount <= 0)
        throw JSONRPCError(RPC_TYPE_ERROR, "Invalid amount for send");

    // Wallet comments
    mapValue_t mapValue;
    if (!request.params[2].isNull() && !request.params[2].get_str().empty())
        mapValue["comment"] = request.params[2].get_str();
    if (!request.params[3].isNull() && !request.params[3].get_str().empty())
        mapValue["to"] = request.params[3].get_str();

    bool fSubtractFeeFromAmount = false;
    if (!request.params[4].isNull()) {
        fSubtractFeeFromAmount = request.params[4].get_bool();
    }

    CCoinControl coin_control;
    if (!request.params[6].isNull()) {
        coin_control.m_signal_bip125_rbf = request.params[6].get_bool();
    }

    if (!request.params[7].isNull()) {
        coin_control.m_confirm_target = ParseConfirmTarget(request.params[7]);
    }

    if (!request.params[8].isNull()) {
        if (!FeeModeFromString(request.params[8].get_str(), coin_control.m_fee_mode)) {
            throw JSONRPCError(RPC_INVALID_PARAMETER, "Invalid estimate_mode parameter");
        }
    }

    if (IsParticlWallet(pwallet))
    {
        JSONRPCRequest newRequest;
        newRequest.fHelp = false;
        newRequest.fSkipBlock = true; // already blocked in this function
        newRequest.URI = request.URI;
        UniValue params(UniValue::VARR);
        params.push_back("part");
        params.push_back("part");
        UniValue arr(UniValue::VARR);
        UniValue out(UniValue::VOBJ);

        out.pushKV("address", request.params[0].get_str());
        out.pushKV("amount", request.params[1]);

        if (request.params.size() > 5)
            out.pushKV("narr", request.params[5].get_str());

        if (fSubtractFeeFromAmount)
        {
            UniValue uvBool(fSubtractFeeFromAmount);
            out.pushKV("subfee", uvBool);
        }
        arr.push_back(out);
        params.push_back(arr);

        std::string sComment, sCommentTo;
        if (!request.params[2].isNull() && !request.params[2].get_str().empty())
            sComment = request.params[2].get_str();
        if (!request.params[3].isNull() && !request.params[3].get_str().empty())
            sCommentTo = request.params[3].get_str();

        params.push_back(sComment);
        params.push_back(sCommentTo);

        // Add coinstake params
        if (request.params.size() > 6)
        {
            UniValue uvRingsize(4);
            params.push_back(uvRingsize);
            UniValue uvNumInputs(32);
            params.push_back(uvNumInputs);
            UniValue uvBool(false);
            params.push_back(uvBool); // test_fee

            UniValue uvCoinControl(UniValue::VOBJ);
            uvCoinControl.pushKV("replaceable", coin_control.m_signal_bip125_rbf.get_value_or(pwallet->m_signal_rbf));
            unsigned int target = coin_control.m_confirm_target ? *coin_control.m_confirm_target : pwallet->m_confirm_target;
            uvCoinControl.pushKV("conf_target", (int)target);
            std::string sEstimateMode = "UNSET";
            if (coin_control.m_fee_mode == FeeEstimateMode::ECONOMICAL)
                sEstimateMode = "ECONOMICAL";
            else
            if (coin_control.m_fee_mode == FeeEstimateMode::CONSERVATIVE)
                sEstimateMode = "CONSERVATIVE";
            uvCoinControl.pushKV("estimate_mode", sEstimateMode);

            params.push_back(uvCoinControl);
        };

        newRequest.params = params;
        return sendtypeto(newRequest);
    };

    EnsureWalletIsUnlocked(pwallet);

    CTransactionRef tx = SendMoney(*locked_chain, pwallet, dest, nAmount, fSubtractFeeFromAmount, coin_control, std::move(mapValue));
    return tx->GetHash().GetHex();
}

static UniValue listaddressgroupings(const JSONRPCRequest& request)
{
    std::shared_ptr<CWallet> const wallet = GetWalletForJSONRPCRequest(request);
    CWallet* const pwallet = wallet.get();

    if (!EnsureWalletIsAvailable(pwallet, request.fHelp)) {
        return NullUniValue;
    }

    if (request.fHelp || request.params.size() != 0)
        throw std::runtime_error(
            RPCHelpMan{"listaddressgroupings",
                "\nLists groups of addresses which have had their common ownership\n"
                "made public by common use as inputs or as the resulting change\n"
                "in past transactions\n",
                {}}
                .ToString() +
            "\nResult:\n"
            "[\n"
            "  [\n"
            "    [\n"
            "      \"address\",            (string) The particl address\n"
            "      amount,                 (numeric) The amount in " + CURRENCY_UNIT + "\n"
            "      \"label\"               (string, optional) The label\n"
            "    ]\n"
            "    ,...\n"
            "  ]\n"
            "  ,...\n"
            "]\n"
            "\nExamples:\n"
            + HelpExampleCli("listaddressgroupings", "")
            + HelpExampleRpc("listaddressgroupings", "")
        );

    // Make sure the results are valid at least up to the most recent block
    // the user could have gotten from another RPC command prior to now
    pwallet->BlockUntilSyncedToCurrentChain();

    auto locked_chain = pwallet->chain().lock();
    LOCK(pwallet->cs_wallet);

    UniValue jsonGroupings(UniValue::VARR);
    std::map<CTxDestination, CAmount> balances = pwallet->GetAddressBalances(*locked_chain);
    for (const std::set<CTxDestination>& grouping : pwallet->GetAddressGroupings()) {
        UniValue jsonGrouping(UniValue::VARR);
        for (const CTxDestination& address : grouping)
        {
            UniValue addressInfo(UniValue::VARR);
            addressInfo.push_back(EncodeDestination(address));
            addressInfo.push_back(ValueFromAmount(balances[address]));
            {
                if (pwallet->mapAddressBook.find(address) != pwallet->mapAddressBook.end()) {
                    addressInfo.push_back(pwallet->mapAddressBook.find(address)->second.name);
                }
            }
            jsonGrouping.push_back(addressInfo);
        }
        jsonGroupings.push_back(jsonGrouping);
    }
    return jsonGroupings;
}

static UniValue signmessage(const JSONRPCRequest& request)
{
    std::shared_ptr<CWallet> const wallet = GetWalletForJSONRPCRequest(request);
    CWallet* const pwallet = wallet.get();

    if (!EnsureWalletIsAvailable(pwallet, request.fHelp)) {
        return NullUniValue;
    }

    if (request.fHelp || request.params.size() != 2)
        throw std::runtime_error(
            RPCHelpMan{"signmessage",
                "\nSign a message with the private key of an address" +
                    HelpRequiringPassphrase(pwallet) + "\n",
                {
                    {"address", RPCArg::Type::STR, /* opt */ false, /* default_val */ "", "The bitcoin address to use for the private key."},
                    {"message", RPCArg::Type::STR, /* opt */ false, /* default_val */ "", "The message to create a signature of."},
                }}
                .ToString() +
<<<<<<< HEAD
            HelpRequiringPassphrase(pwallet) + "\n"
            "\nArguments:\n"
            "1. \"address\"         (string, required) The particl address to use for the private key.\n"
            "2. \"message\"         (string, required) The message to create a signature for.\n"
=======
>>>>>>> e2c473ff
            "\nResult:\n"
            "\"signature\"          (string) The signature of the message encoded in base 64\n"
            "\nExamples:\n"
            "\nUnlock the wallet for 30 seconds\n"
            + HelpExampleCli("walletpassphrase", "\"mypassphrase\" 30") +
            "\nCreate the signature\n"
            + HelpExampleCli("signmessage", "\"PswXnorAgjpAtaySWkPSmWQe3Fc8LmviVc\" \"my message\"") +
            "\nVerify the signature\n"
            + HelpExampleCli("verifymessage", "\"PswXnorAgjpAtaySWkPSmWQe3Fc8LmviVc\" \"signature\" \"my message\"") +
            "\nAs a JSON-RPC call\n"
            + HelpExampleRpc("signmessage", "\"PswXnorAgjpAtaySWkPSmWQe3Fc8LmviVc\", \"my message\"")
        );

    auto locked_chain = pwallet->chain().lock();
    LOCK(pwallet->cs_wallet);

    EnsureWalletIsUnlocked(pwallet);

    std::string strAddress = request.params[0].get_str();
    std::string strMessage = request.params[1].get_str();

    CTxDestination dest = DecodeDestination(strAddress);
    if (!IsValidDestination(dest)) {
        throw JSONRPCError(RPC_TYPE_ERROR, "Invalid address");
    }

    const CKeyID *keyID = boost::get<CKeyID>(&dest);
    if (!keyID) {
        throw JSONRPCError(RPC_TYPE_ERROR, "Address does not refer to key");
    }

    CKey key;
    if (!pwallet->GetKey(*keyID, key)) {
        throw JSONRPCError(RPC_WALLET_ERROR, "Private key not available");
    }

    CHashWriter ss(SER_GETHASH, 0);
    ss << strMessageMagic;
    ss << strMessage;

    std::vector<unsigned char> vchSig;
    if (!key.SignCompact(ss.GetHash(), vchSig))
        throw JSONRPCError(RPC_INVALID_ADDRESS_OR_KEY, "Sign failed");

    return EncodeBase64(vchSig.data(), vchSig.size());
}

static UniValue getreceivedbyaddress(const JSONRPCRequest& request)
{
    std::shared_ptr<CWallet> const wallet = GetWalletForJSONRPCRequest(request);
    CWallet* const pwallet = wallet.get();

    if (!EnsureWalletIsAvailable(pwallet, request.fHelp)) {
        return NullUniValue;
    }

    if (request.fHelp || request.params.size() < 1 || request.params.size() > 2)
        throw std::runtime_error(
            RPCHelpMan{"getreceivedbyaddress",
                "\nReturns the total amount received by the given address in transactions with at least minconf confirmations.\n",
                {
                    {"address", RPCArg::Type::STR, /* opt */ false, /* default_val */ "", "The bitcoin address for transactions."},
                    {"minconf", RPCArg::Type::NUM, /* opt */ true, /* default_val */ "1", "Only include transactions confirmed at least this many times."},
                }}
                .ToString() +
<<<<<<< HEAD
            "\nArguments:\n"
            "1. \"address\"         (string, required) The particl address for transactions.\n"
            "2. minconf             (numeric, optional, default=1) Only include transactions confirmed at least this many times.\n"
=======
>>>>>>> e2c473ff
            "\nResult:\n"
            "amount   (numeric) The total amount in " + CURRENCY_UNIT + " received at this address.\n"
            "\nExamples:\n"
            "\nThe amount from transactions with at least 1 confirmation\n"
            + HelpExampleCli("getreceivedbyaddress", "\"PswXnorAgjpAtaySWkPSmWQe3Fc8LmviVc\"") +
            "\nThe amount including unconfirmed transactions, zero confirmations\n"
            + HelpExampleCli("getreceivedbyaddress", "\"PswXnorAgjpAtaySWkPSmWQe3Fc8LmviVc\" 0") +
            "\nThe amount with at least 6 confirmation\n"
            + HelpExampleCli("getreceivedbyaddress", "\"PswXnorAgjpAtaySWkPSmWQe3Fc8LmviVc\" 6") +
            "\nAs a JSON-RPC call\n"
            + HelpExampleRpc("getreceivedbyaddress", "\"PswXnorAgjpAtaySWkPSmWQe3Fc8LmviVc\", 6")
       );

    // Make sure the results are valid at least up to the most recent block
    // the user could have gotten from another RPC command prior to now
    pwallet->BlockUntilSyncedToCurrentChain();

    LockAnnotation lock(::cs_main); // Temporary, for CheckFinalTx below. Removed in upcoming commit.
    auto locked_chain = pwallet->chain().lock();
    LOCK(pwallet->cs_wallet);

    // Bitcoin address
    CTxDestination dest = DecodeDestination(request.params[0].get_str());
    if (!IsValidDestination(dest)) {
        throw JSONRPCError(RPC_INVALID_ADDRESS_OR_KEY, "Invalid Particl address");
    }
    CScript scriptPubKey = GetScriptForDestination(dest);
    if (!IsMine(*pwallet, scriptPubKey)) {
        throw JSONRPCError(RPC_WALLET_ERROR, "Address not found in wallet");
    }

    // Minimum confirmations
    int nMinDepth = 1;
    if (!request.params[1].isNull())
        nMinDepth = request.params[1].get_int();

    // Tally
    CAmount nAmount = 0;
    for (const std::pair<const uint256, CWalletTx>& pairWtx : pwallet->mapWallet) {
        const CWalletTx& wtx = pairWtx.second;

        if ((!fParticlWallet && wtx.IsCoinBase()) || !CheckFinalTx(*wtx.tx))
            continue;

        if (fParticlWallet) {
            for (auto &txout : wtx.tx->vpout) {
                if (txout->IsStandardOutput()
                    && *txout->GetPScriptPubKey() == scriptPubKey) {
                    if (wtx.GetDepthInMainChain(*locked_chain) >= nMinDepth) {
                        nAmount += txout->GetValue();
                    }
                }
            }
        } else
        for (const CTxOut& txout : wtx.tx->vout)
            if (txout.scriptPubKey == scriptPubKey)
                if (wtx.GetDepthInMainChain(*locked_chain) >= nMinDepth)
                    nAmount += txout.nValue;
    }

    return  ValueFromAmount(nAmount);
}


static UniValue getreceivedbylabel(const JSONRPCRequest& request)
{
    std::shared_ptr<CWallet> const wallet = GetWalletForJSONRPCRequest(request);
    CWallet* const pwallet = wallet.get();

    if (!EnsureWalletIsAvailable(pwallet, request.fHelp)) {
        return NullUniValue;
    }

    if (request.fHelp || request.params.size() < 1 || request.params.size() > 2)
        throw std::runtime_error(
            RPCHelpMan{"getreceivedbylabel",
                "\nReturns the total amount received by addresses with <label> in transactions with at least [minconf] confirmations.\n",
                {
                    {"label", RPCArg::Type::STR, /* opt */ false, /* default_val */ "", "The selected label, may be the default label using \"\"."},
                    {"minconf", RPCArg::Type::NUM, /* opt */ true, /* default_val */ "1", "Only include transactions confirmed at least this many times."},
                }}
                .ToString() +
            "\nResult:\n"
            "amount              (numeric) The total amount in " + CURRENCY_UNIT + " received for this label.\n"
            "\nExamples:\n"
            "\nAmount received by the default label with at least 1 confirmation\n"
            + HelpExampleCli("getreceivedbylabel", "\"\"") +
            "\nAmount received at the tabby label including unconfirmed amounts with zero confirmations\n"
            + HelpExampleCli("getreceivedbylabel", "\"tabby\" 0") +
            "\nThe amount with at least 6 confirmations\n"
            + HelpExampleCli("getreceivedbylabel", "\"tabby\" 6") +
            "\nAs a JSON-RPC call\n"
            + HelpExampleRpc("getreceivedbylabel", "\"tabby\", 6")
        );

    // Make sure the results are valid at least up to the most recent block
    // the user could have gotten from another RPC command prior to now
    pwallet->BlockUntilSyncedToCurrentChain();

    LockAnnotation lock(::cs_main); // Temporary, for CheckFinalTx below. Removed in upcoming commit.
    auto locked_chain = pwallet->chain().lock();
    LOCK(pwallet->cs_wallet);

    // Minimum confirmations
    int nMinDepth = 1;
    if (!request.params[1].isNull())
        nMinDepth = request.params[1].get_int();

    // Get the set of pub keys assigned to label
    std::string label = LabelFromValue(request.params[0]);
    std::set<CTxDestination> setAddress = pwallet->GetLabelAddresses(label);

    // Tally
    CAmount nAmount = 0;
    for (const std::pair<const uint256, CWalletTx>& pairWtx : pwallet->mapWallet) {
        const CWalletTx& wtx = pairWtx.second;
        if ((!fParticlWallet && wtx.IsCoinBase()) || !CheckFinalTx(*wtx.tx))
            continue;

        if (fParticlWallet) {
            for (auto &txout : wtx.tx->vpout) {
                CTxDestination address;
                if (txout->IsStandardOutput()
                    && ExtractDestination(*txout->GetPScriptPubKey(), address) && IsMine(*pwallet, address) && setAddress.count(address)) {
                    if (wtx.GetDepthInMainChain(*locked_chain) >= nMinDepth) {
                        nAmount += txout->GetValue();
                    }
                }
            }
        } else
        for (const CTxOut& txout : wtx.tx->vout)
        {
            CTxDestination address;
            if (ExtractDestination(txout.scriptPubKey, address) && IsMine(*pwallet, address) && setAddress.count(address)) {
                if (wtx.GetDepthInMainChain(*locked_chain) >= nMinDepth)
                    nAmount += txout.nValue;
            }
        }
    }

    return ValueFromAmount(nAmount);
}


static UniValue getbalance(const JSONRPCRequest& request)
{
    std::shared_ptr<CWallet> const wallet = GetWalletForJSONRPCRequest(request);
    CWallet* const pwallet = wallet.get();

    if (!EnsureWalletIsAvailable(pwallet, request.fHelp)) {
        return NullUniValue;
    }

    if (request.fHelp || (request.params.size() > 3 ))
        throw std::runtime_error(
            RPCHelpMan{"getbalance",
                "\nReturns the total available balance.\n"
                "The available balance is what the wallet considers currently spendable, and is\n"
                "thus affected by options which limit spendability such as -spendzeroconfchange.\n",
                {
                    {"dummy", RPCArg::Type::STR, /* opt */ true, /* default_val */ "", "Remains for backward compatibility. Must be excluded or set to \"*\"."},
                    {"minconf", RPCArg::Type::NUM, /* opt */ true, /* default_val */ "0", "Only include transactions confirmed at least this many times."},
                    {"include_watchonly", RPCArg::Type::BOOL, /* opt */ true, /* default_val */ "false", "Also include balance in watch-only addresses (see 'importaddress')"},
                }}
                .ToString() +
            "\nResult:\n"
            "amount              (numeric) The total amount in " + CURRENCY_UNIT + " received for this wallet.\n"
            "\nExamples:\n"
            "\nThe total amount in the wallet with 1 or more confirmations\n"
            + HelpExampleCli("getbalance", "") +
            "\nThe total amount in the wallet at least 6 blocks confirmed\n"
            + HelpExampleCli("getbalance", "\"*\" 6") +
            "\nAs a JSON-RPC call\n"
            + HelpExampleRpc("getbalance", "\"*\", 6")
        );

    // Make sure the results are valid at least up to the most recent block
    // the user could have gotten from another RPC command prior to now
    pwallet->BlockUntilSyncedToCurrentChain();

    auto locked_chain = pwallet->chain().lock();
    LOCK(pwallet->cs_wallet);

    const UniValue& dummy_value = request.params[0];
    if (!dummy_value.isNull() && dummy_value.get_str() != "*") {
        throw JSONRPCError(RPC_METHOD_DEPRECATED, "dummy first argument must be excluded or set to \"*\".");
    }

    int min_depth = 0;
    if (!request.params[1].isNull()) {
        min_depth = request.params[1].get_int();
    }

    isminefilter filter = ISMINE_SPENDABLE;
    if (!request.params[2].isNull() && request.params[2].get_bool()) {
        filter = filter | ISMINE_WATCH_ONLY;
    }

    return ValueFromAmount(pwallet->GetBalance(filter, min_depth));
}

static UniValue getunconfirmedbalance(const JSONRPCRequest &request)
{
    std::shared_ptr<CWallet> const wallet = GetWalletForJSONRPCRequest(request);
    CWallet* const pwallet = wallet.get();

    if (!EnsureWalletIsAvailable(pwallet, request.fHelp)) {
        return NullUniValue;
    }

    if (request.fHelp || request.params.size() > 0)
        throw std::runtime_error(
            RPCHelpMan{"getunconfirmedbalance",
                "Returns the server's total unconfirmed balance\n", {}}
                .ToString());

    // Make sure the results are valid at least up to the most recent block
    // the user could have gotten from another RPC command prior to now
    pwallet->BlockUntilSyncedToCurrentChain();

    auto locked_chain = pwallet->chain().lock();
    LOCK(pwallet->cs_wallet);

    return ValueFromAmount(pwallet->GetUnconfirmedBalance());
}

static UniValue sendmany(const JSONRPCRequest& request)
{
    std::shared_ptr<CWallet> const wallet = GetWalletForJSONRPCRequest(request);
    CWallet* const pwallet = wallet.get();

    if (!EnsureWalletIsAvailable(pwallet, request.fHelp)) {
        return NullUniValue;
    }

    if (request.fHelp || request.params.size() < 2 || request.params.size() > 8)
        throw std::runtime_error(
            RPCHelpMan{"sendmany",
                "\nSend multiple times. Amounts are double-precision floating point numbers." +
                    HelpRequiringPassphrase(pwallet) + "\n",
                {
                    {"dummy", RPCArg::Type::STR, /* opt */ false, /* default_val */ "", "Must be set to \"\" for backwards compatibility.", "\"\""},
                    {"amounts", RPCArg::Type::OBJ, /* opt */ false, /* default_val */ "", "A json object with addresses and amounts",
                        {
                            {"address", RPCArg::Type::AMOUNT, /* opt */ false, /* default_val */ "", "The bitcoin address is the key, the numeric amount (can be string) in " + CURRENCY_UNIT + " is the value"},
                        },
<<<<<<< HEAD
                        true},
                    {"replaceable", RPCArg::Type::BOOL, true},
                    {"conf_target", RPCArg::Type::NUM, true},
                    {"estimate_mode", RPCArg::Type::STR, true},
                }}
                .ToString() +
            HelpRequiringPassphrase(pwallet) + "\n"
            "\nArguments:\n"
            "1. \"dummy\"               (string, required) Must be set to \"\" for backwards compatibility.\n"
            "2. \"amounts\"             (string, required) A json object with addresses and amounts\n"
            "    {\n"
            "      \"address\":amount   (numeric or string) The particl address is the key, the numeric amount (can be string) in " + CURRENCY_UNIT + " is the value\n"
            "      ,...\n"
            "    }\n"
            "3. minconf                 (numeric, optional, default=1) Only use the balance confirmed at least this many times.\n"
            "4. \"comment\"             (string, optional) A comment\n"
            "5. subtractfeefrom         (array, optional) A json array with addresses.\n"
            "                           The fee will be equally deducted from the amount of each selected address.\n"
            "                           Those recipients will receive less particl than you enter in their corresponding amount field.\n"
            "                           If no addresses are specified here, the sender pays the fee.\n"
            "    [\n"
            "      \"address\"          (string) Subtract fee from this address\n"
            "      ,...\n"
            "    ]\n"
            "6. replaceable            (boolean, optional) Allow this transaction to be replaced by a transaction with higher fees via BIP 125\n"
            "7. conf_target            (numeric, optional) Confirmation target (in blocks)\n"
            "8. \"estimate_mode\"      (string, optional, default=UNSET) The fee estimate mode, must be one of:\n"
=======
                    },
                    {"minconf", RPCArg::Type::NUM, /* opt */ true, /* default_val */ "1", "Only use the balance confirmed at least this many times."},
                    {"comment", RPCArg::Type::STR, /* opt */ true, /* default_val */ "", "A comment"},
                    {"subtractfeefrom", RPCArg::Type::ARR, /* opt */ true, /* default_val */ "", "A json array with addresses.\n"
            "                           The fee will be equally deducted from the amount of each selected address.\n"
            "                           Those recipients will receive less bitcoins than you enter in their corresponding amount field.\n"
            "                           If no addresses are specified here, the sender pays the fee.",
                        {
                            {"address", RPCArg::Type::STR, /* opt */ true, /* default_val */ "", "Subtract fee from this address"},
                        },
                    },
                    {"replaceable", RPCArg::Type::BOOL, /* opt */ true, /* default_val */ "", "Allow this transaction to be replaced by a transaction with higher fees via BIP 125"},
                    {"conf_target", RPCArg::Type::NUM, /* opt */ true, /* default_val */ "", "Confirmation target (in blocks)"},
                    {"estimate_mode", RPCArg::Type::STR, /* opt */ true, /* default_val */ "UNSET", "The fee estimate mode, must be one of:\n"
>>>>>>> e2c473ff
            "       \"UNSET\"\n"
            "       \"ECONOMICAL\"\n"
            "       \"CONSERVATIVE\""},
                }}
                .ToString() +
             "\nResult:\n"
            "\"txid\"                   (string) The transaction id for the send. Only 1 transaction is created regardless of \n"
            "                                    the number of addresses.\n"
            "\nExamples:\n"
            "\nSend two amounts to two different addresses:\n"
            + HelpExampleCli("sendmany", "\"\" \"{\\\"PswXnorAgjpAtaySWkPSmWQe3Fc8LmviVc\\\":0.01,\\\"PvhJj4j9s6SsuRsAkPZUfHPCjZRNKLeuqP\\\":0.02}\"") +
            "\nSend two amounts to two different addresses setting the confirmation and comment:\n"
            + HelpExampleCli("sendmany", "\"\" \"{\\\"PswXnorAgjpAtaySWkPSmWQe3Fc8LmviVc\\\":0.01,\\\"PvhJj4j9s6SsuRsAkPZUfHPCjZRNKLeuqP\\\":0.02}\" 6 \"testing\"") +
            "\nSend two amounts to two different addresses, subtract fee from amount:\n"
            + HelpExampleCli("sendmany", "\"\" \"{\\\"PswXnorAgjpAtaySWkPSmWQe3Fc8LmviVc\\\":0.01,\\\"PvhJj4j9s6SsuRsAkPZUfHPCjZRNKLeuqP\\\":0.02}\" 1 \"\" \"[\\\"1D1ZrZNe3JUo7ZycKEYQQiQAWd9y54F4XX\\\",\\\"1353tsE8YMTA4EuV7dgUXGjNFf9KpVvKHz\\\"]\"") +
            "\nAs a JSON-RPC call\n"
            + HelpExampleRpc("sendmany", "\"\", {\"PswXnorAgjpAtaySWkPSmWQe3Fc8LmviVc\":0.01,\"PvhJj4j9s6SsuRsAkPZUfHPCjZRNKLeuqP\":0.02}, 6, \"testing\"")
        );

    // Make sure the results are valid at least up to the most recent block
    // the user could have gotten from another RPC command prior to now
    pwallet->BlockUntilSyncedToCurrentChain();

    auto locked_chain = pwallet->chain().lock();
    LOCK(pwallet->cs_wallet);

    if (pwallet->GetBroadcastTransactions() && !g_connman) {
        throw JSONRPCError(RPC_CLIENT_P2P_DISABLED, "Error: Peer-to-peer functionality missing or disabled");
    }

    if (!request.params[0].isNull() && !request.params[0].get_str().empty()) {
        throw JSONRPCError(RPC_INVALID_PARAMETER, "Dummy value must be set to \"\"");
    }
    UniValue sendTo = request.params[1].get_obj();
    int nMinDepth = 1;
    if (!request.params[2].isNull())
        nMinDepth = request.params[2].get_int();

    mapValue_t mapValue;
    if (!request.params[3].isNull() && !request.params[3].get_str().empty())
        mapValue["comment"] = request.params[3].get_str();

    UniValue subtractFeeFromAmount(UniValue::VARR);
    if (!request.params[4].isNull())
        subtractFeeFromAmount = request.params[4].get_array();

    CCoinControl coin_control;
    if (!request.params[5].isNull()) {
        coin_control.m_signal_bip125_rbf = request.params[5].get_bool();
    }

    if (!request.params[6].isNull()) {
        coin_control.m_confirm_target = ParseConfirmTarget(request.params[6]);
    }

    if (!request.params[7].isNull()) {
        if (!FeeModeFromString(request.params[7].get_str(), coin_control.m_fee_mode)) {
            throw JSONRPCError(RPC_INVALID_PARAMETER, "Invalid estimate_mode parameter");
        }
    }
    if (IsParticlWallet(pwallet)) {
        JSONRPCRequest newRequest;
        newRequest.fHelp = false;
        newRequest.fSkipBlock = true; // already blocked in this function
        newRequest.URI = request.URI;
        UniValue params(UniValue::VARR);
        params.push_back("part");
        params.push_back("part");
        UniValue arr(UniValue::VARR);

        std::vector<std::string> keys = sendTo.getKeys();
        for (const std::string& name_ : keys) {
            UniValue out(UniValue::VOBJ);

            out.pushKV("address", name_);
            out.pushKV("amount", sendTo[name_]);

            bool fSubtractFeeFromAmount = false;
            for (unsigned int idx = 0; idx < subtractFeeFromAmount.size(); idx++) {
                const UniValue& addr = subtractFeeFromAmount[idx];
                if (addr.get_str() == name_)
                    fSubtractFeeFromAmount = true;
            }
            if (fSubtractFeeFromAmount) {
                UniValue uvBool(fSubtractFeeFromAmount);
                out.pushKV("subfee", uvBool);
            }
            arr.push_back(out);
        }
        params.push_back(arr);

        std::string sComment, sCommentTo;
        if (!request.params[3].isNull() && !request.params[3].get_str().empty())
            sComment = request.params[3].get_str();

        params.push_back(sComment);
        params.push_back(sCommentTo);

        // Add coinstake params
        if (request.params.size() > 5) {
            UniValue uvRingsize(4);
            params.push_back(uvRingsize);
            UniValue uvNumInputs(32);
            params.push_back(uvNumInputs);
            UniValue uvBool(false);
            params.push_back(uvBool); // test_fee

            UniValue uvCoinControl(UniValue::VOBJ);
            uvCoinControl.pushKV("replaceable", coin_control.m_signal_bip125_rbf.get_value_or(pwallet->m_signal_rbf));
            unsigned int target = coin_control.m_confirm_target ? *coin_control.m_confirm_target : pwallet->m_confirm_target;
            uvCoinControl.pushKV("conf_target", (int)target);
            std::string sEstimateMode = "UNSET";
            if (coin_control.m_fee_mode == FeeEstimateMode::ECONOMICAL) {
                sEstimateMode = "ECONOMICAL";
            } else
            if (coin_control.m_fee_mode == FeeEstimateMode::CONSERVATIVE) {
                sEstimateMode = "CONSERVATIVE";
            }
            uvCoinControl.pushKV("estimate_mode", sEstimateMode);

            params.push_back(uvCoinControl);
        }

        newRequest.params = params;
        return sendtypeto(newRequest);
    }

    std::set<CTxDestination> destinations;
    std::vector<CRecipient> vecSend;

    CAmount totalAmount = 0;
    std::vector<std::string> keys = sendTo.getKeys();
    for (const std::string& name_ : keys) {
        CTxDestination dest = DecodeDestination(name_);
        if (!IsValidDestination(dest)) {
            throw JSONRPCError(RPC_INVALID_ADDRESS_OR_KEY, std::string("Invalid Particl address: ") + name_);
        }

        if (destinations.count(dest)) {
            throw JSONRPCError(RPC_INVALID_PARAMETER, std::string("Invalid parameter, duplicated address: ") + name_);
        }
        destinations.insert(dest);

        CScript scriptPubKey = GetScriptForDestination(dest);
        CAmount nAmount = AmountFromValue(sendTo[name_]);
        if (nAmount <= 0)
            throw JSONRPCError(RPC_TYPE_ERROR, "Invalid amount for send");
        totalAmount += nAmount;

        bool fSubtractFeeFromAmount = false;
        for (unsigned int idx = 0; idx < subtractFeeFromAmount.size(); idx++) {
            const UniValue& addr = subtractFeeFromAmount[idx];
            if (addr.get_str() == name_)
                fSubtractFeeFromAmount = true;
        }

        CRecipient recipient = {scriptPubKey, nAmount, fSubtractFeeFromAmount};
        vecSend.push_back(recipient);
    }

    EnsureWalletIsUnlocked(pwallet);

    // Check funds
    if (totalAmount > pwallet->GetLegacyBalance(ISMINE_SPENDABLE, nMinDepth)) {
        throw JSONRPCError(RPC_WALLET_INSUFFICIENT_FUNDS, "Wallet has insufficient funds");
    }

    // Shuffle recipient list
    std::shuffle(vecSend.begin(), vecSend.end(), FastRandomContext());

    // Send
    CReserveKey keyChange(pwallet);
    CAmount nFeeRequired = 0;
    int nChangePosRet = -1;
    std::string strFailReason;
    CTransactionRef tx;
    bool fCreated = pwallet->CreateTransaction(*locked_chain, vecSend, tx, keyChange, nFeeRequired, nChangePosRet, strFailReason, coin_control);
    if (!fCreated)
        throw JSONRPCError(RPC_WALLET_INSUFFICIENT_FUNDS, strFailReason);
    CValidationState state;
    if (!pwallet->CommitTransaction(tx, std::move(mapValue), {} /* orderForm */, keyChange, g_connman.get(), state)) {
        strFailReason = strprintf("Transaction commit failed:: %s", FormatStateMessage(state));
        throw JSONRPCError(RPC_WALLET_ERROR, strFailReason);
    }

    return tx->GetHash().GetHex();
}

static UniValue addmultisigaddress(const JSONRPCRequest& request)
{
    std::shared_ptr<CWallet> const wallet = GetWalletForJSONRPCRequest(request);
    CWallet* const pwallet = wallet.get();

    if (!EnsureWalletIsAvailable(pwallet, request.fHelp)) {
        return NullUniValue;
    }

<<<<<<< HEAD
    if (request.fHelp || request.params.size() < 2 || request.params.size() > 5) {
        std::string msg = "addmultisigaddress nrequired [\"key\",...] ( \"label\", bech32, 256bit)\n"
            "\nAdd a nrequired-to-sign multisignature address to the wallet. Requires a new wallet backup.\n"
            "Each key is a Particl address or hex-encoded public key.\n"
            "This functionality is only intended for use with non-watchonly addresses.\n"
            "See `importaddress` for watchonly p2sh address support.\n"
            "If 'label' is specified, assign address to that label.\n"

            "\nArguments:\n"
            "1. nrequired        (numeric, required) The number of required signatures out of the n keys or addresses.\n"
            "2. \"keys\"         (string, required) A json array of particl addresses or hex-encoded public keys\n"
            "     [\n"
            "       \"address\"  (string) particl address or hex-encoded public key\n"
            "       ...,\n"
            "     ]\n"
            "3. \"label\"        (string, optional) A label to assign the addresses to.\n"
            "4. bech32             (bool, optional) Use Bech32 encoding.\n"
            "5. 256bit             (bool, optional) Use 256bit hash.\n"

=======
    if (request.fHelp || request.params.size() < 2 || request.params.size() > 4) {
        std::string msg =
            RPCHelpMan{"addmultisigaddress",
                "\nAdd a nrequired-to-sign multisignature address to the wallet. Requires a new wallet backup.\n"
                "Each key is a Bitcoin address or hex-encoded public key.\n"
                "This functionality is only intended for use with non-watchonly addresses.\n"
                "See `importaddress` for watchonly p2sh address support.\n"
                "If 'label' is specified, assign address to that label.\n",
                {
                    {"nrequired", RPCArg::Type::NUM, /* opt */ false, /* default_val */ "", "The number of required signatures out of the n keys or addresses."},
                    {"keys", RPCArg::Type::ARR, /* opt */ false, /* default_val */ "", "A json array of bitcoin addresses or hex-encoded public keys",
                        {
                            {"key", RPCArg::Type::STR, /* opt */ false, /* default_val */ "", "bitcoin address or hex-encoded public key"},
                        },
                        },
                    {"label", RPCArg::Type::STR, /* opt */ true, /* default_val */ "", "A label to assign the addresses to."},
                    {"address_type", RPCArg::Type::STR, /* opt */ true, /* default_val */ "", "The address type to use. Options are \"legacy\", \"p2sh-segwit\", and \"bech32\". Default is set by -addresstype."},
                }}
                .ToString() +
>>>>>>> e2c473ff
            "\nResult:\n"
            "{\n"
            "  \"address\":\"multisigaddress\",    (string) The value of the new multisig address.\n"
            "  \"redeemScript\":\"script\"         (string) The string value of the hex-encoded redemption script.\n"
            "}\n"
            "\nExamples:\n"
            "\nAdd a multisig address from 2 addresses\n"
            + HelpExampleCli("addmultisigaddress", "2 \"[\\\"PbpVcjgYatnkKgveaeqhkeQBFwjqR7jKBR\\\",\\\"PswXnorAgjpAtaySWkPSmWQe3Fc8LmviVc\\\"]\"") +
            "\nAs a JSON-RPC call\n"
            + HelpExampleRpc("addmultisigaddress", "2, \"[\\\"PbpVcjgYatnkKgveaeqhkeQBFwjqR7jKBR\\\",\\\"PswXnorAgjpAtaySWkPSmWQe3Fc8LmviVc\\\"]\"")
        ;
        throw std::runtime_error(msg);
    }

    auto locked_chain = pwallet->chain().lock();
    LOCK(pwallet->cs_wallet);

    std::string label;
    if (!request.params[2].isNull())
        label = LabelFromValue(request.params[2]);

    int required = request.params[0].get_int();

    // Get the public keys
    const UniValue& keys_or_addrs = request.params[1].get_array();
    std::vector<CPubKey> pubkeys;
    for (unsigned int i = 0; i < keys_or_addrs.size(); ++i) {
        if (IsHex(keys_or_addrs[i].get_str()) && (keys_or_addrs[i].get_str().length() == 66 || keys_or_addrs[i].get_str().length() == 130)) {
            pubkeys.push_back(HexToPubKey(keys_or_addrs[i].get_str()));
        } else {
            pubkeys.push_back(AddrToPubKey(pwallet, keys_or_addrs[i].get_str()));
        }
    }

    OutputType output_type = pwallet->m_default_address_type;
    if (!fParticlMode)
    if (!request.params[3].isNull()) {
        if (!ParseOutputType(request.params[3].get_str(), output_type)) {
            throw JSONRPCError(RPC_INVALID_ADDRESS_OR_KEY, strprintf("Unknown address type '%s'", request.params[3].get_str()));
        }
    }

    // Construct using pay-to-script-hash:
    CScript inner = CreateMultisigRedeemscript(required, pubkeys);
    CTxDestination dest = AddAndGetDestinationForScript(*pwallet, inner, output_type);

    UniValue result(UniValue::VOBJ);
    bool fbech32 = fParticlMode && request.params.size() > 3 ? request.params[3].get_bool() : false;
    bool f256Hash = fParticlMode && request.params.size() > 4 ? request.params[4].get_bool() : false;

    if (f256Hash) {
        CScriptID256 innerID;
        innerID.Set(inner);
        pwallet->SetAddressBook(innerID, label, "send", fbech32);
        result.pushKV("address", CBitcoinAddress(innerID, fbech32).ToString());
    } else {
        pwallet->SetAddressBook(dest, label, "send", fbech32);
        result.pushKV("address", EncodeDestination(dest, fbech32));
    }

    result.pushKV("redeemScript", HexStr(inner.begin(), inner.end()));
    return result;
}

struct tallyitem
{
    CAmount nAmount;
    int nConf;
    std::vector<uint256> txids;
    bool fIsWatchonly;
    tallyitem()
    {
        nAmount = 0;
        nConf = std::numeric_limits<int>::max();
        fIsWatchonly = false;
    }
};

static UniValue ListReceived(interfaces::Chain::Lock& locked_chain, CWallet * const pwallet, const UniValue& params, bool by_label) EXCLUSIVE_LOCKS_REQUIRED(pwallet->cs_wallet)
{
    LockAnnotation lock(::cs_main); // Temporary, for CheckFinalTx below. Removed in upcoming commit.

    // Minimum confirmations
    int nMinDepth = 1;
    if (!params[0].isNull())
        nMinDepth = params[0].get_int();

    // Whether to include empty labels
    bool fIncludeEmpty = false;
    if (!params[1].isNull())
        fIncludeEmpty = params[1].get_bool();

    isminefilter filter = ISMINE_SPENDABLE;
    if(!params[2].isNull())
        if(params[2].get_bool())
            filter = filter | ISMINE_WATCH_ONLY;

    bool has_filtered_address = false;
    CTxDestination filtered_address = CNoDestination();
    if (!by_label && params.size() > 3) {
        if (!IsValidDestinationString(params[3].get_str())) {
            throw JSONRPCError(RPC_WALLET_ERROR, "address_filter parameter was invalid");
        }
        filtered_address = DecodeDestination(params[3].get_str());
        has_filtered_address = true;
    }

    // Tally
    std::map<CTxDestination, tallyitem> mapTally;
    for (const std::pair<const uint256, CWalletTx>& pairWtx : pwallet->mapWallet) {
        const CWalletTx& wtx = pairWtx.second;

        if (wtx.IsCoinBase() || !CheckFinalTx(*wtx.tx))
            continue;

        int nDepth = wtx.GetDepthInMainChain(locked_chain);
        if (nDepth < nMinDepth)
            continue;

        for (auto &txout : wtx.tx->vpout)
        {
            if (!txout->IsType(OUTPUT_STANDARD))
                continue;
            CTxOutStandard *pOut = (CTxOutStandard*)txout.get();

            CTxDestination address;
            if (!ExtractDestination(pOut->scriptPubKey, address))
                continue;

            isminefilter mine = IsMine(*pwallet, address);
            if (!(mine & filter))
                continue;

            tallyitem& item = mapTally[address];
            item.nAmount += pOut->nValue;
            item.nConf = std::min(item.nConf, nDepth);
            item.txids.push_back(wtx.GetHash());
            if (mine & ISMINE_WATCH_ONLY)
                item.fIsWatchonly = true;
        };

        for (const CTxOut& txout : wtx.tx->vout)
        {
            CTxDestination address;
            if (!ExtractDestination(txout.scriptPubKey, address))
                continue;

            if (has_filtered_address && !(filtered_address == address)) {
                continue;
            }

            isminefilter mine = IsMine(*pwallet, address);
            if(!(mine & filter))
                continue;

            tallyitem& item = mapTally[address];
            item.nAmount += txout.nValue;
            item.nConf = std::min(item.nConf, nDepth);
            item.txids.push_back(wtx.GetHash());
            if (mine & ISMINE_WATCH_ONLY)
                item.fIsWatchonly = true;
        }
    }

    // Reply
    UniValue ret(UniValue::VARR);
    std::map<std::string, tallyitem> label_tally;

    // Create mapAddressBook iterator
    // If we aren't filtering, go from begin() to end()
    auto start = pwallet->mapAddressBook.begin();
    auto end = pwallet->mapAddressBook.end();
    // If we are filtering, find() the applicable entry
    if (has_filtered_address) {
        start = pwallet->mapAddressBook.find(filtered_address);
        if (start != end) {
            end = std::next(start);
        }
    }

    for (auto item_it = start; item_it != end; ++item_it)
    {
        const CTxDestination& address = item_it->first;
        const std::string& label = item_it->second.name;
        auto it = mapTally.find(address);
        if (it == mapTally.end() && !fIncludeEmpty)
            continue;

        CAmount nAmount = 0;
        int nConf = std::numeric_limits<int>::max();
        bool fIsWatchonly = false;
        if (it != mapTally.end())
        {
            nAmount = (*it).second.nAmount;
            nConf = (*it).second.nConf;
            fIsWatchonly = (*it).second.fIsWatchonly;
        }

        if (by_label)
        {
            tallyitem& _item = label_tally[label];
            _item.nAmount += nAmount;
            _item.nConf = std::min(_item.nConf, nConf);
            _item.fIsWatchonly = fIsWatchonly;
        }
        else
        {
            UniValue obj(UniValue::VOBJ);
            if(fIsWatchonly)
                obj.pushKV("involvesWatchonly", true);
            obj.pushKV("address",       EncodeDestination(address));
            obj.pushKV("amount",        ValueFromAmount(nAmount));
            obj.pushKV("confirmations", (nConf == std::numeric_limits<int>::max() ? 0 : nConf));
            obj.pushKV("label", label);
            UniValue transactions(UniValue::VARR);
            if (it != mapTally.end())
            {
                for (const uint256& _item : (*it).second.txids)
                {
                    transactions.push_back(_item.GetHex());
                }
            }
            obj.pushKV("txids", transactions);
            ret.push_back(obj);
        }
    }

    if (by_label)
    {
        for (const auto& entry : label_tally)
        {
            CAmount nAmount = entry.second.nAmount;
            int nConf = entry.second.nConf;
            UniValue obj(UniValue::VOBJ);
            if (entry.second.fIsWatchonly)
                obj.pushKV("involvesWatchonly", true);
            obj.pushKV("amount",        ValueFromAmount(nAmount));
            obj.pushKV("confirmations", (nConf == std::numeric_limits<int>::max() ? 0 : nConf));
            obj.pushKV("label",         entry.first);
            ret.push_back(obj);
        }
    }

    return ret;
}

static UniValue listreceivedbyaddress(const JSONRPCRequest& request)
{
    std::shared_ptr<CWallet> const wallet = GetWalletForJSONRPCRequest(request);
    CWallet* const pwallet = wallet.get();

    if (!EnsureWalletIsAvailable(pwallet, request.fHelp)) {
        return NullUniValue;
    }

    if (request.fHelp || request.params.size() > 4)
        throw std::runtime_error(
            RPCHelpMan{"listreceivedbyaddress",
                "\nList balances by receiving address.\n",
                {
                    {"minconf", RPCArg::Type::NUM, /* opt */ true, /* default_val */ "1", "The minimum number of confirmations before payments are included."},
                    {"include_empty", RPCArg::Type::BOOL, /* opt */ true, /* default_val */ "false", "Whether to include addresses that haven't received any payments."},
                    {"include_watchonly", RPCArg::Type::BOOL, /* opt */ true, /* default_val */ "false", "Whether to include watch-only addresses (see 'importaddress')."},
                    {"address_filter", RPCArg::Type::STR, /* opt */ true, /* default_val */ "", "If present, only return information on this address."},
                }}
                .ToString() +
            "\nResult:\n"
            "[\n"
            "  {\n"
            "    \"involvesWatchonly\" : true,        (bool) Only returned if imported addresses were involved in transaction\n"
            "    \"address\" : \"receivingaddress\",  (string) The receiving address\n"
            "    \"amount\" : x.xxx,                  (numeric) The total amount in " + CURRENCY_UNIT + " received by the address\n"
            "    \"confirmations\" : n,               (numeric) The number of confirmations of the most recent transaction included\n"
            "    \"label\" : \"label\",               (string) The label of the receiving address. The default label is \"\".\n"
            "    \"txids\": [\n"
            "       \"txid\",                         (string) The ids of transactions received with the address \n"
            "       ...\n"
            "    ]\n"
            "  }\n"
            "  ,...\n"
            "]\n"

            "\nExamples:\n"
            + HelpExampleCli("listreceivedbyaddress", "")
            + HelpExampleCli("listreceivedbyaddress", "6 true")
            + HelpExampleRpc("listreceivedbyaddress", "6, true, true")
            + HelpExampleRpc("listreceivedbyaddress", "6, true, true, \"1M72Sfpbz1BPpXFHz9m3CdqATR44Jvaydd\"")
        );

    // Make sure the results are valid at least up to the most recent block
    // the user could have gotten from another RPC command prior to now
    pwallet->BlockUntilSyncedToCurrentChain();

    auto locked_chain = pwallet->chain().lock();
    LOCK(pwallet->cs_wallet);

    return ListReceived(*locked_chain, pwallet, request.params, false);
}

static UniValue listreceivedbylabel(const JSONRPCRequest& request)
{
    std::shared_ptr<CWallet> const wallet = GetWalletForJSONRPCRequest(request);
    CWallet* const pwallet = wallet.get();

    if (!EnsureWalletIsAvailable(pwallet, request.fHelp)) {
        return NullUniValue;
    }

    if (request.fHelp || request.params.size() > 3)
        throw std::runtime_error(
            RPCHelpMan{"listreceivedbylabel",
                "\nList received transactions by label.\n",
                {
                    {"minconf", RPCArg::Type::NUM, /* opt */ true, /* default_val */ "1", "The minimum number of confirmations before payments are included."},
                    {"include_empty", RPCArg::Type::BOOL, /* opt */ true, /* default_val */ "false", "Whether to include labels that haven't received any payments."},
                    {"include_watchonly", RPCArg::Type::BOOL, /* opt */ true, /* default_val */ "false", "Whether to include watch-only addresses (see 'importaddress')."},
                }}
                .ToString() +
            "\nResult:\n"
            "[\n"
            "  {\n"
            "    \"involvesWatchonly\" : true,   (bool) Only returned if imported addresses were involved in transaction\n"
            "    \"amount\" : x.xxx,             (numeric) The total amount received by addresses with this label\n"
            "    \"confirmations\" : n,          (numeric) The number of confirmations of the most recent transaction included\n"
            "    \"label\" : \"label\"           (string) The label of the receiving address. The default label is \"\".\n"
            "  }\n"
            "  ,...\n"
            "]\n"

            "\nExamples:\n"
            + HelpExampleCli("listreceivedbylabel", "")
            + HelpExampleCli("listreceivedbylabel", "6 true")
            + HelpExampleRpc("listreceivedbylabel", "6, true, true")
        );

    // Make sure the results are valid at least up to the most recent block
    // the user could have gotten from another RPC command prior to now
    pwallet->BlockUntilSyncedToCurrentChain();

    auto locked_chain = pwallet->chain().lock();
    LOCK(pwallet->cs_wallet);

    return ListReceived(*locked_chain, pwallet, request.params, true);
}

static void MaybePushAddress(UniValue & entry, const CTxDestination &dest)
{
    if (IsValidDestination(dest)) {
        entry.pushKV("address", EncodeDestination(dest));
    }
}

/**
 * List transactions based on the given criteria.
 *
 * @param  pwallet        The wallet.
 * @param  wtx            The wallet transaction.
 * @param  nMinDepth      The minimum confirmation depth.
 * @param  fLong          Whether to include the JSON version of the transaction.
 * @param  ret            The UniValue into which the result is stored.
 * @param  filter_ismine  The "is mine" filter flags.
 * @param  filter_label   Optional label string to filter incoming transactions.
 */
static void ListTransactions(interfaces::Chain::Lock& locked_chain, CWallet* const pwallet, const CWalletTx& wtx, int nMinDepth, bool fLong, UniValue& ret, const isminefilter& filter_ismine, const std::string* filter_label)
{
    CAmount nFee;
    std::list<COutputEntry> listReceived;
    std::list<COutputEntry> listSent;
    std::list<COutputEntry> listStaked;

    wtx.GetAmounts(listReceived, listSent, listStaked, nFee, filter_ismine);

    bool involvesWatchonly = wtx.IsFromMe(ISMINE_WATCH_ONLY);

    // Sent
    if (!filter_label)
    {
        for (const COutputEntry& s : listSent)
        {
            UniValue entry(UniValue::VOBJ);
            if (involvesWatchonly || (s.ismine & ISMINE_WATCH_ONLY)) {
                entry.pushKV("involvesWatchonly", true);
            }
            MaybePushAddress(entry, s.destination);
            if (s.destStake.type() != typeid(CNoDestination))
                entry.pushKV("coldstake_address", EncodeDestination(s.destStake));
            entry.pushKV("category", "send");
            entry.pushKV("amount", ValueFromAmount(-s.amount));
            if (pwallet->mapAddressBook.count(s.destination)) {
                entry.pushKV("label", pwallet->mapAddressBook[s.destination].name);
            }
            entry.pushKV("vout", s.vout);
            entry.pushKV("fee", ValueFromAmount(-nFee));
            if (fLong)
                WalletTxToJSON(pwallet->chain(), locked_chain, wtx, entry);
            else
            {
                std::string sNarrKey = strprintf("n%d", s.vout);
                mapValue_t::const_iterator mi = wtx.mapValue.find(sNarrKey);
                if (mi != wtx.mapValue.end() && !mi->second.empty())
                    entry.pushKV("narration", mi->second);
            };
            entry.pushKV("abandoned", wtx.isAbandoned());

            ret.push_back(entry);
        }
    }

    // Received
    if (listReceived.size() > 0 && wtx.GetDepthInMainChain(locked_chain) >= nMinDepth)
    {
        for (const COutputEntry &r : listReceived)
        {
            std::string label;
            if (pwallet->mapAddressBook.count(r.destination)) {
                label = pwallet->mapAddressBook[r.destination].name;
            }
            if (filter_label && label != *filter_label) {
                continue;
            }
            UniValue entry(UniValue::VOBJ);
            if (involvesWatchonly || (r.ismine & ISMINE_WATCH_ONLY)) {
                entry.pushKV("involvesWatchonly", true);
            }

            if (fParticlWallet
                && r.destination.type() == typeid(CKeyID))
            {
                CStealthAddress sx;
                CKeyID idK = boost::get<CKeyID>(r.destination);
                if (GetParticlWallet(pwallet)->GetStealthLinked(idK, sx))
                {
                    entry.pushKV("stealth_address", sx.Encoded());
                };
            };

            MaybePushAddress(entry, r.destination);
            if (r.destStake.type() != typeid(CNoDestination))
                entry.pushKV("coldstake_address", EncodeDestination(r.destStake));
            if (wtx.IsCoinBase())
            {
                if (wtx.GetDepthInMainChain(locked_chain) < 1)
                    entry.pushKV("category", "orphan");
                else if (wtx.IsImmatureCoinBase(locked_chain))
                    entry.pushKV("category", "immature");
                else {
                    entry.pushKV("category", (fParticlMode ? "coinbase" : "generate"));
                }
            }
            else
            {
                entry.pushKV("category", "receive");
            }
            entry.pushKV("amount", ValueFromAmount(r.amount));
            if (pwallet->mapAddressBook.count(r.destination)) {
                entry.pushKV("label", label);
            }
            entry.pushKV("vout", r.vout);
            if (fLong) {
                WalletTxToJSON(pwallet->chain(), locked_chain, wtx, entry);
            } else
            {
                std::string sNarrKey = strprintf("n%d", r.vout);
                mapValue_t::const_iterator mi = wtx.mapValue.find(sNarrKey);
                if (mi != wtx.mapValue.end() && !mi->second.empty())
                    entry.pushKV("narration", mi->second);
            }
            ret.push_back(entry);
        }
    };

    // Staked
    if (listStaked.size() > 0 && wtx.GetDepthInMainChain(locked_chain) >= nMinDepth) {
        for (const auto &s : listStaked) {
            UniValue entry(UniValue::VOBJ);
            if (involvesWatchonly || (s.ismine & ISMINE_WATCH_ONLY)) {
                entry.pushKV("involvesWatchonly", true);
            }
            MaybePushAddress(entry, s.destination);
            if (s.destStake.type() != typeid(CNoDestination)) {
                entry.pushKV("coldstake_address", EncodeDestination(s.destStake));
            }
            entry.pushKV("category", wtx.GetDepthInMainChain(locked_chain) < 1 ? "orphaned_stake" : "stake");

            entry.pushKV("amount", ValueFromAmount(s.amount));
            if (pwallet->mapAddressBook.count(s.destination)) {
                entry.pushKV("label", pwallet->mapAddressBook[s.destination].name);
            }
            entry.pushKV("vout", s.vout);
            entry.pushKV("reward", ValueFromAmount(-nFee));
            if (fLong) {
                WalletTxToJSON(pwallet->chain(), locked_chain, wtx, entry);
            }
            entry.pushKV("abandoned", wtx.isAbandoned());
            ret.push_back(entry);
        }
    }
}

static void ListRecord(interfaces::Chain::Lock& locked_chain, CHDWallet *phdw, const uint256 &hash, const CTransactionRecord &rtx,
    const std::string &strAccount, int nMinDepth, bool fLong, UniValue &ret, const isminefilter &filter)
{
    bool fAllAccounts = (strAccount == std::string("*"));

    for (const auto &r : rtx.vout) {
        if (r.nFlags & ORF_CHANGE) {
            continue;
        }

        if (!(r.nFlags & ORF_FROM) && !(r.nFlags & ORF_OWNED) && !(filter & ISMINE_WATCH_ONLY)) {
            continue;
        }

        std::string account;
        CBitcoinAddress addr;
        CTxDestination dest;
        if (ExtractDestination(r.scriptPubKey, dest) && !r.scriptPubKey.IsUnspendable()) {
            addr.Set(dest);

            std::map<CTxDestination, CAddressBookData>::iterator mai = phdw->mapAddressBook.find(dest);
            if (mai != phdw->mapAddressBook.end() && !mai->second.name.empty()) {
                account = mai->second.name;
            }
        }

        if (!fAllAccounts && (account != strAccount)) {
            continue;
        }

        UniValue entry(UniValue::VOBJ);
        if (r.nFlags & ORF_OWN_WATCH) {
            entry.pushKV("involvesWatchonly", true);
        }
        entry.pushKV("account", account);

        if (r.vPath.size() > 0) {
            if (r.vPath[0] == ORA_STEALTH) {
                if (r.vPath.size() < 5) {
                    LogPrintf("%s: Warning, malformed vPath.\n", __func__);
                } else {
                    uint32_t sidx;
                    memcpy(&sidx, &r.vPath[1], 4);
                    CStealthAddress sx;
                    if (phdw->GetStealthByIndex(sidx, sx)) {
                        entry.pushKV("stealth_address", sx.Encoded());
                    }
                }
            }
        } else {
            if (dest.type() == typeid(CKeyID)) {
                CStealthAddress sx;
                CKeyID idK = boost::get<CKeyID>(dest);
                if (phdw->GetStealthLinked(idK, sx)) {
                    entry.pushKV("stealth_address", sx.Encoded());
                }
            }
        }

        if (r.nFlags & ORF_LOCKED) {
            entry.pushKV("requires_unlock", true);
        }

        if (dest.type() == typeid(CNoDestination)) {
            entry.pushKV("address", "none");
        } else {
            entry.pushKV("address", addr.ToString());
        }

        std::string sCategory;
        if (r.nFlags & ORF_OWNED && r.nFlags & ORF_FROM) {
            // sent to self
            //continue;
            sCategory = "receive";
        } else
        if (r.nFlags & ORF_OWN_ANY) {
            sCategory = "receive";
        } else
        if (r.nFlags & ORF_FROM) {
            sCategory = "send";
        }

        entry.pushKV("category", sCategory);
        entry.pushKV("type", r.nType == OUTPUT_STANDARD ? "standard"
                : r.nType == OUTPUT_CT ? "blind" : r.nType == OUTPUT_RINGCT ? "anon" : "unknown");

        if (r.nFlags & ORF_OWNED && r.nFlags & ORF_FROM) {
            entry.pushKV("fromself", "true");
        }

        entry.pushKV("amount", ValueFromAmount(r.nValue * ((r.nFlags & ORF_OWN_ANY) ? 1 : -1)));

        if (r.nFlags & ORF_FROM) {
            entry.pushKV("fee", ValueFromAmount(-rtx.nFee));
        }

        entry.pushKV("vout", r.n);

        int confirms = phdw->GetDepthInMainChain(locked_chain, rtx.blockHash);
        entry.pushKV("confirmations", confirms);
        if (confirms > 0) {
            entry.pushKV("blockhash", rtx.blockHash.GetHex());
            entry.pushKV("blockindex", rtx.nIndex);
            entry.pushKV("blocktime", mapBlockIndex[rtx.blockHash]->GetBlockTime());
        } else {
            entry.pushKV("trusted", phdw->IsTrusted(locked_chain, hash, rtx.blockHash));
        }

        entry.pushKV("txid", hash.ToString());

        UniValue conflicts(UniValue::VARR);
        std::set<uint256> setconflicts = phdw->GetConflicts(hash);
        setconflicts.erase(hash);
        for (const auto &conflict : setconflicts) {
            conflicts.push_back(conflict.GetHex());
        }
        entry.pushKV("walletconflicts", conflicts);

        PushTime(entry, "time", rtx.nTimeReceived);

        if (!r.sNarration.empty()) {
            entry.pushKV("narration", r.sNarration);
        }

        if (r.nFlags & ORF_FROM) {
            entry.pushKV("abandoned", rtx.IsAbandoned());
        }

        ret.push_back(entry);
    };
};

UniValue listtransactions(const JSONRPCRequest& request)
{
    std::shared_ptr<CWallet> const wallet = GetWalletForJSONRPCRequest(request);
    CWallet* const pwallet = wallet.get();

    if (!EnsureWalletIsAvailable(pwallet, request.fHelp)) {
        return NullUniValue;
    }

    if (request.fHelp || request.params.size() > 4)
        throw std::runtime_error(
            RPCHelpMan{"listtransactions",
                "\nIf a label name is provided, this will return only incoming transactions paying to addresses with the specified label.\n"
                "\nReturns up to 'count' most recent transactions skipping the first 'from' transactions.\n",
                {
                    {"label", RPCArg::Type::STR, /* opt */ true, /* default_val */ "", "If set, should be a valid label name to return only incoming transactions\n"
            "              with the specified label, or \"*\" to disable filtering and return all transactions."},
                    {"count", RPCArg::Type::NUM, /* opt */ true, /* default_val */ "10", "The number of transactions to return"},
                    {"skip", RPCArg::Type::NUM, /* opt */ true, /* default_val */ "0", "The number of transactions to skip"},
                    {"include_watchonly", RPCArg::Type::BOOL, /* opt */ true, /* default_val */ "false", "Include transactions to watch-only addresses (see 'importaddress')"},
                }}
                .ToString() +
            "\nResult:\n"
            "[\n"
            "  {\n"
            "    \"address\":\"address\",    (string) The particl address of the transaction.\n"
            "    \"category\":\"send|receive\", (string) The transaction category.\n"
            "    \"amount\": x.xxx,          (numeric) The amount in " + CURRENCY_UNIT + ". This is negative for the 'send' category, and is positive\n"
            "                                        for the 'receive' category,\n"
            "    \"label\": \"label\",       (string) A comment for the address/transaction, if any\n"
            "    \"vout\": n,                (numeric) the vout value\n"
            "    \"fee\": x.xxx,             (numeric) The amount of the fee in " + CURRENCY_UNIT + ". This is negative and only available for the \n"
            "                                         'send' category of transactions.\n"
            "    \"confirmations\": n,       (numeric) The number of confirmations for the transaction. Negative confirmations indicate the\n"
            "                                         transaction conflicts with the block chain\n"
            "    \"trusted\": xxx,           (bool) Whether we consider the outputs of this unconfirmed transaction safe to spend.\n"
            "    \"blockhash\": \"hashvalue\", (string) The block hash containing the transaction.\n"
            "    \"blockindex\": n,          (numeric) The index of the transaction in the block that includes it.\n"
            "    \"blocktime\": xxx,         (numeric) The block time in seconds since epoch (1 Jan 1970 GMT).\n"
            "    \"txid\": \"transactionid\", (string) The transaction id.\n"
            "    \"time\": xxx,              (numeric) The transaction time in seconds since epoch (midnight Jan 1 1970 GMT).\n"
            "    \"timereceived\": xxx,      (numeric) The time received in seconds since epoch (midnight Jan 1 1970 GMT).\n"
            "    \"comment\": \"...\",       (string) If a comment is associated with the transaction.\n"
            "    \"bip125-replaceable\": \"yes|no|unknown\",  (string) Whether this transaction could be replaced due to BIP125 (replace-by-fee);\n"
            "                                                     may be unknown for unconfirmed transactions not in the mempool\n"
            "    \"abandoned\": xxx          (bool) 'true' if the transaction has been abandoned (inputs are respendable). Only available for the \n"
            "                                         'send' category of transactions.\n"
            "  }\n"
            "]\n"

            "\nExamples:\n"
            "\nList the most recent 10 transactions in the systems\n"
            + HelpExampleCli("listtransactions", "") +
            "\nList transactions 100 to 120\n"
            + HelpExampleCli("listtransactions", "\"*\" 20 100") +
            "\nAs a JSON-RPC call\n"
            + HelpExampleRpc("listtransactions", "\"*\", 20, 100")
        );

    // Make sure the results are valid at least up to the most recent block
    // the user could have gotten from another RPC command prior to now
    pwallet->BlockUntilSyncedToCurrentChain();

    const std::string* filter_label = nullptr;
    if (!request.params[0].isNull() && request.params[0].get_str() != "*") {
        filter_label = &request.params[0].get_str();
        if (filter_label->empty()) {
            throw JSONRPCError(RPC_INVALID_PARAMETER, "Label argument must be a valid label name or \"*\".");
        }
    }
    int nCount = 10;
    if (!request.params[1].isNull())
        nCount = request.params[1].get_int();
    int nFrom = 0;
    if (!request.params[2].isNull())
        nFrom = request.params[2].get_int();
    isminefilter filter = ISMINE_SPENDABLE;
    if(!request.params[3].isNull())
        if(request.params[3].get_bool())
            filter = filter | ISMINE_WATCH_ONLY;

    if (nCount < 0)
        throw JSONRPCError(RPC_INVALID_PARAMETER, "Negative count");
    if (nFrom < 0)
        throw JSONRPCError(RPC_INVALID_PARAMETER, "Negative from");


    // NOTE: nFrom and nCount seem to apply to the individual json entries, not the txn
    //  a txn producing 2 entries will output only 1 entry if nCount is 1
    // TODO: Change to count on unique txids?

    UniValue ret(UniValue::VARR);
    UniValue retReversed(UniValue::VARR);

    {
        auto locked_chain = pwallet->chain().lock();
        LOCK(pwallet->cs_wallet);
        const CWallet::TxItems &txOrdered = pwallet->wtxOrdered;

        // iterate backwards until we have nCount items to return:
        for (CWallet::TxItems::const_reverse_iterator it = txOrdered.rbegin(); it != txOrdered.rend(); ++it) {
            CWalletTx *const pwtx = (*it).second;
            ListTransactions(*locked_chain, pwallet, *pwtx, 0, true, retReversed, filter, filter_label);
            if ((int)retReversed.size() >= nCount + nFrom) break;
        }
    }
    // ret is newest to oldest

    // TODO: neater to add reverse to Univalue?
    for (size_t i = retReversed.size(); i-- > 0; ) {
        ret.push_back(retReversed[i]);
    }

    if (IsParticlWallet(pwallet)) {
        auto locked_chain = pwallet->chain().lock();
        LOCK(pwallet->cs_wallet);

        CHDWallet *phdw = GetParticlWallet(pwallet);
        const RtxOrdered_t &txOrdered = phdw->rtxOrdered;

        // TODO: Combine finding and inserting into ret loops

        UniValue retRecords(UniValue::VARR);
        for (RtxOrdered_t::const_reverse_iterator it = txOrdered.rbegin(); it != txOrdered.rend(); ++it) {
            std::string strAccount = "*";
            ListRecord(*locked_chain, phdw, it->second->first, it->second->second, strAccount, 0, true, retRecords, filter);
            if ((int)retRecords.size() >= nCount + nFrom) {
                break;
            }
        }

        size_t nSearchStart = 0;
        for (size_t i = retRecords.size(); i-- > 0; ) {
            int64_t nInsertTime = find_value(retRecords[i], "time").get_int64();
            bool fFound = false;
            for (size_t k = nSearchStart; k < ret.size(); k++) {
                nSearchStart = k;
                int64_t nTime = find_value(ret[k], "time").get_int64();
                if (nTime > nInsertTime) {
                    ret.insert(k, retRecords[i]);
                    fFound = true;
                    break;
                }
            }

            if (!fFound) {
                ret.push_back(retRecords[i]);
            }
        }

        if (nFrom > 0 && ret.size() > 0) {
            ret.erase(std::max((size_t)0, ret.size() - nFrom), ret.size());
        }

        if (ret.size() > (size_t)nCount) {
            ret.erase(0, ret.size() - nCount);
        }
    }

    return ret;
}

static UniValue listsinceblock(const JSONRPCRequest& request)
{
    std::shared_ptr<CWallet> const wallet = GetWalletForJSONRPCRequest(request);
    CWallet* const pwallet = wallet.get();

    if (!EnsureWalletIsAvailable(pwallet, request.fHelp)) {
        return NullUniValue;
    }

    if (request.fHelp || request.params.size() > 4)
        throw std::runtime_error(
            RPCHelpMan{"listsinceblock",
                "\nGet all transactions in blocks since block [blockhash], or all transactions if omitted.\n"
                "If \"blockhash\" is no longer a part of the main chain, transactions from the fork point onward are included.\n"
                "Additionally, if include_removed is set, transactions affecting the wallet which were removed are returned in the \"removed\" array.\n",
                {
                    {"blockhash", RPCArg::Type::STR, /* opt */ true, /* default_val */ "", "The block hash to list transactions since"},
                    {"target_confirmations", RPCArg::Type::NUM, /* opt */ true, /* default_val */ "1", "Return the nth block hash from the main chain. e.g. 1 would mean the best block hash. Note: this is not used as a filter, but only affects [lastblock] in the return value"},
                    {"include_watchonly", RPCArg::Type::BOOL, /* opt */ true, /* default_val */ "false", "Include transactions to watch-only addresses (see 'importaddress')"},
                    {"include_removed", RPCArg::Type::BOOL, /* opt */ true, /* default_val */ "true", "Show transactions that were removed due to a reorg in the \"removed\" array\n"
            "                                                           (not guaranteed to work on pruned nodes)"},
                }}
                .ToString() +
            "\nResult:\n"
            "{\n"
            "  \"transactions\": [\n"
            "    \"address\":\"address\",    (string) The particl address of the transaction. Not present for move transactions (category = move).\n"
            "    \"category\":\"send|receive\",     (string) The transaction category. 'send' has negative amounts, 'receive' has positive amounts.\n"
            "    \"amount\": x.xxx,          (numeric) The amount in " + CURRENCY_UNIT + ". This is negative for the 'send' category, and for the 'move' category for moves \n"
            "                                          outbound. It is positive for the 'receive' category, and for the 'move' category for inbound funds.\n"
            "    \"vout\" : n,               (numeric) the vout value\n"
            "    \"fee\": x.xxx,             (numeric) The amount of the fee in " + CURRENCY_UNIT + ". This is negative and only available for the 'send' category of transactions.\n"
            "    \"confirmations\": n,       (numeric) The number of confirmations for the transaction. Available for 'send' and 'receive' category of transactions.\n"
            "                                          When it's < 0, it means the transaction conflicted that many blocks ago.\n"
            "    \"blockhash\": \"hashvalue\",     (string) The block hash containing the transaction. Available for 'send' and 'receive' category of transactions.\n"
            "    \"blockindex\": n,          (numeric) The index of the transaction in the block that includes it. Available for 'send' and 'receive' category of transactions.\n"
            "    \"blocktime\": xxx,         (numeric) The block time in seconds since epoch (midnight 1 Jan 1970 GMT).\n"
            "    \"txid\": \"transactionid\",  (string) The transaction id. Available for 'send' and 'receive' category of transactions.\n"
            "    \"time\": xxx,              (numeric) The transaction time in seconds since epoch (midnight Jan 1 1970 GMT).\n"
            "    \"timereceived\": xxx,      (numeric) The time received in seconds since epoch (midnight Jan 1 1970 GMT). Available for 'send' and 'receive' category of transactions.\n"
            "    \"bip125_replaceable\": \"yes|no|unknown\",  (string) Whether this transaction could be replaced due to BIP125 (replace-by-fee);\n"
            "                                                   may be unknown for unconfirmed transactions not in the mempool\n"
            "    \"abandoned\": true|false,  (bool) 'true' if the transaction has been abandoned (inputs are respendable). Only available for the 'send' category of transactions.\n"
            "    \"comment\": \"...\",       (string) If a comment is associated with the transaction.\n"
            "    \"label\" : \"label\"       (string) A comment for the address/transaction, if any\n"
            "    \"to\": \"...\",            (string) If a comment to is associated with the transaction.\n"
            "  ],\n"
            "  \"removed\": [\n"
            "    <structure is the same as \"transactions\" above, only present if include_removed=true>\n"
            "    Note: transactions that were re-added in the active chain will appear as-is in this array, and may thus have a positive confirmation count.\n"
            "  ],\n"
            "  \"lastblock\": \"lastblockhash\"     (string) The hash of the block (target_confirmations-1) from the best block on the main chain. This is typically used to feed back into listsinceblock the next time you call it. So you would generally use a target_confirmations of say 6, so you will be continually re-notified of transactions until they've reached 6 confirmations plus any new ones\n"
            "}\n"
            "\nExamples:\n"
            + HelpExampleCli("listsinceblock", "")
            + HelpExampleCli("listsinceblock", "\"000000000000000bacf66f7497b7dc45ef753ee9a7d38571037cdb1a57f663ad\" 6")
            + HelpExampleRpc("listsinceblock", "\"000000000000000bacf66f7497b7dc45ef753ee9a7d38571037cdb1a57f663ad\", 6")
        );

    // Make sure the results are valid at least up to the most recent block
    // the user could have gotten from another RPC command prior to now
    pwallet->BlockUntilSyncedToCurrentChain();

    auto locked_chain = pwallet->chain().lock();
    LOCK(pwallet->cs_wallet);

    const CBlockIndex* pindex = nullptr;    // Block index of the specified block or the common ancestor, if the block provided was in a deactivated chain.
    const CBlockIndex* paltindex = nullptr; // Block index of the specified block, even if it's in a deactivated chain.
    int target_confirms = 1;
    isminefilter filter = ISMINE_SPENDABLE;

    if (!request.params[0].isNull() && !request.params[0].get_str().empty()) {
        uint256 blockId(ParseHashV(request.params[0], "blockhash"));

        paltindex = pindex = LookupBlockIndex(blockId);
        if (!pindex) {
            throw JSONRPCError(RPC_INVALID_ADDRESS_OR_KEY, "Block not found");
        }
        if (chainActive[pindex->nHeight] != pindex) {
            // the block being asked for is a part of a deactivated chain;
            // we don't want to depend on its perceived height in the block
            // chain, we want to instead use the last common ancestor
            pindex = chainActive.FindFork(pindex);
        }
    }

    if (!request.params[1].isNull()) {
        target_confirms = request.params[1].get_int();

        if (target_confirms < 1) {
            throw JSONRPCError(RPC_INVALID_PARAMETER, "Invalid parameter");
        }
    }

    if (!request.params[2].isNull() && request.params[2].get_bool()) {
        filter = filter | ISMINE_WATCH_ONLY;
    }

    bool include_removed = (request.params[3].isNull() || request.params[3].get_bool());

    int depth = pindex ? (1 + chainActive.Height() - pindex->nHeight) : -1;

    UniValue transactions(UniValue::VARR);

    for (const std::pair<const uint256, CWalletTx>& pairWtx : pwallet->mapWallet) {
        CWalletTx tx = pairWtx.second;

        if (depth == -1 || tx.GetDepthInMainChain(*locked_chain) < depth) {
            ListTransactions(*locked_chain, pwallet, tx, 0, true, transactions, filter, nullptr /* filter_label */);
        }
    }

    if (IsParticlWallet(pwallet)) {
        CHDWallet *phdw = GetParticlWallet(pwallet);

        for (const auto &ri : phdw->mapRecords) {
            const uint256 &txhash = ri.first;
            const CTransactionRecord &rtx = ri.second;
            if (depth == -1 || phdw->GetDepthInMainChain(*locked_chain, rtx.blockHash, rtx.nIndex) < depth) {
                ListRecord(*locked_chain, phdw, txhash, rtx, "*", 0, true, transactions, filter);
            }
        }
    }


    // when a reorg'd block is requested, we also list any relevant transactions
    // in the blocks of the chain that was detached
    UniValue removed(UniValue::VARR);
    while (include_removed && paltindex && paltindex != pindex) {
        CBlock block;
        if (!ReadBlockFromDisk(block, paltindex, Params().GetConsensus())) {
            throw JSONRPCError(RPC_INTERNAL_ERROR, "Can't read block from disk");
        }
        for (const CTransactionRef& tx : block.vtx) {
            auto it = pwallet->mapWallet.find(tx->GetHash());
            if (it != pwallet->mapWallet.end()) {
                // We want all transactions regardless of confirmation count to appear here,
                // even negative confirmation ones, hence the big negative.
                ListTransactions(*locked_chain, pwallet, it->second, -100000000, true, removed, filter, nullptr /* filter_label */);
            } else
            if (IsParticlWallet(pwallet)) {
                CHDWallet *phdw = GetParticlWallet(pwallet);
                const uint256 &txhash = tx->GetHash();
                MapRecords_t::const_iterator mri = phdw->mapRecords.find(txhash);
                if (mri != phdw->mapRecords.end()) {
                    const CTransactionRecord &rtx = mri->second;
                    ListRecord(*locked_chain, phdw, txhash, rtx, "*", -100000000, true, removed, filter);
                }
            }
        }
        paltindex = paltindex->pprev;
    }

    CBlockIndex *pblockLast = chainActive[chainActive.Height() + 1 - target_confirms];
    uint256 lastblock = pblockLast ? pblockLast->GetBlockHash() : uint256();

    UniValue ret(UniValue::VOBJ);
    ret.pushKV("transactions", transactions);
    if (include_removed) ret.pushKV("removed", removed);
    ret.pushKV("lastblock", lastblock.GetHex());

    return ret;
}

UniValue gettransaction(const JSONRPCRequest& request)
{
    std::shared_ptr<CWallet> const wallet = GetWalletForJSONRPCRequest(request);
    CWallet* const pwallet = wallet.get();

    if (!EnsureWalletIsAvailable(pwallet, request.fHelp)) {
        return NullUniValue;
    }

    if (request.fHelp || request.params.size() < 1 || request.params.size() > 2)
        throw std::runtime_error(
            RPCHelpMan{"gettransaction",
                "\nGet detailed information about in-wallet transaction <txid>\n",
                {
                    {"txid", RPCArg::Type::STR, /* opt */ false, /* default_val */ "", "The transaction id"},
                    {"include_watchonly", RPCArg::Type::BOOL, /* opt */ true, /* default_val */ "false", "Whether to include watch-only addresses in balance calculation and details[]"},
                }}
                .ToString() +
<<<<<<< HEAD
            "\nArguments:\n"
            "1. \"txid\"                  (string, required) The transaction id\n"
            "2. include_watchonly         (bool, optional, default=false) Whether to include watch-only addresses in balance calculation and details[]\n"
=======
>>>>>>> e2c473ff
            "\nResult:\n"
            "{\n"
            "  \"amount\" : x.xxx,        (numeric) The transaction amount in " + CURRENCY_UNIT + "\n"
            "  \"fee\": x.xxx,            (numeric) The amount of the fee in " + CURRENCY_UNIT + ". This is negative and only available for the \n"
            "                              'send' category of transactions.\n"
            "  \"confirmations\" : n,     (numeric) The number of confirmations\n"
            "  \"blockhash\" : \"hash\",  (string) The block hash\n"
            "  \"blockindex\" : xx,       (numeric) The index of the transaction in the block that includes it\n"
            "  \"blocktime\" : ttt,       (numeric) The time in seconds since epoch (midnight 1 Jan 1970 GMT)\n"
            "  \"txid\" : \"transactionid\",   (string) The transaction id.\n"
            "  \"time\" : ttt,            (numeric) The transaction time in seconds since epoch (midnight 1 Jan 1970 GMT)\n"
            "  \"timereceived\" : ttt,    (numeric) The time received in seconds since epoch (midnight 1 Jan 1970 GMT)\n"
            "  \"bip125_replaceable\": \"yes|no|unknown\",  (string) Whether this transaction could be replaced due to BIP125 (replace-by-fee);\n"
            "                                                   may be unknown for unconfirmed transactions not in the mempool\n"
            "  \"details\" : [\n"
            "    {\n"
            "      \"address\" : \"address\",          (string) The particl address involved in the transaction\n"
            "      \"category\" : \"send|receive\",    (string) The category, either 'send' or 'receive'\n"
            "      \"amount\" : x.xxx,                 (numeric) The amount in " + CURRENCY_UNIT + "\n"
            "      \"label\" : \"label\",              (string) A comment for the address/transaction, if any\n"
            "      \"vout\" : n,                       (numeric) the vout value\n"
            "      \"fee\": x.xxx,                     (numeric) The amount of the fee in " + CURRENCY_UNIT + ". This is negative and only available for the \n"
            "                                           'send' category of transactions.\n"
            "      \"abandoned\": true|false           (bool) 'true' if the transaction has been abandoned (inputs are respendable). Only available for the \n"
            "                                           'send' category of transactions.\n"
            "    }\n"
            "    ,...\n"
            "  ],\n"
            "  \"hex\" : \"data\"         (string) Raw data for transaction\n"
            "}\n"

            "\nExamples:\n"
            + HelpExampleCli("gettransaction", "\"1075db55d416d3ca199f55b6084e2115b9345e16c5cf302fc80e9d5fbf5d48d\"")
            + HelpExampleCli("gettransaction", "\"1075db55d416d3ca199f55b6084e2115b9345e16c5cf302fc80e9d5fbf5d48d\" true")
            + HelpExampleRpc("gettransaction", "\"1075db55d416d3ca199f55b6084e2115b9345e16c5cf302fc80e9d5fbf5d48d\"")
        );

    // Make sure the results are valid at least up to the most recent block
    // the user could have gotten from another RPC command prior to now
    if (!request.fSkipBlock)
        pwallet->BlockUntilSyncedToCurrentChain();

    auto locked_chain = pwallet->chain().lock();
    LOCK(pwallet->cs_wallet);

    uint256 hash(ParseHashV(request.params[0], "txid"));

    isminefilter filter = ISMINE_SPENDABLE;
    if(!request.params[1].isNull())
        if(request.params[1].get_bool())
            filter = filter | ISMINE_WATCH_ONLY;

    UniValue entry(UniValue::VOBJ);
    auto it = pwallet->mapWallet.find(hash);
    if (it == pwallet->mapWallet.end()) {
        if (IsParticlWallet(pwallet)) {
            CHDWallet *phdw = GetParticlWallet(pwallet);
            MapRecords_t::const_iterator mri = phdw->mapRecords.find(hash);

            if (mri != phdw->mapRecords.end()) {
                const CTransactionRecord &rtx = mri->second;
                RecordTxToJSON(pwallet->chain(), *locked_chain, phdw, mri->first, rtx, entry);

                UniValue details(UniValue::VARR);
                ListRecord(*locked_chain, phdw, hash, rtx, "*", 0, false, details, filter);
                entry.pushKV("details", details);

                CStoredTransaction stx;
                if (CHDWalletDB(phdw->GetDBHandle()).ReadStoredTx(hash, stx)) { // TODO: cache / use mapTempWallet
                    std::string strHex = EncodeHexTx(*(stx.tx.get()), RPCSerializationFlags());
                    entry.pushKV("hex", strHex);
                }

                return entry;
            }
        }

        throw JSONRPCError(RPC_INVALID_ADDRESS_OR_KEY, "Invalid or non-wallet transaction id");
    }
    const CWalletTx& wtx = it->second;

    CAmount nCredit = wtx.GetCredit(*locked_chain, filter);
    CAmount nDebit = wtx.GetDebit(filter);
    CAmount nNet = nCredit - nDebit;
    CAmount nFee = (wtx.IsFromMe(filter) ? wtx.tx->GetValueOut() - nDebit : 0);

    entry.pushKV("amount", ValueFromAmount(nNet - nFee));
    if (wtx.IsFromMe(filter))
        entry.pushKV("fee", ValueFromAmount(nFee));

    WalletTxToJSON(pwallet->chain(), *locked_chain, wtx, entry);

    UniValue details(UniValue::VARR);
    ListTransactions(*locked_chain, pwallet, wtx, 0, false, details, filter, nullptr /* filter_label */);
    entry.pushKV("details", details);

    std::string strHex = EncodeHexTx(*wtx.tx, RPCSerializationFlags());
    entry.pushKV("hex", strHex);

    return entry;
}

static UniValue abandontransaction(const JSONRPCRequest& request)
{
    std::shared_ptr<CWallet> const wallet = GetWalletForJSONRPCRequest(request);
    CWallet* const pwallet = wallet.get();

    if (!EnsureWalletIsAvailable(pwallet, request.fHelp)) {
        return NullUniValue;
    }

    if (request.fHelp || request.params.size() != 1) {
        throw std::runtime_error(
            RPCHelpMan{"abandontransaction",
                "\nMark in-wallet transaction <txid> as abandoned\n"
                "This will mark this transaction and all its in-wallet descendants as abandoned which will allow\n"
                "for their inputs to be respent.  It can be used to replace \"stuck\" or evicted transactions.\n"
                "It only works on transactions which are not included in a block and are not currently in the mempool.\n"
                "It has no effect on transactions which are already abandoned.\n",
                {
                    {"txid", RPCArg::Type::STR_HEX, /* opt */ false, /* default_val */ "", "The transaction id"},
                }}
                .ToString() +
            "\nResult:\n"
            "\nExamples:\n"
            + HelpExampleCli("abandontransaction", "\"1075db55d416d3ca199f55b6084e2115b9345e16c5cf302fc80e9d5fbf5d48d\"")
            + HelpExampleRpc("abandontransaction", "\"1075db55d416d3ca199f55b6084e2115b9345e16c5cf302fc80e9d5fbf5d48d\"")
        );
    }

    // Make sure the results are valid at least up to the most recent block
    // the user could have gotten from another RPC command prior to now
    pwallet->BlockUntilSyncedToCurrentChain();

    auto locked_chain = pwallet->chain().lock();
    LOCK(pwallet->cs_wallet);

    uint256 hash(ParseHashV(request.params[0], "txid"));

    if (!pwallet->mapWallet.count(hash)) {
        if (!IsParticlWallet(pwallet) || !GetParticlWallet(pwallet)->HaveTransaction(hash)) {
            throw JSONRPCError(RPC_INVALID_ADDRESS_OR_KEY, "Invalid or non-wallet transaction id");
        }
    }
    if (!pwallet->AbandonTransaction(*locked_chain, hash)) {
        throw JSONRPCError(RPC_INVALID_ADDRESS_OR_KEY, "Transaction not eligible for abandonment");
    }

    return NullUniValue;
}


static UniValue backupwallet(const JSONRPCRequest& request)
{
    std::shared_ptr<CWallet> const wallet = GetWalletForJSONRPCRequest(request);
    CWallet* const pwallet = wallet.get();

    if (!EnsureWalletIsAvailable(pwallet, request.fHelp)) {
        return NullUniValue;
    }

    if (request.fHelp || request.params.size() != 1)
        throw std::runtime_error(
            RPCHelpMan{"backupwallet",
                "\nSafely copies current wallet file to destination, which can be a directory or a path with filename.\n",
                {
                    {"destination", RPCArg::Type::STR, /* opt */ false, /* default_val */ "", "The destination directory or file"},
                }}
                .ToString() +
            "\nExamples:\n"
            + HelpExampleCli("backupwallet", "\"backup.dat\"")
            + HelpExampleRpc("backupwallet", "\"backup.dat\"")
        );

    // Make sure the results are valid at least up to the most recent block
    // the user could have gotten from another RPC command prior to now
    pwallet->BlockUntilSyncedToCurrentChain();

    auto locked_chain = pwallet->chain().lock();
    LOCK(pwallet->cs_wallet);

    std::string strDest = request.params[0].get_str();
    if (!pwallet->BackupWallet(strDest)) {
        throw JSONRPCError(RPC_WALLET_ERROR, "Error: Wallet backup failed!");
    }

    return NullUniValue;
}


static UniValue keypoolrefill(const JSONRPCRequest& request)
{
    std::shared_ptr<CWallet> const wallet = GetWalletForJSONRPCRequest(request);
    CWallet* const pwallet = wallet.get();

    if (!EnsureWalletIsAvailable(pwallet, request.fHelp)) {
        return NullUniValue;
    }

    if (request.fHelp || request.params.size() > 1)
        throw std::runtime_error(
            RPCHelpMan{"keypoolrefill",
                "\nFills the keypool."+
                    HelpRequiringPassphrase(pwallet) + "\n",
                {
                    {"newsize", RPCArg::Type::NUM, /* opt */ true, /* default_val */ "100", "The new keypool size"},
                }}
                .ToString() +
            "\nExamples:\n"
            + HelpExampleCli("keypoolrefill", "")
            + HelpExampleRpc("keypoolrefill", "")
        );

    if (pwallet->IsWalletFlagSet(WALLET_FLAG_DISABLE_PRIVATE_KEYS)) {
        throw JSONRPCError(RPC_WALLET_ERROR, "Error: Private keys are disabled for this wallet");
    }

    auto locked_chain = pwallet->chain().lock();
    LOCK(pwallet->cs_wallet);

    // 0 is interpreted by TopUpKeyPool() as the default keypool size given by -keypool
    unsigned int kpSize = 0;
    if (!request.params[0].isNull()) {
        if (request.params[0].get_int() < 0)
            throw JSONRPCError(RPC_INVALID_PARAMETER, "Invalid parameter, expected valid size.");
        kpSize = (unsigned int)request.params[0].get_int();
    }

    EnsureWalletIsUnlocked(pwallet);
    pwallet->TopUpKeyPool(kpSize);

    if (pwallet->GetKeyPoolSize() < kpSize) {
        throw JSONRPCError(RPC_WALLET_ERROR, "Error refreshing keypool.");
    }

    return NullUniValue;
}

static UniValue walletpassphrase(const JSONRPCRequest& request)
{
    std::shared_ptr<CWallet> const wallet = GetWalletForJSONRPCRequest(request);
    CWallet* const pwallet = wallet.get();

    if (!EnsureWalletIsAvailable(pwallet, request.fHelp)) {
        return NullUniValue;
    }

    if (request.fHelp || request.params.size() < 2 || request.params.size() > 3) {
        throw std::runtime_error(
            RPCHelpMan{"walletpassphrase",
                "\nStores the wallet decryption key in memory for 'timeout' seconds.\n"
                "This is needed prior to performing transactions related to private keys such as sending bitcoins\n",
                {
<<<<<<< HEAD
                    {"passphrase", RPCArg::Type::STR, false},
                    {"timeout", RPCArg::Type::NUM, false},
                    {"stakingonly", RPCArg::Type::BOOL, true},
                }}
                .ToString() +
            "\nArguments:\n"
            "1. \"passphrase\"     (string, required) The wallet passphrase\n"
            "2. timeout            (numeric, required) The time to keep the decryption key in seconds; capped at 100000000 (~3 years).\n"
            "3. stakingonly        (bool, optional) If true, sending functions are disabled.\n"
=======
                    {"passphrase", RPCArg::Type::STR, /* opt */ false, /* default_val */ "", "The wallet passphrase"},
                    {"timeout", RPCArg::Type::NUM, /* opt */ false, /* default_val */ "", "The time to keep the decryption key in seconds; capped at 100000000 (~3 years)."},
                }}
                .ToString() +
>>>>>>> e2c473ff
            "\nNote:\n"
            "Issuing the walletpassphrase command while the wallet is already unlocked will set a new unlock\n"
            "time that overrides the old one.\n"
            "If [stakingonly] is true and <timeout> is 0, the wallet will remain unlocked for staking until manually locked again.\n"
            "\nExamples:\n"
            "\nUnlock the wallet for 60 seconds\n"
            + HelpExampleCli("walletpassphrase", "\"my pass phrase\" 60") +
            "\nLock the wallet again (before 60 seconds)\n"
            + HelpExampleCli("walletlock", "") +
            "\nAs a JSON-RPC call\n"
            + HelpExampleRpc("walletpassphrase", "\"my pass phrase\", 60")
        );
    }

    auto locked_chain = pwallet->chain().lock();
    //LOCK(pwallet->cs_wallet);

    if (!pwallet->IsCrypted()) {
        throw JSONRPCError(RPC_WALLET_WRONG_ENC_STATE, "Error: running with an unencrypted wallet, but walletpassphrase was called.");
    }

    // Note that the walletpassphrase is stored in request.params[0] which is not mlock()ed
    SecureString strWalletPass;
    strWalletPass.reserve(100);
    // TODO: get rid of this .c_str() by implementing SecureString::operator=(std::string)
    // Alternately, find a way to make request.params[0] mlock()'d to begin with.
    strWalletPass = request.params[0].get_str().c_str();

    // Get the timeout
    int64_t nSleepTime = request.params[1].get_int64();
    // Timeout cannot be negative, otherwise it will relock immediately
    if (nSleepTime < 0) {
        throw JSONRPCError(RPC_INVALID_PARAMETER, "Timeout cannot be negative.");
    }
    // Clamp timeout
    constexpr int64_t MAX_SLEEP_TIME = 100000000; // larger values trigger a macos/libevent bug?
    if (nSleepTime > MAX_SLEEP_TIME) {
        nSleepTime = MAX_SLEEP_TIME;
    }

    if (strWalletPass.empty()) {
        throw JSONRPCError(RPC_INVALID_PARAMETER, "passphrase can not be empty");
    }

    if (!pwallet->Unlock(strWalletPass)) {
        throw JSONRPCError(RPC_WALLET_PASSPHRASE_INCORRECT, "Error: The wallet passphrase entered was incorrect.");
    }

    {
    LOCK(pwallet->cs_wallet);
    pwallet->TopUpKeyPool();

    bool fWalletUnlockStakingOnly = false;
    if (request.params.size() > 2) {
        fWalletUnlockStakingOnly = request.params[2].get_bool();
    }

    if (IsParticlWallet(pwallet)) {
        CHDWallet *phdw = GetParticlWallet(pwallet);
        LOCK(phdw->cs_wallet);
        phdw->fUnlockForStakingOnly = fWalletUnlockStakingOnly;
    }
    pwallet->nRelockTime = GetTime() + nSleepTime;

    // Only allow unlimited timeout (nSleepTime=0) on staking.
    if (nSleepTime > 0 || !fWalletUnlockStakingOnly) {
        // Keep a weak pointer to the wallet so that it is possible to unload the
        // wallet before the following callback is called. If a valid shared pointer
        // is acquired in the callback then the wallet is still loaded.
        std::weak_ptr<CWallet> weak_wallet = wallet;
        RPCRunLater(strprintf("lockwallet(%s)", pwallet->GetName()), [weak_wallet] {
            if (auto shared_wallet = weak_wallet.lock()) {
                LOCK(shared_wallet->cs_wallet);
                shared_wallet->Lock();
                shared_wallet->nRelockTime = 0;
            }
        }, nSleepTime);
    } else {
        RPCRunLaterErase(strprintf("lockwallet(%s)", pwallet->GetName()));
        pwallet->nRelockTime = 0;
    }
    }
    return NullUniValue;
}


static UniValue walletpassphrasechange(const JSONRPCRequest& request)
{
    std::shared_ptr<CWallet> const wallet = GetWalletForJSONRPCRequest(request);
    CWallet* const pwallet = wallet.get();

    if (!EnsureWalletIsAvailable(pwallet, request.fHelp)) {
        return NullUniValue;
    }

    if (request.fHelp || request.params.size() != 2) {
        throw std::runtime_error(
            RPCHelpMan{"walletpassphrasechange",
                "\nChanges the wallet passphrase from 'oldpassphrase' to 'newpassphrase'.\n",
                {
                    {"oldpassphrase", RPCArg::Type::STR, /* opt */ false, /* default_val */ "", "The current passphrase"},
                    {"newpassphrase", RPCArg::Type::STR, /* opt */ false, /* default_val */ "", "The new passphrase"},
                }}
                .ToString() +
            "\nExamples:\n"
            + HelpExampleCli("walletpassphrasechange", "\"old one\" \"new one\"")
            + HelpExampleRpc("walletpassphrasechange", "\"old one\", \"new one\"")
        );
    }

    auto locked_chain = pwallet->chain().lock();
    LOCK(pwallet->cs_wallet);

    if (!pwallet->IsCrypted()) {
        throw JSONRPCError(RPC_WALLET_WRONG_ENC_STATE, "Error: running with an unencrypted wallet, but walletpassphrasechange was called.");
    }

    // TODO: get rid of these .c_str() calls by implementing SecureString::operator=(std::string)
    // Alternately, find a way to make request.params[0] mlock()'d to begin with.
    SecureString strOldWalletPass;
    strOldWalletPass.reserve(100);
    strOldWalletPass = request.params[0].get_str().c_str();

    SecureString strNewWalletPass;
    strNewWalletPass.reserve(100);
    strNewWalletPass = request.params[1].get_str().c_str();

    if (strOldWalletPass.empty() || strNewWalletPass.empty()) {
        throw JSONRPCError(RPC_INVALID_PARAMETER, "passphrase can not be empty");
    }

    if (!pwallet->ChangeWalletPassphrase(strOldWalletPass, strNewWalletPass)) {
        throw JSONRPCError(RPC_WALLET_PASSPHRASE_INCORRECT, "Error: The wallet passphrase entered was incorrect.");
    }

    return NullUniValue;
}


static UniValue walletlock(const JSONRPCRequest& request)
{
    std::shared_ptr<CWallet> const wallet = GetWalletForJSONRPCRequest(request);
    CWallet* const pwallet = wallet.get();

    if (!EnsureWalletIsAvailable(pwallet, request.fHelp)) {
        return NullUniValue;
    }

    if (request.fHelp || request.params.size() != 0) {
        throw std::runtime_error(
            RPCHelpMan{"walletlock",
                "\nRemoves the wallet encryption key from memory, locking the wallet.\n"
                "After calling this method, you will need to call walletpassphrase again\n"
                "before being able to call any methods which require the wallet to be unlocked.\n",
                {}}
                .ToString() +
            "\nExamples:\n"
            "\nSet the passphrase for 2 minutes to perform a transaction\n"
            + HelpExampleCli("walletpassphrase", "\"my pass phrase\" 120") +
            "\nPerform a send (requires passphrase set)\n"
            + HelpExampleCli("sendtoaddress", "\"PbpVcjgYatnkKgveaeqhkeQBFwjqR7jKBR\" 1.0") +
            "\nClear the passphrase since we are done before 2 minutes is up\n"
            + HelpExampleCli("walletlock", "") +
            "\nAs a JSON-RPC call\n"
            + HelpExampleRpc("walletlock", "")
        );
    }

    auto locked_chain = pwallet->chain().lock();
    LOCK(pwallet->cs_wallet);

    if (!pwallet->IsCrypted()) {
        throw JSONRPCError(RPC_WALLET_WRONG_ENC_STATE, "Error: running with an unencrypted wallet, but walletlock was called.");
    }

    pwallet->Lock();
    pwallet->nRelockTime = 0;

    return NullUniValue;
}


static UniValue encryptwallet(const JSONRPCRequest& request)
{
    std::shared_ptr<CWallet> const wallet = GetWalletForJSONRPCRequest(request);
    CWallet* const pwallet = wallet.get();

    if (!EnsureWalletIsAvailable(pwallet, request.fHelp)) {
        return NullUniValue;
    }

    if (request.fHelp || request.params.size() != 1) {
        throw std::runtime_error(
            RPCHelpMan{"encryptwallet",
                "\nEncrypts the wallet with 'passphrase'. This is for first time encryption.\n"
                "After this, any calls that interact with private keys such as sending or signing \n"
                "will require the passphrase to be set prior the making these calls.\n"
                "Use the walletpassphrase call for this, and then walletlock call.\n"
                "If the wallet is already encrypted, use the walletpassphrasechange call.\n",
                {
                    {"passphrase", RPCArg::Type::STR, /* opt */ false, /* default_val */ "", "The pass phrase to encrypt the wallet with. It must be at least 1 character, but should be long."},
                }}
                .ToString() +
            "\nExamples:\n"
            "\nEncrypt your wallet\n"
            + HelpExampleCli("encryptwallet", "\"my pass phrase\"") +
            "\nNow set the passphrase to use the wallet, such as for signing or sending particl\n"
            + HelpExampleCli("walletpassphrase", "\"my pass phrase\"") +
            "\nNow we can do something like sign\n"
            + HelpExampleCli("signmessage", "\"address\" \"test message\"") +
            "\nNow lock the wallet again by removing the passphrase\n"
            + HelpExampleCli("walletlock", "") +
            "\nAs a JSON-RPC call\n"
            + HelpExampleRpc("encryptwallet", "\"my pass phrase\"")
        );
    }

    auto locked_chain = pwallet->chain().lock();
    LOCK(pwallet->cs_wallet);

    if (pwallet->IsCrypted()) {
        throw JSONRPCError(RPC_WALLET_WRONG_ENC_STATE, "Error: running with an encrypted wallet, but encryptwallet was called.");
    }

    // TODO: get rid of this .c_str() by implementing SecureString::operator=(std::string)
    // Alternately, find a way to make request.params[0] mlock()'d to begin with.
    SecureString strWalletPass;
    strWalletPass.reserve(100);
    strWalletPass = request.params[0].get_str().c_str();

    if (strWalletPass.empty()) {
        throw JSONRPCError(RPC_INVALID_PARAMETER, "passphrase can not be empty");
    }

    if (!pwallet->EncryptWallet(strWalletPass)) {
        throw JSONRPCError(RPC_WALLET_ENCRYPTION_FAILED, "Error: Failed to encrypt the wallet.");
    }

    return "wallet encrypted; You need to make a new backup.";
}

static UniValue lockunspent(const JSONRPCRequest& request)
{
    std::shared_ptr<CWallet> const wallet = GetWalletForJSONRPCRequest(request);
    CWallet* const pwallet = wallet.get();

    if (!EnsureWalletIsAvailable(pwallet, request.fHelp)) {
        return NullUniValue;
    }

    if (request.fHelp || request.params.size() < 1 || request.params.size() > 3)
        throw std::runtime_error(
            RPCHelpMan{"lockunspent",
                "\nUpdates list of temporarily unspendable outputs.\n"
                "Temporarily lock (unlock=false) or unlock (unlock=true) specified transaction outputs.\n"
                "If no transaction outputs are specified when unlocking then all current locked transaction outputs are unlocked.\n"
                "A locked transaction output will not be chosen by automatic coin selection, when spending " + CURRENCY_UNIT + ".\n"
                "Locks are stored in memory only. Nodes start with zero locked outputs, and the locked output list\n"
                "is always cleared (by virtue of process exit) when a node stops or fails.\n"
                "When (permanent=true) locks are recorded in the wallet database and restored at startup"
                "Also see the listunspent call\n",
                {
                    {"unlock", RPCArg::Type::BOOL, /* opt */ false, /* default_val */ "", "Whether to unlock (true) or lock (false) the specified transactions"},
                    {"transactions", RPCArg::Type::ARR, /* opt */ true, /* default_val */ "", "A json array of objects. Each object the txid (string) vout (numeric)",
                        {
                            {"", RPCArg::Type::OBJ, /* opt */ true, /* default_val */ "", "",
                                {
                                    {"txid", RPCArg::Type::STR_HEX, /* opt */ false, /* default_val */ "", "The transaction id"},
                                    {"vout", RPCArg::Type::NUM, /* opt */ false, /* default_val */ "", "The output number"},
                                },
                            },
                        },
<<<<<<< HEAD
                        true},
                    {"permanent", RPCArg::Type::BOOL, true},
                }}
                .ToString() +
            "\nArguments:\n"
            "1. unlock            (boolean, required) Whether to unlock (true) or lock (false) the specified transactions\n"
            "2. \"transactions\"  (array, optional) A json array of objects. Each object the txid (string) vout (numeric)\n"
            "     [           (json array of json objects)\n"
            "       {\n"
            "         \"txid\":\"id\",    (string) The transaction id\n"
            "         \"vout\": n         (numeric) The output number\n"
            "       }\n"
            "       ,...\n"
            "     ]\n"
            "3. permanent         (boolean, optional, default = false) If true the lock/s are recorded in the wallet database and restored at startup.\n"
=======
                    },
                }}
                .ToString() +
>>>>>>> e2c473ff
            "\nResult:\n"
            "true|false    (boolean) Whether the command was successful or not\n"

            "\nExamples:\n"
            "\nList the unspent transactions\n"
            + HelpExampleCli("listunspent", "") +
            "\nLock an unspent transaction\n"
            + HelpExampleCli("lockunspent", "false \"[{\\\"txid\\\":\\\"a08e6907dbbd3d809776dbfc5d82e371b764ed838b5655e72f463568df1aadf0\\\",\\\"vout\\\":1}]\"") +
            "\nList the locked transactions\n"
            + HelpExampleCli("listlockunspent", "") +
            "\nUnlock the transaction again\n"
            + HelpExampleCli("lockunspent", "true \"[{\\\"txid\\\":\\\"a08e6907dbbd3d809776dbfc5d82e371b764ed838b5655e72f463568df1aadf0\\\",\\\"vout\\\":1}]\"") +
            "\nAs a JSON-RPC call\n"
            + HelpExampleRpc("lockunspent", "false, \"[{\\\"txid\\\":\\\"a08e6907dbbd3d809776dbfc5d82e371b764ed838b5655e72f463568df1aadf0\\\",\\\"vout\\\":1}]\"")
        );

    // Make sure the results are valid at least up to the most recent block
    // the user could have gotten from another RPC command prior to now
    pwallet->BlockUntilSyncedToCurrentChain();

    auto locked_chain = pwallet->chain().lock();
    LOCK(pwallet->cs_wallet);

    RPCTypeCheckArgument(request.params[0], UniValue::VBOOL);

    bool fUnlock = request.params[0].get_bool();

    if (request.params[1].isNull()) {
        if (fUnlock)
            pwallet->UnlockAllCoins();
        return true;
    }

    RPCTypeCheckArgument(request.params[1], UniValue::VARR);

    const UniValue& output_params = request.params[1];

    // Create and validate the COutPoints first.

    std::vector<COutPoint> outputs;
    outputs.reserve(output_params.size());

    for (unsigned int idx = 0; idx < output_params.size(); idx++) {
        const UniValue& o = output_params[idx].get_obj();

        RPCTypeCheckObj(o,
            {
                {"txid", UniValueType(UniValue::VSTR)},
                {"vout", UniValueType(UniValue::VNUM)},
            });

        const uint256 txid(ParseHashO(o, "txid"));
        const int nOutput = find_value(o, "vout").get_int();
        if (nOutput < 0) {
            throw JSONRPCError(RPC_INVALID_PARAMETER, "Invalid parameter, vout must be positive");
        }

        const COutPoint outpt(txid, nOutput);

        if (IsParticlWallet(pwallet))
        {
            const auto it = pwallet->mapWallet.find(outpt.hash);
            if (it == pwallet->mapWallet.end()) {
                CHDWallet *phdw = GetParticlWallet(pwallet);
                const auto it = phdw->mapRecords.find(outpt.hash);
                if (it == phdw->mapRecords.end())
                    throw JSONRPCError(RPC_INVALID_PARAMETER, "Invalid parameter, unknown transaction");

                const CTransactionRecord &rtx = it->second;
                if (!rtx.GetOutput(outpt.n))
                    throw JSONRPCError(RPC_INVALID_PARAMETER, "Invalid parameter, vout index out of bounds");
            } else
            {
                const CWalletTx& trans = it->second;
                if (outpt.n >= trans.tx->GetNumVOuts()) {
                    throw JSONRPCError(RPC_INVALID_PARAMETER, "Invalid parameter, vout index out of bounds");
                }
            };
        } else
        {
        const auto it = pwallet->mapWallet.find(outpt.hash);
        if (it == pwallet->mapWallet.end()) {
            throw JSONRPCError(RPC_INVALID_PARAMETER, "Invalid parameter, unknown transaction");
        }

        const CWalletTx& trans = it->second;

        if (outpt.n >= trans.tx->vout.size()) {
            throw JSONRPCError(RPC_INVALID_PARAMETER, "Invalid parameter, vout index out of bounds");
        }
        };

        if (pwallet->IsSpent(*locked_chain, outpt.hash, outpt.n)) {
            throw JSONRPCError(RPC_INVALID_PARAMETER, "Invalid parameter, expected unspent output");
        }

        const bool is_locked = pwallet->IsLockedCoin(outpt.hash, outpt.n);

        if (fUnlock && !is_locked) {
            throw JSONRPCError(RPC_INVALID_PARAMETER, "Invalid parameter, expected locked output");
        }

        if (!fUnlock && is_locked) {
            throw JSONRPCError(RPC_INVALID_PARAMETER, "Invalid parameter, output already locked");
        }

        outputs.push_back(outpt);
    }

    bool fPermanent = false;
    if (!request.params[2].isNull()) {
        RPCTypeCheckArgument(request.params[2], UniValue::VBOOL);
        fPermanent = request.params[2].get_bool();
    }

    // Atomically set (un)locked status for the outputs.
    for (const COutPoint& outpt : outputs) {
        if (fUnlock) pwallet->UnlockCoin(outpt);
        else pwallet->LockCoin(outpt, fPermanent);
    }

    return true;
}

static UniValue listlockunspent(const JSONRPCRequest& request)
{
    std::shared_ptr<CWallet> const wallet = GetWalletForJSONRPCRequest(request);
    CWallet* const pwallet = wallet.get();

    if (!EnsureWalletIsAvailable(pwallet, request.fHelp)) {
        return NullUniValue;
    }

    if (request.fHelp || request.params.size() > 0)
        throw std::runtime_error(
            RPCHelpMan{"listlockunspent",
                "\nReturns list of temporarily unspendable outputs.\n"
                "See the lockunspent call to lock and unlock transactions for spending.\n",
                {}}
                .ToString() +
            "\nResult:\n"
            "[\n"
            "  {\n"
            "    \"txid\" : \"transactionid\",     (string) The transaction id locked\n"
            "    \"vout\" : n                      (numeric) The vout value\n"
            "  }\n"
            "  ,...\n"
            "]\n"
            "\nExamples:\n"
            "\nList the unspent transactions\n"
            + HelpExampleCli("listunspent", "") +
            "\nLock an unspent transaction\n"
            + HelpExampleCli("lockunspent", "false \"[{\\\"txid\\\":\\\"a08e6907dbbd3d809776dbfc5d82e371b764ed838b5655e72f463568df1aadf0\\\",\\\"vout\\\":1}]\"") +
            "\nList the locked transactions\n"
            + HelpExampleCli("listlockunspent", "") +
            "\nUnlock the transaction again\n"
            + HelpExampleCli("lockunspent", "true \"[{\\\"txid\\\":\\\"a08e6907dbbd3d809776dbfc5d82e371b764ed838b5655e72f463568df1aadf0\\\",\\\"vout\\\":1}]\"") +
            "\nAs a JSON-RPC call\n"
            + HelpExampleRpc("listlockunspent", "")
        );

    auto locked_chain = pwallet->chain().lock();
    LOCK(pwallet->cs_wallet);

    std::vector<COutPoint> vOutpts;
    pwallet->ListLockedCoins(vOutpts);

    UniValue ret(UniValue::VARR);

    for (const COutPoint& outpt : vOutpts) {
        UniValue o(UniValue::VOBJ);

        o.pushKV("txid", outpt.hash.GetHex());
        o.pushKV("vout", (int)outpt.n);
        ret.push_back(o);
    }

    return ret;
}

static UniValue settxfee(const JSONRPCRequest& request)
{
    std::shared_ptr<CWallet> const wallet = GetWalletForJSONRPCRequest(request);
    CWallet* const pwallet = wallet.get();

    if (!EnsureWalletIsAvailable(pwallet, request.fHelp)) {
        return NullUniValue;
    }

    if (request.fHelp || request.params.size() < 1 || request.params.size() > 1) {
        throw std::runtime_error(
            RPCHelpMan{"settxfee",
                "\nSet the transaction fee per kB for this wallet. Overrides the global -paytxfee command line parameter.\n",
                {
                    {"amount", RPCArg::Type::AMOUNT, /* opt */ false, /* default_val */ "", "The transaction fee in " + CURRENCY_UNIT + "/kB"},
                }}
                .ToString() +
            "\nResult\n"
            "true|false        (boolean) Returns true if successful\n"
            "\nExamples:\n"
            + HelpExampleCli("settxfee", "0.00001")
            + HelpExampleRpc("settxfee", "0.00001")
        );
    }

    auto locked_chain = pwallet->chain().lock();
    LOCK(pwallet->cs_wallet);

    CAmount nAmount = AmountFromValue(request.params[0]);
    CFeeRate tx_fee_rate(nAmount, 1000);
    if (tx_fee_rate == 0) {
        // automatic selection
    } else if (tx_fee_rate < ::minRelayTxFee) {
        throw JSONRPCError(RPC_INVALID_PARAMETER, strprintf("txfee cannot be less than min relay tx fee (%s)", ::minRelayTxFee.ToString()));
    } else if (tx_fee_rate < pwallet->m_min_fee) {
        throw JSONRPCError(RPC_INVALID_PARAMETER, strprintf("txfee cannot be less than wallet min fee (%s)", pwallet->m_min_fee.ToString()));
    }

    pwallet->m_pay_tx_fee = tx_fee_rate;
    return true;
}

static UniValue getwalletinfo(const JSONRPCRequest& request)
{
    std::shared_ptr<CWallet> const wallet = GetWalletForJSONRPCRequest(request);
    CWallet* const pwallet = wallet.get();

    if (!EnsureWalletIsAvailable(pwallet, request.fHelp)) {
        return NullUniValue;
    }

    if (request.fHelp || request.params.size() != 0)
        throw std::runtime_error(
            RPCHelpMan{"getwalletinfo",
                "Returns an object containing various wallet state info.\n", {}}
                .ToString() +
            "\nResult:\n"
            "{\n"
            "  \"walletname\": xxxxx,             (string) the wallet name\n"
            "  \"walletversion\": xxxxx,          (numeric) the wallet version\n"
            "  \"total_balance\": xxxxxxx,        (numeric) the total balance of the wallet in " + CURRENCY_UNIT + "\n"
            "  \"balance\": xxxxxxx,              (numeric) the total confirmed balance of the wallet in " + CURRENCY_UNIT + "\n"
            "  \"blind_balance\": xxxxxxx,        (numeric) the total confirmed blinded balance of the wallet in " + CURRENCY_UNIT + "\n"
            "  \"anon_balance\": xxxxxxx,         (numeric) the total confirmed anon balance of the wallet in " + CURRENCY_UNIT + "\n"
            "  \"staked_balance\": xxxxxxx,       (numeric) the total staked balance of the wallet in " + CURRENCY_UNIT + " (non-spendable until maturity)\n"
            "  \"unconfirmed_balance\": xxx,      (numeric) the total unconfirmed balance of the wallet in " + CURRENCY_UNIT + "\n"
            "  \"immature_balance\": xxxxxx,      (numeric) the total immature balance of the wallet in " + CURRENCY_UNIT + "\n"
            "  \"reserve\": xxxxxx,               (numeric) the reserve balance of the wallet in " + CURRENCY_UNIT + "\n"
            "  \"txcount\": xxxxxxx,              (numeric) the total number of transactions in the wallet\n"
            "  \"keypoololdest\": xxxxxx,         (numeric) the timestamp (seconds since Unix epoch) of the oldest pre-generated key in the key pool\n"
            "  \"keypoolsize\": xxxx,             (numeric) how many new keys are pre-generated\n"
            "  \"encryptionstatus\":              (string) unencrypted/locked/unlocked\n"
            "  \"unlocked_until\": ttt,           (numeric) the timestamp in seconds since epoch (midnight Jan 1 1970 GMT) that the wallet is unlocked for transfers, or 0 if the wallet is locked\n"
            "  \"paytxfee\": x.xxxx,              (numeric) the transaction fee configuration, set in " + CURRENCY_UNIT + "/kB\n"
            "  \"hdseedid\": \"<hash160>\"          (string, optional) the Hash160 of the HD account pubkey (only present when HD is enabled)\n"
            "  \"hdmasterkeyid\": \"<hash160>\"     (string, optional) alias for hdseedid retained for backwards-compatibility. Will be removed in V0.18.\n"
            "  \"private_keys_enabled\": true|false (boolean) false if privatekeys are disabled for this wallet (enforced watch-only wallet)\n"
            "}\n"
            "\nExamples:\n"
            + HelpExampleCli("getwalletinfo", "")
            + HelpExampleRpc("getwalletinfo", "")
        );

    // Make sure the results are valid at least up to the most recent block
    // the user could have gotten from another RPC command prior to now
    pwallet->BlockUntilSyncedToCurrentChain();

    auto locked_chain = pwallet->chain().lock();
    LOCK(pwallet->cs_wallet);

    UniValue obj(UniValue::VOBJ);
    obj.pushKV("walletname", pwallet->GetName());
    obj.pushKV("walletversion", pwallet->GetVersion());

    if (fParticlWallet)
    {
        CHDWalletBalances bal;
        ((CHDWallet*)pwallet)->GetBalances(bal);

        obj.pushKV("total_balance",         ValueFromAmount(
            bal.nPart + bal.nPartUnconf + bal.nPartStaked + bal.nPartImmature
            + bal.nBlind + bal.nBlindUnconf
            + bal.nAnon + bal.nAnonUnconf));

        obj.pushKV("balance",               ValueFromAmount(bal.nPart));

        obj.pushKV("blind_balance",         ValueFromAmount(bal.nBlind));
        obj.pushKV("anon_balance",          ValueFromAmount(bal.nAnon));
        obj.pushKV("staked_balance",        ValueFromAmount(bal.nPartStaked));

        obj.pushKV("unconfirmed_balance",   ValueFromAmount(bal.nPartUnconf));
        obj.pushKV("unconfirmed_blind",     ValueFromAmount(bal.nBlindUnconf));
        obj.pushKV("unconfirmed_anon",      ValueFromAmount(bal.nAnonUnconf));
        obj.pushKV("immature_balance",      ValueFromAmount(bal.nPartImmature));

        if (bal.nPartWatchOnly > 0 || bal.nPartWatchOnlyUnconf > 0 || bal.nPartWatchOnlyStaked > 0)
        {
            obj.pushKV("watchonly_balance",                 ValueFromAmount(bal.nPartWatchOnly));
            obj.pushKV("watchonly_staked_balance",          ValueFromAmount(bal.nPartWatchOnlyStaked));
            obj.pushKV("watchonly_unconfirmed_balance",     ValueFromAmount(bal.nPartWatchOnlyUnconf));
            obj.pushKV("watchonly_total_balance",
                ValueFromAmount(bal.nPartWatchOnly + bal.nPartWatchOnlyStaked + bal.nPartWatchOnlyUnconf));
        };
    } else
    {
        obj.pushKV("balance",       ValueFromAmount(pwallet->GetBalance()));
        obj.pushKV("unconfirmed_balance", ValueFromAmount(pwallet->GetUnconfirmedBalance()));
        obj.pushKV("immature_balance",    ValueFromAmount(pwallet->GetImmatureBalance()));
    };

    int nTxCount = (int)pwallet->mapWallet.size() + (fParticlWallet ? (int)((CHDWallet*)pwallet)->mapRecords.size() : 0);

    obj.pushKV("txcount",       (int)nTxCount);

    CKeyID seed_id;
    if (IsParticlWallet(pwallet)) {
        CHDWallet *pwhd = GetParticlWallet(pwallet);

        obj.pushKV("keypoololdest", pwhd->GetOldestActiveAccountTime());
        obj.pushKV("keypoolsize",   pwhd->CountActiveAccountKeys());

        obj.pushKV("reserve",   ValueFromAmount(pwhd->nReserveBalance));

        obj.pushKV("encryptionstatus", !pwhd->IsCrypted()
        ? "Unencrypted" : pwhd->IsLocked() ? "Locked" : pwhd->fUnlockForStakingOnly ? "Unlocked, staking only" : "Unlocked");

        seed_id = pwhd->idDefaultAccount;
    } else {
        size_t kpExternalSize = pwallet->KeypoolCountExternalKeys();
        obj.pushKV("keypoololdest", pwallet->GetOldestKeyPoolTime());
        obj.pushKV("keypoolsize",   (int64_t)pwallet->KeypoolCountExternalKeys());
        seed_id = pwallet->GetHDChain().seed_id;
        if (!seed_id.IsNull() && pwallet->CanSupportFeature(FEATURE_HD_SPLIT)) {
            obj.pushKV("keypoolsize_hd_internal",   (int64_t)(pwallet->GetKeyPoolSize() - kpExternalSize));
        }

        obj.pushKV("encryptionstatus", !pwallet->IsCrypted()
            ? "Unencrypted" : pwallet->IsLocked() ? "Locked" : "Unlocked");
    }

    if (pwallet->IsCrypted())
        obj.pushKV("unlocked_until", pwallet->nRelockTime);

    obj.pushKV("paytxfee", ValueFromAmount(pwallet->m_pay_tx_fee.GetFeePerK()));

    if (!seed_id.IsNull()) {
        obj.pushKV("hdseedid", seed_id.GetHex());
        obj.pushKV("hdmasterkeyid", seed_id.GetHex());
    }
    obj.pushKV("private_keys_enabled", !pwallet->IsWalletFlagSet(WALLET_FLAG_DISABLE_PRIVATE_KEYS));
    return obj;
}

static UniValue listwalletdir(const JSONRPCRequest& request)
{
    if (request.fHelp || request.params.size() != 0) {
        throw std::runtime_error(
            RPCHelpMan{"listwalletdir",
                "Returns a list of wallets in the wallet directory.\n", {}}
                .ToString() +
            "{\n"
            "  \"wallets\" : [                (json array of objects)\n"
            "    {\n"
            "      \"name\" : \"name\"          (string) The wallet name\n"
            "    }\n"
            "    ,...\n"
            "  ]\n"
            "}\n"
            "\nExamples:\n"
            + HelpExampleCli("listwalletdir", "")
            + HelpExampleRpc("listwalletdir", "")
        );
    }

    UniValue wallets(UniValue::VARR);
    for (const auto& path : ListWalletDir()) {
        UniValue wallet(UniValue::VOBJ);
        wallet.pushKV("name", path.string());
        wallets.push_back(wallet);
    }

    UniValue result(UniValue::VOBJ);
    result.pushKV("wallets", wallets);
    return result;
}

static UniValue listwallets(const JSONRPCRequest& request)
{
    if (request.fHelp || request.params.size() != 0)
        throw std::runtime_error(
            RPCHelpMan{"listwallets",
                "Returns a list of currently loaded wallets.\n"
                "For full information on the wallet, use \"getwalletinfo\"\n",
                {}}
                .ToString() +
            "\nResult:\n"
            "[                         (json array of strings)\n"
            "  \"walletname\"            (string) the wallet name\n"
            "   ...\n"
            "]\n"
            "\nExamples:\n"
            + HelpExampleCli("listwallets", "")
            + HelpExampleRpc("listwallets", "")
        );

    UniValue obj(UniValue::VARR);

    for (const std::shared_ptr<CWallet>& wallet : GetWallets()) {
        if (!EnsureWalletIsAvailable(wallet.get(), request.fHelp)) {
            return NullUniValue;
        }

        LOCK(wallet->cs_wallet);

        obj.push_back(wallet->GetName());
    }

    return obj;
}

static UniValue loadwallet(const JSONRPCRequest& request)
{
    if (request.fHelp || request.params.size() != 1)
        throw std::runtime_error(
            RPCHelpMan{"loadwallet",
                "\nLoads a wallet from a wallet file or directory."
                "\nNote that all wallet command-line options used when starting particld will be"
                "\napplied to the new wallet (eg -zapwallettxes, upgradewallet, rescan, etc).\n",
                {
                    {"filename", RPCArg::Type::STR, /* opt */ false, /* default_val */ "", "The wallet directory or .dat file."},
                }}
                .ToString() +
            "\nResult:\n"
            "{\n"
            "  \"name\" :    <wallet_name>,        (string) The wallet name if loaded successfully.\n"
            "  \"warning\" : <warning>,            (string) Warning message if wallet was not loaded cleanly.\n"
            "}\n"
            "\nExamples:\n"
            + HelpExampleCli("loadwallet", "\"test.dat\"")
            + HelpExampleRpc("loadwallet", "\"test.dat\"")
        );

    WalletLocation location(request.params[0].get_str());
    std::string error;

    if (!location.Exists()) {
        throw JSONRPCError(RPC_WALLET_NOT_FOUND, "Wallet " + location.GetName() + " not found.");
    } else if (fs::is_directory(location.GetPath())) {
        // The given filename is a directory. Check that there's a wallet.dat file.
        fs::path wallet_dat_file = location.GetPath() / "wallet.dat";
        if (fs::symlink_status(wallet_dat_file).type() == fs::file_not_found) {
            throw JSONRPCError(RPC_WALLET_NOT_FOUND, "Directory " + location.GetName() + " does not contain a wallet.dat file.");
        }
    }

    std::string warning;
    if (!CWallet::Verify(*g_rpc_interfaces->chain, location, false, error, warning)) {
        throw JSONRPCError(RPC_WALLET_ERROR, "Wallet file verification failed: " + error);
    }

    std::shared_ptr<CWallet> const wallet = CWallet::CreateWalletFromFile(*g_rpc_interfaces->chain, location);
    if (!wallet) {
        throw JSONRPCError(RPC_WALLET_ERROR, "Wallet loading failed.");
    }
    if (fParticlMode && !((CHDWallet*)wallet.get())->Initialise())
        throw JSONRPCError(RPC_WALLET_ERROR, "Wallet initialise failed.");
    AddWallet(wallet);

    wallet->postInitProcess();

    if (fParticlMode) {
        RestartStakingThreads();
    }

    UniValue obj(UniValue::VOBJ);
    obj.pushKV("name", wallet->GetName());
    obj.pushKV("warning", warning);

    return obj;
}

static UniValue createwallet(const JSONRPCRequest& request)
{
    if (request.fHelp || request.params.size() < 1 || request.params.size() > 2) {
        throw std::runtime_error(
            RPCHelpMan{"createwallet",
                "\nCreates and loads a new wallet.\n",
                {
                    {"wallet_name", RPCArg::Type::STR, /* opt */ false, /* default_val */ "", "The name for the new wallet. If this is a path, the wallet will be created at the path location."},
                    {"disable_private_keys", RPCArg::Type::BOOL, /* opt */ true, /* default_val */ "false", "Disable the possibility of private keys (only watchonlys are possible in this mode)."},
                }}
                .ToString() +
            "\nResult:\n"
            "{\n"
            "  \"name\" :    <wallet_name>,        (string) The wallet name if created successfully. If the wallet was created using a full path, the wallet_name will be the full path.\n"
            "  \"warning\" : <warning>,            (string) Warning message if wallet was not loaded cleanly.\n"
            "}\n"
            "\nExamples:\n"
            + HelpExampleCli("createwallet", "\"testwallet\"")
            + HelpExampleRpc("createwallet", "\"testwallet\"")
        );
    }
    std::string error;
    std::string warning;

    bool disable_privatekeys = false;
    if (!request.params[1].isNull()) {
        disable_privatekeys = request.params[1].get_bool();
    }

    WalletLocation location(request.params[0].get_str());
    if (location.Exists()) {
        throw JSONRPCError(RPC_WALLET_ERROR, "Wallet " + location.GetName() + " already exists.");
    }

    // Wallet::Verify will check if we're trying to create a wallet with a duplication name.
    if (!CWallet::Verify(*g_rpc_interfaces->chain, location, false, error, warning)) {
        throw JSONRPCError(RPC_WALLET_ERROR, "Wallet file verification failed: " + error);
    }

    std::shared_ptr<CWallet> const wallet = CWallet::CreateWalletFromFile(*g_rpc_interfaces->chain, location, (disable_privatekeys ? (uint64_t)WALLET_FLAG_DISABLE_PRIVATE_KEYS : 0));
    if (!wallet) {
        throw JSONRPCError(RPC_WALLET_ERROR, "Wallet creation failed.");
    }
    if (fParticlMode && !((CHDWallet*)wallet.get())->Initialise())
        throw JSONRPCError(RPC_WALLET_ERROR, "Wallet initialise failed.");
    AddWallet(wallet);

    wallet->postInitProcess();

    UniValue obj(UniValue::VOBJ);
    obj.pushKV("name", wallet->GetName());
    obj.pushKV("warning", warning);

    return obj;
}

static UniValue unloadwallet(const JSONRPCRequest& request)
{
    if (request.fHelp || request.params.size() > 1) {
        throw std::runtime_error(
            RPCHelpMan{"unloadwallet",
                "Unloads the wallet referenced by the request endpoint otherwise unloads the wallet specified in the argument.\n"
                "Specifying the wallet name on a wallet endpoint is invalid.",
                {
                    {"wallet_name", RPCArg::Type::STR, /* opt */ true, /* default_val */ "", "The name of the wallet to unload."},
                }}
                .ToString() +
            "\nExamples:\n"
            + HelpExampleCli("unloadwallet", "wallet_name")
            + HelpExampleRpc("unloadwallet", "wallet_name")
        );
    }

    std::string wallet_name;
    if (GetWalletNameFromJSONRPCRequest(request, wallet_name)) {
        if (!request.params[0].isNull()) {
            throw JSONRPCError(RPC_INVALID_PARAMETER, "Cannot unload the requested wallet");
        }
    } else {
        wallet_name = request.params[0].get_str();
    }

    std::shared_ptr<CWallet> wallet = GetWallet(wallet_name);
    if (!wallet) {
        throw JSONRPCError(RPC_WALLET_NOT_FOUND, "Requested wallet does not exist or is not loaded");
    }

    // Release the "main" shared pointer and prevent further notifications.
    // Note that any attempt to load the same wallet would fail until the wallet
    // is destroyed (see CheckUniqueFileid).
    if (!RemoveWallet(wallet)) {
        throw JSONRPCError(RPC_MISC_ERROR, "Requested wallet already unloaded");
    }
    UnregisterValidationInterface(wallet.get());

    // The wallet can be in use so it's not possible to explicitly unload here.
    // Just notify the unload intent so that all shared pointers are released.
    // The wallet will be destroyed once the last shared pointer is released.
    wallet->NotifyUnload();

    if (fParticlMode) {
        RestartStakingThreads();
    }

    // There's no point in waiting for the wallet to unload.
    // At this point this method should never fail. The unloading could only
    // fail due to an unexpected error which would cause a process termination.

    return NullUniValue;
}

static UniValue resendwallettransactions(const JSONRPCRequest& request)
{
    std::shared_ptr<CWallet> const wallet = GetWalletForJSONRPCRequest(request);
    CWallet* const pwallet = wallet.get();

    if (!EnsureWalletIsAvailable(pwallet, request.fHelp)) {
        return NullUniValue;
    }

    if (request.fHelp || request.params.size() != 0)
        throw std::runtime_error(
            RPCHelpMan{"resendwallettransactions",
                "Immediately re-broadcast unconfirmed wallet transactions to all peers.\n"
                "Intended only for testing; the wallet code periodically re-broadcasts\n",
                {}}
                .ToString() +
            "automatically.\n"
            "Returns an RPC error if -walletbroadcast is set to false.\n"
            "Returns array of transaction ids that were re-broadcast.\n"
            );

    if (!g_connman)
        throw JSONRPCError(RPC_CLIENT_P2P_DISABLED, "Error: Peer-to-peer functionality missing or disabled");

    auto locked_chain = pwallet->chain().lock();
    LOCK(pwallet->cs_wallet);

    if (!pwallet->GetBroadcastTransactions()) {
        throw JSONRPCError(RPC_WALLET_ERROR, "Error: Wallet transaction broadcasting is disabled with -walletbroadcast");
    }

    std::vector<uint256> txids = pwallet->ResendWalletTransactionsBefore(*locked_chain, GetTime(), g_connman.get());
    UniValue result(UniValue::VARR);
    if (IsParticlWallet(pwallet)) {
        CHDWallet *phdw = GetParticlWallet(pwallet);
        std::vector<uint256> txidsRec;
        txidsRec = phdw->ResendRecordTransactionsBefore(*locked_chain, GetTime(), g_connman.get());

        for (auto &txid : txidsRec) {
            result.push_back(txid.ToString());
        }
    }

    for (const uint256& txid : txids)
    {
        result.push_back(txid.ToString());
    }
    return result;
}

static UniValue listunspent(const JSONRPCRequest& request)
{
    std::shared_ptr<CWallet> const wallet = GetWalletForJSONRPCRequest(request);
    CWallet* const pwallet = wallet.get();

    if (!EnsureWalletIsAvailable(pwallet, request.fHelp)) {
        return NullUniValue;
    }

    if (request.fHelp || request.params.size() > 5)
        throw std::runtime_error(
            RPCHelpMan{"listunspent",
                "\nReturns array of unspent transaction outputs\n"
                "with between minconf and maxconf (inclusive) confirmations.\n"
                "Optionally filter to only include txouts paid to specified addresses.\n",
                {
                    {"minconf", RPCArg::Type::NUM, /* opt */ true, /* default_val */ "1", "The minimum confirmations to filter"},
                    {"maxconf", RPCArg::Type::NUM, /* opt */ true, /* default_val */ "9999999", "The maximum confirmations to filter"},
                    {"addresses", RPCArg::Type::ARR, /* opt */ true, /* default_val */ "", "A json array of bitcoin addresses to filter",
                        {
                            {"address", RPCArg::Type::STR, /* opt */ true, /* default_val */ "", "bitcoin address"},
                        },
                    },
                    {"include_unsafe", RPCArg::Type::BOOL, /* opt */ true, /* default_val */ "true", "Include outputs that are not safe to spend\n"
            "                  See description of \"safe\" attribute below."},
                    {"query_options", RPCArg::Type::OBJ, /* opt */ true, /* default_val */ "", "JSON with query options",
                        {
                            {"minimumAmount", RPCArg::Type::AMOUNT, /* opt */ true, /* default_val */ "0", "Minimum value of each UTXO in " + CURRENCY_UNIT + ""},
                            {"maximumAmount", RPCArg::Type::AMOUNT, /* opt */ true, /* default_val */ "unlimited", "Maximum value of each UTXO in " + CURRENCY_UNIT + ""},
                            {"maximumCount", RPCArg::Type::NUM, /* opt */ true, /* default_val */ "unlimited", "Maximum number of UTXOs"},
                            {"minimumSumAmount", RPCArg::Type::AMOUNT, /* opt */ true, /* default_val */ "unlimited", "Minimum sum value of all UTXOs in " + CURRENCY_UNIT + ""},
                        },
                        "query_options"},
                }}
                .ToString() +
<<<<<<< HEAD
            "\nArguments:\n"
            "1. minconf          (numeric, optional, default=1) The minimum confirmations to filter\n"
            "2. maxconf          (numeric, optional, default=9999999) The maximum confirmations to filter\n"
            "3. \"addresses\"      (string) A json array of particl addresses to filter\n"
            "    [\n"
            "      \"address\"     (string) particl address\n"
            "      ,...\n"
            "    ]\n"
            "4. include_unsafe (bool, optional, default=true) Include outputs that are not safe to spend\n"
            "                  See description of \"safe\" attribute below.\n"
            "5. query_options    (json, optional) JSON with query options\n"
            "    {\n"
            "      \"minimumAmount\"    (numeric or string, default=0) Minimum value of each UTXO in " + CURRENCY_UNIT + "\n"
            "      \"maximumAmount\"    (numeric or string, default=unlimited) Maximum value of each UTXO in " + CURRENCY_UNIT + "\n"
            "      \"maximumCount\"     (numeric or string, default=unlimited) Maximum number of UTXOs\n"
            "      \"minimumSumAmount\" (numeric or string, default=unlimited) Minimum sum value of all UTXOs in " + CURRENCY_UNIT + "\n"
            "      \"cc_format\"        (bool, default=false) Format for coincontrol\n"
            "      \"include_immature\" (bool, default=false) Include immature staked outputs\n"
            "    }\n"
=======
>>>>>>> e2c473ff
            "\nResult\n"
            "[                     (array of json object)\n"
            "  {\n"
            "    \"txid\" : \"txid\",        (string) the transaction id \n"
            "    \"vout\" : n,               (numeric) the vout value\n"
            "    \"address\" : \"address\",    (string) the particl address\n"
            "    \"coldstaking_address\"  : \"address\" (string) the particl address this output must stake on\n"
            "    \"label\" : \"label\",        (string) The associated label, or \"\" for the default label\n"
            "    \"scriptPubKey\" : \"key\",   (string) the script key\n"
            "    \"amount\" : x.xxx,         (numeric) the transaction output amount in " + CURRENCY_UNIT + "\n"
            "    \"confirmations\" : n,      (numeric) The number of confirmations\n"
            "    \"redeemScript\" : n        (string) The redeemScript if scriptPubKey is P2SH\n"
            "    \"spendable\" : xxx,        (bool) Whether we have the private keys to spend this output\n"
            "    \"solvable\" : xxx,         (bool) Whether we know how to spend this output, ignoring the lack of keys\n"
            "    \"desc\" : xxx,             (string, only when solvable) A descriptor for spending this output\n"
            "    \"safe\" : xxx              (bool) Whether this output is considered safe to spend. Unconfirmed transactions\n"
            "                              from outside keys and unconfirmed replacement transactions are considered unsafe\n"
            "                              and are not eligible for spending by fundrawtransaction and sendtoaddress.\n"
            "    \"stakeable\" : xxx,        (bool) Whether we have the private keys to stake this output\n"
            "  }\n"
            "  ,...\n"
            "]\n"

            "\nExamples\n"
            + HelpExampleCli("listunspent", "")
            + HelpExampleCli("listunspent", "6 9999999 \"[\\\"PfqK97PXYfqRFtdYcZw82x3dzPrZbEAcYa\\\",\\\"Pka9M2Bva8WetQhQ4ngC255HAbMJf5P5Dc\\\"]\"")
            + HelpExampleRpc("listunspent", "6, 9999999 \"[\\\"PfqK97PXYfqRFtdYcZw82x3dzPrZbEAcYa\\\",\\\"Pka9M2Bva8WetQhQ4ngC255HAbMJf5P5Dc\\\"]\"")
            + HelpExampleCli("listunspent", "6 9999999 '[]' true '{ \"minimumAmount\": 0.005 }'")
            + HelpExampleRpc("listunspent", "6, 9999999, [] , true, { \"minimumAmount\": 0.005 } ")
            + HelpExampleCli("listunspent", "1 9999999 '[]' false '{\"include_immature\":true}'")
            + HelpExampleRpc("listunspent", "1, 9999999, [] , false, {\"include_immature\":true} ")
        );

    int nMinDepth = 1;
    if (!request.params[0].isNull()) {
        RPCTypeCheckArgument(request.params[0], UniValue::VNUM);
        nMinDepth = request.params[0].get_int();
    }

    int nMaxDepth = 9999999;
    if (!request.params[1].isNull()) {
        RPCTypeCheckArgument(request.params[1], UniValue::VNUM);
        nMaxDepth = request.params[1].get_int();
    }

    std::set<CTxDestination> destinations;
    if (!request.params[2].isNull()) {
        RPCTypeCheckArgument(request.params[2], UniValue::VARR);
        UniValue inputs = request.params[2].get_array();
        for (unsigned int idx = 0; idx < inputs.size(); idx++) {
            const UniValue& input = inputs[idx];
            CTxDestination dest = DecodeDestination(input.get_str());
            if (!IsValidDestination(dest)) {
                throw JSONRPCError(RPC_INVALID_ADDRESS_OR_KEY, std::string("Invalid Particl address: ") + input.get_str());
            }
            if (!destinations.insert(dest).second) {
                throw JSONRPCError(RPC_INVALID_PARAMETER, std::string("Invalid parameter, duplicated address: ") + input.get_str());
            }
        }
    }

    bool include_unsafe = true;
    if (!request.params[3].isNull()) {
        RPCTypeCheckArgument(request.params[3], UniValue::VBOOL);
        include_unsafe = request.params[3].get_bool();
    }

    bool fCCFormat = false;
    bool fIncludeImmature = false;
    CAmount nMinimumAmount = 0;
    CAmount nMaximumAmount = MAX_MONEY;
    CAmount nMinimumSumAmount = MAX_MONEY;
    uint64_t nMaximumCount = 0;

    if (!request.params[4].isNull()) {
        const UniValue& options = request.params[4].get_obj();

        RPCTypeCheckObj(options,
            {
                {"maximumCount",            UniValueType(UniValue::VNUM)},
                {"cc_format",               UniValueType(UniValue::VBOOL)},
                {"include_immature",        UniValueType(UniValue::VBOOL)},
            }, true, false);

        if (options.exists("minimumAmount"))
            nMinimumAmount = AmountFromValue(options["minimumAmount"]);

        if (options.exists("maximumAmount"))
            nMaximumAmount = AmountFromValue(options["maximumAmount"]);

        if (options.exists("minimumSumAmount"))
            nMinimumSumAmount = AmountFromValue(options["minimumSumAmount"]);

        if (options.exists("maximumCount"))
            nMaximumCount = options["maximumCount"].get_int64();

        if (options.exists("cc_format"))
            fCCFormat = options["cc_format"].get_bool();

        if (options.exists("include_immature"))
            fIncludeImmature = options["include_immature"].get_bool();
    }

    // Make sure the results are valid at least up to the most recent block
    // the user could have gotten from another RPC command prior to now
    pwallet->BlockUntilSyncedToCurrentChain();

    UniValue results(UniValue::VARR);
    std::vector<COutput> vecOutputs;
    {
        auto locked_chain = pwallet->chain().lock();
        LOCK(pwallet->cs_wallet);
        pwallet->AvailableCoins(*locked_chain, vecOutputs, !include_unsafe, nullptr, nMinimumAmount, nMaximumAmount, nMinimumSumAmount, nMaximumCount, nMinDepth, nMaxDepth, fIncludeImmature);
    }

    LOCK(pwallet->cs_wallet);

    for (const COutput& out : vecOutputs) {

        CAmount nValue;
        CTxDestination address;
        const CScript *scriptPubKey;
        bool fValidAddress;
        if (fParticlWallet)
        {
            scriptPubKey = out.tx->tx->vpout[out.i]->GetPScriptPubKey();
            nValue = out.tx->tx->vpout[out.i]->GetValue();
        } else
        {
            scriptPubKey = &out.tx->tx->vout[out.i].scriptPubKey;
            nValue = out.tx->tx->vout[out.i].nValue;
        };

        fValidAddress = ExtractDestination(*scriptPubKey, address);
        if (destinations.size() && (!fValidAddress || !destinations.count(address)))
            continue;

        UniValue entry(UniValue::VOBJ);
        entry.pushKV("txid", out.tx->GetHash().GetHex());
        entry.pushKV("vout", out.i);

        if (fValidAddress) {
            entry.pushKV("address", EncodeDestination(address));

            auto i = pwallet->mapAddressBook.find(address);
            if (i != pwallet->mapAddressBook.end()) {
                entry.pushKV("label", i->second.name);
            }

            if (scriptPubKey->IsPayToScriptHash()) {
                const CScriptID& hash = boost::get<CScriptID>(address);
                CScript redeemScript;
                if (pwallet->GetCScript(hash, redeemScript)) {
                    entry.pushKV("redeemScript", HexStr(redeemScript.begin(), redeemScript.end()));
                }
            }
            if (scriptPubKey->IsPayToScriptHash256()) {
                const CScriptID256& hash = boost::get<CScriptID256>(address);
                CScriptID scriptID;
                scriptID.Set(hash);
                CScript redeemScript;
                if (pwallet->GetCScript(scriptID, redeemScript)) {
                    entry.pushKV("redeemScript", HexStr(redeemScript.begin(), redeemScript.end()));
                }
            }
        }

        if (HasIsCoinstakeOp(*scriptPubKey)) {
            CScript scriptStake;
            if (GetCoinstakeScriptPath(*scriptPubKey, scriptStake)) {
                if (ExtractDestination(scriptStake, address)) {
                    entry.pushKV("coldstaking_address", EncodeDestination(address));
                }
            }
        }

        entry.pushKV("scriptPubKey", HexStr(scriptPubKey->begin(), scriptPubKey->end()));

        if (fCCFormat)
        {
            entry.pushKV("time", out.tx->GetTxTime());
            entry.pushKV("amount", nValue);
        } else
        {
            entry.pushKV("amount", ValueFromAmount(nValue));
        };

        entry.pushKV("confirmations", out.nDepth);
        entry.pushKV("spendable", out.fSpendable);
        entry.pushKV("solvable", out.fSolvable);
        if (out.fSolvable) {
            auto descriptor = InferDescriptor(*scriptPubKey, *pwallet);
            entry.pushKV("desc", descriptor->ToString());
        }
        entry.pushKV("safe", out.fSafe);

        if (IsParticlWallet(pwallet))
        {
            CHDWallet *phdw = GetParticlWallet(pwallet);
            CKeyID stakingKeyID;
            bool fStakeable = ExtractStakingKeyID(*scriptPubKey, stakingKeyID);
            if (fStakeable)
            {
                isminetype mine = phdw->IsMine(stakingKeyID);
                if (!(mine & ISMINE_SPENDABLE)
                    || (mine & ISMINE_HARDWARE_DEVICE))
                    fStakeable = false;
            };
            entry.pushKV("stakeable", fStakeable);
        };

        if (fIncludeImmature)
            entry.pushKV("mature", out.fMature);

        if (out.fNeedHardwareKey)
            entry.pushKV("ondevice", out.fNeedHardwareKey);

        results.push_back(entry);
    }

    return results;
}

void FundTransaction(CWallet* const pwallet, CMutableTransaction& tx, CAmount& fee_out, int& change_position, UniValue options)
{
    // Make sure the results are valid at least up to the most recent block
    // the user could have gotten from another RPC command prior to now
    pwallet->BlockUntilSyncedToCurrentChain();

    CCoinControl coinControl;
    change_position = -1;
    bool lockUnspents = false;
    UniValue subtractFeeFromOutputs;
    std::set<int> setSubtractFeeFromOutputs;

    if (!options.isNull()) {
      if (options.type() == UniValue::VBOOL) {
        // backward compatibility bool only fallback
        coinControl.fAllowWatchOnly = options.get_bool();
      }
      else {
        RPCTypeCheckArgument(options, UniValue::VOBJ);
        RPCTypeCheckObj(options,
            {
                {"changeAddress", UniValueType(UniValue::VSTR)},
                {"changePosition", UniValueType(UniValue::VNUM)},
                {"change_type", UniValueType(UniValue::VSTR)},
                {"includeWatching", UniValueType(UniValue::VBOOL)},
                {"lockUnspents", UniValueType(UniValue::VBOOL)},
                {"feeRate", UniValueType()}, // will be checked below
                {"subtractFeeFromOutputs", UniValueType(UniValue::VARR)},
                {"replaceable", UniValueType(UniValue::VBOOL)},
                {"conf_target", UniValueType(UniValue::VNUM)},
                {"estimate_mode", UniValueType(UniValue::VSTR)},
            },
            true, true);

        if (options.exists("changeAddress")) {
            CTxDestination dest = DecodeDestination(options["changeAddress"].get_str());

            if (!IsValidDestination(dest)) {
                throw JSONRPCError(RPC_INVALID_ADDRESS_OR_KEY, "changeAddress must be a valid particl address");
            }

            coinControl.destChange = dest;
        }

        if (options.exists("changePosition"))
            change_position = options["changePosition"].get_int();

        if (options.exists("change_type")) {
            if (options.exists("changeAddress")) {
                throw JSONRPCError(RPC_INVALID_PARAMETER, "Cannot specify both changeAddress and address_type options");
            }
            coinControl.m_change_type = pwallet->m_default_change_type;
            if (!ParseOutputType(options["change_type"].get_str(), *coinControl.m_change_type)) {
                throw JSONRPCError(RPC_INVALID_ADDRESS_OR_KEY, strprintf("Unknown change type '%s'", options["change_type"].get_str()));
            }
        }

        if (options.exists("includeWatching"))
            coinControl.fAllowWatchOnly = options["includeWatching"].get_bool();

        if (options.exists("lockUnspents"))
            lockUnspents = options["lockUnspents"].get_bool();

        if (options.exists("feeRate"))
        {
            coinControl.m_feerate = CFeeRate(AmountFromValue(options["feeRate"]));
            coinControl.fOverrideFeeRate = true;
        }

        if (options.exists("subtractFeeFromOutputs"))
            subtractFeeFromOutputs = options["subtractFeeFromOutputs"].get_array();

        if (options.exists("replaceable")) {
            coinControl.m_signal_bip125_rbf = options["replaceable"].get_bool();
        }
        if (options.exists("conf_target")) {
            if (options.exists("feeRate")) {
                throw JSONRPCError(RPC_INVALID_PARAMETER, "Cannot specify both conf_target and feeRate");
            }
            coinControl.m_confirm_target = ParseConfirmTarget(options["conf_target"]);
        }
        if (options.exists("estimate_mode")) {
            if (options.exists("feeRate")) {
                throw JSONRPCError(RPC_INVALID_PARAMETER, "Cannot specify both estimate_mode and feeRate");
            }
            if (!FeeModeFromString(options["estimate_mode"].get_str(), coinControl.m_fee_mode)) {
                throw JSONRPCError(RPC_INVALID_PARAMETER, "Invalid estimate_mode parameter");
            }
        }
      }
    }

    size_t nOutputs = IsParticlWallet(pwallet) ? tx.vpout.size() : tx.vout.size();
    if (nOutputs == 0)
        throw JSONRPCError(RPC_INVALID_PARAMETER, "TX must have at least one output");

    if (change_position != -1 && (change_position < 0 || (unsigned int)change_position > nOutputs))
        throw JSONRPCError(RPC_INVALID_PARAMETER, "changePosition out of bounds");

    for (unsigned int idx = 0; idx < subtractFeeFromOutputs.size(); idx++) {
        int pos = subtractFeeFromOutputs[idx].get_int();
        if (setSubtractFeeFromOutputs.count(pos))
            throw JSONRPCError(RPC_INVALID_PARAMETER, strprintf("Invalid parameter, duplicated position: %d", pos));
        if (pos < 0)
            throw JSONRPCError(RPC_INVALID_PARAMETER, strprintf("Invalid parameter, negative position: %d", pos));
        if (pos >= int(nOutputs))
            throw JSONRPCError(RPC_INVALID_PARAMETER, strprintf("Invalid parameter, position too large: %d", pos));
        setSubtractFeeFromOutputs.insert(pos);
    }

    std::string strFailReason;

    if (!pwallet->FundTransaction(tx, fee_out, change_position, strFailReason, lockUnspents, setSubtractFeeFromOutputs, coinControl)) {
        throw JSONRPCError(RPC_WALLET_ERROR, strFailReason);
    }
}

static UniValue fundrawtransaction(const JSONRPCRequest& request)
{
    std::shared_ptr<CWallet> const wallet = GetWalletForJSONRPCRequest(request);
    CWallet* const pwallet = wallet.get();

    if (!EnsureWalletIsAvailable(pwallet, request.fHelp)) {
        return NullUniValue;
    }

    if (request.fHelp || request.params.size() < 1 || request.params.size() > 3)
        throw std::runtime_error(
            RPCHelpMan{"fundrawtransaction",
                "\nAdd inputs to a transaction until it has enough in value to meet its out value.\n"
                "This will not modify existing inputs, and will add at most one change output to the outputs.\n"
                "No existing outputs will be modified unless \"subtractFeeFromOutputs\" is specified.\n"
                "Note that inputs which were signed may need to be resigned after completion since in/outputs have been added.\n"
                "The inputs added will not be signed, use signrawtransaction for that.\n"
                "Note that all existing inputs must have their previous output transaction be in the wallet.\n"
                "Note that all inputs selected must be of standard form and P2SH scripts must be\n"
                "in the wallet using importaddress or addmultisigaddress (to calculate fees).\n"
                "You can see whether this is the case by checking the \"solvable\" field in the listunspent output.\n"
                "Only pay-to-pubkey, multisig, and P2SH versions thereof are currently supported for watch-only\n",
                {
                    {"hexstring", RPCArg::Type::STR_HEX, /* opt */ false, /* default_val */ "", "The hex string of the raw transaction"},
                    {"options", RPCArg::Type::OBJ, /* opt */ true, /* default_val */ "", "for backward compatibility: passing in a true instead of an object will result in {\"includeWatching\":true}",
                        {
<<<<<<< HEAD
                            {"changeAddress", RPCArg::Type::STR, true},
                            {"changePosition", RPCArg::Type::NUM, true},
                            {"change_type", RPCArg::Type::STR, true},
                            {"includeWatching", RPCArg::Type::BOOL, true},
                            {"lockUnspents", RPCArg::Type::BOOL, true},
                            {"feeRate", RPCArg::Type::AMOUNT, true},
                            {"subtractFeeFromOutputs", RPCArg::Type::ARR,
                                {
                                    {"vout_index", RPCArg::Type::NUM, true},
                                },
                                true},
                            {"replaceable", RPCArg::Type::BOOL, true},
                            {"conf_target", RPCArg::Type::NUM, true},
                            {"estimate_mode", RPCArg::Type::STR, true},
                        },
                        true, "options"},
                    {"iswitness", RPCArg::Type::BOOL, true},
                }}
                .ToString() +
                            "\nArguments:\n"
                            "1. \"hexstring\"           (string, required) The hex string of the raw transaction\n"
                            "2. options                 (object, optional)\n"
                            "   {\n"
                            "     \"changeAddress\"          (string, optional, default pool address) The particl address to receive the change\n"
                            "     \"changePosition\"         (numeric, optional, default random) The index of the change output\n"
                            "     \"change_type\"            (string, optional) The output type to use. Only valid if changeAddress is not specified. Options are \"legacy\", \"p2sh-segwit\", and \"bech32\". Default is set by -changetype.\n"
                            "     \"includeWatching\"        (boolean, optional, default false) Also select inputs which are watch only\n"
                            "     \"lockUnspents\"           (boolean, optional, default false) Lock selected unspent outputs\n"
                            "     \"feeRate\"                (numeric, optional, default not set: makes wallet determine the fee) Set a specific fee rate in " + CURRENCY_UNIT + "/kB\n"
                            "     \"subtractFeeFromOutputs\" (array, optional) A json array of integers.\n"
                            "                              The fee will be equally deducted from the amount of each specified output.\n"
                            "                              The outputs are specified by their zero-based index, before any change output is added.\n"
                            "                              Those recipients will receive less particl than you enter in their corresponding amount field.\n"
                            "                              If no outputs are specified here, the sender pays the fee.\n"
                            "                                  [vout_index,...]\n"
                            "     \"replaceable\"            (boolean, optional) Marks this transaction as BIP125 replaceable.\n"
                            "                              Allows this transaction to be replaced by a transaction with higher fees\n"
                            "     \"conf_target\"            (numeric, optional) Confirmation target (in blocks)\n"
                            "     \"estimate_mode\"          (string, optional, default=UNSET) The fee estimate mode, must be one of:\n"
=======
                            {"changeAddress", RPCArg::Type::STR, /* opt */ true, /* default_val */ "pool address", "The bitcoin address to receive the change"},
                            {"changePosition", RPCArg::Type::NUM, /* opt */ true, /* default_val */ "random", "The index of the change output"},
                            {"change_type", RPCArg::Type::STR, /* opt */ true, /* default_val */ "", "The output type to use. Only valid if changeAddress is not specified. Options are \"legacy\", \"p2sh-segwit\", and \"bech32\". Default is set by -changetype."},
                            {"includeWatching", RPCArg::Type::BOOL, /* opt */ true, /* default_val */ "false", "Also select inputs which are watch only"},
                            {"lockUnspents", RPCArg::Type::BOOL, /* opt */ true, /* default_val */ "false", "Lock selected unspent outputs"},
                            {"feeRate", RPCArg::Type::AMOUNT, /* opt */ true, /* default_val */ "not set: makes wallet determine the fee", "Set a specific fee rate in " + CURRENCY_UNIT + "/kB"},
                            {"subtractFeeFromOutputs", RPCArg::Type::ARR, /* opt */ true, /* default_val */ "", "A json array of integers.\n"
                            "                              The fee will be equally deducted from the amount of each specified output.\n"
                            "                              The outputs are specified by their zero-based index, before any change output is added.\n"
                            "                              Those recipients will receive less bitcoins than you enter in their corresponding amount field.\n"
                            "                              If no outputs are specified here, the sender pays the fee.",
                                {
                                    {"vout_index", RPCArg::Type::NUM, /* opt */ true, /* default_val */ "", "The zero-based output index, before a change output is added."},
                                },
                            },
                            {"replaceable", RPCArg::Type::BOOL, /* opt */ true, /* default_val */ "", "Marks this transaction as BIP125 replaceable.\n"
                            "                              Allows this transaction to be replaced by a transaction with higher fees"},
                            {"conf_target", RPCArg::Type::NUM, /* opt */ true, /* default_val */ "", "Confirmation target (in blocks)"},
                            {"estimate_mode", RPCArg::Type::STR, /* opt */ true, /* default_val */ "UNSET", "The fee estimate mode, must be one of:\n"
>>>>>>> e2c473ff
                            "         \"UNSET\"\n"
                            "         \"ECONOMICAL\"\n"
                            "         \"CONSERVATIVE\""},
                        },
                        "options"},
                    {"iswitness", RPCArg::Type::BOOL, /* opt */ true, /* default_val */ "", "Whether the transaction hex is a serialized witness transaction \n"
                            "                              If iswitness is not present, heuristic tests will be used in decoding"},
                }}
                .ToString() +
                            "\nResult:\n"
                            "{\n"
                            "  \"hex\":       \"value\", (string)  The resulting raw transaction (hex-encoded string)\n"
                            "  \"fee\":       n,         (numeric) Fee in " + CURRENCY_UNIT + " the resulting transaction pays\n"
                            "  \"changepos\": n          (numeric) The position of the added change output, or -1\n"
                            "}\n"
                            "\nExamples:\n"
                            "\nCreate a transaction with no inputs\n"
                            + HelpExampleCli("createrawtransaction", "\"[]\" \"{\\\"myaddress\\\":0.01}\"") +
                            "\nAdd sufficient unsigned inputs to meet the output value\n"
                            + HelpExampleCli("fundrawtransaction", "\"rawtransactionhex\"") +
                            "\nSign the transaction\n"
                            + HelpExampleCli("signrawtransaction", "\"fundedtransactionhex\"") +
                            "\nSend the transaction\n"
                            + HelpExampleCli("sendrawtransaction", "\"signedtransactionhex\"")
                            );

    RPCTypeCheck(request.params, {UniValue::VSTR, UniValueType(), UniValue::VBOOL});

    // parse hex string from parameter
    CMutableTransaction tx;
    bool try_witness = request.params[2].isNull() ? true : request.params[2].get_bool();
    bool try_no_witness = request.params[2].isNull() ? true : !request.params[2].get_bool();
    if (!DecodeHexTx(tx, request.params[0].get_str(), try_no_witness, try_witness)) {
        throw JSONRPCError(RPC_DESERIALIZATION_ERROR, "TX decode failed");
    }

    CAmount fee;
    int change_position;
    FundTransaction(pwallet, tx, fee, change_position, request.params[1]);

    UniValue result(UniValue::VOBJ);
    result.pushKV("hex", EncodeHexTx(tx));
    result.pushKV("fee", ValueFromAmount(fee));
    result.pushKV("changepos", change_position);

    return result;
}

UniValue signrawtransactionwithwallet(const JSONRPCRequest& request)
{
    std::shared_ptr<CWallet> const wallet = GetWalletForJSONRPCRequest(request);
    CWallet* const pwallet = wallet.get();

    if (!EnsureWalletIsAvailable(pwallet, request.fHelp)) {
        return NullUniValue;
    }

    if (request.fHelp || request.params.size() < 1 || request.params.size() > 3)
        throw std::runtime_error(
            RPCHelpMan{"signrawtransactionwithwallet",
                "\nSign inputs for raw transaction (serialized, hex-encoded).\n"
                "The second optional argument (may be null) is an array of previous transaction outputs that\n"
                "this transaction depends on but may not yet be in the block chain." +
                    HelpRequiringPassphrase(pwallet) + "\n",
                {
                    {"hexstring", RPCArg::Type::STR, /* opt */ false, /* default_val */ "", "The transaction hex string"},
                    {"prevtxs", RPCArg::Type::ARR, /* opt */ true, /* default_val */ "", "A json array of previous dependent transaction outputs",
                        {
                            {"", RPCArg::Type::OBJ, /* opt */ false, /* default_val */ "", "",
                                {
                                    {"txid", RPCArg::Type::STR_HEX, /* opt */ false, /* default_val */ "", "The transaction id"},
                                    {"vout", RPCArg::Type::NUM, /* opt */ false, /* default_val */ "", "The output number"},
                                    {"scriptPubKey", RPCArg::Type::STR_HEX, /* opt */ false, /* default_val */ "", "script key"},
                                    {"redeemScript", RPCArg::Type::STR_HEX, /* opt */ true, /* default_val */ "", "(required for P2SH or P2WSH)"},
                                    {"amount", RPCArg::Type::AMOUNT, /* opt */ false, /* default_val */ "", "The amount spent"},
                                },
                            },
                        },
                    },
                    {"sighashtype", RPCArg::Type::STR, /* opt */ true, /* default_val */ "ALL", "The signature hash type. Must be one of\n"
            "       \"ALL\"\n"
            "       \"NONE\"\n"
            "       \"SINGLE\"\n"
            "       \"ALL|ANYONECANPAY\"\n"
            "       \"NONE|ANYONECANPAY\"\n"
            "       \"SINGLE|ANYONECANPAY\""},
                }}
                .ToString() +
            "\nResult:\n"
            "{\n"
            "  \"hex\" : \"value\",                  (string) The hex-encoded raw transaction with signature(s)\n"
            "  \"complete\" : true|false,          (boolean) If the transaction has a complete set of signatures\n"
            "  \"errors\" : [                      (json array of objects) Script verification errors (if there are any)\n"
            "    {\n"
            "      \"txid\" : \"hash\",              (string) The hash of the referenced, previous transaction\n"
            "      \"vout\" : n,                   (numeric) The index of the output to spent and used as input\n"
            "      \"scriptSig\" : \"hex\",          (string) The hex-encoded signature script\n"
            "      \"sequence\" : n,               (numeric) Script sequence number\n"
            "      \"error\" : \"text\"              (string) Verification or signing error related to the input\n"
            "    }\n"
            "    ,...\n"
            "  ]\n"
            "}\n"

            "\nExamples:\n"
            + HelpExampleCli("signrawtransactionwithwallet", "\"myhex\"")
            + HelpExampleRpc("signrawtransactionwithwallet", "\"myhex\"")
        );

    RPCTypeCheck(request.params, {UniValue::VSTR, UniValue::VARR, UniValue::VSTR}, true);

    CMutableTransaction mtx;
    if (!DecodeHexTx(mtx, request.params[0].get_str(), true)) {
        throw JSONRPCError(RPC_DESERIALIZATION_ERROR, "TX decode failed");
    }

    // Sign the transaction
    auto locked_chain = pwallet->chain().lock();
    LOCK(pwallet->cs_wallet);
    EnsureWalletIsUnlocked(pwallet);

    return SignTransaction(pwallet->chain(), mtx, request.params[1], pwallet, false, request.params[2]);
}

static UniValue bumpfee(const JSONRPCRequest& request)
{
    std::shared_ptr<CWallet> const wallet = GetWalletForJSONRPCRequest(request);
    CWallet* const pwallet = wallet.get();

    if (!EnsureWalletIsAvailable(pwallet, request.fHelp))
        return NullUniValue;

    if (request.fHelp || request.params.size() < 1 || request.params.size() > 2) {
        throw std::runtime_error(
            RPCHelpMan{"bumpfee",
                "\nBumps the fee of an opt-in-RBF transaction T, replacing it with a new transaction B.\n"
                "An opt-in RBF transaction with the given txid must be in the wallet.\n"
                "The command will pay the additional fee by decreasing (or perhaps removing) its change output.\n"
                "If the change output is not big enough to cover the increased fee, the command will currently fail\n"
                "instead of adding new inputs to compensate. (A future implementation could improve this.)\n"
                "The command will fail if the wallet or mempool contains a transaction that spends one of T's outputs.\n"
                "By default, the new fee will be calculated automatically using estimatesmartfee.\n"
                "The user can specify a confirmation target for estimatesmartfee.\n"
                "Alternatively, the user can specify totalFee, or use RPC settxfee to set a higher fee rate.\n"
                "At a minimum, the new fee rate must be high enough to pay an additional new relay fee (incrementalfee\n"
                "returned by getnetworkinfo) to enter the node's mempool.\n",
                {
                    {"txid", RPCArg::Type::STR_HEX, /* opt */ false, /* default_val */ "", "The txid to be bumped"},
                    {"options", RPCArg::Type::OBJ, /* opt */ true, /* default_val */ "", "",
                        {
<<<<<<< HEAD
                            {"confTarget", RPCArg::Type::NUM, true},
                            {"totalFee", RPCArg::Type::AMOUNT, true},
                            {"replaceable", RPCArg::Type::BOOL, true},
                            {"estimate_mode", RPCArg::Type::STR, true},
                        },
                        true, "options"},
                }}
                .ToString() +
            "\nArguments:\n"
            "1. \"txid\"         (string, required) The txid to be bumped\n"
            "2. \"options\"      (object, optional)\n"
            "   {\n"
            "     \"confTarget\"        (numeric, optional) Confirmation target (in blocks)\n"
            "     \"totalFee\"          (numeric, optional) Total fee (NOT feerate) to pay, in satoshis.\n"
=======
                            {"confTarget", RPCArg::Type::NUM, /* opt */ true, /* default_val */ "", "Confirmation target (in blocks)"},
                            {"totalFee", RPCArg::Type::NUM, /* opt */ true, /* default_val */ "", "Total fee (NOT feerate) to pay, in satoshis.\n"
>>>>>>> e2c473ff
            "                         In rare cases, the actual fee paid might be slightly higher than the specified\n"
            "                         totalFee if the tx change output has to be removed because it is too close to\n"
            "                         the dust threshold."},
                            {"replaceable", RPCArg::Type::BOOL, /* opt */ true, /* default_val */ "true", "Whether the new transaction should still be\n"
            "                         marked bip-125 replaceable. If true, the sequence numbers in the transaction will\n"
            "                         be left unchanged from the original. If false, any input sequence numbers in the\n"
            "                         original transaction that were less than 0xfffffffe will be increased to 0xfffffffe\n"
            "                         so the new transaction will not be explicitly bip-125 replaceable (though it may\n"
            "                         still be replaceable in practice, for example if it has unconfirmed ancestors which\n"
            "                         are replaceable)."},
                            {"estimate_mode", RPCArg::Type::STR, /* opt */ true, /* default_val */ "UNSET", "The fee estimate mode, must be one of:\n"
            "         \"UNSET\"\n"
            "         \"ECONOMICAL\"\n"
            "         \"CONSERVATIVE\""},
                        },
                        "options"},
                }}
                .ToString() +
            "\nResult:\n"
            "{\n"
            "  \"txid\":    \"value\",  (string)  The id of the new transaction\n"
            "  \"origfee\":  n,         (numeric) Fee of the replaced transaction\n"
            "  \"fee\":      n,         (numeric) Fee of the new transaction\n"
            "  \"errors\":  [ str... ] (json array of strings) Errors encountered during processing (may be empty)\n"
            "}\n"
            "\nExamples:\n"
            "\nBump the fee, get the new transaction\'s txid\n" +
            HelpExampleCli("bumpfee", "<txid>"));
    }

    RPCTypeCheck(request.params, {UniValue::VSTR, UniValue::VOBJ});
    uint256 hash(ParseHashV(request.params[0], "txid"));

    // optional parameters
    CAmount totalFee = 0;
    CCoinControl coin_control;
    coin_control.m_signal_bip125_rbf = true;
    if (!request.params[1].isNull()) {
        UniValue options = request.params[1];
        RPCTypeCheckObj(options,
            {
                {"confTarget", UniValueType(UniValue::VNUM)},
                {"totalFee", UniValueType(UniValue::VNUM)},
                {"replaceable", UniValueType(UniValue::VBOOL)},
                {"estimate_mode", UniValueType(UniValue::VSTR)},
            },
            true, true);

        if (options.exists("confTarget") && options.exists("totalFee")) {
            throw JSONRPCError(RPC_INVALID_PARAMETER, "confTarget and totalFee options should not both be set. Please provide either a confirmation target for fee estimation or an explicit total fee for the transaction.");
        } else if (options.exists("confTarget")) { // TODO: alias this to conf_target
            coin_control.m_confirm_target = ParseConfirmTarget(options["confTarget"]);
        } else if (options.exists("totalFee")) {
            totalFee = options["totalFee"].get_int64();
            if (totalFee <= 0) {
                throw JSONRPCError(RPC_INVALID_PARAMETER, strprintf("Invalid totalFee %s (must be greater than 0)", FormatMoney(totalFee)));
            }
        }

        if (options.exists("replaceable")) {
            coin_control.m_signal_bip125_rbf = options["replaceable"].get_bool();
        }
        if (options.exists("estimate_mode")) {
            if (!FeeModeFromString(options["estimate_mode"].get_str(), coin_control.m_fee_mode)) {
                throw JSONRPCError(RPC_INVALID_PARAMETER, "Invalid estimate_mode parameter");
            }
        }
    }

    // Make sure the results are valid at least up to the most recent block
    // the user could have gotten from another RPC command prior to now
    pwallet->BlockUntilSyncedToCurrentChain();

    auto locked_chain = pwallet->chain().lock();
    LOCK(pwallet->cs_wallet);
    EnsureWalletIsUnlocked(pwallet);


    std::vector<std::string> errors;
    CAmount old_fee;
    CAmount new_fee;
    CMutableTransaction mtx;
    feebumper::Result res = feebumper::CreateTransaction(pwallet, hash, coin_control, totalFee, errors, old_fee, new_fee, mtx);
    if (res != feebumper::Result::OK) {
        switch(res) {
            case feebumper::Result::INVALID_ADDRESS_OR_KEY:
                throw JSONRPCError(RPC_INVALID_ADDRESS_OR_KEY, errors[0]);
                break;
            case feebumper::Result::INVALID_REQUEST:
                throw JSONRPCError(RPC_INVALID_REQUEST, errors[0]);
                break;
            case feebumper::Result::INVALID_PARAMETER:
                throw JSONRPCError(RPC_INVALID_PARAMETER, errors[0]);
                break;
            case feebumper::Result::WALLET_ERROR:
                throw JSONRPCError(RPC_WALLET_ERROR, errors[0]);
                break;
            default:
                throw JSONRPCError(RPC_MISC_ERROR, errors[0]);
                break;
        }
    }

    // sign bumped transaction
    if (!feebumper::SignTransaction(pwallet, mtx)) {
        throw JSONRPCError(RPC_WALLET_ERROR, "Can't sign transaction.");
    }
    // commit the bumped transaction
    uint256 txid;
    if (feebumper::CommitTransaction(pwallet, hash, std::move(mtx), errors, txid) != feebumper::Result::OK) {
        throw JSONRPCError(RPC_WALLET_ERROR, errors[0]);
    }
    UniValue result(UniValue::VOBJ);
    result.pushKV("txid", txid.GetHex());
    result.pushKV("origfee", ValueFromAmount(old_fee));
    result.pushKV("fee", ValueFromAmount(new_fee));
    UniValue result_errors(UniValue::VARR);
    for (const std::string& error : errors) {
        result_errors.push_back(error);
    }
    result.pushKV("errors", result_errors);

    return result;
}

UniValue generate(const JSONRPCRequest& request)
{
    std::shared_ptr<CWallet> const wallet = GetWalletForJSONRPCRequest(request);
    CWallet* const pwallet = wallet.get();


    if (!EnsureWalletIsAvailable(pwallet, request.fHelp)) {
        return NullUniValue;
    }

    if (request.fHelp || request.params.size() < 1 || request.params.size() > 2) {
        throw std::runtime_error(
            RPCHelpMan{"generate",
                "\nMine up to nblocks blocks immediately (before the RPC call returns) to an address in the wallet.\n",
                {
                    {"nblocks", RPCArg::Type::NUM, /* opt */ false, /* default_val */ "", "How many blocks are generated immediately."},
                    {"maxtries", RPCArg::Type::NUM, /* opt */ true, /* default_val */ "", "How many iterations to try (default = 1000000)."},
                }}
                .ToString() +
            "\nResult:\n"
            "[ blockhashes ]     (array) hashes of blocks generated\n"
            "\nExamples:\n"
            "\nGenerate 11 blocks\n"
            + HelpExampleCli("generate", "11")
        );
    }

    if (!IsDeprecatedRPCEnabled("generate")) {
        throw JSONRPCError(RPC_METHOD_DEPRECATED, "The wallet generate rpc method is deprecated and will be fully removed in v0.19. "
            "To use generate in v0.18, restart bitcoind with -deprecatedrpc=generate.\n"
            "Clients should transition to using the node rpc method generatetoaddress\n");
    }

    int num_generate = request.params[0].get_int();
    uint64_t max_tries = 1000000;
    if (!request.params[1].isNull()) {
        max_tries = request.params[1].get_int();
    }

    std::shared_ptr<CReserveScript> coinbase_script;
    pwallet->GetScriptForMining(coinbase_script);

    // If the keypool is exhausted, no script is returned at all.  Catch this.
    if (!coinbase_script) {
        throw JSONRPCError(RPC_WALLET_KEYPOOL_RAN_OUT, "Error: Keypool ran out, please call keypoolrefill first");
    }

    //throw an error if no script was provided
    if (coinbase_script->reserveScript.empty()) {
        throw JSONRPCError(RPC_INTERNAL_ERROR, "No coinbase script available");
    }

    return generateBlocks(coinbase_script, num_generate, max_tries, true);
}

UniValue rescanblockchain(const JSONRPCRequest& request)
{
    std::shared_ptr<CWallet> const wallet = GetWalletForJSONRPCRequest(request);
    CWallet* const pwallet = wallet.get();

    if (!EnsureWalletIsAvailable(pwallet, request.fHelp)) {
        return NullUniValue;
    }

    if (request.fHelp || request.params.size() > 2) {
        throw std::runtime_error(
            RPCHelpMan{"rescanblockchain",
                "\nRescan the local blockchain for wallet related transactions.\n",
                {
                    {"start_height", RPCArg::Type::NUM, /* opt */ true, /* default_val */ "", "block height where the rescan should start"},
                    {"stop_height", RPCArg::Type::NUM, /* opt */ true, /* default_val */ "", "the last block height that should be scanned"},
                }}
                .ToString() +
            "\nResult:\n"
            "{\n"
            "  \"start_height\"     (numeric) The block height where the rescan has started. If omitted, rescan started from the genesis block.\n"
            "  \"stop_height\"      (numeric) The height of the last rescanned block. If omitted, rescan stopped at the chain tip.\n"
            "}\n"
            "\nExamples:\n"
            + HelpExampleCli("rescanblockchain", "100000 120000")
            + HelpExampleRpc("rescanblockchain", "100000, 120000")
            );
    }

    WalletRescanReserver reserver(pwallet);
    if (!reserver.reserve()) {
        throw JSONRPCError(RPC_WALLET_ERROR, "Wallet is currently rescanning. Abort existing rescan or wait.");
    }

    CBlockIndex *pindexStart = nullptr;
    CBlockIndex *pindexStop = nullptr;
    CBlockIndex *pChainTip = nullptr;
    {
        auto locked_chain = pwallet->chain().lock();
        pindexStart = chainActive.Genesis();
        pChainTip = chainActive.Tip();

        if (!request.params[0].isNull()) {
            pindexStart = chainActive[request.params[0].get_int()];
            if (!pindexStart) {
                throw JSONRPCError(RPC_INVALID_PARAMETER, "Invalid start_height");
            }
        }

        if (!request.params[1].isNull()) {
            pindexStop = chainActive[request.params[1].get_int()];
            if (!pindexStop) {
                throw JSONRPCError(RPC_INVALID_PARAMETER, "Invalid stop_height");
            }
            else if (pindexStop->nHeight < pindexStart->nHeight) {
                throw JSONRPCError(RPC_INVALID_PARAMETER, "stop_height must be greater than start_height");
            }
        }
    }

    // We can't rescan beyond non-pruned blocks, stop and throw an error
    if (fPruneMode) {
        auto locked_chain = pwallet->chain().lock();
        CBlockIndex *block = pindexStop ? pindexStop : pChainTip;
        while (block && block->nHeight >= pindexStart->nHeight) {
            if (!(block->nStatus & BLOCK_HAVE_DATA)) {
                throw JSONRPCError(RPC_MISC_ERROR, "Can't rescan beyond pruned data. Use RPC call getblockchaininfo to determine your pruned height.");
            }
            block = block->pprev;
        }
    }

    CBlockIndex *stopBlock = pwallet->ScanForWalletTransactions(pindexStart, pindexStop, reserver, true);
    if (!stopBlock) {
        if (pwallet->IsAbortingRescan()) {
            throw JSONRPCError(RPC_MISC_ERROR, "Rescan aborted.");
        }
        // if we got a nullptr returned, ScanForWalletTransactions did rescan up to the requested stopindex
        stopBlock = pindexStop ? pindexStop : pChainTip;
    }
    else {
        throw JSONRPCError(RPC_MISC_ERROR, "Rescan failed. Potentially corrupted data files.");
    }
    UniValue response(UniValue::VOBJ);
    response.pushKV("start_height", pindexStart->nHeight);
    response.pushKV("stop_height", stopBlock->nHeight);
    return response;
}

class DescribeWalletAddressVisitor : public boost::static_visitor<UniValue>
{
public:
    CWallet * const pwallet;

    void ProcessSubScript(const CScript& subscript, UniValue& obj, bool include_addresses = false) const
    {
        // Always present: script type and redeemscript
        std::vector<std::vector<unsigned char>> solutions_data;
        txnouttype which_type = Solver(subscript, solutions_data);
        obj.pushKV("script", GetTxnOutputType(which_type));
        obj.pushKV("hex", HexStr(subscript.begin(), subscript.end()));

        CTxDestination embedded;
        UniValue a(UniValue::VARR);
        if (ExtractDestination(subscript, embedded)) {
            // Only when the script corresponds to an address.
            UniValue subobj(UniValue::VOBJ);
            UniValue detail = DescribeAddress(embedded);
            subobj.pushKVs(detail);
            UniValue wallet_detail = boost::apply_visitor(*this, embedded);
            subobj.pushKVs(wallet_detail);
            subobj.pushKV("address", EncodeDestination(embedded));
            subobj.pushKV("scriptPubKey", HexStr(subscript.begin(), subscript.end()));
            // Always report the pubkey at the top level, so that `getnewaddress()['pubkey']` always works.
            if (subobj.exists("pubkey")) obj.pushKV("pubkey", subobj["pubkey"]);
            obj.pushKV("embedded", std::move(subobj));
            if (include_addresses) a.push_back(EncodeDestination(embedded));
        } else if (which_type == TX_MULTISIG) {
            // Also report some information on multisig scripts (which do not have a corresponding address).
            // TODO: abstract out the common functionality between this logic and ExtractDestinations.
            obj.pushKV("sigsrequired", solutions_data[0][0]);
            UniValue pubkeys(UniValue::VARR);
            for (size_t i = 1; i < solutions_data.size() - 1; ++i) {
                CPubKey key(solutions_data[i].begin(), solutions_data[i].end());
                if (include_addresses) a.push_back(EncodeDestination(key.GetID()));
                pubkeys.push_back(HexStr(key.begin(), key.end()));
            }
            obj.pushKV("pubkeys", std::move(pubkeys));
        }

        // The "addresses" field is confusing because it refers to public keys using their P2PKH address.
        // For that reason, only add the 'addresses' field when needed for backward compatibility. New applications
        // can use the 'embedded'->'address' field for P2SH or P2WSH wrapped addresses, and 'pubkeys' for
        // inspecting multisig participants.
        if (include_addresses) obj.pushKV("addresses", std::move(a));
    }

    explicit DescribeWalletAddressVisitor(CWallet* _pwallet) : pwallet(_pwallet) {}

    UniValue operator()(const CNoDestination& dest) const { return UniValue(UniValue::VOBJ); }

    UniValue operator()(const CKeyID& keyID) const
    {
        UniValue obj(UniValue::VOBJ);
        CPubKey vchPubKey;
        if (pwallet && pwallet->GetPubKey(keyID, vchPubKey)) {
            obj.pushKV("pubkey", HexStr(vchPubKey));
            obj.pushKV("iscompressed", vchPubKey.IsCompressed());
        }
        return obj;
    }

    UniValue operator()(const CScriptID& scriptID) const
    {
        UniValue obj(UniValue::VOBJ);
        CScript subscript;
        if (pwallet && pwallet->GetCScript(scriptID, subscript)) {
            ProcessSubScript(subscript, obj, IsDeprecatedRPCEnabled("validateaddress"));
        }
        return obj;
    }

    UniValue operator()(const WitnessV0KeyHash& id) const
    {
        UniValue obj(UniValue::VOBJ);
        CPubKey pubkey;
        if (pwallet && pwallet->GetPubKey(CKeyID(id), pubkey)) {
            obj.pushKV("pubkey", HexStr(pubkey));
        }
        return obj;
    }

    UniValue operator()(const WitnessV0ScriptHash& id) const
    {
        UniValue obj(UniValue::VOBJ);
        CScript subscript;
        CRIPEMD160 hasher;
        uint160 hash;
        hasher.Write(id.begin(), 32).Finalize(hash.begin());
        if (pwallet && pwallet->GetCScript(CScriptID(hash), subscript)) {
            ProcessSubScript(subscript, obj);
        }
        return obj;
    }

    UniValue operator()(const CExtKeyPair &ekp) const {
        UniValue obj(UniValue::VOBJ);
        obj.pushKV("isextkey", true);
        return obj;
    }

    UniValue operator()(const CStealthAddress &sxAddr) const {
        UniValue obj(UniValue::VOBJ);
        obj.pushKV("isstealthaddress", true);
        obj.pushKV("prefix_num_bits", sxAddr.prefix.number_bits);
        obj.pushKV("prefix_bitfield", strprintf("0x%04x", sxAddr.prefix.bitfield));
        return obj;
    }

    UniValue operator()(const CKeyID256 &idk256) const {
        UniValue obj(UniValue::VOBJ);
        CPubKey vchPubKey;
        obj.pushKV("is256bit", true);
        CKeyID id160(idk256);
        if (pwallet && pwallet->GetPubKey(id160, vchPubKey)) {
            obj.pushKV("pubkey", HexStr(vchPubKey));
            obj.pushKV("iscompressed", vchPubKey.IsCompressed());
        }
        return obj;
    }

    UniValue operator()(const CScriptID256 &scriptID256) const {
        UniValue obj(UniValue::VOBJ);
        CScript subscript;
        obj.pushKV("isscript", true);
        CScriptID scriptID;
        scriptID.Set(scriptID256);
        if (pwallet && pwallet->GetCScript(scriptID, subscript)) {
            ProcessSubScript(subscript, obj);
        }
        return obj;
    }

    UniValue operator()(const WitnessUnknown& id) const { return UniValue(UniValue::VOBJ); }
};

static UniValue DescribeWalletAddress(CWallet* pwallet, const CTxDestination& dest)
{
    UniValue ret(UniValue::VOBJ);
    UniValue detail = DescribeAddress(dest);
    ret.pushKVs(detail);
    ret.pushKVs(boost::apply_visitor(DescribeWalletAddressVisitor(pwallet), dest));
    return ret;
}

/** Convert CAddressBookData to JSON record.  */
static UniValue AddressBookDataToJSON(const CAddressBookData& data, const bool verbose)
{
    UniValue ret(UniValue::VOBJ);
    if (verbose) {
        ret.pushKV("name", data.name);
    }
    ret.pushKV("purpose", data.purpose);
    return ret;
}

UniValue getaddressinfo(const JSONRPCRequest& request)
{
    std::shared_ptr<CWallet> const wallet = GetWalletForJSONRPCRequest(request);
    CWallet* const pwallet = wallet.get();

    if (!EnsureWalletIsAvailable(pwallet, request.fHelp)) {
        return NullUniValue;
    }

    if (request.fHelp || request.params.size() != 1) {
        throw std::runtime_error(
            RPCHelpMan{"getaddressinfo",
            "\nReturn information about the given particl address. Some information requires the address\n"
            "to be in the wallet.\n",
                {
                    {"address", RPCArg::Type::STR, /* opt */ false, /* default_val */ "", "The bitcoin address to get the information of."},
                }}
                .ToString() +
<<<<<<< HEAD
            "\nArguments:\n"
            "1. \"address\"                    (string, required) The particl address to get the information of.\n"
=======
>>>>>>> e2c473ff
            "\nResult:\n"
            "{\n"
            "  \"address\" : \"address\",        (string) The particl address validated\n"
            "  \"scriptPubKey\" : \"hex\",       (string) The hex-encoded scriptPubKey generated by the address\n"
            "  \"ismine\" : true|false,        (boolean) If the address is yours or not\n"
            "  \"solvable\" : true|false,      (boolean) If the address is solvable by the wallet\n"
            "  \"iswatchonly\" : true|false,   (boolean) If the address is watchonly\n"
            "  \"solvable\" : true|false,      (boolean) Whether we know how to spend coins sent to this address, ignoring the possible lack of private keys\n"
            "  \"desc\" : \"desc\",            (string, optional) A descriptor for spending coins sent to this address (only when solvable)\n"
            "  \"isscript\" : true|false,      (boolean) If the key is a script\n"
            "  \"ischange\" : true|false,      (boolean) If the address was used for change output\n"
            "  \"iswitness\" : true|false,     (boolean) If the address is a witness address\n"
            "  \"witness_version\" : version   (numeric, optional) The version number of the witness program\n"
            "  \"witness_program\" : \"hex\"     (string, optional) The hex value of the witness program\n"
            "  \"script\" : \"type\"             (string, optional) The output script type. Only if \"isscript\" is true and the redeemscript is known. Possible types: nonstandard, pubkey, pubkeyhash, scripthash, multisig, nulldata, witness_v0_keyhash, witness_v0_scripthash, witness_unknown\n"
            "  \"hex\" : \"hex\",                (string, optional) The redeemscript for the p2sh address\n"
            "  \"pubkeys\"                     (string, optional) Array of pubkeys associated with the known redeemscript (only if \"script\" is \"multisig\")\n"
            "    [\n"
            "      \"pubkey\"\n"
            "      ,...\n"
            "    ]\n"
            "  \"sigsrequired\" : xxxxx        (numeric, optional) Number of signatures required to spend multisig output (only if \"script\" is \"multisig\")\n"
            "  \"pubkey\" : \"publickeyhex\",    (string, optional) The hex value of the raw public key, for single-key addresses (possibly embedded in P2SH or P2WSH)\n"
            "  \"embedded\" : {...},           (object, optional) Information about the address embedded in P2SH or P2WSH, if relevant and known. It includes all getaddressinfo output fields for the embedded address, excluding metadata (\"timestamp\", \"hdkeypath\", \"hdseedid\") and relation to the wallet (\"ismine\", \"iswatchonly\").\n"
            "  \"iscompressed\" : true|false,  (boolean) If the address is compressed\n"
            "  \"label\" :  \"label\"         (string) The label associated with the address, \"\" is the default label\n"
            "  \"timestamp\" : timestamp,      (number, optional) The creation time of the key if available in seconds since epoch (Jan 1 1970 GMT)\n"
            "  \"hdkeypath\" : \"keypath\"       (string, optional) The HD keypath if the key is HD and available\n"
            "  \"hdseedid\" : \"<hash160>\"      (string, optional) The Hash160 of the HD seed\n"
            "  \"hdmasterkeyid\" : \"<hash160>\" (string, optional) alias for hdseedid maintained for backwards compatibility. Will be removed in V0.18.\n"
            "  \"labels\"                      (object) Array of labels associated with the address.\n"
            "    [\n"
            "      { (json object of label data)\n"
            "        \"name\": \"labelname\" (string) The label\n"
            "        \"purpose\": \"string\" (string) Purpose of address (\"send\" for sending address, \"receive\" for receiving address)\n"
            "      },...\n"
            "    ]\n"
            "}\n"
            "\nExamples:\n"
            + HelpExampleCli("getaddressinfo", "\"1PSSGeFHDnKNxiEyFrD1wcEaHr9hrQDDWc\"")
            + HelpExampleRpc("getaddressinfo", "\"1PSSGeFHDnKNxiEyFrD1wcEaHr9hrQDDWc\"")
        );
    }

    LOCK(pwallet->cs_wallet);

    UniValue ret(UniValue::VOBJ);
    std::string s = request.params[0].get_str();
    bool fBech32 = bech32::Decode(s).second.size() > 0;
    bool is_stake_only_version = false;
    CTxDestination dest = DecodeDestination(s);
    if (fBech32 && !IsValidDestination(dest)) {
        dest = DecodeDestination(s, true);
        is_stake_only_version = true;
    }

    // Make sure the destination is valid
    if (!IsValidDestination(dest)) {
        throw JSONRPCError(RPC_INVALID_ADDRESS_OR_KEY, "Invalid address");
    }

    std::string currentAddress = EncodeDestination(dest, fBech32, is_stake_only_version);
    ret.pushKV("address", currentAddress);

    CScript scriptPubKey = GetScriptForDestination(dest);
    ret.pushKV("scriptPubKey", HexStr(scriptPubKey.begin(), scriptPubKey.end()));

    isminetype mine = ISMINE_NO;
    if (IsParticlWallet(pwallet)) {
        CHDWallet *phdw = GetParticlWallet(pwallet);
        if (dest.type() == typeid(CExtKeyPair)) {
            CExtKeyPair ek = boost::get<CExtKeyPair>(dest);
            CKeyID id = ek.GetID();
            mine = phdw->HaveExtKey(id);
        } else
        if (dest.type() == typeid(CStealthAddress)) {
            const CStealthAddress &sxAddr = boost::get<CStealthAddress>(dest);
            const CExtKeyAccount *pa = nullptr;
            const CEKAStealthKey *pask = nullptr;
            mine = phdw->IsMine(sxAddr, pa, pask);
            if (pa && pask) {
                ret.pushKV("account", pa->GetIDString58());
                CStoredExtKey *sek = pa->GetChain(pask->nScanParent);
                std::string sPath;
                if (sek) {
                    std::vector<uint32_t> vPath;
                    AppendChainPath(sek, vPath);
                    vPath.push_back(pask->nScanKey);
                    PathToString(vPath, sPath);
                    ret.pushKV("scan_path", sPath);
                }
                sek = pa->GetChain(pask->akSpend.nParent);
                if (sek) {
                    std::vector<uint32_t> vPath;
                    AppendChainPath(sek, vPath);
                    vPath.push_back(pask->akSpend.nKey);
                    PathToString(vPath, sPath);
                    ret.pushKV("spend_path", sPath);
                }
            }

        } else
        if (dest.type() == typeid(CKeyID)
            || dest.type() == typeid(CKeyID256)) {
            CKeyID idk;
            const CEKAKey *pak = nullptr;
            const CEKASCKey *pasc = nullptr;
            CExtKeyAccount *pa = nullptr;
            bool isInvalid;
            mine = phdw->IsMine(scriptPubKey, idk, pak, pasc, pa, isInvalid);

            if (pa && pak) {
                CStoredExtKey *sek = pa->GetChain(pak->nParent);
                if (sek) {
                    ret.pushKV("from_ext_address_id", sek->GetIDString58());
                    std::string sPath;
                    std::vector<uint32_t> vPath;
                    AppendChainPath(sek, vPath);
                    vPath.push_back(pak->nKey);
                    PathToString(vPath, sPath);
                    ret.pushKV("path", sPath);
                } else {
                    ret.pushKV("error", "Unknown chain.");
                }
            } else
            if (dest.type() == typeid(CKeyID)) {
                CStealthAddress sx;
                idk = boost::get<CKeyID>(dest);
                if (phdw->GetStealthLinked(idk, sx)) {
                    ret.pushKV("from_stealth_address", sx.Encoded());
                }
            }
        } else {
            mine = phdw ? IsMine(*phdw, dest) : ISMINE_NO;
        }
        if (mine & ISMINE_HARDWARE_DEVICE) {
            ret.pushKV("isondevice", true);
        }
    } else {
        mine = IsMine(*pwallet, dest);
    }

    ret.pushKV("ismine", bool(mine & ISMINE_SPENDABLE));
    bool solvable = IsSolvable(*pwallet, scriptPubKey);
    ret.pushKV("solvable", solvable);
    if (solvable) {
       ret.pushKV("desc", InferDescriptor(scriptPubKey, *pwallet)->ToString());
    }
    ret.pushKV("iswatchonly", bool(mine & ISMINE_WATCH_ONLY));
    if (is_stake_only_version) {
        ret.pushKV("isstakeonly", true);
    }
    ret.pushKV("solvable", IsSolvable(*pwallet, scriptPubKey));
    UniValue detail = DescribeWalletAddress(pwallet, dest);
    ret.pushKVs(detail);
    if (pwallet->mapAddressBook.count(dest)) {
        ret.pushKV("label", pwallet->mapAddressBook[dest].name);
    }
    ret.pushKV("ischange", pwallet->IsChange(scriptPubKey));
    const CKeyMetadata* meta = nullptr;
    CKeyID key_id = GetKeyForDestination(*pwallet, dest);
    if (!key_id.IsNull()) {
        auto it = pwallet->mapKeyMetadata.find(key_id);
        if (it != pwallet->mapKeyMetadata.end()) {
            meta = &it->second;
        }
    }
    if (!meta) {
        auto it = pwallet->m_script_metadata.find(CScriptID(scriptPubKey));
        if (it != pwallet->m_script_metadata.end()) {
            meta = &it->second;
        }
    }
    if (meta) {
        ret.pushKV("timestamp", meta->nCreateTime);
        if (!meta->hdKeypath.empty()) {
            ret.pushKV("hdkeypath", meta->hdKeypath);
            ret.pushKV("hdseedid", meta->hd_seed_id.GetHex());
            ret.pushKV("hdmasterkeyid", meta->hd_seed_id.GetHex());
        }
    }

    // Currently only one label can be associated with an address, return an array
    // so the API remains stable if we allow multiple labels to be associated with
    // an address.
    UniValue labels(UniValue::VARR);
    std::map<CTxDestination, CAddressBookData>::iterator mi = pwallet->mapAddressBook.find(dest);
    if (mi != pwallet->mapAddressBook.end()) {
        labels.push_back(AddressBookDataToJSON(mi->second, true));
    }
    ret.pushKV("labels", std::move(labels));

    return ret;
}

static UniValue getaddressesbylabel(const JSONRPCRequest& request)
{
    std::shared_ptr<CWallet> const wallet = GetWalletForJSONRPCRequest(request);
    CWallet* const pwallet = wallet.get();

    if (!EnsureWalletIsAvailable(pwallet, request.fHelp)) {
        return NullUniValue;
    }

    if (request.fHelp || request.params.size() != 1)
        throw std::runtime_error(
            RPCHelpMan{"getaddressesbylabel",
                "\nReturns the list of addresses assigned the specified label.\n",
                {
                    {"label", RPCArg::Type::STR, /* opt */ false, /* default_val */ "", "The label."},
                }}
                .ToString() +
            "\nResult:\n"
            "{ (json object with addresses as keys)\n"
            "  \"address\": { (json object with information about address)\n"
            "    \"purpose\": \"string\" (string)  Purpose of address (\"send\" for sending address, \"receive\" for receiving address)\n"
            "  },...\n"
            "}\n"
            "\nExamples:\n"
            + HelpExampleCli("getaddressesbylabel", "\"tabby\"")
            + HelpExampleRpc("getaddressesbylabel", "\"tabby\"")
        );

    LOCK(pwallet->cs_wallet);

    std::string label = LabelFromValue(request.params[0]);

    // Find all addresses that have the given label
    UniValue ret(UniValue::VOBJ);
    for (const std::pair<const CTxDestination, CAddressBookData>& item : pwallet->mapAddressBook) {
        if (item.second.name == label) {
            ret.pushKV(EncodeDestination(item.first), AddressBookDataToJSON(item.second, false));
        }
    }

    if (ret.empty()) {
        throw JSONRPCError(RPC_WALLET_INVALID_LABEL_NAME, std::string("No addresses with label " + label));
    }

    return ret;
}

static UniValue listlabels(const JSONRPCRequest& request)
{
    std::shared_ptr<CWallet> const wallet = GetWalletForJSONRPCRequest(request);
    CWallet* const pwallet = wallet.get();

    if (!EnsureWalletIsAvailable(pwallet, request.fHelp)) {
        return NullUniValue;
    }

    if (request.fHelp || request.params.size() > 1)
        throw std::runtime_error(
            RPCHelpMan{"listlabels",
                "\nReturns the list of all labels, or labels that are assigned to addresses with a specific purpose.\n",
                {
                    {"purpose", RPCArg::Type::STR, /* opt */ true, /* default_val */ "", "Address purpose to list labels for ('send','receive'). An empty string is the same as not providing this argument."},
                }}
                .ToString() +
            "\nResult:\n"
            "[               (json array of string)\n"
            "  \"label\",      (string) Label name\n"
            "  ...\n"
            "]\n"
            "\nExamples:\n"
            "\nList all labels\n"
            + HelpExampleCli("listlabels", "") +
            "\nList labels that have receiving addresses\n"
            + HelpExampleCli("listlabels", "receive") +
            "\nList labels that have sending addresses\n"
            + HelpExampleCli("listlabels", "send") +
            "\nAs a JSON-RPC call\n"
            + HelpExampleRpc("listlabels", "receive")
        );

    LOCK(pwallet->cs_wallet);

    std::string purpose;
    if (!request.params[0].isNull()) {
        purpose = request.params[0].get_str();
    }

    // Add to a set to sort by label name, then insert into Univalue array
    std::set<std::string> label_set;
    for (const std::pair<const CTxDestination, CAddressBookData>& entry : pwallet->mapAddressBook) {
        if (purpose.empty() || entry.second.purpose == purpose) {
            label_set.insert(entry.second.name);
        }
    }

    UniValue ret(UniValue::VARR);
    for (const std::string& name : label_set) {
        ret.push_back(name);
    }

    return ret;
}

UniValue sethdseed(const JSONRPCRequest& request)
{
    std::shared_ptr<CWallet> const wallet = GetWalletForJSONRPCRequest(request);
    CWallet* const pwallet = wallet.get();

    if (!EnsureWalletIsAvailable(pwallet, request.fHelp)) {
        return NullUniValue;
    }

    if (request.fHelp || request.params.size() > 2) {
        throw std::runtime_error(
            RPCHelpMan{"sethdseed",
                "\nSet or generate a new HD wallet seed. Non-HD wallets will not be upgraded to being a HD wallet. Wallets that are already\n"
                "HD will have a new HD seed set so that new keys added to the keypool will be derived from this new seed.\n"
                "\nNote that you will need to MAKE A NEW BACKUP of your wallet after setting the HD wallet seed." +
                    HelpRequiringPassphrase(pwallet) + "\n",
                {
                    {"newkeypool", RPCArg::Type::BOOL, /* opt */ true, /* default_val */ "true", "Whether to flush old unused addresses, including change addresses, from the keypool and regenerate it.\n"
            "                             If true, the next address from getnewaddress and change address from getrawchangeaddress will be from this new seed.\n"
            "                             If false, addresses (including change addresses if the wallet already had HD Chain Split enabled) from the existing\n"
            "                             keypool will be used until it has been depleted."},
                    {"seed", RPCArg::Type::STR, /* opt */ true, /* default_val */ "", "The WIF private key to use as the new HD seed; if not provided a random seed will be used.\n"
            "                             The seed value can be retrieved using the dumpwallet command. It is the private key marked hdseed=1"},
                }}
                .ToString() +
            "\nExamples:\n"
            + HelpExampleCli("sethdseed", "")
            + HelpExampleCli("sethdseed", "false")
            + HelpExampleCli("sethdseed", "true \"wifkey\"")
            + HelpExampleRpc("sethdseed", "true, \"wifkey\"")
            );
    }

    if (IsInitialBlockDownload()) {
        throw JSONRPCError(RPC_CLIENT_IN_INITIAL_DOWNLOAD, "Cannot set a new HD seed while still in Initial Block Download");
    }

    auto locked_chain = pwallet->chain().lock();
    LOCK(pwallet->cs_wallet);

    // Do not do anything to non-HD wallets
    if (!pwallet->IsHDEnabled()) {
        throw JSONRPCError(RPC_WALLET_ERROR, "Cannot set a HD seed on a non-HD wallet. Start with -upgradewallet in order to upgrade a non-HD wallet to HD");
    }

    if (IsParticlWallet(pwallet))
        throw JSONRPCError(RPC_WALLET_ERROR, "Not necessary in Particl mode.");

    EnsureWalletIsUnlocked(pwallet);

    bool flush_key_pool = true;
    if (!request.params[0].isNull()) {
        flush_key_pool = request.params[0].get_bool();
    }

    CPubKey master_pub_key;
    if (request.params[1].isNull()) {
        master_pub_key = pwallet->GenerateNewSeed();
    } else {
        CKey key = DecodeSecret(request.params[1].get_str());
        if (!key.IsValid()) {
            throw JSONRPCError(RPC_INVALID_ADDRESS_OR_KEY, "Invalid private key");
        }

        if (HaveKey(*pwallet, key)) {
            throw JSONRPCError(RPC_INVALID_ADDRESS_OR_KEY, "Already have this key (either as an HD seed or as a loose private key)");
        }

        master_pub_key = pwallet->DeriveNewSeed(key);
    }

    pwallet->SetHDSeed(master_pub_key);
    if (flush_key_pool) pwallet->NewKeyPool();

    return NullUniValue;
}

void AddKeypathToMap(const CWallet* pwallet, const CKeyID& keyID, std::map<CPubKey, KeyOriginInfo>& hd_keypaths)
{
    CPubKey vchPubKey;
    if (!pwallet->GetPubKey(keyID, vchPubKey)) {
        return;
    }
    KeyOriginInfo info;
    if (!pwallet->GetKeyOrigin(keyID, info)) {
        throw JSONRPCError(RPC_INTERNAL_ERROR, "Internal keypath is broken");
    }
    hd_keypaths.emplace(vchPubKey, std::move(info));
}

bool FillPSBT(const CWallet* pwallet, PartiallySignedTransaction& psbtx, int sighash_type, bool sign, bool bip32derivs)
{
    LOCK(pwallet->cs_wallet);
    // Get all of the previous transactions
    bool complete = true;
    for (unsigned int i = 0; i < psbtx.tx->vin.size(); ++i) {
        const CTxIn& txin = psbtx.tx->vin[i];
        PSBTInput& input = psbtx.inputs.at(i);

        if (PSBTInputSigned(input)) {
            continue;
        }

        // Verify input looks sane. This will check that we have at most one uxto, witness or non-witness.
        if (!input.IsSane()) {
            throw JSONRPCError(RPC_DESERIALIZATION_ERROR, "PSBT input is not sane.");
        }

        // If we have no utxo, grab it from the wallet.
        if (!input.non_witness_utxo && input.witness_utxo.IsNull()) {
            const uint256& txhash = txin.prevout.hash;
            const auto it = pwallet->mapWallet.find(txhash);
            if (it != pwallet->mapWallet.end()) {
                const CWalletTx& wtx = it->second;
                // We only need the non_witness_utxo, which is a superset of the witness_utxo.
                //   The signing code will switch to the smaller witness_utxo if this is ok.
                input.non_witness_utxo = wtx.tx;
            }
        }

        // Get the Sighash type
        if (sign && input.sighash_type > 0 && input.sighash_type != sighash_type) {
            throw JSONRPCError(RPC_DESERIALIZATION_ERROR, "Specified Sighash and sighash in PSBT do not match.");
        }

        complete &= SignPSBTInput(HidingSigningProvider(pwallet, !sign, !bip32derivs), psbtx, i, sighash_type);
    }

    // Fill in the bip32 keypaths and redeemscripts for the outputs so that hardware wallets can identify change
    for (unsigned int i = 0; i < psbtx.tx->vout.size(); ++i) {
        const CTxOut& out = psbtx.tx->vout.at(i);
        PSBTOutput& psbt_out = psbtx.outputs.at(i);

        // Fill a SignatureData with output info
        SignatureData sigdata;
        psbt_out.FillSignatureData(sigdata);

        std::vector<uint8_t> amount(8);
        memcpy(amount.data(), &out.nValue, 8);
        MutableTransactionSignatureCreator creator(psbtx.tx.get_ptr(), 0, amount, 1);
        ProduceSignature(HidingSigningProvider(pwallet, true, !bip32derivs), creator, out.scriptPubKey, sigdata);
        psbt_out.FromSignatureData(sigdata);
    }
    return complete;
}

UniValue walletprocesspsbt(const JSONRPCRequest& request)
{
    std::shared_ptr<CWallet> const wallet = GetWalletForJSONRPCRequest(request);
    CWallet* const pwallet = wallet.get();

    if (!EnsureWalletIsAvailable(pwallet, request.fHelp)) {
        return NullUniValue;
    }

    if (request.fHelp || request.params.size() < 1 || request.params.size() > 4)
        throw std::runtime_error(
            RPCHelpMan{"walletprocesspsbt",
                "\nUpdate a PSBT with input information from our wallet and then sign inputs\n"
                "that we can sign for." +
                    HelpRequiringPassphrase(pwallet) + "\n",
                {
                    {"psbt", RPCArg::Type::STR, /* opt */ false, /* default_val */ "", "The transaction base64 string"},
                    {"sign", RPCArg::Type::BOOL, /* opt */ true, /* default_val */ "true", "Also sign the transaction when updating"},
                    {"sighashtype", RPCArg::Type::STR, /* opt */ true, /* default_val */ "ALL", "The signature hash type to sign with if not specified by the PSBT. Must be one of\n"
            "       \"ALL\"\n"
            "       \"NONE\"\n"
            "       \"SINGLE\"\n"
            "       \"ALL|ANYONECANPAY\"\n"
            "       \"NONE|ANYONECANPAY\"\n"
            "       \"SINGLE|ANYONECANPAY\""},
                    {"bip32derivs", RPCArg::Type::BOOL, /* opt */ true, /* default_val */ "false", "If true, includes the BIP 32 derivation paths for public keys if we know them"},
                }}
                .ToString() +
            "\nResult:\n"
            "{\n"
            "  \"psbt\" : \"value\",          (string) The base64-encoded partially signed transaction\n"
            "  \"complete\" : true|false,   (boolean) If the transaction has a complete set of signatures\n"
            "  ]\n"
            "}\n"

            "\nExamples:\n"
            + HelpExampleCli("walletprocesspsbt", "\"psbt\"")
        );

    RPCTypeCheck(request.params, {UniValue::VSTR, UniValue::VBOOL, UniValue::VSTR});

    // Unserialize the transaction
    PartiallySignedTransaction psbtx;
    std::string error;
    if (!DecodePSBT(psbtx, request.params[0].get_str(), error)) {
        throw JSONRPCError(RPC_DESERIALIZATION_ERROR, strprintf("TX decode failed %s", error));
    }

    // Get the sighash type
    int nHashType = ParseSighashString(request.params[2]);

    // Fill transaction with our data and also sign
    bool sign = request.params[1].isNull() ? true : request.params[1].get_bool();
    bool bip32derivs = request.params[3].isNull() ? false : request.params[3].get_bool();
    bool complete = FillPSBT(pwallet, psbtx, nHashType, sign, bip32derivs);

    UniValue result(UniValue::VOBJ);
    CDataStream ssTx(SER_NETWORK, PROTOCOL_VERSION);
    ssTx << psbtx;
    result.pushKV("psbt", EncodeBase64(ssTx.str()));
    result.pushKV("complete", complete);

    return result;
}

UniValue walletcreatefundedpsbt(const JSONRPCRequest& request)
{
    std::shared_ptr<CWallet> const wallet = GetWalletForJSONRPCRequest(request);
    CWallet* const pwallet = wallet.get();

    if (!EnsureWalletIsAvailable(pwallet, request.fHelp)) {
        return NullUniValue;
    }

    if (request.fHelp || request.params.size() < 2 || request.params.size() > 5)
        throw std::runtime_error(
            RPCHelpMan{"walletcreatefundedpsbt",
                "\nCreates and funds a transaction in the Partially Signed Transaction format. Inputs will be added if supplied inputs are not enough\n"
                "Implements the Creator and Updater roles.\n",
                {
                    {"inputs", RPCArg::Type::ARR, /* opt */ false, /* default_val */ "", "A json array of json objects",
                        {
                            {"", RPCArg::Type::OBJ, /* opt */ false, /* default_val */ "", "",
                                {
                                    {"txid", RPCArg::Type::STR_HEX, /* opt */ false, /* default_val */ "", "The transaction id"},
                                    {"vout", RPCArg::Type::NUM, /* opt */ false, /* default_val */ "", "The output number"},
                                    {"sequence", RPCArg::Type::NUM, /* opt */ false, /* default_val */ "", "The sequence number"},
                                },
                            },
                        },
                        },
                    {"outputs", RPCArg::Type::ARR, /* opt */ false, /* default_val */ "", "a json array with outputs (key-value pairs).\n"
                            "For compatibility reasons, a dictionary, which holds the key-value pairs directly, is also\n"
                            "                             accepted as second parameter.",
                        {
                            {"", RPCArg::Type::OBJ, /* opt */ true, /* default_val */ "", "",
                                {
                                    {"address", RPCArg::Type::AMOUNT, /* opt */ true, /* default_val */ "", "A key-value pair. The key (string) is the bitcoin address, the value (float or string) is the amount in " + CURRENCY_UNIT + ""},
                                },
                                },
                            {"", RPCArg::Type::OBJ, /* opt */ true, /* default_val */ "", "",
                                {
                                    {"data", RPCArg::Type::STR_HEX, /* opt */ true, /* default_val */ "", "A key-value pair. The key must be \"data\", the value is hex-encoded data"},
                                },
                            },
                        },
<<<<<<< HEAD
                        true, "options"},
                    {"bip32derivs", RPCArg::Type::BOOL, true},
                }}
                .ToString() +
                            "\nArguments:\n"
                            "1. \"inputs\"                (array, required) A json array of json objects\n"
                            "     [\n"
                            "       {\n"
                            "         \"txid\":\"id\",      (string, required) The transaction id\n"
                            "         \"vout\":n,         (numeric, required) The output number\n"
                            "         \"sequence\":n      (numeric, optional) The sequence number\n"
                            "       } \n"
                            "       ,...\n"
                            "     ]\n"
                            "2. \"outputs\"               (array, required) a json array with outputs (key-value pairs)\n"
                            "   [\n"
                            "    {\n"
                            "      \"address\": x.xxx,    (obj, optional) A key-value pair. The key (string) is the particl address, the value (float or string) is the amount in " + CURRENCY_UNIT + "\n"
                            "    },\n"
                            "    {\n"
                            "      \"data\": \"hex\"        (obj, optional) A key-value pair. The key must be \"data\", the value is hex-encoded data\n"
                            "    }\n"
                            "    ,...                     More key-value pairs of the above form. For compatibility reasons, a dictionary, which holds the key-value pairs directly, is also\n"
                            "                             accepted as second parameter.\n"
                            "   ]\n"
                            "3. locktime                  (numeric, optional, default=0) Raw locktime. Non-0 value also locktime-activates inputs\n"
                            "                             Allows this transaction to be replaced by a transaction with higher fees. If provided, it is an error if explicit sequence numbers are incompatible.\n"
                            "4. options                 (object, optional)\n"
                            "   {\n"
                            "     \"changeAddress\"          (string, optional, default pool address) The particl address to receive the change\n"
                            "     \"changePosition\"         (numeric, optional, default random) The index of the change output\n"
                            "     \"change_type\"            (string, optional) The output type to use. Only valid if changeAddress is not specified. Options are \"legacy\", \"p2sh-segwit\", and \"bech32\". Default is set by -changetype.\n"
                            "     \"includeWatching\"        (boolean, optional, default false) Also select inputs which are watch only\n"
                            "     \"lockUnspents\"           (boolean, optional, default false) Lock selected unspent outputs\n"
                            "     \"feeRate\"                (numeric, optional, default not set: makes wallet determine the fee) Set a specific fee rate in " + CURRENCY_UNIT + "/kB\n"
                            "     \"subtractFeeFromOutputs\" (array, optional) A json array of integers.\n"
                            "                              The fee will be equally deducted from the amount of each specified output.\n"
                            "                              The outputs are specified by their zero-based index, before any change output is added.\n"
                            "                              Those recipients will receive less particl than you enter in their corresponding amount field.\n"
                            "                              If no outputs are specified here, the sender pays the fee.\n"
                            "                                  [vout_index,...]\n"
                            "     \"replaceable\"            (boolean, optional) Marks this transaction as BIP125 replaceable.\n"
                            "                              Allows this transaction to be replaced by a transaction with higher fees\n"
                            "     \"conf_target\"            (numeric, optional) Confirmation target (in blocks)\n"
                            "     \"estimate_mode\"          (string, optional, default=UNSET) The fee estimate mode, must be one of:\n"
=======
                    },
                    {"locktime", RPCArg::Type::NUM, /* opt */ true, /* default_val */ "0", "Raw locktime. Non-0 value also locktime-activates inputs\n"
                            "                             Allows this transaction to be replaced by a transaction with higher fees. If provided, it is an error if explicit sequence numbers are incompatible."},
                    {"options", RPCArg::Type::OBJ, /* opt */ true, /* default_val */ "", "",
                        {
                            {"changeAddress", RPCArg::Type::STR_HEX, /* opt */ true, /* default_val */ "pool address", "The bitcoin address to receive the change"},
                            {"changePosition", RPCArg::Type::NUM, /* opt */ true, /* default_val */ "random", "The index of the change output"},
                            {"change_type", RPCArg::Type::STR, /* opt */ true, /* default_val */ "", "The output type to use. Only valid if changeAddress is not specified. Options are \"legacy\", \"p2sh-segwit\", and \"bech32\". Default is set by -changetype."},
                            {"includeWatching", RPCArg::Type::BOOL, /* opt */ true, /* default_val */ "false", "Also select inputs which are watch only"},
                            {"lockUnspents", RPCArg::Type::BOOL, /* opt */ true, /* default_val */ "false", "Lock selected unspent outputs"},
                            {"feeRate", RPCArg::Type::AMOUNT, /* opt */ true, /* default_val */ "not set: makes wallet determine the fee", "Set a specific fee rate in " + CURRENCY_UNIT + "/kB"},
                            {"subtractFeeFromOutputs", RPCArg::Type::ARR, /* opt */ true, /* default_val */ "", "A json array of integers.\n"
                            "                              The fee will be equally deducted from the amount of each specified output.\n"
                            "                              The outputs are specified by their zero-based index, before any change output is added.\n"
                            "                              Those recipients will receive less bitcoins than you enter in their corresponding amount field.\n"
                            "                              If no outputs are specified here, the sender pays the fee.",
                                {
                                    {"vout_index", RPCArg::Type::NUM, /* opt */ true, /* default_val */ "", ""},
                                },
                            },
                            {"replaceable", RPCArg::Type::BOOL, /* opt */ true, /* default_val */ "", "Marks this transaction as BIP125 replaceable.\n"
                            "                              Allows this transaction to be replaced by a transaction with higher fees"},
                            {"conf_target", RPCArg::Type::NUM, /* opt */ true, /* default_val */ "", "Confirmation target (in blocks)"},
                            {"estimate_mode", RPCArg::Type::STR, /* opt */ true, /* default_val */ "UNSET", "The fee estimate mode, must be one of:\n"
>>>>>>> e2c473ff
                            "         \"UNSET\"\n"
                            "         \"ECONOMICAL\"\n"
                            "         \"CONSERVATIVE\""},
                        },
                        "options"},
                    {"bip32derivs", RPCArg::Type::BOOL, /* opt */ true, /* default_val */ "false", "If true, includes the BIP 32 derivation paths for public keys if we know them"},
                }}
                .ToString() +
                            "\nResult:\n"
                            "{\n"
                            "  \"psbt\": \"value\",        (string)  The resulting raw transaction (base64-encoded string)\n"
                            "  \"fee\":       n,         (numeric) Fee in " + CURRENCY_UNIT + " the resulting transaction pays\n"
                            "  \"changepos\": n          (numeric) The position of the added change output, or -1\n"
                            "}\n"
                            "\nExamples:\n"
                            "\nCreate a transaction with no inputs\n"
                            + HelpExampleCli("walletcreatefundedpsbt", "\"[{\\\"txid\\\":\\\"myid\\\",\\\"vout\\\":0}]\" \"[{\\\"data\\\":\\\"00010203\\\"}]\"")
                            );

    RPCTypeCheck(request.params, {
        UniValue::VARR,
        UniValueType(), // ARR or OBJ, checked later
        UniValue::VNUM,
        UniValue::VOBJ,
        UniValue::VBOOL
        }, true
    );

    CAmount fee;
    int change_position;
    CMutableTransaction rawTx = ConstructTransaction(request.params[0], request.params[1], request.params[2], request.params[3]["replaceable"]);
    FundTransaction(pwallet, rawTx, fee, change_position, request.params[3]);

    // Make a blank psbt
    PartiallySignedTransaction psbtx(rawTx);

    // Fill transaction with out data but don't sign
    bool bip32derivs = request.params[4].isNull() ? false : request.params[4].get_bool();
    FillPSBT(pwallet, psbtx, 1, false, bip32derivs);

    // Serialize the PSBT
    CDataStream ssTx(SER_NETWORK, PROTOCOL_VERSION);
    ssTx << psbtx;

    UniValue result(UniValue::VOBJ);
    result.pushKV("psbt", EncodeBase64(ssTx.str()));
    result.pushKV("fee", ValueFromAmount(fee));
    result.pushKV("changepos", change_position);
    return result;
}

UniValue abortrescan(const JSONRPCRequest& request); // in rpcdump.cpp
UniValue dumpprivkey(const JSONRPCRequest& request); // in rpcdump.cpp
UniValue importprivkey(const JSONRPCRequest& request);
UniValue importaddress(const JSONRPCRequest& request);
UniValue importpubkey(const JSONRPCRequest& request);
UniValue dumpwallet(const JSONRPCRequest& request);
UniValue importwallet(const JSONRPCRequest& request);
UniValue importprunedfunds(const JSONRPCRequest& request);
UniValue removeprunedfunds(const JSONRPCRequest& request);
UniValue importmulti(const JSONRPCRequest& request);

// clang-format off
static const CRPCCommand commands[] =
{ //  category              name                                actor (function)                argNames
    //  --------------------- ------------------------          -----------------------         ----------
    { "generating",         "generate",                         &generate,                      {"nblocks","maxtries"} },
    { "hidden",             "resendwallettransactions",         &resendwallettransactions,      {} },
    { "rawtransactions",    "fundrawtransaction",               &fundrawtransaction,            {"hexstring","options","iswitness"} },
    { "wallet",             "abandontransaction",               &abandontransaction,            {"txid"} },
    { "wallet",             "abortrescan",                      &abortrescan,                   {} },
    { "wallet",             "addmultisigaddress",               &addmultisigaddress,            {"nrequired","keys","label|account","bech32","256bit"} },
    { "wallet",             "backupwallet",                     &backupwallet,                  {"destination"} },
    { "wallet",             "bumpfee",                          &bumpfee,                       {"txid", "options"} },
    { "wallet",             "createwallet",                     &createwallet,                  {"wallet_name", "disable_private_keys"} },
    { "wallet",             "dumpprivkey",                      &dumpprivkey,                   {"address"}  },
    { "wallet",             "dumpwallet",                       &dumpwallet,                    {"filename"} },
    { "wallet",             "encryptwallet",                    &encryptwallet,                 {"passphrase"} },
    { "wallet",             "getaddressesbylabel",              &getaddressesbylabel,           {"label"} },
    { "wallet",             "getaddressinfo",                   &getaddressinfo,                {"address"} },
    { "wallet",             "getbalance",                       &getbalance,                    {"dummy","minconf","include_watchonly"} },
    { "wallet",             "getnewaddress",                    &getnewaddress,                 {"label","address_type"} },
    { "wallet",             "getrawchangeaddress",              &getrawchangeaddress,           {"address_type"} },
    { "wallet",             "getreceivedbyaddress",             &getreceivedbyaddress,          {"address","minconf"} },
    { "wallet",             "getreceivedbylabel",               &getreceivedbylabel,            {"label","minconf"} },
    { "wallet",             "gettransaction",                   &gettransaction,                {"txid","include_watchonly"} },
    { "wallet",             "getunconfirmedbalance",            &getunconfirmedbalance,         {} },
    { "wallet",             "getwalletinfo",                    &getwalletinfo,                 {} },
    { "wallet",             "importaddress",                    &importaddress,                 {"address","label","rescan","p2sh"} },
    { "wallet",             "importmulti",                      &importmulti,                   {"requests","options"} },
    { "wallet",             "importprivkey",                    &importprivkey,                 {"privkey","label","rescan"} },
    { "wallet",             "importprunedfunds",                &importprunedfunds,             {"rawtransaction","txoutproof"} },
    { "wallet",             "importpubkey",                     &importpubkey,                  {"pubkey","label","rescan"} },
    { "wallet",             "importwallet",                     &importwallet,                  {"filename"} },
    { "wallet",             "keypoolrefill",                    &keypoolrefill,                 {"newsize"} },
    { "wallet",             "listaddressgroupings",             &listaddressgroupings,          {} },
    { "wallet",             "listlabels",                       &listlabels,                    {"purpose"} },
    { "wallet",             "listlockunspent",                  &listlockunspent,               {} },
    { "wallet",             "listreceivedbyaddress",            &listreceivedbyaddress,         {"minconf","include_empty","include_watchonly","address_filter"} },
    { "wallet",             "listreceivedbylabel",              &listreceivedbylabel,           {"minconf","include_empty","include_watchonly"} },
    { "wallet",             "listsinceblock",                   &listsinceblock,                {"blockhash","target_confirmations","include_watchonly","include_removed"} },
    { "wallet",             "listtransactions",                 &listtransactions,              {"label|dummy","count","skip","include_watchonly"} },
    { "wallet",             "listunspent",                      &listunspent,                   {"minconf","maxconf","addresses","include_unsafe","query_options"} },
    { "wallet",             "listwalletdir",                    &listwalletdir,                 {} },
    { "wallet",             "listwallets",                      &listwallets,                   {} },
    { "wallet",             "loadwallet",                       &loadwallet,                    {"filename"} },
    { "wallet",             "lockunspent",                      &lockunspent,                   {"unlock","transactions","permanent"} },
    { "wallet",             "removeprunedfunds",                &removeprunedfunds,             {"txid"} },
    { "wallet",             "rescanblockchain",                 &rescanblockchain,              {"start_height", "stop_height"} },
    { "wallet",             "sendmany",                         &sendmany,                      {"dummy","amounts","minconf","comment","subtractfeefrom","replaceable","conf_target","estimate_mode"} },
    { "wallet",             "sendtoaddress",                    &sendtoaddress,                 {"address","amount","comment","comment_to","subtractfeefromamount","narration","replaceable","conf_target","estimate_mode"} },
    { "wallet",             "sethdseed",                        &sethdseed,                     {"newkeypool","seed"} },
    { "wallet",             "setlabel",                         &setlabel,                      {"address","label"} },
    { "wallet",             "settxfee",                         &settxfee,                      {"amount"} },
    { "wallet",             "signmessage",                      &signmessage,                   {"address","message"} },
    { "wallet",             "signrawtransactionwithwallet",     &signrawtransactionwithwallet,  {"hexstring","prevtxs","sighashtype"} },
    { "wallet",             "unloadwallet",                     &unloadwallet,                  {"wallet_name"} },
    { "wallet",             "walletcreatefundedpsbt",           &walletcreatefundedpsbt,        {"inputs","outputs","locktime","options","bip32derivs"} },
    { "wallet",             "walletlock",                       &walletlock,                    {} },
    { "wallet",             "walletpassphrase",                 &walletpassphrase,              {"passphrase","timeout","stakingonly"} },
    { "wallet",             "walletpassphrasechange",           &walletpassphrasechange,        {"oldpassphrase","newpassphrase"} },
    { "wallet",             "walletprocesspsbt",                &walletprocesspsbt,             {"psbt","sign","sighashtype","bip32derivs"} },
};
// clang-format on

void RegisterWalletRPCCommands(CRPCTable &t)
{
    for (unsigned int vcidx = 0; vcidx < ARRAYLEN(commands); vcidx++)
        t.appendCommand(commands[vcidx].name, &commands[vcidx]);
}<|MERGE_RESOLUTION|>--- conflicted
+++ resolved
@@ -217,25 +217,13 @@
                 "If 'label' is specified, it is added to the address book \n"
                 "so payments received with the address will be associated with 'label'.\n",
                 {
-<<<<<<< HEAD
-                    {"label", RPCArg::Type::STR, true},
-                    {"bech32", RPCArg::Type::BOOL, true},
-                    {"hardened", RPCArg::Type::BOOL, true},
-                    {"256bit", RPCArg::Type::BOOL, true},
+                    {"label", RPCArg::Type::STR, /* opt */ true, /* default_val */ "", "The label name for the address to be linked to. If not provided, the default label \"\" is used. It can also be set to the empty string \"\" to represent the default label. The label does not need to exist, it will be created if there is no label by the given name."},
+                    {"bech32", RPCArg::Type::BOOL, /* opt */ true, /* default_val */ "false", "Use Bech32 encoding."},
+                    {"hardened", RPCArg::Type::BOOL, /* opt */ true, /* default_val */ "false", "Derive a hardened key."},
+                    {"256bit", RPCArg::Type::BOOL, /* opt */ true, /* default_val */ "false", "Use 256bit hash type."},
+                    //{"address_type", RPCArg::Type::STR, /* opt */ true, /* default_val */ "", "The address type to use. Options are \"legacy\", \"p2sh-segwit\", and \"bech32\". Default is set by -addresstype."},
                 }}
                 .ToString() +
-            "\nArguments:\n"
-            "1. \"label\"        (string, optional) DEPRECATED. The account name for the address to be linked to. If not provided, the default account \"\" is used. It can also be set to the empty string \"\" to represent the default account. The account does not need to exist, it will be created if there is no account by the given name.\n"
-            "2. bech32             (bool, optional, default=false) Use Bech32 encoding.\n"
-            "3. hardened           (bool, optional, default=false) Derive a hardened key.\n"
-            "4. 256bit             (bool, optional, default=false) Use 256bit hash.\n"
-            //"2. \"address_type\"   (string, optional) The address type to use. Options are \"legacy\", \"p2sh-segwit\", and \"bech32\". Default is set by -addresstype.\n"
-=======
-                    {"label", RPCArg::Type::STR, /* opt */ true, /* default_val */ "", "The label name for the address to be linked to. If not provided, the default label \"\" is used. It can also be set to the empty string \"\" to represent the default label. The label does not need to exist, it will be created if there is no label by the given name."},
-                    {"address_type", RPCArg::Type::STR, /* opt */ true, /* default_val */ "", "The address type to use. Options are \"legacy\", \"p2sh-segwit\", and \"bech32\". Default is set by -addresstype."},
-                }}
-                .ToString() +
->>>>>>> e2c473ff
             "\nResult:\n"
             "\"address\"           (string) The new particl address\n"
             "\nExamples:\n"
@@ -407,16 +395,10 @@
             RPCHelpMan{"setlabel",
                 "\nSets the label associated with the given address.\n",
                 {
-                    {"address", RPCArg::Type::STR, /* opt */ false, /* default_val */ "", "The bitcoin address to be associated with a label."},
+                    {"address", RPCArg::Type::STR, /* opt */ false, /* default_val */ "", "The particl address to be associated with a label."},
                     {"label", RPCArg::Type::STR, /* opt */ false, /* default_val */ "", "The label to assign to the address."},
                 }}
                 .ToString() +
-<<<<<<< HEAD
-            "\nArguments:\n"
-            "1. \"address\"         (string, required) The particl address to be associated with a label.\n"
-            "2. \"label\"           (string, required) The label to assign to the address.\n"
-=======
->>>>>>> e2c473ff
             "\nExamples:\n"
             + HelpExampleCli("setlabel", "\"PswXnorAgjpAtaySWkPSmWQe3Fc8LmviVc\" \"tabby\"")
             + HelpExampleRpc("setlabel", "\"PswXnorAgjpAtaySWkPSmWQe3Fc8LmviVc\", \"tabby\"")
@@ -497,36 +479,7 @@
                 "\nSend an amount to a given address." +
                     HelpRequiringPassphrase(pwallet) + "\n",
                 {
-<<<<<<< HEAD
-                    {"address", RPCArg::Type::STR, false},
-                    {"amount", RPCArg::Type::AMOUNT, false},
-                    {"comment", RPCArg::Type::STR, true},
-                    {"comment_to", RPCArg::Type::STR, true},
-                    {"subtractfeefromamount", RPCArg::Type::BOOL, true},
-                    {"narration", RPCArg::Type::STR, true},
-                    {"replaceable", RPCArg::Type::BOOL, true},
-                    {"conf_target", RPCArg::Type::NUM, true},
-                    {"estimate_mode", RPCArg::Type::STR, true},
-                }}
-                .ToString() +
-            HelpRequiringPassphrase(pwallet) +
-            "\nArguments:\n"
-            "1. \"address\"     (string, required) The particl address to send to.\n"
-            "2. amount          (numeric or string, required) The amount in " + CURRENCY_UNIT + " to send. eg 0.1\n"
-            "3. \"comment\"     (string, optional) A comment used to store what the transaction is for. \n"
-            "                            This is not part of the transaction, just kept in your wallet.\n"
-            "4. \"comment_to\"  (string, optional) A comment to store the name of the person or organization \n"
-            "                            to which you're sending the transaction. This is not part of the \n"
-            "                            transaction, just kept in your wallet.\n"
-            "5. subtractfeefromamount  (boolean, optional, default=false) The fee will be deducted from the amount being sent.\n"
-            "                            The recipient will receive less particl than you enter in the amount field.\n"
-            "6. \"narration\"   (string, optional) Up to 24 characters sent with the transaction.\n"
-            "                            The narration is stored in the blockchain and is sent encrypted when destination is a stealth address and unencrypted otherwise.\n"
-            "7. replaceable            (boolean, optional) Allow this transaction to be replaced by a transaction with higher fees via BIP 125\n"
-            "8. conf_target            (numeric, optional) Confirmation target (in blocks)\n"
-            "9. \"estimate_mode\"      (string, optional, default=UNSET) The fee estimate mode, must be one of:\n"
-=======
-                    {"address", RPCArg::Type::STR, /* opt */ false, /* default_val */ "", "The bitcoin address to send to."},
+                    {"address", RPCArg::Type::STR, /* opt */ false, /* default_val */ "", "The particl address to send to."},
                     {"amount", RPCArg::Type::AMOUNT, /* opt */ false, /* default_val */ "", "The amount in " + CURRENCY_UNIT + " to send. eg 0.1"},
                     {"comment", RPCArg::Type::STR, /* opt */ true, /* default_val */ "", "A comment used to store what the transaction is for.\n"
             "                             This is not part of the transaction, just kept in your wallet."},
@@ -534,11 +487,12 @@
             "                             to which you're sending the transaction. This is not part of the \n"
             "                             transaction, just kept in your wallet."},
                     {"subtractfeefromamount", RPCArg::Type::BOOL, /* opt */ true, /* default_val */ "false", "The fee will be deducted from the amount being sent.\n"
-            "                             The recipient will receive less bitcoins than you enter in the amount field."},
+            "                             The recipient will receive less particl than you enter in the amount field."},
+                    {"narration", RPCArg::Type::STR, /* opt */ true, /* default_val */ "", "Up to 24 characters sent with the transaction.\n"
+            "                             Plaintext if sending to standard address type, encrypted when sending to stealthaddresses."},
                     {"replaceable", RPCArg::Type::BOOL, /* opt */ true, /* default_val */ "", "Allow this transaction to be replaced by a transaction with higher fees via BIP 125"},
                     {"conf_target", RPCArg::Type::NUM, /* opt */ true, /* default_val */ "", "Confirmation target (in blocks)"},
                     {"estimate_mode", RPCArg::Type::STR, /* opt */ true, /* default_val */ "UNSET", "The fee estimate mode, must be one of:\n"
->>>>>>> e2c473ff
             "       \"UNSET\"\n"
             "       \"ECONOMICAL\"\n"
             "       \"CONSERVATIVE\""},
@@ -744,17 +698,10 @@
                 "\nSign a message with the private key of an address" +
                     HelpRequiringPassphrase(pwallet) + "\n",
                 {
-                    {"address", RPCArg::Type::STR, /* opt */ false, /* default_val */ "", "The bitcoin address to use for the private key."},
+                    {"address", RPCArg::Type::STR, /* opt */ false, /* default_val */ "", "The particl address to use for the private key."},
                     {"message", RPCArg::Type::STR, /* opt */ false, /* default_val */ "", "The message to create a signature of."},
                 }}
                 .ToString() +
-<<<<<<< HEAD
-            HelpRequiringPassphrase(pwallet) + "\n"
-            "\nArguments:\n"
-            "1. \"address\"         (string, required) The particl address to use for the private key.\n"
-            "2. \"message\"         (string, required) The message to create a signature for.\n"
-=======
->>>>>>> e2c473ff
             "\nResult:\n"
             "\"signature\"          (string) The signature of the message encoded in base 64\n"
             "\nExamples:\n"
@@ -816,16 +763,10 @@
             RPCHelpMan{"getreceivedbyaddress",
                 "\nReturns the total amount received by the given address in transactions with at least minconf confirmations.\n",
                 {
-                    {"address", RPCArg::Type::STR, /* opt */ false, /* default_val */ "", "The bitcoin address for transactions."},
+                    {"address", RPCArg::Type::STR, /* opt */ false, /* default_val */ "", "The particl address for transactions."},
                     {"minconf", RPCArg::Type::NUM, /* opt */ true, /* default_val */ "1", "Only include transactions confirmed at least this many times."},
                 }}
                 .ToString() +
-<<<<<<< HEAD
-            "\nArguments:\n"
-            "1. \"address\"         (string, required) The particl address for transactions.\n"
-            "2. minconf             (numeric, optional, default=1) Only include transactions confirmed at least this many times.\n"
-=======
->>>>>>> e2c473ff
             "\nResult:\n"
             "amount   (numeric) The total amount in " + CURRENCY_UNIT + " received at this address.\n"
             "\nExamples:\n"
@@ -1070,43 +1011,14 @@
                     {"dummy", RPCArg::Type::STR, /* opt */ false, /* default_val */ "", "Must be set to \"\" for backwards compatibility.", "\"\""},
                     {"amounts", RPCArg::Type::OBJ, /* opt */ false, /* default_val */ "", "A json object with addresses and amounts",
                         {
-                            {"address", RPCArg::Type::AMOUNT, /* opt */ false, /* default_val */ "", "The bitcoin address is the key, the numeric amount (can be string) in " + CURRENCY_UNIT + " is the value"},
+                            {"address", RPCArg::Type::AMOUNT, /* opt */ false, /* default_val */ "", "The particl address is the key, the numeric amount (can be string) in " + CURRENCY_UNIT + " is the value"},
                         },
-<<<<<<< HEAD
-                        true},
-                    {"replaceable", RPCArg::Type::BOOL, true},
-                    {"conf_target", RPCArg::Type::NUM, true},
-                    {"estimate_mode", RPCArg::Type::STR, true},
-                }}
-                .ToString() +
-            HelpRequiringPassphrase(pwallet) + "\n"
-            "\nArguments:\n"
-            "1. \"dummy\"               (string, required) Must be set to \"\" for backwards compatibility.\n"
-            "2. \"amounts\"             (string, required) A json object with addresses and amounts\n"
-            "    {\n"
-            "      \"address\":amount   (numeric or string) The particl address is the key, the numeric amount (can be string) in " + CURRENCY_UNIT + " is the value\n"
-            "      ,...\n"
-            "    }\n"
-            "3. minconf                 (numeric, optional, default=1) Only use the balance confirmed at least this many times.\n"
-            "4. \"comment\"             (string, optional) A comment\n"
-            "5. subtractfeefrom         (array, optional) A json array with addresses.\n"
-            "                           The fee will be equally deducted from the amount of each selected address.\n"
-            "                           Those recipients will receive less particl than you enter in their corresponding amount field.\n"
-            "                           If no addresses are specified here, the sender pays the fee.\n"
-            "    [\n"
-            "      \"address\"          (string) Subtract fee from this address\n"
-            "      ,...\n"
-            "    ]\n"
-            "6. replaceable            (boolean, optional) Allow this transaction to be replaced by a transaction with higher fees via BIP 125\n"
-            "7. conf_target            (numeric, optional) Confirmation target (in blocks)\n"
-            "8. \"estimate_mode\"      (string, optional, default=UNSET) The fee estimate mode, must be one of:\n"
-=======
                     },
                     {"minconf", RPCArg::Type::NUM, /* opt */ true, /* default_val */ "1", "Only use the balance confirmed at least this many times."},
                     {"comment", RPCArg::Type::STR, /* opt */ true, /* default_val */ "", "A comment"},
                     {"subtractfeefrom", RPCArg::Type::ARR, /* opt */ true, /* default_val */ "", "A json array with addresses.\n"
             "                           The fee will be equally deducted from the amount of each selected address.\n"
-            "                           Those recipients will receive less bitcoins than you enter in their corresponding amount field.\n"
+            "                           Those recipients will receive less particl than you enter in their corresponding amount field.\n"
             "                           If no addresses are specified here, the sender pays the fee.",
                         {
                             {"address", RPCArg::Type::STR, /* opt */ true, /* default_val */ "", "Subtract fee from this address"},
@@ -1115,7 +1027,6 @@
                     {"replaceable", RPCArg::Type::BOOL, /* opt */ true, /* default_val */ "", "Allow this transaction to be replaced by a transaction with higher fees via BIP 125"},
                     {"conf_target", RPCArg::Type::NUM, /* opt */ true, /* default_val */ "", "Confirmation target (in blocks)"},
                     {"estimate_mode", RPCArg::Type::STR, /* opt */ true, /* default_val */ "UNSET", "The fee estimate mode, must be one of:\n"
->>>>>>> e2c473ff
             "       \"UNSET\"\n"
             "       \"ECONOMICAL\"\n"
             "       \"CONSERVATIVE\""},
@@ -1313,32 +1224,11 @@
         return NullUniValue;
     }
 
-<<<<<<< HEAD
     if (request.fHelp || request.params.size() < 2 || request.params.size() > 5) {
-        std::string msg = "addmultisigaddress nrequired [\"key\",...] ( \"label\", bech32, 256bit)\n"
-            "\nAdd a nrequired-to-sign multisignature address to the wallet. Requires a new wallet backup.\n"
-            "Each key is a Particl address or hex-encoded public key.\n"
-            "This functionality is only intended for use with non-watchonly addresses.\n"
-            "See `importaddress` for watchonly p2sh address support.\n"
-            "If 'label' is specified, assign address to that label.\n"
-
-            "\nArguments:\n"
-            "1. nrequired        (numeric, required) The number of required signatures out of the n keys or addresses.\n"
-            "2. \"keys\"         (string, required) A json array of particl addresses or hex-encoded public keys\n"
-            "     [\n"
-            "       \"address\"  (string) particl address or hex-encoded public key\n"
-            "       ...,\n"
-            "     ]\n"
-            "3. \"label\"        (string, optional) A label to assign the addresses to.\n"
-            "4. bech32             (bool, optional) Use Bech32 encoding.\n"
-            "5. 256bit             (bool, optional) Use 256bit hash.\n"
-
-=======
-    if (request.fHelp || request.params.size() < 2 || request.params.size() > 4) {
         std::string msg =
             RPCHelpMan{"addmultisigaddress",
                 "\nAdd a nrequired-to-sign multisignature address to the wallet. Requires a new wallet backup.\n"
-                "Each key is a Bitcoin address or hex-encoded public key.\n"
+                "Each key is a Particl address or hex-encoded public key.\n"
                 "This functionality is only intended for use with non-watchonly addresses.\n"
                 "See `importaddress` for watchonly p2sh address support.\n"
                 "If 'label' is specified, assign address to that label.\n",
@@ -1350,10 +1240,11 @@
                         },
                         },
                     {"label", RPCArg::Type::STR, /* opt */ true, /* default_val */ "", "A label to assign the addresses to."},
-                    {"address_type", RPCArg::Type::STR, /* opt */ true, /* default_val */ "", "The address type to use. Options are \"legacy\", \"p2sh-segwit\", and \"bech32\". Default is set by -addresstype."},
+                    //{"address_type", RPCArg::Type::STR, /* opt */ true, /* default_val */ "", "The address type to use. Options are \"legacy\", \"p2sh-segwit\", and \"bech32\". Default is set by -addresstype."},
+                    {"bech32", RPCArg::Type::BOOL, /* opt */ true, /* default_val */ "false", "Use Bech32 encoding."},
+                    {"256bit", RPCArg::Type::BOOL, /* opt */ true, /* default_val */ "false", "Use 256bit hash type."},
                 }}
                 .ToString() +
->>>>>>> e2c473ff
             "\nResult:\n"
             "{\n"
             "  \"address\":\"multisigaddress\",    (string) The value of the new multisig address.\n"
@@ -2329,12 +2220,6 @@
                     {"include_watchonly", RPCArg::Type::BOOL, /* opt */ true, /* default_val */ "false", "Whether to include watch-only addresses in balance calculation and details[]"},
                 }}
                 .ToString() +
-<<<<<<< HEAD
-            "\nArguments:\n"
-            "1. \"txid\"                  (string, required) The transaction id\n"
-            "2. include_watchonly         (bool, optional, default=false) Whether to include watch-only addresses in balance calculation and details[]\n"
-=======
->>>>>>> e2c473ff
             "\nResult:\n"
             "{\n"
             "  \"amount\" : x.xxx,        (numeric) The transaction amount in " + CURRENCY_UNIT + "\n"
@@ -2588,22 +2473,11 @@
                 "\nStores the wallet decryption key in memory for 'timeout' seconds.\n"
                 "This is needed prior to performing transactions related to private keys such as sending bitcoins\n",
                 {
-<<<<<<< HEAD
-                    {"passphrase", RPCArg::Type::STR, false},
-                    {"timeout", RPCArg::Type::NUM, false},
-                    {"stakingonly", RPCArg::Type::BOOL, true},
+                    {"passphrase", RPCArg::Type::STR, /* opt */ false, /* default_val */ "", "The wallet passphrase"},
+                    {"timeout", RPCArg::Type::NUM, /* opt */ false, /* default_val */ "", "The time to keep the decryption key in seconds; capped at 100000000 (~3 years)."},
+                    {"stakingonly", RPCArg::Type::NUM, /* opt */ true, /* default_val */ "false", "If true, sending functions are disabled."},
                 }}
                 .ToString() +
-            "\nArguments:\n"
-            "1. \"passphrase\"     (string, required) The wallet passphrase\n"
-            "2. timeout            (numeric, required) The time to keep the decryption key in seconds; capped at 100000000 (~3 years).\n"
-            "3. stakingonly        (bool, optional) If true, sending functions are disabled.\n"
-=======
-                    {"passphrase", RPCArg::Type::STR, /* opt */ false, /* default_val */ "", "The wallet passphrase"},
-                    {"timeout", RPCArg::Type::NUM, /* opt */ false, /* default_val */ "", "The time to keep the decryption key in seconds; capped at 100000000 (~3 years)."},
-                }}
-                .ToString() +
->>>>>>> e2c473ff
             "\nNote:\n"
             "Issuing the walletpassphrase command while the wallet is already unlocked will set a new unlock\n"
             "time that overrides the old one.\n"
@@ -2876,27 +2750,10 @@
                                 },
                             },
                         },
-<<<<<<< HEAD
-                        true},
-                    {"permanent", RPCArg::Type::BOOL, true},
+                    },
+                    {"permanent", RPCArg::Type::BOOL, /* opt */ true, /* default_val */ "false", "If true the lock/s are recorded in the wallet database and restored at startup"},
                 }}
                 .ToString() +
-            "\nArguments:\n"
-            "1. unlock            (boolean, required) Whether to unlock (true) or lock (false) the specified transactions\n"
-            "2. \"transactions\"  (array, optional) A json array of objects. Each object the txid (string) vout (numeric)\n"
-            "     [           (json array of json objects)\n"
-            "       {\n"
-            "         \"txid\":\"id\",    (string) The transaction id\n"
-            "         \"vout\": n         (numeric) The output number\n"
-            "       }\n"
-            "       ,...\n"
-            "     ]\n"
-            "3. permanent         (boolean, optional, default = false) If true the lock/s are recorded in the wallet database and restored at startup.\n"
-=======
-                    },
-                }}
-                .ToString() +
->>>>>>> e2c473ff
             "\nResult:\n"
             "true|false    (boolean) Whether the command was successful or not\n"
 
@@ -3557,9 +3414,9 @@
                 {
                     {"minconf", RPCArg::Type::NUM, /* opt */ true, /* default_val */ "1", "The minimum confirmations to filter"},
                     {"maxconf", RPCArg::Type::NUM, /* opt */ true, /* default_val */ "9999999", "The maximum confirmations to filter"},
-                    {"addresses", RPCArg::Type::ARR, /* opt */ true, /* default_val */ "", "A json array of bitcoin addresses to filter",
+                    {"addresses", RPCArg::Type::ARR, /* opt */ true, /* default_val */ "", "A json array of particl addresses to filter",
                         {
-                            {"address", RPCArg::Type::STR, /* opt */ true, /* default_val */ "", "bitcoin address"},
+                            {"address", RPCArg::Type::STR, /* opt */ true, /* default_val */ "", "particl address"},
                         },
                     },
                     {"include_unsafe", RPCArg::Type::BOOL, /* opt */ true, /* default_val */ "true", "Include outputs that are not safe to spend\n"
@@ -3570,32 +3427,12 @@
                             {"maximumAmount", RPCArg::Type::AMOUNT, /* opt */ true, /* default_val */ "unlimited", "Maximum value of each UTXO in " + CURRENCY_UNIT + ""},
                             {"maximumCount", RPCArg::Type::NUM, /* opt */ true, /* default_val */ "unlimited", "Maximum number of UTXOs"},
                             {"minimumSumAmount", RPCArg::Type::AMOUNT, /* opt */ true, /* default_val */ "unlimited", "Minimum sum value of all UTXOs in " + CURRENCY_UNIT + ""},
+                            {"cc_format", RPCArg::Type::BOOL, /* opt */ true, /* default_val */ "false", "Format output for coincontrol"},
+                            {"include_immature", RPCArg::Type::BOOL, /* opt */ true, /* default_val */ "false", "Include immature staked outputs"},
                         },
                         "query_options"},
                 }}
                 .ToString() +
-<<<<<<< HEAD
-            "\nArguments:\n"
-            "1. minconf          (numeric, optional, default=1) The minimum confirmations to filter\n"
-            "2. maxconf          (numeric, optional, default=9999999) The maximum confirmations to filter\n"
-            "3. \"addresses\"      (string) A json array of particl addresses to filter\n"
-            "    [\n"
-            "      \"address\"     (string) particl address\n"
-            "      ,...\n"
-            "    ]\n"
-            "4. include_unsafe (bool, optional, default=true) Include outputs that are not safe to spend\n"
-            "                  See description of \"safe\" attribute below.\n"
-            "5. query_options    (json, optional) JSON with query options\n"
-            "    {\n"
-            "      \"minimumAmount\"    (numeric or string, default=0) Minimum value of each UTXO in " + CURRENCY_UNIT + "\n"
-            "      \"maximumAmount\"    (numeric or string, default=unlimited) Maximum value of each UTXO in " + CURRENCY_UNIT + "\n"
-            "      \"maximumCount\"     (numeric or string, default=unlimited) Maximum number of UTXOs\n"
-            "      \"minimumSumAmount\" (numeric or string, default=unlimited) Minimum sum value of all UTXOs in " + CURRENCY_UNIT + "\n"
-            "      \"cc_format\"        (bool, default=false) Format for coincontrol\n"
-            "      \"include_immature\" (bool, default=false) Include immature staked outputs\n"
-            "    }\n"
-=======
->>>>>>> e2c473ff
             "\nResult\n"
             "[                     (array of json object)\n"
             "  {\n"
@@ -3962,48 +3799,7 @@
                     {"hexstring", RPCArg::Type::STR_HEX, /* opt */ false, /* default_val */ "", "The hex string of the raw transaction"},
                     {"options", RPCArg::Type::OBJ, /* opt */ true, /* default_val */ "", "for backward compatibility: passing in a true instead of an object will result in {\"includeWatching\":true}",
                         {
-<<<<<<< HEAD
-                            {"changeAddress", RPCArg::Type::STR, true},
-                            {"changePosition", RPCArg::Type::NUM, true},
-                            {"change_type", RPCArg::Type::STR, true},
-                            {"includeWatching", RPCArg::Type::BOOL, true},
-                            {"lockUnspents", RPCArg::Type::BOOL, true},
-                            {"feeRate", RPCArg::Type::AMOUNT, true},
-                            {"subtractFeeFromOutputs", RPCArg::Type::ARR,
-                                {
-                                    {"vout_index", RPCArg::Type::NUM, true},
-                                },
-                                true},
-                            {"replaceable", RPCArg::Type::BOOL, true},
-                            {"conf_target", RPCArg::Type::NUM, true},
-                            {"estimate_mode", RPCArg::Type::STR, true},
-                        },
-                        true, "options"},
-                    {"iswitness", RPCArg::Type::BOOL, true},
-                }}
-                .ToString() +
-                            "\nArguments:\n"
-                            "1. \"hexstring\"           (string, required) The hex string of the raw transaction\n"
-                            "2. options                 (object, optional)\n"
-                            "   {\n"
-                            "     \"changeAddress\"          (string, optional, default pool address) The particl address to receive the change\n"
-                            "     \"changePosition\"         (numeric, optional, default random) The index of the change output\n"
-                            "     \"change_type\"            (string, optional) The output type to use. Only valid if changeAddress is not specified. Options are \"legacy\", \"p2sh-segwit\", and \"bech32\". Default is set by -changetype.\n"
-                            "     \"includeWatching\"        (boolean, optional, default false) Also select inputs which are watch only\n"
-                            "     \"lockUnspents\"           (boolean, optional, default false) Lock selected unspent outputs\n"
-                            "     \"feeRate\"                (numeric, optional, default not set: makes wallet determine the fee) Set a specific fee rate in " + CURRENCY_UNIT + "/kB\n"
-                            "     \"subtractFeeFromOutputs\" (array, optional) A json array of integers.\n"
-                            "                              The fee will be equally deducted from the amount of each specified output.\n"
-                            "                              The outputs are specified by their zero-based index, before any change output is added.\n"
-                            "                              Those recipients will receive less particl than you enter in their corresponding amount field.\n"
-                            "                              If no outputs are specified here, the sender pays the fee.\n"
-                            "                                  [vout_index,...]\n"
-                            "     \"replaceable\"            (boolean, optional) Marks this transaction as BIP125 replaceable.\n"
-                            "                              Allows this transaction to be replaced by a transaction with higher fees\n"
-                            "     \"conf_target\"            (numeric, optional) Confirmation target (in blocks)\n"
-                            "     \"estimate_mode\"          (string, optional, default=UNSET) The fee estimate mode, must be one of:\n"
-=======
-                            {"changeAddress", RPCArg::Type::STR, /* opt */ true, /* default_val */ "pool address", "The bitcoin address to receive the change"},
+                            {"changeAddress", RPCArg::Type::STR, /* opt */ true, /* default_val */ "pool address", "The particl address to receive the change"},
                             {"changePosition", RPCArg::Type::NUM, /* opt */ true, /* default_val */ "random", "The index of the change output"},
                             {"change_type", RPCArg::Type::STR, /* opt */ true, /* default_val */ "", "The output type to use. Only valid if changeAddress is not specified. Options are \"legacy\", \"p2sh-segwit\", and \"bech32\". Default is set by -changetype."},
                             {"includeWatching", RPCArg::Type::BOOL, /* opt */ true, /* default_val */ "false", "Also select inputs which are watch only"},
@@ -4012,7 +3808,7 @@
                             {"subtractFeeFromOutputs", RPCArg::Type::ARR, /* opt */ true, /* default_val */ "", "A json array of integers.\n"
                             "                              The fee will be equally deducted from the amount of each specified output.\n"
                             "                              The outputs are specified by their zero-based index, before any change output is added.\n"
-                            "                              Those recipients will receive less bitcoins than you enter in their corresponding amount field.\n"
+                            "                              Those recipients will receive less particl than you enter in their corresponding amount field.\n"
                             "                              If no outputs are specified here, the sender pays the fee.",
                                 {
                                     {"vout_index", RPCArg::Type::NUM, /* opt */ true, /* default_val */ "", "The zero-based output index, before a change output is added."},
@@ -4022,7 +3818,6 @@
                             "                              Allows this transaction to be replaced by a transaction with higher fees"},
                             {"conf_target", RPCArg::Type::NUM, /* opt */ true, /* default_val */ "", "Confirmation target (in blocks)"},
                             {"estimate_mode", RPCArg::Type::STR, /* opt */ true, /* default_val */ "UNSET", "The fee estimate mode, must be one of:\n"
->>>>>>> e2c473ff
                             "         \"UNSET\"\n"
                             "         \"ECONOMICAL\"\n"
                             "         \"CONSERVATIVE\""},
@@ -4173,25 +3968,8 @@
                     {"txid", RPCArg::Type::STR_HEX, /* opt */ false, /* default_val */ "", "The txid to be bumped"},
                     {"options", RPCArg::Type::OBJ, /* opt */ true, /* default_val */ "", "",
                         {
-<<<<<<< HEAD
-                            {"confTarget", RPCArg::Type::NUM, true},
-                            {"totalFee", RPCArg::Type::AMOUNT, true},
-                            {"replaceable", RPCArg::Type::BOOL, true},
-                            {"estimate_mode", RPCArg::Type::STR, true},
-                        },
-                        true, "options"},
-                }}
-                .ToString() +
-            "\nArguments:\n"
-            "1. \"txid\"         (string, required) The txid to be bumped\n"
-            "2. \"options\"      (object, optional)\n"
-            "   {\n"
-            "     \"confTarget\"        (numeric, optional) Confirmation target (in blocks)\n"
-            "     \"totalFee\"          (numeric, optional) Total fee (NOT feerate) to pay, in satoshis.\n"
-=======
                             {"confTarget", RPCArg::Type::NUM, /* opt */ true, /* default_val */ "", "Confirmation target (in blocks)"},
                             {"totalFee", RPCArg::Type::NUM, /* opt */ true, /* default_val */ "", "Total fee (NOT feerate) to pay, in satoshis.\n"
->>>>>>> e2c473ff
             "                         In rare cases, the actual fee paid might be slightly higher than the specified\n"
             "                         totalFee if the tx change output has to be removed because it is too close to\n"
             "                         the dust threshold."},
@@ -4633,14 +4411,9 @@
             "\nReturn information about the given particl address. Some information requires the address\n"
             "to be in the wallet.\n",
                 {
-                    {"address", RPCArg::Type::STR, /* opt */ false, /* default_val */ "", "The bitcoin address to get the information of."},
+                    {"address", RPCArg::Type::STR, /* opt */ false, /* default_val */ "", "The particl address to get the information of."},
                 }}
                 .ToString() +
-<<<<<<< HEAD
-            "\nArguments:\n"
-            "1. \"address\"                    (string, required) The particl address to get the information of.\n"
-=======
->>>>>>> e2c473ff
             "\nResult:\n"
             "{\n"
             "  \"address\" : \"address\",        (string) The particl address validated\n"
@@ -5182,7 +4955,7 @@
                         {
                             {"", RPCArg::Type::OBJ, /* opt */ true, /* default_val */ "", "",
                                 {
-                                    {"address", RPCArg::Type::AMOUNT, /* opt */ true, /* default_val */ "", "A key-value pair. The key (string) is the bitcoin address, the value (float or string) is the amount in " + CURRENCY_UNIT + ""},
+                                    {"address", RPCArg::Type::AMOUNT, /* opt */ true, /* default_val */ "", "A key-value pair. The key (string) is the particl address, the value (float or string) is the amount in " + CURRENCY_UNIT + ""},
                                 },
                                 },
                             {"", RPCArg::Type::OBJ, /* opt */ true, /* default_val */ "", "",
@@ -5191,59 +4964,12 @@
                                 },
                             },
                         },
-<<<<<<< HEAD
-                        true, "options"},
-                    {"bip32derivs", RPCArg::Type::BOOL, true},
-                }}
-                .ToString() +
-                            "\nArguments:\n"
-                            "1. \"inputs\"                (array, required) A json array of json objects\n"
-                            "     [\n"
-                            "       {\n"
-                            "         \"txid\":\"id\",      (string, required) The transaction id\n"
-                            "         \"vout\":n,         (numeric, required) The output number\n"
-                            "         \"sequence\":n      (numeric, optional) The sequence number\n"
-                            "       } \n"
-                            "       ,...\n"
-                            "     ]\n"
-                            "2. \"outputs\"               (array, required) a json array with outputs (key-value pairs)\n"
-                            "   [\n"
-                            "    {\n"
-                            "      \"address\": x.xxx,    (obj, optional) A key-value pair. The key (string) is the particl address, the value (float or string) is the amount in " + CURRENCY_UNIT + "\n"
-                            "    },\n"
-                            "    {\n"
-                            "      \"data\": \"hex\"        (obj, optional) A key-value pair. The key must be \"data\", the value is hex-encoded data\n"
-                            "    }\n"
-                            "    ,...                     More key-value pairs of the above form. For compatibility reasons, a dictionary, which holds the key-value pairs directly, is also\n"
-                            "                             accepted as second parameter.\n"
-                            "   ]\n"
-                            "3. locktime                  (numeric, optional, default=0) Raw locktime. Non-0 value also locktime-activates inputs\n"
-                            "                             Allows this transaction to be replaced by a transaction with higher fees. If provided, it is an error if explicit sequence numbers are incompatible.\n"
-                            "4. options                 (object, optional)\n"
-                            "   {\n"
-                            "     \"changeAddress\"          (string, optional, default pool address) The particl address to receive the change\n"
-                            "     \"changePosition\"         (numeric, optional, default random) The index of the change output\n"
-                            "     \"change_type\"            (string, optional) The output type to use. Only valid if changeAddress is not specified. Options are \"legacy\", \"p2sh-segwit\", and \"bech32\". Default is set by -changetype.\n"
-                            "     \"includeWatching\"        (boolean, optional, default false) Also select inputs which are watch only\n"
-                            "     \"lockUnspents\"           (boolean, optional, default false) Lock selected unspent outputs\n"
-                            "     \"feeRate\"                (numeric, optional, default not set: makes wallet determine the fee) Set a specific fee rate in " + CURRENCY_UNIT + "/kB\n"
-                            "     \"subtractFeeFromOutputs\" (array, optional) A json array of integers.\n"
-                            "                              The fee will be equally deducted from the amount of each specified output.\n"
-                            "                              The outputs are specified by their zero-based index, before any change output is added.\n"
-                            "                              Those recipients will receive less particl than you enter in their corresponding amount field.\n"
-                            "                              If no outputs are specified here, the sender pays the fee.\n"
-                            "                                  [vout_index,...]\n"
-                            "     \"replaceable\"            (boolean, optional) Marks this transaction as BIP125 replaceable.\n"
-                            "                              Allows this transaction to be replaced by a transaction with higher fees\n"
-                            "     \"conf_target\"            (numeric, optional) Confirmation target (in blocks)\n"
-                            "     \"estimate_mode\"          (string, optional, default=UNSET) The fee estimate mode, must be one of:\n"
-=======
-                    },
+                        },
                     {"locktime", RPCArg::Type::NUM, /* opt */ true, /* default_val */ "0", "Raw locktime. Non-0 value also locktime-activates inputs\n"
                             "                             Allows this transaction to be replaced by a transaction with higher fees. If provided, it is an error if explicit sequence numbers are incompatible."},
                     {"options", RPCArg::Type::OBJ, /* opt */ true, /* default_val */ "", "",
                         {
-                            {"changeAddress", RPCArg::Type::STR_HEX, /* opt */ true, /* default_val */ "pool address", "The bitcoin address to receive the change"},
+                            {"changeAddress", RPCArg::Type::STR_HEX, /* opt */ true, /* default_val */ "pool address", "The particl address to receive the change"},
                             {"changePosition", RPCArg::Type::NUM, /* opt */ true, /* default_val */ "random", "The index of the change output"},
                             {"change_type", RPCArg::Type::STR, /* opt */ true, /* default_val */ "", "The output type to use. Only valid if changeAddress is not specified. Options are \"legacy\", \"p2sh-segwit\", and \"bech32\". Default is set by -changetype."},
                             {"includeWatching", RPCArg::Type::BOOL, /* opt */ true, /* default_val */ "false", "Also select inputs which are watch only"},
@@ -5252,7 +4978,7 @@
                             {"subtractFeeFromOutputs", RPCArg::Type::ARR, /* opt */ true, /* default_val */ "", "A json array of integers.\n"
                             "                              The fee will be equally deducted from the amount of each specified output.\n"
                             "                              The outputs are specified by their zero-based index, before any change output is added.\n"
-                            "                              Those recipients will receive less bitcoins than you enter in their corresponding amount field.\n"
+                            "                              Those recipients will receive less particl than you enter in their corresponding amount field.\n"
                             "                              If no outputs are specified here, the sender pays the fee.",
                                 {
                                     {"vout_index", RPCArg::Type::NUM, /* opt */ true, /* default_val */ "", ""},
@@ -5262,7 +4988,6 @@
                             "                              Allows this transaction to be replaced by a transaction with higher fees"},
                             {"conf_target", RPCArg::Type::NUM, /* opt */ true, /* default_val */ "", "Confirmation target (in blocks)"},
                             {"estimate_mode", RPCArg::Type::STR, /* opt */ true, /* default_val */ "UNSET", "The fee estimate mode, must be one of:\n"
->>>>>>> e2c473ff
                             "         \"UNSET\"\n"
                             "         \"ECONOMICAL\"\n"
                             "         \"CONSERVATIVE\""},
