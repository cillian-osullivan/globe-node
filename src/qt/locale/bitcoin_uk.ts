--- conflicted
+++ resolved
@@ -1,55 +1,32 @@
-<TS language="uk" version="2.1">
+<TS version="2.1" language="uk">
 <context>
     <name>AddressBookPage</name>
     <message>
         <source>Right-click to edit address or label</source>
-<<<<<<< HEAD
-        <translation>Клікніть правою кнопкою для редагування адреси чи мітки</translation>
-=======
         <translation type="unfinished">Клацніть правою кнопкою миші, щоб змінити адресу або мітку</translation>
->>>>>>> 3f385c91
     </message>
     <message>
         <source>Create a new address</source>
-        <translation>Створити нову адресу</translation>
+        <translation type="unfinished">Створити нову адресу</translation>
     </message>
     <message>
         <source>&amp;New</source>
-        <translation>&amp;Новий</translation>
+        <translation type="unfinished">&amp;Новий</translation>
     </message>
     <message>
         <source>Copy the currently selected address to the system clipboard</source>
-<<<<<<< HEAD
-        <translation>Копіювати виділену адресу в буфер обміну</translation>
-=======
         <translation type="unfinished">Скопіюйте поточну вибрану адресу в системний буфер обміну</translation>
->>>>>>> 3f385c91
     </message>
     <message>
         <source>&amp;Copy</source>
-        <translation>&amp;Копіювати</translation>
+        <translation type="unfinished">&amp;Копіювати</translation>
     </message>
     <message>
         <source>C&amp;lose</source>
-        <translation>&amp;Закрити</translation>
+        <translation type="unfinished">&amp;Закрити</translation>
     </message>
     <message>
         <source>Delete the currently selected address from the list</source>
-<<<<<<< HEAD
-        <translation>Вилучити вибрану адресу з переліку</translation>
-    </message>
-    <message>
-        <source>Enter address or label to search</source>
-        <translation>Введіть адресу чи мітку для пошуку</translation>
-    </message>
-    <message>
-        <source>Export the data in the current tab to a file</source>
-        <translation>Експортувати дані з поточної вкладки в файл</translation>
-    </message>
-    <message>
-        <source>&amp;Export</source>
-        <translation>&amp;Експортувати</translation>
-=======
         <translation type="unfinished">Видалити поточну вибрану адресу зі списку </translation>
     </message>
     <message>
@@ -63,236 +40,212 @@
     <message>
         <source>&amp;Export</source>
         <translation type="unfinished">&amp;Експортувати</translation>
->>>>>>> 3f385c91
     </message>
     <message>
         <source>&amp;Delete</source>
-        <translation>&amp;Видалити</translation>
+        <translation type="unfinished">&amp;Видалити</translation>
     </message>
     <message>
         <source>Choose the address to send coins to</source>
-        <translation>Оберіть адресу для відправки монет</translation>
+        <translation type="unfinished">Оберіть адресу для відправки монет</translation>
     </message>
     <message>
         <source>Choose the address to receive coins with</source>
-        <translation>Оберіть адресу для отримання монет</translation>
+        <translation type="unfinished">Оберіть адресу для отримання монет</translation>
     </message>
     <message>
         <source>C&amp;hoose</source>
-        <translation>&amp;Вибрати</translation>
+        <translation type="unfinished">&amp;Вибрати</translation>
     </message>
     <message>
         <source>Sending addresses</source>
-        <translation>Адреси відправлення</translation>
+        <translation type="unfinished">Адреси відправлення</translation>
     </message>
     <message>
         <source>Receiving addresses</source>
-        <translation>Адреси отримання</translation>
-    </message>
-    <message>
-<<<<<<< HEAD
+        <translation type="unfinished">Адреси отримання</translation>
+    </message>
+    <message>
         <source>These are your Particl addresses for sending payments. Always check the amount and the receiving address before sending coins.</source>
-        <translation>Це ваші адреси Particl для надсилання платежів. Завжди перевіряйте суму та адресу одержувача перед відправленням монет.</translation>
-=======
-        <source>These are your Bitcoin addresses for sending payments. Always check the amount and the receiving address before sending coins.</source>
         <translation type="unfinished">Це ваші біткоїн-адреси для надсилання платежів. Завжди перевіряйте суму та адресу одержувача перед відправленням монет.</translation>
->>>>>>> 3f385c91
     </message>
     <message>
         <source>These are your Particl addresses for receiving payments. Use the 'Create new receiving address' button in the receive tab to create new addresses.
 Signing is only possible with addresses of the type 'legacy'.</source>
-        <translation>Це ваші Біткойн адреси для отримання платежів. Використовуйте кнопку "Створити нову адресу для отримання" на вкладці отримання, щоб створити нові адреси.
+        <translation type="unfinished">Це ваші Біткоїн адреси для отримання платежів. Використовуйте кнопку "Створити нову адресу для отримання" на вкладці отримання, щоб створити нові адреси.
 Підпис можливий лише з адресами типу "legacy".</translation>
     </message>
     <message>
         <source>&amp;Copy Address</source>
-        <translation>&amp;Скопіювати адресу</translation>
+        <translation type="unfinished">Копіювати &amp;адресу</translation>
     </message>
     <message>
         <source>Copy &amp;Label</source>
-        <translation>Скопіювати &amp;мітку</translation>
+        <translation type="unfinished">Копіювати &amp;мітку</translation>
     </message>
     <message>
         <source>&amp;Edit</source>
-        <translation>&amp;Редагувати</translation>
+        <translation type="unfinished">&amp;Редагувати</translation>
     </message>
     <message>
         <source>Export Address List</source>
-        <translation>Експортувати список адрес</translation>
-    </message>
-    <message>
-        <source>Comma separated file (*.csv)</source>
-        <translation>Файли (*.csv) розділені комами</translation>
+        <translation type="unfinished">Експортувати список адрес</translation>
+    </message>
+    <message>
+        <source>Comma separated file</source>
+        <extracomment>Expanded name of the CSV file format. See: https://en.wikipedia.org/wiki/Comma-separated_values.</extracomment>
+        <translation type="unfinished">Файл CSV</translation>
+    </message>
+    <message>
+        <source>There was an error trying to save the address list to %1. Please try again.</source>
+        <extracomment>An error message. %1 is a stand-in argument for the name of the file we attempted to save to.</extracomment>
+        <translation type="unfinished">Виникла помилка при спробі зберігання адрес до %1. Спробуйте ще раз.</translation>
     </message>
     <message>
         <source>Exporting Failed</source>
-        <translation>Помилка експорту</translation>
-    </message>
-    <message>
-        <source>There was an error trying to save the address list to %1. Please try again.</source>
-        <translation>Виникла помилка при спробі зберігання адрес до %1. Будь ласка спробуйте ще.</translation>
+        <translation type="unfinished">Помилка експорту</translation>
     </message>
 </context>
 <context>
     <name>AddressTableModel</name>
     <message>
         <source>Label</source>
-        <translation>Мітка</translation>
+        <translation type="unfinished">Мітка</translation>
     </message>
     <message>
         <source>Address</source>
-        <translation>Адреса</translation>
+        <translation type="unfinished">Адреса</translation>
     </message>
     <message>
         <source>(no label)</source>
-        <translation>(немає мітки)</translation>
+        <translation type="unfinished">(без мітки)</translation>
     </message>
 </context>
 <context>
     <name>AskPassphraseDialog</name>
     <message>
         <source>Passphrase Dialog</source>
-        <translation>Діалог введення паролю</translation>
+        <translation type="unfinished">Діалог введення паролю</translation>
     </message>
     <message>
         <source>Enter passphrase</source>
-        <translation>Введіть пароль</translation>
+        <translation type="unfinished">Введіть пароль</translation>
     </message>
     <message>
         <source>New passphrase</source>
-        <translation>Новий пароль</translation>
+        <translation type="unfinished">Новий пароль</translation>
     </message>
     <message>
         <source>Repeat new passphrase</source>
-        <translation>Повторіть пароль</translation>
+        <translation type="unfinished">Повторіть пароль</translation>
     </message>
     <message>
         <source>Show passphrase</source>
-        <translation>Показати парольну фразу</translation>
+        <translation type="unfinished">Показати парольну фразу</translation>
     </message>
     <message>
         <source>Encrypt wallet</source>
-        <translation>Зашифрувати гаманець</translation>
+        <translation type="unfinished">Зашифрувати гаманець</translation>
     </message>
     <message>
         <source>This operation needs your wallet passphrase to unlock the wallet.</source>
-        <translation>Ця операція потребує пароль для розблокування гаманця.</translation>
+        <translation type="unfinished">Ця операція потребує пароль для розблокування гаманця.</translation>
     </message>
     <message>
         <source>Unlock wallet</source>
-        <translation>Розблокувати гаманець</translation>
-    </message>
-    <message>
-        <source>This operation needs your wallet passphrase to decrypt the wallet.</source>
-        <translation>Ця операція потребує пароль для розшифрування гаманця.</translation>
-    </message>
-    <message>
-        <source>Decrypt wallet</source>
-        <translation>Розшифрувати гаманець</translation>
+        <translation type="unfinished">Розблокувати гаманець</translation>
     </message>
     <message>
         <source>Change passphrase</source>
-        <translation>Змінити пароль</translation>
+        <translation type="unfinished">Змінити пароль</translation>
     </message>
     <message>
         <source>Confirm wallet encryption</source>
-        <translation>Підтвердіть шифрування гаманця</translation>
+        <translation type="unfinished">Підтвердить шифрування гаманця</translation>
     </message>
     <message>
         <source>Warning: If you encrypt your wallet and lose your passphrase, you will &lt;b&gt;LOSE ALL OF YOUR PARTICL&lt;/b&gt;!</source>
-        <translation>Увага: Якщо ви зашифруєте гаманець і забудете пароль, ви &lt;b&gt;ВТРАТИТЕ ВСІ СВОЇ БІТКОІНИ&lt;/b&gt;!</translation>
+        <translation type="unfinished">Увага: Якщо ви зашифруєте гаманець і забудете пароль, ви &lt;b&gt;ВТРАТИТЕ ВСІ СВОЇ БІТКОЇНИ&lt;/b&gt;!</translation>
     </message>
     <message>
         <source>Are you sure you wish to encrypt your wallet?</source>
-        <translation>Ви дійсно хочете зашифрувати свій гаманець?</translation>
+        <translation type="unfinished">Ви справді бажаєте зашифрувати свій гаманець?</translation>
     </message>
     <message>
         <source>Wallet encrypted</source>
-        <translation>Гаманець зашифровано</translation>
+        <translation type="unfinished">Гаманець зашифровано</translation>
     </message>
     <message>
         <source>Enter the new passphrase for the wallet.&lt;br/&gt;Please use a passphrase of &lt;b&gt;ten or more random characters&lt;/b&gt;, or &lt;b&gt;eight or more words&lt;/b&gt;.</source>
-        <translation>Введіть новий пароль для гаманця.&lt;br/&gt; Будь ласка, використовуйте пароль з &lt;b&gt;десяти або більше випадкових символів&lt;/b&gt;, або &lt;b&gt; вісім або більше слів&lt;/b&gt;.</translation>
+        <translation type="unfinished">Введіть новий пароль для гаманця.&lt;br/&gt;Використовуйте пароль з &lt;b&gt;десяти або більше випадкових символів&lt;/b&gt;, або &lt;b&gt;вісім або більше слів&lt;/b&gt;.</translation>
     </message>
     <message>
         <source>Enter the old passphrase and new passphrase for the wallet.</source>
-        <translation>Введіть стару та нову парольну фразу для гаманця.</translation>
+        <translation type="unfinished">Введіть стару та нову парольну фразу для гаманця.</translation>
     </message>
     <message>
         <source>Remember that encrypting your wallet cannot fully protect your particl from being stolen by malware infecting your computer.</source>
-        <translation>Пам’ятайте, що шифрування гаманця не може повністю захистити ваші біткоіни від кражі, у випадку якщо ваш комп’ютер буде інфіковано шкідливими програмами.</translation>
+        <translation type="unfinished">Пам’ятайте, що шифрування гаманця не може повністю захистити ваші біткоїни від крадіжки, у випадку якщо ваш комп’ютер буде інфіковано шкідливими програмами.</translation>
     </message>
     <message>
         <source>Wallet to be encrypted</source>
-        <translation>Гаманець який потрібно зашифрувати</translation>
+        <translation type="unfinished">Гаманець, який потрібно зашифрувати</translation>
     </message>
     <message>
         <source>Your wallet is about to be encrypted. </source>
-        <translation>Ваш гаманець буде зашифровано.</translation>
+        <translation type="unfinished">Ваш гаманець буде зашифровано.</translation>
     </message>
     <message>
         <source>Your wallet is now encrypted. </source>
-        <translation>Ваш гаманець зашифровано.</translation>
+        <translation type="unfinished">Ваш гаманець зашифровано.</translation>
     </message>
     <message>
         <source>IMPORTANT: Any previous backups you have made of your wallet file should be replaced with the newly generated, encrypted wallet file. For security reasons, previous backups of the unencrypted wallet file will become useless as soon as you start using the new, encrypted wallet.</source>
-        <translation>ВАЖЛИВО: Всі попередні резервні копії, які ви зробили з вашого файлу гаманця повинні бути замінені новоствореним, зашифрованим файлом гаманця. З міркувань безпеки, попередні резервні копії незашифрованого файла гаманця стануть непридатними одразу ж, як тільки ви почнете використовувати новий, зашифрований гаманець.</translation>
+        <translation type="unfinished">ВАЖЛИВО: Всі попередні резервні копії, які ви зробили з вашого файлу гаманця повинні бути замінені новоствореним, зашифрованим файлом гаманця. З міркувань безпеки, попередні резервні копії незашифрованого файлу гаманця стануть непридатними одразу ж, як тільки ви почнете використовувати новий, зашифрований гаманець.</translation>
     </message>
     <message>
         <source>Wallet encryption failed</source>
-        <translation>Не вдалося зашифрувати гаманець</translation>
+        <translation type="unfinished">Не вдалося зашифрувати гаманець</translation>
     </message>
     <message>
         <source>Wallet encryption failed due to an internal error. Your wallet was not encrypted.</source>
-        <translation>Виникла помилка під час шифрування гаманця. Ваш гаманець не було зашифровано.</translation>
+        <translation type="unfinished">Виникла помилка під час шифрування гаманця. Ваш гаманець не було зашифровано.</translation>
     </message>
     <message>
         <source>The supplied passphrases do not match.</source>
-        <translation>Введені паролі не співпадають.</translation>
+        <translation type="unfinished">Введені паролі не співпадають.</translation>
     </message>
     <message>
         <source>Wallet unlock failed</source>
-        <translation>Не вдалося розблокувати гаманець</translation>
+        <translation type="unfinished">Не вдалося розблокувати гаманець</translation>
     </message>
     <message>
         <source>The passphrase entered for the wallet decryption was incorrect.</source>
-        <translation>Введено невірний пароль.</translation>
-    </message>
-    <message>
-        <source>Wallet decryption failed</source>
-        <translation>Не вдалося розшифрувати гаманець</translation>
+        <translation type="unfinished">Введено невірний пароль.</translation>
     </message>
     <message>
         <source>Wallet passphrase was successfully changed.</source>
-        <translation>Пароль було успішно змінено.</translation>
+        <translation type="unfinished">Пароль було успішно змінено.</translation>
     </message>
     <message>
         <source>Warning: The Caps Lock key is on!</source>
-        <translation>Увага: ввімкнено Caps Lock!</translation>
+        <translation type="unfinished">Увага: ввімкнено Caps Lock!</translation>
     </message>
 </context>
 <context>
     <name>BanTableModel</name>
     <message>
         <source>IP/Netmask</source>
-        <translation>IP/Маска підмережі</translation>
+        <translation type="unfinished">IP/Маска підмережі</translation>
     </message>
     <message>
         <source>Banned Until</source>
-        <translation>Заблоковано до</translation>
+        <translation type="unfinished">Заблоковано до</translation>
     </message>
 </context>
 <context>
-    <name>BitcoinGUI</name>
-    <message>
-<<<<<<< HEAD
-        <source>Sign &amp;message...</source>
-        <translation>Підписати &amp;повідомлення</translation>
-    </message>
-    <message>
-        <source>Synchronizing with network...</source>
-        <translation>Синхронізація з мережею...</translation>
-=======
+    <name>BitcoinApplication</name>
+    <message>
         <source>Settings file %1 might be corrupt or invalid.</source>
         <translation type="unfinished">Файл параметрів %1 можу бути пошкоджений або недійсний.</translation>
     </message>
@@ -303,283 +256,299 @@
     <message>
         <source>A fatal error occurred. %1 can no longer continue safely and will quit.</source>
         <translation type="unfinished">Сталася фатальна помилка. %1 більше не може продовжувати безпечно і завершить роботу.</translation>
->>>>>>> 3f385c91
-    </message>
-    <message>
-        <source>&amp;Overview</source>
-        <translation>&amp;Огляд</translation>
-    </message>
-    <message>
-<<<<<<< HEAD
-        <source>Show general overview of wallet</source>
-        <translation>Показати стан гаманця</translation>
-=======
+    </message>
+    <message>
+        <source>Internal error</source>
+        <translation type="unfinished">Внутрішня помилка</translation>
+    </message>
+    <message>
         <source>An internal error occurred. %1 will attempt to continue safely. This is an unexpected bug which can be reported as described below.</source>
         <translation type="unfinished">Виникла внутрішня помилка. %1 спробує безпечно продовжити роботу. Це неочікувана помилка, про яку можливо повідомити, як це описано нижче.</translation>
->>>>>>> 3f385c91
-    </message>
-    <message>
-        <source>&amp;Transactions</source>
-        <translation>&amp;Транзакції</translation>
-    </message>
-    <message>
-<<<<<<< HEAD
-        <source>Browse transaction history</source>
-        <translation>Переглянути історію транзакцій</translation>
-=======
+    </message>
+</context>
+<context>
+    <name>QObject</name>
+    <message>
+        <source>Do you want to reset settings to default values, or to abort without making changes?</source>
+        <extracomment>Explanatory text shown on startup when the settings file cannot be read. Prompts user to make a choice between resetting or aborting.</extracomment>
+        <translation type="unfinished">Скинути налаштування до стандартних значень чи скасувати без змін?</translation>
+    </message>
+    <message>
         <source>A fatal error occurred. Check that settings file is writable, or try running with -nosettings.</source>
         <extracomment>Explanatory text shown on startup when the settings file could not be written. Prompts user to check that we have the ability to write to the file. Explains that the user has the option of running without a settings file.</extracomment>
         <translation type="unfinished">Сталася критична помилка. Перевірте, чи файл параметрів доступний для запису, або спробуйте запустити з -nosettings.</translation>
->>>>>>> 3f385c91
-    </message>
-    <message>
-        <source>E&amp;xit</source>
-        <translation>&amp;Вихід</translation>
-    </message>
-    <message>
-        <source>Quit application</source>
-        <translation>Вийти</translation>
-    </message>
-    <message>
-        <source>&amp;About %1</source>
-        <translation>П&amp;ро %1</translation>
-    </message>
-    <message>
-        <source>Show information about %1</source>
-        <translation>Показати інформацію про %1</translation>
-    </message>
-    <message>
-        <source>About &amp;Qt</source>
-        <translation>&amp;Про Qt</translation>
-    </message>
-    <message>
-        <source>Show information about Qt</source>
-        <translation>Показати інформацію про Qt</translation>
-    </message>
-    <message>
-        <source>&amp;Options...</source>
-        <translation>&amp;Параметри</translation>
-    </message>
-    <message>
-        <source>Modify configuration options for %1</source>
-        <translation>Редагувати параметри для %1</translation>
-    </message>
-    <message>
-        <source>&amp;Encrypt Wallet...</source>
-        <translation>&amp;Шифрування гаманця...</translation>
-    </message>
-    <message>
-        <source>&amp;Backup Wallet...</source>
-        <translation>&amp;Резервне копіювання гаманця...</translation>
-    </message>
-    <message>
-        <source>&amp;Change Passphrase...</source>
-        <translation>Змінити парол&amp;ь...</translation>
-    </message>
-    <message>
-        <source>Open &amp;URI...</source>
-        <translation>Відкрити &amp;URI</translation>
-    </message>
-    <message>
-        <source>Create Wallet...</source>
-        <translation>Створити Гаманець...</translation>
-    </message>
-    <message>
-        <source>Create a new wallet</source>
-        <translation>Створити новий гаманець</translation>
-    </message>
-    <message>
-        <source>Wallet:</source>
-        <translation>Гаманець:</translation>
-    </message>
-    <message>
-        <source>Click to disable network activity.</source>
-        <translation>Натисніть, щоб вимкнути активність мережі.</translation>
-    </message>
-    <message>
-        <source>Network activity disabled.</source>
-        <translation>Мережева активність вимкнена.</translation>
-    </message>
-    <message>
-        <source>Click to enable network activity again.</source>
-        <translation>Натисніть, щоб знову активувати мережеву активність.</translation>
-    </message>
-    <message>
-        <source>Syncing Headers (%1%)...</source>
-        <translation>Синхронізація заголовків (%1%)...</translation>
-    </message>
-    <message>
-        <source>Reindexing blocks on disk...</source>
-        <translation>Переіндексація блоків на диску ...</translation>
-    </message>
-    <message>
-        <source>Proxy is &lt;b&gt;enabled&lt;/b&gt;: %1</source>
-        <translation>Проксі &lt;b&gt;увімкнено&lt;/b&gt;: %1</translation>
-    </message>
-    <message>
-        <source>Send coins to a Particl address</source>
-        <translation>Відправити монети на вказану адресу</translation>
-    </message>
-    <message>
-        <source>Backup wallet to another location</source>
-        <translation>Резервне копіювання гаманця в інше місце</translation>
-    </message>
-    <message>
-        <source>Change the passphrase used for wallet encryption</source>
-        <translation>Змінити пароль, який використовується для шифрування гаманця</translation>
-    </message>
-    <message>
-        <source>&amp;Verify message...</source>
-        <translation>П&amp;еревірити повідомлення...</translation>
-    </message>
-    <message>
-        <source>&amp;Send</source>
-        <translation>&amp;Відправити</translation>
-    </message>
-    <message>
-        <source>&amp;Receive</source>
-        <translation>&amp;Отримати</translation>
-    </message>
-    <message>
-        <source>&amp;Show / Hide</source>
-        <translation>Показа&amp;ти / Приховати</translation>
-    </message>
-    <message>
-<<<<<<< HEAD
-        <source>Show or hide the main Window</source>
-        <translation>Показує або приховує головне вікно</translation>
-    </message>
-    <message>
-        <source>Encrypt the private keys that belong to your wallet</source>
-        <translation>Зашифрувати закриті ключі, що знаходяться у вашому гаманці</translation>
-=======
+    </message>
+    <message>
+        <source>Error: Specified data directory "%1" does not exist.</source>
+        <translation type="unfinished">Помилка: Вказаного каталогу даних «%1» не існує.</translation>
+    </message>
+    <message>
+        <source>Error: Cannot parse configuration file: %1.</source>
+        <translation type="unfinished">Помилка: Не вдалося проаналізувати файл конфігурації: %1.</translation>
+    </message>
+    <message>
+        <source>Error: %1</source>
+        <translation type="unfinished">Помилка: %1</translation>
+    </message>
+    <message>
+        <source>%1 didn't yet exit safely…</source>
+        <translation type="unfinished">Робота %1 ще не завершена безпечно…</translation>
+    </message>
+    <message>
+        <source>unknown</source>
+        <translation type="unfinished">невідомо</translation>
+    </message>
+    <message>
+        <source>Amount</source>
+        <translation type="unfinished">Кількість</translation>
+    </message>
+    <message>
+        <source>Enter a Particl address (e.g. %1)</source>
+        <translation type="unfinished">Введіть біткоїн-адресу (наприклад, %1)</translation>
+    </message>
+    <message>
+        <source>Unroutable</source>
+        <translation type="unfinished">Немає маршруту</translation>
+    </message>
+    <message>
+        <source>Internal</source>
+        <translation type="unfinished">Внутрішнє</translation>
+    </message>
+    <message>
+        <source>Inbound</source>
+        <extracomment>An inbound connection from a peer. An inbound connection is a connection initiated by a peer.</extracomment>
+        <translation type="unfinished">Вхідний</translation>
+    </message>
+    <message>
+        <source>Outbound</source>
+        <extracomment>An outbound connection to a peer. An outbound connection is a connection initiated by us.</extracomment>
+        <translation type="unfinished">Вихідний</translation>
+    </message>
+    <message>
+        <source>Full Relay</source>
+        <extracomment>Peer connection type that relays all network information.</extracomment>
+        <translation type="unfinished">Повна ретрансляція</translation>
+    </message>
+    <message>
+        <source>Block Relay</source>
+        <extracomment>Peer connection type that relays network information about blocks and not transactions or addresses.</extracomment>
+        <translation type="unfinished">Ретрансляція блоків</translation>
+    </message>
+    <message>
+        <source>Manual</source>
+        <extracomment>Peer connection type established manually through one of several methods.</extracomment>
+        <translation type="unfinished">За запитом</translation>
+    </message>
+    <message>
+        <source>Feeler</source>
+        <extracomment>Short-lived peer connection type that tests the aliveness of known addresses.</extracomment>
+        <translation type="unfinished">Щуп</translation>
+    </message>
+    <message>
+        <source>Address Fetch</source>
+        <extracomment>Short-lived peer connection type that solicits known addresses from a peer.</extracomment>
+        <translation type="unfinished">Отримування адрес</translation>
+    </message>
+    <message>
+        <source>%1 d</source>
+        <translation type="unfinished">%1 д</translation>
+    </message>
+    <message>
+        <source>%1 h</source>
+        <translation type="unfinished">%1 год</translation>
+    </message>
+    <message>
+        <source>%1 m</source>
+        <translation type="unfinished">%1 хв</translation>
+    </message>
+    <message>
+        <source>%1 s</source>
+        <translation type="unfinished">%1 с</translation>
+    </message>
+    <message>
+        <source>None</source>
+        <translation type="unfinished">Відсутні</translation>
+    </message>
+    <message>
+        <source>N/A</source>
+        <translation type="unfinished">Н/Д</translation>
+    </message>
+    <message>
+        <source>%1 ms</source>
+        <translation type="unfinished">%1 мс</translation>
+    </message>
+    <message numerus="yes">
+        <source>%n second(s)</source>
+        <translation type="unfinished">
+            <numerusform>%n секунда</numerusform>
+            <numerusform>%n секунди</numerusform>
+            <numerusform>%n секунд</numerusform>
+        </translation>
+    </message>
+    <message numerus="yes">
+        <source>%n minute(s)</source>
+        <translation type="unfinished">
+            <numerusform>%n хвилина</numerusform>
+            <numerusform>%n хвилини</numerusform>
+            <numerusform>%n хвилин</numerusform>
+        </translation>
+    </message>
+    <message numerus="yes">
+        <source>%n hour(s)</source>
+        <translation type="unfinished">
+            <numerusform>%n година</numerusform>
+            <numerusform>%n години</numerusform>
+            <numerusform>%n годин</numerusform>
+        </translation>
+    </message>
+    <message numerus="yes">
+        <source>%n day(s)</source>
+        <translation type="unfinished">
+            <numerusform>%n день</numerusform>
+            <numerusform>%n дні</numerusform>
+            <numerusform>%n днів</numerusform>
+        </translation>
+    </message>
+    <message numerus="yes">
+        <source>%n week(s)</source>
+        <translation type="unfinished">
+            <numerusform>%n тиждень</numerusform>
+            <numerusform>%n тижні</numerusform>
+            <numerusform>%n тижнів</numerusform>
+        </translation>
+    </message>
+    <message>
+        <source>%1 and %2</source>
+        <translation type="unfinished">%1 та %2</translation>
+    </message>
+    <message numerus="yes">
+        <source>%n year(s)</source>
+        <translation type="unfinished">
+            <numerusform>%n рік</numerusform>
+            <numerusform>%n роки</numerusform>
+            <numerusform>%n років</numerusform>
+        </translation>
+    </message>
+    <message>
+        <source>%1 B</source>
+        <translation type="unfinished">%1 Б</translation>
+    </message>
+    <message>
+        <source>%1 kB</source>
+        <translation type="unfinished">%1 кБ</translation>
+    </message>
+    <message>
+        <source>%1 MB</source>
+        <translation type="unfinished">%1 МБ</translation>
+    </message>
+    <message>
+        <source>%1 GB</source>
+        <translation type="unfinished">%1 ГБ</translation>
+    </message>
+</context>
+<context>
+    <name>bitcoin-core</name>
+    <message>
         <source>Settings file could not be read</source>
         <translation type="unfinished">Не вдалося прочитати файл параметрів</translation>
     </message>
     <message>
         <source>Settings file could not be written</source>
         <translation type="unfinished">Не вдалося записати файл параметрів</translation>
->>>>>>> 3f385c91
-    </message>
-    <message>
-        <source>Sign messages with your Particl addresses to prove you own them</source>
-        <translation>Підтвердіть, що Ви є власником повідомлення підписавши його Вашою Біткойн адресою</translation>
-    </message>
-    <message>
-<<<<<<< HEAD
-        <source>Verify messages to ensure they were signed with specified Particl addresses</source>
-        <translation>Перевірте повідомлення для впевненості, що воно підписано вказаною Біткойн адресою</translation>
-=======
-        <source>%s corrupt. Try using the wallet tool bitcoin-wallet to salvage or restoring a backup.</source>
-        <translation type="unfinished">%s пошкоджено. Спробуйте скористатися інструментом гаманця bitcoin-wallet для виправлення або відновлення резервної копії.</translation>
->>>>>>> 3f385c91
-    </message>
-    <message>
-        <source>&amp;File</source>
-        <translation>&amp;Файл</translation>
-    </message>
-    <message>
-        <source>&amp;Settings</source>
-        <translation>&amp;Налаштування</translation>
-    </message>
-    <message>
-        <source>&amp;Help</source>
-        <translation>&amp;Довідка</translation>
-    </message>
-    <message>
-        <source>Tabs toolbar</source>
-        <translation>Панель дій</translation>
-    </message>
-    <message>
-        <source>Request payments (generates QR codes and particl: URIs)</source>
-        <translation>Створити запит платежу (генерує QR-код та particl: URI)</translation>
-    </message>
-    <message>
-        <source>Show the list of used sending addresses and labels</source>
-        <translation>Показати список адрес і міток, що були використані для відправлення</translation>
-    </message>
-    <message>
-        <source>Show the list of used receiving addresses and labels</source>
-        <translation>Показати список адрес і міток, що були використані для отримання</translation>
-    </message>
-    <message>
-        <source>&amp;Command-line options</source>
-        <translation>П&amp;араметри командного рядка</translation>
-    </message>
-    <message numerus="yes">
-        <source>%n active connection(s) to Particl network</source>
-        <translation><numerusform>%n активне з'єднання з мережею Particl</numerusform><numerusform>%n активні з'єднання з мережею Particl</numerusform><numerusform>%n активних з'єднань з мережею Particl</numerusform><numerusform>%n активних з'єднань з мережею Particl</numerusform></translation>
-    </message>
-    <message>
-        <source>Indexing blocks on disk...</source>
-        <translation>Індексація блоків на диску ...</translation>
-    </message>
-    <message>
-        <source>Processing blocks on disk...</source>
-        <translation>Обробка блоків на диску...</translation>
-    </message>
-    <message numerus="yes">
-        <source>Processed %n block(s) of transaction history.</source>
-        <translation><numerusform>Оброблено %n блок історії транзакцій.</numerusform><numerusform>Оброблено %n блоки історії транзакцій.</numerusform><numerusform>Оброблено %n блоків історії транзакцій.</numerusform><numerusform>Оброблено %n блоків історії транзакцій.</numerusform></translation>
-    </message>
-    <message>
-<<<<<<< HEAD
-        <source>%1 behind</source>
-        <translation>%1 тому</translation>
-    </message>
-    <message>
-        <source>Last received block was generated %1 ago.</source>
-        <translation>Останній отриманий блок було згенеровано %1 тому.</translation>
-=======
+    </message>
+    <message>
+        <source>The %s developers</source>
+        <translation type="unfinished">Розробники %s</translation>
+    </message>
+    <message>
+        <source>%s corrupt. Try using the wallet tool particl-wallet to salvage or restoring a backup.</source>
+        <translation type="unfinished">%s пошкоджено. Спробуйте скористатися інструментом гаманця particl-wallet для виправлення або відновлення резервної копії.</translation>
+    </message>
+    <message>
+        <source>-maxtxfee is set very high! Fees this large could be paid on a single transaction.</source>
+        <translation type="unfinished">Встановлено дуже велике значення -maxtxfee! Такі великі комісії можуть бути сплачені окремою транзакцією.</translation>
+    </message>
+    <message>
+        <source>Cannot downgrade wallet from version %i to version %i. Wallet version unchanged.</source>
+        <translation type="unfinished">Не вдалося понизити версію гаманця з %i на %i. Версія гаманця залишилася без змін.</translation>
+    </message>
+    <message>
+        <source>Cannot obtain a lock on data directory %s. %s is probably already running.</source>
+        <translation type="unfinished">Не вдалося заблокувати каталог даних %s. %s, ймовірно, вже працює.</translation>
+    </message>
+    <message>
+        <source>Cannot upgrade a non HD split wallet from version %i to version %i without upgrading to support pre-split keypool. Please use version %i or no version specified.</source>
+        <translation type="unfinished">Не вдалося оновити розділений не-HD гаманець з версії %i до версії %i без оновлення для підтримки попередньо розділеного пула ключів. Використовуйте версію %i або не вказуйте версію.</translation>
+    </message>
+    <message>
+        <source>Distributed under the MIT software license, see the accompanying file %s or %s</source>
+        <translation type="unfinished">Розповсюджується за ліцензією на програмне забезпечення MIT, дивіться супровідний файл %s або %s</translation>
+    </message>
+    <message>
+        <source>Error reading %s! All keys read correctly, but transaction data or address book entries might be missing or incorrect.</source>
+        <translation type="unfinished">Помилка читання %s! Всі ключі зчитано правильно, але записи в адресній книзі, або дані транзакцій можуть бути відсутніми чи невірними.</translation>
+    </message>
+    <message>
+        <source>Error reading %s! Transaction data may be missing or incorrect. Rescanning wallet.</source>
+        <translation type="unfinished">Помилка читання %s! Дані транзакцій можуть бути відсутніми чи невірними. Повторне сканування гаманця.</translation>
+    </message>
+    <message>
+        <source>Error: Dumpfile format record is incorrect. Got "%s", expected "format".</source>
+        <translation type="unfinished">Помилка: Неправильний запис формату файлу дампа. Отримано "%s", очікується "format".</translation>
+    </message>
+    <message>
+        <source>Error: Dumpfile identifier record is incorrect. Got "%s", expected "%s".</source>
+        <translation type="unfinished">Помилка: Неправильний запис ідентифікатора файлу дампа. Отримано "%s", очікується "%s".</translation>
+    </message>
+    <message>
+        <source>Error: Dumpfile version is not supported. This version of particl-wallet only supports version 1 dumpfiles. Got dumpfile with version %s</source>
+        <translation type="unfinished">Помилка: Версія файлу дампа не підтримується. Ця версія particl-wallet підтримує лише файли дампа версії 1. Отримано файл дампа версії %s</translation>
+    </message>
+    <message>
+        <source>Error: Legacy wallets only support the "legacy", "p2sh-segwit", and "bech32" address types</source>
+        <translation type="unfinished">Помилка: Застарілі гаманці підтримують тільки адреси типів "legacy", "p2sh-segwit" та "bech32"</translation>
+    </message>
+    <message>
         <source>Fee estimation failed. Fallbackfee is disabled. Wait a few blocks or enable -fallbackfee.</source>
         <translation type="unfinished">Оцінка комісії не вдалася. Fallbackfee вимкнено. Зачекайте кілька блоків або ввімкніть -fallbackfee.</translation>
->>>>>>> 3f385c91
-    </message>
-    <message>
-        <source>Transactions after this will not yet be visible.</source>
-        <translation>Пізніші транзакції не буде видно.</translation>
-    </message>
-    <message>
-        <source>Error</source>
-        <translation>Помилка</translation>
-    </message>
-    <message>
-        <source>Warning</source>
-        <translation>Попередження</translation>
-    </message>
-    <message>
-        <source>Information</source>
-        <translation>Інформація</translation>
-    </message>
-    <message>
-        <source>Up to date</source>
-        <translation>Синхронізовано</translation>
-    </message>
-    <message>
-        <source>&amp;Load PSBT from file...</source>
-        <translation>&amp;Завантажити PSBT з файлу...</translation>
-    </message>
-    <message>
-        <source>Load Partially Signed Particl Transaction</source>
-        <translation>Завантажте Частково Підписану Транзакцію Біткойн</translation>
-    </message>
-    <message>
-        <source>Load PSBT from clipboard...</source>
-        <translation>Скопіювати PSBT у буфер обміну</translation>
-    </message>
-    <message>
-        <source>Load Partially Signed Particl Transaction from clipboard</source>
-        <translation>Завантажте Частково Підписану Біткойн Транзакцію з буфера обміну</translation>
-    </message>
-    <message>
-<<<<<<< HEAD
-        <source>Node window</source>
-        <translation>Вікно вузлів</translation>
-    </message>
-    <message>
-        <source>Open node debugging and diagnostic console</source>
-        <translation>Відкрити консоль відлагоджування та діагностики</translation>
-=======
+    </message>
+    <message>
+        <source>File %s already exists. If you are sure this is what you want, move it out of the way first.</source>
+        <translation type="unfinished">Файл %s уже існує. Якщо ви дійсно бажаєте цього, спочатку видалить його.</translation>
+    </message>
+    <message>
+        <source>Invalid amount for -maxtxfee=&lt;amount&gt;: '%s' (must be at least the minrelay fee of %s to prevent stuck transactions)</source>
+        <translation type="unfinished">Неприпустима сума для -maxtxfee = &lt;amount&gt;: '%s' (плата повинна бути, принаймні %s, щоб запобігти зависанню транзакцій)</translation>
+    </message>
+    <message>
+        <source>Invalid or corrupt peers.dat (%s). If you believe this is a bug, please report it to %s. As a workaround, you can move the file (%s) out of the way (rename, move, or delete) to have a new one created on the next start.</source>
+        <translation type="unfinished">Неприпустимий або пошкоджений peers.dat (%s). Якщо ви вважаєте, що сталася помилка, повідомте про неї до %s. Щоб уникнути цієї проблеми, можна прибрати (перейменувати, перемістити або видалити) цей файл (%s), щоб під час наступного запуску створити новий.</translation>
+    </message>
+    <message>
+        <source>More than one onion bind address is provided. Using %s for the automatically created Tor onion service.</source>
+        <translation type="unfinished">Надано більше однієї адреси прив'язки служби Tor. Використання %s для автоматично створеної служби Tor.</translation>
+    </message>
+    <message>
+        <source>No dump file provided. To use createfromdump, -dumpfile=&lt;filename&gt; must be provided.</source>
+        <translation type="unfinished">Не вказано файл дампа. Щоб використовувати createfromdump, потрібно вказати-dumpfile=&lt;filename&gt;.</translation>
+    </message>
+    <message>
+        <source>No dump file provided. To use dump, -dumpfile=&lt;filename&gt; must be provided.</source>
+        <translation type="unfinished">Не вказано файл дампа. Щоб використовувати dump, потрібно вказати -dumpfile=&lt;filename&gt;.</translation>
+    </message>
+    <message>
+        <source>No wallet file format provided. To use createfromdump, -format=&lt;format&gt; must be provided.</source>
+        <translation type="unfinished">Не вказано формат файлу гаманця. Щоб використовувати createfromdump, потрібно вказати -format=&lt;format&gt;.</translation>
+    </message>
+    <message>
+        <source>Please check that your computer's date and time are correct! If your clock is wrong, %s will not work properly.</source>
+        <translation type="unfinished">Перевірте правильність дати та часу свого комп'ютера. Якщо ваш годинник налаштовано невірно, %s не буде працювати належним чином.</translation>
+    </message>
+    <message>
+        <source>Please contribute if you find %s useful. Visit %s for further information about the software.</source>
+        <translation type="unfinished">Будь ласка, зробіть внесок, якщо ви знаходите %s корисним. Відвідайте %s для отримання додаткової інформації про програмне забезпечення.</translation>
+    </message>
+    <message>
         <source>Prune configured below the minimum of %d MiB.  Please use a higher number.</source>
         <translation type="unfinished">Встановлений розмір скороченого блокчейна є замалим (меншим за %d МіБ). Використовуйте більший розмір.</translation>
     </message>
@@ -590,66 +559,56 @@
     <message>
         <source>Prune: last wallet synchronisation goes beyond pruned data. You need to -reindex (download the whole blockchain again in case of pruned node)</source>
         <translation type="unfinished">Скорочений блокчейн: остання синхронізація гаманця виходить за межі скорочених даних. Потрібно перезапустити з -reindex (заново завантажити весь блокчейн, якщо використовується скорочення)</translation>
->>>>>>> 3f385c91
-    </message>
-    <message>
-        <source>&amp;Sending addresses</source>
-        <translation>&amp;Адреси для відправлення</translation>
-    </message>
-    <message>
-        <source>&amp;Receiving addresses</source>
-        <translation>&amp;Адреси для отримання</translation>
-    </message>
-    <message>
-        <source>Open a particl: URI</source>
-        <translation>Відкрити біткоін URI</translation>
-    </message>
-    <message>
-        <source>Open Wallet</source>
-        <translation>Відкрити гаманець</translation>
-    </message>
-    <message>
-        <source>Open a wallet</source>
-        <translation>Відкрийте гаманець</translation>
-    </message>
-    <message>
-        <source>Close Wallet...</source>
-        <translation>Закрити Гаманець ...</translation>
-    </message>
-    <message>
-        <source>Close wallet</source>
-        <translation>Закрити гаманець</translation>
-    </message>
-    <message>
-        <source>Close All Wallets...</source>
-        <translation>Закрити Всі Гаманці...</translation>
-    </message>
-    <message>
-        <source>Close all wallets</source>
-        <translation>Закрити всі гаманці</translation>
-    </message>
-    <message>
-        <source>Show the %1 help message to get a list with possible Particl command-line options</source>
-        <translation>Показати довідку %1 для отримання переліку можливих параметрів командного рядка.</translation>
-    </message>
-    <message>
-<<<<<<< HEAD
-        <source>&amp;Mask values</source>
-        <translation>&amp;Значення маски</translation>
-=======
+    </message>
+    <message>
+        <source>SQLiteDatabase: Unknown sqlite wallet schema version %d. Only version %d is supported</source>
+        <translation type="unfinished">SQLiteDatabase: Невідома версія схеми гаманця %d. Підтримується лише версія %d</translation>
+    </message>
+    <message>
+        <source>The block database contains a block which appears to be from the future. This may be due to your computer's date and time being set incorrectly. Only rebuild the block database if you are sure that your computer's date and time are correct</source>
+        <translation type="unfinished">Схоже, що база даних блоків містить блок з майбутнього. Це може статися із-за некоректно встановленої дати та/або часу. Перебудовуйте базу даних блоків лише тоді, коли ви переконані, що встановлено правильну дату і час</translation>
+    </message>
+    <message>
+        <source>The block index db contains a legacy 'txindex'. To clear the occupied disk space, run a full -reindex, otherwise ignore this error. This error message will not be displayed again.</source>
+        <translation type="unfinished">База даних індексу блоків містить 'txindex', що не підтримується. Щоб звільнити місце на диску, запустить повний -reindex, або ігноруйте цю помилку. Це повідомлення більше не відображатиметься.</translation>
+    </message>
+    <message>
+        <source>The transaction amount is too small to send after the fee has been deducted</source>
+        <translation type="unfinished">Залишок від суми транзакції зі сплатою комісії занадто малий</translation>
+    </message>
+    <message>
+        <source>This error could occur if this wallet was not shutdown cleanly and was last loaded using a build with a newer version of Berkeley DB. If so, please use the software that last loaded this wallet</source>
+        <translation type="unfinished">Ця помилка може статися, якщо цей гаманець не був коректно закритий і востаннє завантажений за допомогою збірки з новою версією Berkeley DB. Якщо так, використовуйте програмне забезпечення, яке востаннє завантажувало цей гаманець</translation>
+    </message>
+    <message>
+        <source>This is a pre-release test build - use at your own risk - do not use for mining or merchant applications</source>
+        <translation type="unfinished">Це перед-релізна тестова збірка - використовуйте на свій власний ризик - не використовуйте для майнінгу або в торговельних додатках</translation>
+    </message>
+    <message>
+        <source>This is the maximum transaction fee you pay (in addition to the normal fee) to prioritize partial spend avoidance over regular coin selection.</source>
+        <translation type="unfinished">Це максимальна комісія за транзакцію, яку ви сплачуєте (на додаток до звичайної комісії), щоб надавати пріоритет частковому уникненню витрат перед регулярним вибором монет.</translation>
+    </message>
+    <message>
+        <source>This is the transaction fee you may discard if change is smaller than dust at this level</source>
+        <translation type="unfinished">Це комісія за транзакцію, яку ви можете відкинути, якщо решта менша, ніж пил на цьому рівні</translation>
+    </message>
+    <message>
+        <source>This is the transaction fee you may pay when fee estimates are not available.</source>
+        <translation type="unfinished">Це комісія за транзакцію, яку ви можете сплатити, коли кошторисна вартість недоступна.</translation>
+    </message>
+    <message>
+        <source>Total length of network version string (%i) exceeds maximum length (%i). Reduce the number or size of uacomments.</source>
+        <translation type="unfinished">Загальна довжина рядку мережевої версії (%i) перевищує максимально допустиму (%i). Зменшіть число чи розмір коментарів клієнта користувача.</translation>
+    </message>
+    <message>
         <source>Unable to replay blocks. You will need to rebuild the database using -reindex-chainstate.</source>
         <translation type="unfinished">Не вдалося відтворити блоки. Вам потрібно буде перебудувати базу даних, використовуючи -reindex-chainstate.</translation>
->>>>>>> 3f385c91
-    </message>
-    <message>
-        <source>Mask the values in the Overview tab</source>
-        <translation>Маскуйте значення на вкладці Огляд</translation>
-    </message>
-    <message>
-<<<<<<< HEAD
-        <source>default wallet</source>
-        <translation>типовий гаманець</translation>
-=======
+    </message>
+    <message>
+        <source>Unknown wallet file format "%s" provided. Please provide one of "bdb" or "sqlite".</source>
+        <translation type="unfinished">Вказано невідомий формат "%s" файлу гаманця. Укажіть "bdb" або "sqlite".</translation>
+    </message>
+    <message>
         <source>Unsupported chainstate database format found. Please restart with -reindex-chainstate. This will rebuild the chainstate database.</source>
         <translation type="unfinished">Виявлено несумісний формат бази даних стану блокчейна. Перезапустіть з -reindex-chainstate. Це перебудує базу даних стану блокчейна.</translation>
     </message>
@@ -660,74 +619,58 @@
     <message>
         <source>Warning: Dumpfile wallet format "%s" does not match command line specified format "%s".</source>
         <translation type="unfinished">Попередження: Формат "%s" файлу дампа гаманця не збігається з форматом "%s", що зазначений у командному рядку.</translation>
->>>>>>> 3f385c91
-    </message>
-    <message>
-        <source>No wallets available</source>
-        <translation>Гаманців немає</translation>
-    </message>
-    <message>
-        <source>&amp;Window</source>
-        <translation>&amp;Вікно</translation>
-    </message>
-    <message>
-        <source>Minimize</source>
-        <translation>Згорнути</translation>
-    </message>
-    <message>
-<<<<<<< HEAD
-        <source>Zoom</source>
-        <translation>Збільшити</translation>
-=======
+    </message>
+    <message>
+        <source>Warning: Private keys detected in wallet {%s} with disabled private keys</source>
+        <translation type="unfinished">Попередження: Приватні ключі виявлено в гаманці {%s} з відключеними приватними ключами</translation>
+    </message>
+    <message>
+        <source>Warning: We do not appear to fully agree with our peers! You may need to upgrade, or other nodes may need to upgrade.</source>
+        <translation type="unfinished">Попередження: Неможливо досягти консенсусу з підключеними учасниками! Вам, або іншим вузлам необхідно оновити програмне забезпечення.</translation>
+    </message>
+    <message>
+        <source>Witness data for blocks after height %d requires validation. Please restart with -reindex.</source>
+        <translation type="unfinished">Дані witness для блоків з висотою більше %d потребують перевірки. Перезапустіть з -reindex.</translation>
+    </message>
+    <message>
         <source>You need to rebuild the database using -reindex to go back to unpruned mode.  This will redownload the entire blockchain</source>
         <translation type="unfinished">Вам необхідно перебудувати базу даних з використанням -reindex для завантаження повного блокчейна.</translation>
->>>>>>> 3f385c91
-    </message>
-    <message>
-        <source>Main Window</source>
-        <translation>Головне Вікно</translation>
-    </message>
-    <message>
-        <source>%1 client</source>
-        <translation>%1 клієнт</translation>
-    </message>
-    <message>
-        <source>Connecting to peers...</source>
-        <translation>Підключення до вузлів...</translation>
-    </message>
-    <message>
-        <source>Catching up...</source>
-        <translation>Синхронізується...</translation>
-    </message>
-    <message>
-        <source>Error: %1</source>
-        <translation>Помилка: %1</translation>
-    </message>
-    <message>
-        <source>Warning: %1</source>
-        <translation>Попередження: %1</translation>
-    </message>
-    <message>
-        <source>Date: %1
-</source>
-        <translation>Дата: %1
-</translation>
-    </message>
-    <message>
-        <source>Amount: %1
-</source>
-        <translation>Кількість: %1
-</translation>
-    </message>
-    <message>
-<<<<<<< HEAD
-        <source>Wallet: %1
-</source>
-        <translation>Гаманець: %1
-</translation>
-=======
-        <source>%s request to listen on port %u. This port is considered "bad" and thus it is unlikely that any Bitcoin Core peers connect to it. See doc/p2p-bad-ports.md for details and a full list.</source>
-        <translation type="unfinished">%s запитує прослуховування порту %u . Цей порт вважається "поганим", і тому малоймовірно, що будь-які інші вузли Bitcoin Core підключаться до нього. Дивіться doc/p2p-bad-ports.md для отримання детальної інформації та повного списку.</translation>
+    </message>
+    <message>
+        <source>%s is set very high!</source>
+        <translation type="unfinished">%s встановлено дуже високо!</translation>
+    </message>
+    <message>
+        <source>-maxmempool must be at least %d MB</source>
+        <translation type="unfinished">-maxmempool має бути не менше %d МБ</translation>
+    </message>
+    <message>
+        <source>A fatal internal error occurred, see debug.log for details</source>
+        <translation type="unfinished">Сталася критична внутрішня помилка, дивіться подробиці в debug.log</translation>
+    </message>
+    <message>
+        <source>Cannot resolve -%s address: '%s'</source>
+        <translation type="unfinished">Не вдалося перетворити -%s адресу: '%s'</translation>
+    </message>
+    <message>
+        <source>Cannot set -forcednsseed to true when setting -dnsseed to false.</source>
+        <translation type="unfinished">Не вдалося встановити для параметра -forcednsseed значення "true", коли параметр -dnsseed має значення "false".</translation>
+    </message>
+    <message>
+        <source>Cannot set -peerblockfilters without -blockfilterindex.</source>
+        <translation type="unfinished">Не вдалося встановити -peerblockfilters без -blockfilterindex.</translation>
+    </message>
+    <message>
+        <source>Cannot write to data directory '%s'; check permissions.</source>
+        <translation type="unfinished">Неможливо записати до каталогу даних '%s'; перевірте дозвіли.</translation>
+    </message>
+    <message>
+        <source>The -txindex upgrade started by a previous version cannot be completed. Restart with the previous version or run a full -reindex.</source>
+        <translation type="unfinished">Оновлення -txindex, що було почате попередньою версією, не вдалося завершити. Перезапустить попередню версію або виконайте повний -reindex.</translation>
+    </message>
+    <message>
+        <source>%s request to listen on port %u. This port is considered "bad" and thus it is unlikely that any Particl Core peers connect to it. See doc/p2p-bad-ports.md for details and a full list.</source>
+        <translation type="unfinished">%s запитує прослуховування порту %u . Цей порт вважається "поганим", і тому малоймовірно, що будь-які інші вузли Particl Core підключаться до нього. Дивіться doc/p2p-bad-ports.md для отримання детальної інформації та повного списку.</translation>
     </message>
     <message>
         <source>-reindex-chainstate option is not compatible with -blockfilterindex. Please temporarily disable blockfilterindex while using -reindex-chainstate, or replace -reindex-chainstate with -reindex to fully rebuild all indexes.</source>
@@ -788,743 +731,588 @@
     <message>
         <source>Config setting for %s only applied on %s network when in [%s] section.</source>
         <translation type="unfinished">Налаштування конфігурації %s застосовується лише для мережі %s у розділі [%s].</translation>
->>>>>>> 3f385c91
-    </message>
-    <message>
-        <source>Type: %1
-</source>
-        <translation>Тип: %1
-</translation>
-    </message>
-    <message>
-        <source>Label: %1
-</source>
-        <translation>Мітка: %1
-</translation>
-    </message>
-    <message>
-        <source>Address: %1
-</source>
-        <translation>Адреса: %1
-</translation>
-    </message>
-    <message>
-        <source>Sent transaction</source>
-        <translation>Надіслані транзакції</translation>
-    </message>
-    <message>
-        <source>Incoming transaction</source>
-        <translation>Отримані транзакції</translation>
-    </message>
-    <message>
-        <source>HD key generation is &lt;b&gt;enabled&lt;/b&gt;</source>
-        <translation>Генерація HD ключа &lt;b&gt;увімкнена&lt;/b&gt;</translation>
-    </message>
-    <message>
-        <source>HD key generation is &lt;b&gt;disabled&lt;/b&gt;</source>
-        <translation>Генерація HD ключа&lt;b&gt;вимкнена&lt;/b&gt;</translation>
-    </message>
-    <message>
-        <source>Private key &lt;b&gt;disabled&lt;/b&gt;</source>
-        <translation>Закритого ключа &lt;b&gt;вимкнено&lt;/b&gt;</translation>
-    </message>
-    <message>
-        <source>Wallet is &lt;b&gt;encrypted&lt;/b&gt; and currently &lt;b&gt;unlocked&lt;/b&gt;</source>
-        <translation>&lt;b&gt;Зашифрований&lt;/b&gt; гаманець &lt;b&gt;розблоковано&lt;/b&gt;</translation>
-    </message>
-    <message>
-        <source>Wallet is &lt;b&gt;encrypted&lt;/b&gt; and currently &lt;b&gt;locked&lt;/b&gt;</source>
-        <translation>&lt;b&gt;Зашифрований&lt;/b&gt; гаманець &lt;b&gt;заблоковано&lt;/b&gt;</translation>
-    </message>
-    <message>
-        <source>Original message:</source>
-        <translation>Первинне повідомлення:</translation>
-    </message>
-    <message>
-        <source>A fatal error occurred. %1 can no longer continue safely and will quit.</source>
-        <translation>Сталася фатальна помилка. %1 більше не може продовжувати безпечно і вийде.</translation>
+    </message>
+    <message>
+        <source>Copyright (C) %i-%i</source>
+        <translation type="unfinished">Всі права збережено. %i-%i</translation>
+    </message>
+    <message>
+        <source>Corrupted block database detected</source>
+        <translation type="unfinished">Виявлено пошкоджений блок бази даних</translation>
+    </message>
+    <message>
+        <source>Could not find asmap file %s</source>
+        <translation type="unfinished">Неможливо знайти asmap файл %s</translation>
+    </message>
+    <message>
+        <source>Could not parse asmap file %s</source>
+        <translation type="unfinished">Неможливо проаналізувати asmap файл %s</translation>
+    </message>
+    <message>
+        <source>Disk space is too low!</source>
+        <translation type="unfinished">Місця на диску занадто мало!</translation>
+    </message>
+    <message>
+        <source>Do you want to rebuild the block database now?</source>
+        <translation type="unfinished">Перебудувати базу даних блоків зараз?</translation>
+    </message>
+    <message>
+        <source>Done loading</source>
+        <translation type="unfinished">Завантаження завершено</translation>
+    </message>
+    <message>
+        <source>Dump file %s does not exist.</source>
+        <translation type="unfinished">Файл дампа %s не існує.</translation>
+    </message>
+    <message>
+        <source>Error creating %s</source>
+        <translation type="unfinished">Помилка створення %s</translation>
+    </message>
+    <message>
+        <source>Error initializing block database</source>
+        <translation type="unfinished">Помилка ініціалізації бази даних блоків</translation>
+    </message>
+    <message>
+        <source>Error initializing wallet database environment %s!</source>
+        <translation type="unfinished">Помилка ініціалізації середовища бази даних гаманця %s!</translation>
+    </message>
+    <message>
+        <source>Error loading %s</source>
+        <translation type="unfinished">Помилка завантаження %s</translation>
+    </message>
+    <message>
+        <source>Error loading %s: Private keys can only be disabled during creation</source>
+        <translation type="unfinished">Помилка завантаження %s: Приватні ключі можуть бути тільки вимкнені при створенні</translation>
+    </message>
+    <message>
+        <source>Error loading %s: Wallet corrupted</source>
+        <translation type="unfinished">Помилка завантаження %s: Гаманець пошкоджено</translation>
+    </message>
+    <message>
+        <source>Error loading %s: Wallet requires newer version of %s</source>
+        <translation type="unfinished">Помилка завантаження %s: Гаманець потребує новішої версії %s</translation>
+    </message>
+    <message>
+        <source>Error loading block database</source>
+        <translation type="unfinished">Помилка завантаження бази даних блоків</translation>
+    </message>
+    <message>
+        <source>Error opening block database</source>
+        <translation type="unfinished">Помилка відкриття блока бази даних</translation>
+    </message>
+    <message>
+        <source>Error reading from database, shutting down.</source>
+        <translation type="unfinished">Помилка читання бази даних, завершення роботи.</translation>
+    </message>
+    <message>
+        <source>Error reading next record from wallet database</source>
+        <translation type="unfinished">Помилка зчитування наступного запису з бази даних гаманця</translation>
+    </message>
+    <message>
+        <source>Error: Could not add watchonly tx to watchonly wallet</source>
+        <translation type="unfinished">Помилка: Не вдалося додати транзакцію "тільки перегляд" до гаманця-для-перегляду</translation>
+    </message>
+    <message>
+        <source>Error: Could not delete watchonly transactions</source>
+        <translation type="unfinished">Помилка: Не вдалося видалити транзакції "тільки перегляд"</translation>
+    </message>
+    <message>
+        <source>Error: Couldn't create cursor into database</source>
+        <translation type="unfinished">Помилка: Неможливо створити курсор в базі даних</translation>
+    </message>
+    <message>
+        <source>Error: Disk space is low for %s</source>
+        <translation type="unfinished">Помилка: для %s бракує місця на диску</translation>
+    </message>
+    <message>
+        <source>Error: Dumpfile checksum does not match. Computed %s, expected %s</source>
+        <translation type="unfinished">Помилка: Контрольна сума файлу дампа не збігається. Обчислено %s, очікується %s</translation>
+    </message>
+    <message>
+        <source>Error: Failed to create new watchonly wallet</source>
+        <translation type="unfinished">Помилка: Не вдалося створити новий гаманець-для-перегляду</translation>
+    </message>
+    <message>
+        <source>Error: Got key that was not hex: %s</source>
+        <translation type="unfinished">Помилка: Отримано ключ, що не є hex: %s</translation>
+    </message>
+    <message>
+        <source>Error: Got value that was not hex: %s</source>
+        <translation type="unfinished">Помилка: Отримано значення, що не є hex: %s</translation>
+    </message>
+    <message>
+        <source>Error: Keypool ran out, please call keypoolrefill first</source>
+        <translation type="unfinished">Помилка: Бракує ключів у пулі, виконайте спочатку keypoolrefill</translation>
+    </message>
+    <message>
+        <source>Error: Missing checksum</source>
+        <translation type="unfinished">Помилка: Відсутня контрольна сума</translation>
+    </message>
+    <message>
+        <source>Error: No %s addresses available.</source>
+        <translation type="unfinished">Помилка:  Немає доступних %s адрес.</translation>
+    </message>
+    <message>
+        <source>Error: This wallet already uses SQLite</source>
+        <translation type="unfinished">Помилка; Цей гаманець вже використовує SQLite</translation>
+    </message>
+    <message>
+        <source>Error: This wallet is already a descriptor wallet</source>
+        <translation type="unfinished">Помилка: Цей гаманець вже є гаманцем на основі дескрипторів</translation>
+    </message>
+    <message>
+        <source>Error: Unable to begin reading all records in the database</source>
+        <translation type="unfinished">Помилка: Не вдалося розпочати зчитування всіх записів бази даних</translation>
+    </message>
+    <message>
+        <source>Error: Unable to make a backup of your wallet</source>
+        <translation type="unfinished">Помилка: Не вдалося зробити резервну копію гаманця.</translation>
+    </message>
+    <message>
+        <source>Error: Unable to parse version %u as a uint32_t</source>
+        <translation type="unfinished">Помилка: Не вдалося проаналізувати версію %u як uint32_t</translation>
+    </message>
+    <message>
+        <source>Error: Unable to read all records in the database</source>
+        <translation type="unfinished">Помилка: Не вдалося зчитати всі записи бази даних</translation>
+    </message>
+    <message>
+        <source>Error: Unable to remove watchonly address book data</source>
+        <translation type="unfinished">Помилка: Не вдалося видалити дані "тільки перегляд" з адресної книги</translation>
+    </message>
+    <message>
+        <source>Error: Unable to write record to new wallet</source>
+        <translation type="unfinished">Помилка: Не вдалося додати запис до нового гаманця</translation>
+    </message>
+    <message>
+        <source>Failed to listen on any port. Use -listen=0 if you want this.</source>
+        <translation type="unfinished">Не вдалося слухати на жодному порту. Використовуйте -listen=0, якщо ви хочете цього.</translation>
+    </message>
+    <message>
+        <source>Failed to rescan the wallet during initialization</source>
+        <translation type="unfinished">Помилка повторного сканування гаманця під час ініціалізації</translation>
+    </message>
+    <message>
+        <source>Failed to verify database</source>
+        <translation type="unfinished">Не вдалося перевірити базу даних</translation>
+    </message>
+    <message>
+        <source>Fee rate (%s) is lower than the minimum fee rate setting (%s)</source>
+        <translation type="unfinished">Ставка комісії (%s) нижча за встановлену мінімальну ставку комісії (%s)</translation>
+    </message>
+    <message>
+        <source>Ignoring duplicate -wallet %s.</source>
+        <translation type="unfinished">Ігнорування дубліката -wallet %s.</translation>
+    </message>
+    <message>
+        <source>Importing…</source>
+        <translation type="unfinished">Імпорт…</translation>
+    </message>
+    <message>
+        <source>Incorrect or no genesis block found. Wrong datadir for network?</source>
+        <translation type="unfinished">Початковий блок некоректний/відсутній. Чи правильно вказано каталог даних для обраної мережі?</translation>
+    </message>
+    <message>
+        <source>Initialization sanity check failed. %s is shutting down.</source>
+        <translation type="unfinished">Невдала перевірка правильності ініціалізації. %s завершує роботу.</translation>
+    </message>
+    <message>
+        <source>Input not found or already spent</source>
+        <translation type="unfinished">Вхід не знайдено або він вже витрачений</translation>
+    </message>
+    <message>
+        <source>Insufficient funds</source>
+        <translation type="unfinished">Недостатньо коштів</translation>
+    </message>
+    <message>
+        <source>Invalid -i2psam address or hostname: '%s'</source>
+        <translation type="unfinished">Неприпустима -i2psam адреса або ім’я хоста: '%s'</translation>
+    </message>
+    <message>
+        <source>Invalid -onion address or hostname: '%s'</source>
+        <translation type="unfinished">Невірна адреса або ім'я хоста для -onion: '%s'</translation>
+    </message>
+    <message>
+        <source>Invalid -proxy address or hostname: '%s'</source>
+        <translation type="unfinished">Невірна адреса або ім'я хоста для -proxy: '%s'</translation>
+    </message>
+    <message>
+        <source>Invalid P2P permission: '%s'</source>
+        <translation type="unfinished">Недійсний P2P дозвіл: '%s'</translation>
+    </message>
+    <message>
+        <source>Invalid amount for -%s=&lt;amount&gt;: '%s'</source>
+        <translation type="unfinished">Невірна сума -%s=&lt;amount&gt;: '%s'</translation>
+    </message>
+    <message>
+        <source>Invalid amount for -discardfee=&lt;amount&gt;: '%s'</source>
+        <translation type="unfinished">Невірна сума для -discardfee=&lt;amount&gt;: '%s'</translation>
+    </message>
+    <message>
+        <source>Invalid amount for -fallbackfee=&lt;amount&gt;: '%s'</source>
+        <translation type="unfinished">Невірна сума для -fallbackfee=&lt;amount&gt;: '%s'</translation>
+    </message>
+    <message>
+        <source>Invalid amount for -paytxfee=&lt;amount&gt;: '%s' (must be at least %s)</source>
+        <translation type="unfinished">Вказано некоректну суму для параметра -paytxfee=&lt;amount&gt;: '%s' (повинно бути щонайменше %s)</translation>
+    </message>
+    <message>
+        <source>Invalid netmask specified in -whitelist: '%s'</source>
+        <translation type="unfinished">Вказано неправильну маску підмережі для -whitelist: «%s»</translation>
+    </message>
+    <message>
+        <source>Listening for incoming connections failed (listen returned error %s)</source>
+        <translation type="unfinished">Не вдалося налаштувати прослуховування вхідних підключень (listen повернув помилку %s)</translation>
+    </message>
+    <message>
+        <source>Loading P2P addresses…</source>
+        <translation type="unfinished">Завантаження P2P адрес…</translation>
+    </message>
+    <message>
+        <source>Loading banlist…</source>
+        <translation type="unfinished">Завантаження переліку заборонених з'єднань…</translation>
+    </message>
+    <message>
+        <source>Loading block index…</source>
+        <translation type="unfinished">Завантаження індексу блоків…</translation>
+    </message>
+    <message>
+        <source>Loading wallet…</source>
+        <translation type="unfinished">Завантаження гаманця…</translation>
+    </message>
+    <message>
+        <source>Missing amount</source>
+        <translation type="unfinished">Відсутня сума</translation>
+    </message>
+    <message>
+        <source>Missing solving data for estimating transaction size</source>
+        <translation type="unfinished">Відсутні дані для оцінювання розміру транзакції</translation>
+    </message>
+    <message>
+        <source>Need to specify a port with -whitebind: '%s'</source>
+        <translation type="unfinished">Необхідно вказати порт для -whitebind: «%s»</translation>
+    </message>
+    <message>
+        <source>No addresses available</source>
+        <translation type="unfinished">Немає доступних адрес</translation>
+    </message>
+    <message>
+        <source>Not enough file descriptors available.</source>
+        <translation type="unfinished">Бракує доступних дескрипторів файлів.</translation>
+    </message>
+    <message>
+        <source>Prune cannot be configured with a negative value.</source>
+        <translation type="unfinished">Розмір скороченого блокчейна не може бути від'ємним.</translation>
+    </message>
+    <message>
+        <source>Prune mode is incompatible with -txindex.</source>
+        <translation type="unfinished">Режим скороченого блокчейна несумісний з -txindex.</translation>
+    </message>
+    <message>
+        <source>Pruning blockstore…</source>
+        <translation type="unfinished">Скорочення обсягу сховища блоків…</translation>
+    </message>
+    <message>
+        <source>Reducing -maxconnections from %d to %d, because of system limitations.</source>
+        <translation type="unfinished">Зменшення значення -maxconnections з %d до %d із-за обмежень системи.</translation>
+    </message>
+    <message>
+        <source>Replaying blocks…</source>
+        <translation type="unfinished">Відтворення блоків…</translation>
+    </message>
+    <message>
+        <source>Rescanning…</source>
+        <translation type="unfinished">Повторне сканування…</translation>
+    </message>
+    <message>
+        <source>SQLiteDatabase: Failed to execute statement to verify database: %s</source>
+        <translation type="unfinished">SQLiteDatabase: Не вдалося виконати оператор для перевірки бази даних: %s</translation>
+    </message>
+    <message>
+        <source>SQLiteDatabase: Failed to prepare statement to verify database: %s</source>
+        <translation type="unfinished">SQLiteDatabase: Не вдалося підготувати оператор для перевірки бази даних: %s</translation>
+    </message>
+    <message>
+        <source>SQLiteDatabase: Failed to read database verification error: %s</source>
+        <translation type="unfinished">SQLiteDatabase: Не вдалося прочитати помилку перевірки бази даних: %s</translation>
+    </message>
+    <message>
+        <source>SQLiteDatabase: Unexpected application id. Expected %u, got %u</source>
+        <translation type="unfinished">SQLiteDatabase: Несподіваний ідентифікатор програми. Очікується %u, отримано %u</translation>
+    </message>
+    <message>
+        <source>Section [%s] is not recognized.</source>
+        <translation type="unfinished">Розділ [%s] не розпізнано.</translation>
+    </message>
+    <message>
+        <source>Signing transaction failed</source>
+        <translation type="unfinished">Підписання транзакції не вдалося</translation>
+    </message>
+    <message>
+        <source>Specified -walletdir "%s" does not exist</source>
+        <translation type="unfinished">Вказаний каталог гаманця -walletdir "%s" не існує</translation>
+    </message>
+    <message>
+        <source>Specified -walletdir "%s" is a relative path</source>
+        <translation type="unfinished">Вказаний каталог гаманця -walletdir "%s" є відносним шляхом</translation>
+    </message>
+    <message>
+        <source>Specified -walletdir "%s" is not a directory</source>
+        <translation type="unfinished">Вказаний шлях -walletdir "%s" не є каталогом</translation>
+    </message>
+    <message>
+        <source>Specified blocks directory "%s" does not exist.</source>
+        <translation type="unfinished">Зазначений каталог блоків "%s" не існує.</translation>
+    </message>
+    <message>
+        <source>Starting network threads…</source>
+        <translation type="unfinished">Запуск мережевих потоків…</translation>
+    </message>
+    <message>
+        <source>The source code is available from %s.</source>
+        <translation type="unfinished">Вихідний код доступний з %s.</translation>
+    </message>
+    <message>
+        <source>The specified config file %s does not exist</source>
+        <translation type="unfinished">Вказаний файл настройки %s не існує</translation>
+    </message>
+    <message>
+        <source>The transaction amount is too small to pay the fee</source>
+        <translation type="unfinished">Неможливо сплатити комісію із-за малої суми транзакції</translation>
+    </message>
+    <message>
+        <source>The wallet will avoid paying less than the minimum relay fee.</source>
+        <translation type="unfinished">Гаманець не переведе кошти, якщо комісія становить менше мінімальної плати за транзакцію.</translation>
+    </message>
+    <message>
+        <source>This is experimental software.</source>
+        <translation type="unfinished">Це програмне забезпечення є експериментальним.</translation>
+    </message>
+    <message>
+        <source>This is the minimum transaction fee you pay on every transaction.</source>
+        <translation type="unfinished">Це мінімальна плата за транзакцію, яку ви сплачуєте за кожну операцію.</translation>
+    </message>
+    <message>
+        <source>This is the transaction fee you will pay if you send a transaction.</source>
+        <translation type="unfinished">Це транзакційна комісія, яку ви сплатите, якщо будете надсилати транзакцію.</translation>
+    </message>
+    <message>
+        <source>Transaction amount too small</source>
+        <translation type="unfinished">Сума транзакції занадто мала</translation>
+    </message>
+    <message>
+        <source>Transaction amounts must not be negative</source>
+        <translation type="unfinished">Сума транзакції не повинна бути від'ємною</translation>
+    </message>
+    <message>
+        <source>Transaction change output index out of range</source>
+        <translation type="unfinished">У транзакції індекс виходу решти поза діапазоном</translation>
+    </message>
+    <message>
+        <source>Transaction has too long of a mempool chain</source>
+        <translation type="unfinished">Транзакція має занадто довгий ланцюг у пулі транзакцій</translation>
+    </message>
+    <message>
+        <source>Transaction must have at least one recipient</source>
+        <translation type="unfinished">У транзакції повинен бути щонайменше один одержувач</translation>
+    </message>
+    <message>
+        <source>Transaction needs a change address, but we can't generate it.</source>
+        <translation type="unfinished">Транзакція потребує адресу для решти, але не можна створити її.</translation>
+    </message>
+    <message>
+        <source>Transaction too large</source>
+        <translation type="unfinished">Транзакція занадто велика</translation>
+    </message>
+    <message>
+        <source>Unable to allocate memory for -maxsigcachesize: '%s' MiB</source>
+        <translation type="unfinished">Не вдалося виділити пам'ять для -maxsigcachesize: '%s' МіБ</translation>
+    </message>
+    <message>
+        <source>Unable to bind to %s on this computer (bind returned error %s)</source>
+        <translation type="unfinished">Не вдалося прив'язатися до %s на цьому комп'ютері (bind повернув помилку: %s)</translation>
+    </message>
+    <message>
+        <source>Unable to bind to %s on this computer. %s is probably already running.</source>
+        <translation type="unfinished">Не вдалося прив'язати %s на цьому комп'ютері. %s, ймовірно, вже працює.</translation>
+    </message>
+    <message>
+        <source>Unable to create the PID file '%s': %s</source>
+        <translation type="unfinished">Не вдалося створити PID файл '%s' :%s</translation>
+    </message>
+    <message>
+        <source>Unable to find UTXO for external input</source>
+        <translation type="unfinished">Не вдалося знайти UTXO для зовнішнього входу</translation>
+    </message>
+    <message>
+        <source>Unable to generate initial keys</source>
+        <translation type="unfinished">Не вдалося створити початкові ключі</translation>
+    </message>
+    <message>
+        <source>Unable to generate keys</source>
+        <translation type="unfinished">Не вдалося створити ключі</translation>
+    </message>
+    <message>
+        <source>Unable to open %s for writing</source>
+        <translation type="unfinished">Не вдалося відкрити %s для запису</translation>
+    </message>
+    <message>
+        <source>Unable to parse -maxuploadtarget: '%s'</source>
+        <translation type="unfinished">Не вдалося проаналізувати -maxuploadtarget: '%s'</translation>
+    </message>
+    <message>
+        <source>Unable to start HTTP server. See debug log for details.</source>
+        <translation type="unfinished">Не вдалося запустити HTTP-сервер. Детальніший опис наведено в журналі зневадження.</translation>
+    </message>
+    <message>
+        <source>Unable to unload the wallet before migrating</source>
+        <translation type="unfinished">Не вдалося вивантажити гаманець перед перенесенням</translation>
+    </message>
+    <message>
+        <source>Unknown -blockfilterindex value %s.</source>
+        <translation type="unfinished">Невідоме значення -blockfilterindex %s.</translation>
+    </message>
+    <message>
+        <source>Unknown address type '%s'</source>
+        <translation type="unfinished">Невідомий тип адреси '%s'</translation>
+    </message>
+    <message>
+        <source>Unknown change type '%s'</source>
+        <translation type="unfinished">Невідомий тип решти '%s'</translation>
+    </message>
+    <message>
+        <source>Unknown network specified in -onlynet: '%s'</source>
+        <translation type="unfinished">Невідома мережа вказана в -onlynet: «%s»</translation>
+    </message>
+    <message>
+        <source>Unknown new rules activated (versionbit %i)</source>
+        <translation type="unfinished">Активовані невідомі нові правила (versionbit %i)</translation>
+    </message>
+    <message>
+        <source>Unsupported logging category %s=%s.</source>
+        <translation type="unfinished">Непідтримувана категорія ведення журналу %s=%s.</translation>
+    </message>
+    <message>
+        <source>User Agent comment (%s) contains unsafe characters.</source>
+        <translation type="unfinished">Коментар до Агента користувача (%s) містить небезпечні символи.</translation>
+    </message>
+    <message>
+        <source>Verifying blocks…</source>
+        <translation type="unfinished">Перевірка блоків…</translation>
+    </message>
+    <message>
+        <source>Verifying wallet(s)…</source>
+        <translation type="unfinished">Перевірка гаманця(ів)…</translation>
+    </message>
+    <message>
+        <source>Wallet needed to be rewritten: restart %s to complete</source>
+        <translation type="unfinished">Гаманець вимагав перезапису: перезавантажте %s для завершення</translation>
     </message>
 </context>
 <context>
-    <name>CoinControlDialog</name>
-    <message>
-        <source>Coin Selection</source>
-        <translation>Вибір Монет</translation>
-    </message>
-    <message>
-        <source>Quantity:</source>
-        <translation>Кількість:</translation>
-    </message>
-    <message>
-        <source>Bytes:</source>
-        <translation>Байтів:</translation>
-    </message>
-    <message>
-        <source>Amount:</source>
-        <translation>Сума:</translation>
-    </message>
-    <message>
-        <source>Fee:</source>
-        <translation>Комісія:</translation>
-    </message>
-    <message>
-        <source>Dust:</source>
-        <translation>Пил:</translation>
-    </message>
-    <message>
-        <source>After Fee:</source>
-        <translation>Після комісії:</translation>
-    </message>
-    <message>
-<<<<<<< HEAD
-        <source>Change:</source>
-        <translation>Решта:</translation>
-=======
-        <source>Error: Could not add watchonly tx to watchonly wallet</source>
-        <translation type="unfinished">Помилка: Не вдалося додати транзакцію "тільки перегляд" до гаманця-для-перегляду</translation>
-    </message>
-    <message>
-        <source>Error: Could not delete watchonly transactions</source>
-        <translation type="unfinished">Помилка: Не вдалося видалити транзакції "тільки перегляд"</translation>
->>>>>>> 3f385c91
-    </message>
-    <message>
-        <source>(un)select all</source>
-        <translation>Вибрати/зняти всі</translation>
-    </message>
-    <message>
-        <source>Tree mode</source>
-        <translation>Деревом</translation>
-    </message>
-    <message>
-        <source>List mode</source>
-        <translation>Списком</translation>
-    </message>
-    <message>
-<<<<<<< HEAD
-        <source>Amount</source>
-        <translation>Кількість</translation>
-=======
-        <source>Error: Failed to create new watchonly wallet</source>
-        <translation type="unfinished">Помилка: Не вдалося створити новий гаманець-для-перегляду</translation>
-    </message>
-    <message>
-        <source>Error: Got key that was not hex: %s</source>
-        <translation type="unfinished">Помилка: Отримано ключ, що не є hex: %s</translation>
->>>>>>> 3f385c91
-    </message>
-    <message>
-        <source>Received with label</source>
-        <translation>Отримано з позначкою</translation>
-    </message>
-    <message>
-        <source>Received with address</source>
-        <translation>Отримано з адресою</translation>
-    </message>
-    <message>
-        <source>Date</source>
-        <translation>Дата</translation>
-    </message>
-    <message>
-        <source>Confirmations</source>
-        <translation>Підтверджень</translation>
-    </message>
-    <message>
-<<<<<<< HEAD
-        <source>Confirmed</source>
-        <translation>Підтверджені</translation>
-    </message>
-    <message>
-        <source>Copy address</source>
-        <translation>Копіювати адресу</translation>
-=======
-        <source>Error: This wallet already uses SQLite</source>
-        <translation type="unfinished">Помилка; Цей гаманець вже використовує SQLite</translation>
-    </message>
-    <message>
-        <source>Error: This wallet is already a descriptor wallet</source>
-        <translation type="unfinished">Помилка: Цей гаманець вже є гаманцем на основі дескрипторів</translation>
-    </message>
-    <message>
-        <source>Error: Unable to begin reading all records in the database</source>
-        <translation type="unfinished">Помилка: Не вдалося розпочати зчитування всіх записів бази даних</translation>
-    </message>
-    <message>
-        <source>Error: Unable to make a backup of your wallet</source>
-        <translation type="unfinished">Помилка: Не вдалося зробити резервну копію гаманця.</translation>
-    </message>
-    <message>
-        <source>Error: Unable to parse version %u as a uint32_t</source>
-        <translation type="unfinished">Помилка: Не вдалося проаналізувати версію %u як uint32_t</translation>
-    </message>
-    <message>
-        <source>Error: Unable to read all records in the database</source>
-        <translation type="unfinished">Помилка: Не вдалося зчитати всі записи бази даних</translation>
-    </message>
-    <message>
-        <source>Error: Unable to remove watchonly address book data</source>
-        <translation type="unfinished">Помилка: Не вдалося видалити дані "тільки перегляд" з адресної книги</translation>
-    </message>
-    <message>
-        <source>Error: Unable to write record to new wallet</source>
-        <translation type="unfinished">Помилка: Не вдалося додати запис до нового гаманця</translation>
->>>>>>> 3f385c91
-    </message>
-    <message>
-        <source>Copy label</source>
-        <translation>Копіювати мітку</translation>
-    </message>
-    <message>
-        <source>Copy amount</source>
-        <translation>Копіювати суму</translation>
-    </message>
-    <message>
-        <source>Copy transaction ID</source>
-        <translation>Копіювати ID транзакції</translation>
-    </message>
-    <message>
-        <source>Lock unspent</source>
-        <translation>Заблокувати</translation>
-    </message>
-    <message>
-        <source>Unlock unspent</source>
-        <translation>Розблокувати</translation>
-    </message>
-    <message>
-        <source>Copy quantity</source>
-        <translation>Скопіювати кількість</translation>
-    </message>
-    <message>
-        <source>Copy fee</source>
-        <translation>Скопіювати комісію</translation>
-    </message>
-    <message>
-        <source>Copy after fee</source>
-        <translation>Скопіювати після комісії</translation>
-    </message>
-    <message>
-        <source>Copy bytes</source>
-        <translation>Скопіювати байти</translation>
-    </message>
-    <message>
-        <source>Copy dust</source>
-        <translation>Скопіювати інше</translation>
-    </message>
-    <message>
-        <source>Copy change</source>
-        <translation>Скопіювати решту</translation>
-    </message>
-    <message>
-        <source>(%1 locked)</source>
-        <translation>(%1 заблоковано)</translation>
-    </message>
-    <message>
-        <source>yes</source>
-        <translation>так</translation>
-    </message>
-    <message>
-        <source>no</source>
-        <translation>ні</translation>
-    </message>
-    <message>
-        <source>This label turns red if any recipient receives an amount smaller than the current dust threshold.</source>
-        <translation>Ця позначка стане червоною, якщо будь-який отримувач отримає суму, меншу за поточний поріг пилу.</translation>
-    </message>
-    <message>
-        <source>Can vary +/- %1 satoshi(s) per input.</source>
-        <translation>Може відрізнятися на +/- %1 сатоші за введені</translation>
-    </message>
-    <message>
-        <source>(no label)</source>
-        <translation>(без мітки)</translation>
-    </message>
-    <message>
-<<<<<<< HEAD
-        <source>change from %1 (%2)</source>
-        <translation>решта з %1 (%2)</translation>
-=======
-        <source>Invalid amount for -paytxfee=&lt;amount&gt;: '%s' (must be at least %s)</source>
-        <translation type="unfinished">Вказано некоректну суму для параметра -paytxfee=&lt;amount&gt;: '%s' (повинно бути щонайменше %s)</translation>
->>>>>>> 3f385c91
-    </message>
-    <message>
-        <source>(change)</source>
-        <translation>(решта)</translation>
-    </message>
-</context>
-<context>
-    <name>CreateWalletActivity</name>
-    <message>
-<<<<<<< HEAD
-        <source>Creating Wallet &lt;b&gt;%1&lt;/b&gt;...</source>
-        <translation>Створення Гаманця &lt;b&gt;%1&lt;/b&gt;...</translation>
-=======
-        <source>Listening for incoming connections failed (listen returned error %s)</source>
-        <translation type="unfinished">Не вдалося налаштувати прослуховування вхідних підключень (listen повернув помилку %s)</translation>
-    </message>
-    <message>
-        <source>Loading P2P addresses…</source>
-        <translation type="unfinished">Завантаження P2P адрес…</translation>
->>>>>>> 3f385c91
-    </message>
-    <message>
-        <source>Create wallet failed</source>
-        <translation>Помилка створення гаманця</translation>
-    </message>
-    <message>
-        <source>Create wallet warning</source>
-        <translation>Попередження створення гаманця</translation>
-    </message>
-</context>
-<context>
-    <name>CreateWalletDialog</name>
-    <message>
-        <source>Create Wallet</source>
-        <translation>Створити Гаманець</translation>
-    </message>
-    <message>
-        <source>Wallet Name</source>
-        <translation>Назва Гаманця</translation>
-    </message>
-    <message>
-        <source>Encrypt the wallet. The wallet will be encrypted with a passphrase of your choice.</source>
-        <translation>Зашифруйте гаманець. Гаманець буде зашифрований за допомогою пароля на ваш вибір.</translation>
-    </message>
-    <message>
-        <source>Encrypt Wallet</source>
-        <translation>Шифрувати Гаманець</translation>
-    </message>
-    <message>
-        <source>Disable private keys for this wallet. Wallets with private keys disabled will have no private keys and cannot have an HD seed or imported private keys. This is ideal for watch-only wallets.</source>
-        <translation>Вимкнути приватні ключі для цього гаманця. Гаманці з вимкнутими приватними ключами не матимуть приватних ключів і не можуть мати набір HD або імпортовані приватні ключі. Це ідеально підходить лише для тільки-огляд гаманців.</translation>
-    </message>
-    <message>
-<<<<<<< HEAD
-        <source>Disable Private Keys</source>
-        <translation>Вимкнути приватні ключі</translation>
-    </message>
-    <message>
-        <source>Make a blank wallet. Blank wallets do not initially have private keys or scripts. Private keys and addresses can be imported, or an HD seed can be set, at a later time.</source>
-        <translation>Зробіть порожній гаманець. Порожні гаманці спочатку не мають приватних ключів або сценаріїв. Пізніше можна імпортувати приватні ключі та адреси або встановити HD-насіння.</translation>
-    </message>
-    <message>
-        <source>Make Blank Wallet</source>
-        <translation>Створити пустий гаманець</translation>
-    </message>
-    <message>
-        <source>Use descriptors for scriptPubKey management</source>
-        <translation>Використовуйте дескриптори для управління scriptPubKey</translation>
-=======
-        <source>Not enough file descriptors available.</source>
-        <translation type="unfinished">Бракує доступних дескрипторів файлів.</translation>
-    </message>
-    <message>
-        <source>Prune cannot be configured with a negative value.</source>
-        <translation type="unfinished">Розмір скороченого блокчейна не може бути від'ємним.</translation>
->>>>>>> 3f385c91
-    </message>
-    <message>
-        <source>Descriptor Wallet</source>
-        <translation>Дешифрування гаманця</translation>
-    </message>
-    <message>
-        <source>Create</source>
-        <translation>Створити</translation>
-    </message>
-</context>
-<context>
-    <name>EditAddressDialog</name>
-    <message>
-        <source>Edit Address</source>
-        <translation>Редагувати адресу</translation>
-    </message>
-    <message>
-        <source>&amp;Label</source>
-        <translation>&amp;Мітка</translation>
-    </message>
-    <message>
-        <source>The label associated with this address list entry</source>
-        <translation>Мітка, пов'язана з цим записом списку адрес</translation>
-    </message>
-    <message>
-        <source>The address associated with this address list entry. This can only be modified for sending addresses.</source>
-        <translation>Адреса, пов'язана з цим записом списку адрес. Це поле може бути модифіковане лише для адрес відправлення.</translation>
-    </message>
-    <message>
-        <source>&amp;Address</source>
-        <translation>&amp;Адреса</translation>
-    </message>
-    <message>
-        <source>New sending address</source>
-        <translation>Нова адреса для відправлення</translation>
-    </message>
-    <message>
-        <source>Edit receiving address</source>
-        <translation>Редагувати адресу для отримання</translation>
-    </message>
-    <message>
-        <source>Edit sending address</source>
-        <translation>Редагувати адресу для відправлення</translation>
-    </message>
-    <message>
-        <source>The entered address "%1" is not a valid Particl address.</source>
-        <translation>Введена адреса "%1" не є адресою в мережі Particl.</translation>
-    </message>
-    <message>
-        <source>Address "%1" already exists as a receiving address with label "%2" and so cannot be added as a sending address.</source>
-        <translation>Адреса "%1" вже існує як отримувач з міткою "%2" і не може бути додана як відправник.</translation>
-    </message>
-    <message>
-        <source>The entered address "%1" is already in the address book with label "%2".</source>
-        <translation>Введена адреса "%1" вже присутня в адресній книзі з міткою "%2".</translation>
-    </message>
-    <message>
-        <source>Could not unlock wallet.</source>
-        <translation>Неможливо розблокувати гаманець.</translation>
-    </message>
-    <message>
-        <source>New key generation failed.</source>
-        <translation>Не вдалося згенерувати нові ключі.</translation>
-    </message>
-</context>
-<context>
-    <name>FreespaceChecker</name>
-    <message>
-        <source>A new data directory will be created.</source>
-        <translation>Буде створено новий каталог даних.</translation>
-    </message>
-    <message>
-        <source>name</source>
-        <translation>назва</translation>
-    </message>
-    <message>
-        <source>Directory already exists. Add %1 if you intend to create a new directory here.</source>
-        <translation>Каталог вже існує. Додайте %1, якщо ви мали намір створити там новий каталог.</translation>
-    </message>
-    <message>
-        <source>Path already exists, and is not a directory.</source>
-        <translation>Шлях вже існує і не є каталогом.</translation>
-    </message>
-    <message>
-        <source>Cannot create data directory here.</source>
-        <translation>Тут неможливо створити каталог даних.</translation>
-    </message>
-</context>
-<context>
-    <name>HelpMessageDialog</name>
-    <message>
-        <source>version</source>
-        <translation>версія</translation>
-    </message>
-    <message>
-        <source>About %1</source>
-        <translation>Про %1</translation>
-    </message>
-    <message>
-        <source>Command-line options</source>
-        <translation>Параметри командного рядка</translation>
-    </message>
-</context>
-<context>
-    <name>Intro</name>
-    <message>
-        <source>Welcome</source>
-        <translation>Ласкаво просимо</translation>
-    </message>
-    <message>
-        <source>Welcome to %1.</source>
-        <translation>Ласкаво просимо до %1.</translation>
-    </message>
-    <message>
-        <source>As this is the first time the program is launched, you can choose where %1 will store its data.</source>
-        <translation>Оскільки це перший запуск програми, ви можете обрати де %1 буде зберігати дані.</translation>
-    </message>
-    <message>
-<<<<<<< HEAD
-        <source>When you click OK, %1 will begin to download and process the full %4 block chain (%2GB) starting with the earliest transactions in %3 when %4 initially launched.</source>
-        <translation>Після натискання кнопки «OK» %1 почне завантажувати та обробляти повний ланцюжок блоків %4 (%2 Гб), починаючи з найбільш ранніх транзакцій у %3, коли було запущено %4.</translation>
-=======
-        <source>Transaction has too long of a mempool chain</source>
-        <translation type="unfinished">Транзакція має занадто довгий ланцюг у пулі транзакцій</translation>
->>>>>>> 3f385c91
-    </message>
-    <message>
-        <source>Reverting this setting requires re-downloading the entire blockchain. It is faster to download the full chain first and prune it later. Disables some advanced features.</source>
-        <translation>Повернення цього параметра вимагає повторне завантаження всього ланцюга блоків. Швидше спочатку завантажити повний ланцюжок і обрізати його пізніше. Вимикає деякі розширені функції.</translation>
-    </message>
-    <message>
-        <source>This initial synchronisation is very demanding, and may expose hardware problems with your computer that had previously gone unnoticed. Each time you run %1, it will continue downloading where it left off.</source>
-        <translation>Ця початкова синхронізація є дуже вимогливою, і може виявити проблеми з апаратним забезпеченням комп'ютера, які раніше не були непоміченими. Кожен раз, коли ви запускаєте %1, він буде продовжувати завантаження там, де він зупинився.</translation>
-    </message>
-    <message>
-        <source>If you have chosen to limit block chain storage (pruning), the historical data must still be downloaded and processed, but will be deleted afterward to keep your disk usage low.</source>
-        <translation>Якщо ви вирішили обмежити збереження ланцюжка блоків (відсікання), історичні дані повинні бути завантажені та оброблені, але потім можуть бути видалені, щоб зберегти потрібний простір диска.</translation>
-    </message>
-    <message>
-<<<<<<< HEAD
-        <source>Use the default data directory</source>
-        <translation>Використовувати типовий каталог даних</translation>
-    </message>
-    <message>
-        <source>Use a custom data directory:</source>
-        <translation>Використовувати свій каталог даних:</translation>
-    </message>
-    <message>
-        <source>Particl</source>
-        <translation>Particl</translation>
-    </message>
-    <message>
-        <source>At least %1 GB of data will be stored in this directory, and it will grow over time.</source>
-        <translation>Принаймні, %1 ГБ даних буде збережено в цьому каталозі, і воно з часом зростатиме.</translation>
-    </message>
-    <message>
-        <source>Approximately %1 GB of data will be stored in this directory.</source>
-        <translation>Близько %1 Гб даних буде збережено в цьому каталозі.</translation>
-=======
-        <source>Unable to allocate memory for -maxsigcachesize: '%s' MiB</source>
-        <translation type="unfinished">Не вдалося виділити пам'ять для -maxsigcachesize: '%s' МіБ</translation>
-    </message>
-    <message>
-        <source>Unable to bind to %s on this computer (bind returned error %s)</source>
-        <translation type="unfinished">Не вдалося прив'язатися до %s на цьому комп'ютері (bind повернув помилку: %s)</translation>
-    </message>
-    <message>
-        <source>Unable to bind to %s on this computer. %s is probably already running.</source>
-        <translation type="unfinished">Не вдалося прив'язати %s на цьому комп'ютері. %s, ймовірно, вже працює.</translation>
-    </message>
-    <message>
-        <source>Unable to create the PID file '%s': %s</source>
-        <translation type="unfinished">Не вдалося створити PID файл '%s' :%s</translation>
-    </message>
-    <message>
-        <source>Unable to find UTXO for external input</source>
-        <translation type="unfinished">Не вдалося знайти UTXO для зовнішнього входу</translation>
-    </message>
-    <message>
-        <source>Unable to generate initial keys</source>
-        <translation type="unfinished">Не вдалося створити початкові ключі</translation>
-    </message>
-    <message>
-        <source>Unable to generate keys</source>
-        <translation type="unfinished">Не вдалося створити ключі</translation>
->>>>>>> 3f385c91
-    </message>
-    <message>
-        <source>%1 will download and store a copy of the Particl block chain.</source>
-        <translation>%1 буде завантажувати та зберігати копію ланцюжка блоків біткінів.</translation>
-    </message>
-    <message>
-        <source>The wallet will also be stored in this directory.</source>
-        <translation>Гаманець також зберігатиметься в цьому каталозі.</translation>
-    </message>
-    <message>
-<<<<<<< HEAD
-        <source>Error: Specified data directory "%1" cannot be created.</source>
-        <translation>Помилка: неможливо створити обраний каталог даних «%1».</translation>
-=======
-        <source>Unable to start HTTP server. See debug log for details.</source>
-        <translation type="unfinished">Не вдалося запустити HTTP-сервер. Детальніший опис наведено в журналі зневадження.</translation>
-    </message>
-    <message>
-        <source>Unable to unload the wallet before migrating</source>
-        <translation type="unfinished">Не вдалося вивантажити гаманець перед перенесенням</translation>
->>>>>>> 3f385c91
-    </message>
-    <message>
-        <source>Error</source>
-        <translation>Помилка</translation>
-    </message>
-    <message numerus="yes">
-        <source>%n GB of free space available</source>
-        <translation><numerusform>Доступно %n ГБ вільного простору</numerusform><numerusform>Доступно %n ГБ вільного простору</numerusform><numerusform>Доступно %n ГБ вільного простору</numerusform><numerusform>Доступно %n ГБ вільного простору</numerusform></translation>
-    </message>
-    <message numerus="yes">
-        <source>(of %n GB needed)</source>
-        <translation><numerusform>(в той час, як необхідно %n ГБ)</numerusform><numerusform>(в той час, як необхідно %n ГБ)</numerusform><numerusform>(в той час, як необхідно %n ГБ)</numerusform><numerusform>(в той час, як необхідно %n ГБ)</numerusform></translation>
-    </message>
-    <message numerus="yes">
-        <source>(%n GB needed for full chain)</source>
-        <translation><numerusform>(%n ГБ, необхідний для повного ланцюга)</numerusform><numerusform>(%n ГБ, необхідних для повного ланцюга)</numerusform><numerusform>(%n ГБ, необхідних для повного ланцюга)</numerusform><numerusform>(%n ГБ, необхідних для повного ланцюга)</numerusform></translation>
-    </message>
-</context>
-<context>
-    <name>ModalOverlay</name>
-    <message>
-        <source>Form</source>
-        <translation>Форма</translation>
-    </message>
-    <message>
-        <source>Recent transactions may not yet be visible, and therefore your wallet's balance might be incorrect. This information will be correct once your wallet has finished synchronizing with the particl network, as detailed below.</source>
-        <translation>Нещодавні транзакції ще не відображаються, тому баланс вашого гаманця може бути неточним. Ця інформація буде вірною після того, як ваш гаманець завершить синхронізацію з мережею біткойн, врахровуйте показники нижче.</translation>
-    </message>
-    <message>
-        <source>Attempting to spend particl that are affected by not-yet-displayed transactions will not be accepted by the network.</source>
-        <translation>Спроба відправити біткоїни, які ще не відображаються, не буде прийнята мережею.</translation>
-    </message>
-    <message>
-        <source>Number of blocks left</source>
-        <translation>Залишилося блоків</translation>
-    </message>
-    <message>
-<<<<<<< HEAD
-        <source>Unknown...</source>
-        <translation>Невідомо...</translation>
-    </message>
-    <message>
-        <source>Last block time</source>
-        <translation>Час останнього блоку</translation>
-=======
-        <source>User Agent comment (%s) contains unsafe characters.</source>
-        <translation type="unfinished">Коментар до Агента користувача (%s) містить небезпечні символи.</translation>
->>>>>>> 3f385c91
-    </message>
-    <message>
-        <source>Progress</source>
-        <translation>Прогрес</translation>
-    </message>
-    <message>
-        <source>Progress increase per hour</source>
-        <translation>Прогрес за годину</translation>
-    </message>
-    <message>
-        <source>calculating...</source>
-        <translation>рахування...</translation>
-    </message>
-    <message>
-        <source>Estimated time left until synced</source>
-        <translation>Орієнтовний час до кінця синхронізації</translation>
-    </message>
-    <message>
-        <source>Hide</source>
-        <translation>Приховати</translation>
-    </message>
-    <message>
-        <source>Esc</source>
-        <translation>Esc</translation>
-    </message>
-    <message>
-        <source>%1 is currently syncing.  It will download headers and blocks from peers and validate them until reaching the tip of the block chain.</source>
-        <translation>%1 синхронізується. Буде завантажено заголовки та блоки та перевірено їх до досягнення кінця ланцюга блоків.</translation>
-    </message>
-    <message>
-        <source>Unknown. Syncing Headers (%1, %2%)...</source>
-        <translation>Невідомо. Синхронізація заголовків (%1, %2%) ...</translation>
-    </message>
-</context>
-<context>
-    <name>OpenURIDialog</name>
-    <message>
-        <source>Open particl URI</source>
-        <translation>Відкрити біткоін URI</translation>
-    </message>
-    <message>
-        <source>URI:</source>
-        <translation>URI:</translation>
-    </message>
-</context>
-<context>
-    <name>OpenWalletActivity</name>
-    <message>
-        <source>Open wallet failed</source>
-        <translation>Помилка відкриття гаманця</translation>
-    </message>
-    <message>
-        <source>Open wallet warning</source>
-        <translation>Попередження відкриття гаманця</translation>
-    </message>
-    <message>
-        <source>default wallet</source>
-        <translation>типовий гаманець</translation>
-    </message>
-    <message>
-        <source>Opening Wallet &lt;b&gt;%1&lt;/b&gt;...</source>
-        <translation>Відкриття гаманця &lt;b&gt;%1&lt;/b&gt;...</translation>
-    </message>
-</context>
-<context>
-    <name>OptionsDialog</name>
-    <message>
-        <source>Options</source>
-        <translation>Параметри</translation>
-    </message>
-    <message>
-        <source>&amp;Main</source>
-        <translation>&amp;Головні</translation>
-    </message>
-    <message>
-        <source>Automatically start %1 after logging in to the system.</source>
-        <translation>Автоматично запускати %1 при вході до системи.</translation>
-    </message>
-    <message>
-        <source>&amp;Start %1 on system login</source>
-        <translation>&amp;Запускати %1 при вході в систему</translation>
-    </message>
-    <message>
-        <source>Size of &amp;database cache</source>
-        <translation>Розмір &amp;кешу бази даних</translation>
-    </message>
-    <message>
-        <source>Number of script &amp;verification threads</source>
-        <translation>Кількість потоків &amp;сценарію перевірки</translation>
-    </message>
-    <message>
-        <source>IP address of the proxy (e.g. IPv4: 127.0.0.1 / IPv6: ::1)</source>
-        <translation>IP-адреса проксі-сервера (наприклад IPv4: 127.0.0.1 / IPv6: ::1)</translation>
-    </message>
-    <message>
-        <source>Shows if the supplied default SOCKS5 proxy is used to reach peers via this network type.</source>
-        <translation>Показує, чи типово використовується проксі SOCKS5 для досягнення рівної участі для цього типу мережі.</translation>
-    </message>
-    <message>
-        <source>Hide the icon from the system tray.</source>
-        <translation>Приховати значок із системного лотка.</translation>
-    </message>
-    <message>
-        <source>&amp;Hide tray icon</source>
-        <translation>&amp;Приховати піктограму з лотка</translation>
-    </message>
-    <message>
-        <source>Minimize instead of exit the application when the window is closed. When this option is enabled, the application will be closed only after selecting Exit in the menu.</source>
-        <translation>Згортати замість закриття. Якщо ця опція включена, програма закриється лише після вибору відповідного пункту в меню.</translation>
-    </message>
-    <message>
-<<<<<<< HEAD
-        <source>Third party URLs (e.g. a block explorer) that appear in the transactions tab as context menu items. %s in the URL is replaced by transaction hash. Multiple URLs are separated by vertical bar |.</source>
-        <translation>Сторонні URL (наприклад, block explorer), що з'являться на вкладці транзакцій у вигляді пункту контекстного меню. %s в URL буде замінено на хеш транзакції. Для відокремлення URLів використовуйте вертикальну риску |.</translation>
-=======
+    <name>BitcoinGUI</name>
+    <message>
+        <source>&amp;Overview</source>
+        <translation type="unfinished">&amp;Огляд</translation>
+    </message>
+    <message>
+        <source>Show general overview of wallet</source>
+        <translation type="unfinished">Показати стан гаманця</translation>
+    </message>
+    <message>
+        <source>&amp;Transactions</source>
+        <translation type="unfinished">&amp;Транзакції</translation>
+    </message>
+    <message>
+        <source>Browse transaction history</source>
+        <translation type="unfinished">Переглянути історію транзакцій</translation>
+    </message>
+    <message>
+        <source>E&amp;xit</source>
+        <translation type="unfinished">&amp;Вихід</translation>
+    </message>
+    <message>
+        <source>Quit application</source>
+        <translation type="unfinished">Вийти</translation>
+    </message>
+    <message>
+        <source>&amp;About %1</source>
+        <translation type="unfinished">П&amp;ро %1</translation>
+    </message>
+    <message>
+        <source>Show information about %1</source>
+        <translation type="unfinished">Показати інформацію про %1</translation>
+    </message>
+    <message>
+        <source>About &amp;Qt</source>
+        <translation type="unfinished">&amp;Про Qt</translation>
+    </message>
+    <message>
+        <source>Show information about Qt</source>
+        <translation type="unfinished">Показати інформацію про Qt</translation>
+    </message>
+    <message>
+        <source>Modify configuration options for %1</source>
+        <translation type="unfinished">Редагувати параметри для %1</translation>
+    </message>
+    <message>
+        <source>Create a new wallet</source>
+        <translation type="unfinished">Створити новий гаманець</translation>
+    </message>
+    <message>
+        <source>&amp;Minimize</source>
+        <translation type="unfinished">&amp;Згорнути</translation>
+    </message>
+    <message>
+        <source>Wallet:</source>
+        <translation type="unfinished">Гаманець:</translation>
+    </message>
+    <message>
+        <source>Network activity disabled.</source>
+        <extracomment>A substring of the tooltip.</extracomment>
+        <translation type="unfinished">Мережева активність вимкнена.</translation>
+    </message>
+    <message>
+        <source>Proxy is &lt;b&gt;enabled&lt;/b&gt;: %1</source>
+        <translation type="unfinished">Проксі &lt;b&gt;увімкнено&lt;/b&gt;: %1</translation>
+    </message>
+    <message>
+        <source>Send coins to a Particl address</source>
+        <translation type="unfinished">Відправити монети на вказану адресу</translation>
+    </message>
+    <message>
+        <source>Backup wallet to another location</source>
+        <translation type="unfinished">Резервне копіювання гаманця в інше місце</translation>
+    </message>
+    <message>
+        <source>Change the passphrase used for wallet encryption</source>
+        <translation type="unfinished">Змінити пароль, який використовується для шифрування гаманця</translation>
+    </message>
+    <message>
+        <source>&amp;Send</source>
+        <translation type="unfinished">&amp;Відправити</translation>
+    </message>
+    <message>
+        <source>&amp;Receive</source>
+        <translation type="unfinished">&amp;Отримати</translation>
+    </message>
+    <message>
+        <source>&amp;Options…</source>
+        <translation type="unfinished">&amp;Параметри…</translation>
+    </message>
+    <message>
         <source>&amp;Encrypt Wallet…</source>
         <translation type="unfinished">&amp;Шифрувати Гаманець...</translation>
->>>>>>> 3f385c91
-    </message>
-    <message>
-        <source>Open the %1 configuration file from the working directory.</source>
-        <translation>Відкрийте %1 файл конфігурації з робочого каталогу.</translation>
-    </message>
-    <message>
-        <source>Open Configuration File</source>
-        <translation>Відкрити файл конфігурації</translation>
-    </message>
-    <message>
-<<<<<<< HEAD
-        <source>Reset all client options to default.</source>
-        <translation>Скинути всі параметри клієнта на типові.</translation>
-    </message>
-    <message>
-        <source>&amp;Reset Options</source>
-        <translation>С&amp;кинути параметри</translation>
-    </message>
-    <message>
-        <source>&amp;Network</source>
-        <translation>&amp;Мережа</translation>
-    </message>
-    <message>
-        <source>Disables some advanced features but all blocks will still be fully validated. Reverting this setting requires re-downloading the entire blockchain. Actual disk usage may be somewhat higher.</source>
-        <translation>Вимикає деякі нові властивості але всі блоки будуть повністю перевірені. Повернення цієї опції вимагає перезавантаження вього ланцюжка блоків. Фактичний розмір бази може бути дещо більший.</translation>
-    </message>
-    <message>
-        <source>Prune &amp;block storage to</source>
-        <translation>Скоротити місце під блоки...</translation>
-=======
+    </message>
+    <message>
+        <source>Encrypt the private keys that belong to your wallet</source>
+        <translation type="unfinished">Зашифрувати закриті ключі, що знаходяться у вашому гаманці</translation>
+    </message>
+    <message>
+        <source>&amp;Backup Wallet…</source>
+        <translation type="unfinished">&amp;Резервне копіювання гаманця</translation>
+    </message>
+    <message>
         <source>&amp;Change Passphrase…</source>
         <translation type="unfinished">Змінити парол&amp;ь...</translation>
     </message>
@@ -1533,7 +1321,7 @@
         <translation type="unfinished">&amp;Підписати повідомлення...</translation>
     </message>
     <message>
-        <source>Sign messages with your Bitcoin addresses to prove you own them</source>
+        <source>Sign messages with your Particl addresses to prove you own them</source>
         <translation type="unfinished">Підтвердіть, що Ви є власником повідомлення, підписавши його Вашою біткоїн-адресою</translation>
     </message>
     <message>
@@ -1541,31 +1329,18 @@
         <translation type="unfinished">П&amp;еревірити повідомлення...</translation>
     </message>
     <message>
-        <source>Verify messages to ensure they were signed with specified Bitcoin addresses</source>
+        <source>Verify messages to ensure they were signed with specified Particl addresses</source>
         <translation type="unfinished">Перевірте повідомлення для впевненості, що воно підписано вказаною біткоїн-адресою</translation>
->>>>>>> 3f385c91
-    </message>
-    <message>
-        <source>GB</source>
-        <translation>ГБ</translation>
-    </message>
-    <message>
-        <source>Reverting this setting requires re-downloading the entire blockchain.</source>
-        <translation>Повернення цієї опції вимагає перезавантаження вього ланцюжка блоків.</translation>
-    </message>
-    <message>
-<<<<<<< HEAD
-        <source>MiB</source>
-        <translation>MiB</translation>
-    </message>
-    <message>
-        <source>(0 = auto, &lt;0 = leave that many cores free)</source>
-        <translation>(0 = автоматично, &lt;0 = вказує кількість вільних ядер)</translation>
-    </message>
-    <message>
-        <source>W&amp;allet</source>
-        <translation>Г&amp;аманець</translation>
-=======
+    </message>
+    <message>
+        <source>&amp;Load PSBT from file…</source>
+        <translation type="unfinished">&amp;Завантажити PSBT-транзакцію з файлу…</translation>
+    </message>
+    <message>
+        <source>Open &amp;URI…</source>
+        <translation type="unfinished">Відкрити &amp;URI…</translation>
+    </message>
+    <message>
         <source>Close Wallet…</source>
         <translation type="unfinished">Закрити гаманець…</translation>
     </message>
@@ -1576,110 +1351,105 @@
     <message>
         <source>Close All Wallets…</source>
         <translation type="unfinished">Закрити всі гаманці…</translation>
->>>>>>> 3f385c91
-    </message>
-    <message>
-        <source>Expert</source>
-        <translation>Експерт</translation>
-    </message>
-    <message>
-        <source>Enable coin &amp;control features</source>
-        <translation>Ввімкнути &amp;керування входами</translation>
-    </message>
-    <message>
-        <source>If you disable the spending of unconfirmed change, the change from a transaction cannot be used until that transaction has at least one confirmation. This also affects how your balance is computed.</source>
-        <translation>Якщо вимкнути витрату непідтвердженої решти, то решту від транзакції не можна буде використати, допоки ця транзакція не матиме хоча б одне підтвердження. Це також впливає на розрахунок балансу.</translation>
-    </message>
-    <message>
-        <source>&amp;Spend unconfirmed change</source>
-        <translation>&amp;Витрачати непідтверджену решту</translation>
-    </message>
-    <message>
-        <source>Automatically open the Particl client port on the router. This only works when your router supports UPnP and it is enabled.</source>
-        <translation>Автоматично відкривати порт для клієнту біткоін на роутері. Працює лише якщо ваш роутер підтримує UPnP і ця функція увімкнена.</translation>
-    </message>
-    <message>
-        <source>Map port using &amp;UPnP</source>
-        <translation>Відображення порту через &amp;UPnP</translation>
-    </message>
-    <message>
-        <source>Accept connections from outside.</source>
-        <translation>Приймати з'єднання ззовні.</translation>
-    </message>
-    <message>
-        <source>Allow incomin&amp;g connections</source>
-        <translation>Дозволити вхідні з'єднання</translation>
-    </message>
-    <message>
-        <source>Connect to the Particl network through a SOCKS5 proxy.</source>
-        <translation>Підключення до мережі Particl через SOCKS5 проксі.</translation>
-    </message>
-    <message>
-        <source>&amp;Connect through SOCKS5 proxy (default proxy):</source>
-        <translation>&amp;Підключення через SOCKS5 проксі (проксі за замовчуванням):</translation>
-    </message>
-    <message>
-        <source>Proxy &amp;IP:</source>
-        <translation>&amp;IP проксі:</translation>
-    </message>
-    <message>
-        <source>&amp;Port:</source>
-        <translation>&amp;Порт:</translation>
-    </message>
-    <message>
-        <source>Port of the proxy (e.g. 9050)</source>
-        <translation>Порт проксі-сервера (наприклад 9050)</translation>
-    </message>
-    <message>
-        <source>Used for reaching peers via:</source>
-        <translation>Приєднуватися до учасників через:</translation>
-    </message>
-    <message>
-        <source>IPv4</source>
-        <translation>IPv4</translation>
-    </message>
-    <message>
-        <source>IPv6</source>
-        <translation>IPv6</translation>
-    </message>
-    <message>
-        <source>Tor</source>
-        <translation>Tor</translation>
-    </message>
-    <message>
-        <source>&amp;Window</source>
-        <translation>&amp;Вікно</translation>
-    </message>
-    <message>
-        <source>Show only a tray icon after minimizing the window.</source>
-        <translation>Показувати лише іконку в треї після згортання вікна.</translation>
-    </message>
-    <message>
-        <source>&amp;Minimize to the tray instead of the taskbar</source>
-        <translation>Мінімізувати &amp;у трей</translation>
-    </message>
-    <message>
-        <source>M&amp;inimize on close</source>
-        <translation>Згортати замість закритт&amp;я</translation>
-    </message>
-    <message>
-        <source>&amp;Display</source>
-        <translation>&amp;Відображення</translation>
-    </message>
-    <message>
-        <source>User Interface &amp;language:</source>
-        <translation>Мов&amp;а інтерфейсу користувача:</translation>
-    </message>
-    <message>
-<<<<<<< HEAD
-        <source>The user interface language can be set here. This setting will take effect after restarting %1.</source>
-        <translation>Встановлює мову інтерфейсу. Зміни набудуть чинності після перезапуску %1.</translation>
-    </message>
-    <message>
-        <source>&amp;Unit to show amounts in:</source>
-        <translation>В&amp;имірювати монети в:</translation>
-=======
-        <source>Load Partially Signed Bitcoin Transaction</source>
+    </message>
+    <message>
+        <source>&amp;File</source>
+        <translation type="unfinished">&amp;Файл</translation>
+    </message>
+    <message>
+        <source>&amp;Settings</source>
+        <translation type="unfinished">&amp;Налаштування</translation>
+    </message>
+    <message>
+        <source>&amp;Help</source>
+        <translation type="unfinished">&amp;Довідка</translation>
+    </message>
+    <message>
+        <source>Tabs toolbar</source>
+        <translation type="unfinished">Панель дій</translation>
+    </message>
+    <message>
+        <source>Syncing Headers (%1%)…</source>
+        <translation type="unfinished">Триває синхронізація заголовків (%1%)…</translation>
+    </message>
+    <message>
+        <source>Synchronizing with network…</source>
+        <translation type="unfinished">Синхронізація з мережею…</translation>
+    </message>
+    <message>
+        <source>Indexing blocks on disk…</source>
+        <translation type="unfinished">Індексація блоків на диску…</translation>
+    </message>
+    <message>
+        <source>Processing blocks on disk…</source>
+        <translation type="unfinished">Обробка блоків на диску…</translation>
+    </message>
+    <message>
+        <source>Reindexing blocks on disk…</source>
+        <translation type="unfinished">Переіндексація блоків на диску…</translation>
+    </message>
+    <message>
+        <source>Connecting to peers…</source>
+        <translation type="unfinished">Встановлення з'єднань…</translation>
+    </message>
+    <message>
+        <source>Request payments (generates QR codes and particl: URIs)</source>
+        <translation type="unfinished">Створити запит платежу (генерує QR-код та particl: URI)</translation>
+    </message>
+    <message>
+        <source>Show the list of used sending addresses and labels</source>
+        <translation type="unfinished">Показати список адрес і міток, що були використані для відправлення</translation>
+    </message>
+    <message>
+        <source>Show the list of used receiving addresses and labels</source>
+        <translation type="unfinished">Показати список адрес і міток, що були використані для отримання</translation>
+    </message>
+    <message>
+        <source>&amp;Command-line options</source>
+        <translation type="unfinished">П&amp;араметри командного рядка</translation>
+    </message>
+    <message numerus="yes">
+        <source>Processed %n block(s) of transaction history.</source>
+        <translation type="unfinished">
+            <numerusform>Оброблено %n блок з історії транзакцій.</numerusform>
+            <numerusform>Оброблено %n блоки з історії транзакцій.</numerusform>
+            <numerusform>Оброблено %n блоків з історії транзакцій.</numerusform>
+        </translation>
+    </message>
+    <message>
+        <source>%1 behind</source>
+        <translation type="unfinished">%1 тому</translation>
+    </message>
+    <message>
+        <source>Catching up…</source>
+        <translation type="unfinished">Синхронізується…</translation>
+    </message>
+    <message>
+        <source>Last received block was generated %1 ago.</source>
+        <translation type="unfinished">Останній отриманий блок було згенеровано %1 тому.</translation>
+    </message>
+    <message>
+        <source>Transactions after this will not yet be visible.</source>
+        <translation type="unfinished">Пізніші транзакції не буде видно.</translation>
+    </message>
+    <message>
+        <source>Error</source>
+        <translation type="unfinished">Помилка</translation>
+    </message>
+    <message>
+        <source>Warning</source>
+        <translation type="unfinished">Попередження</translation>
+    </message>
+    <message>
+        <source>Information</source>
+        <translation type="unfinished">Інформація</translation>
+    </message>
+    <message>
+        <source>Up to date</source>
+        <translation type="unfinished">Синхронізовано</translation>
+    </message>
+    <message>
+        <source>Load Partially Signed Particl Transaction</source>
         <translation type="unfinished">Завантажити частково підписану біткоїн-транзакцію (PSBT)</translation>
     </message>
     <message>
@@ -1687,47 +1457,42 @@
         <translation type="unfinished">Завантажити PSBT-транзакцію з &amp;буфера обміну…</translation>
     </message>
     <message>
-        <source>Load Partially Signed Bitcoin Transaction from clipboard</source>
+        <source>Load Partially Signed Particl Transaction from clipboard</source>
         <translation type="unfinished">Завантажити частково підписану біткоїн-транзакцію (PSBT) з буфера обміну</translation>
     </message>
     <message>
         <source>Node window</source>
         <translation type="unfinished">Вікно вузла</translation>
->>>>>>> 3f385c91
-    </message>
-    <message>
-        <source>Choose the default subdivision unit to show in the interface and when sending coins.</source>
-        <translation>Виберіть одиницю вимірювання монет, яка буде відображатись в гаманці та при відправленні.</translation>
-    </message>
-    <message>
-        <source>Whether to show coin control features or not.</source>
-        <translation>Показати або сховати керування входами.</translation>
-    </message>
-    <message>
-        <source>Connect to the Particl network through a separate SOCKS5 proxy for Tor onion services.</source>
-        <translation>Підключіться до мережі Біткойн через окремий проксі-сервер SOCKS5 для сервісів Tor.</translation>
-    </message>
-    <message>
-        <source>Use separate SOCKS&amp;5 proxy to reach peers via Tor onion services:</source>
-        <translation>Використовуйте окремий проксі-сервер SOCKS&amp;5, щоб дістатися до вузлів через послуги Tor:</translation>
-    </message>
-    <message>
-        <source>&amp;Third party transaction URLs</source>
-        <translation>&amp;URL-адреси транзакцій сторонніх розробників</translation>
-    </message>
-    <message>
-        <source>Options set in this dialog are overridden by the command line or in the configuration file:</source>
-        <translation>Параметри, задані в цьому діалоговому вікні, буде перевизначено командним рядком або в конфігураційному файлі:</translation>
-    </message>
-    <message>
-        <source>&amp;OK</source>
-        <translation>&amp;Гаразд</translation>
-    </message>
-    <message>
-<<<<<<< HEAD
-        <source>&amp;Cancel</source>
-        <translation>&amp;Скасувати</translation>
-=======
+    </message>
+    <message>
+        <source>Open node debugging and diagnostic console</source>
+        <translation type="unfinished">Відкрити консоль відлагоджування та діагностики</translation>
+    </message>
+    <message>
+        <source>&amp;Sending addresses</source>
+        <translation type="unfinished">&amp;Адреси для відправлення</translation>
+    </message>
+    <message>
+        <source>&amp;Receiving addresses</source>
+        <translation type="unfinished">&amp;Адреси для отримання</translation>
+    </message>
+    <message>
+        <source>Open a particl: URI</source>
+        <translation type="unfinished">Відкрити URI-адресу "particl:"</translation>
+    </message>
+    <message>
+        <source>Open Wallet</source>
+        <translation type="unfinished">Відкрити гаманець</translation>
+    </message>
+    <message>
+        <source>Open a wallet</source>
+        <translation type="unfinished">Відкрийте гаманець</translation>
+    </message>
+    <message>
+        <source>Close wallet</source>
+        <translation type="unfinished">Закрити гаманець</translation>
+    </message>
+    <message>
         <source>Restore Wallet…</source>
         <extracomment>Name of the menu item that restores wallet from a backup file.</extracomment>
         <translation type="unfinished">Відновити гаманець…</translation>
@@ -1740,38 +1505,28 @@
     <message>
         <source>Close all wallets</source>
         <translation type="unfinished">Закрити всі гаманці</translation>
->>>>>>> 3f385c91
-    </message>
-    <message>
-        <source>default</source>
-        <translation>типово</translation>
-    </message>
-    <message>
-<<<<<<< HEAD
-        <source>none</source>
-        <translation>відсутні</translation>
-=======
+    </message>
+    <message>
+        <source>Show the %1 help message to get a list with possible Particl command-line options</source>
+        <translation type="unfinished">Показати довідку %1 для отримання переліку можливих параметрів командного рядка.</translation>
+    </message>
+    <message>
         <source>&amp;Mask values</source>
         <translation type="unfinished">При&amp;ховати значення</translation>
->>>>>>> 3f385c91
-    </message>
-    <message>
-        <source>Confirm options reset</source>
-        <translation>Підтвердження скидання параметрів</translation>
-    </message>
-    <message>
-        <source>Client restart required to activate changes.</source>
-        <translation>Для застосування змін необхідно перезапустити клієнта.</translation>
-    </message>
-    <message>
-        <source>Client will be shut down. Do you want to proceed?</source>
-        <translation>Клієнт буде вимкнено. Продовжити?</translation>
-    </message>
-    <message>
-<<<<<<< HEAD
-        <source>Configuration options</source>
-        <translation>Редагувати параметри</translation>
-=======
+    </message>
+    <message>
+        <source>Mask the values in the Overview tab</source>
+        <translation type="unfinished">Приховати значення на вкладці Огляд</translation>
+    </message>
+    <message>
+        <source>default wallet</source>
+        <translation type="unfinished">гаманець за замовчуванням</translation>
+    </message>
+    <message>
+        <source>No wallets available</source>
+        <translation type="unfinished">Гаманців немає</translation>
+    </message>
+    <message>
         <source>Wallet Data</source>
         <extracomment>Name of the wallet data file format.</extracomment>
         <translation type="unfinished">Файл гаманця</translation>
@@ -1794,204 +1549,323 @@
     <message>
         <source>&amp;Window</source>
         <translation type="unfinished">&amp;Вікно</translation>
->>>>>>> 3f385c91
-    </message>
-    <message>
-        <source>The configuration file is used to specify advanced user options which override GUI settings. Additionally, any command-line options will override this configuration file.</source>
-        <translation>Файл конфігурації використовується для вказування додаткових параметрів користувача, що перекривають настройки графічного інтерфейсу користувача. Крім того, будь-які параметри командного рядка замінять цей конфігураційний файл.</translation>
-    </message>
-    <message>
-        <source>Error</source>
-        <translation>Помилка</translation>
-    </message>
-    <message>
-        <source>The configuration file could not be opened.</source>
-        <translation>Файл конфігурції не можливо відкрити</translation>
-    </message>
-    <message>
-        <source>This change would require a client restart.</source>
-        <translation>Ця зміна вступить в силу після перезапуску клієнта</translation>
-    </message>
-    <message>
-        <source>The supplied proxy address is invalid.</source>
-        <translation>Невірно вказано адресу проксі.</translation>
-    </message>
-<<<<<<< HEAD
-</context>
-<context>
-    <name>OverviewPage</name>
-    <message>
-        <source>Form</source>
-        <translation>Форма</translation>
-=======
+    </message>
+    <message>
+        <source>Zoom</source>
+        <translation type="unfinished">Збільшити</translation>
+    </message>
+    <message>
+        <source>Main Window</source>
+        <translation type="unfinished">Головне Вікно</translation>
+    </message>
+    <message>
+        <source>%1 client</source>
+        <translation type="unfinished">%1 клієнт</translation>
+    </message>
+    <message>
+        <source>&amp;Hide</source>
+        <translation type="unfinished">Прихо&amp;вати</translation>
+    </message>
+    <message>
+        <source>S&amp;how</source>
+        <translation type="unfinished">&amp;Відобразити</translation>
+    </message>
     <message numerus="yes">
-        <source>%n active connection(s) to Bitcoin network.</source>
+        <source>%n active connection(s) to Particl network.</source>
         <extracomment>A substring of the tooltip.</extracomment>
         <translation type="unfinished">
             <numerusform>%n активне з'єднання з мережею Біткоїн.</numerusform>
             <numerusform>%n активних з'єднання з мережею Біткоїн.</numerusform>
             <numerusform>%n активних з'єднань з мережею Біткоїн.</numerusform>
         </translation>
->>>>>>> 3f385c91
-    </message>
-    <message>
-        <source>The displayed information may be out of date. Your wallet automatically synchronizes with the Particl network after a connection is established, but this process has not completed yet.</source>
-        <translation>Показана інформація вже може бути застарілою. Ваш гаманець буде автоматично синхронізовано з мережею Particl після встановлення підключення, але цей процес ще не завершено.</translation>
-    </message>
-    <message>
-        <source>Watch-only:</source>
-        <translation>Тільки спостереження:</translation>
-    </message>
-    <message>
-        <source>Available:</source>
-        <translation>Наявно:</translation>
-    </message>
-    <message>
-        <source>Your current spendable balance</source>
-        <translation>Ваш поточний підтверджений баланс</translation>
-    </message>
-    <message>
-<<<<<<< HEAD
-        <source>Pending:</source>
-        <translation>Очікується:</translation>
-=======
+    </message>
+    <message>
+        <source>Click for more actions.</source>
+        <extracomment>A substring of the tooltip. "More actions" are available via the context menu.</extracomment>
+        <translation type="unfinished">Натисніть для додаткових дій.</translation>
+    </message>
+    <message>
+        <source>Show Peers tab</source>
+        <extracomment>A context menu item. The "Peers tab" is an element of the "Node window".</extracomment>
+        <translation type="unfinished">Показати вкладку Учасники</translation>
+    </message>
+    <message>
+        <source>Disable network activity</source>
+        <extracomment>A context menu item.</extracomment>
+        <translation type="unfinished">Вимкнути мережеву активність</translation>
+    </message>
+    <message>
+        <source>Enable network activity</source>
+        <extracomment>A context menu item. The network activity was disabled previously.</extracomment>
+        <translation type="unfinished">Увімкнути мережеву активність</translation>
+    </message>
+    <message>
         <source>Pre-syncing Headers (%1%)…</source>
         <translation type="unfinished">Триває попередня синхронізація заголовків (%1%)…</translation>
     </message>
     <message>
         <source>Error: %1</source>
         <translation type="unfinished">Помилка: %1</translation>
->>>>>>> 3f385c91
-    </message>
-    <message>
-        <source>Total of transactions that have yet to be confirmed, and do not yet count toward the spendable balance</source>
-        <translation>Сума монет у непідтверджених транзакціях</translation>
-    </message>
-    <message>
-        <source>Immature:</source>
-        <translation>Незрілі:</translation>
-    </message>
-    <message>
-        <source>Mined balance that has not yet matured</source>
-        <translation>Баланс видобутих та ще недозрілих монет</translation>
-    </message>
-    <message>
-        <source>Balances</source>
-        <translation>Баланси</translation>
-    </message>
-    <message>
-        <source>Total:</source>
-        <translation>Всього:</translation>
-    </message>
-    <message>
-        <source>Your current total balance</source>
-        <translation>Ваш поточний сукупний баланс</translation>
-    </message>
-    <message>
-        <source>Your current balance in watch-only addresses</source>
-        <translation>Ваш поточний баланс в адресах для спостереження</translation>
-    </message>
-    <message>
-        <source>Spendable:</source>
-        <translation>Доступно:</translation>
-    </message>
-    <message>
-        <source>Recent transactions</source>
-        <translation>Останні транзакції</translation>
-    </message>
-    <message>
-        <source>Unconfirmed transactions to watch-only addresses</source>
-        <translation>Непідтверджені транзакції на адреси для спостереження</translation>
-    </message>
-    <message>
-        <source>Mined balance in watch-only addresses that has not yet matured</source>
-        <translation>Баланс видобутих та ще недозрілих монет на адресах для спостереження</translation>
-    </message>
-    <message>
-        <source>Current total balance in watch-only addresses</source>
-        <translation>Поточний сукупний баланс в адресах для спостереження</translation>
-    </message>
-    <message>
-        <source>Privacy mode activated for the Overview tab. To unmask the values, uncheck Settings-&gt;Mask values.</source>
-        <translation>Режим конфіденційності активований для вкладки Огляд. Щоб демаскувати значення, зніміть прапорець Параметри-&gt; Маскувати значення.</translation>
+    </message>
+    <message>
+        <source>Warning: %1</source>
+        <translation type="unfinished">Попередження: %1</translation>
+    </message>
+    <message>
+        <source>Date: %1
+</source>
+        <translation type="unfinished">Дата: %1
+</translation>
+    </message>
+    <message>
+        <source>Amount: %1
+</source>
+        <translation type="unfinished">Кількість: %1
+</translation>
+    </message>
+    <message>
+        <source>Wallet: %1
+</source>
+        <translation type="unfinished">Гаманець: %1
+</translation>
+    </message>
+    <message>
+        <source>Type: %1
+</source>
+        <translation type="unfinished">Тип: %1
+</translation>
+    </message>
+    <message>
+        <source>Label: %1
+</source>
+        <translation type="unfinished">Мітка: %1
+</translation>
+    </message>
+    <message>
+        <source>Address: %1
+</source>
+        <translation type="unfinished">Адреса: %1
+</translation>
+    </message>
+    <message>
+        <source>Sent transaction</source>
+        <translation type="unfinished">Надіслані транзакції</translation>
+    </message>
+    <message>
+        <source>Incoming transaction</source>
+        <translation type="unfinished">Отримані транзакції</translation>
+    </message>
+    <message>
+        <source>HD key generation is &lt;b&gt;enabled&lt;/b&gt;</source>
+        <translation type="unfinished">Генерація HD ключа &lt;b&gt;увімкнена&lt;/b&gt;</translation>
+    </message>
+    <message>
+        <source>HD key generation is &lt;b&gt;disabled&lt;/b&gt;</source>
+        <translation type="unfinished">Генерація HD ключа&lt;b&gt;вимкнена&lt;/b&gt;</translation>
+    </message>
+    <message>
+        <source>Private key &lt;b&gt;disabled&lt;/b&gt;</source>
+        <translation type="unfinished">Закритого ключа &lt;b&gt;вимкнено&lt;/b&gt;</translation>
+    </message>
+    <message>
+        <source>Wallet is &lt;b&gt;encrypted&lt;/b&gt; and currently &lt;b&gt;unlocked&lt;/b&gt;</source>
+        <translation type="unfinished">&lt;b&gt;Зашифрований&lt;/b&gt; гаманець &lt;b&gt;розблоковано&lt;/b&gt;</translation>
+    </message>
+    <message>
+        <source>Wallet is &lt;b&gt;encrypted&lt;/b&gt; and currently &lt;b&gt;locked&lt;/b&gt;</source>
+        <translation type="unfinished">&lt;b&gt;Зашифрований&lt;/b&gt; гаманець &lt;b&gt;заблоковано&lt;/b&gt;</translation>
+    </message>
+    <message>
+        <source>Original message:</source>
+        <translation type="unfinished">Оригінальне повідомлення:</translation>
     </message>
 </context>
 <context>
-    <name>PSBTOperationsDialog</name>
-    <message>
-        <source>Dialog</source>
-        <translation>Діалог</translation>
-    </message>
-    <message>
-        <source>Sign Tx</source>
-        <translation>Знак Tx</translation>
-    </message>
-    <message>
-        <source>Broadcast Tx</source>
-        <translation>Трансляція Tx</translation>
-    </message>
-    <message>
-        <source>Copy to Clipboard</source>
-        <translation>Копіювати у буфер обміну</translation>
-    </message>
-    <message>
-        <source>Save...</source>
-        <translation>Зберегти...</translation>
-    </message>
-    <message>
-        <source>Close</source>
-        <translation>Завершити</translation>
-    </message>
-    <message>
-        <source>Failed to load transaction: %1</source>
-        <translation>Не вдалося завантажити транзакцію: %1</translation>
-    </message>
-    <message>
-        <source>Failed to sign transaction: %1</source>
-        <translation>Не вдалося підписати транзакцію: %1</translation>
-    </message>
-    <message>
-        <source>Could not sign any more inputs.</source>
-        <translation>Не вдалося підписати більше входів.</translation>
-    </message>
-    <message>
-        <source>Signed %1 inputs, but more signatures are still required.</source>
-        <translation>Підписано %1 введення, але все одно потрібно більше підписів.</translation>
-    </message>
-    <message>
-        <source>Signed transaction successfully. Transaction is ready to broadcast.</source>
-        <translation>Угода успішно підписана. Транзакція готова до трансляції.</translation>
-    </message>
-    <message>
-        <source>Unknown error processing transaction.</source>
-        <translation>Невідома помилка обробки транзакції.</translation>
-    </message>
-    <message>
-        <source>Transaction broadcast successfully! Transaction ID: %1</source>
-        <translation>Трансакція успішно транслюється! Ідентифікатор транзакції: %1</translation>
-    </message>
-    <message>
-        <source>Transaction broadcast failed: %1</source>
-        <translation>Помилка трансляції транзакції: %1</translation>
-    </message>
-    <message>
-        <source>PSBT copied to clipboard.</source>
-        <translation>PSBT скопійовано в буфер обміну.</translation>
-    </message>
-    <message>
-        <source>Save Transaction Data</source>
-        <translation>Зберегти дані транзакції</translation>
-    </message>
-    <message>
-        <source>Partially Signed Transaction (Binary) (*.psbt)</source>
-        <translation>Частково підписана транзакція (Binary) (* .psbt)</translation>
-    </message>
-    <message>
-        <source>PSBT saved to disk.</source>
-        <translation>PSBT збережено на диск.</translation>
-    </message>
-<<<<<<< HEAD
-=======
+    <name>UnitDisplayStatusBarControl</name>
+    <message>
+        <source>Unit to show amounts in. Click to select another unit.</source>
+        <translation type="unfinished">Одиниця виміру монет. Натисніть для вибору іншої.</translation>
+    </message>
+</context>
+<context>
+    <name>CoinControlDialog</name>
+    <message>
+        <source>Coin Selection</source>
+        <translation type="unfinished">Вибір Монет</translation>
+    </message>
+    <message>
+        <source>Quantity:</source>
+        <translation type="unfinished">Кількість:</translation>
+    </message>
+    <message>
+        <source>Bytes:</source>
+        <translation type="unfinished">Байтів:</translation>
+    </message>
+    <message>
+        <source>Amount:</source>
+        <translation type="unfinished">Сума:</translation>
+    </message>
+    <message>
+        <source>Fee:</source>
+        <translation type="unfinished">Комісія:</translation>
+    </message>
+    <message>
+        <source>Dust:</source>
+        <translation type="unfinished">Пил:</translation>
+    </message>
+    <message>
+        <source>After Fee:</source>
+        <translation type="unfinished">Після комісії:</translation>
+    </message>
+    <message>
+        <source>Change:</source>
+        <translation type="unfinished">Решта:</translation>
+    </message>
+    <message>
+        <source>(un)select all</source>
+        <translation type="unfinished">Вибрати/зняти всі</translation>
+    </message>
+    <message>
+        <source>Tree mode</source>
+        <translation type="unfinished">Деревом</translation>
+    </message>
+    <message>
+        <source>List mode</source>
+        <translation type="unfinished">Списком</translation>
+    </message>
+    <message>
+        <source>Amount</source>
+        <translation type="unfinished">Кількість</translation>
+    </message>
+    <message>
+        <source>Received with label</source>
+        <translation type="unfinished">Отримано з позначкою</translation>
+    </message>
+    <message>
+        <source>Received with address</source>
+        <translation type="unfinished">Отримано з адресою</translation>
+    </message>
+    <message>
+        <source>Date</source>
+        <translation type="unfinished">Дата</translation>
+    </message>
+    <message>
+        <source>Confirmations</source>
+        <translation type="unfinished">Підтверджень</translation>
+    </message>
+    <message>
+        <source>Confirmed</source>
+        <translation type="unfinished">Підтверджено</translation>
+    </message>
+    <message>
+        <source>Copy amount</source>
+        <translation type="unfinished">Скопіювати суму</translation>
+    </message>
+    <message>
+        <source>&amp;Copy address</source>
+        <translation type="unfinished">&amp;Копіювати адресу</translation>
+    </message>
+    <message>
+        <source>Copy &amp;label</source>
+        <translation type="unfinished">Копіювати &amp;мітку</translation>
+    </message>
+    <message>
+        <source>Copy &amp;amount</source>
+        <translation type="unfinished">Копіювати &amp;суму</translation>
+    </message>
+    <message>
+        <source>Copy transaction &amp;ID and output index</source>
+        <translation type="unfinished">Копіювати &amp;ID транзакції та індекс виходу</translation>
+    </message>
+    <message>
+        <source>L&amp;ock unspent</source>
+        <translation type="unfinished">&amp;Заблокувати монети</translation>
+    </message>
+    <message>
+        <source>&amp;Unlock unspent</source>
+        <translation type="unfinished">&amp;Розблокувати монети</translation>
+    </message>
+    <message>
+        <source>Copy quantity</source>
+        <translation type="unfinished">Копіювати кількість</translation>
+    </message>
+    <message>
+        <source>Copy fee</source>
+        <translation type="unfinished">Комісія</translation>
+    </message>
+    <message>
+        <source>Copy after fee</source>
+        <translation type="unfinished">Скопіювати після комісії</translation>
+    </message>
+    <message>
+        <source>Copy bytes</source>
+        <translation type="unfinished">Копіювати байти</translation>
+    </message>
+    <message>
+        <source>Copy dust</source>
+        <translation type="unfinished">Копіювати "пил"</translation>
+    </message>
+    <message>
+        <source>Copy change</source>
+        <translation type="unfinished">Копіювати решту</translation>
+    </message>
+    <message>
+        <source>(%1 locked)</source>
+        <translation type="unfinished">(%1 заблоковано)</translation>
+    </message>
+    <message>
+        <source>yes</source>
+        <translation type="unfinished">так</translation>
+    </message>
+    <message>
+        <source>no</source>
+        <translation type="unfinished">ні</translation>
+    </message>
+    <message>
+        <source>This label turns red if any recipient receives an amount smaller than the current dust threshold.</source>
+        <translation type="unfinished">Ця позначка стане червоною, якщо будь-який отримувач отримає суму, меншу за поточний поріг пилу.</translation>
+    </message>
+    <message>
+        <source>Can vary +/- %1 satoshi(s) per input.</source>
+        <translation type="unfinished">Може відрізнятися на +/- %1 сатоші за кожний вхід.</translation>
+    </message>
+    <message>
+        <source>(no label)</source>
+        <translation type="unfinished">(без мітки)</translation>
+    </message>
+    <message>
+        <source>change from %1 (%2)</source>
+        <translation type="unfinished">решта з %1 (%2)</translation>
+    </message>
+    <message>
+        <source>(change)</source>
+        <translation type="unfinished">(решта)</translation>
+    </message>
+</context>
+<context>
+    <name>CreateWalletActivity</name>
+    <message>
+        <source>Create Wallet</source>
+        <extracomment>Title of window indicating the progress of creation of a new wallet.</extracomment>
+        <translation type="unfinished">Створити гаманець</translation>
+    </message>
+    <message>
+        <source>Creating Wallet &lt;b&gt;%1&lt;/b&gt;…</source>
+        <extracomment>Descriptive text of the create wallet progress window which indicates to the user which wallet is currently being created.</extracomment>
+        <translation type="unfinished">Створення гаманця &lt;b&gt;%1&lt;/b&gt;…</translation>
+    </message>
+    <message>
+        <source>Create wallet failed</source>
+        <translation type="unfinished">Помилка створення гаманця</translation>
+    </message>
+    <message>
+        <source>Create wallet warning</source>
+        <translation type="unfinished">Попередження створення гаманця</translation>
+    </message>
+    <message>
+        <source>Can't list signers</source>
+        <translation type="unfinished">Неможливо показати зовнішні підписувачі</translation>
+    </message>
     <message>
         <source>Too many external signers found</source>
         <translation type="unfinished">Знайдено забагато зовнішних підписувачів</translation>
@@ -1999,37 +1873,41 @@
 </context>
 <context>
     <name>LoadWalletsActivity</name>
->>>>>>> 3f385c91
-    <message>
-        <source> * Sends %1 to %2</source>
-        <translation>* Надсилає від %1 до %2</translation>
-    </message>
-    <message>
-        <source>Unable to calculate transaction fee or total transaction amount.</source>
-        <translation>Неможливо розрахувати комісію за транзакцію або загальну суму транзакції.</translation>
-    </message>
-    <message>
-        <source>Pays transaction fee: </source>
-        <translation>Оплачує комісію за транзакцію:</translation>
-    </message>
-    <message>
-        <source>Total Amount</source>
-        <translation>Всього</translation>
-    </message>
-    <message>
-        <source>or</source>
-        <translation>або</translation>
-    </message>
-    <message>
-        <source>Transaction has %1 unsigned inputs.</source>
-        <translation>Транзакція містить %1 непідписаних входів.</translation>
-    </message>
-    <message>
-        <source>Transaction is missing some information about inputs.</source>
-        <translation>У транзакції бракує певної інформації про вхідні дані.</translation>
-    </message>
-<<<<<<< HEAD
-=======
+    <message>
+        <source>Load Wallets</source>
+        <extracomment>Title of progress window which is displayed when wallets are being loaded.</extracomment>
+        <translation type="unfinished">Завантажити гаманці</translation>
+    </message>
+    <message>
+        <source>Loading wallets…</source>
+        <extracomment>Descriptive text of the load wallets progress window which indicates to the user that wallets are currently being loaded.</extracomment>
+        <translation type="unfinished">Завантаження гаманців…</translation>
+    </message>
+</context>
+<context>
+    <name>OpenWalletActivity</name>
+    <message>
+        <source>Open wallet failed</source>
+        <translation type="unfinished">Помилка відкриття гаманця</translation>
+    </message>
+    <message>
+        <source>Open wallet warning</source>
+        <translation type="unfinished">Попередження відкриття гаманця</translation>
+    </message>
+    <message>
+        <source>default wallet</source>
+        <translation type="unfinished">гаманець за замовчуванням</translation>
+    </message>
+    <message>
+        <source>Open Wallet</source>
+        <extracomment>Title of window indicating the progress of opening of a wallet.</extracomment>
+        <translation type="unfinished">Відкрити гаманець</translation>
+    </message>
+    <message>
+        <source>Opening Wallet &lt;b&gt;%1&lt;/b&gt;…</source>
+        <extracomment>Descriptive text of the open wallet progress window which indicates to the user which wallet is currently being opened.</extracomment>
+        <translation type="unfinished">Відкриття гаманця &lt;b&gt;%1&lt;/b&gt;…</translation>
+    </message>
 </context>
 <context>
     <name>RestoreWalletActivity</name>
@@ -2061,32 +1939,28 @@
 </context>
 <context>
     <name>WalletController</name>
->>>>>>> 3f385c91
-    <message>
-        <source>Transaction still needs signature(s).</source>
-        <translation>Для транзакції все ще потрібні підпис(и).</translation>
-    </message>
-    <message>
-        <source>(But this wallet cannot sign transactions.)</source>
-        <translation>(Але цей гаманець не може підписувати транзакції.)</translation>
-    </message>
-    <message>
-        <source>(But this wallet does not have the right keys.)</source>
-        <translation>(Але цей гаманець не має правильних ключів.)</translation>
-    </message>
-    <message>
-        <source>Transaction is fully signed and ready for broadcast.</source>
-        <translation>Транзакція повністю підписана і готова до трансляції.</translation>
-    </message>
-    <message>
-        <source>Transaction status is unknown.</source>
-        <translation>Статус транзакції невідомий.</translation>
+    <message>
+        <source>Close wallet</source>
+        <translation type="unfinished">Закрити гаманець</translation>
+    </message>
+    <message>
+        <source>Are you sure you wish to close the wallet &lt;i&gt;%1&lt;/i&gt;?</source>
+        <translation type="unfinished">Ви справді бажаєте закрити гаманець &lt;i&gt;%1&lt;/i&gt;?</translation>
+    </message>
+    <message>
+        <source>Closing the wallet for too long can result in having to resync the entire chain if pruning is enabled.</source>
+        <translation type="unfinished">Тримання гаманця закритим занадто довго може призвести до необхідності повторної синхронізації всього блокчейна, якщо скорочення (прунінг) ввімкнено.</translation>
+    </message>
+    <message>
+        <source>Close all wallets</source>
+        <translation type="unfinished">Закрити всі гаманці</translation>
+    </message>
+    <message>
+        <source>Are you sure you wish to close all wallets?</source>
+        <translation type="unfinished">Ви справді бажаєте закрити всі гаманці?</translation>
     </message>
 </context>
 <context>
-<<<<<<< HEAD
-    <name>PaymentServer</name>
-=======
     <name>CreateWalletDialog</name>
     <message>
         <source>Create Wallet</source>
@@ -2116,53 +1990,39 @@
         <source>Disable private keys for this wallet. Wallets with private keys disabled will have no private keys and cannot have an HD seed or imported private keys. This is ideal for watch-only wallets.</source>
         <translation type="unfinished">Вимкнути приватні ключі для цього гаманця. Гаманці з вимкнутими приватними ключами не матимуть приватних ключів і не можуть мати набір HD або імпортовані приватні ключі. Це ідеально підходить для гаманців-для-перегляду.</translation>
     </message>
->>>>>>> 3f385c91
-    <message>
-        <source>Payment request error</source>
-        <translation>Помилка запиту платежу</translation>
-    </message>
-    <message>
-        <source>Cannot start particl: click-to-pay handler</source>
-        <translation>Не вдається запустити біткойн: обробник клацни-плати</translation>
-    </message>
-    <message>
-        <source>URI handling</source>
-        <translation>Обробка URI</translation>
-    </message>
-    <message>
-        <source>'particl://' is not a valid URI. Use 'particl:' instead.</source>
-        <translation>'particl://' не вірний URI. Використовуйте 'particl:'.</translation>
-    </message>
-    <message>
-<<<<<<< HEAD
-        <source>Cannot process payment request because BIP70 is not supported.</source>
-        <translation>Неможливо обробити платіжний запит, оскільки не підтритується BIP70.</translation>
-=======
+    <message>
+        <source>Disable Private Keys</source>
+        <translation type="unfinished">Вимкнути приватні ключі</translation>
+    </message>
+    <message>
+        <source>Make a blank wallet. Blank wallets do not initially have private keys or scripts. Private keys and addresses can be imported, or an HD seed can be set, at a later time.</source>
+        <translation type="unfinished">Зробіть порожній гаманець. Порожні гаманці спочатку не мають приватних ключів або сценаріїв. Пізніше можна імпортувати приватні ключі та адреси або встановити HD-насіння.</translation>
+    </message>
+    <message>
+        <source>Make Blank Wallet</source>
+        <translation type="unfinished">Створити пустий гаманець</translation>
+    </message>
+    <message>
+        <source>Use descriptors for scriptPubKey management</source>
+        <translation type="unfinished">Використовуйте дескриптори для управління scriptPubKey</translation>
+    </message>
+    <message>
         <source>Descriptor Wallet</source>
         <translation type="unfinished">Гаманець на основі дескрипторів</translation>
->>>>>>> 3f385c91
-    </message>
-    <message>
-        <source>Due to widespread security flaws in BIP70 it's strongly recommended that any merchant instructions to switch wallets be ignored.</source>
-        <translation>Через поширені недоліки безпеки в BIP70 настійно рекомендується ігнорувати будь-які інструкції продавця щодо переключення гаманців.</translation>
-    </message>
-    <message>
-        <source>If you are receiving this error you should request the merchant provide a BIP21 compatible URI.</source>
-        <translation>Якщо ви отримали цю помилку, ви повинні попросити продавця надати URI, сумісний з BIP21.</translation>
-    </message>
-    <message>
-        <source>Invalid payment address %1</source>
-        <translation>Помилка в адресі платежу %1</translation>
-    </message>
-    <message>
-<<<<<<< HEAD
-        <source>URI cannot be parsed! This can be caused by an invalid Particl address or malformed URI parameters.</source>
-        <translation>Неможливо обробити URI! Причиною цього може бути некоректна Біткойн-адреса або неправильні параметри URI.</translation>
-    </message>
-    <message>
-        <source>Payment request file handling</source>
-        <translation>Обробка файлу запиту платежу</translation>
-=======
+    </message>
+    <message>
+        <source>Use an external signing device such as a hardware wallet. Configure the external signer script in wallet preferences first.</source>
+        <translation type="unfinished">Використовувати зовнішній підписуючий пристрій, наприклад, апаратний гаманець. Спочатку налаштуйте скрипт зовнішнього підписувача в параметрах гаманця.</translation>
+    </message>
+    <message>
+        <source>External signer</source>
+        <translation type="unfinished">Зовнішній підписувач</translation>
+    </message>
+    <message>
+        <source>Create</source>
+        <translation type="unfinished">Створити</translation>
+    </message>
+    <message>
         <source>Compiled without sqlite support (required for descriptor wallets)</source>
         <translation type="unfinished">Скомпільовано без підтримки sqlite (потрібно для гаманців на основі дескрипторів)</translation>
     </message>
@@ -2170,72 +2030,85 @@
         <source>Compiled without external signing support (required for external signing)</source>
         <extracomment>"External signing" means using devices such as hardware wallets.</extracomment>
         <translation type="unfinished">Скомпільовано без підтримки зовнішнього підписування (потрібно для зовнішнього підписування)</translation>
->>>>>>> 3f385c91
     </message>
 </context>
 <context>
-    <name>PeerTableModel</name>
-    <message>
-        <source>User Agent</source>
-        <translation>Клієнт користувача</translation>
-    </message>
-    <message>
-<<<<<<< HEAD
-        <source>Node/Service</source>
-        <translation>Вузол/Сервіс</translation>
-=======
-        <source>The entered address "%1" is not a valid Bitcoin address.</source>
+    <name>EditAddressDialog</name>
+    <message>
+        <source>Edit Address</source>
+        <translation type="unfinished">Редагувати адресу</translation>
+    </message>
+    <message>
+        <source>&amp;Label</source>
+        <translation type="unfinished">&amp;Мітка</translation>
+    </message>
+    <message>
+        <source>The label associated with this address list entry</source>
+        <translation type="unfinished">Мітка, пов'язана з цим записом списку адрес</translation>
+    </message>
+    <message>
+        <source>The address associated with this address list entry. This can only be modified for sending addresses.</source>
+        <translation type="unfinished">Адреса, пов'язана з цим записом списку адрес. Це поле може бути модифіковане лише для адрес відправлення.</translation>
+    </message>
+    <message>
+        <source>&amp;Address</source>
+        <translation type="unfinished">&amp;Адреса</translation>
+    </message>
+    <message>
+        <source>New sending address</source>
+        <translation type="unfinished">Нова адреса для відправлення</translation>
+    </message>
+    <message>
+        <source>Edit receiving address</source>
+        <translation type="unfinished">Редагувати адресу для отримання</translation>
+    </message>
+    <message>
+        <source>Edit sending address</source>
+        <translation type="unfinished">Редагувати адресу для відправлення</translation>
+    </message>
+    <message>
+        <source>The entered address "%1" is not a valid Particl address.</source>
         <translation type="unfinished">Введена адреса "%1" не є дійсною біткоїн-адресою.</translation>
->>>>>>> 3f385c91
-    </message>
-    <message>
-        <source>NodeId</source>
-        <translation>Ідентифікатор вузла</translation>
-    </message>
-    <message>
-        <source>Ping</source>
-        <translation>Затримка</translation>
-    </message>
-    <message>
-        <source>Sent</source>
-        <translation>Відправлено</translation>
-    </message>
-    <message>
-        <source>Received</source>
-        <translation>Отримано</translation>
+    </message>
+    <message>
+        <source>Address "%1" already exists as a receiving address with label "%2" and so cannot be added as a sending address.</source>
+        <translation type="unfinished">Адреса "%1" вже існує як отримувач з міткою "%2" і не може бути додана як відправник.</translation>
+    </message>
+    <message>
+        <source>The entered address "%1" is already in the address book with label "%2".</source>
+        <translation type="unfinished">Введена адреса "%1" вже присутня в адресній книзі з міткою "%2".</translation>
+    </message>
+    <message>
+        <source>Could not unlock wallet.</source>
+        <translation type="unfinished">Неможливо розблокувати гаманець.</translation>
+    </message>
+    <message>
+        <source>New key generation failed.</source>
+        <translation type="unfinished">Не вдалося згенерувати нові ключі.</translation>
     </message>
 </context>
 <context>
-    <name>QObject</name>
-    <message>
-        <source>Amount</source>
-        <translation>Кількість</translation>
-    </message>
-    <message>
-        <source>Enter a Particl address (e.g. %1)</source>
-        <translation>Введіть адресу Біткойн (наприклад %1)</translation>
-    </message>
-    <message>
-        <source>%1 d</source>
-        <translation>%1 д</translation>
-    </message>
-    <message>
-        <source>%1 h</source>
-        <translation>%1 г</translation>
-    </message>
-<<<<<<< HEAD
-    <message>
-        <source>%1 m</source>
-        <translation>%1 х</translation>
-    </message>
-    <message>
-        <source>%1 s</source>
-        <translation>%1 с</translation>
-    </message>
-    <message>
-        <source>None</source>
-        <translation>Відсутні</translation>
-=======
+    <name>FreespaceChecker</name>
+    <message>
+        <source>A new data directory will be created.</source>
+        <translation type="unfinished">Буде створено новий каталог даних.</translation>
+    </message>
+    <message>
+        <source>name</source>
+        <translation type="unfinished">назва</translation>
+    </message>
+    <message>
+        <source>Directory already exists. Add %1 if you intend to create a new directory here.</source>
+        <translation type="unfinished">Каталог вже існує. Додайте %1, якщо ви мали намір створити там новий каталог.</translation>
+    </message>
+    <message>
+        <source>Path already exists, and is not a directory.</source>
+        <translation type="unfinished">Шлях вже існує і не є каталогом.</translation>
+    </message>
+    <message>
+        <source>Cannot create data directory here.</source>
+        <translation type="unfinished">Не вдалося створити каталог даних.</translation>
+    </message>
 </context>
 <context>
     <name>Intro</name>
@@ -2262,1890 +2135,1844 @@
             <numerusform>(%n ГБ необхідно для повного блокчейну)</numerusform>
             <numerusform>(%n ГБ необхідно для повного блокчейну)</numerusform>
         </translation>
->>>>>>> 3f385c91
-    </message>
-    <message>
-        <source>N/A</source>
-        <translation>Н/Д</translation>
-    </message>
-    <message>
-        <source>%1 ms</source>
-        <translation>%1 мс</translation>
+    </message>
+    <message>
+        <source>At least %1 GB of data will be stored in this directory, and it will grow over time.</source>
+        <translation type="unfinished">Принаймні, %1 ГБ даних буде збережено в цьому каталозі, і воно з часом зростатиме.</translation>
+    </message>
+    <message>
+        <source>Approximately %1 GB of data will be stored in this directory.</source>
+        <translation type="unfinished">Близько %1 ГБ даних буде збережено в цьому каталозі.</translation>
     </message>
     <message numerus="yes">
-        <source>%n second(s)</source>
-        <translation><numerusform>%n секунда</numerusform><numerusform>%n секунд</numerusform><numerusform>%n секунд</numerusform><numerusform>%n секунд</numerusform></translation>
-    </message>
-    <message numerus="yes">
-        <source>%n minute(s)</source>
-        <translation><numerusform>%n хвилина</numerusform><numerusform>%n хвилин</numerusform><numerusform>%n хвилин</numerusform><numerusform>%n хвилин</numerusform></translation>
-    </message>
-    <message numerus="yes">
-        <source>%n hour(s)</source>
-        <translation><numerusform>%n година</numerusform><numerusform>%n годин</numerusform><numerusform>%n годин</numerusform><numerusform>%n годин</numerusform></translation>
-    </message>
-    <message numerus="yes">
-        <source>%n day(s)</source>
-        <translation><numerusform>%n день</numerusform><numerusform>%n днів</numerusform><numerusform>%n днів</numerusform><numerusform>%n днів</numerusform></translation>
-    </message>
-<<<<<<< HEAD
-    <message numerus="yes">
-        <source>%n week(s)</source>
-        <translation><numerusform>%n тиждень</numerusform><numerusform>%n тижнів</numerusform><numerusform>%n тижнів</numerusform><numerusform>%n тижнів</numerusform></translation>
-    </message>
-    <message>
-        <source>%1 and %2</source>
-        <translation>%1 та %2</translation>
-=======
+        <source>(sufficient to restore backups %n day(s) old)</source>
+        <extracomment>Explanatory text on the capability of the current prune target.</extracomment>
+        <translation type="unfinished">
+            <numerusform>(достатньо для відновлення резервних копій, створених %n день тому)</numerusform>
+            <numerusform>(достатньо для відновлення резервних копій, створених %n дні тому)</numerusform>
+            <numerusform>(достатньо для відновлення резервних копій, створених %n днів тому)</numerusform>
+        </translation>
+    </message>
+    <message>
+        <source>%1 will download and store a copy of the Particl block chain.</source>
+        <translation type="unfinished">%1 буде завантажувати та зберігати копію блокчейна.</translation>
+    </message>
+    <message>
+        <source>The wallet will also be stored in this directory.</source>
+        <translation type="unfinished">Гаманець також зберігатиметься в цьому каталозі.</translation>
+    </message>
+    <message>
+        <source>Error: Specified data directory "%1" cannot be created.</source>
+        <translation type="unfinished">Помилка: Неможливо створити вказаний каталог даних "%1".</translation>
+    </message>
+    <message>
+        <source>Error</source>
+        <translation type="unfinished">Помилка</translation>
+    </message>
+    <message>
+        <source>Welcome</source>
+        <translation type="unfinished">Привітання</translation>
+    </message>
+    <message>
+        <source>Welcome to %1.</source>
+        <translation type="unfinished">Вітаємо в %1.</translation>
+    </message>
+    <message>
+        <source>As this is the first time the program is launched, you can choose where %1 will store its data.</source>
+        <translation type="unfinished">Оскільки це перший запуск програми, ви можете обрати, де %1 буде зберігати дані.</translation>
+    </message>
     <message>
         <source>Limit block chain storage to</source>
         <translation type="unfinished">Скоротити місце під блоки до</translation>
->>>>>>> 3f385c91
-    </message>
-    <message numerus="yes">
-        <source>%n year(s)</source>
-        <translation><numerusform>%n рік</numerusform><numerusform>%n років</numerusform><numerusform>%n років</numerusform><numerusform>%n років</numerusform></translation>
-    </message>
-    <message>
-        <source>%1 B</source>
-        <translation>%1 Б</translation>
-    </message>
-    <message>
-        <source>%1 KB</source>
-        <translation>%1 КБ</translation>
-    </message>
-    <message>
-<<<<<<< HEAD
-        <source>%1 MB</source>
-        <translation>%1 МБ</translation>
-=======
+    </message>
+    <message>
+        <source>Reverting this setting requires re-downloading the entire blockchain. It is faster to download the full chain first and prune it later. Disables some advanced features.</source>
+        <translation type="unfinished">Повернення цього параметра вимагає повторне завантаження всього блокчейну. Швидше спочатку завантажити повний блокчейн і скоротити його пізніше. Вимикає деякі розширені функції.</translation>
+    </message>
+    <message>
+        <source> GB</source>
+        <translation type="unfinished">ГБ</translation>
+    </message>
+    <message>
+        <source>This initial synchronisation is very demanding, and may expose hardware problems with your computer that had previously gone unnoticed. Each time you run %1, it will continue downloading where it left off.</source>
+        <translation type="unfinished">Ця початкова синхронізація є дуже вимогливою, і може виявити проблеми з апаратним забезпеченням комп'ютера, які раніше не були непоміченими. Кожен раз, коли ви запускаєте %1, він буде продовжувати завантаження там, де він зупинився.</translation>
+    </message>
+    <message>
         <source>When you click OK, %1 will begin to download and process the full %4 block chain (%2 GB) starting with the earliest transactions in %3 when %4 initially launched.</source>
         <translation type="unfinished">Після натискання кнопки «OK» %1 почне завантажувати та обробляти повний блокчейн %4 (%2 ГБ), починаючи з найбільш ранніх транзакцій у %3, коли було запущено %4.</translation>
     </message>
     <message>
         <source>If you have chosen to limit block chain storage (pruning), the historical data must still be downloaded and processed, but will be deleted afterward to keep your disk usage low.</source>
         <translation type="unfinished">Якщо ви вирішили обмежити обсяг збереження блокчейна, історичні дані повинні бути завантажені та оброблені, але потім можуть бути видалені, щоб зберегти потрібний простір диска.</translation>
->>>>>>> 3f385c91
-    </message>
-    <message>
-        <source>%1 GB</source>
-        <translation>%1 ГБ</translation>
-    </message>
-    <message>
-        <source>Error: Specified data directory "%1" does not exist.</source>
-        <translation>Помилка: Вказаного каталогу даних «%1» не існує.</translation>
-    </message>
-    <message>
-        <source>Error: Cannot parse configuration file: %1.</source>
-        <translation>Помилка: Неможливо розібрати файл конфігурації: %1.</translation>
-    </message>
-    <message>
-        <source>Error: %1</source>
-        <translation>Помилка: %1</translation>
-    </message>
-    <message>
-        <source>Error initializing settings: %1</source>
-        <translation>Помилка ініціалізації налаштувань: %1</translation>
-    </message>
-    <message>
-        <source>%1 didn't yet exit safely...</source>
-        <translation>%1 безпечний вихід ще не виконано...</translation>
-    </message>
-    <message>
-        <source>unknown</source>
-        <translation>невідомо</translation>
+    </message>
+    <message>
+        <source>Use the default data directory</source>
+        <translation type="unfinished">Використовувати стандартний каталог даних</translation>
+    </message>
+    <message>
+        <source>Use a custom data directory:</source>
+        <translation type="unfinished">Використовувати свій каталог даних:</translation>
+    </message>
+</context>
+<context>
+    <name>HelpMessageDialog</name>
+    <message>
+        <source>version</source>
+        <translation type="unfinished">версія</translation>
+    </message>
+    <message>
+        <source>About %1</source>
+        <translation type="unfinished">Про %1</translation>
+    </message>
+    <message>
+        <source>Command-line options</source>
+        <translation type="unfinished">Параметри командного рядка</translation>
+    </message>
+</context>
+<context>
+    <name>ShutdownWindow</name>
+    <message>
+        <source>%1 is shutting down…</source>
+        <translation type="unfinished">%1 завершує роботу…</translation>
+    </message>
+    <message>
+        <source>Do not shut down the computer until this window disappears.</source>
+        <translation type="unfinished">Не вимикайте комп’ютер до зникнення цього вікна.</translation>
+    </message>
+</context>
+<context>
+    <name>ModalOverlay</name>
+    <message>
+        <source>Form</source>
+        <translation type="unfinished">Форма</translation>
+    </message>
+    <message>
+        <source>Recent transactions may not yet be visible, and therefore your wallet's balance might be incorrect. This information will be correct once your wallet has finished synchronizing with the particl network, as detailed below.</source>
+        <translation type="unfinished">Нещодавні транзакції ще не відображаються, тому баланс вашого гаманця може бути неточним. Ця інформація буде вірною після того, як ваш гаманець завершить синхронізацію з мережею Біткоїн, враховуйте показники нижче.</translation>
+    </message>
+    <message>
+        <source>Attempting to spend particl that are affected by not-yet-displayed transactions will not be accepted by the network.</source>
+        <translation type="unfinished">Спроба відправити біткоїни, які ще не відображаються, не буде прийнята мережею.</translation>
+    </message>
+    <message>
+        <source>Number of blocks left</source>
+        <translation type="unfinished">Залишилося блоків</translation>
+    </message>
+    <message>
+        <source>Unknown…</source>
+        <translation type="unfinished">Невідомо…</translation>
+    </message>
+    <message>
+        <source>calculating…</source>
+        <translation type="unfinished">рахування…</translation>
+    </message>
+    <message>
+        <source>Last block time</source>
+        <translation type="unfinished">Час останнього блока</translation>
+    </message>
+    <message>
+        <source>Progress</source>
+        <translation type="unfinished">Прогрес</translation>
+    </message>
+    <message>
+        <source>Progress increase per hour</source>
+        <translation type="unfinished">Прогрес за годину</translation>
+    </message>
+    <message>
+        <source>Estimated time left until synced</source>
+        <translation type="unfinished">Орієнтовний час до кінця синхронізації</translation>
+    </message>
+    <message>
+        <source>Hide</source>
+        <translation type="unfinished">Приховати</translation>
+    </message>
+    <message>
+        <source>%1 is currently syncing.  It will download headers and blocks from peers and validate them until reaching the tip of the block chain.</source>
+        <translation type="unfinished">%1 синхронізується. Буде завантажено заголовки та блоки та перевірено їх до досягнення кінчика блокчейну.</translation>
+    </message>
+    <message>
+        <source>Unknown. Syncing Headers (%1, %2%)…</source>
+        <translation type="unfinished">Невідомо. Триває синхронізація заголовків (%1, %2%)…</translation>
+    </message>
+    <message>
+        <source>Unknown. Pre-syncing Headers (%1, %2%)…</source>
+        <translation type="unfinished">Невідомо. Триває попередня синхронізація заголовків (%1, %2%)…</translation>
+    </message>
+</context>
+<context>
+    <name>OpenURIDialog</name>
+    <message>
+        <source>Open particl URI</source>
+        <translation type="unfinished">Відкрити біткоїн URI</translation>
+    </message>
+    <message>
+        <source>Paste address from clipboard</source>
+        <extracomment>Tooltip text for button that allows you to paste an address that is in your clipboard.</extracomment>
+        <translation type="unfinished">Вставити адресу</translation>
+    </message>
+</context>
+<context>
+    <name>OptionsDialog</name>
+    <message>
+        <source>Options</source>
+        <translation type="unfinished">Параметри</translation>
+    </message>
+    <message>
+        <source>&amp;Main</source>
+        <translation type="unfinished">&amp;Загальні</translation>
+    </message>
+    <message>
+        <source>Automatically start %1 after logging in to the system.</source>
+        <translation type="unfinished">Автоматично запускати %1 при вході до системи.</translation>
+    </message>
+    <message>
+        <source>&amp;Start %1 on system login</source>
+        <translation type="unfinished">&amp;Запускати %1 при вході в систему</translation>
+    </message>
+    <message>
+        <source>Enabling pruning significantly reduces the disk space required to store transactions. All blocks are still fully validated. Reverting this setting requires re-downloading the entire blockchain.</source>
+        <translation type="unfinished">Увімкнення режиму скороченого блокчейна значно зменшує дисковий простір, що необхідний для збереження транзакцій. Всі блоки продовжують проходити повну перевірку. Вимкнення цього параметру потребує повторного завантаження всього блокчейна.</translation>
+    </message>
+    <message>
+        <source>Size of &amp;database cache</source>
+        <translation type="unfinished">Розмір &amp;кешу бази даних</translation>
+    </message>
+    <message>
+        <source>Number of script &amp;verification threads</source>
+        <translation type="unfinished">Кількість потоків &amp;перевірки скриптів</translation>
+    </message>
+    <message>
+        <source>IP address of the proxy (e.g. IPv4: 127.0.0.1 / IPv6: ::1)</source>
+        <translation type="unfinished">IP-адреса проксі-сервера (наприклад IPv4: 127.0.0.1 / IPv6: ::1)</translation>
+    </message>
+    <message>
+        <source>Shows if the supplied default SOCKS5 proxy is used to reach peers via this network type.</source>
+        <translation type="unfinished">Показує, чи використовується стандартний SOCKS5 проксі для встановлення з'єднань через мережу цього типу.</translation>
+    </message>
+    <message>
+        <source>Minimize instead of exit the application when the window is closed. When this option is enabled, the application will be closed only after selecting Exit in the menu.</source>
+        <translation type="unfinished">Згортати замість закриття. Якщо ця опція включена, програма закриється лише після вибору відповідного пункту в меню.</translation>
+    </message>
+    <message>
+        <source>Options set in this dialog are overridden by the command line:</source>
+        <translation type="unfinished">Параметри, які задані в цьому вікні, змінені командним рядком:</translation>
+    </message>
+    <message>
+        <source>Open the %1 configuration file from the working directory.</source>
+        <translation type="unfinished">Відкрийте %1 файл конфігурації з робочого каталогу.</translation>
+    </message>
+    <message>
+        <source>Open Configuration File</source>
+        <translation type="unfinished">Відкрити файл конфігурації</translation>
+    </message>
+    <message>
+        <source>Reset all client options to default.</source>
+        <translation type="unfinished">Скинути всі параметри клієнта на стандартні.</translation>
+    </message>
+    <message>
+        <source>&amp;Reset Options</source>
+        <translation type="unfinished">С&amp;кинути параметри</translation>
+    </message>
+    <message>
+        <source>&amp;Network</source>
+        <translation type="unfinished">&amp;Мережа</translation>
+    </message>
+    <message>
+        <source>Prune &amp;block storage to</source>
+        <translation type="unfinished">Скоротити обсяг сховища &amp;блоків до</translation>
+    </message>
+    <message>
+        <source>GB</source>
+        <translation type="unfinished">ГБ</translation>
+    </message>
+    <message>
+        <source>Reverting this setting requires re-downloading the entire blockchain.</source>
+        <translation type="unfinished">Повернення цього параметра вимагає перезавантаження вього блокчейна.</translation>
+    </message>
+    <message>
+        <source>Maximum database cache size. A larger cache can contribute to faster sync, after which the benefit is less pronounced for most use cases. Lowering the cache size will reduce memory usage. Unused mempool memory is shared for this cache.</source>
+        <extracomment>Tooltip text for Options window setting that sets the size of the database cache. Explains the corresponding effects of increasing/decreasing this value.</extracomment>
+        <translation type="unfinished">Максимальний розмір кешу бази даних. Більший кеш може прискорити синхронізацію, після якої користь менш виражена для більшості випадків використання. Зменшення розміру кешу зменшить використання пам'яті. Невикористана пулом транзакцій пам'ять використовується спільно з цим кешем.</translation>
+    </message>
+    <message>
+        <source>MiB</source>
+        <translation type="unfinished">МіБ</translation>
+    </message>
+    <message>
+        <source>Set the number of script verification threads. Negative values correspond to the number of cores you want to leave free to the system.</source>
+        <extracomment>Tooltip text for Options window setting that sets the number of script verification threads. Explains that negative values mean to leave these many cores free to the system.</extracomment>
+        <translation type="unfinished">Установлення кількості потоків для перевірки скриптів. Від’ємні значення відповідають кількості ядер, які залишаться вільними для системи.</translation>
+    </message>
+    <message>
+        <source>(0 = auto, &lt;0 = leave that many cores free)</source>
+        <translation type="unfinished">(0 = автоматично, &lt;0 = вказує кількість вільних ядер)</translation>
+    </message>
+    <message>
+        <source>This allows you or a third party tool to communicate with the node through command-line and JSON-RPC commands.</source>
+        <extracomment>Tooltip text for Options window setting that enables the RPC server.</extracomment>
+        <translation type="unfinished">Дозволяє вам або засобам сторонніх розробників обмінюватися даними з вузлом, використовуючи командний рядок та JSON-RPC команди.</translation>
+    </message>
+    <message>
+        <source>Enable R&amp;PC server</source>
+        <extracomment>An Options window setting to enable the RPC server.</extracomment>
+        <translation type="unfinished">Увімкнути RPC &amp;сервер</translation>
+    </message>
+    <message>
+        <source>W&amp;allet</source>
+        <translation type="unfinished">&amp;Гаманець</translation>
+    </message>
+    <message>
+        <source>Whether to set subtract fee from amount as default or not.</source>
+        <extracomment>Tooltip text for Options window setting that sets subtracting the fee from a sending amount as default.</extracomment>
+        <translation type="unfinished">Чи потрібно за замовчуванням віднімати комісію від суми відправлення.</translation>
+    </message>
+    <message>
+        <source>Subtract &amp;fee from amount by default</source>
+        <extracomment>An Options window setting to set subtracting the fee from a sending amount as default.</extracomment>
+        <translation type="unfinished">За замовчуванням віднімати &amp;комісію від суми відправлення</translation>
+    </message>
+    <message>
+        <source>Expert</source>
+        <translation type="unfinished">Експерт</translation>
+    </message>
+    <message>
+        <source>Enable coin &amp;control features</source>
+        <translation type="unfinished">Ввімкнути &amp;керування входами</translation>
+    </message>
+    <message>
+        <source>If you disable the spending of unconfirmed change, the change from a transaction cannot be used until that transaction has at least one confirmation. This also affects how your balance is computed.</source>
+        <translation type="unfinished">Якщо вимкнути витрату непідтвердженої решти, то решту від транзакції не можна буде використати, допоки ця транзакція не матиме хоча б одне підтвердження. Це також впливає на розрахунок балансу.</translation>
+    </message>
+    <message>
+        <source>&amp;Spend unconfirmed change</source>
+        <translation type="unfinished">&amp;Витрачати непідтверджену решту</translation>
+    </message>
+    <message>
+        <source>Enable &amp;PSBT controls</source>
+        <extracomment>An options window setting to enable PSBT controls.</extracomment>
+        <translation type="unfinished">Увімкнути елементи керування &amp;PSBT</translation>
+    </message>
+    <message>
+        <source>Whether to show PSBT controls.</source>
+        <extracomment>Tooltip text for options window setting that enables PSBT controls.</extracomment>
+        <translation type="unfinished">Чи потрібно відображати елементи керування PSBT</translation>
+    </message>
+    <message>
+        <source>External Signer (e.g. hardware wallet)</source>
+        <translation type="unfinished">Зовнішній підписувач (наприклад, апаратний гаманець)</translation>
+    </message>
+    <message>
+        <source>&amp;External signer script path</source>
+        <translation type="unfinished">Шлях до скрипту &amp;зовнішнього підписувача</translation>
+    </message>
+    <message>
+        <source>Full path to a Particl Core compatible script (e.g. C:\Downloads\hwi.exe or /Users/you/Downloads/hwi.py). Beware: malware can steal your coins!</source>
+        <translation type="unfinished">Повний шлях до скрипту, сумісного з Particl Core (наприклад, C:\Downloads\hwi.exe або /Users/you/Downloads/hwi.py). Обережно: зловмисні програми можуть вкрасти Ваші монети!</translation>
+    </message>
+    <message>
+        <source>Automatically open the Particl client port on the router. This only works when your router supports UPnP and it is enabled.</source>
+        <translation type="unfinished">Автоматично відкривати порт для клієнту Біткоїн на роутері. Працює лише, якщо ваш роутер підтримує UPnP, і ця функція увімкнена.</translation>
+    </message>
+    <message>
+        <source>Map port using &amp;UPnP</source>
+        <translation type="unfinished">Перенаправити порт за допомогою &amp;UPnP</translation>
+    </message>
+    <message>
+        <source>Automatically open the Particl client port on the router. This only works when your router supports NAT-PMP and it is enabled. The external port could be random.</source>
+        <translation type="unfinished">Автоматично відкривати порт клієнта Біткоїн в маршрутизаторі. Це працює, якщо ваш маршрутизатор підтримує NAT-PMP, і ця функція увімкнута. Зовнішній порт може бути випадковим.</translation>
+    </message>
+    <message>
+        <source>Map port using NA&amp;T-PMP</source>
+        <translation type="unfinished">Переадресовувати порт за допомогою NA&amp;T-PMP</translation>
+    </message>
+    <message>
+        <source>Accept connections from outside.</source>
+        <translation type="unfinished">Приймати з'єднання ззовні.</translation>
+    </message>
+    <message>
+        <source>Allow incomin&amp;g connections</source>
+        <translation type="unfinished">Дозволити вхідні з'єднання</translation>
+    </message>
+    <message>
+        <source>Connect to the Particl network through a SOCKS5 proxy.</source>
+        <translation type="unfinished">Підключення до мережі Біткоїн через SOCKS5 проксі.</translation>
+    </message>
+    <message>
+        <source>&amp;Connect through SOCKS5 proxy (default proxy):</source>
+        <translation type="unfinished">&amp;Підключення через SOCKS5 проксі (стандартний проксі):</translation>
+    </message>
+    <message>
+        <source>Proxy &amp;IP:</source>
+        <translation type="unfinished">&amp;IP проксі:</translation>
+    </message>
+    <message>
+        <source>&amp;Port:</source>
+        <translation type="unfinished">&amp;Порт:</translation>
+    </message>
+    <message>
+        <source>Port of the proxy (e.g. 9050)</source>
+        <translation type="unfinished">Порт проксі-сервера (наприклад 9050)</translation>
+    </message>
+    <message>
+        <source>Used for reaching peers via:</source>
+        <translation type="unfinished">Приєднуватися до учасників через:</translation>
+    </message>
+    <message>
+        <source>&amp;Window</source>
+        <translation type="unfinished">&amp;Вікно</translation>
+    </message>
+    <message>
+        <source>Show the icon in the system tray.</source>
+        <translation type="unfinished">Показувати піктограму у системному треї</translation>
+    </message>
+    <message>
+        <source>&amp;Show tray icon</source>
+        <translation type="unfinished">&amp;Показувати піктограму у системному треї</translation>
+    </message>
+    <message>
+        <source>Show only a tray icon after minimizing the window.</source>
+        <translation type="unfinished">Показувати лише іконку в треї після згортання вікна.</translation>
+    </message>
+    <message>
+        <source>&amp;Minimize to the tray instead of the taskbar</source>
+        <translation type="unfinished">Мінімізувати &amp;у трей</translation>
+    </message>
+    <message>
+        <source>M&amp;inimize on close</source>
+        <translation type="unfinished">Згортати замість закритт&amp;я</translation>
+    </message>
+    <message>
+        <source>&amp;Display</source>
+        <translation type="unfinished">Від&amp;ображення</translation>
+    </message>
+    <message>
+        <source>User Interface &amp;language:</source>
+        <translation type="unfinished">Мов&amp;а інтерфейсу користувача:</translation>
+    </message>
+    <message>
+        <source>The user interface language can be set here. This setting will take effect after restarting %1.</source>
+        <translation type="unfinished">Встановлює мову інтерфейсу. Зміни набудуть чинності після перезапуску %1.</translation>
+    </message>
+    <message>
+        <source>&amp;Unit to show amounts in:</source>
+        <translation type="unfinished">В&amp;имірювати монети в:</translation>
+    </message>
+    <message>
+        <source>Choose the default subdivision unit to show in the interface and when sending coins.</source>
+        <translation type="unfinished">Виберіть одиницю вимірювання монет, яка буде відображатись в гаманці та при відправленні.</translation>
+    </message>
+    <message>
+        <source>Third-party URLs (e.g. a block explorer) that appear in the transactions tab as context menu items. %s in the URL is replaced by transaction hash. Multiple URLs are separated by vertical bar |.</source>
+        <translation type="unfinished">URL-адреси сторонніх розробників (наприклад, оглядач блоків), що з'являться на вкладці транзакцій у вигляді пунктів контекстного меню. %s в URL-адресі буде замінено на хеш транзакції. Для відокремлення URL-адрес використовуйте вертикальну риску |.</translation>
+    </message>
+    <message>
+        <source>&amp;Third-party transaction URLs</source>
+        <translation type="unfinished">URL-адреси транзакцій &amp;сторонніх розробників</translation>
+    </message>
+    <message>
+        <source>Whether to show coin control features or not.</source>
+        <translation type="unfinished">Показати або сховати керування входами.</translation>
+    </message>
+    <message>
+        <source>Connect to the Particl network through a separate SOCKS5 proxy for Tor onion services.</source>
+        <translation type="unfinished">Підключитися до мережі Біткоїн через окремий проксі-сервер SOCKS5 для сервісів Tor.</translation>
+    </message>
+    <message>
+        <source>Use separate SOCKS&amp;5 proxy to reach peers via Tor onion services:</source>
+        <translation type="unfinished">Використовувати окремий проксі-сервер SOCKS&amp;5, щоб дістатися до вузлів через сервіси Tor:</translation>
+    </message>
+    <message>
+        <source>Monospaced font in the Overview tab:</source>
+        <translation type="unfinished">Моноширинний шрифт на вкладці Огляд:</translation>
+    </message>
+    <message>
+        <source>embedded "%1"</source>
+        <translation type="unfinished">вбудований "%1"</translation>
+    </message>
+    <message>
+        <source>closest matching "%1"</source>
+        <translation type="unfinished">найбільш подібний "%1"</translation>
+    </message>
+    <message>
+        <source>&amp;Cancel</source>
+        <translation type="unfinished">&amp;Скасувати</translation>
+    </message>
+    <message>
+        <source>Compiled without external signing support (required for external signing)</source>
+        <extracomment>"External signing" means using devices such as hardware wallets.</extracomment>
+        <translation type="unfinished">Скомпільовано без підтримки зовнішнього підписування (потрібно для зовнішнього підписування)</translation>
+    </message>
+    <message>
+        <source>default</source>
+        <translation type="unfinished">за замовчуванням</translation>
+    </message>
+    <message>
+        <source>none</source>
+        <translation type="unfinished">відсутні</translation>
+    </message>
+    <message>
+        <source>Confirm options reset</source>
+        <extracomment>Window title text of pop-up window shown when the user has chosen to reset options.</extracomment>
+        <translation type="unfinished">Підтвердження скидання параметрів</translation>
+    </message>
+    <message>
+        <source>Client restart required to activate changes.</source>
+        <extracomment>Text explaining that the settings changed will not come into effect until the client is restarted.</extracomment>
+        <translation type="unfinished">Для застосування змін необхідно перезапустити клієнта.</translation>
+    </message>
+    <message>
+        <source>Current settings will be backed up at "%1".</source>
+        <extracomment>Text explaining to the user that the client's current settings will be backed up at a specific location. %1 is a stand-in argument for the backup location's path.</extracomment>
+        <translation type="unfinished"> Поточні параметри будуть збережені в "%1".</translation>
+    </message>
+    <message>
+        <source>Client will be shut down. Do you want to proceed?</source>
+        <extracomment>Text asking the user to confirm if they would like to proceed with a client shutdown.</extracomment>
+        <translation type="unfinished">Клієнт буде закрито. Продовжити?</translation>
+    </message>
+    <message>
+        <source>Configuration options</source>
+        <extracomment>Window title text of pop-up box that allows opening up of configuration file.</extracomment>
+        <translation type="unfinished">Редагувати параметри</translation>
+    </message>
+    <message>
+        <source>The configuration file is used to specify advanced user options which override GUI settings. Additionally, any command-line options will override this configuration file.</source>
+        <extracomment>Explanatory text about the priority order of instructions considered by client. The order from high to low being: command-line, configuration file, GUI settings.</extracomment>
+        <translation type="unfinished">Файл конфігурації використовується для вказування додаткових параметрів, що перевизначають параметри графічного інтерфейсу. Крім того, будь-які параметри командного рядка перевизначать цей конфігураційний файл.</translation>
+    </message>
+    <message>
+        <source>Continue</source>
+        <translation type="unfinished">Продовжити</translation>
+    </message>
+    <message>
+        <source>Cancel</source>
+        <translation type="unfinished">Скасувати</translation>
+    </message>
+    <message>
+        <source>Error</source>
+        <translation type="unfinished">Помилка</translation>
+    </message>
+    <message>
+        <source>The configuration file could not be opened.</source>
+        <translation type="unfinished">Не вдалося відкрити файл конфігурації.</translation>
+    </message>
+    <message>
+        <source>This change would require a client restart.</source>
+        <translation type="unfinished">Ця зміна вступить в силу після перезапуску клієнта</translation>
+    </message>
+    <message>
+        <source>The supplied proxy address is invalid.</source>
+        <translation type="unfinished">Невірно вказано адресу проксі.</translation>
+    </message>
+</context>
+<context>
+    <name>OptionsModel</name>
+    <message>
+        <source>Could not read setting "%1", %2.</source>
+        <translation type="unfinished">Не вдалося прочитати параметр "%1", %2.</translation>
+    </message>
+</context>
+<context>
+    <name>OverviewPage</name>
+    <message>
+        <source>Form</source>
+        <translation type="unfinished">Форма</translation>
+    </message>
+    <message>
+        <source>The displayed information may be out of date. Your wallet automatically synchronizes with the Particl network after a connection is established, but this process has not completed yet.</source>
+        <translation type="unfinished">Показана інформація вже може бути застарілою. Ваш гаманець буде автоматично синхронізовано з мережею Біткоїн після встановлення підключення, але цей процес ще не завершено.</translation>
+    </message>
+    <message>
+        <source>Watch-only:</source>
+        <translation type="unfinished">Тільки перегляд:</translation>
+    </message>
+    <message>
+        <source>Available:</source>
+        <translation type="unfinished">Наявно:</translation>
+    </message>
+    <message>
+        <source>Your current spendable balance</source>
+        <translation type="unfinished">Ваш поточний підтверджений баланс</translation>
+    </message>
+    <message>
+        <source>Pending:</source>
+        <translation type="unfinished">Очікується:</translation>
+    </message>
+    <message>
+        <source>Total of transactions that have yet to be confirmed, and do not yet count toward the spendable balance</source>
+        <translation type="unfinished">Сума монет у непідтверджених транзакціях</translation>
+    </message>
+    <message>
+        <source>Immature:</source>
+        <translation type="unfinished">Не досягли завершеності:</translation>
+    </message>
+    <message>
+        <source>Mined balance that has not yet matured</source>
+        <translation type="unfinished">Баланс видобутих монет, що не досягли завершеності</translation>
+    </message>
+    <message>
+        <source>Balances</source>
+        <translation type="unfinished">Баланси</translation>
+    </message>
+    <message>
+        <source>Total:</source>
+        <translation type="unfinished">Всього:</translation>
+    </message>
+    <message>
+        <source>Your current total balance</source>
+        <translation type="unfinished">Ваш поточний сукупний баланс</translation>
+    </message>
+    <message>
+        <source>Your current balance in watch-only addresses</source>
+        <translation type="unfinished">Ваш поточний баланс в адресах "тільки перегляд"</translation>
+    </message>
+    <message>
+        <source>Spendable:</source>
+        <translation type="unfinished">Доступно:</translation>
+    </message>
+    <message>
+        <source>Recent transactions</source>
+        <translation type="unfinished">Останні транзакції</translation>
+    </message>
+    <message>
+        <source>Unconfirmed transactions to watch-only addresses</source>
+        <translation type="unfinished">Непідтверджені транзакції на адреси "тільки перегляд"</translation>
+    </message>
+    <message>
+        <source>Mined balance in watch-only addresses that has not yet matured</source>
+        <translation type="unfinished">Баланс видобутих монет, що не досягли завершеності, на адресах "тільки перегляд"</translation>
+    </message>
+    <message>
+        <source>Current total balance in watch-only addresses</source>
+        <translation type="unfinished">Поточний сукупний баланс в адресах "тільки перегляд"</translation>
+    </message>
+    <message>
+        <source>Privacy mode activated for the Overview tab. To unmask the values, uncheck Settings-&gt;Mask values.</source>
+        <translation type="unfinished">Режим конфіденційності активований для вкладки Огляд. Щоб демаскувати значення, зніміть прапорець Параметри-&gt; Маскувати значення.</translation>
+    </message>
+</context>
+<context>
+    <name>PSBTOperationsDialog</name>
+    <message>
+        <source>Dialog</source>
+        <translation type="unfinished">Діалог</translation>
+    </message>
+    <message>
+        <source>Sign Tx</source>
+        <translation type="unfinished">Підписати Tx</translation>
+    </message>
+    <message>
+        <source>Broadcast Tx</source>
+        <translation type="unfinished">Транслювати Tx</translation>
+    </message>
+    <message>
+        <source>Copy to Clipboard</source>
+        <translation type="unfinished">Копіювати у буфер обміну</translation>
+    </message>
+    <message>
+        <source>Save…</source>
+        <translation type="unfinished">Зберегти…</translation>
+    </message>
+    <message>
+        <source>Close</source>
+        <translation type="unfinished">Завершити</translation>
+    </message>
+    <message>
+        <source>Failed to load transaction: %1</source>
+        <translation type="unfinished">Не вдалося завантажити транзакцію: %1</translation>
+    </message>
+    <message>
+        <source>Failed to sign transaction: %1</source>
+        <translation type="unfinished">Не вдалося підписати транзакцію: %1</translation>
+    </message>
+    <message>
+        <source>Cannot sign inputs while wallet is locked.</source>
+        <translation type="unfinished">Не вдалося підписати входи, поки гаманець заблокований.</translation>
+    </message>
+    <message>
+        <source>Could not sign any more inputs.</source>
+        <translation type="unfinished">Не вдалося підписати більше входів.</translation>
+    </message>
+    <message>
+        <source>Signed %1 inputs, but more signatures are still required.</source>
+        <translation type="unfinished">Підписано %1 входів, але все одно потрібно більше підписів.</translation>
+    </message>
+    <message>
+        <source>Signed transaction successfully. Transaction is ready to broadcast.</source>
+        <translation type="unfinished">Транзакція успішно підписана. Транзакція готова до трансляції.</translation>
+    </message>
+    <message>
+        <source>Unknown error processing transaction.</source>
+        <translation type="unfinished">Невідома помилка обробки транзакції.</translation>
+    </message>
+    <message>
+        <source>Transaction broadcast successfully! Transaction ID: %1</source>
+        <translation type="unfinished">Транзакція успішно трансльована! Ідентифікатор транзакції: %1</translation>
+    </message>
+    <message>
+        <source>Transaction broadcast failed: %1</source>
+        <translation type="unfinished">Помилка трансляції транзакції: %1</translation>
+    </message>
+    <message>
+        <source>PSBT copied to clipboard.</source>
+        <translation type="unfinished">PSBT-транзакцію скопійовано в буфер обміну.</translation>
+    </message>
+    <message>
+        <source>Save Transaction Data</source>
+        <translation type="unfinished">Зберегти дані транзакції</translation>
+    </message>
+    <message>
+        <source>Partially Signed Transaction (Binary)</source>
+        <extracomment>Expanded name of the binary PSBT file format. See: BIP 174.</extracomment>
+        <translation type="unfinished">Частково підписана біткоїн-транзакція (бінарний файл)</translation>
+    </message>
+    <message>
+        <source>PSBT saved to disk.</source>
+        <translation type="unfinished">PSBT-транзакцію збережено на диск.</translation>
+    </message>
+    <message>
+        <source> * Sends %1 to %2</source>
+        <translation type="unfinished">* Надсилає від %1 до %2</translation>
+    </message>
+    <message>
+        <source>Unable to calculate transaction fee or total transaction amount.</source>
+        <translation type="unfinished">Не вдалося розрахувати комісію за транзакцію або загальну суму транзакції.</translation>
+    </message>
+    <message>
+        <source>Pays transaction fee: </source>
+        <translation type="unfinished">Оплачує комісію за транзакцію:</translation>
+    </message>
+    <message>
+        <source>Total Amount</source>
+        <translation type="unfinished">Всього</translation>
+    </message>
+    <message>
+        <source>or</source>
+        <translation type="unfinished">або</translation>
+    </message>
+    <message>
+        <source>Transaction has %1 unsigned inputs.</source>
+        <translation type="unfinished">Транзакція містить %1 непідписаних входів.</translation>
+    </message>
+    <message>
+        <source>Transaction is missing some information about inputs.</source>
+        <translation type="unfinished">У транзакції бракує певної інформації про входи.</translation>
+    </message>
+    <message>
+        <source>Transaction still needs signature(s).</source>
+        <translation type="unfinished">Для транзакції все ще потрібні підпис(и).</translation>
+    </message>
+    <message>
+        <source>(But no wallet is loaded.)</source>
+        <translation type="unfinished">(Але жоден гаманець не завантажений.)</translation>
+    </message>
+    <message>
+        <source>(But this wallet cannot sign transactions.)</source>
+        <translation type="unfinished">(Але цей гаманець не може підписувати транзакції.)</translation>
+    </message>
+    <message>
+        <source>(But this wallet does not have the right keys.)</source>
+        <translation type="unfinished">(Але цей гаманець не має правильних ключів.)</translation>
+    </message>
+    <message>
+        <source>Transaction is fully signed and ready for broadcast.</source>
+        <translation type="unfinished">Транзакція повністю підписана і готова до трансляції.</translation>
+    </message>
+    <message>
+        <source>Transaction status is unknown.</source>
+        <translation type="unfinished">Статус транзакції невідомий.</translation>
+    </message>
+</context>
+<context>
+    <name>PaymentServer</name>
+    <message>
+        <source>Payment request error</source>
+        <translation type="unfinished">Помилка запиту платежу</translation>
+    </message>
+    <message>
+        <source>Cannot start particl: click-to-pay handler</source>
+        <translation type="unfinished">Не вдалося запустити біткоїн: обробник "click-to-pay"</translation>
+    </message>
+    <message>
+        <source>URI handling</source>
+        <translation type="unfinished">Обробка URI</translation>
+    </message>
+    <message>
+        <source>'particl://' is not a valid URI. Use 'particl:' instead.</source>
+        <translation type="unfinished">"particl://" не є припустимим URI. Використовуйте натомість "particl:".</translation>
+    </message>
+    <message>
+        <source>Cannot process payment request because BIP70 is not supported.
+Due to widespread security flaws in BIP70 it's strongly recommended that any merchant instructions to switch wallets be ignored.
+If you are receiving this error you should request the merchant provide a BIP21 compatible URI.</source>
+        <translation type="unfinished">Не вдалося обробити запит на оплату, оскільки BIP70 не підтримується.
+Через поширені недоліки безпеки в BIP70 рекомендується ігнорувати будь -які вказівки продавців щодо перемикання гаманців.
+Якщо ви отримуєте цю помилку, вам слід вимагати у продавця надати URI, який сумісний з BIP21.</translation>
+    </message>
+    <message>
+        <source>URI cannot be parsed! This can be caused by an invalid Particl address or malformed URI parameters.</source>
+        <translation type="unfinished">Не вдалося проаналізувати URI-адресу! Причиною цього може бути некоректна біткоїн-адреса або неправильні параметри URI.</translation>
+    </message>
+    <message>
+        <source>Payment request file handling</source>
+        <translation type="unfinished">Обробка файлу запиту платежу</translation>
+    </message>
+</context>
+<context>
+    <name>PeerTableModel</name>
+    <message>
+        <source>User Agent</source>
+        <extracomment>Title of Peers Table column which contains the peer's User Agent string.</extracomment>
+        <translation type="unfinished">Агент користувача</translation>
+    </message>
+    <message>
+        <source>Ping</source>
+        <extracomment>Title of Peers Table column which indicates the current latency of the connection with the peer.</extracomment>
+        <translation type="unfinished">Затримка</translation>
+    </message>
+    <message>
+        <source>Peer</source>
+        <extracomment>Title of Peers Table column which contains a unique number used to identify a connection.</extracomment>
+        <translation type="unfinished">Учасник</translation>
+    </message>
+    <message>
+        <source>Age</source>
+        <extracomment>Title of Peers Table column which indicates the duration (length of time) since the peer connection started.</extracomment>
+        <translation type="unfinished">Тривалість</translation>
+    </message>
+    <message>
+        <source>Direction</source>
+        <extracomment>Title of Peers Table column which indicates the direction the peer connection was initiated from.</extracomment>
+        <translation type="unfinished">Напрямок</translation>
+    </message>
+    <message>
+        <source>Sent</source>
+        <extracomment>Title of Peers Table column which indicates the total amount of network information we have sent to the peer.</extracomment>
+        <translation type="unfinished">Відправлено</translation>
+    </message>
+    <message>
+        <source>Received</source>
+        <extracomment>Title of Peers Table column which indicates the total amount of network information we have received from the peer.</extracomment>
+        <translation type="unfinished">Отримано</translation>
+    </message>
+    <message>
+        <source>Address</source>
+        <extracomment>Title of Peers Table column which contains the IP/Onion/I2P address of the connected peer.</extracomment>
+        <translation type="unfinished">Адреса</translation>
+    </message>
+    <message>
+        <source>Type</source>
+        <extracomment>Title of Peers Table column which describes the type of peer connection. The "type" describes why the connection exists.</extracomment>
+        <translation type="unfinished">Тип</translation>
+    </message>
+    <message>
+        <source>Network</source>
+        <extracomment>Title of Peers Table column which states the network the peer connected through.</extracomment>
+        <translation type="unfinished">Мережа</translation>
+    </message>
+    <message>
+        <source>Inbound</source>
+        <extracomment>An Inbound Connection from a Peer.</extracomment>
+        <translation type="unfinished">Вхідний</translation>
+    </message>
+    <message>
+        <source>Outbound</source>
+        <extracomment>An Outbound Connection to a Peer.</extracomment>
+        <translation type="unfinished">Вихідний</translation>
     </message>
 </context>
 <context>
     <name>QRImageWidget</name>
     <message>
-        <source>&amp;Save Image...</source>
-        <translation>&amp;Зберегти зображення...</translation>
+        <source>&amp;Save Image…</source>
+        <translation type="unfinished">&amp;Зберегти зображення…</translation>
     </message>
     <message>
         <source>&amp;Copy Image</source>
-        <translation>&amp;Копіювати зображення</translation>
+        <translation type="unfinished">&amp;Копіювати зображення</translation>
     </message>
     <message>
         <source>Resulting URI too long, try to reduce the text for label / message.</source>
-        <translation>Кінцевий URI занадто довгий, спробуйте зменшити текст для мітки / повідомлення.</translation>
+        <translation type="unfinished">Кінцевий URI занадто довгий, спробуйте зменшити текст для мітки / повідомлення.</translation>
     </message>
     <message>
         <source>Error encoding URI into QR Code.</source>
-        <translation>Помилка кодування URI в QR-код.</translation>
-    </message>
-    <message>
-<<<<<<< HEAD
+        <translation type="unfinished">Помилка кодування URI в QR-код.</translation>
+    </message>
+    <message>
         <source>QR code support not available.</source>
-        <translation>Підтримка QR-коду недоступна.</translation>
-=======
-        <source>Unknown. Syncing Headers (%1, %2%)…</source>
-        <translation type="unfinished">Невідомо. Триває синхронізація заголовків (%1, %2%)…</translation>
-    </message>
-    <message>
-        <source>Unknown. Pre-syncing Headers (%1, %2%)…</source>
-        <translation type="unfinished">Невідомо. Триває попередня синхронізація заголовків (%1, %2%)…</translation>
->>>>>>> 3f385c91
+        <translation type="unfinished">Підтримка QR-коду недоступна.</translation>
     </message>
     <message>
         <source>Save QR Code</source>
-        <translation>Зберегти QR-код</translation>
-    </message>
-    <message>
-        <source>PNG Image (*.png)</source>
-        <translation>Зображення PNG (*.png)</translation>
+        <translation type="unfinished">Зберегти QR-код</translation>
+    </message>
+    <message>
+        <source>PNG Image</source>
+        <extracomment>Expanded name of the PNG file format. See: https://en.wikipedia.org/wiki/Portable_Network_Graphics.</extracomment>
+        <translation type="unfinished">Зображення у форматі PNG</translation>
     </message>
 </context>
 <context>
-<<<<<<< HEAD
     <name>RPCConsole</name>
-=======
-    <name>OptionsDialog</name>
-    <message>
-        <source>Options</source>
-        <translation type="unfinished">Параметри</translation>
-    </message>
-    <message>
-        <source>&amp;Main</source>
-        <translation type="unfinished">&amp;Загальні</translation>
-    </message>
-    <message>
-        <source>Automatically start %1 after logging in to the system.</source>
-        <translation type="unfinished">Автоматично запускати %1 при вході до системи.</translation>
-    </message>
-    <message>
-        <source>&amp;Start %1 on system login</source>
-        <translation type="unfinished">&amp;Запускати %1 при вході в систему</translation>
-    </message>
-    <message>
-        <source>Enabling pruning significantly reduces the disk space required to store transactions. All blocks are still fully validated. Reverting this setting requires re-downloading the entire blockchain.</source>
-        <translation type="unfinished">Увімкнення режиму скороченого блокчейна значно зменшує дисковий простір, що необхідний для збереження транзакцій. Всі блоки продовжують проходити повну перевірку. Вимкнення цього параметру потребує повторного завантаження всього блокчейна.</translation>
-    </message>
-    <message>
-        <source>Size of &amp;database cache</source>
-        <translation type="unfinished">Розмір &amp;кешу бази даних</translation>
-    </message>
-    <message>
-        <source>Number of script &amp;verification threads</source>
-        <translation type="unfinished">Кількість потоків &amp;перевірки скриптів</translation>
-    </message>
-    <message>
-        <source>IP address of the proxy (e.g. IPv4: 127.0.0.1 / IPv6: ::1)</source>
-        <translation type="unfinished">IP-адреса проксі-сервера (наприклад IPv4: 127.0.0.1 / IPv6: ::1)</translation>
-    </message>
-    <message>
-        <source>Shows if the supplied default SOCKS5 proxy is used to reach peers via this network type.</source>
-        <translation type="unfinished">Показує, чи використовується стандартний SOCKS5 проксі для встановлення з'єднань через мережу цього типу.</translation>
-    </message>
-    <message>
-        <source>Minimize instead of exit the application when the window is closed. When this option is enabled, the application will be closed only after selecting Exit in the menu.</source>
-        <translation type="unfinished">Згортати замість закриття. Якщо ця опція включена, програма закриється лише після вибору відповідного пункту в меню.</translation>
-    </message>
-    <message>
-        <source>Options set in this dialog are overridden by the command line:</source>
-        <translation type="unfinished">Параметри, які задані в цьому вікні, змінені командним рядком:</translation>
-    </message>
-    <message>
-        <source>Open the %1 configuration file from the working directory.</source>
-        <translation type="unfinished">Відкрийте %1 файл конфігурації з робочого каталогу.</translation>
-    </message>
-    <message>
-        <source>Open Configuration File</source>
-        <translation type="unfinished">Відкрити файл конфігурації</translation>
-    </message>
-    <message>
-        <source>Reset all client options to default.</source>
-        <translation type="unfinished">Скинути всі параметри клієнта на стандартні.</translation>
-    </message>
-    <message>
-        <source>&amp;Reset Options</source>
-        <translation type="unfinished">С&amp;кинути параметри</translation>
-    </message>
-    <message>
-        <source>&amp;Network</source>
-        <translation type="unfinished">&amp;Мережа</translation>
-    </message>
-    <message>
-        <source>Prune &amp;block storage to</source>
-        <translation type="unfinished">Скоротити обсяг сховища &amp;блоків до</translation>
-    </message>
-    <message>
-        <source>GB</source>
-        <translation type="unfinished">ГБ</translation>
-    </message>
-    <message>
-        <source>Reverting this setting requires re-downloading the entire blockchain.</source>
-        <translation type="unfinished">Повернення цього параметра вимагає перезавантаження вього блокчейна.</translation>
-    </message>
-    <message>
-        <source>Maximum database cache size. A larger cache can contribute to faster sync, after which the benefit is less pronounced for most use cases. Lowering the cache size will reduce memory usage. Unused mempool memory is shared for this cache.</source>
-        <extracomment>Tooltip text for Options window setting that sets the size of the database cache. Explains the corresponding effects of increasing/decreasing this value.</extracomment>
-        <translation type="unfinished">Максимальний розмір кешу бази даних. Більший кеш може прискорити синхронізацію, після якої користь менш виражена для більшості випадків використання. Зменшення розміру кешу зменшить використання пам'яті. Невикористана пулом транзакцій пам'ять використовується спільно з цим кешем.</translation>
-    </message>
-    <message>
-        <source>MiB</source>
-        <translation type="unfinished">МіБ</translation>
-    </message>
-    <message>
-        <source>Set the number of script verification threads. Negative values correspond to the number of cores you want to leave free to the system.</source>
-        <extracomment>Tooltip text for Options window setting that sets the number of script verification threads. Explains that negative values mean to leave these many cores free to the system.</extracomment>
-        <translation type="unfinished">Установлення кількості потоків для перевірки скриптів. Від’ємні значення відповідають кількості ядер, які залишаться вільними для системи.</translation>
-    </message>
-    <message>
-        <source>(0 = auto, &lt;0 = leave that many cores free)</source>
-        <translation type="unfinished">(0 = автоматично, &lt;0 = вказує кількість вільних ядер)</translation>
-    </message>
-    <message>
-        <source>This allows you or a third party tool to communicate with the node through command-line and JSON-RPC commands.</source>
-        <extracomment>Tooltip text for Options window setting that enables the RPC server.</extracomment>
-        <translation type="unfinished">Дозволяє вам або засобам сторонніх розробників обмінюватися даними з вузлом, використовуючи командний рядок та JSON-RPC команди.</translation>
-    </message>
-    <message>
-        <source>Enable R&amp;PC server</source>
-        <extracomment>An Options window setting to enable the RPC server.</extracomment>
-        <translation type="unfinished">Увімкнути RPC &amp;сервер</translation>
-    </message>
-    <message>
-        <source>W&amp;allet</source>
-        <translation type="unfinished">&amp;Гаманець</translation>
-    </message>
-    <message>
-        <source>Whether to set subtract fee from amount as default or not.</source>
-        <extracomment>Tooltip text for Options window setting that sets subtracting the fee from a sending amount as default.</extracomment>
-        <translation type="unfinished">Чи потрібно за замовчуванням віднімати комісію від суми відправлення.</translation>
-    </message>
-    <message>
-        <source>Subtract &amp;fee from amount by default</source>
-        <extracomment>An Options window setting to set subtracting the fee from a sending amount as default.</extracomment>
-        <translation type="unfinished">За замовчуванням віднімати &amp;комісію від суми відправлення</translation>
-    </message>
-    <message>
-        <source>Expert</source>
-        <translation type="unfinished">Експерт</translation>
-    </message>
-    <message>
-        <source>Enable coin &amp;control features</source>
-        <translation type="unfinished">Ввімкнути &amp;керування входами</translation>
-    </message>
-    <message>
-        <source>If you disable the spending of unconfirmed change, the change from a transaction cannot be used until that transaction has at least one confirmation. This also affects how your balance is computed.</source>
-        <translation type="unfinished">Якщо вимкнути витрату непідтвердженої решти, то решту від транзакції не можна буде використати, допоки ця транзакція не матиме хоча б одне підтвердження. Це також впливає на розрахунок балансу.</translation>
-    </message>
-    <message>
-        <source>&amp;Spend unconfirmed change</source>
-        <translation type="unfinished">&amp;Витрачати непідтверджену решту</translation>
-    </message>
-    <message>
-        <source>Enable &amp;PSBT controls</source>
-        <extracomment>An options window setting to enable PSBT controls.</extracomment>
-        <translation type="unfinished">Увімкнути елементи керування &amp;PSBT</translation>
-    </message>
-    <message>
-        <source>Whether to show PSBT controls.</source>
-        <extracomment>Tooltip text for options window setting that enables PSBT controls.</extracomment>
-        <translation type="unfinished">Чи потрібно відображати елементи керування PSBT</translation>
-    </message>
-    <message>
-        <source>External Signer (e.g. hardware wallet)</source>
-        <translation type="unfinished">Зовнішній підписувач (наприклад, апаратний гаманець)</translation>
-    </message>
-    <message>
-        <source>&amp;External signer script path</source>
-        <translation type="unfinished">Шлях до скрипту &amp;зовнішнього підписувача</translation>
-    </message>
-    <message>
-        <source>Full path to a Bitcoin Core compatible script (e.g. C:\Downloads\hwi.exe or /Users/you/Downloads/hwi.py). Beware: malware can steal your coins!</source>
-        <translation type="unfinished">Повний шлях до скрипту, сумісного з Bitcoin Core (наприклад, C:\Downloads\hwi.exe або /Users/you/Downloads/hwi.py). Обережно: зловмисні програми можуть вкрасти Ваші монети!</translation>
-    </message>
-    <message>
-        <source>Automatically open the Bitcoin client port on the router. This only works when your router supports UPnP and it is enabled.</source>
-        <translation type="unfinished">Автоматично відкривати порт для клієнту Біткоїн на роутері. Працює лише, якщо ваш роутер підтримує UPnP, і ця функція увімкнена.</translation>
-    </message>
-    <message>
-        <source>Map port using &amp;UPnP</source>
-        <translation type="unfinished">Перенаправити порт за допомогою &amp;UPnP</translation>
-    </message>
->>>>>>> 3f385c91
     <message>
         <source>N/A</source>
-        <translation>Н/Д</translation>
+        <translation type="unfinished">Н/Д</translation>
     </message>
     <message>
         <source>Client version</source>
-        <translation>Версія клієнту</translation>
+        <translation type="unfinished">Версія клієнта</translation>
     </message>
     <message>
         <source>&amp;Information</source>
-        <translation>&amp;Інформація</translation>
+        <translation type="unfinished">&amp;Інформація</translation>
     </message>
     <message>
         <source>General</source>
-        <translation>Загальна</translation>
-    </message>
-    <message>
-<<<<<<< HEAD
-        <source>Using BerkeleyDB version</source>
-        <translation>Використовується BerkeleyDB версії</translation>
-=======
-        <source>Connect to the Bitcoin network through a SOCKS5 proxy.</source>
-        <translation type="unfinished">Підключення до мережі Біткоїн через SOCKS5 проксі.</translation>
->>>>>>> 3f385c91
+        <translation type="unfinished">Загальна</translation>
     </message>
     <message>
         <source>Datadir</source>
-        <translation>Каталог даних</translation>
+        <translation type="unfinished">Каталог даних</translation>
     </message>
     <message>
         <source>To specify a non-default location of the data directory use the '%1' option.</source>
-        <translation>Для зазначення нестандартного шляху до каталогу даних, скористайтесь опцією '%1'.</translation>
+        <translation type="unfinished">Для зазначення нестандартного шляху до каталогу даних, скористайтесь опцією '%1'.</translation>
     </message>
     <message>
         <source>Blocksdir</source>
-        <translation>Каталог блоків</translation>
+        <translation type="unfinished">Каталог блоків</translation>
     </message>
     <message>
         <source>To specify a non-default location of the blocks directory use the '%1' option.</source>
-        <translation>Для зазначення нестандартного шляху до каталогу блоків, скористайтесь опцією '%1'.</translation>
+        <translation type="unfinished">Для зазначення нестандартного шляху до каталогу блоків, скористайтесь опцією '%1'.</translation>
     </message>
     <message>
         <source>Startup time</source>
-        <translation>Час запуску</translation>
+        <translation type="unfinished">Час запуску</translation>
     </message>
     <message>
         <source>Network</source>
-        <translation>Мережа</translation>
+        <translation type="unfinished">Мережа</translation>
     </message>
     <message>
         <source>Name</source>
-        <translation>Ім’я</translation>
+        <translation type="unfinished">Ім’я</translation>
     </message>
     <message>
         <source>Number of connections</source>
-        <translation>Кількість підключень</translation>
+        <translation type="unfinished">Кількість підключень</translation>
     </message>
     <message>
         <source>Block chain</source>
-        <translation>Ланцюг блоків</translation>
+        <translation type="unfinished">Блокчейн</translation>
     </message>
     <message>
         <source>Memory Pool</source>
-        <translation>Пул пам'яті</translation>
+        <translation type="unfinished">Пул транзакцій</translation>
     </message>
     <message>
         <source>Current number of transactions</source>
-        <translation>Поточне число транзакцій</translation>
+        <translation type="unfinished">Поточне число транзакцій</translation>
     </message>
     <message>
         <source>Memory usage</source>
-        <translation>Використання пам'яті</translation>
+        <translation type="unfinished">Використання пам'яті</translation>
     </message>
     <message>
         <source>Wallet: </source>
-        <translation>Гаманець:</translation>
+        <translation type="unfinished">Гаманець:</translation>
     </message>
     <message>
         <source>(none)</source>
-        <translation>(відсутні)</translation>
+        <translation type="unfinished">(відсутні)</translation>
     </message>
     <message>
         <source>&amp;Reset</source>
-        <translation>&amp;Скинути</translation>
+        <translation type="unfinished">&amp;Скинути</translation>
     </message>
     <message>
         <source>Received</source>
-        <translation>Отримано</translation>
+        <translation type="unfinished">Отримано</translation>
     </message>
     <message>
         <source>Sent</source>
-        <translation>Відправлено</translation>
+        <translation type="unfinished">Відправлено</translation>
     </message>
     <message>
         <source>&amp;Peers</source>
-        <translation>&amp;Учасники</translation>
+        <translation type="unfinished">&amp;Учасники</translation>
     </message>
     <message>
         <source>Banned peers</source>
-        <translation>Заблоковані вузли</translation>
+        <translation type="unfinished">Заблоковані учасники</translation>
     </message>
     <message>
         <source>Select a peer to view detailed information.</source>
-        <translation>Виберіть учасника для перегляду детальнішої інформації</translation>
-    </message>
-    <message>
-        <source>Direction</source>
-        <translation>Напрямок</translation>
+        <translation type="unfinished">Виберіть учасника для перегляду детальнішої інформації</translation>
     </message>
     <message>
         <source>Version</source>
-        <translation>Версія</translation>
+        <translation type="unfinished">Версія</translation>
     </message>
     <message>
         <source>Starting Block</source>
-        <translation>Початковий Блок</translation>
+        <translation type="unfinished">Початковий Блок</translation>
     </message>
     <message>
         <source>Synced Headers</source>
-        <translation>Синхронізовані Заголовки</translation>
-    </message>
-    <message>
-<<<<<<< HEAD
+        <translation type="unfinished">Синхронізовані Заголовки</translation>
+    </message>
+    <message>
         <source>Synced Blocks</source>
-        <translation>Синхронізовані Блоки</translation>
+        <translation type="unfinished">Синхронізовані Блоки</translation>
+    </message>
+    <message>
+        <source>Last Transaction</source>
+        <translation type="unfinished">Остання транзакція</translation>
     </message>
     <message>
         <source>The mapped Autonomous System used for diversifying peer selection.</source>
-        <translation>Картована автономна система, що використовується для диверсифікації вибору вузлів.</translation>
+        <translation type="unfinished">Картована автономна система, що використовується для диверсифікації вибору учасників.</translation>
     </message>
     <message>
         <source>Mapped AS</source>
-        <translation>Картована Автономна Система</translation>
-=======
-        <source>&amp;Cancel</source>
-        <translation type="unfinished">&amp;Скасувати</translation>
-    </message>
-    <message>
-        <source>Compiled without external signing support (required for external signing)</source>
-        <extracomment>"External signing" means using devices such as hardware wallets.</extracomment>
-        <translation type="unfinished">Скомпільовано без підтримки зовнішнього підписування (потрібно для зовнішнього підписування)</translation>
->>>>>>> 3f385c91
+        <translation type="unfinished">Картована Автономна Система</translation>
+    </message>
+    <message>
+        <source>Whether we relay addresses to this peer.</source>
+        <extracomment>Tooltip text for the Address Relay field in the peer details area, which displays whether we relay addresses to this peer (Yes/No).</extracomment>
+        <translation type="unfinished">Чи ретранслювати адреси цьому учаснику.</translation>
+    </message>
+    <message>
+        <source>Address Relay</source>
+        <extracomment>Text title for the Address Relay field in the peer details area, which displays whether we relay addresses to this peer (Yes/No).</extracomment>
+        <translation type="unfinished">Ретранслювання адрес</translation>
+    </message>
+    <message>
+        <source>The total number of addresses received from this peer that were processed (excludes addresses that were dropped due to rate-limiting).</source>
+        <extracomment>Tooltip text for the Addresses Processed field in the peer details area, which displays the total number of addresses received from this peer that were processed (excludes addresses that were dropped due to rate-limiting).</extracomment>
+        <translation type="unfinished">Загальна кількість отриманих від цього учасника адрес, що були оброблені (за винятком адрес, пропущених через обмеження темпу).</translation>
+    </message>
+    <message>
+        <source>The total number of addresses received from this peer that were dropped (not processed) due to rate-limiting.</source>
+        <extracomment>Tooltip text for the Addresses Rate-Limited field in the peer details area, which displays the total number of addresses received from this peer that were dropped (not processed) due to rate-limiting.</extracomment>
+        <translation type="unfinished">Загальна кількість отриманих від цього учасника адрес, що були пропущені (не оброблені) через обмеження темпу.</translation>
+    </message>
+    <message>
+        <source>Addresses Processed</source>
+        <extracomment>Text title for the Addresses Processed field in the peer details area, which displays the total number of addresses received from this peer that were processed (excludes addresses that were dropped due to rate-limiting).</extracomment>
+        <translation type="unfinished">Адрес оброблено</translation>
+    </message>
+    <message>
+        <source>Addresses Rate-Limited</source>
+        <extracomment>Text title for the Addresses Rate-Limited field in the peer details area, which displays the total number of addresses received from this peer that were dropped (not processed) due to rate-limiting.</extracomment>
+        <translation type="unfinished">Адрес пропущено</translation>
     </message>
     <message>
         <source>User Agent</source>
-        <translation>Клієнт користувача</translation>
+        <translation type="unfinished">Агент користувача</translation>
     </message>
     <message>
         <source>Node window</source>
-        <translation>Вікно вузлів</translation>
-    </message>
-    <message>
-<<<<<<< HEAD
+        <translation type="unfinished">Вікно вузла</translation>
+    </message>
+    <message>
         <source>Current block height</source>
-        <translation>Поточна висота блоку</translation>
+        <translation type="unfinished">Висота останнього блока</translation>
     </message>
     <message>
         <source>Open the %1 debug log file from the current data directory. This can take a few seconds for large log files.</source>
-        <translation>Відкрийте файл журналу налагодження %1 з поточного каталогу даних. Це може зайняти кілька секунд для файлів великого розміру.</translation>
+        <translation type="unfinished">Відкрийте файл журналу налагодження %1 з поточного каталогу даних. Це може зайняти кілька секунд для файлів великого розміру.</translation>
     </message>
     <message>
         <source>Decrease font size</source>
-        <translation>Зменшити розмір шрифту</translation>
-=======
-        <source>Confirm options reset</source>
-        <extracomment>Window title text of pop-up window shown when the user has chosen to reset options.</extracomment>
-        <translation type="unfinished">Підтвердження скидання параметрів</translation>
-    </message>
-    <message>
-        <source>Client restart required to activate changes.</source>
-        <extracomment>Text explaining that the settings changed will not come into effect until the client is restarted.</extracomment>
-        <translation type="unfinished">Для застосування змін необхідно перезапустити клієнта.</translation>
-    </message>
-    <message>
-        <source>Current settings will be backed up at "%1".</source>
-        <extracomment>Text explaining to the user that the client's current settings will be backed up at a specific location. %1 is a stand-in argument for the backup location's path.</extracomment>
-        <translation type="unfinished"> Поточні параметри будуть збережені в "%1".</translation>
-    </message>
-    <message>
-        <source>Client will be shut down. Do you want to proceed?</source>
-        <extracomment>Text asking the user to confirm if they would like to proceed with a client shutdown.</extracomment>
-        <translation type="unfinished">Клієнт буде закрито. Продовжити?</translation>
->>>>>>> 3f385c91
+        <translation type="unfinished">Зменшити розмір шрифту</translation>
     </message>
     <message>
         <source>Increase font size</source>
-        <translation>Збільшити розмір шрифту</translation>
-    </message>
-    <message>
-<<<<<<< HEAD
+        <translation type="unfinished">Збільшити розмір шрифту</translation>
+    </message>
+    <message>
         <source>Permissions</source>
-        <translation>Дозволи</translation>
-=======
-        <source>The configuration file is used to specify advanced user options which override GUI settings. Additionally, any command-line options will override this configuration file.</source>
-        <extracomment>Explanatory text about the priority order of instructions considered by client. The order from high to low being: command-line, configuration file, GUI settings.</extracomment>
-        <translation type="unfinished">Файл конфігурації використовується для вказування додаткових параметрів, що перевизначають параметри графічного інтерфейсу. Крім того, будь-які параметри командного рядка перевизначать цей конфігураційний файл.</translation>
->>>>>>> 3f385c91
+        <translation type="unfinished">Дозволи</translation>
+    </message>
+    <message>
+        <source>The direction and type of peer connection: %1</source>
+        <translation type="unfinished">Напрямок та тип з'єднання: %1</translation>
+    </message>
+    <message>
+        <source>Direction/Type</source>
+        <translation type="unfinished">Напрямок/Тип</translation>
+    </message>
+    <message>
+        <source>The network protocol this peer is connected through: IPv4, IPv6, Onion, I2P, or CJDNS.</source>
+        <translation type="unfinished">Мережевий протокол цього з'єднання: IPv4, IPv6, Onion, I2P, or CJDNS.</translation>
     </message>
     <message>
         <source>Services</source>
-        <translation>Сервіси</translation>
+        <translation type="unfinished">Сервіси</translation>
+    </message>
+    <message>
+        <source>Whether the peer requested us to relay transactions.</source>
+        <translation type="unfinished">Чи запитував цей учасник від нас передачу транзакцій.</translation>
+    </message>
+    <message>
+        <source>Wants Tx Relay</source>
+        <translation type="unfinished">Бажає ретранслювати транзакції</translation>
+    </message>
+    <message>
+        <source>High bandwidth BIP152 compact block relay: %1</source>
+        <translation type="unfinished">Висока пропускна здатність передачі компактних блоків згідно з  BIP152: %1</translation>
+    </message>
+    <message>
+        <source>High Bandwidth</source>
+        <translation type="unfinished">Висока пропускна здатність</translation>
     </message>
     <message>
         <source>Connection Time</source>
-        <translation>Час з'єднання</translation>
+        <translation type="unfinished">Час з'єднання</translation>
+    </message>
+    <message>
+        <source>Elapsed time since a novel block passing initial validity checks was received from this peer.</source>
+        <translation type="unfinished">Минуло часу після отримання від цього учасника нового блока, який пройшов початкові перевірки дійсності.</translation>
+    </message>
+    <message>
+        <source>Last Block</source>
+        <translation type="unfinished">Останній Блок</translation>
+    </message>
+    <message>
+        <source>Elapsed time since a novel transaction accepted into our mempool was received from this peer.</source>
+        <extracomment>Tooltip text for the Last Transaction field in the peer details area.</extracomment>
+        <translation type="unfinished">Минуло часу після отримання від цього учасника нової транзакції, яку було прийнято до нашого пулу транзакцій.</translation>
     </message>
     <message>
         <source>Last Send</source>
-        <translation>Востаннє відправлено</translation>
+        <translation type="unfinished">Востаннє відправлено</translation>
     </message>
     <message>
         <source>Last Receive</source>
-        <translation>Востаннє отримано</translation>
+        <translation type="unfinished">Востаннє отримано</translation>
     </message>
     <message>
         <source>Ping Time</source>
-        <translation>Затримка</translation>
+        <translation type="unfinished">Затримка</translation>
     </message>
     <message>
         <source>The duration of a currently outstanding ping.</source>
-        <translation>Тривалість поточної затримки.</translation>
-    </message>
-<<<<<<< HEAD
-=======
-</context>
-<context>
-    <name>OptionsModel</name>
-    <message>
-        <source>Could not read setting "%1", %2.</source>
-        <translation type="unfinished">Не вдалося прочитати параметр "%1", %2.</translation>
-    </message>
-</context>
-<context>
-    <name>OverviewPage</name>
->>>>>>> 3f385c91
+        <translation type="unfinished">Тривалість поточної затримки.</translation>
+    </message>
     <message>
         <source>Ping Wait</source>
-        <translation>Поточна Затримка</translation>
+        <translation type="unfinished">Поточна Затримка</translation>
     </message>
     <message>
         <source>Min Ping</source>
-        <translation>Мін Пінг</translation>
-    </message>
-    <message>
-<<<<<<< HEAD
+        <translation type="unfinished">Мін. затримка</translation>
+    </message>
+    <message>
         <source>Time Offset</source>
-        <translation>Різниця часу</translation>
-=======
-        <source>Watch-only:</source>
-        <translation type="unfinished">Тільки перегляд:</translation>
->>>>>>> 3f385c91
+        <translation type="unfinished">Різниця часу</translation>
     </message>
     <message>
         <source>Last block time</source>
-        <translation>Час останнього блоку</translation>
+        <translation type="unfinished">Час останнього блока</translation>
     </message>
     <message>
         <source>&amp;Open</source>
-        <translation>&amp;Відкрити</translation>
+        <translation type="unfinished">&amp;Відкрити</translation>
     </message>
     <message>
         <source>&amp;Console</source>
-        <translation>&amp;Консоль</translation>
+        <translation type="unfinished">&amp;Консоль</translation>
     </message>
     <message>
         <source>&amp;Network Traffic</source>
-        <translation>&amp;Мережевий трафік</translation>
+        <translation type="unfinished">&amp;Мережевий трафік</translation>
     </message>
     <message>
         <source>Totals</source>
-        <translation>Всього</translation>
+        <translation type="unfinished">Всього</translation>
+    </message>
+    <message>
+        <source>Debug log file</source>
+        <translation type="unfinished">Файл журналу налагодження</translation>
+    </message>
+    <message>
+        <source>Clear console</source>
+        <translation type="unfinished">Очистити консоль</translation>
     </message>
     <message>
         <source>In:</source>
-        <translation>Вхідних:</translation>
+        <translation type="unfinished">Вхідних:</translation>
     </message>
     <message>
         <source>Out:</source>
-        <translation>Вихідних:</translation>
-    </message>
-    <message>
-        <source>Debug log file</source>
-        <translation>Файл звіту зневадження</translation>
-    </message>
-    <message>
-        <source>Clear console</source>
-        <translation>Очистити консоль</translation>
-    </message>
-    <message>
-<<<<<<< HEAD
+        <translation type="unfinished">Вихідних:</translation>
+    </message>
+    <message>
+        <source>Inbound: initiated by peer</source>
+        <extracomment>Explanatory text for an inbound peer connection.</extracomment>
+        <translation type="unfinished">Вхідний: ініційоване учасником</translation>
+    </message>
+    <message>
+        <source>Outbound Full Relay: default</source>
+        <extracomment>Explanatory text for an outbound peer connection that relays all network information. This is the default behavior for outbound connections.</extracomment>
+        <translation type="unfinished">Вихідний без обмежень: стандартний</translation>
+    </message>
+    <message>
+        <source>Outbound Block Relay: does not relay transactions or addresses</source>
+        <extracomment>Explanatory text for an outbound peer connection that relays network information about blocks and not transactions or addresses.</extracomment>
+        <translation type="unfinished">Вихідний для трансляції блоків: не транслює транзакції або адреси</translation>
+    </message>
+    <message>
+        <source>Outbound Manual: added using RPC %1 or %2/%3 configuration options</source>
+        <extracomment>Explanatory text for an outbound peer connection that was established manually through one of several methods. The numbered arguments are stand-ins for the methods available to establish manual connections.</extracomment>
+        <translation type="unfinished">Вихідне, За запитом: додано з використанням RPC %1 або параметрів %2/%3</translation>
+    </message>
+    <message>
+        <source>Outbound Feeler: short-lived, for testing addresses</source>
+        <extracomment>Explanatory text for a short-lived outbound peer connection that is used to test the aliveness of known addresses.</extracomment>
+        <translation type="unfinished">Вихідний щуп: короткотривалий, для перевірки адрес</translation>
+    </message>
+    <message>
+        <source>Outbound Address Fetch: short-lived, for soliciting addresses</source>
+        <extracomment>Explanatory text for a short-lived outbound peer connection that is used to request addresses from a peer.</extracomment>
+        <translation type="unfinished">Вихідний для отримання адрес: короткотривалий, для витребування адрес</translation>
+    </message>
+    <message>
+        <source>we selected the peer for high bandwidth relay</source>
+        <translation type="unfinished">ми обрали учасника для з'єднання з високою пропускною здатністю</translation>
+    </message>
+    <message>
+        <source>the peer selected us for high bandwidth relay</source>
+        <translation type="unfinished">учасник обрав нас для з'єднання з високою пропускною здатністю</translation>
+    </message>
+    <message>
+        <source>no high bandwidth relay selected</source>
+        <translation type="unfinished">немає з'єднань з високою пропускною здатністю</translation>
+    </message>
+    <message>
+        <source>&amp;Copy address</source>
+        <extracomment>Context menu action to copy the address of a peer.</extracomment>
+        <translation type="unfinished">&amp;Копіювати адресу</translation>
+    </message>
+    <message>
+        <source>&amp;Disconnect</source>
+        <translation type="unfinished">&amp;Від'єднати</translation>
+    </message>
+    <message>
         <source>1 &amp;hour</source>
-        <translation>1 &amp;годину</translation>
-=======
-        <source>Your current balance in watch-only addresses</source>
-        <translation type="unfinished">Ваш поточний баланс в адресах "тільки перегляд"</translation>
->>>>>>> 3f385c91
-    </message>
-    <message>
-        <source>1 &amp;day</source>
-        <translation>1 &amp;день</translation>
+        <translation type="unfinished">1 &amp;годину</translation>
+    </message>
+    <message>
+        <source>1 d&amp;ay</source>
+        <translation type="unfinished">1 &amp;день</translation>
     </message>
     <message>
         <source>1 &amp;week</source>
-        <translation>1 &amp;тиждень</translation>
-    </message>
-    <message>
-<<<<<<< HEAD
+        <translation type="unfinished">1 &amp;тиждень</translation>
+    </message>
+    <message>
         <source>1 &amp;year</source>
-        <translation>1 &amp;рік</translation>
-    </message>
-    <message>
-        <source>&amp;Disconnect</source>
-        <translation>&amp;Від'єднати</translation>
+        <translation type="unfinished">1 &amp;рік</translation>
+    </message>
+    <message>
+        <source>&amp;Copy IP/Netmask</source>
+        <extracomment>Context menu action to copy the IP/Netmask of a banned peer. IP/Netmask is the combination of a peer's IP address and its Netmask. For IP address, see: https://en.wikipedia.org/wiki/IP_address.</extracomment>
+        <translation type="unfinished">&amp;Копіювати IP-адресу/маску підмережі</translation>
+    </message>
+    <message>
+        <source>&amp;Unban</source>
+        <translation type="unfinished">&amp;Розблокувати</translation>
+    </message>
+    <message>
+        <source>Network activity disabled</source>
+        <translation type="unfinished">Мережева активність вимкнена.</translation>
+    </message>
+    <message>
+        <source>Executing command without any wallet</source>
+        <translation type="unfinished">Виконання команди без гаманця</translation>
+    </message>
+    <message>
+        <source>Executing command using "%1" wallet</source>
+        <translation type="unfinished">Виконання команди з гаманцем "%1"</translation>
+    </message>
+    <message>
+        <source>Welcome to the %1 RPC console.
+Use up and down arrows to navigate history, and %2 to clear screen.
+Use %3 and %4 to increase or decrease the font size.
+Type %5 for an overview of available commands.
+For more information on using this console, type %6.
+
+%7WARNING: Scammers have been active, telling users to type commands here, stealing their wallet contents. Do not use this console without fully understanding the ramifications of a command.%8</source>
+        <extracomment>RPC console welcome message. Placeholders %7 and %8 are style tags for the warning content, and they are not space separated from the rest of the text intentionally.</extracomment>
+        <translation type="unfinished">Вітаємо в RPC консолі %1.
+Використовуйте стрілки вгору й вниз для навігації по історії та %2 для очищення екрана.
+Використовуйте %3 і %4 щоб збільшити або зменшити розмір шрифту.
+Введіть %5 для перегляду доступних команд.
+Щоб отримати додаткові відомості про використання консолі введіть %6.
+
+%7ПОПЕРЕДЖЕННЯ. Шахраї активно просили користувачів вводити тут команди і викрадали вміст їх гаманців. Не використовуйте цю консоль, якщо повністю не розумієте наслідки виконання команд.%8</translation>
+    </message>
+    <message>
+        <source>Executing…</source>
+        <extracomment>A console message indicating an entered command is currently being executed.</extracomment>
+        <translation type="unfinished">Виконання…</translation>
+    </message>
+    <message>
+        <source>(peer: %1)</source>
+        <translation type="unfinished">(учасник: %1)</translation>
+    </message>
+    <message>
+        <source>via %1</source>
+        <translation type="unfinished">через %1</translation>
+    </message>
+    <message>
+        <source>Yes</source>
+        <translation type="unfinished">Так</translation>
+    </message>
+    <message>
+        <source>No</source>
+        <translation type="unfinished">Ні</translation>
+    </message>
+    <message>
+        <source>To</source>
+        <translation type="unfinished">Отримувач</translation>
+    </message>
+    <message>
+        <source>From</source>
+        <translation type="unfinished">Від</translation>
     </message>
     <message>
         <source>Ban for</source>
-        <translation>Заблокувати на</translation>
-=======
-        <source>Unconfirmed transactions to watch-only addresses</source>
-        <translation type="unfinished">Непідтверджені транзакції на адреси "тільки перегляд"</translation>
-    </message>
-    <message>
-        <source>Mined balance in watch-only addresses that has not yet matured</source>
-        <translation type="unfinished">Баланс видобутих монет, що не досягли завершеності, на адресах "тільки перегляд"</translation>
-    </message>
-    <message>
-        <source>Current total balance in watch-only addresses</source>
-        <translation type="unfinished">Поточний сукупний баланс в адресах "тільки перегляд"</translation>
->>>>>>> 3f385c91
-    </message>
-    <message>
-        <source>&amp;Unban</source>
-        <translation>&amp;Розблокувати</translation>
-    </message>
-    <message>
-        <source>Welcome to the %1 RPC console.</source>
-        <translation>Ласкаво просимо до консолі RPC %1.</translation>
-    </message>
-    <message>
-        <source>Use up and down arrows to navigate history, and %1 to clear screen.</source>
-        <translation>Використовуйте стрілки вгору та вниз для навігації історії та %1 для очищення екрана.</translation>
-    </message>
-    <message>
-        <source>Type %1 for an overview of available commands.</source>
-        <translation>Введіть %1 для перегляду доступних команд.</translation>
-    </message>
-    <message>
-        <source>For more information on using this console type %1.</source>
-        <translation>Щоб отримати додаткові відомості про використання консолі введіть %1.</translation>
-    </message>
-    <message>
-        <source>WARNING: Scammers have been active, telling users to type commands here, stealing their wallet contents. Do not use this console without fully understanding the ramifications of a command.</source>
-        <translation>ПОПЕРЕДЖЕННЯ. Шахраї активно вказували вводити тут команди і отримували доступ до вмісту гаманця користувачів. Не використовуйте цю консоль без повного розуміння наслідків виконання команд.</translation>
-    </message>
-    <message>
-        <source>Network activity disabled</source>
-        <translation>Мережева активність вимкнена.</translation>
-    </message>
-    <message>
-        <source>Executing command without any wallet</source>
-        <translation>Виконати команду без гаманця</translation>
-    </message>
-    <message>
-        <source>Executing command using "%1" wallet</source>
-        <translation>Виконати команду для "%1" гаманця</translation>
-    </message>
-    <message>
-        <source>(node id: %1)</source>
-        <translation>(ІД вузла: %1)</translation>
-    </message>
-    <message>
-        <source>via %1</source>
-        <translation>через %1</translation>
-    </message>
-    <message>
-        <source>never</source>
-        <translation>ніколи</translation>
-    </message>
-    <message>
-        <source>Inbound</source>
-        <translation>Вхідний</translation>
-    </message>
-    <message>
-        <source>Outbound</source>
-        <translation>Вихідний</translation>
+        <translation type="unfinished">Заблокувати на</translation>
+    </message>
+    <message>
+        <source>Never</source>
+        <translation type="unfinished">Ніколи</translation>
     </message>
     <message>
         <source>Unknown</source>
-        <translation>Невідома</translation>
+        <translation type="unfinished">Невідома</translation>
     </message>
 </context>
 <context>
     <name>ReceiveCoinsDialog</name>
     <message>
         <source>&amp;Amount:</source>
-        <translation>&amp;Кількість:</translation>
+        <translation type="unfinished">&amp;Кількість:</translation>
     </message>
     <message>
         <source>&amp;Label:</source>
-        <translation>&amp;Мітка:</translation>
+        <translation type="unfinished">&amp;Мітка:</translation>
     </message>
     <message>
         <source>&amp;Message:</source>
-        <translation>&amp;Повідомлення:</translation>
-    </message>
-    <message>
-<<<<<<< HEAD
+        <translation type="unfinished">&amp;Повідомлення:</translation>
+    </message>
+    <message>
         <source>An optional message to attach to the payment request, which will be displayed when the request is opened. Note: The message will not be sent with the payment over the Particl network.</source>
-        <translation>Необов'язкове повідомлення на додаток до запиту платежу, котре буде показане під час відкриття запиту. Примітка: Це повідомлення не буде відправлено з платежем через мережу Particl.</translation>
-=======
+        <translation type="unfinished">Необов'язкове повідомлення на додаток до запиту платежу, яке буде показане під час відкриття запиту. Примітка: це повідомлення не буде відправлено з платежем через мережу Біткоїн.</translation>
+    </message>
+    <message>
+        <source>An optional label to associate with the new receiving address.</source>
+        <translation type="unfinished">Необов'язкове поле для мітки нової адреси отримувача.</translation>
+    </message>
+    <message>
+        <source>Use this form to request payments. All fields are &lt;b&gt;optional&lt;/b&gt;.</source>
+        <translation type="unfinished">Використовуйте цю форму, щоб отримати платежі. Всі поля є &lt;b&gt;необов'язковими&lt;/b&gt;.</translation>
+    </message>
+    <message>
+        <source>An optional amount to request. Leave this empty or zero to not request a specific amount.</source>
+        <translation type="unfinished">Необов'язкове поле для суми запиту. Залиште це поле пустим або впишіть нуль, щоб не надсилати у запиті конкретної суми.</translation>
+    </message>
+    <message>
+        <source>An optional label to associate with the new receiving address (used by you to identify an invoice).  It is also attached to the payment request.</source>
+        <translation type="unfinished">Необов'язкове поле для мітки нової адреси отримувача (використовується для ідентифікації рахунка). Він також додається до запиту на оплату.</translation>
+    </message>
+    <message>
+        <source>An optional message that is attached to the payment request and may be displayed to the sender.</source>
+        <translation type="unfinished">Необов’язкове повідомлення, яке додається до запиту на оплату і може відображати відправника.</translation>
+    </message>
+    <message>
+        <source>&amp;Create new receiving address</source>
+        <translation type="unfinished">&amp;Створити нову адресу</translation>
+    </message>
+    <message>
+        <source>Clear all fields of the form.</source>
+        <translation type="unfinished">Очистити всі поля в формі</translation>
+    </message>
+    <message>
+        <source>Clear</source>
+        <translation type="unfinished">Очистити</translation>
+    </message>
+    <message>
+        <source>Requested payments history</source>
+        <translation type="unfinished">Історія запитів платежу</translation>
+    </message>
+    <message>
+        <source>Show the selected request (does the same as double clicking an entry)</source>
+        <translation type="unfinished">Показати вибраний запит (робить те ж саме, що й подвійний клік по запису)</translation>
+    </message>
+    <message>
+        <source>Show</source>
+        <translation type="unfinished">Показати</translation>
+    </message>
+    <message>
+        <source>Remove the selected entries from the list</source>
+        <translation type="unfinished">Вилучити вибрані записи зі списку</translation>
+    </message>
+    <message>
+        <source>Remove</source>
+        <translation type="unfinished">Вилучити</translation>
+    </message>
+    <message>
+        <source>Copy &amp;URI</source>
+        <translation type="unfinished">&amp;Копіювати URI</translation>
+    </message>
+    <message>
+        <source>&amp;Copy address</source>
+        <translation type="unfinished">&amp;Копіювати адресу</translation>
+    </message>
+    <message>
+        <source>Copy &amp;label</source>
+        <translation type="unfinished">Копіювати &amp;мітку</translation>
+    </message>
+    <message>
+        <source>Copy &amp;message</source>
+        <translation type="unfinished">Копіювати &amp;повідомлення</translation>
+    </message>
+    <message>
+        <source>Copy &amp;amount</source>
+        <translation type="unfinished">Копіювати &amp;суму</translation>
+    </message>
+    <message>
+        <source>Could not unlock wallet.</source>
+        <translation type="unfinished">Неможливо розблокувати гаманець.</translation>
+    </message>
+    <message>
+        <source>Could not generate new %1 address</source>
+        <translation type="unfinished">Неможливо згенерувати нову %1 адресу</translation>
+    </message>
+</context>
+<context>
+    <name>ReceiveRequestDialog</name>
+    <message>
+        <source>Request payment to …</source>
+        <translation type="unfinished">Запит на оплату до …</translation>
+    </message>
+    <message>
+        <source>Address:</source>
+        <translation type="unfinished">Адреса:</translation>
+    </message>
+    <message>
+        <source>Amount:</source>
+        <translation type="unfinished">Сума:</translation>
+    </message>
+    <message>
+        <source>Label:</source>
+        <translation type="unfinished">Мітка:</translation>
+    </message>
+    <message>
+        <source>Message:</source>
+        <translation type="unfinished">Повідомлення:</translation>
+    </message>
+    <message>
+        <source>Wallet:</source>
+        <translation type="unfinished">Гаманець:</translation>
+    </message>
+    <message>
+        <source>Copy &amp;URI</source>
+        <translation type="unfinished">&amp;Копіювати URI</translation>
+    </message>
+    <message>
+        <source>Copy &amp;Address</source>
+        <translation type="unfinished">Копіювати &amp;адресу</translation>
+    </message>
+    <message>
+        <source>&amp;Verify</source>
+        <translation type="unfinished">&amp;Перевірити</translation>
+    </message>
+    <message>
+        <source>Verify this address on e.g. a hardware wallet screen</source>
+        <translation type="unfinished">Перевірити цю адресу, наприклад, на екрані апаратного гаманця</translation>
+    </message>
+    <message>
+        <source>&amp;Save Image…</source>
+        <translation type="unfinished">&amp;Зберегти зображення…</translation>
+    </message>
+    <message>
+        <source>Payment information</source>
+        <translation type="unfinished">Інформація про платіж</translation>
+    </message>
+    <message>
+        <source>Request payment to %1</source>
+        <translation type="unfinished">Запит платежу на %1</translation>
+    </message>
+</context>
+<context>
+    <name>RecentRequestsTableModel</name>
+    <message>
+        <source>Date</source>
+        <translation type="unfinished">Дата</translation>
+    </message>
+    <message>
+        <source>Label</source>
+        <translation type="unfinished">Мітка</translation>
+    </message>
+    <message>
+        <source>Message</source>
+        <translation type="unfinished">Повідомлення</translation>
+    </message>
+    <message>
+        <source>(no label)</source>
+        <translation type="unfinished">(без мітки)</translation>
+    </message>
+    <message>
+        <source>(no message)</source>
+        <translation type="unfinished">(без повідомлення)</translation>
+    </message>
+    <message>
+        <source>(no amount requested)</source>
+        <translation type="unfinished">(без суми)</translation>
+    </message>
+    <message>
+        <source>Requested</source>
+        <translation type="unfinished">Запрошено</translation>
+    </message>
+</context>
+<context>
+    <name>SendCoinsDialog</name>
+    <message>
+        <source>Send Coins</source>
+        <translation type="unfinished">Відправити Монети</translation>
+    </message>
+    <message>
+        <source>Coin Control Features</source>
+        <translation type="unfinished">Керування монетами</translation>
+    </message>
+    <message>
+        <source>automatically selected</source>
+        <translation type="unfinished">вибираються автоматично</translation>
+    </message>
+    <message>
+        <source>Insufficient funds!</source>
+        <translation type="unfinished">Недостатньо коштів!</translation>
+    </message>
+    <message>
+        <source>Quantity:</source>
+        <translation type="unfinished">Кількість:</translation>
+    </message>
+    <message>
+        <source>Bytes:</source>
+        <translation type="unfinished">Байтів:</translation>
+    </message>
+    <message>
+        <source>Amount:</source>
+        <translation type="unfinished">Сума:</translation>
+    </message>
+    <message>
+        <source>Fee:</source>
+        <translation type="unfinished">Комісія:</translation>
+    </message>
+    <message>
+        <source>After Fee:</source>
+        <translation type="unfinished">Після комісії:</translation>
+    </message>
+    <message>
+        <source>Change:</source>
+        <translation type="unfinished">Решта:</translation>
+    </message>
+    <message>
+        <source>If this is activated, but the change address is empty or invalid, change will be sent to a newly generated address.</source>
+        <translation type="unfinished">Якщо це поле активовано, але адреса для решти відсутня або некоректна, то решта буде відправлена на новостворену адресу.</translation>
+    </message>
+    <message>
+        <source>Custom change address</source>
+        <translation type="unfinished">Вказати адресу для решти</translation>
+    </message>
+    <message>
+        <source>Transaction Fee:</source>
+        <translation type="unfinished">Комісія за передачу:</translation>
+    </message>
+    <message>
+        <source>Using the fallbackfee can result in sending a transaction that will take several hours or days (or never) to confirm. Consider choosing your fee manually or wait until you have validated the complete chain.</source>
+        <translation type="unfinished">Використання зарезервованої комісії може призвести до відправлення транзакції, яка буде підтверджена через години або дні (або ніколи не буде підтверджена). Обміркуйте можливість вибору комісії вручну або зачекайте завершення валідації повного блокчейна.</translation>
+    </message>
+    <message>
+        <source>Warning: Fee estimation is currently not possible.</source>
+        <translation type="unfinished">Попередження: оцінка розміру комісії наразі неможлива.</translation>
+    </message>
+    <message>
+        <source>per kilobyte</source>
+        <translation type="unfinished">за кілобайт</translation>
+    </message>
+    <message>
+        <source>Hide</source>
+        <translation type="unfinished">Приховати</translation>
+    </message>
+    <message>
+        <source>Recommended:</source>
+        <translation type="unfinished">Рекомендовано:</translation>
+    </message>
+    <message>
+        <source>Custom:</source>
+        <translation type="unfinished">Змінено:</translation>
+    </message>
+    <message>
+        <source>Send to multiple recipients at once</source>
+        <translation type="unfinished">Відправити на декілька адрес</translation>
+    </message>
+    <message>
+        <source>Add &amp;Recipient</source>
+        <translation type="unfinished">Дод&amp;ати одержувача</translation>
+    </message>
+    <message>
+        <source>Clear all fields of the form.</source>
+        <translation type="unfinished">Очистити всі поля в формі</translation>
+    </message>
+    <message>
+        <source>Inputs…</source>
+        <translation type="unfinished">Входи…</translation>
+    </message>
+    <message>
+        <source>Dust:</source>
+        <translation type="unfinished">Пил:</translation>
+    </message>
+    <message>
+        <source>Choose…</source>
+        <translation type="unfinished">Вибрати…</translation>
+    </message>
+    <message>
+        <source>Hide transaction fee settings</source>
+        <translation type="unfinished">Приховати комісію за транзакцію</translation>
+    </message>
+    <message>
+        <source>Specify a custom fee per kB (1,000 bytes) of the transaction's virtual size.
+
+Note:  Since the fee is calculated on a per-byte basis, a fee rate of "100 satoshis per kvB" for a transaction size of 500 virtual bytes (half of 1 kvB) would ultimately yield a fee of only 50 satoshis.</source>
+        <translation type="unfinished">Вкажіть комісію за кБ (1000 байт) віртуального розміру транзакції.
+
+Примітка: Оскільки в розрахунку враховуються байти, комісія "100 сатоші за квБ" для транзакції розміром 500 віртуальних байт (половина 1 квБ) в результаті становить всього 50 сатоші.</translation>
+    </message>
+    <message>
+        <source>When there is less transaction volume than space in the blocks, miners as well as relaying nodes may enforce a minimum fee. Paying only this minimum fee is just fine, but be aware that this can result in a never confirming transaction once there is more demand for particl transactions than the network can process.</source>
+        <translation type="unfinished">Якщо обсяг транзакцій менше, ніж простір у блоках, майнери, а також вузли ретрансляції можуть стягувати мінімальну плату. Сплата лише цієї мінімальної суми може призвести до ніколи не підтверджуваної транзакції, коли буде більше попиту на біткоїн-транзакції, ніж мережа може обробити.</translation>
+    </message>
+    <message>
+        <source>A too low fee might result in a never confirming transaction (read the tooltip)</source>
+        <translation type="unfinished">Занадто низька плата може призвести до ніколи не підтверджуваної транзакції (див. підказку)</translation>
+    </message>
+    <message>
+        <source>(Smart fee not initialized yet. This usually takes a few blocks…)</source>
+        <translation type="unfinished">(Розумну оплату ще не ініціалізовано. Це, зазвичай, триває кілька блоків…)</translation>
+    </message>
+    <message>
+        <source>Confirmation time target:</source>
+        <translation type="unfinished">Час підтвердження:</translation>
+    </message>
+    <message>
+        <source>Enable Replace-By-Fee</source>
+        <translation type="unfinished">Увімкнути Заміна-Через-Комісію (RBF)</translation>
+    </message>
+    <message>
+        <source>With Replace-By-Fee (BIP-125) you can increase a transaction's fee after it is sent. Without this, a higher fee may be recommended to compensate for increased transaction delay risk.</source>
+        <translation type="unfinished">З опцією Заміна-Через-Комісію (RBF, BIP-125) можна збільшити комісію за транзакцію після її надсилання. Без такої опції для компенсації підвищеного ризику затримки транзакції може бути рекомендована комісія більшого розміру.</translation>
+    </message>
+    <message>
+        <source>Clear &amp;All</source>
+        <translation type="unfinished">Очистити &amp;все</translation>
+    </message>
+    <message>
+        <source>Balance:</source>
+        <translation type="unfinished">Баланс:</translation>
+    </message>
+    <message>
+        <source>Confirm the send action</source>
+        <translation type="unfinished">Підтвердити відправлення</translation>
+    </message>
+    <message>
+        <source>S&amp;end</source>
+        <translation type="unfinished">&amp;Відправити</translation>
+    </message>
+    <message>
+        <source>Copy quantity</source>
+        <translation type="unfinished">Копіювати кількість</translation>
+    </message>
+    <message>
+        <source>Copy amount</source>
+        <translation type="unfinished">Скопіювати суму</translation>
+    </message>
+    <message>
+        <source>Copy fee</source>
+        <translation type="unfinished">Комісія</translation>
+    </message>
+    <message>
+        <source>Copy after fee</source>
+        <translation type="unfinished">Скопіювати після комісії</translation>
+    </message>
+    <message>
+        <source>Copy bytes</source>
+        <translation type="unfinished">Копіювати байти</translation>
+    </message>
+    <message>
+        <source>Copy dust</source>
+        <translation type="unfinished">Копіювати "пил"</translation>
+    </message>
+    <message>
+        <source>Copy change</source>
+        <translation type="unfinished">Копіювати решту</translation>
+    </message>
+    <message>
+        <source>%1 (%2 blocks)</source>
+        <translation type="unfinished">%1 (%2 блоків)</translation>
+    </message>
+    <message>
+        <source>Sign on device</source>
+        <extracomment>"device" usually means a hardware wallet.</extracomment>
+        <translation type="unfinished">Підписати на пристрої</translation>
+    </message>
+    <message>
+        <source>Connect your hardware wallet first.</source>
+        <translation type="unfinished">Спочатку підключіть ваш апаратний гаманець.</translation>
+    </message>
+    <message>
+        <source>Set external signer script path in Options -&gt; Wallet</source>
+        <extracomment>"External signer" means using devices such as hardware wallets.</extracomment>
+        <translation type="unfinished">Установити шлях до скрипту зовнішнього підписувача в Параметри -&gt; Гаманець</translation>
+    </message>
+    <message>
+        <source>Cr&amp;eate Unsigned</source>
+        <translation type="unfinished">С&amp;творити непідписану</translation>
+    </message>
+    <message>
+        <source>Creates a Partially Signed Particl Transaction (PSBT) for use with e.g. an offline %1 wallet, or a PSBT-compatible hardware wallet.</source>
+        <translation type="unfinished">Створює частково підписану біткоїн-транзакцію (PSBT) для використання, наприклад, офлайн-гаманець %1 або гаманця, сумісного з PSBT.</translation>
+    </message>
+    <message>
+        <source> from wallet '%1'</source>
+        <translation type="unfinished">з гаманця '%1'</translation>
+    </message>
+    <message>
+        <source>%1 to '%2'</source>
+        <translation type="unfinished">%1 до '%2'</translation>
+    </message>
+    <message>
+        <source>%1 to %2</source>
+        <translation type="unfinished">%1 до %2</translation>
+    </message>
+    <message>
+        <source>To review recipient list click "Show Details…"</source>
+        <translation type="unfinished">Щоб переглянути список одержувачів, натисніть "Показати деталі…"</translation>
+    </message>
+    <message>
+        <source>Sign failed</source>
+        <translation type="unfinished">Не вдалось підписати</translation>
+    </message>
+    <message>
+        <source>External signer not found</source>
+        <extracomment>"External signer" means using devices such as hardware wallets.</extracomment>
+        <translation type="unfinished">Зовнішній підписувач не знайдено</translation>
+    </message>
+    <message>
+        <source>External signer failure</source>
+        <extracomment>"External signer" means using devices such as hardware wallets.</extracomment>
+        <translation type="unfinished">Помилка зовнішнього підписувача</translation>
+    </message>
+    <message>
+        <source>Save Transaction Data</source>
+        <translation type="unfinished">Зберегти дані транзакції</translation>
+    </message>
+    <message>
         <source>Partially Signed Transaction (Binary)</source>
         <extracomment>Expanded name of the binary PSBT file format. See: BIP 174.</extracomment>
         <translation type="unfinished">Частково підписана біткоїн-транзакція (бінарний файл)</translation>
->>>>>>> 3f385c91
-    </message>
-    <message>
-        <source>An optional label to associate with the new receiving address.</source>
-        <translation>Необов'язкове поле для мітки нової адреси отримувача.</translation>
-    </message>
-    <message>
-        <source>Use this form to request payments. All fields are &lt;b&gt;optional&lt;/b&gt;.</source>
-        <translation>Використовуйте цю форму, щоб отримати платежі. Всі поля є &lt;b&gt;необов'язковими&lt;/b&gt;.</translation>
-    </message>
-    <message>
-<<<<<<< HEAD
-        <source>An optional amount to request. Leave this empty or zero to not request a specific amount.</source>
-        <translation>Необов'язкове поле для суми запиту. Залиште це поле пустим або впишіть нуль, щоб не надсилати у запиті конкретної суми.</translation>
-=======
-        <source>Unable to calculate transaction fee or total transaction amount.</source>
-        <translation type="unfinished">Не вдалося розрахувати комісію за транзакцію або загальну суму транзакції.</translation>
->>>>>>> 3f385c91
-    </message>
-    <message>
-        <source>An optional label to associate with the new receiving address (used by you to identify an invoice).  It is also attached to the payment request.</source>
-        <translation>Необов'язкове поле для мітки нової адреси отримувача (використовується для ідентифікації рахунка). Він також додається до запиту на оплату.</translation>
-    </message>
-    <message>
-        <source>An optional message that is attached to the payment request and may be displayed to the sender.</source>
-        <translation>Необов’язкове повідомлення, яке додається до запиту на оплату і може відображати відправника.</translation>
-    </message>
-    <message>
-        <source>&amp;Create new receiving address</source>
-        <translation>&amp;Створити нову адресу</translation>
-    </message>
-    <message>
-        <source>Clear all fields of the form.</source>
-        <translation>Очистити всі поля в формі</translation>
-    </message>
-    <message>
-        <source>Clear</source>
-        <translation>Очистити</translation>
-    </message>
-    <message>
-        <source>Native segwit addresses (aka Bech32 or BIP-173) reduce your transaction fees later on and offer better protection against typos, but old wallets don't support them. When unchecked, an address compatible with older wallets will be created instead.</source>
-        <translation>Чиста сегвіт адреса (segwit, Bech32, BIP-173) знижує комісію та пропонує кращий захист від помилок, але старі гаманці її не підтримують. Якщо позначка знята, буде створено адресу, сумісну зі старими гаманцями.</translation>
-    </message>
-    <message>
-        <source>Generate native segwit (Bech32) address</source>
-        <translation>Згенерувати чисту SegWit (Bech32) адресу</translation>
-    </message>
-    <message>
-        <source>Requested payments history</source>
-        <translation>Історія запитів платежу</translation>
-    </message>
-    <message>
-        <source>Show the selected request (does the same as double clicking an entry)</source>
-        <translation>Показати вибраний запит (робить те ж саме, що й подвійний клік по запису)</translation>
-    </message>
-    <message>
-        <source>Show</source>
-        <translation>Показати</translation>
-    </message>
-    <message>
-        <source>Remove the selected entries from the list</source>
-        <translation>Вилучити вибрані записи зі списку</translation>
-    </message>
-    <message>
-        <source>Remove</source>
-        <translation>Вилучити</translation>
-    </message>
-    <message>
-        <source>Copy URI</source>
-        <translation>Скопіювати адресу</translation>
-    </message>
-    <message>
-        <source>Copy label</source>
-        <translation>Скопіювати мітку</translation>
-    </message>
-    <message>
-        <source>Copy message</source>
-        <translation>Скопіювати повідомлення</translation>
-    </message>
-    <message>
-        <source>Copy amount</source>
-        <translation>Копіювати суму</translation>
-    </message>
-    <message>
-        <source>Could not unlock wallet.</source>
-        <translation>Неможливо розблокувати гаманець.</translation>
-    </message>
-    <message>
-        <source>Could not generate new %1 address</source>
-        <translation>Не можливо згенерувати нову %1 адресу</translation>
-    </message>
-</context>
-<context>
-    <name>ReceiveRequestDialog</name>
-    <message>
-        <source>Request payment to ...</source>
-        <translation>Запит на оплату до ...</translation>
-    </message>
-    <message>
-        <source>Address:</source>
-        <translation>Адреса:</translation>
-    </message>
-    <message>
-        <source>Amount:</source>
-        <translation>Сума:</translation>
-    </message>
-    <message>
-<<<<<<< HEAD
-        <source>Label:</source>
-        <translation>Мітка:</translation>
-=======
-        <source>Age</source>
-        <extracomment>Title of Peers Table column which indicates the duration (length of time) since the peer connection started.</extracomment>
-        <translation type="unfinished">Тривалість</translation>
-    </message>
-    <message>
-        <source>Direction</source>
-        <extracomment>Title of Peers Table column which indicates the direction the peer connection was initiated from.</extracomment>
-        <translation type="unfinished">Напрямок</translation>
->>>>>>> 3f385c91
-    </message>
-    <message>
-        <source>Message:</source>
-        <translation>Повідомлення:</translation>
-    </message>
-    <message>
-        <source>Wallet:</source>
-        <translation>Гаманець:</translation>
-    </message>
-    <message>
-        <source>Copy &amp;URI</source>
-        <translation>&amp;Скопіювати URI</translation>
-    </message>
-    <message>
-        <source>Copy &amp;Address</source>
-        <translation>Скопіювати &amp;адресу</translation>
-    </message>
-    <message>
-        <source>&amp;Save Image...</source>
-        <translation>&amp;Зберегти зображення...</translation>
-    </message>
-    <message>
-        <source>Request payment to %1</source>
-        <translation>Запит платежу на %1</translation>
-    </message>
-    <message>
-        <source>Payment information</source>
-        <translation>Інформація про платіж</translation>
-    </message>
-</context>
-<context>
-    <name>RecentRequestsTableModel</name>
-    <message>
-        <source>Date</source>
-        <translation>Дата</translation>
-    </message>
-    <message>
-        <source>Label</source>
-        <translation>Мітка</translation>
-    </message>
-    <message>
-        <source>Message</source>
-        <translation>Повідомлення</translation>
-    </message>
-    <message>
-        <source>(no label)</source>
-        <translation>(без мітки)</translation>
-    </message>
-    <message>
-        <source>(no message)</source>
-        <translation>(без повідомлення)</translation>
-    </message>
-    <message>
-        <source>(no amount requested)</source>
-        <translation>(без суми)</translation>
-    </message>
-    <message>
-        <source>Requested</source>
-        <translation>Запрошено</translation>
-    </message>
-</context>
-<context>
-    <name>SendCoinsDialog</name>
-    <message>
-        <source>Send Coins</source>
-        <translation>Відправити</translation>
-    </message>
-    <message>
-        <source>Coin Control Features</source>
-        <translation>Керування монетами</translation>
-    </message>
-    <message>
-        <source>Inputs...</source>
-        <translation>Входи...</translation>
-    </message>
-    <message>
-        <source>automatically selected</source>
-        <translation>вибираються автоматично</translation>
-    </message>
-    <message>
-        <source>Insufficient funds!</source>
-        <translation>Недостатньо коштів!</translation>
-    </message>
-    <message>
-        <source>Quantity:</source>
-        <translation>Кількість:</translation>
-    </message>
-    <message>
-        <source>Bytes:</source>
-        <translation>Байтів:</translation>
-    </message>
-    <message>
-        <source>Amount:</source>
-        <translation>Сума:</translation>
-    </message>
-    <message>
-        <source>Fee:</source>
-        <translation>Комісія:</translation>
-    </message>
-    <message>
-        <source>After Fee:</source>
-        <translation>Після комісії:</translation>
-    </message>
-    <message>
-        <source>Change:</source>
-        <translation>Решта:</translation>
-    </message>
-    <message>
-        <source>If this is activated, but the change address is empty or invalid, change will be sent to a newly generated address.</source>
-        <translation>Якщо це поле активовано, але адреса для решти відсутня або некоректна, то решта буде відправлена на новостворену адресу.</translation>
-    </message>
-    <message>
-        <source>Custom change address</source>
-        <translation>Вказати адресу для решти</translation>
-    </message>
-    <message>
-        <source>Transaction Fee:</source>
-        <translation>Комісія за передачу:</translation>
-    </message>
-    <message>
-        <source>Choose...</source>
-        <translation>Виберіть...</translation>
-    </message>
-    <message>
-        <source>Using the fallbackfee can result in sending a transaction that will take several hours or days (or never) to confirm. Consider choosing your fee manually or wait until you have validated the complete chain.</source>
-        <translation>Використання зарезервованої комісії може призвести до виконання транзакції, підтвердження котрої займе години, або дні, або ніколи не буде підтверджено. Обміркуйте можливість вибору комісії вручну, або зачекайте завершення валідації повного ланцюгу.</translation>
-    </message>
-    <message>
-        <source>Warning: Fee estimation is currently not possible.</source>
-        <translation>Попередження: оцінка розміру комісії наразі неможлива.</translation>
-    </message>
-    <message>
-        <source>Specify a custom fee per kB (1,000 bytes) of the transaction's virtual size.
-
-Note:  Since the fee is calculated on a per-byte basis, a fee of "100 satoshis per kB" for a transaction size of 500 bytes (half of 1 kB) would ultimately yield a fee of only 50 satoshis.</source>
-        <translation>Вкажіть комісію за кБ (1,000 байт) віртуального розміру транзакції.
-
-Примітка: Так як комісія нараховується за байт, комісія "100 сатоші за кБ" для транзакції розміром 500 байт (пів 1 кБ) буде приблизно 50 сатоші.</translation>
-    </message>
-    <message>
-        <source>per kilobyte</source>
-        <translation>за кілобайт</translation>
-    </message>
-    <message>
-        <source>Hide</source>
-        <translation>Приховати</translation>
-    </message>
-    <message>
-        <source>Recommended:</source>
-        <translation>Рекомендовано:</translation>
-    </message>
-    <message>
-        <source>Custom:</source>
-        <translation>Змінено:</translation>
-    </message>
-    <message>
-        <source>(Smart fee not initialized yet. This usually takes a few blocks...)</source>
-        <translation>(Розумну оплату ще не ініціалізовано. Це, зазвичай, триває кілька блоків...)</translation>
-    </message>
-    <message>
-        <source>Send to multiple recipients at once</source>
-        <translation>Відправити на декілька адрес</translation>
-    </message>
-    <message>
-        <source>Add &amp;Recipient</source>
-        <translation>Дод&amp;ати одержувача</translation>
-    </message>
-    <message>
-        <source>Clear all fields of the form.</source>
-        <translation>Очистити всі поля в формі</translation>
-    </message>
-    <message>
-<<<<<<< HEAD
-        <source>Dust:</source>
-        <translation>Пил:</translation>
-    </message>
-    <message>
-        <source>Hide transaction fee settings</source>
-        <translation>Приховати комісію за транзакцію</translation>
-    </message>
-    <message>
-        <source>When there is less transaction volume than space in the blocks, miners as well as relaying nodes may enforce a minimum fee. Paying only this minimum fee is just fine, but be aware that this can result in a never confirming transaction once there is more demand for particl transactions than the network can process.</source>
-        <translation>Якщо обсяг транзакцій менше, ніж простір у блоках, майнери, а також вузли ретрансляції можуть стягувати мінімальну плату. Сплата лише цієї мінімальної суми може призвести до ніколи не підтверджуваної транзакції, коли буде більше попиту на біткойн-транзакції, ніж мережа може обробити.</translation>
-    </message>
-    <message>
-        <source>A too low fee might result in a never confirming transaction (read the tooltip)</source>
-        <translation>Занадто низька плата може призвести до ніколи не підтверджуваної транзакції (див. підказку)</translation>
-    </message>
-    <message>
-        <source>Confirmation time target:</source>
-        <translation>Час підтвердження:</translation>
-    </message>
-    <message>
-        <source>Enable Replace-By-Fee</source>
-        <translation>Увімкнути Заміна-Через-Комісію</translation>
-=======
-        <source>Whether we relay addresses to this peer.</source>
-        <extracomment>Tooltip text for the Address Relay field in the peer details area, which displays whether we relay addresses to this peer (Yes/No).</extracomment>
-        <translation type="unfinished">Чи ретранслювати адреси цьому учаснику.</translation>
-    </message>
-    <message>
-        <source>Address Relay</source>
-        <extracomment>Text title for the Address Relay field in the peer details area, which displays whether we relay addresses to this peer (Yes/No).</extracomment>
-        <translation type="unfinished">Ретранслювання адрес</translation>
-    </message>
-    <message>
-        <source>The total number of addresses received from this peer that were processed (excludes addresses that were dropped due to rate-limiting).</source>
-        <extracomment>Tooltip text for the Addresses Processed field in the peer details area, which displays the total number of addresses received from this peer that were processed (excludes addresses that were dropped due to rate-limiting).</extracomment>
-        <translation type="unfinished">Загальна кількість отриманих від цього учасника адрес, що були оброблені (за винятком адрес, пропущених через обмеження темпу).</translation>
-    </message>
-    <message>
-        <source>The total number of addresses received from this peer that were dropped (not processed) due to rate-limiting.</source>
-        <extracomment>Tooltip text for the Addresses Rate-Limited field in the peer details area, which displays the total number of addresses received from this peer that were dropped (not processed) due to rate-limiting.</extracomment>
-        <translation type="unfinished">Загальна кількість отриманих від цього учасника адрес, що були пропущені (не оброблені) через обмеження темпу.</translation>
-    </message>
-    <message>
-        <source>Addresses Processed</source>
-        <extracomment>Text title for the Addresses Processed field in the peer details area, which displays the total number of addresses received from this peer that were processed (excludes addresses that were dropped due to rate-limiting).</extracomment>
-        <translation type="unfinished">Адрес оброблено</translation>
-    </message>
-    <message>
-        <source>Addresses Rate-Limited</source>
-        <extracomment>Text title for the Addresses Rate-Limited field in the peer details area, which displays the total number of addresses received from this peer that were dropped (not processed) due to rate-limiting.</extracomment>
-        <translation type="unfinished">Адрес пропущено</translation>
->>>>>>> 3f385c91
-    </message>
-    <message>
-        <source>With Replace-By-Fee (BIP-125) you can increase a transaction's fee after it is sent. Without this, a higher fee may be recommended to compensate for increased transaction delay risk.</source>
-        <translation>З опцією Заміна-Через-Комісію (BIP-125) ви можете збільшити комісію за транзакцію після її надсилання. Інакше може бути рекомендоване збільшення розміру комісії для компенсації підвищеного ризику затримки транзакції.</translation>
-    </message>
-    <message>
-<<<<<<< HEAD
-        <source>Clear &amp;All</source>
-        <translation>Очистити &amp;все</translation>
-=======
-        <source>Node window</source>
-        <translation type="unfinished">Вікно вузла</translation>
->>>>>>> 3f385c91
-    </message>
-    <message>
-        <source>Balance:</source>
-        <translation>Баланс:</translation>
-    </message>
-    <message>
-        <source>Confirm the send action</source>
-        <translation>Підтвердити відправлення</translation>
-    </message>
-    <message>
-        <source>S&amp;end</source>
-        <translation>&amp;Відправити</translation>
-    </message>
-    <message>
-        <source>Copy quantity</source>
-        <translation>Копіювати кількість</translation>
-    </message>
-    <message>
-        <source>Copy amount</source>
-        <translation>Копіювати суму</translation>
-    </message>
-    <message>
-        <source>Copy fee</source>
-        <translation>Комісія</translation>
-    </message>
-    <message>
-        <source>Copy after fee</source>
-        <translation>Скопіювати після комісії</translation>
-    </message>
-    <message>
-        <source>Copy bytes</source>
-        <translation>Копіювати байти</translation>
-    </message>
-    <message>
-        <source>Copy dust</source>
-        <translation>Скопіювати інше</translation>
-    </message>
-    <message>
-        <source>Copy change</source>
-        <translation>Скопіювати решту</translation>
-    </message>
-    <message>
-        <source>%1 (%2 blocks)</source>
-        <translation>%1 (%2 блоків)</translation>
-    </message>
-    <message>
-        <source>Cr&amp;eate Unsigned</source>
-        <translation>С&amp;творити непідписану</translation>
-    </message>
-    <message>
-        <source>Creates a Partially Signed Particl Transaction (PSBT) for use with e.g. an offline %1 wallet, or a PSBT-compatible hardware wallet.</source>
-        <translation>Створює частково підписану транзакцію Particl (PSBT) для використання, наприклад, офлайн-гаманець %1 або гаманця, сумісного з PSBT.</translation>
-    </message>
-    <message>
-        <source> from wallet '%1'</source>
-        <translation>з гаманця '%1'</translation>
-    </message>
-    <message>
-        <source>%1 to '%2'</source>
-        <translation>%1 до '%2'</translation>
-    </message>
-    <message>
-        <source>%1 to %2</source>
-        <translation>%1 до %2</translation>
-    </message>
-    <message>
-        <source>Do you want to draft this transaction?</source>
-        <translation>Ви хочете скласти цю транзакцію?</translation>
-    </message>
-    <message>
-        <source>Are you sure you want to send?</source>
-        <translation>Ви впевнені, що хочете відправити?</translation>
-    </message>
-    <message>
-        <source>Create Unsigned</source>
-        <translation>Створити без підпису</translation>
-    </message>
-    <message>
-        <source>Save Transaction Data</source>
-        <translation>Зберегти дані транзакції</translation>
-    </message>
-    <message>
-        <source>Partially Signed Transaction (Binary) (*.psbt)</source>
-        <translation>Частково підписана транзакція (Binary) (* .psbt)</translation>
     </message>
     <message>
         <source>PSBT saved</source>
-        <translation>PSBT збережено</translation>
+        <translation type="unfinished">PSBT-транзакцію збережено</translation>
+    </message>
+    <message>
+        <source>External balance:</source>
+        <translation type="unfinished">Зовнішній баланс:</translation>
     </message>
     <message>
         <source>or</source>
-        <translation>або</translation>
+        <translation type="unfinished">або</translation>
     </message>
     <message>
         <source>You can increase the fee later (signals Replace-By-Fee, BIP-125).</source>
-        <translation>Ви можете збільшити комісію пізніше (сигналізує Заміна-Через-Комісію, BIP-125).</translation>
+        <translation type="unfinished">Ви можете збільшити комісію пізніше (сигналізує Заміна-Через-Комісію, BIP-125).</translation>
     </message>
     <message>
         <source>Please, review your transaction proposal. This will produce a Partially Signed Particl Transaction (PSBT) which you can save or copy and then sign with e.g. an offline %1 wallet, or a PSBT-compatible hardware wallet.</source>
-        <translation>Перегляньте свою пропозицію щодо транзакції. Це призведе до частково Підписаної Транзакції Біткойна (PSBT), яку ви можете зберегти або скопіювати, а потім підписати, наприклад, офлайн-гаманцем %1 або апаратним гаманецем, сумісний з PSBT.</translation>
+        <extracomment>Text to inform a user attempting to create a transaction of their current options. At this stage, a user can only create a PSBT. This string is displayed when private keys are disabled and an external signer is not available.</extracomment>
+        <translation type="unfinished">Перевірте запропоновану транзакцію. Буде сформована частково підписана біткоїн-транзакція (PSBT), яку можна зберегти або скопіювати, а потім підписати з використанням, наприклад, офлайн гаманця %1 або апаратного PSBT-сумісного гаманця.</translation>
+    </message>
+    <message>
+        <source>Do you want to create this transaction?</source>
+        <extracomment>Message displayed when attempting to create a transaction. Cautionary text to prompt the user to verify that the displayed transaction details represent the transaction the user intends to create.</extracomment>
+        <translation type="unfinished">Створити таку транзакцію?</translation>
+    </message>
+    <message>
+        <source>Please, review your transaction. You can create and send this transaction or create a Partially Signed Particl Transaction (PSBT), which you can save or copy and then sign with, e.g., an offline %1 wallet, or a PSBT-compatible hardware wallet.</source>
+        <extracomment>Text to inform a user attempting to create a transaction of their current options. At this stage, a user can send their transaction or create a PSBT. This string is displayed when both private keys and PSBT controls are enabled.</extracomment>
+        <translation type="unfinished">Перевірте транзакцію. Можливо створити та надіслати цю транзакцію або створити частково підписану біткоїн-транзакцію (PSBT), яку можна зберегти або скопіювати, а потім підписати з використанням, наприклад, офлайн гаманця %1 або апаратного PSBT-сумісного гаманця.</translation>
     </message>
     <message>
         <source>Please, review your transaction.</source>
-        <translation>Будь-ласка, перевірте вашу транзакцію.</translation>
+        <extracomment>Text to prompt a user to review the details of the transaction they are attempting to send.</extracomment>
+        <translation type="unfinished">Перевірте вашу транзакцію.</translation>
     </message>
     <message>
         <source>Transaction fee</source>
-        <translation>Комісія</translation>
+        <translation type="unfinished">Комісія</translation>
     </message>
     <message>
         <source>Not signalling Replace-By-Fee, BIP-125.</source>
-        <translation>Не сигналізує Заміна-Через-Комісію, BIP-125.</translation>
+        <translation type="unfinished">Не сигналізує Заміна-Через-Комісію, BIP-125.</translation>
     </message>
     <message>
         <source>Total Amount</source>
-        <translation>Всього</translation>
-    </message>
-    <message>
-        <source>To review recipient list click "Show Details..."</source>
-        <translation>Щоб переглянути список одержувачів, натисніть "Показати деталі ..."</translation>
+        <translation type="unfinished">Всього</translation>
     </message>
     <message>
         <source>Confirm send coins</source>
-        <translation>Підтвердьте надсилання монет</translation>
-    </message>
-    <message>
-        <source>Confirm transaction proposal</source>
-        <translation>Підтвердити запропоновану комісію</translation>
-    </message>
-    <message>
-        <source>Send</source>
-        <translation>Відправити</translation>
-    </message>
-    <message>
-        <source>Watch-only balance:</source>
-        <translation>Баланс тільки спостереження:</translation>
-    </message>
-    <message>
-        <source>The recipient address is not valid. Please recheck.</source>
-        <translation>Неприпустима адреса отримувача. Будь ласка, перевірте.</translation>
-    </message>
-    <message>
-        <source>The amount to pay must be larger than 0.</source>
-        <translation>Сума платні повинна бути більше 0.</translation>
-    </message>
-    <message>
-        <source>The amount exceeds your balance.</source>
-        <translation>Сума перевищує ваш баланс.</translation>
-    </message>
-    <message>
-        <source>The total exceeds your balance when the %1 transaction fee is included.</source>
-        <translation>Після додавання комісії %1, сума перевищить ваш баланс.</translation>
-    </message>
-    <message>
-        <source>Duplicate address found: addresses should only be used once each.</source>
-        <translation>Знайдено адресу, що дублюється: кожна адреса має бути вказана тільки один раз.</translation>
-    </message>
-    <message>
-        <source>Transaction creation failed!</source>
-        <translation>Транзакцію не виконано!</translation>
-    </message>
-    <message>
-        <source>A fee higher than %1 is considered an absurdly high fee.</source>
-        <translation>Комісія більша, ніж %1, вважається абсурдно високою.</translation>
-    </message>
-    <message>
-        <source>Payment request expired.</source>
-        <translation>Запит платежу прострочено.</translation>
-    </message>
-    <message numerus="yes">
-        <source>Estimated to begin confirmation within %n block(s).</source>
-        <translation><numerusform>Очікуваний початок підтвердження через %n блок.</numerusform><numerusform>Очікуваний початок підтвердження протягом %n блоків.</numerusform><numerusform>Очікуваний початок підтвердження протягом %n блоків.</numerusform><numerusform>Очікуваний початок підтвердження протягом %n блоків.</numerusform></translation>
-    </message>
-    <message>
-        <source>Warning: Invalid Particl address</source>
-        <translation>Увага: Неприпустима Біткойн-адреса.</translation>
-    </message>
-    <message>
-        <source>Warning: Unknown change address</source>
-        <translation>Увага: Невідома адреса для решти</translation>
-    </message>
-    <message>
-        <source>Confirm custom change address</source>
-        <translation>Підтвердити індивідуальну адресу для решти</translation>
-    </message>
-    <message>
-        <source>The address you selected for change is not part of this wallet. Any or all funds in your wallet may be sent to this address. Are you sure?</source>
-        <translation>Адреса, яку ви обрали для решти, не є частиною цього гаманця. Будь-які або всі кошти з вашого гаманця можуть бути надіслані на цю адресу. Ви впевнені?</translation>
-    </message>
-    <message>
-        <source>(no label)</source>
-        <translation>(без мітки)</translation>
-    </message>
-</context>
-<context>
-    <name>SendCoinsEntry</name>
-    <message>
-        <source>A&amp;mount:</source>
-        <translation>&amp;Кількість:</translation>
-    </message>
-    <message>
-        <source>Pay &amp;To:</source>
-        <translation>&amp;Отримувач:</translation>
-    </message>
-    <message>
-        <source>&amp;Label:</source>
-        <translation>&amp;Мітка:</translation>
-    </message>
-    <message>
-        <source>Choose previously used address</source>
-        <translation>Обрати ранiше використану адресу</translation>
-    </message>
-    <message>
-        <source>The Particl address to send the payment to</source>
-        <translation>Адреса Біткойн для відправлення платежу</translation>
-    </message>
-    <message>
-        <source>Alt+A</source>
-        <translation>Alt+A</translation>
-    </message>
-    <message>
-        <source>Paste address from clipboard</source>
-        <translation>Вставити адресу</translation>
-    </message>
-    <message>
-        <source>Alt+P</source>
-        <translation>Alt+P</translation>
-    </message>
-    <message>
-        <source>Remove this entry</source>
-        <translation>Видалити цей запис</translation>
-    </message>
-    <message>
-        <source>The amount to send in the selected unit</source>
-        <translation>Сума у вибраній одиниці, яку потрібно надіслати</translation>
-    </message>
-    <message>
-        <source>The fee will be deducted from the amount being sent. The recipient will receive less particl than you enter in the amount field. If multiple recipients are selected, the fee is split equally.</source>
-        <translation>Комісію буде знято зі вказаної суми. До отримувача надійде менше біткоінів, ніж було вказано в полі кількості. Якщо ж отримувачів декілька - комісію буде розподілено між ними.</translation>
-    </message>
-    <message>
-        <source>S&amp;ubtract fee from amount</source>
-        <translation>В&amp;ідняти комісію від суми</translation>
-    </message>
-    <message>
-        <source>Use available balance</source>
-        <translation>Використати наявний баланс</translation>
-    </message>
-    <message>
-        <source>Message:</source>
-        <translation>Повідомлення:</translation>
-    </message>
-    <message>
-        <source>This is an unauthenticated payment request.</source>
-        <translation>Цей запит платежу не є автентифікованим.</translation>
-    </message>
-    <message>
-        <source>This is an authenticated payment request.</source>
-        <translation>Цей запит платежу є автентифікованим.</translation>
-    </message>
-    <message>
-        <source>Enter a label for this address to add it to the list of used addresses</source>
-        <translation>Введіть мітку цієї адреси для додавання її в перелік використаних адрес</translation>
-    </message>
-    <message>
-        <source>A message that was attached to the particl: URI which will be stored with the transaction for your reference. Note: This message will not be sent over the Particl network.</source>
-        <translation>Повідомлення, що було додане до particl:URI та буде збережено разом з транзакцією для довідки. Примітка: Це повідомлення не буде відправлено в мережу Particl.</translation>
-    </message>
-    <message>
-        <source>Pay To:</source>
-        <translation>Отримувач:</translation>
-    </message>
-    <message>
-<<<<<<< HEAD
-        <source>Memo:</source>
-        <translation>Нотатка:</translation>
-=======
-        <source>An optional message to attach to the payment request, which will be displayed when the request is opened. Note: The message will not be sent with the payment over the Bitcoin network.</source>
-        <translation type="unfinished">Необов'язкове повідомлення на додаток до запиту платежу, яке буде показане під час відкриття запиту. Примітка: це повідомлення не буде відправлено з платежем через мережу Біткоїн.</translation>
->>>>>>> 3f385c91
-    </message>
-</context>
-<context>
-    <name>ShutdownWindow</name>
-    <message>
-        <source>%1 is shutting down...</source>
-        <translation>%1 припиняє роботу...</translation>
-    </message>
-    <message>
-        <source>Do not shut down the computer until this window disappears.</source>
-        <translation>Не вимикайте комп’ютер до зникнення цього вікна.</translation>
-    </message>
-</context>
-<context>
-    <name>SignVerifyMessageDialog</name>
-    <message>
-        <source>Signatures - Sign / Verify a Message</source>
-        <translation>Підписи - Підпис / Перевірка повідомлення</translation>
-    </message>
-    <message>
-        <source>&amp;Sign Message</source>
-        <translation>&amp;Підписати повідомлення</translation>
-    </message>
-    <message>
-        <source>You can sign messages/agreements with your addresses to prove you can receive particl sent to them. Be careful not to sign anything vague or random, as phishing attacks may try to trick you into signing your identity over to them. Only sign fully-detailed statements you agree to.</source>
-        <translation>Ви можете підписувати повідомлення/угоди своїми адресами, щоб довести можливість отримання біткоінів, що будуть надіслані на них. Остерігайтеся підписувати будь-що нечітке чи неочікуване, так як за допомогою фішинг-атаки вас можуть спробувати ввести в оману для отримання вашого підпису під чужими словами. Підписуйте лише чіткі твердження, з якими ви повністю згодні.</translation>
-    </message>
-    <message>
-        <source>The Particl address to sign the message with</source>
-        <translation>Адреса Particl для підпису цього повідомлення</translation>
-    </message>
-    <message>
-        <source>Choose previously used address</source>
-        <translation>Обрати ранiше використану адресу</translation>
-    </message>
-    <message>
-        <source>Alt+A</source>
-        <translation>Alt+A</translation>
-    </message>
-    <message>
-        <source>Paste address from clipboard</source>
-        <translation>Вставити адресу</translation>
-    </message>
-    <message>
-        <source>Alt+P</source>
-        <translation>Alt+P</translation>
-    </message>
-    <message>
-        <source>Enter the message you want to sign here</source>
-        <translation>Введіть повідомлення, яке ви хочете підписати тут</translation>
-    </message>
-    <message>
-        <source>Signature</source>
-        <translation>Підпис</translation>
-    </message>
-    <message>
-        <source>Copy the current signature to the system clipboard</source>
-        <translation>Копіювати поточну сигнатуру до системного буферу обміну</translation>
-    </message>
-    <message>
-        <source>Sign the message to prove you own this Particl address</source>
-        <translation>Підпишіть повідомлення щоб довести, що ви є власником цієї адреси</translation>
-    </message>
-    <message>
-        <source>Sign &amp;Message</source>
-        <translation>&amp;Підписати повідомлення</translation>
-    </message>
-    <message>
-        <source>Reset all sign message fields</source>
-        <translation>Скинути всі поля підпису повідомлення</translation>
-    </message>
-    <message>
-        <source>Clear &amp;All</source>
-        <translation>Очистити &amp;все</translation>
-    </message>
-    <message>
-        <source>&amp;Verify Message</source>
-        <translation>П&amp;еревірити повідомлення</translation>
-    </message>
-    <message>
-        <source>Enter the receiver's address, message (ensure you copy line breaks, spaces, tabs, etc. exactly) and signature below to verify the message. Be careful not to read more into the signature than what is in the signed message itself, to avoid being tricked by a man-in-the-middle attack. Note that this only proves the signing party receives with the address, it cannot prove sendership of any transaction!</source>
-        <translation>Введіть нижче адресу отримувача, повідомлення (впевніться, що ви точно скопіювали символи завершення рядка, табуляцію, пробіли тощо) та підпис для перевірки повідомлення. Впевніться, що в підпис не було додано зайвих символів: це допоможе уникнути атак типу «людина посередині». Зауважте, що це лише засвідчує можливість отримання транзакцій підписувачем, але не в стані підтвердити джерело жодної транзакції!</translation>
-    </message>
-    <message>
-        <source>The Particl address the message was signed with</source>
-        <translation>Адреса Particl, якою було підписано це повідомлення</translation>
-    </message>
-    <message>
-        <source>The signed message to verify</source>
-        <translation>Підписане повідомлення для підтвердження</translation>
-    </message>
-    <message>
-        <source>The signature given when the message was signed</source>
-        <translation>Підпис наданий при підписанні цього повідомлення</translation>
-    </message>
-    <message>
-        <source>Verify the message to ensure it was signed with the specified Particl address</source>
-        <translation>Перевірте повідомлення для впевненості, що воно підписано вказаною Particl-адресою</translation>
-    </message>
-    <message>
-        <source>Verify &amp;Message</source>
-        <translation>Пере&amp;вірити повідомлення</translation>
-    </message>
-    <message>
-        <source>Reset all verify message fields</source>
-        <translation>Скинути всі поля перевірки повідомлення</translation>
-    </message>
-    <message>
-        <source>Click "Sign Message" to generate signature</source>
-        <translation>Натисніть кнопку «Підписати повідомлення», для отримання підпису</translation>
-    </message>
-    <message>
-        <source>The entered address is invalid.</source>
-        <translation>Введена адреса не співпадає.</translation>
-    </message>
-    <message>
-        <source>Please check the address and try again.</source>
-        <translation>Будь ласка, перевірте адресу та спробуйте ще.</translation>
-    </message>
-    <message>
-        <source>The entered address does not refer to a key.</source>
-        <translation>Введена адреса не відноситься до ключа.</translation>
-    </message>
-    <message>
-        <source>Wallet unlock was cancelled.</source>
-        <translation>Розблокування гаманця було скасоване.</translation>
-    </message>
-    <message>
-        <source>No error</source>
-        <translation>Без помилок</translation>
-    </message>
-    <message>
-        <source>Private key for the entered address is not available.</source>
-        <translation>Приватний ключ для введеної адреси недоступний.</translation>
-    </message>
-    <message>
-        <source>Message signing failed.</source>
-        <translation>Не вдалося підписати повідомлення.</translation>
-    </message>
-    <message>
-        <source>Message signed.</source>
-        <translation>Повідомлення підписано.</translation>
-    </message>
-    <message>
-        <source>The signature could not be decoded.</source>
-        <translation>Підпис не можливо декодувати.</translation>
-    </message>
-    <message>
-        <source>Please check the signature and try again.</source>
-        <translation>Будь ласка, перевірте підпис та спробуйте ще.</translation>
-    </message>
-    <message>
-        <source>The signature did not match the message digest.</source>
-        <translation>Підпис не збігається з хешем повідомлення.</translation>
-    </message>
-    <message>
-        <source>Message verification failed.</source>
-        <translation>Не вдалося перевірити повідомлення.</translation>
-    </message>
-    <message>
-        <source>Message verified.</source>
-        <translation>Повідомлення перевірено.</translation>
-    </message>
-</context>
-<context>
-    <name>TrafficGraphWidget</name>
-    <message>
-        <source>KB/s</source>
-        <translation>КБ/с</translation>
-    </message>
-</context>
-<context>
-    <name>TransactionDesc</name>
-    <message numerus="yes">
-        <source>Open for %n more block(s)</source>
-        <translation><numerusform>Відкрито на %n блок</numerusform><numerusform>Відкрито на %n блоків</numerusform><numerusform>Відкрито на %n блоків</numerusform><numerusform>Відкрито на %n блоків</numerusform></translation>
-    </message>
-    <message>
-        <source>Open until %1</source>
-        <translation>Відкрито до %1</translation>
-    </message>
-    <message>
-        <source>conflicted with a transaction with %1 confirmations</source>
-        <translation>конфліктує з транзакцією із %1 підтвердженнями</translation>
-    </message>
-    <message>
-        <source>0/unconfirmed, %1</source>
-        <translation>0/не підтверджено, %1</translation>
-    </message>
-    <message>
-        <source>in memory pool</source>
-        <translation>в пулі пам'яті</translation>
-    </message>
-    <message>
-        <source>not in memory pool</source>
-        <translation>не в пулі пам'яті</translation>
-    </message>
-    <message>
-        <source>abandoned</source>
-        <translation>відкинуто</translation>
-    </message>
-    <message>
-        <source>%1/unconfirmed</source>
-        <translation>%1/не підтверджено</translation>
-    </message>
-    <message>
-        <source>%1 confirmations</source>
-        <translation>%1 підтверджень</translation>
-    </message>
-    <message>
-        <source>Status</source>
-        <translation>Статут</translation>
-    </message>
-    <message>
-        <source>Date</source>
-        <translation>Дата</translation>
-    </message>
-    <message>
-        <source>Source</source>
-        <translation>Джерело</translation>
-    </message>
-    <message>
-        <source>Generated</source>
-        <translation>Згенеровано</translation>
-    </message>
-    <message>
-        <source>From</source>
-        <translation>Від</translation>
-    </message>
-    <message>
-        <source>unknown</source>
-        <translation>невідомо</translation>
-    </message>
-    <message>
-        <source>To</source>
-        <translation>Отримувач</translation>
-    </message>
-    <message>
-        <source>own address</source>
-        <translation>Власна адреса</translation>
-    </message>
-    <message>
-        <source>watch-only</source>
-        <translation>тільки спостереження</translation>
-    </message>
-    <message>
-        <source>label</source>
-        <translation>мітка</translation>
-    </message>
-    <message>
-        <source>Credit</source>
-        <translation>Кредит</translation>
-    </message>
-    <message numerus="yes">
-        <source>matures in %n more block(s)</source>
-        <translation><numerusform>дозріє через %n блок</numerusform><numerusform>дозріє через %n блоків</numerusform><numerusform>дозріє через %n блоків</numerusform><numerusform>дозріє через %n блоків</numerusform></translation>
-    </message>
-    <message>
-        <source>not accepted</source>
-        <translation>не прийнято</translation>
-    </message>
-    <message>
-        <source>Debit</source>
-        <translation>Дебет</translation>
-    </message>
-    <message>
-        <source>Total debit</source>
-        <translation>Загальний дебет</translation>
-    </message>
-    <message>
-        <source>Total credit</source>
-        <translation>Загальний кредит</translation>
-    </message>
-    <message>
-        <source>Transaction fee</source>
-        <translation>Комісія за транзакцію</translation>
-    </message>
-    <message>
-        <source>Net amount</source>
-        <translation>Загальна сума</translation>
-    </message>
-    <message>
-        <source>Message</source>
-        <translation>Повідомлення</translation>
-    </message>
-    <message>
-        <source>Comment</source>
-        <translation>Коментар</translation>
-    </message>
-    <message>
-        <source>Transaction ID</source>
-        <translation>ID транзакції</translation>
-    </message>
-    <message>
-        <source>Transaction total size</source>
-        <translation>Розмір транзакції</translation>
-    </message>
-    <message>
-        <source>Transaction virtual size</source>
-        <translation>Віртуальний розмір транзакції</translation>
-    </message>
-    <message>
-        <source>Output index</source>
-        <translation>Вихідний індекс</translation>
-    </message>
-    <message>
-        <source> (Certificate was not verified)</source>
-        <translation>(Сертифікат не підтверджено)</translation>
-    </message>
-    <message>
-        <source>Merchant</source>
-        <translation>Продавець</translation>
-    </message>
-    <message>
-        <source>Generated coins must mature %1 blocks before they can be spent. When you generated this block, it was broadcast to the network to be added to the block chain. If it fails to get into the chain, its state will change to "not accepted" and it won't be spendable. This may occasionally happen if another node generates a block within a few seconds of yours.</source>
-        <translation>Згенеровані монети стануть доступні для використання після %1 підтверджень. Коли ви згенерували цей блок, його було відправлено в мережу для внесення до ланцюжку блоків. Якщо блок не буде додано до ланцюжку блоків, його статус зміниться на «не підтверджено», і згенеровані монети неможливо буде витратити. Таке часом трапляється, якщо хтось згенерував інший блок на декілька секунд раніше.</translation>
-    </message>
-    <message>
-        <source>Debug information</source>
-        <translation>Налагоджувальна інформація</translation>
-    </message>
-    <message>
-        <source>Transaction</source>
-        <translation>Транзакція</translation>
-    </message>
-    <message>
-        <source>Inputs</source>
-        <translation>Входи</translation>
-    </message>
-    <message>
-        <source>Amount</source>
-        <translation>Кількість</translation>
-    </message>
-    <message>
-<<<<<<< HEAD
-        <source>true</source>
-        <translation>вірний</translation>
-=======
-        <source>Copy amount</source>
-        <translation type="unfinished">Скопіювати суму</translation>
->>>>>>> 3f385c91
-    </message>
-    <message>
-        <source>false</source>
-        <translation>хибний</translation>
-    </message>
-</context>
-<context>
-    <name>TransactionDescDialog</name>
-    <message>
-        <source>This pane shows a detailed description of the transaction</source>
-        <translation>Даний діалог показує детальну статистику по вибраній транзакції</translation>
-    </message>
-    <message>
-        <source>Details for %1</source>
-        <translation>Інформація по %1</translation>
-    </message>
-</context>
-<context>
-    <name>TransactionTableModel</name>
-    <message>
-        <source>Date</source>
-        <translation>Дата</translation>
-    </message>
-    <message>
-        <source>Type</source>
-        <translation>Тип</translation>
-    </message>
-    <message>
-        <source>Label</source>
-        <translation>Мітка</translation>
-    </message>
-    <message numerus="yes">
-        <source>Open for %n more block(s)</source>
-        <translation><numerusform>Відкрито на %n блок</numerusform><numerusform>Відкрито на %n блоків</numerusform><numerusform>Відкрито на %n блоків</numerusform><numerusform>Відкрито на %n блоків</numerusform></translation>
-    </message>
-    <message>
-        <source>Open until %1</source>
-        <translation>Відкрито до %1</translation>
-    </message>
-    <message>
-        <source>Unconfirmed</source>
-        <translation>Не підтверджено</translation>
-    </message>
-    <message>
-        <source>Abandoned</source>
-        <translation>Відкинуті</translation>
-    </message>
-    <message>
-        <source>Confirming (%1 of %2 recommended confirmations)</source>
-        <translation>Підтверджується (%1 з %2 рекомендованих підтверджень)</translation>
-    </message>
-    <message>
-        <source>Confirmed (%1 confirmations)</source>
-        <translation>Підтверджено (%1 підтверджень)</translation>
-    </message>
-    <message>
-        <source>Conflicted</source>
-        <translation>Суперечить</translation>
-    </message>
-    <message>
-        <source>Immature (%1 confirmations, will be available after %2)</source>
-        <translation>Повністтю не підтверджено (%1 підтверджень, будуть доступні після %2)</translation>
-    </message>
-    <message>
-        <source>Generated but not accepted</source>
-        <translation>Згенеровано (не підтверджено)</translation>
-    </message>
-    <message>
-        <source>Received with</source>
-        <translation>Отримано з</translation>
-    </message>
-    <message>
-        <source>Received from</source>
-        <translation>Отримано від</translation>
-    </message>
-    <message>
-        <source>Sent to</source>
-        <translation>Відправлені на</translation>
-    </message>
-    <message>
-        <source>Payment to yourself</source>
-        <translation>Відправлено собі</translation>
-    </message>
-    <message>
-        <source>Mined</source>
-        <translation>Добуто</translation>
-    </message>
-    <message>
-        <source>watch-only</source>
-        <translation>тільки спостереження</translation>
-    </message>
-    <message>
-        <source>(n/a)</source>
-        <translation>(н/д)</translation>
-    </message>
-    <message>
-        <source>(no label)</source>
-        <translation>(без мітки)</translation>
-    </message>
-    <message>
-        <source>Transaction status. Hover over this field to show number of confirmations.</source>
-        <translation>Статус транзакції. Наведіть вказівник на це поле, щоб показати кількість підтверджень.</translation>
-    </message>
-    <message>
-        <source>Date and time that the transaction was received.</source>
-        <translation>Дата і час, коли транзакцію було отримано.</translation>
-    </message>
-    <message>
-        <source>Type of transaction.</source>
-        <translation>Тип транзакції.</translation>
-    </message>
-    <message>
-        <source>Whether or not a watch-only address is involved in this transaction.</source>
-        <translation>Чи було залучено адресу для спостереження в цій транзакції.</translation>
-    </message>
-    <message>
-        <source>User-defined intent/purpose of the transaction.</source>
-        <translation>Визначений користувачем намір чи мета транзакції.</translation>
-    </message>
-    <message>
-        <source>Amount removed from or added to balance.</source>
-        <translation>Сума, додана чи знята з балансу.</translation>
-    </message>
-</context>
-<context>
-    <name>TransactionView</name>
-    <message>
-        <source>All</source>
-        <translation>Всі</translation>
-    </message>
-    <message>
-        <source>Today</source>
-        <translation>Сьогодні</translation>
-    </message>
-    <message>
-        <source>This week</source>
-        <translation>На цьому тижні</translation>
-    </message>
-    <message>
-        <source>This month</source>
-        <translation>Цього місяця</translation>
-    </message>
-    <message>
-<<<<<<< HEAD
-        <source>Last month</source>
-        <translation>Минулого місяця</translation>
-=======
+        <translation type="unfinished">Підтвердьте надсилання монет</translation>
+    </message>
+    <message>
         <source>Watch-only balance:</source>
         <translation type="unfinished">Баланс "тільки перегляд":</translation>
->>>>>>> 3f385c91
-    </message>
-    <message>
-        <source>This year</source>
-        <translation>Цього року</translation>
-    </message>
-    <message>
-        <source>Range...</source>
-        <translation>Діапазон від:</translation>
-    </message>
-    <message>
-        <source>Received with</source>
-        <translation>Отримано з</translation>
-    </message>
-    <message>
-        <source>Sent to</source>
-        <translation>Відправлені на</translation>
-    </message>
-    <message>
-        <source>To yourself</source>
-        <translation>Відправлені собі</translation>
-    </message>
-    <message>
-        <source>Mined</source>
-        <translation>Добуті</translation>
-    </message>
-    <message>
-        <source>Other</source>
-        <translation>Інше</translation>
-    </message>
-<<<<<<< HEAD
-    <message>
-        <source>Enter address, transaction id, or label to search</source>
-        <translation>Введіть адресу, ідентифікатор транзакції або мітку для пошуку</translation>
-    </message>
-    <message>
-        <source>Min amount</source>
-        <translation>Мінімальна сума</translation>
-=======
+    </message>
+    <message>
+        <source>The recipient address is not valid. Please recheck.</source>
+        <translation type="unfinished">Неприпустима адреса отримувача. Перевірте знову.</translation>
+    </message>
+    <message>
+        <source>The amount to pay must be larger than 0.</source>
+        <translation type="unfinished">Сума платні повинна бути більше 0.</translation>
+    </message>
+    <message>
+        <source>The amount exceeds your balance.</source>
+        <translation type="unfinished">Сума перевищує ваш баланс.</translation>
+    </message>
+    <message>
+        <source>The total exceeds your balance when the %1 transaction fee is included.</source>
+        <translation type="unfinished">Після додавання комісії %1, сума перевищить ваш баланс.</translation>
+    </message>
+    <message>
+        <source>Duplicate address found: addresses should only be used once each.</source>
+        <translation type="unfinished">Знайдено адресу, що дублюється: кожна адреса має бути вказана тільки один раз.</translation>
+    </message>
+    <message>
+        <source>Transaction creation failed!</source>
+        <translation type="unfinished">Транзакцію не виконано!</translation>
+    </message>
+    <message>
+        <source>A fee higher than %1 is considered an absurdly high fee.</source>
+        <translation type="unfinished">Комісія більша, ніж %1, вважається абсурдно високою.</translation>
+    </message>
     <message numerus="yes">
         <source>Estimated to begin confirmation within %n block(s).</source>
         <translation type="unfinished">
@@ -4153,151 +3980,701 @@
             <numerusform>Перше підтвердження очікується протягом %n блоків.</numerusform>
             <numerusform>Перше підтвердження очікується протягом %n блоків.</numerusform>
         </translation>
->>>>>>> 3f385c91
-    </message>
-    <message>
-        <source>Abandon transaction</source>
-        <translation>Відмовитися від транзакції</translation>
-    </message>
-    <message>
-        <source>Increase transaction fee</source>
-        <translation>Збільшить плату за транзакцію</translation>
-    </message>
-    <message>
-        <source>Copy address</source>
-        <translation>Скопіювати адресу</translation>
-    </message>
-    <message>
-        <source>Copy label</source>
-        <translation>Скопіювати мітку</translation>
-    </message>
-    <message>
-        <source>Copy amount</source>
-        <translation>Скопіювати суму</translation>
-    </message>
-    <message>
-        <source>Copy transaction ID</source>
-        <translation>Скопіювати ID транзакції</translation>
-    </message>
-    <message>
-        <source>Copy raw transaction</source>
-        <translation>Скопіювати RAW транзакцію</translation>
-    </message>
-    <message>
-        <source>Copy full transaction details</source>
-        <translation>Скопіювати повні деталі транзакції</translation>
-    </message>
-    <message>
-        <source>Edit label</source>
-        <translation>Редагувати мітку</translation>
-    </message>
-    <message>
-<<<<<<< HEAD
-        <source>Show transaction details</source>
-        <translation>Показати деталі транзакції</translation>
-=======
-        <source>The Bitcoin address to send the payment to</source>
+    </message>
+    <message>
+        <source>Warning: Invalid Particl address</source>
+        <translation type="unfinished">Увага: Неприпустима біткоїн-адреса.</translation>
+    </message>
+    <message>
+        <source>Warning: Unknown change address</source>
+        <translation type="unfinished">Увага: Невідома адреса для решти</translation>
+    </message>
+    <message>
+        <source>Confirm custom change address</source>
+        <translation type="unfinished">Підтвердити індивідуальну адресу для решти</translation>
+    </message>
+    <message>
+        <source>The address you selected for change is not part of this wallet. Any or all funds in your wallet may be sent to this address. Are you sure?</source>
+        <translation type="unfinished">Адреса, яку ви обрали для решти, не є частиною цього гаманця. Будь-які або всі кошти з вашого гаманця можуть бути надіслані на цю адресу. Ви впевнені?</translation>
+    </message>
+    <message>
+        <source>(no label)</source>
+        <translation type="unfinished">(без мітки)</translation>
+    </message>
+</context>
+<context>
+    <name>SendCoinsEntry</name>
+    <message>
+        <source>A&amp;mount:</source>
+        <translation type="unfinished">&amp;Кількість:</translation>
+    </message>
+    <message>
+        <source>Pay &amp;To:</source>
+        <translation type="unfinished">&amp;Отримувач:</translation>
+    </message>
+    <message>
+        <source>&amp;Label:</source>
+        <translation type="unfinished">&amp;Мітка:</translation>
+    </message>
+    <message>
+        <source>Choose previously used address</source>
+        <translation type="unfinished">Обрати ранiш використовувану адресу</translation>
+    </message>
+    <message>
+        <source>The Particl address to send the payment to</source>
         <translation type="unfinished">Біткоїн-адреса для відправлення платежу</translation>
->>>>>>> 3f385c91
-    </message>
-    <message>
-        <source>Export Transaction History</source>
-        <translation>Експортувати історію транзакцій</translation>
-    </message>
-    <message>
-        <source>Comma separated file (*.csv)</source>
-        <translation>Файли (*.csv) розділені комами</translation>
-    </message>
-    <message>
-        <source>Confirmed</source>
-        <translation>Підтверджено</translation>
-    </message>
-    <message>
-        <source>Watch-only</source>
-        <translation>Тільки спостереження:</translation>
-    </message>
-    <message>
-        <source>Date</source>
-        <translation>Дата</translation>
-    </message>
-    <message>
-        <source>Type</source>
-        <translation>Тип</translation>
-    </message>
-    <message>
-        <source>Label</source>
-        <translation>Мітка</translation>
-    </message>
-    <message>
-<<<<<<< HEAD
-        <source>Address</source>
-        <translation>Адреса</translation>
-    </message>
-    <message>
-        <source>ID</source>
-        <translation>Ідентифікатор</translation>
-    </message>
-    <message>
-        <source>Exporting Failed</source>
-        <translation>Помилка експорту</translation>
-    </message>
-    <message>
-        <source>There was an error trying to save the transaction history to %1.</source>
-        <translation>Виникла помилка при спробі зберегти історію транзакцій до %1.</translation>
-    </message>
-    <message>
-        <source>Exporting Successful</source>
-        <translation>Експортовано успішно</translation>
-    </message>
-    <message>
-        <source>The transaction history was successfully saved to %1.</source>
-        <translation>Історію транзакцій було успішно збережено до %1.</translation>
-=======
+    </message>
+    <message>
+        <source>Paste address from clipboard</source>
+        <translation type="unfinished">Вставити адресу</translation>
+    </message>
+    <message>
+        <source>Remove this entry</source>
+        <translation type="unfinished">Видалити цей запис</translation>
+    </message>
+    <message>
+        <source>The amount to send in the selected unit</source>
+        <translation type="unfinished">Сума у вибраній одиниці, яку потрібно надіслати</translation>
+    </message>
+    <message>
+        <source>The fee will be deducted from the amount being sent. The recipient will receive less particl than you enter in the amount field. If multiple recipients are selected, the fee is split equally.</source>
+        <translation type="unfinished">Комісію буде знято зі вказаної суми. До отримувача надійде менше біткоїнів, ніж було вказано в полі кількості. Якщо ж отримувачів декілька - комісію буде розподілено між ними.</translation>
+    </message>
+    <message>
+        <source>S&amp;ubtract fee from amount</source>
+        <translation type="unfinished">В&amp;ідняти комісію від суми</translation>
+    </message>
+    <message>
+        <source>Use available balance</source>
+        <translation type="unfinished">Використати наявний баланс</translation>
+    </message>
+    <message>
+        <source>Message:</source>
+        <translation type="unfinished">Повідомлення:</translation>
+    </message>
+    <message>
         <source>Enter a label for this address to add it to the list of used addresses</source>
         <translation type="unfinished">Введіть мітку для цієї адреси для додавання її в список використаних адрес</translation>
     </message>
     <message>
-        <source>A message that was attached to the bitcoin: URI which will be stored with the transaction for your reference. Note: This message will not be sent over the Bitcoin network.</source>
-        <translation type="unfinished">Повідомлення, що було додане до bitcoin:URI та буде збережено разом з транзакцією для довідки. Примітка: це повідомлення не буде відправлено в мережу Біткоїн.</translation>
->>>>>>> 3f385c91
-    </message>
-    <message>
-        <source>Range:</source>
-        <translation>Діапазон:</translation>
-    </message>
-    <message>
-        <source>to</source>
-        <translation>до</translation>
+        <source>A message that was attached to the particl: URI which will be stored with the transaction for your reference. Note: This message will not be sent over the Particl network.</source>
+        <translation type="unfinished">Повідомлення, що було додане до particl:URI та буде збережено разом з транзакцією для довідки. Примітка: це повідомлення не буде відправлено в мережу Біткоїн.</translation>
     </message>
 </context>
 <context>
-    <name>UnitDisplayStatusBarControl</name>
-    <message>
-        <source>Unit to show amounts in. Click to select another unit.</source>
-        <translation>Одиниця виміру монет. Натисніть для вибору іншої.</translation>
+    <name>SendConfirmationDialog</name>
+    <message>
+        <source>Send</source>
+        <translation type="unfinished">Відправити</translation>
+    </message>
+    <message>
+        <source>Create Unsigned</source>
+        <translation type="unfinished">Створити без підпису</translation>
     </message>
 </context>
 <context>
-    <name>WalletController</name>
-    <message>
-        <source>Close wallet</source>
-        <translation>Закрити гаманець</translation>
-    </message>
-    <message>
-        <source>Are you sure you wish to close the wallet &lt;i&gt;%1&lt;/i&gt;?</source>
-        <translation>Ви впевнені, що хочете закрити гаманець &lt;i&gt;%1&lt;/i&gt;?</translation>
-    </message>
-    <message>
-        <source>Closing the wallet for too long can result in having to resync the entire chain if pruning is enabled.</source>
-        <translation>Якщо занадто довго закривати гаманець, це може призвести до необхідності повторної синхронізації всієї ланцюга, якщо ввімкнено обрізку.</translation>
-    </message>
-    <message>
-        <source>Close all wallets</source>
-        <translation>Закрити всі гаманці</translation>
-    </message>
-    <message>
-        <source>Are you sure you wish to close all wallets?</source>
-        <translation>Ви впевнені, що хочете закрити всі гаманці?</translation>
+    <name>SignVerifyMessageDialog</name>
+    <message>
+        <source>Signatures - Sign / Verify a Message</source>
+        <translation type="unfinished">Підписи - Підпис / Перевірка повідомлення</translation>
+    </message>
+    <message>
+        <source>&amp;Sign Message</source>
+        <translation type="unfinished">&amp;Підписати повідомлення</translation>
+    </message>
+    <message>
+        <source>You can sign messages/agreements with your addresses to prove you can receive particl sent to them. Be careful not to sign anything vague or random, as phishing attacks may try to trick you into signing your identity over to them. Only sign fully-detailed statements you agree to.</source>
+        <translation type="unfinished">Ви можете підписувати повідомлення/угоди своїми адресами, щоб довести можливість отримання біткоїнів, що будуть надіслані на них. Остерігайтеся підписувати будь-що нечітке чи неочікуване, так як за допомогою фішинг-атаки вас можуть спробувати ввести в оману для отримання вашого підпису під чужими словами. Підписуйте лише чіткі твердження, з якими ви повністю згодні.</translation>
+    </message>
+    <message>
+        <source>The Particl address to sign the message with</source>
+        <translation type="unfinished">Біткоїн-адреса для підпису цього повідомлення</translation>
+    </message>
+    <message>
+        <source>Choose previously used address</source>
+        <translation type="unfinished">Обрати ранiш використовувану адресу</translation>
+    </message>
+    <message>
+        <source>Paste address from clipboard</source>
+        <translation type="unfinished">Вставити адресу</translation>
+    </message>
+    <message>
+        <source>Enter the message you want to sign here</source>
+        <translation type="unfinished">Введіть повідомлення, яке ви хочете підписати тут</translation>
+    </message>
+    <message>
+        <source>Signature</source>
+        <translation type="unfinished">Підпис</translation>
+    </message>
+    <message>
+        <source>Copy the current signature to the system clipboard</source>
+        <translation type="unfinished">Копіювати поточну сигнатуру до системного буферу обміну</translation>
+    </message>
+    <message>
+        <source>Sign the message to prove you own this Particl address</source>
+        <translation type="unfinished">Підпишіть повідомлення щоб довести, що ви є власником цієї адреси</translation>
+    </message>
+    <message>
+        <source>Sign &amp;Message</source>
+        <translation type="unfinished">&amp;Підписати повідомлення</translation>
+    </message>
+    <message>
+        <source>Reset all sign message fields</source>
+        <translation type="unfinished">Скинути всі поля підпису повідомлення</translation>
+    </message>
+    <message>
+        <source>Clear &amp;All</source>
+        <translation type="unfinished">Очистити &amp;все</translation>
+    </message>
+    <message>
+        <source>&amp;Verify Message</source>
+        <translation type="unfinished">П&amp;еревірити повідомлення</translation>
+    </message>
+    <message>
+        <source>Enter the receiver's address, message (ensure you copy line breaks, spaces, tabs, etc. exactly) and signature below to verify the message. Be careful not to read more into the signature than what is in the signed message itself, to avoid being tricked by a man-in-the-middle attack. Note that this only proves the signing party receives with the address, it cannot prove sendership of any transaction!</source>
+        <translation type="unfinished">Введіть нижче адресу отримувача, повідомлення (впевніться, що ви точно скопіювали символи завершення рядка, табуляцію, пробіли тощо) та підпис для перевірки повідомлення. Впевніться, що в підпис не було додано зайвих символів: це допоможе уникнути атак типу «людина посередині». Зауважте, що це лише засвідчує можливість отримання транзакцій підписувачем, але не в стані підтвердити джерело жодної транзакції!</translation>
+    </message>
+    <message>
+        <source>The Particl address the message was signed with</source>
+        <translation type="unfinished">Біткоїн-адреса, якою було підписано це повідомлення</translation>
+    </message>
+    <message>
+        <source>The signed message to verify</source>
+        <translation type="unfinished">Підписане повідомлення для підтвердження</translation>
+    </message>
+    <message>
+        <source>The signature given when the message was signed</source>
+        <translation type="unfinished">Підпис наданий при підписанні цього повідомлення</translation>
+    </message>
+    <message>
+        <source>Verify the message to ensure it was signed with the specified Particl address</source>
+        <translation type="unfinished">Перевірте повідомлення для впевненості, що воно підписано вказаною біткоїн-адресою</translation>
+    </message>
+    <message>
+        <source>Verify &amp;Message</source>
+        <translation type="unfinished">Перевірити &amp;Повідомлення</translation>
+    </message>
+    <message>
+        <source>Reset all verify message fields</source>
+        <translation type="unfinished">Скинути всі поля перевірки повідомлення</translation>
+    </message>
+    <message>
+        <source>Click "Sign Message" to generate signature</source>
+        <translation type="unfinished">Для створення підпису натисніть кнопку "Підписати повідомлення"</translation>
+    </message>
+    <message>
+        <source>The entered address is invalid.</source>
+        <translation type="unfinished">Введена адреса не співпадає.</translation>
+    </message>
+    <message>
+        <source>Please check the address and try again.</source>
+        <translation type="unfinished">Перевірте адресу та спробуйте ще раз.</translation>
+    </message>
+    <message>
+        <source>The entered address does not refer to a key.</source>
+        <translation type="unfinished">Введена адреса не відноситься до ключа.</translation>
+    </message>
+    <message>
+        <source>Wallet unlock was cancelled.</source>
+        <translation type="unfinished">Розблокування гаманця було скасоване.</translation>
+    </message>
+    <message>
+        <source>No error</source>
+        <translation type="unfinished">Без помилок</translation>
+    </message>
+    <message>
+        <source>Private key for the entered address is not available.</source>
+        <translation type="unfinished">Приватний ключ для введеної адреси недоступний.</translation>
+    </message>
+    <message>
+        <source>Message signing failed.</source>
+        <translation type="unfinished">Не вдалося підписати повідомлення.</translation>
+    </message>
+    <message>
+        <source>Message signed.</source>
+        <translation type="unfinished">Повідомлення підписано.</translation>
+    </message>
+    <message>
+        <source>The signature could not be decoded.</source>
+        <translation type="unfinished">Підпис не можливо декодувати.</translation>
+    </message>
+    <message>
+        <source>Please check the signature and try again.</source>
+        <translation type="unfinished">Перевірте підпис та спробуйте ще раз.</translation>
+    </message>
+    <message>
+        <source>The signature did not match the message digest.</source>
+        <translation type="unfinished">Підпис не збігається з хешем повідомлення.</translation>
+    </message>
+    <message>
+        <source>Message verification failed.</source>
+        <translation type="unfinished">Не вдалося перевірити повідомлення.</translation>
+    </message>
+    <message>
+        <source>Message verified.</source>
+        <translation type="unfinished">Повідомлення перевірено.</translation>
+    </message>
+</context>
+<context>
+    <name>SplashScreen</name>
+    <message>
+        <source>(press q to shutdown and continue later)</source>
+        <translation type="unfinished">(натисніть клавішу "q", щоб завершити роботу та продовжити пізніше)</translation>
+    </message>
+    <message>
+        <source>press q to shutdown</source>
+        <translation type="unfinished">натисніть клавішу "q", щоб завершити роботу</translation>
+    </message>
+</context>
+<context>
+    <name>TrafficGraphWidget</name>
+    <message>
+        <source>kB/s</source>
+        <translation type="unfinished">кБ/с</translation>
+    </message>
+</context>
+<context>
+    <name>TransactionDesc</name>
+    <message>
+        <source>conflicted with a transaction with %1 confirmations</source>
+        <extracomment>Text explaining the current status of a transaction, shown in the status field of the details window for this transaction. This status represents an unconfirmed transaction that conflicts with a confirmed transaction.</extracomment>
+        <translation type="unfinished">конфліктує з транзакцією із %1 підтвердженнями</translation>
+    </message>
+    <message>
+        <source>0/unconfirmed, in memory pool</source>
+        <extracomment>Text explaining the current status of a transaction, shown in the status field of the details window for this transaction. This status represents an unconfirmed transaction that is in the memory pool.</extracomment>
+        <translation type="unfinished">0/не підтверджено, в пулі транзакцій</translation>
+    </message>
+    <message>
+        <source>0/unconfirmed, not in memory pool</source>
+        <extracomment>Text explaining the current status of a transaction, shown in the status field of the details window for this transaction. This status represents an unconfirmed transaction that is not in the memory pool.</extracomment>
+        <translation type="unfinished">0/не підтверджено, не в пулі транзакцій</translation>
+    </message>
+    <message>
+        <source>abandoned</source>
+        <extracomment>Text explaining the current status of a transaction, shown in the status field of the details window for this transaction. This status represents an abandoned transaction.</extracomment>
+        <translation type="unfinished">відкинуто</translation>
+    </message>
+    <message>
+        <source>%1/unconfirmed</source>
+        <extracomment>Text explaining the current status of a transaction, shown in the status field of the details window for this transaction. This status represents a transaction confirmed in at least one block, but less than 6 blocks.</extracomment>
+        <translation type="unfinished">%1/не підтверджено</translation>
+    </message>
+    <message>
+        <source>%1 confirmations</source>
+        <extracomment>Text explaining the current status of a transaction, shown in the status field of the details window for this transaction. This status represents a transaction confirmed in 6 or more blocks.</extracomment>
+        <translation type="unfinished">%1 підтверджень</translation>
+    </message>
+    <message>
+        <source>Status</source>
+        <translation type="unfinished">Стан</translation>
+    </message>
+    <message>
+        <source>Date</source>
+        <translation type="unfinished">Дата</translation>
+    </message>
+    <message>
+        <source>Source</source>
+        <translation type="unfinished">Джерело</translation>
+    </message>
+    <message>
+        <source>Generated</source>
+        <translation type="unfinished">Згенеровано</translation>
+    </message>
+    <message>
+        <source>From</source>
+        <translation type="unfinished">Від</translation>
+    </message>
+    <message>
+        <source>unknown</source>
+        <translation type="unfinished">невідомо</translation>
+    </message>
+    <message>
+        <source>To</source>
+        <translation type="unfinished">Отримувач</translation>
+    </message>
+    <message>
+        <source>own address</source>
+        <translation type="unfinished">Власна адреса</translation>
+    </message>
+    <message>
+        <source>watch-only</source>
+        <translation type="unfinished">тільки перегляд</translation>
+    </message>
+    <message>
+        <source>label</source>
+        <translation type="unfinished">мітка</translation>
+    </message>
+    <message>
+        <source>Credit</source>
+        <translation type="unfinished">Кредит</translation>
+    </message>
+    <message numerus="yes">
+        <source>matures in %n more block(s)</source>
+        <translation type="unfinished">
+            <numerusform>досягає завершеності через %n блок</numerusform>
+            <numerusform>досягає завершеності через %n блоки</numerusform>
+            <numerusform>досягає завершеності через %n блоків</numerusform>
+        </translation>
+    </message>
+    <message>
+        <source>not accepted</source>
+        <translation type="unfinished">не прийнято</translation>
+    </message>
+    <message>
+        <source>Debit</source>
+        <translation type="unfinished">Дебет</translation>
+    </message>
+    <message>
+        <source>Total debit</source>
+        <translation type="unfinished">Загальний дебет</translation>
+    </message>
+    <message>
+        <source>Total credit</source>
+        <translation type="unfinished">Загальний кредит</translation>
+    </message>
+    <message>
+        <source>Transaction fee</source>
+        <translation type="unfinished">Комісія</translation>
+    </message>
+    <message>
+        <source>Net amount</source>
+        <translation type="unfinished">Загальна сума</translation>
+    </message>
+    <message>
+        <source>Message</source>
+        <translation type="unfinished">Повідомлення</translation>
+    </message>
+    <message>
+        <source>Comment</source>
+        <translation type="unfinished">Коментар</translation>
+    </message>
+    <message>
+        <source>Transaction ID</source>
+        <translation type="unfinished">ID транзакції</translation>
+    </message>
+    <message>
+        <source>Transaction total size</source>
+        <translation type="unfinished">Розмір транзакції</translation>
+    </message>
+    <message>
+        <source>Transaction virtual size</source>
+        <translation type="unfinished">Віртуальний розмір транзакції</translation>
+    </message>
+    <message>
+        <source>Output index</source>
+        <translation type="unfinished">Вихідний індекс</translation>
+    </message>
+    <message>
+        <source> (Certificate was not verified)</source>
+        <translation type="unfinished">(Сертифікат не підтверджено)</translation>
+    </message>
+    <message>
+        <source>Merchant</source>
+        <translation type="unfinished">Продавець</translation>
+    </message>
+    <message>
+        <source>Generated coins must mature %1 blocks before they can be spent. When you generated this block, it was broadcast to the network to be added to the block chain. If it fails to get into the chain, its state will change to "not accepted" and it won't be spendable. This may occasionally happen if another node generates a block within a few seconds of yours.</source>
+        <translation type="unfinished">Згенеровані монети стануть доступні для використання після %1 підтверджень. Коли ви згенерували цей блок, його було відправлено в мережу для приєднання до блокчейна. Якщо блок не буде додано до блокчейна, його статус зміниться на «не підтверджено», і згенеровані монети неможливо буде витратити. Таке часом трапляється, якщо хтось згенерував інший блок на декілька секунд раніше.</translation>
+    </message>
+    <message>
+        <source>Debug information</source>
+        <translation type="unfinished">Налагоджувальна інформація</translation>
+    </message>
+    <message>
+        <source>Transaction</source>
+        <translation type="unfinished">Транзакція</translation>
+    </message>
+    <message>
+        <source>Inputs</source>
+        <translation type="unfinished">Входи</translation>
+    </message>
+    <message>
+        <source>Amount</source>
+        <translation type="unfinished">Кількість</translation>
+    </message>
+    <message>
+        <source>true</source>
+        <translation type="unfinished">вірний</translation>
+    </message>
+    <message>
+        <source>false</source>
+        <translation type="unfinished">хибний</translation>
+    </message>
+</context>
+<context>
+    <name>TransactionDescDialog</name>
+    <message>
+        <source>This pane shows a detailed description of the transaction</source>
+        <translation type="unfinished">Даний діалог показує детальну статистику по вибраній транзакції</translation>
+    </message>
+    <message>
+        <source>Details for %1</source>
+        <translation type="unfinished">Інформація по %1</translation>
+    </message>
+</context>
+<context>
+    <name>TransactionTableModel</name>
+    <message>
+        <source>Date</source>
+        <translation type="unfinished">Дата</translation>
+    </message>
+    <message>
+        <source>Type</source>
+        <translation type="unfinished">Тип</translation>
+    </message>
+    <message>
+        <source>Label</source>
+        <translation type="unfinished">Мітка</translation>
+    </message>
+    <message>
+        <source>Unconfirmed</source>
+        <translation type="unfinished">Не підтверджено</translation>
+    </message>
+    <message>
+        <source>Abandoned</source>
+        <translation type="unfinished">Відкинуті</translation>
+    </message>
+    <message>
+        <source>Confirming (%1 of %2 recommended confirmations)</source>
+        <translation type="unfinished">Підтверджується (%1 з %2 рекомендованих підтверджень)</translation>
+    </message>
+    <message>
+        <source>Confirmed (%1 confirmations)</source>
+        <translation type="unfinished">Підтверджено (%1 підтверджень)</translation>
+    </message>
+    <message>
+        <source>Conflicted</source>
+        <translation type="unfinished">Суперечить</translation>
+    </message>
+    <message>
+        <source>Immature (%1 confirmations, will be available after %2)</source>
+        <translation type="unfinished">Не досягли завершеності (%1 підтверджень, будуть доступні після %2)</translation>
+    </message>
+    <message>
+        <source>Generated but not accepted</source>
+        <translation type="unfinished">Згенеровано, але не підтверджено</translation>
+    </message>
+    <message>
+        <source>Received with</source>
+        <translation type="unfinished">Отримано з</translation>
+    </message>
+    <message>
+        <source>Received from</source>
+        <translation type="unfinished">Отримано від</translation>
+    </message>
+    <message>
+        <source>Sent to</source>
+        <translation type="unfinished">Відправлені на</translation>
+    </message>
+    <message>
+        <source>Payment to yourself</source>
+        <translation type="unfinished">Відправлено собі</translation>
+    </message>
+    <message>
+        <source>Mined</source>
+        <translation type="unfinished">Добуті</translation>
+    </message>
+    <message>
+        <source>watch-only</source>
+        <translation type="unfinished">тільки перегляд</translation>
+    </message>
+    <message>
+        <source>(n/a)</source>
+        <translation type="unfinished">(н/д)</translation>
+    </message>
+    <message>
+        <source>(no label)</source>
+        <translation type="unfinished">(без мітки)</translation>
+    </message>
+    <message>
+        <source>Transaction status. Hover over this field to show number of confirmations.</source>
+        <translation type="unfinished">Статус транзакції. Наведіть вказівник на це поле, щоб показати кількість підтверджень.</translation>
+    </message>
+    <message>
+        <source>Date and time that the transaction was received.</source>
+        <translation type="unfinished">Дата і час, коли транзакцію було отримано.</translation>
+    </message>
+    <message>
+        <source>Type of transaction.</source>
+        <translation type="unfinished">Тип транзакції.</translation>
+    </message>
+    <message>
+        <source>Whether or not a watch-only address is involved in this transaction.</source>
+        <translation type="unfinished">Чи було залучено адресу "тільки перегляд" в цій транзакції.</translation>
+    </message>
+    <message>
+        <source>User-defined intent/purpose of the transaction.</source>
+        <translation type="unfinished">Визначений користувачем намір чи мета транзакції.</translation>
+    </message>
+    <message>
+        <source>Amount removed from or added to balance.</source>
+        <translation type="unfinished">Сума, додана чи знята з балансу.</translation>
+    </message>
+</context>
+<context>
+    <name>TransactionView</name>
+    <message>
+        <source>All</source>
+        <translation type="unfinished">Всі</translation>
+    </message>
+    <message>
+        <source>Today</source>
+        <translation type="unfinished">Сьогодні</translation>
+    </message>
+    <message>
+        <source>This week</source>
+        <translation type="unfinished">На цьому тижні</translation>
+    </message>
+    <message>
+        <source>This month</source>
+        <translation type="unfinished">Цього місяця</translation>
+    </message>
+    <message>
+        <source>Last month</source>
+        <translation type="unfinished">Минулого місяця</translation>
+    </message>
+    <message>
+        <source>This year</source>
+        <translation type="unfinished">Цього року</translation>
+    </message>
+    <message>
+        <source>Received with</source>
+        <translation type="unfinished">Отримано з</translation>
+    </message>
+    <message>
+        <source>Sent to</source>
+        <translation type="unfinished">Відправлені на</translation>
+    </message>
+    <message>
+        <source>To yourself</source>
+        <translation type="unfinished">Відправлені собі</translation>
+    </message>
+    <message>
+        <source>Mined</source>
+        <translation type="unfinished">Добуті</translation>
+    </message>
+    <message>
+        <source>Other</source>
+        <translation type="unfinished">Інше</translation>
+    </message>
+    <message>
+        <source>Enter address, transaction id, or label to search</source>
+        <translation type="unfinished">Введіть адресу, ідентифікатор транзакції або мітку для пошуку</translation>
+    </message>
+    <message>
+        <source>Min amount</source>
+        <translation type="unfinished">Мінімальна сума</translation>
+    </message>
+    <message>
+        <source>Range…</source>
+        <translation type="unfinished">Діапазон…</translation>
+    </message>
+    <message>
+        <source>&amp;Copy address</source>
+        <translation type="unfinished">&amp;Копіювати адресу</translation>
+    </message>
+    <message>
+        <source>Copy &amp;label</source>
+        <translation type="unfinished">Копіювати &amp;мітку</translation>
+    </message>
+    <message>
+        <source>Copy &amp;amount</source>
+        <translation type="unfinished">Копіювати &amp;суму</translation>
+    </message>
+    <message>
+        <source>Copy transaction &amp;ID</source>
+        <translation type="unfinished">Копіювати &amp;ID транзакції</translation>
+    </message>
+    <message>
+        <source>Copy &amp;raw transaction</source>
+        <translation type="unfinished">Копіювати &amp;всю транзакцію</translation>
+    </message>
+    <message>
+        <source>Copy full transaction &amp;details</source>
+        <translation type="unfinished">Копіювати всі &amp;деталі транзакції</translation>
+    </message>
+    <message>
+        <source>&amp;Show transaction details</source>
+        <translation type="unfinished">&amp;Показати деталі транзакції</translation>
+    </message>
+    <message>
+        <source>Increase transaction &amp;fee</source>
+        <translation type="unfinished">&amp;Збільшити плату за транзакцію</translation>
+    </message>
+    <message>
+        <source>A&amp;bandon transaction</source>
+        <translation type="unfinished">&amp;Відмовитися від транзакції</translation>
+    </message>
+    <message>
+        <source>&amp;Edit address label</source>
+        <translation type="unfinished">&amp;Редагувати мітку адреси</translation>
+    </message>
+    <message>
+        <source>Show in %1</source>
+        <extracomment>Transactions table context menu action to show the selected transaction in a third-party block explorer. %1 is a stand-in argument for the URL of the explorer.</extracomment>
+        <translation type="unfinished">Показати в %1</translation>
+    </message>
+    <message>
+        <source>Export Transaction History</source>
+        <translation type="unfinished">Експортувати історію транзакцій</translation>
+    </message>
+    <message>
+        <source>Comma separated file</source>
+        <extracomment>Expanded name of the CSV file format. See: https://en.wikipedia.org/wiki/Comma-separated_values.</extracomment>
+        <translation type="unfinished">Файл CSV</translation>
+    </message>
+    <message>
+        <source>Confirmed</source>
+        <translation type="unfinished">Підтверджено</translation>
+    </message>
+    <message>
+        <source>Watch-only</source>
+        <translation type="unfinished">Тільки перегляд</translation>
+    </message>
+    <message>
+        <source>Date</source>
+        <translation type="unfinished">Дата</translation>
+    </message>
+    <message>
+        <source>Type</source>
+        <translation type="unfinished">Тип</translation>
+    </message>
+    <message>
+        <source>Label</source>
+        <translation type="unfinished">Мітка</translation>
+    </message>
+    <message>
+        <source>Address</source>
+        <translation type="unfinished">Адреса</translation>
+    </message>
+    <message>
+        <source>ID</source>
+        <translation type="unfinished">Ідентифікатор</translation>
+    </message>
+    <message>
+        <source>Exporting Failed</source>
+        <translation type="unfinished">Помилка експорту</translation>
+    </message>
+    <message>
+        <source>There was an error trying to save the transaction history to %1.</source>
+        <translation type="unfinished">Виникла помилка при спробі зберегти історію транзакцій до %1.</translation>
+    </message>
+    <message>
+        <source>Exporting Successful</source>
+        <translation type="unfinished">Експортовано успішно</translation>
+    </message>
+    <message>
+        <source>The transaction history was successfully saved to %1.</source>
+        <translation type="unfinished">Історію транзакцій було успішно збережено до %1.</translation>
+    </message>
+    <message>
+        <source>Range:</source>
+        <translation type="unfinished">Діапазон:</translation>
+    </message>
+    <message>
+        <source>to</source>
+        <translation type="unfinished">до</translation>
     </message>
 </context>
 <context>
@@ -4306,760 +4683,141 @@
         <source>No wallet has been loaded.
 Go to File &gt; Open Wallet to load a wallet.
 - OR -</source>
-        <translation>Жоден гаманець не завантажений. Перейдіть у меню Файл&gt; Відкрити гаманець, щоб завантажити гаманець. - АБО -</translation>
+        <translation type="unfinished">Жоден гаманець не завантажений.
+Перейдіть у меню Файл &gt; Відкрити гаманець, щоб завантажити гаманець.
+- АБО -</translation>
     </message>
     <message>
         <source>Create a new wallet</source>
-        <translation>Створити новий гаманець</translation>
+        <translation type="unfinished">Створити новий гаманець</translation>
+    </message>
+    <message>
+        <source>Error</source>
+        <translation type="unfinished">Помилка</translation>
+    </message>
+    <message>
+        <source>Unable to decode PSBT from clipboard (invalid base64)</source>
+        <translation type="unfinished">Не вдалося декодувати PSBT-транзакцію з буфера обміну (неприпустимий base64)</translation>
+    </message>
+    <message>
+        <source>Load Transaction Data</source>
+        <translation type="unfinished">Завантажити дані транзакції</translation>
+    </message>
+    <message>
+        <source>Partially Signed Transaction (*.psbt)</source>
+        <translation type="unfinished">Частково підписана біткоїн-транзакція (* .psbt)</translation>
+    </message>
+    <message>
+        <source>PSBT file must be smaller than 100 MiB</source>
+        <translation type="unfinished">Файл PSBT повинен бути менше 100 МіБ</translation>
+    </message>
+    <message>
+        <source>Unable to decode PSBT</source>
+        <translation type="unfinished">Не вдалося декодувати PSBT-транзакцію</translation>
     </message>
 </context>
 <context>
     <name>WalletModel</name>
     <message>
         <source>Send Coins</source>
-        <translation>Відправити Монети</translation>
+        <translation type="unfinished">Відправити Монети</translation>
     </message>
     <message>
         <source>Fee bump error</source>
-        <translation>Помилка штурхання комісії</translation>
+        <translation type="unfinished">Помилка підвищення комісії</translation>
     </message>
     <message>
         <source>Increasing transaction fee failed</source>
-        <translation>Підвищення комісії за транзакцію не виконано</translation>
+        <translation type="unfinished">Підвищення комісії за транзакцію не виконано</translation>
     </message>
     <message>
         <source>Do you want to increase the fee?</source>
-        <translation>Ви бажаєте збільшити комісію?</translation>
-    </message>
-    <message>
-        <source>Do you want to draft a transaction with fee increase?</source>
-        <translation>Ви бажаєте збільшити комісію?</translation>
+        <extracomment>Asks a user if they would like to manually increase the fee of a transaction that has already been created.</extracomment>
+        <translation type="unfinished">Збільшити комісію?</translation>
     </message>
     <message>
         <source>Current fee:</source>
-        <translation>Поточна комісія:</translation>
+        <translation type="unfinished">Поточна комісія:</translation>
     </message>
     <message>
         <source>Increase:</source>
-        <translation>Збільшити:</translation>
+        <translation type="unfinished">Збільшити:</translation>
     </message>
     <message>
         <source>New fee:</source>
-        <translation>Нова комісія:</translation>
+        <translation type="unfinished">Нова комісія:</translation>
+    </message>
+    <message>
+        <source>Warning: This may pay the additional fee by reducing change outputs or adding inputs, when necessary. It may add a new change output if one does not already exist. These changes may potentially leak privacy.</source>
+        <translation type="unfinished">Попередження: Можливо збільшення плати за транзакцію шляхом зменшення решти або додавання входів у разі необхідності. Це може створити новий вивід з рештою, якщо такий вивід не існував. Такі зміни потенційно здатні погіршити конфіденційність.</translation>
     </message>
     <message>
         <source>Confirm fee bump</source>
-        <translation>Підтвердити штурхання комісії</translation>
+        <translation type="unfinished">Підтвердити підвищення комісії</translation>
     </message>
     <message>
         <source>Can't draft transaction.</source>
-        <translation>Неможливо скласти транзакцію.</translation>
+        <translation type="unfinished">Неможливо підготувати транзакцію.</translation>
     </message>
     <message>
         <source>PSBT copied</source>
-        <translation>PSBT скопійовано</translation>
+        <translation type="unfinished">PSBT-транзакцію скопійовано</translation>
     </message>
     <message>
         <source>Can't sign transaction.</source>
-        <translation>Не можливо підписати транзакцію.</translation>
+        <translation type="unfinished">Не можливо підписати транзакцію.</translation>
     </message>
     <message>
         <source>Could not commit transaction</source>
-        <translation>Не вдалось виконати транзакцію</translation>
+        <translation type="unfinished">Не вдалось виконати транзакцію</translation>
+    </message>
+    <message>
+        <source>Can't display address</source>
+        <translation type="unfinished">Неможливо показати адресу</translation>
     </message>
     <message>
         <source>default wallet</source>
-        <translation>типовий гаманець</translation>
+        <translation type="unfinished">гаманець за замовчуванням</translation>
     </message>
 </context>
 <context>
     <name>WalletView</name>
     <message>
         <source>&amp;Export</source>
-        <translation>&amp;Експортувати</translation>
-    </message>
-    <message>
-        <source>Export the data in the current tab to a file</source>
-        <translation>Експортувати дані з поточної вкладки в файл</translation>
-    </message>
-    <message>
-        <source>Error</source>
-        <translation>Помилка</translation>
-    </message>
-    <message>
-        <source>Unable to decode PSBT from clipboard (invalid base64)</source>
-        <translation>Не вдається декодувати PSBT з буфера обміну (недійсний base64)</translation>
-    </message>
-    <message>
-        <source>Load Transaction Data</source>
-        <translation>Завантажити дані транзакції</translation>
-    </message>
-    <message>
-        <source>Partially Signed Transaction (*.psbt)</source>
-        <translation>Частково підписана транзакція (* .psbt)</translation>
-    </message>
-    <message>
-        <source>PSBT file must be smaller than 100 MiB</source>
-        <translation>Файл PSBT повинен бути менше 100 Мб</translation>
-    </message>
-    <message>
-        <source>Unable to decode PSBT</source>
-        <translation>Не вдається декодувати PSBT</translation>
-    </message>
-    <message>
-        <source>Backup Wallet</source>
-        <translation>Зробити резервне копіювання гаманця</translation>
-    </message>
-    <message>
-        <source>Wallet Data (*.dat)</source>
-        <translation>Данi гаманця (*.dat)</translation>
-    </message>
-    <message>
-        <source>Backup Failed</source>
-        <translation>Помилка резервного копіювання</translation>
-    </message>
-    <message>
-        <source>There was an error trying to save the wallet data to %1.</source>
-        <translation>Виникла помилка при спробі зберегти дані гаманця до %1.</translation>
-    </message>
-    <message>
-        <source>Backup Successful</source>
-        <translation>Резервну копію створено успішно</translation>
-    </message>
-    <message>
-        <source>The wallet data was successfully saved to %1.</source>
-        <translation>Дані гаманця успішно збережено в %1.</translation>
-    </message>
-    <message>
-        <source>Cancel</source>
-        <translation>Скасувати</translation>
-    </message>
-</context>
-<context>
-    <name>bitcoin-core</name>
-    <message>
-<<<<<<< HEAD
-        <source>Distributed under the MIT software license, see the accompanying file %s or %s</source>
-        <translation>Розповсюджується за ліцензією на програмне забезпечення MIT, дивіться супровідний файл %s або %s</translation>
-    </message>
-    <message>
-        <source>Prune configured below the minimum of %d MiB.  Please use a higher number.</source>
-        <translation>Встановлений розмір ланцюжка блоків є замалим (меншим за %d МіБ). Будь ласка, виберіть більше число.</translation>
-    </message>
-    <message>
-        <source>Prune: last wallet synchronisation goes beyond pruned data. You need to -reindex (download the whole blockchain again in case of pruned node)</source>
-        <translation>Операція відсікання: остання синхронізація вмісту гаманцю не обмежується діями над скороченими данними. Вам необхідно зробити переіндексацію -reindex (заново завантажити веcь ланцюжок блоків в разі появи скороченого ланцюга)</translation>
-    </message>
-    <message>
-        <source>Pruning blockstore...</source>
-        <translation>Скорочення кількості блоків...</translation>
-    </message>
-    <message>
-        <source>Unable to start HTTP server. See debug log for details.</source>
-        <translation>Неможливо запустити HTTP-сервер. Детальніший опис наведено в журналі зневадження.</translation>
-    </message>
-    <message>
-        <source>The %s developers</source>
-        <translation>Розробники %s</translation>
-    </message>
-    <message>
-        <source>Cannot obtain a lock on data directory %s. %s is probably already running.</source>
-        <translation>Неможливо блокувати каталог даних %s. %s, ймовірно, вже працює.</translation>
-=======
-        <source>conflicted with a transaction with %1 confirmations</source>
-        <extracomment>Text explaining the current status of a transaction, shown in the status field of the details window for this transaction. This status represents an unconfirmed transaction that conflicts with a confirmed transaction.</extracomment>
-        <translation type="unfinished">конфліктує з транзакцією із %1 підтвердженнями</translation>
-    </message>
-    <message>
-        <source>0/unconfirmed, in memory pool</source>
-        <extracomment>Text explaining the current status of a transaction, shown in the status field of the details window for this transaction. This status represents an unconfirmed transaction that is in the memory pool.</extracomment>
-        <translation type="unfinished">0/не підтверджено, в пулі транзакцій</translation>
-    </message>
-    <message>
-        <source>0/unconfirmed, not in memory pool</source>
-        <extracomment>Text explaining the current status of a transaction, shown in the status field of the details window for this transaction. This status represents an unconfirmed transaction that is not in the memory pool.</extracomment>
-        <translation type="unfinished">0/не підтверджено, не в пулі транзакцій</translation>
-    </message>
-    <message>
-        <source>abandoned</source>
-        <extracomment>Text explaining the current status of a transaction, shown in the status field of the details window for this transaction. This status represents an abandoned transaction.</extracomment>
-        <translation type="unfinished">відкинуто</translation>
-    </message>
-    <message>
-        <source>%1/unconfirmed</source>
-        <extracomment>Text explaining the current status of a transaction, shown in the status field of the details window for this transaction. This status represents a transaction confirmed in at least one block, but less than 6 blocks.</extracomment>
-        <translation type="unfinished">%1/не підтверджено</translation>
-    </message>
-    <message>
-        <source>%1 confirmations</source>
-        <extracomment>Text explaining the current status of a transaction, shown in the status field of the details window for this transaction. This status represents a transaction confirmed in 6 or more blocks.</extracomment>
-        <translation type="unfinished">%1 підтверджень</translation>
->>>>>>> 3f385c91
-    </message>
-    <message>
-        <source>Cannot provide specific connections and have addrman find outgoing connections at the same.</source>
-        <translation>Неможливо встановити визначені з'єднання і одночасно використовувати addrman для встановлення вихідних з'єднань.</translation>
-    </message>
-    <message>
-        <source>Error reading %s! All keys read correctly, but transaction data or address book entries might be missing or incorrect.</source>
-        <translation>Помилка читання %s! Всі ключі зчитано правильно, але записи в адресній книзі, або дані транзакцій можуть бути відсутніми чи невірними.</translation>
-    </message>
-    <message>
-        <source>More than one onion bind address is provided. Using %s for the automatically created Tor onion service.</source>
-        <translation>Надано більше однієї адреси прив'язки служби Tor. Використання %s для автоматично створеної служби Tor.</translation>
-    </message>
-    <message>
-        <source>Please check that your computer's date and time are correct! If your clock is wrong, %s will not work properly.</source>
-        <translation>Перевірте правильність дати та часу комп'ютера. Якщо ваш годинник  налаштовано невірно, %s не буде працювати належним чином.</translation>
-    </message>
-    <message>
-        <source>Please contribute if you find %s useful. Visit %s for further information about the software.</source>
-        <translation>Будь ласка, зробіть внесок, якщо ви знаходите %s корисним. Відвідайте %s для отримання додаткової інформації про програмне забезпечення.</translation>
-    </message>
-    <message>
-        <source>SQLiteDatabase: Failed to prepare the statement to fetch sqlite wallet schema version: %s</source>
-        <translation>SQLiteDatabase: Не вдалося підготувати оператор для отримання версії схеми гаманця: %s</translation>
-    </message>
-    <message>
-        <source>SQLiteDatabase: Failed to prepare the statement to fetch the application id: %s</source>
-        <translation>SQLiteDatabase: Не вдалося підготувати оператор для отримання ідентифікатора програми: %s</translation>
-    </message>
-    <message>
-        <source>SQLiteDatabase: Unknown sqlite wallet schema version %d. Only version %d is supported</source>
-        <translation>SQLiteDatabase: Невідома версія схеми гаманця %d. Підтримується лише версія %d</translation>
-    </message>
-    <message>
-<<<<<<< HEAD
-        <source>The block database contains a block which appears to be from the future. This may be due to your computer's date and time being set incorrectly. Only rebuild the block database if you are sure that your computer's date and time are correct</source>
-        <translation>Схоже, що база даних блоків містить блок з майбутнього. Це може статися із-за некоректно встановленої дати та/або часу. Перебудовуйте базу даних блоків лише тоді, коли ви переконані, що встановлено правильну дату і час</translation>
-=======
-        <source>watch-only</source>
-        <translation type="unfinished">тільки перегляд</translation>
->>>>>>> 3f385c91
-    </message>
-    <message>
-        <source>This is a pre-release test build - use at your own risk - do not use for mining or merchant applications</source>
-        <translation>Це перед-релізна тестова збірка - використовуйте на свій власний ризик - не використовуйте для майнінгу або в торговельних додатках</translation>
-    </message>
-    <message>
-        <source>This is the transaction fee you may discard if change is smaller than dust at this level</source>
-        <translation>Це комісія за транзакцію, яку ви можете відкинути, якщо решта менша, ніж пил на цьому рівні</translation>
-    </message>
-    <message>
-        <source>Unable to replay blocks. You will need to rebuild the database using -reindex-chainstate.</source>
-        <translation>Неможливо відтворити блоки. Вам потрібно буде перебудувати базу даних, використовуючи -reindex-chainstate.</translation>
-    </message>
-    <message>
-        <source>Unable to rewind the database to a pre-fork state. You will need to redownload the blockchain</source>
-        <translation>Неможливо повернути базу даних в стан до розвилки. Вам потрібно буде перезавантажити ланцюжок блоків</translation>
-    </message>
-    <message>
-        <source>Warning: The network does not appear to fully agree! Some miners appear to be experiencing issues.</source>
-        <translation>Увага: Мережа, здається, не повністю погоджується! Деякі добувачі напевно зазнають проблем.</translation>
-    </message>
-    <message>
-        <source>Warning: We do not appear to fully agree with our peers! You may need to upgrade, or other nodes may need to upgrade.</source>
-        <translation>Попередження: неможливо досягти консенсусу з підключеними вузлами! Вам, або іншим вузлам необхідно оновити програмне забезпечення.</translation>
-    </message>
-    <message>
-        <source>-maxmempool must be at least %d MB</source>
-        <translation>-maxmempool має бути не менше %d МБ</translation>
-    </message>
-    <message>
-        <source>Cannot resolve -%s address: '%s'</source>
-        <translation>Не можу вирішити -%s адресу: '%s'</translation>
-    </message>
-    <message>
-        <source>Change index out of range</source>
-        <translation>Індекс решти за межами діапазону</translation>
-    </message>
-    <message>
-        <source>Config setting for %s only applied on %s network when in [%s] section.</source>
-        <translation>Налаштування конфігурації %s застосовується лише для мережі %s у розділі [%s].</translation>
-    </message>
-    <message>
-        <source>Copyright (C) %i-%i</source>
-        <translation>Всі права збережено. %i-%i</translation>
-    </message>
-    <message>
-        <source>Corrupted block database detected</source>
-        <translation>Виявлено пошкоджений блок бази даних</translation>
-    </message>
-    <message>
-        <source>Could not find asmap file %s</source>
-        <translation>Неможливо знайти asmap файл %s</translation>
-    </message>
-    <message>
-        <source>Could not parse asmap file %s</source>
-        <translation>Неможливо розібрати asmap файл %s</translation>
-    </message>
-    <message>
-        <source>Do you want to rebuild the block database now?</source>
-        <translation>Ви хочете перебудувати базу даних блоків зараз?</translation>
-    </message>
-    <message>
-        <source>Error initializing block database</source>
-        <translation>Ошибка инициализации БД блоков</translation>
-    </message>
-    <message>
-        <source>Error initializing wallet database environment %s!</source>
-        <translation>Помилка ініціалізації середовища бази даних гаманця %s!</translation>
-    </message>
-    <message>
-<<<<<<< HEAD
-        <source>Error loading %s</source>
-        <translation>Помилка завантаження %s</translation>
-=======
-        <source>Generated coins must mature %1 blocks before they can be spent. When you generated this block, it was broadcast to the network to be added to the block chain. If it fails to get into the chain, its state will change to "not accepted" and it won't be spendable. This may occasionally happen if another node generates a block within a few seconds of yours.</source>
-        <translation type="unfinished">Згенеровані монети стануть доступні для використання після %1 підтверджень. Коли ви згенерували цей блок, його було відправлено в мережу для приєднання до блокчейна. Якщо блок не буде додано до блокчейна, його статус зміниться на «не підтверджено», і згенеровані монети неможливо буде витратити. Таке часом трапляється, якщо хтось згенерував інший блок на декілька секунд раніше.</translation>
->>>>>>> 3f385c91
-    </message>
-    <message>
-        <source>Error loading %s: Private keys can only be disabled during creation</source>
-        <translation>Помилка завантаження %s: Власні ключі можуть бути тільки вимкнені при створенні</translation>
-    </message>
-    <message>
-        <source>Error loading %s: Wallet corrupted</source>
-        <translation>Помилка завантаження %s: Гаманець пошкоджено</translation>
-    </message>
-    <message>
-        <source>Error loading %s: Wallet requires newer version of %s</source>
-        <translation>Помилка завантаження %s: Гаманець потребує новішої версії %s</translation>
-    </message>
-    <message>
-        <source>Error loading block database</source>
-        <translation>Помилка завантаження бази даних блоків</translation>
-    </message>
-    <message>
-        <source>Error opening block database</source>
-        <translation>Помилка відкриття блоку бази даних</translation>
-    </message>
-    <message>
-        <source>Failed to listen on any port. Use -listen=0 if you want this.</source>
-        <translation>Не вдалося слухати на жодному порту. Використовуйте -listen=0, якщо ви хочете цього.</translation>
-    </message>
-    <message>
-        <source>Failed to rescan the wallet during initialization</source>
-        <translation>Помилка пересканування гаманця під час ініціалізації</translation>
-    </message>
-    <message>
-        <source>Failed to verify database</source>
-        <translation>Не вдалося перевірити базу даних</translation>
-    </message>
-    <message>
-        <source>Importing...</source>
-        <translation>Імпорт...</translation>
-    </message>
-    <message>
-        <source>Incorrect or no genesis block found. Wrong datadir for network?</source>
-        <translation>Початковий блок некоректний/відсутній. Чи правильно вказано каталог даних для обраної мережі?</translation>
-    </message>
-    <message>
-        <source>Initialization sanity check failed. %s is shutting down.</source>
-        <translation>Невдала перевірка правильності ініціалізації. %s закривається.</translation>
-    </message>
-    <message>
-        <source>Invalid P2P permission: '%s'</source>
-        <translation>Помилка P2P доступу: '%s'</translation>
-    </message>
-    <message>
-        <source>Invalid amount for -%s=&lt;amount&gt;: '%s'</source>
-        <translation>Невірна сума -%s=&lt;amount&gt;: '%s'</translation>
-    </message>
-    <message>
-        <source>Invalid amount for -discardfee=&lt;amount&gt;: '%s'</source>
-        <translation>Невірна сума для -discardfee=&lt;amount&gt;: '%s'</translation>
-    </message>
-    <message>
-        <source>Invalid amount for -fallbackfee=&lt;amount&gt;: '%s'</source>
-        <translation>Невірна сума для зарезервованої комісії -fallbackfee=&lt;amount&gt;: '%s'</translation>
-    </message>
-    <message>
-        <source>SQLiteDatabase: Failed to execute statement to verify database: %s</source>
-        <translation>SQLiteDatabase: Не вдалося виконати оператор для перевірки бази даних: %s</translation>
-    </message>
-    <message>
-        <source>SQLiteDatabase: Failed to fetch sqlite wallet schema version: %s</source>
-        <translation>QLiteDatabase: Не вдалося отримати версію схеми гаманця: %s</translation>
-    </message>
-    <message>
-        <source>SQLiteDatabase: Failed to fetch the application id: %s</source>
-        <translation>SQLiteDatabase: Не вдалося отримати ідентифікатор програми: %s</translation>
-    </message>
-    <message>
-        <source>SQLiteDatabase: Failed to prepare statement to verify database: %s</source>
-        <translation>SQLiteDatabase: Не вдалося підготувати оператор для перевірки бази даних: %s</translation>
-    </message>
-    <message>
-        <source>SQLiteDatabase: Failed to read database verification error: %s</source>
-        <translation>SQLiteDatabase: Не вдалося прочитати помилку перевірки бази даних: %s</translation>
-    </message>
-    <message>
-        <source>SQLiteDatabase: Unexpected application id. Expected %u, got %u</source>
-        <translation>SQLiteDatabase: Несподіваний ідентифікатор програми. Очікується %u, отримано %u</translation>
-    </message>
-    <message>
-        <source>Specified blocks directory "%s" does not exist.</source>
-        <translation>Зазначений каталог блоків "%s" не існує.</translation>
-    </message>
-    <message>
-        <source>Unknown address type '%s'</source>
-        <translation>Невідомий тип адреси '%s'</translation>
-    </message>
-    <message>
-<<<<<<< HEAD
-        <source>Unknown change type '%s'</source>
-        <translation>Невідомий тип решти '%s'</translation>
-=======
-        <source>watch-only</source>
-        <translation type="unfinished">тільки перегляд</translation>
->>>>>>> 3f385c91
-    </message>
-    <message>
-        <source>Upgrading txindex database</source>
-        <translation>Оновлення txindex бази</translation>
-    </message>
-    <message>
-        <source>Loading P2P addresses...</source>
-        <translation>Завантаження P2P адрес...</translation>
-    </message>
-    <message>
-        <source>Loading banlist...</source>
-        <translation>Завантаження бан-списку...</translation>
-    </message>
-    <message>
-        <source>Not enough file descriptors available.</source>
-        <translation>Бракує доступних дескрипторів файлів.</translation>
-    </message>
-    <message>
-        <source>Prune cannot be configured with a negative value.</source>
-        <translation>Розмір скороченого ланцюжка блоків не може бути від'ємним.</translation>
-    </message>
-    <message>
-<<<<<<< HEAD
-        <source>Prune mode is incompatible with -txindex.</source>
-        <translation>Використання скороченого ланцюжка блоків несумісне з параметром -txindex.</translation>
-=======
-        <source>Whether or not a watch-only address is involved in this transaction.</source>
-        <translation type="unfinished">Чи було залучено адресу "тільки перегляд" в цій транзакції.</translation>
->>>>>>> 3f385c91
-    </message>
-    <message>
-        <source>Replaying blocks...</source>
-        <translation>Відтворення блоків...</translation>
-    </message>
-    <message>
-        <source>Rewinding blocks...</source>
-        <translation>Перетворювання блоків...</translation>
-    </message>
-    <message>
-        <source>The source code is available from %s.</source>
-        <translation>Вихідний код доступний з %s.</translation>
-    </message>
-    <message>
-        <source>Transaction fee and change calculation failed</source>
-        <translation>Не вдалось розрахувати обсяг комісії за транзакцію та решти</translation>
-    </message>
-    <message>
-        <source>Unable to bind to %s on this computer. %s is probably already running.</source>
-        <translation>Неможливо прив'язати %s на цьому комп'ютері. %s, ймовірно, вже працює.</translation>
-    </message>
-    <message>
-        <source>Unable to generate keys</source>
-        <translation>Не вдається створити ключі</translation>
-    </message>
-    <message>
-        <source>Unsupported logging category %s=%s.</source>
-        <translation>Непідтримувана категорія ведення журналу %s=%s.</translation>
-    </message>
-    <message>
-        <source>Upgrading UTXO database</source>
-        <translation>Оновлення бази даних UTXO</translation>
-    </message>
-    <message>
-        <source>User Agent comment (%s) contains unsafe characters.</source>
-        <translation>Коментар до Клієнта Користувача (%s) містить небезпечні символи.</translation>
-    </message>
-    <message>
-        <source>Verifying blocks...</source>
-        <translation>Перевірка блоків...</translation>
-    </message>
-    <message>
-        <source>Wallet needed to be rewritten: restart %s to complete</source>
-        <translation>Гаманець вимагав перезапису: перезавантажте %s для завершення</translation>
-    </message>
-    <message>
-        <source>Error: Listening for incoming connections failed (listen returned error %s)</source>
-        <translation>Помилка: Не вдалося налаштувати прослуховування вхідних підключень (listen повернув помилку: %s)</translation>
-    </message>
-    <message>
-        <source>%s corrupt. Try using the wallet tool particl-wallet to salvage or restoring a backup.</source>
-        <translation>%s пошкоджено. Спробуйте скористатися інструментом гаманця particl-wallet для відновлення або відновлення резервної копії.</translation>
-    </message>
-    <message>
-        <source>Cannot upgrade a non HD split wallet without upgrading to support pre split keypool. Please use version 169900 or no version specified.</source>
-        <translation>Неможливо оновити спліт-гаманець, що не є HD, без оновлення, щоб підтримати попередньо розділений пул ключів. Будь ласка, використовуйте версію 169900 або не вказану версію.</translation>
-    </message>
-    <message>
-        <source>Invalid amount for -maxtxfee=&lt;amount&gt;: '%s' (must be at least the minrelay fee of %s to prevent stuck transactions)</source>
-        <translation>Неприпустима сума для -maxtxfee = &lt;amount&gt;: «%s» ( плата повинна бути, принаймні %s, щоб запобігти зависанню транзакцій)</translation>
-    </message>
-    <message>
-        <source>The transaction amount is too small to send after the fee has been deducted</source>
-        <translation>Залишок від суми транзакції зі сплатою комісії занадто малий</translation>
-    </message>
-    <message>
-        <source>This error could occur if this wallet was not shutdown cleanly and was last loaded using a build with a newer version of Berkeley DB. If so, please use the software that last loaded this wallet</source>
-        <translation>Ця помилка може статися, якщо цей гаманець не було чисто вимкнено і востаннє завантажений за допомогою збірки з новою версією Berkeley DB. Якщо так, будь ласка, використовуйте програмне забезпечення, яке востаннє завантажувало цей гаманець</translation>
-    </message>
-    <message>
-        <source>This is the maximum transaction fee you pay (in addition to the normal fee) to prioritize partial spend avoidance over regular coin selection.</source>
-        <translation>Це максимальна комісія за транзакцію, яку ви сплачуєте (на додаток до звичайної комісії), щоб надавати пріоритет частковому уникненню витрат перед регулярним вибором монет.</translation>
-    </message>
-    <message>
-        <source>Transaction needs a change address, but we can't generate it. Please call keypoolrefill first.</source>
-        <translation>Транзакція потребує наявності адреси для отримання решти, але ми не змогли її згенерувати. Будь ласка, спочатку виконайте регенерацію пулу ключів.</translation>
-    </message>
-    <message>
-        <source>You need to rebuild the database using -reindex to go back to unpruned mode.  This will redownload the entire blockchain</source>
-        <translation>Вам необхідно перебудувати базу даних з використанням -reindex для завантаження повного ланцюжка блоків.</translation>
-    </message>
-    <message>
-        <source>A fatal internal error occurred, see debug.log for details</source>
-        <translation>Виникла фатальна внутрішня помилка, див. debug.log для деталей</translation>
-    </message>
-    <message>
-        <source>Cannot set -peerblockfilters without -blockfilterindex.</source>
-        <translation>Неможливо встановити -peerblockfilters без -blockfilterindex.</translation>
-    </message>
-    <message>
-        <source>Disk space is too low!</source>
-        <translation>Місця на диску занадто мало!</translation>
-    </message>
-    <message>
-        <source>Error reading from database, shutting down.</source>
-        <translation>Помилка читання бази даних, припиняю роботу.</translation>
-    </message>
-    <message>
-        <source>Error upgrading chainstate database</source>
-        <translation>Помилка оновлення бази даних стану ланцюжка</translation>
-    </message>
-    <message>
-        <source>Error: Disk space is low for %s</source>
-        <translation>Помилка: для %s бракує місця на диску</translation>
-    </message>
-    <message>
-        <source>Error: Keypool ran out, please call keypoolrefill first</source>
-        <translation>Помилка: Пул ключів закінчився, потрібно викликати keypoolrefill вдруге</translation>
-    </message>
-    <message>
-        <source>Fee rate (%s) is lower than the minimum fee rate setting (%s)</source>
-        <translation>Ставка комісії (%s) нижча за встановлену мінімальну ставку комісії (%s)</translation>
-    </message>
-    <message>
-        <source>Invalid -onion address or hostname: '%s'</source>
-        <translation>Невірна -onion адреса або ім'я хоста: '%s'</translation>
-    </message>
-    <message>
-        <source>Invalid -proxy address or hostname: '%s'</source>
-        <translation>Невірна -proxy адреса або ім'я хоста: '%s'</translation>
-    </message>
-    <message>
-<<<<<<< HEAD
-        <source>Invalid amount for -paytxfee=&lt;amount&gt;: '%s' (must be at least %s)</source>
-        <translation>Вказано некоректну суму для параметру -paytxfee: «%s» (повинно бути щонайменше %s)</translation>
-=======
-        <source>Watch-only</source>
-        <translation type="unfinished">Тільки перегляд</translation>
->>>>>>> 3f385c91
-    </message>
-    <message>
-        <source>Invalid netmask specified in -whitelist: '%s'</source>
-        <translation>Вказано неправильну маску підмережі для -whitelist: «%s»</translation>
-    </message>
-    <message>
-        <source>Need to specify a port with -whitebind: '%s'</source>
-        <translation>Необхідно вказати порт для -whitebind: «%s»</translation>
-    </message>
-    <message>
-        <source>No proxy server specified. Use -proxy=&lt;ip&gt; or -proxy=&lt;ip:port&gt;.</source>
-        <translation>Не вказано проксі-сервер.  Використовуйте -проксі=&lt;ip&gt; або -проксі=&lt;ip:port&gt;.</translation>
-    </message>
-    <message>
-        <source>Prune mode is incompatible with -blockfilterindex.</source>
-        <translation>Використання скороченого ланцюжка блоків несумісне з параметром -blockfilterindex.</translation>
-    </message>
-    <message>
-        <source>Reducing -maxconnections from %d to %d, because of system limitations.</source>
-        <translation>Зменшення значення -maxconnections з %d до %d із-за обмежень системи.</translation>
-    </message>
-    <message>
-        <source>Section [%s] is not recognized.</source>
-        <translation>Розділ [%s] не розпізнано.</translation>
-    </message>
-    <message>
-        <source>Signing transaction failed</source>
-        <translation>Підписання транзакції не вдалося</translation>
-    </message>
-    <message>
-        <source>Specified -walletdir "%s" does not exist</source>
-        <translation>Вказаний каталог гаманця -walletdir "%s" не існує</translation>
-    </message>
-    <message>
-        <source>Specified -walletdir "%s" is a relative path</source>
-        <translation>Вказаний каталог гаманця -walletdir "%s" є відносним шляхом</translation>
-    </message>
-    <message>
-        <source>Specified -walletdir "%s" is not a directory</source>
-        <translation>Вказаний шлях -walletdir "%s" не є каталогом</translation>
-    </message>
-    <message>
-        <source>The specified config file %s does not exist
-</source>
-        <translation>Зазначений файл конфігурації %s не існує</translation>
-    </message>
-    <message>
-        <source>The transaction amount is too small to pay the fee</source>
-        <translation>Неможливо сплатити комісію із-за малої суми транзакції</translation>
-    </message>
-    <message>
-        <source>This is experimental software.</source>
-        <translation>Це програмне забезпечення є експериментальним.</translation>
-    </message>
-    <message>
-        <source>Transaction amount too small</source>
-        <translation>Сума транзакції занадто мала</translation>
-    </message>
-    <message>
-<<<<<<< HEAD
-        <source>Transaction too large</source>
-        <translation>Транзакція занадто велика</translation>
-=======
-        <source>Unable to decode PSBT from clipboard (invalid base64)</source>
-        <translation type="unfinished">Не вдалося декодувати PSBT-транзакцію з буфера обміну (неприпустимий base64)</translation>
->>>>>>> 3f385c91
-    </message>
-    <message>
-        <source>Unable to bind to %s on this computer (bind returned error %s)</source>
-        <translation>Неможливо прив'язатися до %s на цьому комп'ютері (bind повернув помилку: %s)</translation>
-    </message>
-    <message>
-        <source>Unable to create the PID file '%s': %s</source>
-        <translation>Неможливо створити PID файл '%s' :%s</translation>
-    </message>
-    <message>
-        <source>Unable to generate initial keys</source>
-        <translation>Не вдається створити початкові ключі</translation>
-    </message>
-    <message>
-<<<<<<< HEAD
-        <source>Unknown -blockfilterindex value %s.</source>
-        <translation>Невідоме значення -blockfilterindex %s.</translation>
-=======
-        <source>Unable to decode PSBT</source>
-        <translation type="unfinished">Не вдалося декодувати PSBT-транзакцію</translation>
->>>>>>> 3f385c91
-    </message>
-    <message>
-        <source>Verifying wallet(s)...</source>
-        <translation>Перевірка гаманця(ців)...</translation>
-    </message>
-    <message>
-        <source>Warning: unknown new rules activated (versionbit %i)</source>
-        <translation>Попередження: активовано невідомі нові правила (versionbit %i)</translation>
-    </message>
-    <message>
-        <source>-maxtxfee is set very high! Fees this large could be paid on a single transaction.</source>
-        <translation>Встановлено дуже велике значення -maxtxfee! Такі великі комісії можуть бути сплачені окремою транзакцією.</translation>
-    </message>
-    <message>
-        <source>This is the transaction fee you may pay when fee estimates are not available.</source>
-        <translation>Це комісія за транзакцію, яку ви можете сплатити, коли кошторисна вартість недоступна.</translation>
-    </message>
-    <message>
-        <source>Total length of network version string (%i) exceeds maximum length (%i). Reduce the number or size of uacomments.</source>
-        <translation>Загальна довжина рядку мережевої версії (%i) перевищує максимально допустиму (%i). Зменшіть число чи розмір коментарів клієнта користувача.</translation>
-    </message>
-    <message>
-        <source>%s is set very high!</source>
-        <translation>%s встановлено дуже високо!</translation>
-    </message>
-    <message>
-        <source>Error loading wallet %s. Duplicate -wallet filename specified.</source>
-        <translation>Помилка завантаження гаманця %s. Значення параметра -wallet дублюється.</translation>
-    </message>
-    <message>
-        <source>Starting network threads...</source>
-        <translation>Запуск мережевих потоків...</translation>
-    </message>
-    <message>
-        <source>The wallet will avoid paying less than the minimum relay fee.</source>
-        <translation>Гаманець не переведе кошти, якщо комісія становить менше мінімальної плати за транзакцію.</translation>
-    </message>
-    <message>
-        <source>This is the minimum transaction fee you pay on every transaction.</source>
-        <translation>Це мінімальна плата за транзакцію, яку ви сплачуєте за кожну операцію.</translation>
-    </message>
-    <message>
-        <source>This is the transaction fee you will pay if you send a transaction.</source>
-        <translation>Це транзакційна комісія, яку ви сплатите, якщо будете надсилати транзакцію.</translation>
-    </message>
-    <message>
-        <source>Transaction amounts must not be negative</source>
-        <translation>Сума транзакції не повинна бути від'ємною</translation>
-    </message>
-    <message>
-        <source>Transaction has too long of a mempool chain</source>
-        <translation>У транзакції занадто довгий ланцюг</translation>
-    </message>
-    <message>
-        <source>Transaction must have at least one recipient</source>
-        <translation>У транзакції повинен бути щонайменше один одержувач</translation>
-    </message>
-    <message>
-        <source>Unknown network specified in -onlynet: '%s'</source>
-        <translation>Невідома мережа вказана в -onlynet: «%s»</translation>
-    </message>
-    <message>
-        <source>Insufficient funds</source>
-        <translation>Недостатньо коштів</translation>
-    </message>
-    <message>
-<<<<<<< HEAD
-        <source>Fee estimation failed. Fallbackfee is disabled. Wait a few blocks or enable -fallbackfee.</source>
-        <translation>Оцінка комісії не вдалася. Fallbackfee вимкнено. Зачекайте кілька блоків або ввімкніть -fallbackfee.</translation>
-=======
+        <translation type="unfinished">&amp;Экспорт</translation>
+    </message>
+    <message>
         <source>Export the data in the current tab to a file</source>
         <translation type="unfinished">Експортувати дані з поточної вкладки у файл</translation>
->>>>>>> 3f385c91
-    </message>
-    <message>
-        <source>Warning: Private keys detected in wallet {%s} with disabled private keys</source>
-        <translation>Попередження: Власні ключі виявлено в гаманці {%s} з забороненими власними ключами</translation>
-    </message>
-    <message>
-        <source>Cannot write to data directory '%s'; check permissions.</source>
-        <translation>Неможливо записати до каталогу даних '%s'; перевірте дозвіл.</translation>
-    </message>
-    <message>
-        <source>Loading block index...</source>
-        <translation>Завантаження індексу блоків...</translation>
-    </message>
-    <message>
-        <source>Loading wallet...</source>
-        <translation>Завантаження гаманця...</translation>
-    </message>
-    <message>
-        <source>Cannot downgrade wallet</source>
-        <translation>Не вдається знити версію гаманця</translation>
-    </message>
-    <message>
-        <source>Rescanning...</source>
-        <translation>Сканування...</translation>
-    </message>
-    <message>
-        <source>Done loading</source>
-        <translation>Завантаження завершено</translation>
+    </message>
+    <message>
+        <source>Backup Wallet</source>
+        <translation type="unfinished">Зробити резервне копіювання гаманця</translation>
+    </message>
+    <message>
+        <source>Wallet Data</source>
+        <extracomment>Name of the wallet data file format.</extracomment>
+        <translation type="unfinished">Файл гаманця</translation>
+    </message>
+    <message>
+        <source>Backup Failed</source>
+        <translation type="unfinished">Помилка резервного копіювання</translation>
+    </message>
+    <message>
+        <source>There was an error trying to save the wallet data to %1.</source>
+        <translation type="unfinished">Виникла помилка при спробі зберегти дані гаманця до %1.</translation>
+    </message>
+    <message>
+        <source>Backup Successful</source>
+        <translation type="unfinished">Резервну копію створено успішно</translation>
+    </message>
+    <message>
+        <source>The wallet data was successfully saved to %1.</source>
+        <translation type="unfinished">Дані гаманця успішно збережено в %1.</translation>
+    </message>
+    <message>
+        <source>Cancel</source>
+        <translation type="unfinished">Скасувати</translation>
     </message>
 </context>
 </TS>