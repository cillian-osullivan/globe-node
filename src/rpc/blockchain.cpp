--- conflicted
+++ resolved
@@ -206,11 +206,7 @@
     return result;
 }
 
-<<<<<<< HEAD
-UniValue blockToJSON(const CBlock& block, const CBlockIndex* tip, const CBlockIndex* blockindex, bool txDetails, bool coinstakeDetails)
-=======
-UniValue blockToJSON(const CBlock& block, const CBlockIndex* tip, const CBlockIndex* blockindex, TxVerbosity verbosity)
->>>>>>> 986003af
+UniValue blockToJSON(const CBlock& block, const CBlockIndex* tip, const CBlockIndex* blockindex, TxVerbosity verbosity, bool coinstakeDetails)
 {
     UniValue result = blockheaderToJSON(tip, blockindex);
 
@@ -1103,9 +1099,6 @@
         return strHex;
     }
 
-<<<<<<< HEAD
-    return blockToJSON(block, tip, pblockindex, verbosity >= 2, with_coinstakeinfo);
-=======
     TxVerbosity tx_verbosity;
     if (verbosity == 1) {
         tx_verbosity = TxVerbosity::SHOW_TXID;
@@ -1115,8 +1108,7 @@
         tx_verbosity = TxVerbosity::SHOW_DETAILS_AND_PREVOUT;
     }
 
-    return blockToJSON(block, tip, pblockindex, tx_verbosity);
->>>>>>> 986003af
+    return blockToJSON(block, tip, pblockindex, tx_verbosity, with_coinstakeinfo);
 },
     };
 }
