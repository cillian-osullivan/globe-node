// Copyright (c) 2009-2010 Satoshi Nakamoto
// Copyright (c) 2009-2020 The Bitcoin Core developers
// Distributed under the MIT software license, see the accompanying
// file COPYING or http://www.opensource.org/licenses/mit-license.php.

#ifndef BITCOIN_VALIDATION_H
#define BITCOIN_VALIDATION_H

#if defined(HAVE_CONFIG_H)
#include <config/bitcoin-config.h>
#endif

#include <amount.h>
#include <attributes.h>
#include <coins.h>
#include <consensus/validation.h>
#include <crypto/common.h> // for ReadLE64
#include <fs.h>
#include <node/utxo_snapshot.h>
#include <policy/feerate.h>
#include <policy/packages.h>
#include <protocol.h> // For CMessageHeader::MessageStartChars
#include <script/script_error.h>
#include <sync.h>
#include <txmempool.h> // For CTxMemPool::cs
#include <txdb.h>
#include <versionbits.h>
#include <serialize.h>
#include <util/check.h>
#include <util/hasher.h>
#include <util/translation.h>

#include <atomic>
#include <map>
#include <memory>
#include <optional>
#include <set>
#include <stdint.h>
#include <string>
#include <thread>
#include <utility>
#include <vector>

class CChainState;
class BlockValidationState;
class CBlockIndex;
class CBlockTreeDB;
class CBlockUndo;
class CChainParams;
struct CCheckpointData;
class CInv;
class CConnman;
class CScriptCheck;
class CTxMemPool;
class ChainstateManager;
struct ChainTxData;

struct DisconnectedBlockTransactions;
struct PrecomputedTransactionData;
struct LockPoints;
struct AssumeutxoData;

/** Default for -minrelaytxfee, minimum relay fee for transactions */
static const unsigned int DEFAULT_MIN_RELAY_TX_FEE = 1000;
/** Default for -limitancestorcount, max number of in-mempool ancestors */
static const unsigned int DEFAULT_ANCESTOR_LIMIT = 25;
/** Default for -limitancestorsize, maximum kilobytes of tx + all in-mempool ancestors */
static const unsigned int DEFAULT_ANCESTOR_SIZE_LIMIT = 101;
/** Default for -limitdescendantcount, max number of in-mempool descendants */
static const unsigned int DEFAULT_DESCENDANT_LIMIT = 25;
/** Default for -limitdescendantsize, maximum kilobytes of in-mempool descendants */
static const unsigned int DEFAULT_DESCENDANT_SIZE_LIMIT = 101;
/** Default for -mempoolexpiry, expiration time for mempool transactions in hours */
static const unsigned int DEFAULT_MEMPOOL_EXPIRY = 336;
/** Maximum number of dedicated script-checking threads allowed */
static const int MAX_SCRIPTCHECK_THREADS = 15;
/** -par default (number of script-checking threads, 0 = auto) */
static const int DEFAULT_SCRIPTCHECK_THREADS = 0;
static const int64_t DEFAULT_MAX_TIP_AGE = 24 * 60 * 60;
static const bool DEFAULT_CHECKPOINTS_ENABLED = true;
static const bool DEFAULT_TXINDEX = false;
static constexpr bool DEFAULT_COINSTATSINDEX{false};
static const char* const DEFAULT_BLOCKFILTERINDEX = "0";
/** Default for -persistmempool */
static const bool DEFAULT_PERSIST_MEMPOOL = true;

typedef int64_t NodeId;

/** Default for -stopatheight */
static const int DEFAULT_STOPATHEIGHT = 0;
/** Block files containing a block-height within MIN_BLOCKS_TO_KEEP of ::ChainActive().Tip() will not be pruned. */
extern unsigned int MIN_BLOCKS_TO_KEEP;
extern unsigned int NODE_NETWORK_LIMITED_MIN_BLOCKS;
static const signed int DEFAULT_CHECKBLOCKS = 6;
static const unsigned int DEFAULT_CHECKLEVEL = 3;
// Require that user allocate at least 550 MiB for block & undo files (blk???.dat and rev???.dat)
// At 1MB per block, 288 blocks = 288MB.
// Add 15% for Undo data = 331MB
// Add 20% for Orphan block rate = 397MB
// We want the low water mark after pruning to be at least 397 MB and since we prune in
// full block file chunks, we need the high water mark which triggers the prune to be
// one 128MB block file + added 15% undo data = 147MB greater for a total of 545MB
// Setting the target to >= 550 MiB will make it likely we can respect the target.
static const uint64_t MIN_DISK_SPACE_FOR_BLOCK_FILES = 550 * 1024 * 1024;

/** Current sync state passed to tip changed callbacks. */
enum class SynchronizationState {
    INIT_REINDEX,
    INIT_DOWNLOAD,
    POST_INIT
};

extern RecursiveMutex cs_main;
typedef std::unordered_map<uint256, CBlockIndex*, BlockHasher> BlockMap;
extern uint64_t nLastBlockTx;
extern uint64_t nLastBlockSize;
extern Mutex g_best_block_mutex;
extern std::condition_variable g_best_block_cv;
extern uint256 g_best_block;
extern std::atomic_bool fSkipRangeproof;
extern std::atomic_bool fBusyImporting;
/** Whether there are dedicated script-checking threads running.
 * False indicates all script checking is done on the main threadMessageHandler thread.
 */
extern bool g_parallel_script_checks;
extern bool fRequireStandard;
extern bool fCheckBlockIndex;
extern bool fCheckpointsEnabled;
/** A fee rate smaller than this is considered zero fee (for relaying, mining and transaction creation) */
extern CFeeRate minRelayTxFee;
/** If the tip is older than this (in seconds), the node is considered to be in initial block download. */
extern int64_t nMaxTipAge;

/** Block hash whose ancestors we will assume to have valid scripts without checking them. */
extern uint256 hashAssumeValid;

/** Minimum work we will assume exists on some valid chain. */
extern arith_uint256 nMinimumChainWork;

/** Best header we've seen so far (used for getheaders queries' starting points). */
extern CBlockIndex *pindexBestHeader;

/** Documentation for argument 'checklevel'. */
extern const std::vector<std::string> CHECKLEVEL_DOC;

/** Unload database information */
void UnloadBlockIndex(CTxMemPool* mempool, ChainstateManager& chainman);
/** Run instances of script checking worker threads */
void StartScriptCheckWorkerThreads(int threads_num);
/** Stop all of the script checking worker threads */
void StopScriptCheckWorkerThreads();

namespace particl {
static constexpr size_t MAX_STAKE_SEEN_SIZE = 1000;
inline int64_t FutureDrift(int64_t nTime) { return nTime + 15; } // FutureDriftV2

static constexpr bool DEFAULT_CSINDEX = false;
static constexpr bool DEFAULT_ADDRESSINDEX = false;
static constexpr bool DEFAULT_TIMESTAMPINDEX = false;
static constexpr bool DEFAULT_SPENTINDEX = false;
static constexpr bool DEFAULT_BALANCESINDEX = false;
static constexpr unsigned int DEFAULT_DB_MAX_OPEN_FILES = 64; // set to 1000 for insight
static constexpr bool DEFAULT_DB_COMPRESSION = false; // set to true for insight
static constexpr unsigned int DEFAULT_BANSCORE_THRESHOLD = 100;
static constexpr bool DEFAULT_ACCEPT_ANON_TX = false;
static constexpr bool DEFAULT_ACCEPT_BLIND_TX = false;

/** Return the median number of connected nodes */
int GetNumPeers();
/** Return the median number of blocks that other nodes claim to have */
int GetNumBlocksOfPeers();
/** Set the median number of blocks that other nodes claim to have - debug only */
void SetNumBlocksOfPeers(int num_blocks);

/** Return the current utxo sum */
CAmount GetUTXOSum();
/** Update num blocks of peers vector */
void UpdateNumBlocksOfPeers(NodeId id, int height);
} // namespace particl

/**
 * Return transaction from the block at block_index.
 * If block_index is not provided, fall back to mempool.
 * If mempool is not provided or the tx couldn't be found in mempool, fall back to g_txindex.
 *
 * @param[in]  block_index     The block to read from disk, or nullptr
 * @param[in]  mempool         If block_index is not provided, look in the mempool, if provided
 * @param[in]  hash            The txid
 * @param[in]  consensusParams The params
 * @param[out] hashBlock       The hash of block_index, if the tx was found via block_index
 * @returns                    The tx if found, otherwise nullptr
 */
CTransactionRef GetTransaction(const CBlockIndex* const block_index, const CTxMemPool* const mempool, const uint256& hash, const Consensus::Params& consensusParams, uint256& hashBlock);

/** Retrieve a transaction and block header from disk */
bool GetTransaction(const uint256 &hash, CTransactionRef &tx, const Consensus::Params& params, CBlock &block, bool fAllowSlow = false, CBlockIndex* blockIndex = nullptr);

CAmount GetBlockSubsidy(int nHeight, const Consensus::Params& consensusParams);

bool AbortNode(BlockValidationState& state, const std::string& strMessage, const bilingual_str& userMessage = bilingual_str{});

/** Guess verification progress (as a fraction between 0.0=genesis and 1.0=current tip). */
double GuessVerificationProgress(const ChainTxData& data, const CBlockIndex* pindex);

/** Prune block files up to a given height */
void PruneBlockFilesManual(CChainState& active_chainstate, int nManualPruneHeight);

/**
* Validation result for a single transaction mempool acceptance.
*/
struct MempoolAcceptResult {
    /** Used to indicate the results of mempool validation. */
    enum class ResultType {
        VALID, //!> Fully validated, valid.
        INVALID, //!> Invalid.
    };
    const ResultType m_result_type;
    const TxValidationState m_state;

    // The following fields are only present when m_result_type = ResultType::VALID
    /** Mempool transactions replaced by the tx per BIP 125 rules. */
    const std::optional<std::list<CTransactionRef>> m_replaced_transactions;
    /** Raw base fees in satoshis. */
    const std::optional<CAmount> m_base_fees;
    static MempoolAcceptResult Failure(TxValidationState state) {
        return MempoolAcceptResult(state);
    }

    static MempoolAcceptResult Success(std::list<CTransactionRef>&& replaced_txns, CAmount fees) {
        return MempoolAcceptResult(std::move(replaced_txns), fees);
    }

// Private constructors. Use static methods MempoolAcceptResult::Success, etc. to construct.
private:
    /** Constructor for failure case */
    explicit MempoolAcceptResult(TxValidationState state)
        : m_result_type(ResultType::INVALID), m_state(state) {
            Assume(!state.IsValid()); // Can be invalid or error
        }

    /** Constructor for success case */
    explicit MempoolAcceptResult(std::list<CTransactionRef>&& replaced_txns, CAmount fees)
        : m_result_type(ResultType::VALID),
        m_replaced_transactions(std::move(replaced_txns)), m_base_fees(fees) {}
};

/**
* Validation result for package mempool acceptance.
*/
struct PackageMempoolAcceptResult
{
    const PackageValidationState m_state;
    /**
    * Map from wtxid to finished MempoolAcceptResults. The client is responsible
    * for keeping track of the transaction objects themselves. If a result is not
    * present, it means validation was unfinished for that transaction.
    */
    std::map<const uint256, const MempoolAcceptResult> m_tx_results;

    explicit PackageMempoolAcceptResult(PackageValidationState state,
                                        std::map<const uint256, const MempoolAcceptResult>&& results)
        : m_state{state}, m_tx_results(std::move(results)) {}

    /** Constructor to create a PackageMempoolAcceptResult from a single MempoolAcceptResult */
    explicit PackageMempoolAcceptResult(const uint256& wtxid, const MempoolAcceptResult& result)
        : m_tx_results{ {wtxid, result} } {}
};

/**
 * (Try to) add a transaction to the memory pool.
 * @param[in]  bypass_limits   When true, don't enforce mempool fee limits.
 * @param[in]  test_accept     When true, run validation checks but don't submit to mempool.
 */
MempoolAcceptResult AcceptToMemoryPool(CChainState& active_chainstate, CTxMemPool& pool, const CTransactionRef& tx,
                                       bool bypass_limits, bool test_accept=false, bool ignore_locks=false) EXCLUSIVE_LOCKS_REQUIRED(cs_main);

/**
* Atomically test acceptance of a package. If the package only contains one tx, package rules still apply.
* @param[in]    txns                Group of transactions which may be independent or contain
*                                   parent-child dependencies. The transactions must not conflict, i.e.
*                                   must not spend the same inputs, even if it would be a valid BIP125
*                                   replace-by-fee. Parents must appear before children.
* @returns a PackageMempoolAcceptResult which includes a MempoolAcceptResult for each transaction.
* If a transaction fails, validation will exit early and some results may be missing.
*/
PackageMempoolAcceptResult ProcessNewPackage(CChainState& active_chainstate, CTxMemPool& pool,
                                                   const Package& txns, bool test_accept, bool ignore_locks=false)
                                                   EXCLUSIVE_LOCKS_REQUIRED(cs_main);

/** Apply the effects of this transaction on the UTXO set represented by view */
void UpdateCoins(const CTransaction& tx, CCoinsViewCache& inputs, int nHeight);

/**
 * Check if transaction will be final in the next block to be created.
 *
 * Calls IsFinalTx() with current block height and appropriate block time.
 *
 * See consensus/consensus.h for flag definitions.
 */
bool CheckFinalTx(const CBlockIndex* active_chain_tip, const CTransaction &tx, int flags = -1) EXCLUSIVE_LOCKS_REQUIRED(cs_main);

/**
 * Test whether the LockPoints height and time are still valid on the current chain
 */
bool TestLockPointValidity(CChain& active_chain, const LockPoints* lp) EXCLUSIVE_LOCKS_REQUIRED(cs_main);

/**
 * Check if transaction will be BIP68 final in the next block to be created on top of tip.
 * @param[in]   tip             Chain tip to check tx sequence locks against. For example,
 *                              the tip of the current active chain.
 * @param[in]   coins_view      Any CCoinsView that provides access to the relevant coins
 *                              for checking sequence locks. Any CCoinsView can be passed in;
 *                              it is assumed to be consistent with the tip.
 * Simulates calling SequenceLocks() with data from the tip passed in.
 * Optionally stores in LockPoints the resulting height and time calculated and the hash
 * of the block needed for calculation or skips the calculation and uses the LockPoints
 * passed in for evaluation.
 * The LockPoints should not be considered valid if CheckSequenceLocks returns false.
 *
 * See consensus/consensus.h for flag definitions.
 */
bool CheckSequenceLocks(CBlockIndex* tip,
                        const CCoinsView& coins_view,
                        const CTransaction& tx,
                        int flags,
                        LockPoints* lp = nullptr,
                        bool useExistingLockPoints = false);

/**
 * Closure representing one script verification
 * Note that this stores references to the spending transaction
 */
class CScriptCheck
{
private:
    CScript scriptPubKey;
    CAmount amount;
    std::vector<uint8_t> vchAmount;
    CTxOut m_tx_out;
    const CTransaction *ptxTo;
    unsigned int nIn;
    unsigned int nFlags;
    bool cacheStore;
    ScriptError error;
    PrecomputedTransactionData *txdata;
public:
    CScriptCheck(const CScript& scriptPubKeyIn, const std::vector<uint8_t> &vchAmountIn, const CTransaction& txToIn, unsigned int nInIn, unsigned int nFlagsIn, bool cacheIn, PrecomputedTransactionData* txdataIn) :
        scriptPubKey(scriptPubKeyIn), vchAmount(vchAmountIn),
        ptxTo(&txToIn), nIn(nInIn), nFlags(nFlagsIn), cacheStore(cacheIn), error(SCRIPT_ERR_UNKNOWN_ERROR), txdata(txdataIn) { }

    CScriptCheck(const CScript& scriptPubKeyIn, const CAmount amountIn, const CTransaction& txToIn, unsigned int nInIn, unsigned int nFlagsIn, bool cacheIn, PrecomputedTransactionData* txdataIn) :
        scriptPubKey(scriptPubKeyIn), amount(amountIn),
        ptxTo(&txToIn), nIn(nInIn), nFlags(nFlagsIn), cacheStore(cacheIn), error(SCRIPT_ERR_UNKNOWN_ERROR), txdata(txdataIn)
        {
            vchAmount.resize(8);
            part::SetAmount(vchAmount, amountIn);
        };
    CScriptCheck(): amount(0), ptxTo(nullptr), nIn(0), nFlags(0), cacheStore(false), error(SCRIPT_ERR_UNKNOWN_ERROR) {}
    CScriptCheck(const CTxOut& outIn, const CTransaction& txToIn, unsigned int nInIn, unsigned int nFlagsIn, bool cacheIn, PrecomputedTransactionData* txdataIn) :
        m_tx_out(outIn), ptxTo(&txToIn), nIn(nInIn), nFlags(nFlagsIn), cacheStore(cacheIn), error(SCRIPT_ERR_UNKNOWN_ERROR), txdata(txdataIn)
    {
        vchAmount.resize(8);
        part::SetAmount(vchAmount, m_tx_out.nValue);
        scriptPubKey = m_tx_out.scriptPubKey;
    };
    CScriptCheck(const CTxOutSign& outIn, const CTransaction& txToIn, unsigned int nInIn, unsigned int nFlagsIn, bool cacheIn, PrecomputedTransactionData* txdataIn) :
        ptxTo(&txToIn), nIn(nInIn), nFlags(nFlagsIn), cacheStore(cacheIn), error(SCRIPT_ERR_UNKNOWN_ERROR), txdata(txdataIn)
    {
        vchAmount = outIn.amount;
        scriptPubKey = outIn.scriptPubKey;
    };

    bool operator()();

    void swap(CScriptCheck &check) {
        std::swap(ptxTo, check.ptxTo);
        std::swap(scriptPubKey, check.scriptPubKey);
        std::swap(amount, check.amount);
        std::swap(vchAmount, check.vchAmount);
        std::swap(m_tx_out, check.m_tx_out);
        std::swap(nIn, check.nIn);
        std::swap(nFlags, check.nFlags);
        std::swap(cacheStore, check.cacheStore);
        std::swap(error, check.error);
        std::swap(txdata, check.txdata);
    }

    ScriptError GetScriptError() const { return error; }
};

/** Initializes the script-execution cache */
void InitScriptExecutionCache();

/** Functions for validating blocks and updating the block tree */

/** Context-independent validity checks */
bool CheckBlock(const CBlock& block, BlockValidationState& state, const Consensus::Params& consensusParams, bool fCheckPOW = true, bool fCheckMerkleRoot = true);

unsigned int GetNextTargetRequired(const CBlockIndex *pindexLast);

bool ConnectBlock(const CBlock& block, BlockValidationState& state, CBlockIndex* pindex,
    CCoinsViewCache& view, const CChainParams& chainparams, bool fJustCheck = false) EXCLUSIVE_LOCKS_REQUIRED(cs_main);

/** Check a block is completely valid from start to finish (only works on top of our current best block) */
bool TestBlockValidity(BlockValidationState& state,
                       const CChainParams& chainparams,
                       CChainState& chainstate,
                       const CBlock& block,
                       CBlockIndex* pindexPrev,
                       bool fCheckPOW = true,
                       bool fCheckMerkleRoot = true) EXCLUSIVE_LOCKS_REQUIRED(cs_main);

/** Check whether witness commitments are required for a block, and whether to enforce NULLDUMMY (BIP 147) rules.
 *  Note that transaction witness validation rules are always enforced when P2SH is enforced. */
bool IsWitnessEnabled(const CBlockIndex* pindexPrev, const Consensus::Params& params);

/** Update uncommitted block structures (currently: only the witness reserved value). This is safe for submitted blocks. */
void UpdateUncommittedBlockStructures(CBlock& block, const CBlockIndex* pindexPrev, const Consensus::Params& consensusParams);

/** Produce the necessary coinbase commitment for a block (modifies the hash, don't call for mined blocks). */
std::vector<unsigned char> GenerateCoinbaseCommitment(CBlock& block, const CBlockIndex* pindexPrev, const Consensus::Params& consensusParams);

/** RAII wrapper for VerifyDB: Verify consistency of the block and coin databases */
class CVerifyDB {
public:
    CVerifyDB();
    ~CVerifyDB();
    bool VerifyDB(
        CChainState& chainstate,
        const CChainParams& chainparams,
        CCoinsView& coinsview,
        int nCheckLevel,
        int nCheckDepth) EXCLUSIVE_LOCKS_REQUIRED(cs_main);
};

enum DisconnectResult
{
    DISCONNECT_OK,      // All good.
    DISCONNECT_UNCLEAN, // Rolled back, but UTXO set was inconsistent with block.
    DISCONNECT_FAILED   // Something else went wrong.
};

class ConnectTrace;

/** @see CChainState::FlushStateToDisk */
enum class FlushStateMode {
    NONE,
    IF_NEEDED,
    PERIODIC,
    ALWAYS
};

struct CBlockIndexWorkComparator
{
    bool operator()(const CBlockIndex *pa, const CBlockIndex *pb) const;
};

/**
 * Maintains a tree of blocks (stored in `m_block_index`) which is consulted
 * to determine where the most-work tip is.
 *
 * This data is used mostly in `CChainState` - information about, e.g.,
 * candidate tips is not maintained here.
 */
class BlockManager
{
    friend CChainState;

private:
    /* Calculate the block/rev files to delete based on height specified by user with RPC command pruneblockchain */
    void FindFilesToPruneManual(std::set<int>& setFilesToPrune, int nManualPruneHeight, int chain_tip_height);

    /**
     * Prune block and undo files (blk???.dat and undo???.dat) so that the disk space used is less than a user-defined target.
     * The user sets the target (in MB) on the command line or in config file.  This will be run on startup and whenever new
     * space is allocated in a block or undo file, staying below the target. Changing back to unpruned requires a reindex
     * (which in this case means the blockchain must be re-downloaded.)
     *
     * Pruning functions are called from FlushStateToDisk when the global fCheckForPruning flag has been set.
     * Block and undo files are deleted in lock-step (when blk00003.dat is deleted, so is rev00003.dat.)
     * Pruning cannot take place until the longest chain is at least a certain length (100000 on mainnet, 1000 on testnet, 1000 on regtest).
     * Pruning will never delete a block within a defined distance (currently 288) from the active chain's tip.
     * The block index is updated by unsetting HAVE_DATA and HAVE_UNDO for any blocks that were stored in the deleted files.
     * A db flag records the fact that at least some block files have been pruned.
     *
     * @param[out]   setFilesToPrune   The set of file indices that can be unlinked will be returned
     */
    void FindFilesToPrune(std::set<int>& setFilesToPrune, uint64_t nPruneAfterHeight, int chain_tip_height, int prune_height, bool is_ibd);

public:
    BlockMap m_block_index GUARDED_BY(cs_main);

    /** In order to efficiently track invalidity of headers, we keep the set of
      * blocks which we tried to connect and found to be invalid here (ie which
      * were set to BLOCK_FAILED_VALID since the last restart). We can then
      * walk this set and check if a new header is a descendant of something in
      * this set, preventing us from having to walk m_block_index when we try
      * to connect a bad block and fail.
      *
      * While this is more complicated than marking everything which descends
      * from an invalid block as invalid at the time we discover it to be
      * invalid, doing so would require walking all of m_block_index to find all
      * descendants. Since this case should be very rare, keeping track of all
      * BLOCK_FAILED_VALID blocks in a set should be just fine and work just as
      * well.
      *
      * Because we already walk m_block_index in height-order at startup, we go
      * ahead and mark descendants of invalid blocks as FAILED_CHILD at that time,
      * instead of putting things in this set.
      */
    std::set<CBlockIndex*> m_failed_blocks;

    /**
     * All pairs A->B, where A (or one of its ancestors) misses transactions, but B has transactions.
     * Pruned nodes may have entries where B is missing data.
     */
    std::multimap<CBlockIndex*, CBlockIndex*> m_blocks_unlinked;

    /**
     * Load the blocktree off disk and into memory. Populate certain metadata
     * per index entry (nStatus, nChainWork, nTimeMax, etc.) as well as peripheral
     * collections like setDirtyBlockIndex.
     *
     * @param[out] block_index_candidates  Fill this set with any valid blocks for
     *                                     which we've downloaded all transactions.
     */
    bool LoadBlockIndex(
        const Consensus::Params& consensus_params,
        CBlockTreeDB& blocktree,
        std::set<CBlockIndex*, CBlockIndexWorkComparator>& block_index_candidates)
        EXCLUSIVE_LOCKS_REQUIRED(cs_main);

    /** Clear all data members. */
    void Unload() EXCLUSIVE_LOCKS_REQUIRED(cs_main);

    CBlockIndex* AddToBlockIndex(const CBlockHeader& block) EXCLUSIVE_LOCKS_REQUIRED(cs_main);
    /** Create a new block index entry for a given block hash */
    CBlockIndex* InsertBlockIndex(const uint256& hash) EXCLUSIVE_LOCKS_REQUIRED(cs_main);

    //! Mark one block file as pruned (modify associated database entries)
    void PruneOneBlockFile(const int fileNumber) EXCLUSIVE_LOCKS_REQUIRED(cs_main);

    /**
     * If a block header hasn't already been seen, call CheckBlockHeader on it, ensure
     * that it doesn't descend from an invalid block, and then add it to m_block_index.
     */
    bool AcceptBlockHeader(
        const CBlockHeader& block,
        BlockValidationState& state,
        const CChainParams& chainparams,
        CBlockIndex** ppindex,
        bool fRequested=false) EXCLUSIVE_LOCKS_REQUIRED(cs_main);

    CBlockIndex* LookupBlockIndex(const uint256& hash) const EXCLUSIVE_LOCKS_REQUIRED(cs_main);

    /** Find the last common block between the parameter chain and a locator. */
    CBlockIndex* FindForkInGlobalIndex(const CChain& chain, const CBlockLocator& locator) EXCLUSIVE_LOCKS_REQUIRED(cs_main);

    //! Returns last CBlockIndex* that is a checkpoint
    CBlockIndex* GetLastCheckpoint(const CCheckpointData& data) EXCLUSIVE_LOCKS_REQUIRED(cs_main);

    /**
     * Return the spend height, which is one more than the inputs.GetBestBlock().
     * While checking, GetBestBlock() refers to the parent block. (protected by cs_main)
     * This is also true for mempool checks.
     */
    int GetSpendHeight(const CCoinsViewCache& inputs) EXCLUSIVE_LOCKS_REQUIRED(cs_main);

    ~BlockManager() {
        Unload();
    }
};

/**
 * A convenience class for constructing the CCoinsView* hierarchy used
 * to facilitate access to the UTXO set.
 *
 * This class consists of an arrangement of layered CCoinsView objects,
 * preferring to store and retrieve coins in memory via `m_cacheview` but
 * ultimately falling back on cache misses to the canonical store of UTXOs on
 * disk, `m_dbview`.
 */
class CoinsViews {

public:
    //! The lowest level of the CoinsViews cache hierarchy sits in a leveldb database on disk.
    //! All unspent coins reside in this store.
    CCoinsViewDB m_dbview GUARDED_BY(cs_main);

    //! This view wraps access to the leveldb instance and handles read errors gracefully.
    CCoinsViewErrorCatcher m_catcherview GUARDED_BY(cs_main);

    //! This is the top layer of the cache hierarchy - it keeps as many coins in memory as
    //! can fit per the dbcache setting.
    std::unique_ptr<CCoinsViewCache> m_cacheview GUARDED_BY(cs_main);

    //! This constructor initializes CCoinsViewDB and CCoinsViewErrorCatcher instances, but it
    //! *does not* create a CCoinsViewCache instance by default. This is done separately because the
    //! presence of the cache has implications on whether or not we're allowed to flush the cache's
    //! state to disk, which should not be done until the health of the database is verified.
    //!
    //! All arguments forwarded onto CCoinsViewDB.
    CoinsViews(std::string ldb_name, size_t cache_size_bytes, bool in_memory, bool should_wipe);

    //! Initialize the CCoinsViewCache member.
    void InitCache() EXCLUSIVE_LOCKS_REQUIRED(::cs_main);
};

enum class CoinsCacheSizeState
{
    //! The coins cache is in immediate need of a flush.
    CRITICAL = 2,
    //! The cache is at >= 90% capacity.
    LARGE = 1,
    OK = 0
};

/**
 * CChainState stores and provides an API to update our local knowledge of the
 * current best chain.
 *
 * Eventually, the API here is targeted at being exposed externally as a
 * consumable libconsensus library, so any functions added must only call
 * other class member functions, pure functions in other parts of the consensus
 * library, callbacks via the validation interface, or read/write-to-disk
 * functions (eventually this will also be via callbacks).
 *
 * Anything that is contingent on the current tip of the chain is stored here,
 * whereas block information and metadata independent of the current tip is
 * kept in `BlockMetadataManager`.
 */
class CChainState
{
protected:
public:
    /**
     * Every received block is assigned a unique and increasing identifier, so we
     * know which one to give priority in case of a fork.
     */
    RecursiveMutex cs_nBlockSequenceId;
    /** Blocks loaded from disk are assigned id 0, so start the counter at 1. */
    int32_t nBlockSequenceId = 1;
    /** Decreasing counter (used by subsequent preciousblock calls). */
    int32_t nBlockReverseSequenceId = -1;
    /** chainwork for the last block that preciousblock has been applied to. */
    arith_uint256 nLastPreciousChainwork = 0;

    /**
     * the ChainState CriticalSection
     * A lock that must be held when modifying this ChainState - held in ActivateBestChain()
     */
    RecursiveMutex m_cs_chainstate;

    /**
     * Whether this chainstate is undergoing initial block download.
     *
     * Mutable because we need to be able to mark IsInitialBlockDownload()
     * const, which latches this for caching purposes.
     */
    mutable std::atomic<bool> m_cached_finished_ibd{false};

    //! mempool that is kept in sync with the chain
    CTxMemPool& m_mempool;

    //! Manages the UTXO set, which is a reflection of the contents of `m_chain`.
    std::unique_ptr<CoinsViews> m_coins_views;

public:
    //! Reference to a BlockManager instance which itself is shared across all
    //! CChainState instances.
    BlockManager& m_blockman;

    explicit CChainState(CTxMemPool& mempool, BlockManager& blockman, std::optional<uint256> from_snapshot_blockhash = std::nullopt);

    /**
     * Initialize the CoinsViews UTXO set database management data structures. The in-memory
     * cache is initialized separately.
     *
     * All parameters forwarded to CoinsViews.
     */
    void InitCoinsDB(
        size_t cache_size_bytes,
        bool in_memory,
        bool should_wipe,
        std::string leveldb_name = "chainstate");

    //! Initialize the in-memory coins cache (to be done after the health of the on-disk database
    //! is verified).
    void InitCoinsCache(size_t cache_size_bytes) EXCLUSIVE_LOCKS_REQUIRED(::cs_main);

    //! @returns whether or not the CoinsViews object has been fully initialized and we can
    //!          safely flush this object to disk.
    bool CanFlushToDisk() const EXCLUSIVE_LOCKS_REQUIRED(cs_main) {
        return m_coins_views && m_coins_views->m_cacheview;
    }

    //! The current chain of blockheaders we consult and build on.
    //! @see CChain, CBlockIndex.
    CChain m_chain;

    /**
     * The blockhash which is the base of the snapshot this chainstate was created from.
     *
     * std::nullopt if this chainstate was not created from a snapshot.
     */
    const std::optional<uint256> m_from_snapshot_blockhash;

    /**
     * The set of all CBlockIndex entries with BLOCK_VALID_TRANSACTIONS (for itself and all ancestors) and
     * as good as our current tip or better. Entries may be failed, though, and pruning nodes may be
     * missing the data for the block.
     */
    std::set<CBlockIndex*, CBlockIndexWorkComparator> setBlockIndexCandidates;

    //! @returns A reference to the in-memory cache of the UTXO set.
    CCoinsViewCache& CoinsTip() EXCLUSIVE_LOCKS_REQUIRED(cs_main)
    {
        assert(m_coins_views->m_cacheview);
        return *m_coins_views->m_cacheview.get();
    }

    //! @returns A reference to the on-disk UTXO set database.
    CCoinsViewDB& CoinsDB() EXCLUSIVE_LOCKS_REQUIRED(cs_main)
    {
        return m_coins_views->m_dbview;
    }

    //! @returns A reference to a wrapped view of the in-memory UTXO set that
    //!     handles disk read errors gracefully.
    CCoinsViewErrorCatcher& CoinsErrorCatcher() EXCLUSIVE_LOCKS_REQUIRED(cs_main)
    {
        return m_coins_views->m_catcherview;
    }

    //! Destructs all objects related to accessing the UTXO set.
    void ResetCoinsViews() { m_coins_views.reset(); }

    //! The cache size of the on-disk coins view.
    size_t m_coinsdb_cache_size_bytes{0};

    //! The cache size of the in-memory coins view.
    size_t m_coinstip_cache_size_bytes{0};

    //! Resize the CoinsViews caches dynamically and flush state to disk.
    //! @returns true unless an error occurred during the flush.
    bool ResizeCoinsCaches(size_t coinstip_size, size_t coinsdb_size)
        EXCLUSIVE_LOCKS_REQUIRED(::cs_main);

    /** Import blocks from an external file */
    void LoadExternalBlockFile(const CChainParams& chainparams, FILE* fileIn, FlatFilePos* dbp = nullptr);

    /**
     * Update the on-disk chain state.
     * The caches and indexes are flushed depending on the mode we're called with
     * if they're too large, if it's been a while since the last write,
     * or always and in all cases if we're in prune mode and are deleting files.
     *
     * If FlushStateMode::NONE is used, then FlushStateToDisk(...) won't do anything
     * besides checking if we need to prune.
     *
     * @returns true unless a system error occurred
     */
    bool FlushStateToDisk(
        const CChainParams& chainparams,
        BlockValidationState &state,
        FlushStateMode mode,
        int nManualPruneHeight = 0);

    //! Unconditionally flush all changes to disk.
    void ForceFlushStateToDisk();

    //! Prune blockfiles from the disk if necessary and then flush chainstate changes
    //! if we pruned.
    void PruneAndFlush();

    /**
     * Find the best known block, and make it the tip of the block chain. The
     * result is either failure or an activated best chain. pblock is either
     * nullptr or a pointer to a block that is already loaded (to avoid loading
     * it again from disk).
     *
     * ActivateBestChain is split into steps (see ActivateBestChainStep) so that
     * we avoid holding cs_main for an extended period of time; the length of this
     * call may be quite long during reindexing or a substantial reorg.
     *
     * May not be called with cs_main held. May not be called in a
     * validationinterface callback.
     *
     * @returns true unless a system error occurred
     */
    bool ActivateBestChain(
        BlockValidationState& state,
        const CChainParams& chainparams,
        std::shared_ptr<const CBlock> pblock = nullptr) LOCKS_EXCLUDED(cs_main);

    bool AcceptBlock(const std::shared_ptr<const CBlock>& pblock, BlockValidationState& state, const CChainParams& chainparams, CBlockIndex** ppindex, bool fRequested, const FlatFilePos* dbp, bool* fNewBlock) EXCLUSIVE_LOCKS_REQUIRED(cs_main);

    // Block (dis)connection on a given view:
    DisconnectResult DisconnectBlock(const CBlock& block, const CBlockIndex* pindex, CCoinsViewCache& view);
    bool ConnectBlock(const CBlock& block, BlockValidationState& state, CBlockIndex* pindex,
                      CCoinsViewCache& view, const CChainParams& chainparams, bool fJustCheck = false) EXCLUSIVE_LOCKS_REQUIRED(cs_main);

    // Apply the effects of a block disconnection on the UTXO set.
    bool DisconnectTip(BlockValidationState& state, const CChainParams& chainparams, DisconnectedBlockTransactions* disconnectpool) EXCLUSIVE_LOCKS_REQUIRED(cs_main, m_mempool.cs);

    // Manual block validity manipulation:
    /** Mark a block as precious and reorganize.
     *
     * May not be called in a validationinterface callback.
     */
    bool PreciousBlock(BlockValidationState& state, const CChainParams& params, CBlockIndex* pindex) LOCKS_EXCLUDED(cs_main);
    /** Mark a block as invalid. */
    bool InvalidateBlock(BlockValidationState& state, const CChainParams& chainparams, CBlockIndex* pindex) LOCKS_EXCLUDED(cs_main);
    /** Remove invalidity status from a block and its descendants. */
    void ResetBlockFailureFlags(CBlockIndex* pindex) EXCLUSIVE_LOCKS_REQUIRED(cs_main);

    /** Replay blocks that aren't fully applied to the database. */
    bool ReplayBlocks(const CChainParams& params);

    /** Whether the chain state needs to be redownloaded due to lack of witness data */
    [[nodiscard]] bool NeedsRedownload(const CChainParams& params) const EXCLUSIVE_LOCKS_REQUIRED(cs_main);
    /** Ensures we have a genesis block in the block tree, possibly writing one to disk. */
    bool LoadGenesisBlock(const CChainParams& chainparams);

    void PruneBlockIndexCandidates();

    void UnloadBlockIndex();

    /** Check whether we are doing an initial block download (synchronizing from disk or network) */
    bool IsInitialBlockDownload() const;

    /**
     * Make various assertions about the state of the block index.
     *
     * By default this only executes fully when using the Regtest chain; see: fCheckBlockIndex.
     */
    void CheckBlockIndex(const Consensus::Params& consensusParams);

    /** Load the persisted mempool from disk */
    void LoadMempool(const ArgsManager& args);

    /** Update the chain tip based on database information, i.e. CoinsTip()'s best block. */
    bool LoadChainTip(const CChainParams& chainparams) EXCLUSIVE_LOCKS_REQUIRED(cs_main);

    //! Dictates whether we need to flush the cache to disk or not.
    //!
    //! @return the state of the size of the coins cache.
    CoinsCacheSizeState GetCoinsCacheSizeState(const CTxMemPool* tx_pool)
        EXCLUSIVE_LOCKS_REQUIRED(::cs_main);

    CoinsCacheSizeState GetCoinsCacheSizeState(
        const CTxMemPool* tx_pool,
        size_t max_coins_cache_size_bytes,
        size_t max_mempool_size_bytes) EXCLUSIVE_LOCKS_REQUIRED(::cs_main);

    std::string ToString() EXCLUSIVE_LOCKS_REQUIRED(::cs_main);

//private:
    bool ActivateBestChainStep(BlockValidationState& state, const CChainParams& chainparams, CBlockIndex* pindexMostWork, const std::shared_ptr<const CBlock>& pblock, bool& fInvalidFound, ConnectTrace& connectTrace) EXCLUSIVE_LOCKS_REQUIRED(cs_main, m_mempool.cs);
    bool ConnectTip(BlockValidationState& state, const CChainParams& chainparams, CBlockIndex* pindexNew, const std::shared_ptr<const CBlock>& pblock, ConnectTrace& connectTrace, DisconnectedBlockTransactions& disconnectpool) EXCLUSIVE_LOCKS_REQUIRED(cs_main, m_mempool.cs);

    void InvalidBlockFound(CBlockIndex *pindex, const CBlock &block, const BlockValidationState &state) EXCLUSIVE_LOCKS_REQUIRED(cs_main);
    CBlockIndex* FindMostWorkChain() EXCLUSIVE_LOCKS_REQUIRED(cs_main);
    void ReceivedBlockTransactions(const CBlock& block, CBlockIndex* pindexNew, const FlatFilePos& pos, const Consensus::Params& consensusParams) EXCLUSIVE_LOCKS_REQUIRED(cs_main);

    bool RollforwardBlock(const CBlockIndex* pindex, CCoinsViewCache& inputs, const CChainParams& params) EXCLUSIVE_LOCKS_REQUIRED(cs_main);

    void CheckForkWarningConditions() EXCLUSIVE_LOCKS_REQUIRED(cs_main);
    void InvalidChainFound(CBlockIndex* pindexNew) EXCLUSIVE_LOCKS_REQUIRED(cs_main);

    bool LoadBlockIndexDB(const CChainParams& chainparams) EXCLUSIVE_LOCKS_REQUIRED(cs_main);

    friend ChainstateManager;
};

/**
 * Provides an interface for creating and interacting with one or two
 * chainstates: an IBD chainstate generated by downloading blocks, and
 * an optional snapshot chainstate loaded from a UTXO snapshot. Managed
 * chainstates can be maintained at different heights simultaneously.
 *
 * This class provides abstractions that allow the retrieval of the current
 * most-work chainstate ("Active") as well as chainstates which may be in
 * background use to validate UTXO snapshots.
 *
 * Definitions:
 *
 * *IBD chainstate*: a chainstate whose current state has been "fully"
 *   validated by the initial block download process.
 *
 * *Snapshot chainstate*: a chainstate populated by loading in an
 *    assumeutxo UTXO snapshot.
 *
 * *Active chainstate*: the chainstate containing the current most-work
 *    chain. Consulted by most parts of the system (net_processing,
 *    wallet) as a reflection of the current chain and UTXO set.
 *    This may either be an IBD chainstate or a snapshot chainstate.
 *
 * *Background IBD chainstate*: an IBD chainstate for which the
 *    IBD process is happening in the background while use of the
 *    active (snapshot) chainstate allows the rest of the system to function.
 *
 * *Validated chainstate*: the most-work chainstate which has been validated
 *   locally via initial block download. This will be the snapshot chainstate
 *   if a snapshot was loaded and all blocks up to the snapshot starting point
 *   have been downloaded and validated (via background validation), otherwise
 *   it will be the IBD chainstate.
 */
class ChainstateManager
{
private:
    //! The chainstate used under normal operation (i.e. "regular" IBD) or, if
    //! a snapshot is in use, for background validation.
    //!
    //! Its contents (including on-disk data) will be deleted *upon shutdown*
    //! after background validation of the snapshot has completed. We do not
    //! free the chainstate contents immediately after it finishes validation
    //! to cautiously avoid a case where some other part of the system is still
    //! using this pointer (e.g. net_processing).
    //!
    //! Once this pointer is set to a corresponding chainstate, it will not
    //! be reset until init.cpp:Shutdown().
    //!
    //! This is especially important when, e.g., calling ActivateBestChain()
    //! on all chainstates because we are not able to hold ::cs_main going into
    //! that call.
    std::unique_ptr<CChainState> m_ibd_chainstate GUARDED_BY(::cs_main);

    //! A chainstate initialized on the basis of a UTXO snapshot. If this is
    //! non-null, it is always our active chainstate.
    //!
    //! Once this pointer is set to a corresponding chainstate, it will not
    //! be reset until init.cpp:Shutdown().
    //!
    //! This is especially important when, e.g., calling ActivateBestChain()
    //! on all chainstates because we are not able to hold ::cs_main going into
    //! that call.
    std::unique_ptr<CChainState> m_snapshot_chainstate GUARDED_BY(::cs_main);

    //! Points to either the ibd or snapshot chainstate; indicates our
    //! most-work chain.
    //!
    //! Once this pointer is set to a corresponding chainstate, it will not
    //! be reset until init.cpp:Shutdown().
    //!
    //! This is especially important when, e.g., calling ActivateBestChain()
    //! on all chainstates because we are not able to hold ::cs_main going into
    //! that call.
    CChainState* m_active_chainstate GUARDED_BY(::cs_main) {nullptr};

    //! If true, the assumed-valid chainstate has been fully validated
    //! by the background validation chainstate.
    bool m_snapshot_validated{false};

    //! Internal helper for ActivateSnapshot().
    [[nodiscard]] bool PopulateAndValidateSnapshot(
        CChainState& snapshot_chainstate,
        CAutoFile& coins_file,
        const SnapshotMetadata& metadata);

    // For access to m_active_chainstate.
    friend CChainState& ChainstateActive();
    friend CChain& ChainActive();

public:
    std::thread m_load_block;
    //! A single BlockManager instance is shared across each constructed
    //! chainstate to avoid duplicating block metadata.
    BlockManager m_blockman GUARDED_BY(::cs_main);

    //! The total number of bytes available for us to use across all in-memory
    //! coins caches. This will be split somehow across chainstates.
    int64_t m_total_coinstip_cache{0};
    //
    //! The total number of bytes available for us to use across all leveldb
    //! coins databases. This will be split somehow across chainstates.
    int64_t m_total_coinsdb_cache{0};

    //! Instantiate a new chainstate and assign it based upon whether it is
    //! from a snapshot.
    //!
    //! @param[in] mempool              The mempool to pass to the chainstate
    //                                  constructor
    //! @param[in] snapshot_blockhash   If given, signify that this chainstate
    //!                                 is based on a snapshot.
    CChainState& InitializeChainstate(CTxMemPool& mempool, const std::optional<uint256>& snapshot_blockhash = std::nullopt)
        EXCLUSIVE_LOCKS_REQUIRED(::cs_main);

    //! Get all chainstates currently being used.
    std::vector<CChainState*> GetAll();

    //! Construct and activate a Chainstate on the basis of UTXO snapshot data.
    //!
    //! Steps:
    //!
    //! - Initialize an unused CChainState.
    //! - Load its `CoinsViews` contents from `coins_file`.
    //! - Verify that the hash of the resulting coinsdb matches the expected hash
    //!   per assumeutxo chain parameters.
    //! - Wait for our headers chain to include the base block of the snapshot.
    //! - "Fast forward" the tip of the new chainstate to the base of the snapshot,
    //!   faking nTx* block index data along the way.
    //! - Move the new chainstate to `m_snapshot_chainstate` and make it our
    //!   ChainstateActive().
    [[nodiscard]] bool ActivateSnapshot(
        CAutoFile& coins_file, const SnapshotMetadata& metadata, bool in_memory);

    //! The most-work chain.
    CChainState& ActiveChainstate() const;
    CChain& ActiveChain() const { return ActiveChainstate().m_chain; }
    int ActiveHeight() const { return ActiveChain().Height(); }
    CBlockIndex* ActiveTip() const { return ActiveChain().Tip(); }

    BlockMap& BlockIndex() EXCLUSIVE_LOCKS_REQUIRED(::cs_main)
    {
        return m_blockman.m_block_index;
    }

    //! @returns true if a snapshot-based chainstate is in use. Also implies
    //!          that a background validation chainstate is also in use.
    bool IsSnapshotActive() const;

    std::optional<uint256> SnapshotBlockhash() const;

    //! Is there a snapshot in use and has it been fully validated?
    bool IsSnapshotValidated() const { return m_snapshot_validated; }

    //! @returns true if this chainstate is being used to validate an active
    //!          snapshot in the background.
    bool IsBackgroundIBD(CChainState* chainstate) const;

    //! Return the most-work chainstate that has been fully validated.
    //!
    //! During background validation of a snapshot, this is the IBD chain. After
    //! background validation has completed, this is the snapshot chain.
    CChainState& ValidatedChainstate() const;

    CChain& ValidatedChain() const { return ValidatedChainstate().m_chain; }
    CBlockIndex* ValidatedTip() const { return ValidatedChain().Tip(); }

    /**
     * Process an incoming block. This only returns after the best known valid
     * block is made active. Note that it does not, however, guarantee that the
     * specific block passed to it has been checked for validity!
     *
     * If you want to *possibly* get feedback on whether block is valid, you must
     * install a CValidationInterface (see validationinterface.h) - this will have
     * its BlockChecked method called whenever *any* block completes validation.
     *
     * Note that we guarantee that either the proof-of-work is valid on block, or
     * (and possibly also) BlockChecked will have been called.
     *
     * May not be called in a validationinterface callback.
     *
     * @param[in]   block The block we want to process.
     * @param[in]   force_processing Process this block even if unrequested; used for non-network block sources.
     * @param[out]  new_block A boolean which is set to indicate if the block was first received via this call
     * @returns     If the block was processed, independently of block validity
     */
<<<<<<< HEAD
    bool ProcessNewBlock(const CChainParams& chainparams, const std::shared_ptr<const CBlock> pblock, bool fForceProcessing, bool* fNewBlock, NodeId node_id = 0) LOCKS_EXCLUDED(cs_main);
=======
    bool ProcessNewBlock(const CChainParams& chainparams, const std::shared_ptr<const CBlock>& block, bool force_processing, bool* new_block) LOCKS_EXCLUDED(cs_main);
>>>>>>> 6efbcec4

    /**
     * Process incoming block headers.
     *
     * May not be called in a
     * validationinterface callback.
     *
     * @param[in]  block The block headers themselves
     * @param[out] state This may be set to an Error state if any error occurred processing them
     * @param[in]  chainparams The params for the chain we want to connect to
     * @param[out] ppindex If set, the pointer will be set to point to the last new block index object for the given headers
     */
    bool ProcessNewBlockHeaders(const std::vector<CBlockHeader>& block, BlockValidationState& state, const CChainParams& chainparams, const CBlockIndex** ppindex = nullptr) LOCKS_EXCLUDED(cs_main);

    //! Load the block tree and coins database from disk, initializing state if we're running with -reindex
    bool LoadBlockIndex(const CChainParams& chainparams) EXCLUSIVE_LOCKS_REQUIRED(cs_main);

    //! Unload block index and chain data before shutdown.
    void Unload() EXCLUSIVE_LOCKS_REQUIRED(::cs_main);

    //! Clear (deconstruct) chainstate data.
    void Reset();

    //! Check to see if caches are out of balance and if so, call
    //! ResizeCoinsCaches() as needed.
    void MaybeRebalanceCaches() EXCLUSIVE_LOCKS_REQUIRED(::cs_main);
};

/** DEPRECATED! Please use node.chainman instead. May only be used in validation.cpp internally */
extern ChainstateManager g_chainman GUARDED_BY(::cs_main);

/** Please prefer the identical ChainstateManager::ActiveChainstate */
CChainState& ChainstateActive();

/** Please prefer the identical ChainstateManager::ActiveChain */
CChain& ChainActive();

ChainstateManager& ChainstateManagerActive();

/** Global variable that points to the active block tree (protected by cs_main) */
extern std::unique_ptr<CBlockTreeDB> pblocktree;

extern VersionBitsCache versionbitscache;

/**
 * Determine what nVersion a new block should use.
 */
int32_t ComputeBlockVersion(const CBlockIndex* pindexPrev, const Consensus::Params& params);

using FopenFn = std::function<FILE*(const fs::path&, const char*)>;

/** Dump the mempool to disk. */
bool DumpMempool(const CTxMemPool& pool, FopenFn mockable_fopen_function = fsbridge::fopen, bool skip_file_commit = false);

/** Load the mempool from disk. */
bool LoadMempool(CTxMemPool& pool, CChainState& active_chainstate, FopenFn mockable_fopen_function = fsbridge::fopen);

/**
 * Return the expected assumeutxo value for a given height, if one exists.
 *
 * @param[in] height Get the assumeutxo value for this height.
 *
 * @returns empty if no assumeutxo configuration exists for the given height.
 */
const AssumeutxoData* ExpectedAssumeutxo(const int height, const CChainParams& params);

DisconnectResult DisconnectBlock(const CBlock& block, const CBlockIndex* pindex, CCoinsViewCache& view);
bool FlushStateToDisk(const CChainParams& chainParams, BlockValidationState &state, FlushStateMode mode, int nManualPruneHeight=0);
bool FlushView(CCoinsViewCache *view, BlockValidationState& state, bool fDisconnecting);
void UpdateTip(CTxMemPool& mempool, const CBlockIndex *pindexNew, const CChainParams& chainParams, CChainState& active_chainstate);



namespace particl {

class StakeConflict
{
public:
    int64_t nLastUpdated = 0;
    //COutPoint kernel;
    std::map<NodeId, int> peerCount;

    //int SetKernel(const COutPoint &kernel_);
    int Add(NodeId id);
};

/** Cache recently seen coinstake transactions */
class CoinStakeCache
{
public:
    CoinStakeCache() {};
    explicit CoinStakeCache(size_t max_size) : nMaxSize(max_size) {};
    size_t nMaxSize = 16;
    std::list<std::pair<uint256, CTransactionRef> > lData;

    bool GetCoinStake(const uint256 &blockHash, CTransactionRef &tx) EXCLUSIVE_LOCKS_REQUIRED(cs_main);
    bool InsertCoinStake(const uint256 &blockHash, const CTransactionRef &tx) EXCLUSIVE_LOCKS_REQUIRED(cs_main);
};

extern std::map<uint256, StakeConflict> mapStakeConflict;
extern CoinStakeCache coinStakeCache;
extern std::map<COutPoint, uint256> mapStakeSeen;
extern std::list<COutPoint> listStakeSeen;

bool RemoveUnreceivedHeader(const uint256 &hash) EXCLUSIVE_LOCKS_REQUIRED(cs_main);
size_t CountDelayedBlocks() EXCLUSIVE_LOCKS_REQUIRED(cs_main);



bool AddToMapStakeSeen(const COutPoint &kernel, const uint256 &blockHash) EXCLUSIVE_LOCKS_REQUIRED(cs_main);
bool CheckStakeUnused(const COutPoint &kernel);
bool CheckStakeUnique(const CBlock &block, bool fUpdate=true);

/** Returns true if the block index needs to be reindexed. */
bool ShouldAutoReindex() EXCLUSIVE_LOCKS_REQUIRED(cs_main);
/** Returns true if the block index was rewound to rebuild the temporary indices. */
bool RebuildRollingIndices(CTxMemPool* mempool);

int64_t GetSmsgFeeRate(const CBlockIndex *pindex, bool reduce_height=false) EXCLUSIVE_LOCKS_REQUIRED(cs_main);
uint32_t GetSmsgDifficulty(uint64_t time, bool verify=false) EXCLUSIVE_LOCKS_REQUIRED(cs_main);

} // particl

#endif // BITCOIN_VALIDATION_H<|MERGE_RESOLUTION|>--- conflicted
+++ resolved
@@ -1057,11 +1057,7 @@
      * @param[out]  new_block A boolean which is set to indicate if the block was first received via this call
      * @returns     If the block was processed, independently of block validity
      */
-<<<<<<< HEAD
-    bool ProcessNewBlock(const CChainParams& chainparams, const std::shared_ptr<const CBlock> pblock, bool fForceProcessing, bool* fNewBlock, NodeId node_id = 0) LOCKS_EXCLUDED(cs_main);
-=======
-    bool ProcessNewBlock(const CChainParams& chainparams, const std::shared_ptr<const CBlock>& block, bool force_processing, bool* new_block) LOCKS_EXCLUDED(cs_main);
->>>>>>> 6efbcec4
+    bool ProcessNewBlock(const CChainParams& chainparams, const std::shared_ptr<const CBlock>& block, bool force_processing, bool* new_block, NodeId node_id=0) LOCKS_EXCLUDED(cs_main);
 
     /**
      * Process incoming block headers.
