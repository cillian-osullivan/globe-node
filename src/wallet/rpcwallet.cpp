// Copyright (c) 2010 Satoshi Nakamoto
// Copyright (c) 2009-2018 The Bitcoin Core developers
// Distributed under the MIT software license, see the accompanying
// file COPYING or http://www.opensource.org/licenses/mit-license.php.

#include <amount.h>
#include <chain.h>
#include <consensus/validation.h>
#include <core_io.h>
#include <httpserver.h>
#include <validation.h>
#include <key_io.h>
#include <net.h>
#include <outputtype.h>
#include <policy/feerate.h>
#include <policy/fees.h>
#include <policy/policy.h>
#include <policy/rbf.h>
#include <rpc/mining.h>
#include <rpc/rawtransaction.h>
#include <rpc/server.h>
#include <rpc/util.h>
#include <script/sign.h>
#include <shutdown.h>
#include <timedata.h>
#include <util.h>
#include <utilmoneystr.h>
#include <wallet/coincontrol.h>
#include <wallet/feebumper.h>
#include <wallet/rpcwallet.h>
#include <wallet/wallet.h>
#include <wallet/walletdb.h>
#include <wallet/walletutil.h>

#include <wallet/hdwallet.h>


#include <stdint.h>

#include <univalue.h>

#include <functional>

static const std::string WALLET_ENDPOINT_BASE = "/wallet/";

bool GetWalletNameFromJSONRPCRequest(const JSONRPCRequest& request, std::string& wallet_name)
{
    if (request.URI.substr(0, WALLET_ENDPOINT_BASE.size()) == WALLET_ENDPOINT_BASE) {
        // wallet endpoint was used
        wallet_name = urlDecode(request.URI.substr(WALLET_ENDPOINT_BASE.size()));
        return true;
    }
    return false;
}

std::shared_ptr<CWallet> GetWalletForJSONRPCRequest(const JSONRPCRequest& request)
{
    std::string wallet_name;
    if (GetWalletNameFromJSONRPCRequest(request, wallet_name)) {
        std::shared_ptr<CWallet> pwallet = GetWallet(wallet_name);
        if (!pwallet) throw JSONRPCError(RPC_WALLET_NOT_FOUND, "Requested wallet does not exist or is not loaded");
        return pwallet;
    }

    std::vector<std::shared_ptr<CWallet>> wallets = GetWallets();
    return wallets.size() == 1 || (request.fHelp && wallets.size() > 0) ? wallets[0] : nullptr;
}

std::string HelpRequiringPassphrase(CWallet * const pwallet)
{
    return pwallet && pwallet->IsCrypted()
        ? "\nRequires wallet passphrase to be set with walletpassphrase call."
        : "";
}

bool EnsureWalletIsAvailable(CWallet * const pwallet, bool avoidException)
{
    if (pwallet) return true;
    if (avoidException) return false;
    if (!HasWallets()) {
        throw JSONRPCError(
            RPC_METHOD_NOT_FOUND, "Method not found (wallet method is disabled because no wallet is loaded)");
    }
    throw JSONRPCError(RPC_WALLET_NOT_SPECIFIED,
        "Wallet file not specified (must request wallet RPC through /wallet/<filename> uri-path).");
}

void EnsureWalletIsUnlocked(CWallet * const pwallet)
{
    if (pwallet->IsLocked())
        throw JSONRPCError(RPC_WALLET_UNLOCK_NEEDED, "Error: Please enter the wallet passphrase with walletpassphrase first.");

    if (IsParticlWallet(pwallet)
        && GetParticlWallet(pwallet)->fUnlockForStakingOnly)
        throw JSONRPCError(RPC_WALLET_UNLOCK_NEEDED, "Error: Wallet is unlocked for staking only.");
}

void WalletTxToJSON(const CWalletTx& wtx, UniValue& entry, bool fFilterMode) EXCLUSIVE_LOCKS_REQUIRED(cs_main)
{
    int confirms = wtx.GetDepthInMainChain();
    entry.pushKV("confirmations", confirms);
    if (wtx.IsCoinBase())
        entry.pushKV("generated", true);
    if (confirms > 0)
    {
        entry.pushKV("blockhash", wtx.hashBlock.GetHex());
        entry.pushKV("blockindex", wtx.nIndex);
        PushTime(entry, "blocktime", LookupBlockIndex(wtx.hashBlock)->GetBlockTime());
    } else {
        entry.pushKV("trusted", wtx.IsTrusted());
    }
    uint256 hash = wtx.GetHash();
    entry.pushKV("txid", hash.GetHex());
    UniValue conflicts(UniValue::VARR);
    for (const uint256& conflict : wtx.GetConflicts())
        conflicts.push_back(conflict.GetHex());
    if (conflicts.size() > 0 || !fFilterMode)
        entry.pushKV("walletconflicts", conflicts);
    PushTime(entry, "time", wtx.GetTxTime());
    PushTime(entry, "timereceived", wtx.nTimeReceived);

    // Add opt-in RBF status
    std::string rbfStatus = "no";
    if (confirms <= 0) {
        LOCK(mempool.cs);
        RBFTransactionState rbfState = IsRBFOptIn(*wtx.tx, mempool);
        if (rbfState == RBFTransactionState::UNKNOWN)
            rbfStatus = "unknown";
        else if (rbfState == RBFTransactionState::REPLACEABLE_BIP125)
            rbfStatus = "yes";
    }
    entry.pushKV("bip125_replaceable", rbfStatus);

    if (!fFilterMode)
        for (const std::pair<const std::string, std::string>& item : wtx.mapValue) {
            entry.pushKV(item.first, item.second);
        }
}

void RecordTxToJSON(CHDWallet *phdw, const uint256 &hash, const CTransactionRecord& rtx, UniValue &entry)
{
    int confirms = phdw->GetDepthInMainChain(rtx.blockHash, rtx.nIndex);
    entry.pushKV("confirmations", confirms);

    if (rtx.IsCoinStake()) {
        entry.pushKV("coinstake", true);
    } else
    if (rtx.IsCoinBase()) {
        entry.pushKV("generated", true);
    }

    if (confirms > 0) {
        entry.pushKV("blockhash", rtx.blockHash.GetHex());
        entry.pushKV("blockindex", rtx.nIndex);
        PushTime(entry, "blocktime", rtx.nBlockTime);
    } else {
        entry.pushKV("trusted", phdw->IsTrusted(hash, rtx.blockHash));
    }

    entry.pushKV("txid", hash.GetHex());
    UniValue conflicts(UniValue::VARR);
    for (const auto &conflict : phdw->GetConflicts(hash)) {
        conflicts.push_back(conflict.GetHex());
    }
    entry.pushKV("walletconflicts", conflicts);
    PushTime(entry, "time", rtx.GetTxTime());
    PushTime(entry, "timereceived", rtx.nTimeReceived);

    for (const auto &item : rtx.mapValue) {
        if (item.first == RTXVT_COMMENT) {
            entry.pushKV("comment", std::string(item.second.begin(), item.second.end()));
        } else
        if (item.first == RTXVT_TO) {
            entry.pushKV("comment_to", std::string(item.second.begin(), item.second.end()));
        }
    }

    /*
    // Add opt-in RBF status
    std::string rbfStatus = "no";
    if (confirms <= 0) {
        LOCK(mempool.cs);
        RBFTransactionState rbfState = IsRBFOptIn(wtx, mempool);
        if (rbfState == RBF_TRANSACTIONSTATE_UNKNOWN)
            rbfStatus = "unknown";
        else if (rbfState == RBF_TRANSACTIONSTATE_REPLACEABLE_BIP125)
            rbfStatus = "yes";
    }
    entry.push_back(Pair("bip125_replaceable", rbfStatus));
    */
}

static std::string LabelFromValue(const UniValue& value)
{
    std::string label = value.get_str();
    if (label == "*")
        throw JSONRPCError(RPC_WALLET_INVALID_LABEL_NAME, "Invalid label name");
    return label;
}

static UniValue getnewaddress(const JSONRPCRequest& request)
{
    std::shared_ptr<CWallet> const wallet = GetWalletForJSONRPCRequest(request);
    CWallet* const pwallet = wallet.get();

    if (!EnsureWalletIsAvailable(pwallet, request.fHelp)) {
        return NullUniValue;
    }

    if (request.fHelp || request.params.size() > 4)
        throw std::runtime_error(
            "getnewaddress ( \"label\" bech32 hardened 256bit )\n"
            "\nReturns a new Particl address for receiving payments, key is saved in wallet.\n"
           "If 'label' is specified, it is added to the address book \n"
            "so payments received with the address will be credited to 'account'.\n"
            "\nArguments:\n"
            "1. \"label\"        (string, optional) DEPRECATED. The account name for the address to be linked to. If not provided, the default account \"\" is used. It can also be set to the empty string \"\" to represent the default account. The account does not need to exist, it will be created if there is no account by the given name.\n"
            "2. bech32             (bool, optional, default=false) Use Bech32 encoding.\n"
            "3. hardened           (bool, optional, default=false) Derive a hardened key.\n"
            "4. 256bit             (bool, optional, default=false) Use 256bit hash.\n"
            //"2. \"address_type\"   (string, optional) The address type to use. Options are \"legacy\", \"p2sh-segwit\", and \"bech32\". Default is set by -addresstype.\n"
            "\nResult:\n"
            "\"address\"           (string) The new particl address\n"
            "\nExamples:\n"
            + HelpExampleCli("getnewaddress", "")
            + HelpExampleRpc("getnewaddress", "")
        );

    if (pwallet->IsWalletFlagSet(WALLET_FLAG_DISABLE_PRIVATE_KEYS)) {
        throw JSONRPCError(RPC_WALLET_ERROR, "Error: Private keys are disabled for this wallet");
    }

    // Parse the label first so we don't generate a key if there's an error
    std::string label;
    if (!request.params[0].isNull())
        label = LabelFromValue(request.params[0]);

    if (IsParticlWallet(pwallet)) {
        CKeyID keyID;
        bool fBech32 = false;
        if (request.params.size() > 1) {
            std::string s = request.params[1].get_str();
            fBech32 = part::IsStringBoolPositive(s);
        }

        bool fHardened = false;
        if (request.params.size() > 2) {
            std::string s = request.params[2].get_str();
            fHardened = part::IsStringBoolPositive(s);
        }

        bool f256bit = false;
        if (request.params.size() > 3) {
            std::string s = request.params[3].get_str();
            f256bit = part::IsStringBoolPositive(s);
        }

        CPubKey newKey;
        CHDWallet *phdw = GetParticlWallet(pwallet);
        {
            //LOCK2(cs_main, pwallet->cs_wallet);
            LOCK(cs_main);

            {
                LOCK(phdw->cs_wallet);
                if (phdw->idDefaultAccount.IsNull()) {
                    if (!phdw->pEKMaster)
                        throw JSONRPCError(RPC_WALLET_ERROR, _("Wallet has no active master key."));
                    throw JSONRPCError(RPC_WALLET_ERROR, _("No default account set."));
                }
            }
            if (0 != phdw->NewKeyFromAccount(newKey, false, fHardened, f256bit, fBech32, label.c_str())) {
                throw JSONRPCError(RPC_WALLET_ERROR, "NewKeyFromAccount failed.");
            }
        }

        if (f256bit) {
            CKeyID256 idKey256 = newKey.GetID256();
            return CBitcoinAddress(idKey256, fBech32).ToString();
        }
        keyID = newKey.GetID();
        return CBitcoinAddress(keyID, fBech32).ToString();
    };

    LOCK2(cs_main, pwallet->cs_wallet);

    OutputType output_type = pwallet->m_default_address_type;
    if (!request.params[1].isNull()) {
        if (!ParseOutputType(request.params[1].get_str(), output_type)) {
            throw JSONRPCError(RPC_INVALID_ADDRESS_OR_KEY, strprintf("Unknown address type '%s'", request.params[1].get_str()));
        }
    }

    if (!pwallet->IsLocked()) {
        pwallet->TopUpKeyPool();
    }

    // Generate a new key that is added to wallet
    CPubKey newKey;
    if (!pwallet->GetKeyFromPool(newKey)) {
        throw JSONRPCError(RPC_WALLET_KEYPOOL_RAN_OUT, "Error: Keypool ran out, please call keypoolrefill first");
    }
    pwallet->LearnRelatedScripts(newKey, output_type);
    CTxDestination dest = GetDestinationForKey(newKey, output_type);

    pwallet->SetAddressBook(dest, label, "receive");

    return EncodeDestination(dest);
}

static UniValue getrawchangeaddress(const JSONRPCRequest& request)
{
    std::shared_ptr<CWallet> const wallet = GetWalletForJSONRPCRequest(request);
    CWallet* const pwallet = wallet.get();

    if (!EnsureWalletIsAvailable(pwallet, request.fHelp)) {
        return NullUniValue;
    }

    if (request.fHelp || request.params.size() > 1)
        throw std::runtime_error(
            "getrawchangeaddress ( \"address_type\" )\n"
            "\nReturns a new Particl address, for receiving change.\n"
            "This is for use with raw transactions, NOT normal use.\n"
            "\nArguments:\n"
            "1. \"address_type\"           (string, optional) The address type to use. Options are \"legacy\", \"p2sh-segwit\", and \"bech32\". Default is set by -changetype.\n"
            "\nResult:\n"
            "\"address\"    (string) The address\n"
            "\nExamples:\n"
            + HelpExampleCli("getrawchangeaddress", "")
            + HelpExampleRpc("getrawchangeaddress", "")
       );

    if (pwallet->IsWalletFlagSet(WALLET_FLAG_DISABLE_PRIVATE_KEYS)) {
        throw JSONRPCError(RPC_WALLET_ERROR, "Error: Private keys are disabled for this wallet");
    }

    LOCK(pwallet->cs_wallet);

    if (IsParticlWallet(pwallet))
    {
        CHDWallet *phdw = GetParticlWallet(pwallet);
        CPubKey pkOut;

        if (0 != phdw->NewKeyFromAccount(pkOut, true))
            throw JSONRPCError(RPC_WALLET_ERROR, "NewKeyFromAccount failed.");

        CKeyID keyID = pkOut.GetID();
        return CBitcoinAddress(keyID).ToString();
    };

    if (!pwallet->IsLocked()) {
        pwallet->TopUpKeyPool();
    }

    OutputType output_type = pwallet->m_default_change_type != OutputType::CHANGE_AUTO ? pwallet->m_default_change_type : pwallet->m_default_address_type;
    if (!request.params[0].isNull()) {
        if (!ParseOutputType(request.params[0].get_str(), output_type)) {
            throw JSONRPCError(RPC_INVALID_ADDRESS_OR_KEY, strprintf("Unknown address type '%s'", request.params[0].get_str()));
        }
    }

    CReserveKey reservekey(pwallet);
    CPubKey vchPubKey;
    if (!reservekey.GetReservedKey(vchPubKey, true))
        throw JSONRPCError(RPC_WALLET_KEYPOOL_RAN_OUT, "Error: Keypool ran out, please call keypoolrefill first");

    reservekey.KeepKey();

    pwallet->LearnRelatedScripts(vchPubKey, output_type);
    CTxDestination dest = GetDestinationForKey(vchPubKey, output_type);

    return EncodeDestination(dest);
}


static UniValue setlabel(const JSONRPCRequest& request)
{
    std::shared_ptr<CWallet> const wallet = GetWalletForJSONRPCRequest(request);
    CWallet* const pwallet = wallet.get();

    if (!EnsureWalletIsAvailable(pwallet, request.fHelp)) {
        return NullUniValue;
    }

    if (request.fHelp || request.params.size() != 2)
        throw std::runtime_error(
            "setlabel \"address\" \"label\"\n"
            "\nSets the label associated with the given address.\n"
            "\nArguments:\n"
            "1. \"address\"         (string, required) The particl address to be associated with a label.\n"
            "2. \"label\"           (string, required) The label to assign to the address.\n"
            "\nExamples:\n"
            + HelpExampleCli("setlabel", "\"PswXnorAgjpAtaySWkPSmWQe3Fc8LmviVc\" \"tabby\"")
            + HelpExampleRpc("setlabel", "\"PswXnorAgjpAtaySWkPSmWQe3Fc8LmviVc\", \"tabby\"")
        );

    LOCK(pwallet->cs_wallet);

    CTxDestination dest = DecodeDestination(request.params[0].get_str());
    if (!IsValidDestination(dest)) {
        throw JSONRPCError(RPC_INVALID_ADDRESS_OR_KEY, "Invalid Particl address");
    }

    std::string old_label = pwallet->mapAddressBook[dest].name;
    std::string label = LabelFromValue(request.params[1]);

    if (IsMine(*pwallet, dest)) {
        pwallet->SetAddressBook(dest, label, "receive");
    } else {
        pwallet->SetAddressBook(dest, label, "send");
    }

    return NullUniValue;
}

static CTransactionRef SendMoney(CWallet * const pwallet, const CTxDestination &address, CAmount nValue, bool fSubtractFeeFromAmount, const CCoinControl& coin_control, mapValue_t mapValue)
{
    CAmount curBalance = pwallet->GetBalance();

    // Check amount
    if (nValue <= 0)
        throw JSONRPCError(RPC_INVALID_PARAMETER, "Invalid amount");

    if (nValue > curBalance)
        throw JSONRPCError(RPC_WALLET_INSUFFICIENT_FUNDS, "Insufficient funds");

    if (pwallet->GetBroadcastTransactions() && !g_connman) {
        throw JSONRPCError(RPC_CLIENT_P2P_DISABLED, "Error: Peer-to-peer functionality missing or disabled");
    }

    // Parse Bitcoin address
    CScript scriptPubKey = GetScriptForDestination(address);

    // Create and send the transaction
    CReserveKey reservekey(pwallet);
    CAmount nFeeRequired;
    std::string strError;
    std::vector<CRecipient> vecSend;
    int nChangePosRet = -1;
    CRecipient recipient = {scriptPubKey, nValue, fSubtractFeeFromAmount};
    vecSend.push_back(recipient);
    CTransactionRef tx;
    if (!pwallet->CreateTransaction(vecSend, tx, reservekey, nFeeRequired, nChangePosRet, strError, coin_control)) {
        if (!fSubtractFeeFromAmount && nValue + nFeeRequired > curBalance)
            strError = strprintf("Error: This transaction requires a transaction fee of at least %s", FormatMoney(nFeeRequired));
        throw JSONRPCError(RPC_WALLET_ERROR, strError);
    }
    CValidationState state;
    if (!pwallet->CommitTransaction(tx, std::move(mapValue), {} /* orderForm */, reservekey, g_connman.get(), state)) {
        strError = strprintf("Error: The transaction was rejected! Reason given: %s", FormatStateMessage(state));
        throw JSONRPCError(RPC_WALLET_ERROR, strError);
    }
    return tx;
}

extern UniValue sendtypeto(const JSONRPCRequest &request);
static UniValue sendtoaddress(const JSONRPCRequest& request)
{
    std::shared_ptr<CWallet> const wallet = GetWalletForJSONRPCRequest(request);
    CWallet* const pwallet = wallet.get();

    if (!EnsureWalletIsAvailable(pwallet, request.fHelp)) {
        return NullUniValue;
    }

    if (request.fHelp || request.params.size() < 2 || request.params.size() > 9)
        throw std::runtime_error(
            "sendtoaddress \"address\" amount ( \"comment\" \"comment-to\" subtractfeefromamount \"narration\" replaceable conf_target \"estimate_mode\")\n"
            "\nSend an amount to a given address.\n"
            + HelpRequiringPassphrase(pwallet) +
            "\nArguments:\n"
            "1. \"address\"     (string, required) The particl address to send to.\n"
            "2. amount          (numeric or string, required) The amount in " + CURRENCY_UNIT + " to send. eg 0.1\n"
            "3. \"comment\"     (string, optional) A comment used to store what the transaction is for. \n"
            "                            This is not part of the transaction, just kept in your wallet.\n"
            "4. \"comment_to\"  (string, optional) A comment to store the name of the person or organization \n"
            "                            to which you're sending the transaction. This is not part of the \n"
            "                            transaction, just kept in your wallet.\n"
            "5. subtractfeefromamount  (boolean, optional, default=false) The fee will be deducted from the amount being sent.\n"
            "                            The recipient will receive less particl than you enter in the amount field.\n"
            "6. \"narration\"   (string, optional) Up to 24 characters sent with the transaction.\n"
            "                            The narration is stored in the blockchain and is sent encrypted when destination is a stealth address and unencrypted otherwise.\n"
            "7. replaceable            (boolean, optional) Allow this transaction to be replaced by a transaction with higher fees via BIP 125\n"
            "8. conf_target            (numeric, optional) Confirmation target (in blocks)\n"
            "9. \"estimate_mode\"      (string, optional, default=UNSET) The fee estimate mode, must be one of:\n"
            "       \"UNSET\"\n"
            "       \"ECONOMICAL\"\n"
            "       \"CONSERVATIVE\"\n"
            "\nResult:\n"
            "\"txid\"           (string) The transaction id.\n"
            "\nExamples:\n"
            + HelpExampleCli("sendtoaddress", "\"PbpVcjgYatnkKgveaeqhkeQBFwjqR7jKBR\" 0.1")
            + HelpExampleCli("sendtoaddress", "\"PbpVcjgYatnkKgveaeqhkeQBFwjqR7jKBR\" 0.1 \"donation\" \"seans outpost\"")
            + HelpExampleCli("sendtoaddress", "\"PbpVcjgYatnkKgveaeqhkeQBFwjqR7jKBR\" 0.1 \"\" \"\" true")
            + HelpExampleRpc("sendtoaddress", "\"PbpVcjgYatnkKgveaeqhkeQBFwjqR7jKBR\", 0.1, \"donation\", \"seans outpost\"")
        );

    // Make sure the results are valid at least up to the most recent block
    // the user could have gotten from another RPC command prior to now
    pwallet->BlockUntilSyncedToCurrentChain();

    LOCK2(cs_main, pwallet->cs_wallet);

    CTxDestination dest = DecodeDestination(request.params[0].get_str());
    if (!IsValidDestination(dest)) {
        throw JSONRPCError(RPC_INVALID_ADDRESS_OR_KEY, "Invalid address");
    }

    // Amount
    CAmount nAmount = AmountFromValue(request.params[1]);
    if (nAmount <= 0)
        throw JSONRPCError(RPC_TYPE_ERROR, "Invalid amount for send");

    // Wallet comments
    mapValue_t mapValue;
    if (!request.params[2].isNull() && !request.params[2].get_str().empty())
        mapValue["comment"] = request.params[2].get_str();
    if (!request.params[3].isNull() && !request.params[3].get_str().empty())
        mapValue["to"] = request.params[3].get_str();

    bool fSubtractFeeFromAmount = false;
    if (!request.params[4].isNull()) {
        fSubtractFeeFromAmount = request.params[4].get_bool();
    }

    CCoinControl coin_control;
    if (!request.params[6].isNull()) {
        coin_control.m_signal_bip125_rbf = request.params[6].get_bool();
    }

    if (!request.params[7].isNull()) {
        coin_control.m_confirm_target = ParseConfirmTarget(request.params[7]);
    }

    if (!request.params[8].isNull()) {
        if (!FeeModeFromString(request.params[8].get_str(), coin_control.m_fee_mode)) {
            throw JSONRPCError(RPC_INVALID_PARAMETER, "Invalid estimate_mode parameter");
        }
    }

    if (IsParticlWallet(pwallet))
    {
        JSONRPCRequest newRequest;
        newRequest.fHelp = false;
        newRequest.fSkipBlock = true; // already blocked in this function
        newRequest.URI = request.URI;
        UniValue params(UniValue::VARR);
        params.push_back("part");
        params.push_back("part");
        UniValue arr(UniValue::VARR);
        UniValue out(UniValue::VOBJ);

        out.pushKV("address", request.params[0].get_str());
        out.pushKV("amount", request.params[1]);

        if (request.params.size() > 5)
            out.pushKV("narr", request.params[5].get_str());

        if (fSubtractFeeFromAmount)
        {
            UniValue uvBool(fSubtractFeeFromAmount);
            out.pushKV("subfee", uvBool);
        }
        arr.push_back(out);
        params.push_back(arr);

        std::string sComment, sCommentTo;
        if (!request.params[2].isNull() && !request.params[2].get_str().empty())
            sComment = request.params[2].get_str();
        if (!request.params[3].isNull() && !request.params[3].get_str().empty())
            sCommentTo = request.params[3].get_str();

        params.push_back(sComment);
        params.push_back(sCommentTo);

        // Add coinstake params
        if (request.params.size() > 6)
        {
            UniValue uvRingsize(4);
            params.push_back(uvRingsize);
            UniValue uvNumInputs(32);
            params.push_back(uvNumInputs);
            UniValue uvBool(false);
            params.push_back(uvBool); // test_fee

            UniValue uvCoinControl(UniValue::VOBJ);
            uvCoinControl.pushKV("replaceable", coin_control.m_signal_bip125_rbf.get_value_or(pwallet->m_signal_rbf));
            unsigned int target = coin_control.m_confirm_target ? *coin_control.m_confirm_target : pwallet->m_confirm_target;
            uvCoinControl.pushKV("conf_target", (int)target);
            std::string sEstimateMode = "UNSET";
            if (coin_control.m_fee_mode == FeeEstimateMode::ECONOMICAL)
                sEstimateMode = "ECONOMICAL";
            else
            if (coin_control.m_fee_mode == FeeEstimateMode::CONSERVATIVE)
                sEstimateMode = "CONSERVATIVE";
            uvCoinControl.pushKV("estimate_mode", sEstimateMode);

            params.push_back(uvCoinControl);
        };

        newRequest.params = params;
        return sendtypeto(newRequest);
    };

    EnsureWalletIsUnlocked(pwallet);

    CTransactionRef tx = SendMoney(pwallet, dest, nAmount, fSubtractFeeFromAmount, coin_control, std::move(mapValue));
    return tx->GetHash().GetHex();
}

static UniValue listaddressgroupings(const JSONRPCRequest& request)
{
    std::shared_ptr<CWallet> const wallet = GetWalletForJSONRPCRequest(request);
    CWallet* const pwallet = wallet.get();

    if (!EnsureWalletIsAvailable(pwallet, request.fHelp)) {
        return NullUniValue;
    }

    if (request.fHelp || request.params.size() != 0)
        throw std::runtime_error(
            "listaddressgroupings\n"
            "\nLists groups of addresses which have had their common ownership\n"
            "made public by common use as inputs, or as the resulting change\n"
            "in past transactions\n"
            "\nResult:\n"
            "[\n"
            "  [\n"
            "    [\n"
            "      \"address\",            (string) The particl address\n"
            "      amount,                 (numeric) The amount in " + CURRENCY_UNIT + "\n"
            "      \"label\"               (string, optional) The label\n"
            "    ]\n"
            "    ,...\n"
            "  ]\n"
            "  ,...\n"
            "]\n"
            "\nExamples:\n"
            + HelpExampleCli("listaddressgroupings", "")
            + HelpExampleRpc("listaddressgroupings", "")
        );

    // Make sure the results are valid at least up to the most recent block
    // the user could have gotten from another RPC command prior to now
    pwallet->BlockUntilSyncedToCurrentChain();

    LOCK2(cs_main, pwallet->cs_wallet);

    UniValue jsonGroupings(UniValue::VARR);
    std::map<CTxDestination, CAmount> balances = pwallet->GetAddressBalances();
    for (const std::set<CTxDestination>& grouping : pwallet->GetAddressGroupings()) {
        UniValue jsonGrouping(UniValue::VARR);
        for (const CTxDestination& address : grouping)
        {
            UniValue addressInfo(UniValue::VARR);
            addressInfo.push_back(EncodeDestination(address));
            addressInfo.push_back(ValueFromAmount(balances[address]));
            {
                if (pwallet->mapAddressBook.find(address) != pwallet->mapAddressBook.end()) {
                    addressInfo.push_back(pwallet->mapAddressBook.find(address)->second.name);
                }
            }
            jsonGrouping.push_back(addressInfo);
        }
        jsonGroupings.push_back(jsonGrouping);
    }
    return jsonGroupings;
}

static UniValue signmessage(const JSONRPCRequest& request)
{
    std::shared_ptr<CWallet> const wallet = GetWalletForJSONRPCRequest(request);
    CWallet* const pwallet = wallet.get();

    if (!EnsureWalletIsAvailable(pwallet, request.fHelp)) {
        return NullUniValue;
    }

    if (request.fHelp || request.params.size() != 2)
        throw std::runtime_error(
            "signmessage \"address\" \"message\"\n"
            "\nSign a message with the private key of an address"
            + HelpRequiringPassphrase(pwallet) + "\n"
            "\nArguments:\n"
            "1. \"address\"         (string, required) The particl address to use for the private key.\n"
            "2. \"message\"         (string, required) The message to create a signature for.\n"
            "\nResult:\n"
            "\"signature\"          (string) The signature of the message encoded in base 64\n"
            "\nExamples:\n"
            "\nUnlock the wallet for 30 seconds\n"
            + HelpExampleCli("walletpassphrase", "\"mypassphrase\" 30") +
            "\nCreate the signature\n"
            + HelpExampleCli("signmessage", "\"PswXnorAgjpAtaySWkPSmWQe3Fc8LmviVc\" \"my message\"") +
            "\nVerify the signature\n"
            + HelpExampleCli("verifymessage", "\"PswXnorAgjpAtaySWkPSmWQe3Fc8LmviVc\" \"signature\" \"my message\"") +
            "\nAs json rpc\n"
            + HelpExampleRpc("signmessage", "\"PswXnorAgjpAtaySWkPSmWQe3Fc8LmviVc\", \"my message\"")
        );

    LOCK2(cs_main, pwallet->cs_wallet);

    EnsureWalletIsUnlocked(pwallet);

    std::string strAddress = request.params[0].get_str();
    std::string strMessage = request.params[1].get_str();

    CTxDestination dest = DecodeDestination(strAddress);
    if (!IsValidDestination(dest)) {
        throw JSONRPCError(RPC_TYPE_ERROR, "Invalid address");
    }

    const CKeyID *keyID = boost::get<CKeyID>(&dest);
    if (!keyID) {
        throw JSONRPCError(RPC_TYPE_ERROR, "Address does not refer to key");
    }

    CKey key;
    if (!pwallet->GetKey(*keyID, key)) {
        throw JSONRPCError(RPC_WALLET_ERROR, "Private key not available");
    }

    CHashWriter ss(SER_GETHASH, 0);
    ss << strMessageMagic;
    ss << strMessage;

    std::vector<unsigned char> vchSig;
    if (!key.SignCompact(ss.GetHash(), vchSig))
        throw JSONRPCError(RPC_INVALID_ADDRESS_OR_KEY, "Sign failed");

    return EncodeBase64(vchSig.data(), vchSig.size());
}

static UniValue getreceivedbyaddress(const JSONRPCRequest& request)
{
    std::shared_ptr<CWallet> const wallet = GetWalletForJSONRPCRequest(request);
    CWallet* const pwallet = wallet.get();

    if (!EnsureWalletIsAvailable(pwallet, request.fHelp)) {
        return NullUniValue;
    }

    if (request.fHelp || request.params.size() < 1 || request.params.size() > 2)
        throw std::runtime_error(
            "getreceivedbyaddress \"address\" ( minconf )\n"
            "\nReturns the total amount received by the given particl address in transactions with at least minconf confirmations.\n"
            "\nArguments:\n"
            "1. \"address\"         (string, required) The particl address for transactions.\n"
            "2. minconf             (numeric, optional, default=1) Only include transactions confirmed at least this many times.\n"
            "\nResult:\n"
            "amount   (numeric) The total amount in " + CURRENCY_UNIT + " received at this address.\n"
            "\nExamples:\n"
            "\nThe amount from transactions with at least 1 confirmation\n"
            + HelpExampleCli("getreceivedbyaddress", "\"PswXnorAgjpAtaySWkPSmWQe3Fc8LmviVc\"") +
            "\nThe amount including unconfirmed transactions, zero confirmations\n"
            + HelpExampleCli("getreceivedbyaddress", "\"PswXnorAgjpAtaySWkPSmWQe3Fc8LmviVc\" 0") +
            "\nThe amount with at least 6 confirmation\n"
            + HelpExampleCli("getreceivedbyaddress", "\"PswXnorAgjpAtaySWkPSmWQe3Fc8LmviVc\" 6") +
            "\nAs a json rpc call\n"
            + HelpExampleRpc("getreceivedbyaddress", "\"PswXnorAgjpAtaySWkPSmWQe3Fc8LmviVc\", 6")
       );

    // Make sure the results are valid at least up to the most recent block
    // the user could have gotten from another RPC command prior to now
    pwallet->BlockUntilSyncedToCurrentChain();

    LOCK2(cs_main, pwallet->cs_wallet);

    // Bitcoin address
    CTxDestination dest = DecodeDestination(request.params[0].get_str());
    if (!IsValidDestination(dest)) {
        throw JSONRPCError(RPC_INVALID_ADDRESS_OR_KEY, "Invalid Particl address");
    }
    CScript scriptPubKey = GetScriptForDestination(dest);
    if (!IsMine(*pwallet, scriptPubKey)) {
        throw JSONRPCError(RPC_WALLET_ERROR, "Address not found in wallet");
    }

    // Minimum confirmations
    int nMinDepth = 1;
    if (!request.params[1].isNull())
        nMinDepth = request.params[1].get_int();

    // Tally
    CAmount nAmount = 0;
    for (const std::pair<const uint256, CWalletTx>& pairWtx : pwallet->mapWallet) {
        const CWalletTx& wtx = pairWtx.second;

        if ((!fParticlWallet && wtx.IsCoinBase()) || !CheckFinalTx(*wtx.tx))
            continue;

        if (fParticlWallet)
        {
            for (auto &txout : wtx.tx->vpout)
            {
                if (txout->IsStandardOutput()
                    && *txout->GetPScriptPubKey() == scriptPubKey)
                {
                    if (wtx.GetDepthInMainChain() >= nMinDepth)
                        nAmount += txout->GetValue();
                };
            };
        } else
        for (const CTxOut& txout : wtx.tx->vout)
            if (txout.scriptPubKey == scriptPubKey)
                if (wtx.GetDepthInMainChain() >= nMinDepth)
                    nAmount += txout.nValue;
    }

    return  ValueFromAmount(nAmount);
}


static UniValue getreceivedbylabel(const JSONRPCRequest& request)
{
    std::shared_ptr<CWallet> const wallet = GetWalletForJSONRPCRequest(request);
    CWallet* const pwallet = wallet.get();

    if (!EnsureWalletIsAvailable(pwallet, request.fHelp)) {
        return NullUniValue;
    }

    if (request.fHelp || request.params.size() < 1 || request.params.size() > 2)
        throw std::runtime_error(
            "getreceivedbylabel \"label\" ( minconf )\n"
            "\nReturns the total amount received by addresses with <label> in transactions with at least [minconf] confirmations.\n"
            "\nArguments:\n"
            "1. \"label\"        (string, required) The selected label, may be the default label using \"\".\n"
            "2. minconf          (numeric, optional, default=1) Only include transactions confirmed at least this many times.\n"
            "\nResult:\n"
            "amount              (numeric) The total amount in " + CURRENCY_UNIT + " received for this label.\n"
            "\nExamples:\n"
            "\nAmount received by the default label with at least 1 confirmation\n"
            + HelpExampleCli("getreceivedbylabel", "\"\"") +
            "\nAmount received at the tabby label including unconfirmed amounts with zero confirmations\n"
            + HelpExampleCli("getreceivedbylabel", "\"tabby\" 0") +
            "\nThe amount with at least 6 confirmations\n"
            + HelpExampleCli("getreceivedbylabel", "\"tabby\" 6") +
            "\nAs a json rpc call\n"
            + HelpExampleRpc("getreceivedbylabel", "\"tabby\", 6")
        );

    // Make sure the results are valid at least up to the most recent block
    // the user could have gotten from another RPC command prior to now
    pwallet->BlockUntilSyncedToCurrentChain();

    LOCK2(cs_main, pwallet->cs_wallet);

    // Minimum confirmations
    int nMinDepth = 1;
    if (!request.params[1].isNull())
        nMinDepth = request.params[1].get_int();

    // Get the set of pub keys assigned to label
    std::string label = LabelFromValue(request.params[0]);
    std::set<CTxDestination> setAddress = pwallet->GetLabelAddresses(label);

    // Tally
    CAmount nAmount = 0;
    for (const std::pair<const uint256, CWalletTx>& pairWtx : pwallet->mapWallet) {
        const CWalletTx& wtx = pairWtx.second;
        if ((!fParticlWallet && wtx.IsCoinBase()) || !CheckFinalTx(*wtx.tx))
            continue;

        if (fParticlWallet)
        {
            for (auto &txout : wtx.tx->vpout)
            {
                CTxDestination address;
                if (txout->IsStandardOutput()
                    && ExtractDestination(*txout->GetPScriptPubKey(), address) && IsMine(*pwallet, address) && setAddress.count(address))
                {
                    if (wtx.GetDepthInMainChain() >= nMinDepth)
                        nAmount += txout->GetValue();
                };
            };
        } else
        for (const CTxOut& txout : wtx.tx->vout)
        {
            CTxDestination address;
            if (ExtractDestination(txout.scriptPubKey, address) && IsMine(*pwallet, address) && setAddress.count(address)) {
                if (wtx.GetDepthInMainChain() >= nMinDepth)
                    nAmount += txout.nValue;
            }
        }
    }

    return ValueFromAmount(nAmount);
}


static UniValue getbalance(const JSONRPCRequest& request)
{
    std::shared_ptr<CWallet> const wallet = GetWalletForJSONRPCRequest(request);
    CWallet* const pwallet = wallet.get();

    if (!EnsureWalletIsAvailable(pwallet, request.fHelp)) {
        return NullUniValue;
    }

    if (request.fHelp || (request.params.size() > 3 ))
        throw std::runtime_error(
            "getbalance ( \"(dummy)\" minconf include_watchonly )\n"
            "\nReturns the total available balance.\n"
            "The available balance is what the wallet considers currently spendable, and is\n"
            "thus affected by options which limit spendability such as -spendzeroconfchange.\n"
            "\nArguments:\n"
            "1. (dummy)           (string, optional) Remains for backward compatibility. Must be excluded or set to \"*\".\n"
            "2. minconf           (numeric, optional, default=0) Only include transactions confirmed at least this many times.\n"
            "3. include_watchonly (bool, optional, default=false) Also include balance in watch-only addresses (see 'importaddress')\n"
            "\nResult:\n"
            "amount              (numeric) The total amount in " + CURRENCY_UNIT + " received for this wallet.\n"
            "\nExamples:\n"
            "\nThe total amount in the wallet with 1 or more confirmations\n"
            + HelpExampleCli("getbalance", "") +
            "\nThe total amount in the wallet at least 6 blocks confirmed\n"
            + HelpExampleCli("getbalance", "\"*\" 6") +
            "\nAs a json rpc call\n"
            + HelpExampleRpc("getbalance", "\"*\", 6")
        );

    // Make sure the results are valid at least up to the most recent block
    // the user could have gotten from another RPC command prior to now
    pwallet->BlockUntilSyncedToCurrentChain();

    LOCK2(cs_main, pwallet->cs_wallet);

    const UniValue& dummy_value = request.params[0];
    if (!dummy_value.isNull() && dummy_value.get_str() != "*") {
        throw JSONRPCError(RPC_METHOD_DEPRECATED, "dummy first argument must be excluded or set to \"*\".");
    }

    int min_depth = 0;
    if (!request.params[1].isNull()) {
        min_depth = request.params[1].get_int();
    }

    isminefilter filter = ISMINE_SPENDABLE;
    if (!request.params[2].isNull() && request.params[2].get_bool()) {
        filter = filter | ISMINE_WATCH_ONLY;
    }

    return ValueFromAmount(pwallet->GetBalance(filter, min_depth));
}

static UniValue getunconfirmedbalance(const JSONRPCRequest &request)
{
    std::shared_ptr<CWallet> const wallet = GetWalletForJSONRPCRequest(request);
    CWallet* const pwallet = wallet.get();

    if (!EnsureWalletIsAvailable(pwallet, request.fHelp)) {
        return NullUniValue;
    }

    if (request.fHelp || request.params.size() > 0)
        throw std::runtime_error(
                "getunconfirmedbalance\n"
                "Returns the server's total unconfirmed balance\n");

    // Make sure the results are valid at least up to the most recent block
    // the user could have gotten from another RPC command prior to now
    pwallet->BlockUntilSyncedToCurrentChain();

    LOCK2(cs_main, pwallet->cs_wallet);

    return ValueFromAmount(pwallet->GetUnconfirmedBalance());
}

static UniValue sendmany(const JSONRPCRequest& request)
{
    std::shared_ptr<CWallet> const wallet = GetWalletForJSONRPCRequest(request);
    CWallet* const pwallet = wallet.get();

    if (!EnsureWalletIsAvailable(pwallet, request.fHelp)) {
        return NullUniValue;
    }

    if (request.fHelp || request.params.size() < 2 || request.params.size() > 8)
        throw std::runtime_error(
            "sendmany \"\" {\"address\":amount,...} ( minconf \"comment\" [\"address\",...] replaceable conf_target \"estimate_mode\")\n"
            "\nSend multiple times. Amounts are double-precision floating point numbers.\n"
            + HelpRequiringPassphrase(pwallet) + "\n"
            "\nArguments:\n"
            "1. \"dummy\"               (string, required) Must be set to \"\" for backwards compatibility.\n"
            "2. \"amounts\"             (string, required) A json object with addresses and amounts\n"
            "    {\n"
            "      \"address\":amount   (numeric or string) The particl address is the key, the numeric amount (can be string) in " + CURRENCY_UNIT + " is the value\n"
            "      ,...\n"
            "    }\n"
            "3. minconf                 (numeric, optional, default=1) Only use the balance confirmed at least this many times.\n"
            "4. \"comment\"             (string, optional) A comment\n"
            "5. subtractfeefrom         (array, optional) A json array with addresses.\n"
            "                           The fee will be equally deducted from the amount of each selected address.\n"
            "                           Those recipients will receive less particl than you enter in their corresponding amount field.\n"
            "                           If no addresses are specified here, the sender pays the fee.\n"
            "    [\n"
            "      \"address\"          (string) Subtract fee from this address\n"
            "      ,...\n"
            "    ]\n"
            "6. replaceable            (boolean, optional) Allow this transaction to be replaced by a transaction with higher fees via BIP 125\n"
            "7. conf_target            (numeric, optional) Confirmation target (in blocks)\n"
            "8. \"estimate_mode\"      (string, optional, default=UNSET) The fee estimate mode, must be one of:\n"
            "       \"UNSET\"\n"
            "       \"ECONOMICAL\"\n"
            "       \"CONSERVATIVE\"\n"
             "\nResult:\n"
            "\"txid\"                   (string) The transaction id for the send. Only 1 transaction is created regardless of \n"
            "                                    the number of addresses.\n"
            "\nExamples:\n"
            "\nSend two amounts to two different addresses:\n"
            + HelpExampleCli("sendmany", "\"\" \"{\\\"PswXnorAgjpAtaySWkPSmWQe3Fc8LmviVc\\\":0.01,\\\"PvhJj4j9s6SsuRsAkPZUfHPCjZRNKLeuqP\\\":0.02}\"") +
            "\nSend two amounts to two different addresses setting the confirmation and comment:\n"
            + HelpExampleCli("sendmany", "\"\" \"{\\\"PswXnorAgjpAtaySWkPSmWQe3Fc8LmviVc\\\":0.01,\\\"PvhJj4j9s6SsuRsAkPZUfHPCjZRNKLeuqP\\\":0.02}\" 6 \"testing\"") +
            "\nSend two amounts to two different addresses, subtract fee from amount:\n"
            + HelpExampleCli("sendmany", "\"\" \"{\\\"PswXnorAgjpAtaySWkPSmWQe3Fc8LmviVc\\\":0.01,\\\"PvhJj4j9s6SsuRsAkPZUfHPCjZRNKLeuqP\\\":0.02}\" 1 \"\" \"[\\\"1D1ZrZNe3JUo7ZycKEYQQiQAWd9y54F4XX\\\",\\\"1353tsE8YMTA4EuV7dgUXGjNFf9KpVvKHz\\\"]\"") +
            "\nAs a json rpc call\n"
            + HelpExampleRpc("sendmany", "\"\", {\"PswXnorAgjpAtaySWkPSmWQe3Fc8LmviVc\":0.01,\"PvhJj4j9s6SsuRsAkPZUfHPCjZRNKLeuqP\":0.02}, 6, \"testing\"")
        );

    // Make sure the results are valid at least up to the most recent block
    // the user could have gotten from another RPC command prior to now
    pwallet->BlockUntilSyncedToCurrentChain();

    LOCK2(cs_main, pwallet->cs_wallet);

    if (pwallet->GetBroadcastTransactions() && !g_connman) {
        throw JSONRPCError(RPC_CLIENT_P2P_DISABLED, "Error: Peer-to-peer functionality missing or disabled");
    }

    if (!request.params[0].isNull() && !request.params[0].get_str().empty()) {
        throw JSONRPCError(RPC_INVALID_PARAMETER, "Dummy value must be set to \"\"");
    }
    UniValue sendTo = request.params[1].get_obj();
    int nMinDepth = 1;
    if (!request.params[2].isNull())
        nMinDepth = request.params[2].get_int();

    mapValue_t mapValue;
    if (!request.params[3].isNull() && !request.params[3].get_str().empty())
        mapValue["comment"] = request.params[3].get_str();

    UniValue subtractFeeFromAmount(UniValue::VARR);
    if (!request.params[4].isNull())
        subtractFeeFromAmount = request.params[4].get_array();

    CCoinControl coin_control;
    if (!request.params[5].isNull()) {
        coin_control.m_signal_bip125_rbf = request.params[5].get_bool();
    }

    if (!request.params[6].isNull()) {
        coin_control.m_confirm_target = ParseConfirmTarget(request.params[6]);
    }

    if (!request.params[7].isNull()) {
        if (!FeeModeFromString(request.params[7].get_str(), coin_control.m_fee_mode)) {
            throw JSONRPCError(RPC_INVALID_PARAMETER, "Invalid estimate_mode parameter");
        }
    }
    if (IsParticlWallet(pwallet)) {
        JSONRPCRequest newRequest;
        newRequest.fHelp = false;
        newRequest.fSkipBlock = true; // already blocked in this function
        newRequest.URI = request.URI;
        UniValue params(UniValue::VARR);
        params.push_back("part");
        params.push_back("part");
        UniValue arr(UniValue::VARR);

        std::vector<std::string> keys = sendTo.getKeys();
        for (const std::string& name_ : keys) {
            UniValue out(UniValue::VOBJ);

            out.pushKV("address", name_);
            out.pushKV("amount", sendTo[name_]);

            bool fSubtractFeeFromAmount = false;
            for (unsigned int idx = 0; idx < subtractFeeFromAmount.size(); idx++) {
                const UniValue& addr = subtractFeeFromAmount[idx];
                if (addr.get_str() == name_)
                    fSubtractFeeFromAmount = true;
            }
            if (fSubtractFeeFromAmount) {
                UniValue uvBool(fSubtractFeeFromAmount);
                out.pushKV("subfee", uvBool);
            }
            arr.push_back(out);
        }
        params.push_back(arr);

        std::string sComment, sCommentTo;
        if (!request.params[3].isNull() && !request.params[3].get_str().empty())
            sComment = request.params[3].get_str();

        params.push_back(sComment);
        params.push_back(sCommentTo);

        // Add coinstake params
        if (request.params.size() > 5) {
            UniValue uvRingsize(4);
            params.push_back(uvRingsize);
            UniValue uvNumInputs(32);
            params.push_back(uvNumInputs);
            UniValue uvBool(false);
            params.push_back(uvBool); // test_fee

            UniValue uvCoinControl(UniValue::VOBJ);
            uvCoinControl.pushKV("replaceable", coin_control.m_signal_bip125_rbf.get_value_or(pwallet->m_signal_rbf));
            unsigned int target = coin_control.m_confirm_target ? *coin_control.m_confirm_target : pwallet->m_confirm_target;
            uvCoinControl.pushKV("conf_target", (int)target);
            std::string sEstimateMode = "UNSET";
            if (coin_control.m_fee_mode == FeeEstimateMode::ECONOMICAL) {
                sEstimateMode = "ECONOMICAL";
            } else
            if (coin_control.m_fee_mode == FeeEstimateMode::CONSERVATIVE) {
                sEstimateMode = "CONSERVATIVE";
            }
            uvCoinControl.pushKV("estimate_mode", sEstimateMode);

            params.push_back(uvCoinControl);
        }

        newRequest.params = params;
        return sendtypeto(newRequest);
    }

    std::set<CTxDestination> destinations;
    std::vector<CRecipient> vecSend;

    CAmount totalAmount = 0;
    std::vector<std::string> keys = sendTo.getKeys();
    for (const std::string& name_ : keys) {
        CTxDestination dest = DecodeDestination(name_);
        if (!IsValidDestination(dest)) {
            throw JSONRPCError(RPC_INVALID_ADDRESS_OR_KEY, std::string("Invalid Particl address: ") + name_);
        }

        if (destinations.count(dest)) {
            throw JSONRPCError(RPC_INVALID_PARAMETER, std::string("Invalid parameter, duplicated address: ") + name_);
        }
        destinations.insert(dest);

        CScript scriptPubKey = GetScriptForDestination(dest);
        CAmount nAmount = AmountFromValue(sendTo[name_]);
        if (nAmount <= 0)
            throw JSONRPCError(RPC_TYPE_ERROR, "Invalid amount for send");
        totalAmount += nAmount;

        bool fSubtractFeeFromAmount = false;
        for (unsigned int idx = 0; idx < subtractFeeFromAmount.size(); idx++) {
            const UniValue& addr = subtractFeeFromAmount[idx];
            if (addr.get_str() == name_)
                fSubtractFeeFromAmount = true;
        }

        CRecipient recipient = {scriptPubKey, nAmount, fSubtractFeeFromAmount};
        vecSend.push_back(recipient);
    }

    EnsureWalletIsUnlocked(pwallet);

    // Check funds
    if (totalAmount > pwallet->GetLegacyBalance(ISMINE_SPENDABLE, nMinDepth)) {
        throw JSONRPCError(RPC_WALLET_INSUFFICIENT_FUNDS, "Wallet has insufficient funds");
    }

    // Shuffle recipient list
    std::shuffle(vecSend.begin(), vecSend.end(), FastRandomContext());

    // Send
    CReserveKey keyChange(pwallet);
    CAmount nFeeRequired = 0;
    int nChangePosRet = -1;
    std::string strFailReason;
    CTransactionRef tx;
    bool fCreated = pwallet->CreateTransaction(vecSend, tx, keyChange, nFeeRequired, nChangePosRet, strFailReason, coin_control);
    if (!fCreated)
        throw JSONRPCError(RPC_WALLET_INSUFFICIENT_FUNDS, strFailReason);
    CValidationState state;
    if (!pwallet->CommitTransaction(tx, std::move(mapValue), {} /* orderForm */, keyChange, g_connman.get(), state)) {
        strFailReason = strprintf("Transaction commit failed:: %s", FormatStateMessage(state));
        throw JSONRPCError(RPC_WALLET_ERROR, strFailReason);
    }

    return tx->GetHash().GetHex();
}

static UniValue addmultisigaddress(const JSONRPCRequest& request)
{
    std::shared_ptr<CWallet> const wallet = GetWalletForJSONRPCRequest(request);
    CWallet* const pwallet = wallet.get();

    if (!EnsureWalletIsAvailable(pwallet, request.fHelp)) {
        return NullUniValue;
    }

    if (request.fHelp || request.params.size() < 2 || request.params.size() > 5) {
        std::string msg = "addmultisigaddress nrequired [\"key\",...] ( \"label\", bech32, 256bit)\n"
            "\nAdd a nrequired-to-sign multisignature address to the wallet. Requires a new wallet backup.\n"
            "Each key is a Particl address or hex-encoded public key.\n"
            "This functionality is only intended for use with non-watchonly addresses.\n"
            "See `importaddress` for watchonly p2sh address support.\n"
            "If 'label' is specified, assign address to that label.\n"

            "\nArguments:\n"
            "1. nrequired        (numeric, required) The number of required signatures out of the n keys or addresses.\n"
            "2. \"keys\"         (string, required) A json array of particl addresses or hex-encoded public keys\n"
            "     [\n"
            "       \"address\"  (string) particl address or hex-encoded public key\n"
            "       ...,\n"
            "     ]\n"
            "3. \"label\"        (string, optional) A label to assign the addresses to.\n"
            "4. bech32             (bool, optional) Use Bech32 encoding.\n"
            "5. 256bit             (bool, optional) Use 256bit hash.\n"

            "\nResult:\n"
            "{\n"
            "  \"address\":\"multisigaddress\",    (string) The value of the new multisig address.\n"
            "  \"redeemScript\":\"script\"         (string) The string value of the hex-encoded redemption script.\n"
            "}\n"
            "\nExamples:\n"
            "\nAdd a multisig address from 2 addresses\n"
            + HelpExampleCli("addmultisigaddress", "2 \"[\\\"PbpVcjgYatnkKgveaeqhkeQBFwjqR7jKBR\\\",\\\"PswXnorAgjpAtaySWkPSmWQe3Fc8LmviVc\\\"]\"") +
            "\nAs json rpc call\n"
            + HelpExampleRpc("addmultisigaddress", "2, \"[\\\"PbpVcjgYatnkKgveaeqhkeQBFwjqR7jKBR\\\",\\\"PswXnorAgjpAtaySWkPSmWQe3Fc8LmviVc\\\"]\"")
        ;
        throw std::runtime_error(msg);
    }

    LOCK2(cs_main, pwallet->cs_wallet);

    std::string label;
    if (!request.params[2].isNull())
        label = LabelFromValue(request.params[2]);

    int required = request.params[0].get_int();

    // Get the public keys
    const UniValue& keys_or_addrs = request.params[1].get_array();
    std::vector<CPubKey> pubkeys;
    for (unsigned int i = 0; i < keys_or_addrs.size(); ++i) {
        if (IsHex(keys_or_addrs[i].get_str()) && (keys_or_addrs[i].get_str().length() == 66 || keys_or_addrs[i].get_str().length() == 130)) {
            pubkeys.push_back(HexToPubKey(keys_or_addrs[i].get_str()));
        } else {
            pubkeys.push_back(AddrToPubKey(pwallet, keys_or_addrs[i].get_str()));
        }
    }

    OutputType output_type = pwallet->m_default_address_type;
    if (!fParticlMode)
    if (!request.params[3].isNull()) {
        if (!ParseOutputType(request.params[3].get_str(), output_type)) {
            throw JSONRPCError(RPC_INVALID_ADDRESS_OR_KEY, strprintf("Unknown address type '%s'", request.params[3].get_str()));
        }
    }

    // Construct using pay-to-script-hash:
    CScript inner = CreateMultisigRedeemscript(required, pubkeys);
    CTxDestination dest = AddAndGetDestinationForScript(*pwallet, inner, output_type);

    UniValue result(UniValue::VOBJ);
    bool fbech32 = fParticlMode && request.params.size() > 3 ? request.params[3].get_bool() : false;
    bool f256Hash = fParticlMode && request.params.size() > 4 ? request.params[4].get_bool() : false;

    if (f256Hash) {
        CScriptID256 innerID;
        innerID.Set(inner);
        pwallet->SetAddressBook(innerID, label, "send", fbech32);
        result.pushKV("address", CBitcoinAddress(innerID, fbech32).ToString());
    } else {
        pwallet->SetAddressBook(dest, label, "send", fbech32);
        result.pushKV("address", EncodeDestination(dest, fbech32));
    }

    result.pushKV("redeemScript", HexStr(inner.begin(), inner.end()));
    return result;
}

class Witnessifier : public boost::static_visitor<bool>
{
public:
    CWallet * const pwallet;
    CTxDestination result;
    bool already_witness;

    explicit Witnessifier(CWallet *_pwallet) : pwallet(_pwallet), already_witness(false) {}

    bool operator()(const CKeyID &keyID) {
        if (pwallet) {
            CScript basescript = GetScriptForDestination(keyID);
            CScript witscript = GetScriptForWitness(basescript);
            if (!IsSolvable(*pwallet, witscript)) {
                return false;
            }
            return ExtractDestination(witscript, result);
        }
        return false;
    }

    bool operator()(const CScriptID &scriptID) {
        CScript subscript;
        if (pwallet && pwallet->GetCScript(scriptID, subscript)) {
            int witnessversion;
            std::vector<unsigned char> witprog;
            if (subscript.IsWitnessProgram(witnessversion, witprog)) {
                ExtractDestination(subscript, result);
                already_witness = true;
                return true;
            }
            CScript witscript = GetScriptForWitness(subscript);
            if (!IsSolvable(*pwallet, witscript)) {
                return false;
            }
            return ExtractDestination(witscript, result);
        }
        return false;
    }

    bool operator()(const WitnessV0KeyHash& id)
    {
        already_witness = true;
        result = id;
        return true;
    }

    bool operator()(const WitnessV0ScriptHash& id)
    {
        already_witness = true;
        result = id;
        return true;
    }

    template<typename T>
    bool operator()(const T& dest) { return false; }
};

static UniValue addwitnessaddress(const JSONRPCRequest& request)
{
    std::shared_ptr<CWallet> const wallet = GetWalletForJSONRPCRequest(request);
    CWallet* const pwallet = wallet.get();

    if (!EnsureWalletIsAvailable(pwallet, request.fHelp)) {
        return NullUniValue;
    }

    if (request.fHelp || request.params.size() < 1 || request.params.size() > 2)
    {
        std::string msg = "addwitnessaddress \"address\" ( p2sh )\n"
            "\nDEPRECATED: set the address_type argument of getnewaddress, or option -addresstype=[bech32|p2sh-segwit] instead.\n"
            "Add a witness address for a script (with pubkey or redeemscript known). Requires a new wallet backup.\n"
            "It returns the witness script.\n"

            "\nArguments:\n"
            "1. \"address\"       (string, required) An address known to the wallet\n"
            "2. p2sh            (bool, optional, default=true) Embed inside P2SH\n"

            "\nResult:\n"
            "\"witnessaddress\",  (string) The value of the new address (P2SH or BIP173).\n"
            "}\n"
        ;
        throw std::runtime_error(msg);
    }

    if (fParticlMode)
        throw JSONRPCError(RPC_MISC_ERROR, "addwitnessaddress is disabled for Particl");

    if (!IsDeprecatedRPCEnabled("addwitnessaddress")) {
        throw JSONRPCError(RPC_METHOD_DEPRECATED, "addwitnessaddress is deprecated and will be fully removed in v0.17. "
            "To use addwitnessaddress in v0.16, restart particld with -deprecatedrpc=addwitnessaddress.\n"
            "Projects should transition to using the address_type argument of getnewaddress, or option -addresstype=[bech32|p2sh-segwit] instead.\n");
    }

    CTxDestination dest = DecodeDestination(request.params[0].get_str());
    if (!IsValidDestination(dest)) {
        throw JSONRPCError(RPC_INVALID_ADDRESS_OR_KEY, "Invalid Bitcoin address");
    }

    bool p2sh = true;
    if (!request.params[1].isNull()) {
        p2sh = request.params[1].get_bool();
    }

    Witnessifier w(pwallet);
    bool ret = boost::apply_visitor(w, dest);
    if (!ret) {
        throw JSONRPCError(RPC_WALLET_ERROR, "Public key or redeemscript not known to wallet, or the key is uncompressed");
    }

    CScript witprogram = GetScriptForDestination(w.result);

    if (p2sh) {
        w.result = CScriptID(witprogram);
    }

    if (w.already_witness) {
        if (!(dest == w.result)) {
            throw JSONRPCError(RPC_WALLET_ERROR, "Cannot convert between witness address types");
        }
    } else {
        pwallet->AddCScript(witprogram); // Implicit for single-key now, but necessary for multisig and for compatibility with older software
        pwallet->SetAddressBook(w.result, "", "receive");
    }

    return EncodeDestination(w.result);
}

struct tallyitem
{
    CAmount nAmount;
    int nConf;
    std::vector<uint256> txids;
    bool fIsWatchonly;
    tallyitem()
    {
        nAmount = 0;
        nConf = std::numeric_limits<int>::max();
        fIsWatchonly = false;
    }
};

static UniValue ListReceived(CWallet * const pwallet, const UniValue& params, bool by_label) EXCLUSIVE_LOCKS_REQUIRED(cs_main)
{
    // Minimum confirmations
    int nMinDepth = 1;
    if (!params[0].isNull())
        nMinDepth = params[0].get_int();

    // Whether to include empty labels
    bool fIncludeEmpty = false;
    if (!params[1].isNull())
        fIncludeEmpty = params[1].get_bool();

    isminefilter filter = ISMINE_SPENDABLE;
    if(!params[2].isNull())
        if(params[2].get_bool())
            filter = filter | ISMINE_WATCH_ONLY;

    bool has_filtered_address = false;
    CTxDestination filtered_address = CNoDestination();
    if (!by_label && params.size() > 3) {
        if (!IsValidDestinationString(params[3].get_str())) {
            throw JSONRPCError(RPC_WALLET_ERROR, "address_filter parameter was invalid");
        }
        filtered_address = DecodeDestination(params[3].get_str());
        has_filtered_address = true;
    }

    // Tally
    std::map<CTxDestination, tallyitem> mapTally;
    for (const std::pair<const uint256, CWalletTx>& pairWtx : pwallet->mapWallet) {
        const CWalletTx& wtx = pairWtx.second;

        if (wtx.IsCoinBase() || !CheckFinalTx(*wtx.tx))
            continue;

        int nDepth = wtx.GetDepthInMainChain();
        if (nDepth < nMinDepth)
            continue;

        for (auto &txout : wtx.tx->vpout)
        {
            if (!txout->IsType(OUTPUT_STANDARD))
                continue;
            CTxOutStandard *pOut = (CTxOutStandard*)txout.get();

            CTxDestination address;
            if (!ExtractDestination(pOut->scriptPubKey, address))
                continue;

            isminefilter mine = IsMine(*pwallet, address);
            if (!(mine & filter))
                continue;

            tallyitem& item = mapTally[address];
            item.nAmount += pOut->nValue;
            item.nConf = std::min(item.nConf, nDepth);
            item.txids.push_back(wtx.GetHash());
            if (mine & ISMINE_WATCH_ONLY)
                item.fIsWatchonly = true;
        };

        for (const CTxOut& txout : wtx.tx->vout)
        {
            CTxDestination address;
            if (!ExtractDestination(txout.scriptPubKey, address))
                continue;

            if (has_filtered_address && !(filtered_address == address)) {
                continue;
            }

            isminefilter mine = IsMine(*pwallet, address);
            if(!(mine & filter))
                continue;

            tallyitem& item = mapTally[address];
            item.nAmount += txout.nValue;
            item.nConf = std::min(item.nConf, nDepth);
            item.txids.push_back(wtx.GetHash());
            if (mine & ISMINE_WATCH_ONLY)
                item.fIsWatchonly = true;
        }
    }

    // Reply
    UniValue ret(UniValue::VARR);
    std::map<std::string, tallyitem> label_tally;

    // Create mapAddressBook iterator
    // If we aren't filtering, go from begin() to end()
    auto start = pwallet->mapAddressBook.begin();
    auto end = pwallet->mapAddressBook.end();
    // If we are filtering, find() the applicable entry
    if (has_filtered_address) {
        start = pwallet->mapAddressBook.find(filtered_address);
        if (start != end) {
            end = std::next(start);
        }
    }

    for (auto item_it = start; item_it != end; ++item_it)
    {
        const CTxDestination& address = item_it->first;
        const std::string& label = item_it->second.name;
        auto it = mapTally.find(address);
        if (it == mapTally.end() && !fIncludeEmpty)
            continue;

        CAmount nAmount = 0;
        int nConf = std::numeric_limits<int>::max();
        bool fIsWatchonly = false;
        if (it != mapTally.end())
        {
            nAmount = (*it).second.nAmount;
            nConf = (*it).second.nConf;
            fIsWatchonly = (*it).second.fIsWatchonly;
        }

        if (by_label)
        {
            tallyitem& _item = label_tally[label];
            _item.nAmount += nAmount;
            _item.nConf = std::min(_item.nConf, nConf);
            _item.fIsWatchonly = fIsWatchonly;
        }
        else
        {
            UniValue obj(UniValue::VOBJ);
            if(fIsWatchonly)
                obj.pushKV("involvesWatchonly", true);
            obj.pushKV("address",       EncodeDestination(address));
            obj.pushKV("amount",        ValueFromAmount(nAmount));
            obj.pushKV("confirmations", (nConf == std::numeric_limits<int>::max() ? 0 : nConf));
            obj.pushKV("label", label);
            UniValue transactions(UniValue::VARR);
            if (it != mapTally.end())
            {
                for (const uint256& _item : (*it).second.txids)
                {
                    transactions.push_back(_item.GetHex());
                }
            }
            obj.pushKV("txids", transactions);
            ret.push_back(obj);
        }
    }

    if (by_label)
    {
        for (const auto& entry : label_tally)
        {
            CAmount nAmount = entry.second.nAmount;
            int nConf = entry.second.nConf;
            UniValue obj(UniValue::VOBJ);
            if (entry.second.fIsWatchonly)
                obj.pushKV("involvesWatchonly", true);
            obj.pushKV("amount",        ValueFromAmount(nAmount));
            obj.pushKV("confirmations", (nConf == std::numeric_limits<int>::max() ? 0 : nConf));
            obj.pushKV("label",         entry.first);
            ret.push_back(obj);
        }
    }

    return ret;
}

static UniValue listreceivedbyaddress(const JSONRPCRequest& request)
{
    std::shared_ptr<CWallet> const wallet = GetWalletForJSONRPCRequest(request);
    CWallet* const pwallet = wallet.get();

    if (!EnsureWalletIsAvailable(pwallet, request.fHelp)) {
        return NullUniValue;
    }

    if (request.fHelp || request.params.size() > 4)
        throw std::runtime_error(
            "listreceivedbyaddress ( minconf include_empty include_watchonly address_filter )\n"
            "\nList balances by receiving address.\n"
            "\nArguments:\n"
            "1. minconf           (numeric, optional, default=1) The minimum number of confirmations before payments are included.\n"
            "2. include_empty     (bool, optional, default=false) Whether to include addresses that haven't received any payments.\n"
            "3. include_watchonly (bool, optional, default=false) Whether to include watch-only addresses (see 'importaddress').\n"
            "4. address_filter    (string, optional) If present, only return information on this address.\n"
            "\nResult:\n"
            "[\n"
            "  {\n"
            "    \"involvesWatchonly\" : true,        (bool) Only returned if imported addresses were involved in transaction\n"
            "    \"address\" : \"receivingaddress\",  (string) The receiving address\n"
            "    \"amount\" : x.xxx,                  (numeric) The total amount in " + CURRENCY_UNIT + " received by the address\n"
            "    \"confirmations\" : n,               (numeric) The number of confirmations of the most recent transaction included\n"
            "    \"label\" : \"label\",               (string) The label of the receiving address. The default label is \"\".\n"
            "    \"txids\": [\n"
            "       \"txid\",                         (string) The ids of transactions received with the address \n"
            "       ...\n"
            "    ]\n"
            "  }\n"
            "  ,...\n"
            "]\n"

            "\nExamples:\n"
            + HelpExampleCli("listreceivedbyaddress", "")
            + HelpExampleCli("listreceivedbyaddress", "6 true")
            + HelpExampleRpc("listreceivedbyaddress", "6, true, true")
            + HelpExampleRpc("listreceivedbyaddress", "6, true, true, \"1M72Sfpbz1BPpXFHz9m3CdqATR44Jvaydd\"")
        );

    // Make sure the results are valid at least up to the most recent block
    // the user could have gotten from another RPC command prior to now
    pwallet->BlockUntilSyncedToCurrentChain();

    LOCK2(cs_main, pwallet->cs_wallet);

    return ListReceived(pwallet, request.params, false);
}

static UniValue listreceivedbylabel(const JSONRPCRequest& request)
{
    std::shared_ptr<CWallet> const wallet = GetWalletForJSONRPCRequest(request);
    CWallet* const pwallet = wallet.get();

    if (!EnsureWalletIsAvailable(pwallet, request.fHelp)) {
        return NullUniValue;
    }

    if (request.fHelp || request.params.size() > 3)
        throw std::runtime_error(
            "listreceivedbylabel ( minconf include_empty include_watchonly)\n"
            "\nList received transactions by label.\n"
            "\nArguments:\n"
            "1. minconf           (numeric, optional, default=1) The minimum number of confirmations before payments are included.\n"
            "2. include_empty     (bool, optional, default=false) Whether to include labels that haven't received any payments.\n"
            "3. include_watchonly (bool, optional, default=false) Whether to include watch-only addresses (see 'importaddress').\n"

            "\nResult:\n"
            "[\n"
            "  {\n"
            "    \"involvesWatchonly\" : true,   (bool) Only returned if imported addresses were involved in transaction\n"
            "    \"amount\" : x.xxx,             (numeric) The total amount received by addresses with this label\n"
            "    \"confirmations\" : n,          (numeric) The number of confirmations of the most recent transaction included\n"
            "    \"label\" : \"label\"           (string) The label of the receiving address. The default label is \"\".\n"
            "  }\n"
            "  ,...\n"
            "]\n"

            "\nExamples:\n"
            + HelpExampleCli("listreceivedbylabel", "")
            + HelpExampleCli("listreceivedbylabel", "6 true")
            + HelpExampleRpc("listreceivedbylabel", "6, true, true")
        );

    // Make sure the results are valid at least up to the most recent block
    // the user could have gotten from another RPC command prior to now
    pwallet->BlockUntilSyncedToCurrentChain();

    LOCK2(cs_main, pwallet->cs_wallet);

    return ListReceived(pwallet, request.params, true);
}

static void MaybePushAddress(UniValue & entry, const CTxDestination &dest)
{
    if (IsValidDestination(dest)) {
        entry.pushKV("address", EncodeDestination(dest));
    }
}

/**
 * List transactions based on the given criteria.
 *
 * @param  pwallet    The wallet.
 * @param  wtx        The wallet transaction.
 * @param  nMinDepth  The minimum confirmation depth.
 * @param  fLong      Whether to include the JSON version of the transaction.
 * @param  ret        The UniValue into which the result is stored.
 * @param  filter     The "is mine" filter bool.
 */
static void ListTransactions(CWallet* const pwallet, const CWalletTx& wtx, int nMinDepth, bool fLong, UniValue& ret, const isminefilter& filter) EXCLUSIVE_LOCKS_REQUIRED(cs_main)
{
    CAmount nFee;
    std::list<COutputEntry> listReceived;
    std::list<COutputEntry> listSent;
    std::list<COutputEntry> listStaked;

<<<<<<< HEAD
    wtx.GetAmounts(listReceived, listSent, listStaked, nFee, dummy_account, filter);
=======
    wtx.GetAmounts(listReceived, listSent, nFee, filter);
>>>>>>> 3f969084

    bool involvesWatchonly = wtx.IsFromMe(ISMINE_WATCH_ONLY);

    // Sent
    if ((!listSent.empty() || nFee != 0))
    {
        for (const COutputEntry& s : listSent)
        {
            UniValue entry(UniValue::VOBJ);
            if (involvesWatchonly || (s.ismine & ISMINE_WATCH_ONLY)) {
                entry.pushKV("involvesWatchonly", true);
            }
            MaybePushAddress(entry, s.destination);
            if (s.destStake.type() != typeid(CNoDestination))
                entry.pushKV("coldstake_address", EncodeDestination(s.destStake));
            entry.pushKV("category", "send");
            entry.pushKV("amount", ValueFromAmount(-s.amount));
            if (pwallet->mapAddressBook.count(s.destination)) {
                entry.pushKV("label", pwallet->mapAddressBook[s.destination].name);
            }
            entry.pushKV("vout", s.vout);
            entry.pushKV("fee", ValueFromAmount(-nFee));
            if (fLong)
                WalletTxToJSON(wtx, entry);
            else
            {
                std::string sNarrKey = strprintf("n%d", s.vout);
                mapValue_t::const_iterator mi = wtx.mapValue.find(sNarrKey);
                if (mi != wtx.mapValue.end() && !mi->second.empty())
                    entry.pushKV("narration", mi->second);
            };
            entry.pushKV("abandoned", wtx.isAbandoned());

            ret.push_back(entry);
        }
    }

    // Received
    if (listReceived.size() > 0 && wtx.GetDepthInMainChain() >= nMinDepth)
    {
        for (const COutputEntry &r : listReceived)
        {
            std::string label;
            if (pwallet->mapAddressBook.count(r.destination)) {
                label = pwallet->mapAddressBook[r.destination].name;
            }

            UniValue entry(UniValue::VOBJ);
            if (involvesWatchonly || (r.ismine & ISMINE_WATCH_ONLY)) {
                entry.pushKV("involvesWatchonly", true);
            }

            if (fParticlWallet
                && r.destination.type() == typeid(CKeyID))
            {
                CStealthAddress sx;
                CKeyID idK = boost::get<CKeyID>(r.destination);
                if (GetParticlWallet(pwallet)->GetStealthLinked(idK, sx))
                {
                    entry.pushKV("stealth_address", sx.Encoded());
                };
            };

            MaybePushAddress(entry, r.destination);
            if (r.destStake.type() != typeid(CNoDestination))
                entry.pushKV("coldstake_address", EncodeDestination(r.destStake));
            if (wtx.IsCoinBase())
            {
                if (wtx.GetDepthInMainChain() < 1)
                    entry.pushKV("category", "orphan");
                else if (wtx.IsImmatureCoinBase())
                    entry.pushKV("category", "immature");
                else
                {
                    if (fParticlMode)
                        entry.pushKV("category", "coinbase");
                    else
                        entry.pushKV("category", "generate");
                }
            }
            else
            {
                entry.pushKV("category", "receive");
            }
            entry.pushKV("amount", ValueFromAmount(r.amount));
            if (pwallet->mapAddressBook.count(r.destination)) {
                entry.pushKV("label", label);
            }
            entry.pushKV("vout", r.vout);
            if (fLong)
                WalletTxToJSON(wtx, entry);
            else
            {
                std::string sNarrKey = strprintf("n%d", r.vout);
                mapValue_t::const_iterator mi = wtx.mapValue.find(sNarrKey);
                if (mi != wtx.mapValue.end() && !mi->second.empty())
                    entry.pushKV("narration", mi->second);
            }
            ret.push_back(entry);
        }
    };

    // Staked
    if (listStaked.size() > 0 && wtx.GetDepthInMainChain() >= nMinDepth) {
        for (const auto &s : listStaked) {
            UniValue entry(UniValue::VOBJ);
            if (involvesWatchonly || (s.ismine & ISMINE_WATCH_ONLY)) {
                entry.pushKV("involvesWatchonly", true);
            }
            MaybePushAddress(entry, s.destination);
            if (s.destStake.type() != typeid(CNoDestination)) {
                entry.pushKV("coldstake_address", EncodeDestination(s.destStake));
            }
            entry.pushKV("category", wtx.GetDepthInMainChain() < 1 ? "orphaned_stake" : "stake");

            entry.pushKV("amount", ValueFromAmount(s.amount));
            if (pwallet->mapAddressBook.count(s.destination)) {
                entry.pushKV("label", pwallet->mapAddressBook[s.destination].name);
            }
            entry.pushKV("vout", s.vout);
            entry.pushKV("reward", ValueFromAmount(-nFee));
            if (fLong) {
                WalletTxToJSON(wtx, entry);
            }
            entry.pushKV("abandoned", wtx.isAbandoned());
            ret.push_back(entry);
        }
    }
}

static void ListRecord(CHDWallet *phdw, const uint256 &hash, const CTransactionRecord &rtx,
    const std::string &strAccount, int nMinDepth, bool fLong, UniValue &ret, const isminefilter &filter)
{
    bool fAllAccounts = (strAccount == std::string("*"));

    for (const auto &r : rtx.vout)
    {
        if (r.nFlags & ORF_CHANGE)
            continue;

        if (!(r.nFlags & ORF_FROM) && !(r.nFlags & ORF_OWNED) && !(filter & ISMINE_WATCH_ONLY))
            continue;

        std::string account;
        CBitcoinAddress addr;
        CTxDestination dest;
        if (ExtractDestination(r.scriptPubKey, dest) && !r.scriptPubKey.IsUnspendable())
        {
            addr.Set(dest);

            std::map<CTxDestination, CAddressBookData>::iterator mai = phdw->mapAddressBook.find(dest);
            if (mai != phdw->mapAddressBook.end() && !mai->second.name.empty())
                account = mai->second.name;
        };

        if (!fAllAccounts && (account != strAccount))
            continue;

        UniValue entry(UniValue::VOBJ);
        if (r.nFlags & ORF_OWN_WATCH) {
            entry.pushKV("involvesWatchonly", true);
        }
        entry.pushKV("account", account);

        if (r.vPath.size() > 0) {
            if (r.vPath[0] == ORA_STEALTH) {
                if (r.vPath.size() < 5) {
                    LogPrintf("%s: Warning, malformed vPath.\n", __func__);
                } else {
                    uint32_t sidx;
                    memcpy(&sidx, &r.vPath[1], 4);
                    CStealthAddress sx;
                    if (phdw->GetStealthByIndex(sidx, sx)) {
                        entry.pushKV("stealth_address", sx.Encoded());
                    }
                }
            }
        } else {
            if (dest.type() == typeid(CKeyID)) {
                CStealthAddress sx;
                CKeyID idK = boost::get<CKeyID>(dest);
                if (phdw->GetStealthLinked(idK, sx)) {
                    entry.pushKV("stealth_address", sx.Encoded());
                }
            }
        }

        if (r.nFlags & ORF_LOCKED) {
            entry.pushKV("requires_unlock", true);
        }

        if (dest.type() == typeid(CNoDestination))
            entry.pushKV("address", "none");
        else
            entry.pushKV("address", addr.ToString());

        std::string sCategory;
        if (r.nFlags & ORF_OWNED && r.nFlags & ORF_FROM)
        {
            // sent to self
            //continue;
            sCategory = "receive";
        } else
        if (r.nFlags & ORF_OWN_ANY)
        {
            sCategory = "receive";
        } else
        if (r.nFlags & ORF_FROM)
        {
            sCategory = "send";
        }

        entry.pushKV("category", sCategory);
        entry.pushKV("type", r.nType == OUTPUT_STANDARD ? "standard"
                : r.nType == OUTPUT_CT ? "blind" : r.nType == OUTPUT_RINGCT ? "anon" : "unknown");

        if (r.nFlags & ORF_OWNED && r.nFlags & ORF_FROM)
            entry.pushKV("fromself", "true");

        entry.pushKV("amount", ValueFromAmount(r.nValue * ((r.nFlags & ORF_OWN_ANY) ? 1 : -1)));

        if (r.nFlags & ORF_FROM)
            entry.pushKV("fee", ValueFromAmount(-rtx.nFee));

        entry.pushKV("vout", r.n);

        int confirms = phdw->GetDepthInMainChain(rtx.blockHash);
        entry.pushKV("confirmations", confirms);
        if (confirms > 0)
        {
            entry.pushKV("blockhash", rtx.blockHash.GetHex());
            entry.pushKV("blockindex", rtx.nIndex);
            entry.pushKV("blocktime", mapBlockIndex[rtx.blockHash]->GetBlockTime());
        } else
        {
            entry.pushKV("trusted", phdw->IsTrusted(hash, rtx.blockHash));
        };

        entry.pushKV("txid", hash.ToString());

        UniValue conflicts(UniValue::VARR);
        std::set<uint256> setconflicts = phdw->GetConflicts(hash);
        setconflicts.erase(hash);
        for(const auto &conflict : setconflicts)
            conflicts.push_back(conflict.GetHex());
        entry.pushKV("walletconflicts", conflicts);

        PushTime(entry, "time", rtx.nTimeReceived);

        if (!r.sNarration.empty())
            entry.pushKV("narration", r.sNarration);

        if (r.nFlags & ORF_FROM)
            entry.pushKV("abandoned", rtx.IsAbandoned());

        ret.push_back(entry);
    };
};

UniValue listtransactions(const JSONRPCRequest& request)
{
    std::shared_ptr<CWallet> const wallet = GetWalletForJSONRPCRequest(request);
    CWallet* const pwallet = wallet.get();

    if (!EnsureWalletIsAvailable(pwallet, request.fHelp)) {
        return NullUniValue;
    }

    if (request.fHelp || request.params.size() > 4)
        throw std::runtime_error(
            "listtransactions (dummy count skip include_watchonly)\n"
            "\nReturns up to 'count' most recent transactions skipping the first 'from' transactions.\n"
            "\nArguments:\n"
            "1. \"dummy\"    (string, optional) If set, should be \"*\" for backwards compatibility.\n"
            "2. count          (numeric, optional, default=10) The number of transactions to return\n"
            "3. skip           (numeric, optional, default=0) The number of transactions to skip\n"
            "4. include_watchonly (bool, optional, default=false) Include transactions to watch-only addresses (see 'importaddress')\n"
            "\nResult:\n"
            "[\n"
            "  {\n"
            "    \"address\":\"address\",    (string) The particl address of the transaction.\n"
            "    \"category\":\"send|receive\", (string) The transaction category.\n"
            "    \"amount\": x.xxx,          (numeric) The amount in " + CURRENCY_UNIT + ". This is negative for the 'send' category, and is positive\n"
            "                                        for the 'receive' category,\n"
            "    \"label\": \"label\",       (string) A comment for the address/transaction, if any\n"
            "    \"vout\": n,                (numeric) the vout value\n"
            "    \"fee\": x.xxx,             (numeric) The amount of the fee in " + CURRENCY_UNIT + ". This is negative and only available for the \n"
            "                                         'send' category of transactions.\n"
            "    \"confirmations\": n,       (numeric) The number of confirmations for the transaction. Negative confirmations indicate the\n"
            "                                         transaction conflicts with the block chain\n"
            "    \"trusted\": xxx,           (bool) Whether we consider the outputs of this unconfirmed transaction safe to spend.\n"
            "    \"blockhash\": \"hashvalue\", (string) The block hash containing the transaction.\n"
            "    \"blockindex\": n,          (numeric) The index of the transaction in the block that includes it.\n"
            "    \"blocktime\": xxx,         (numeric) The block time in seconds since epoch (1 Jan 1970 GMT).\n"
            "    \"txid\": \"transactionid\", (string) The transaction id.\n"
            "    \"time\": xxx,              (numeric) The transaction time in seconds since epoch (midnight Jan 1 1970 GMT).\n"
            "    \"timereceived\": xxx,      (numeric) The time received in seconds since epoch (midnight Jan 1 1970 GMT).\n"
            "    \"comment\": \"...\",       (string) If a comment is associated with the transaction.\n"
            "    \"bip125-replaceable\": \"yes|no|unknown\",  (string) Whether this transaction could be replaced due to BIP125 (replace-by-fee);\n"
            "                                                     may be unknown for unconfirmed transactions not in the mempool\n"
            "    \"abandoned\": xxx          (bool) 'true' if the transaction has been abandoned (inputs are respendable). Only available for the \n"
            "                                         'send' category of transactions.\n"
            "  }\n"
            "]\n"

            "\nExamples:\n"
            "\nList the most recent 10 transactions in the systems\n"
            + HelpExampleCli("listtransactions", "") +
            "\nList transactions 100 to 120\n"
            + HelpExampleCli("listtransactions", "\"*\" 20 100") +
            "\nAs a json rpc call\n"
            + HelpExampleRpc("listtransactions", "\"*\", 20, 100")
        );

    // Make sure the results are valid at least up to the most recent block
    // the user could have gotten from another RPC command prior to now
    pwallet->BlockUntilSyncedToCurrentChain();

    if (!request.params[0].isNull() && request.params[0].get_str() != "*") {
        throw JSONRPCError(RPC_INVALID_PARAMETER, "Dummy value must be set to \"*\"");
    }
    int nCount = 10;
    if (!request.params[1].isNull())
        nCount = request.params[1].get_int();
    int nFrom = 0;
    if (!request.params[2].isNull())
        nFrom = request.params[2].get_int();
    isminefilter filter = ISMINE_SPENDABLE;
    if(!request.params[3].isNull())
        if(request.params[3].get_bool())
            filter = filter | ISMINE_WATCH_ONLY;

    if (nCount < 0)
        throw JSONRPCError(RPC_INVALID_PARAMETER, "Negative count");
    if (nFrom < 0)
        throw JSONRPCError(RPC_INVALID_PARAMETER, "Negative from");


    // NOTE: nFrom and nCount seem to apply to the individual json entries, not the txn
    //  a txn producing 2 entries will output only 1 entry if nCount is 1
    // TODO: Change to count on unique txids?

    UniValue ret(UniValue::VARR);
    UniValue retReversed(UniValue::VARR);

    {
        LOCK2(cs_main, pwallet->cs_wallet);
        const CWallet::TxItems &txOrdered = pwallet->wtxOrdered;

        // iterate backwards until we have nCount items to return:
        for (CWallet::TxItems::const_reverse_iterator it = txOrdered.rbegin(); it != txOrdered.rend(); ++it)
        {
<<<<<<< HEAD
            CWalletTx *const pwtx = (*it).second.first;
            if (pwtx != nullptr)
                ListTransactions(pwallet, *pwtx, 0, true, retReversed, filter);
=======
            CWalletTx *const pwtx = (*it).second;
            ListTransactions(pwallet, *pwtx, 0, true, ret, filter);
            if ((int)ret.size() >= (nCount+nFrom)) break;
        }
    }
>>>>>>> 3f969084

            if ((int)retReversed.size() >= nCount + nFrom)
                break;
        };
    }
    // ret is newest to oldest

    // TODO: neater to add reverse to Univalue?
    for (size_t i = retReversed.size(); i-- > 0; )
    {
        ret.push_back(retReversed[i]);
    };

    if (IsParticlWallet(pwallet))
    {
        LOCK2(cs_main, pwallet->cs_wallet);

        CHDWallet *phdw = GetParticlWallet(pwallet);
        const RtxOrdered_t &txOrdered = phdw->rtxOrdered;

        // TODO: Combine finding and inserting into ret loops

        UniValue retRecords(UniValue::VARR);
        for (RtxOrdered_t::const_reverse_iterator it = txOrdered.rbegin(); it != txOrdered.rend(); ++it)
        {
            std::string strAccount = "*";
            ListRecord(phdw, it->second->first, it->second->second, strAccount, 0, true, retRecords, filter);
            if ((int)retRecords.size() >= nCount + nFrom)
                break;
        };

        size_t nSearchStart = 0;
        for (size_t i = retRecords.size(); i-- > 0; )
        {
            int64_t nInsertTime = find_value(retRecords[i], "time").get_int64();
            bool fFound = false;
            for (size_t k = nSearchStart; k < ret.size(); k++)
            {
                nSearchStart = k;
                int64_t nTime = find_value(ret[k], "time").get_int64();
                if (nTime > nInsertTime)
                {
                    ret.insert(k, retRecords[i]);
                    fFound = true;
                    break;
                };
            };

            if (!fFound)
                ret.push_back(retRecords[i]);
        };

        if (nFrom > 0 && ret.size() > 0)
            ret.erase(std::max((size_t)0, ret.size() - nFrom), ret.size());

        if (ret.size() > (size_t)nCount)
            ret.erase(0, ret.size() - nCount);
    };

    return ret;
}

static UniValue listsinceblock(const JSONRPCRequest& request)
{
    std::shared_ptr<CWallet> const wallet = GetWalletForJSONRPCRequest(request);
    CWallet* const pwallet = wallet.get();

    if (!EnsureWalletIsAvailable(pwallet, request.fHelp)) {
        return NullUniValue;
    }

    if (request.fHelp || request.params.size() > 4)
        throw std::runtime_error(
            "listsinceblock ( \"blockhash\" target_confirmations include_watchonly include_removed )\n"
            "\nGet all transactions in blocks since block [blockhash], or all transactions if omitted.\n"
            "If \"blockhash\" is no longer a part of the main chain, transactions from the fork point onward are included.\n"
            "Additionally, if include_removed is set, transactions affecting the wallet which were removed are returned in the \"removed\" array.\n"
            "\nArguments:\n"
            "1. \"blockhash\"            (string, optional) The block hash to list transactions since\n"
            "2. target_confirmations:    (numeric, optional, default=1) Return the nth block hash from the main chain. e.g. 1 would mean the best block hash. Note: this is not used as a filter, but only affects [lastblock] in the return value\n"
            "3. include_watchonly:       (bool, optional, default=false) Include transactions to watch-only addresses (see 'importaddress')\n"
            "4. include_removed:         (bool, optional, default=true) Show transactions that were removed due to a reorg in the \"removed\" array\n"
            "                                                           (not guaranteed to work on pruned nodes)\n"
            "\nResult:\n"
            "{\n"
            "  \"transactions\": [\n"
            "    \"address\":\"address\",    (string) The particl address of the transaction. Not present for move transactions (category = move).\n"
            "    \"category\":\"send|receive\",     (string) The transaction category. 'send' has negative amounts, 'receive' has positive amounts.\n"
            "    \"amount\": x.xxx,          (numeric) The amount in " + CURRENCY_UNIT + ". This is negative for the 'send' category, and for the 'move' category for moves \n"
            "                                          outbound. It is positive for the 'receive' category, and for the 'move' category for inbound funds.\n"
            "    \"vout\" : n,               (numeric) the vout value\n"
            "    \"fee\": x.xxx,             (numeric) The amount of the fee in " + CURRENCY_UNIT + ". This is negative and only available for the 'send' category of transactions.\n"
            "    \"confirmations\": n,       (numeric) The number of confirmations for the transaction. Available for 'send' and 'receive' category of transactions.\n"
            "                                          When it's < 0, it means the transaction conflicted that many blocks ago.\n"
            "    \"blockhash\": \"hashvalue\",     (string) The block hash containing the transaction. Available for 'send' and 'receive' category of transactions.\n"
            "    \"blockindex\": n,          (numeric) The index of the transaction in the block that includes it. Available for 'send' and 'receive' category of transactions.\n"
            "    \"blocktime\": xxx,         (numeric) The block time in seconds since epoch (midnight 1 Jan 1970 GMT).\n"
            "    \"txid\": \"transactionid\",  (string) The transaction id. Available for 'send' and 'receive' category of transactions.\n"
            "    \"time\": xxx,              (numeric) The transaction time in seconds since epoch (midnight Jan 1 1970 GMT).\n"
            "    \"timereceived\": xxx,      (numeric) The time received in seconds since epoch (midnight Jan 1 1970 GMT). Available for 'send' and 'receive' category of transactions.\n"
            "    \"bip125_replaceable\": \"yes|no|unknown\",  (string) Whether this transaction could be replaced due to BIP125 (replace-by-fee);\n"
            "                                                   may be unknown for unconfirmed transactions not in the mempool\n"
            "    \"abandoned\": true|false,  (bool) 'true' if the transaction has been abandoned (inputs are respendable). Only available for the 'send' category of transactions.\n"
            "    \"comment\": \"...\",       (string) If a comment is associated with the transaction.\n"
            "    \"label\" : \"label\"       (string) A comment for the address/transaction, if any\n"
            "    \"to\": \"...\",            (string) If a comment to is associated with the transaction.\n"
            "  ],\n"
            "  \"removed\": [\n"
            "    <structure is the same as \"transactions\" above, only present if include_removed=true>\n"
            "    Note: transactions that were re-added in the active chain will appear as-is in this array, and may thus have a positive confirmation count.\n"
            "  ],\n"
            "  \"lastblock\": \"lastblockhash\"     (string) The hash of the block (target_confirmations-1) from the best block on the main chain. This is typically used to feed back into listsinceblock the next time you call it. So you would generally use a target_confirmations of say 6, so you will be continually re-notified of transactions until they've reached 6 confirmations plus any new ones\n"
            "}\n"
            "\nExamples:\n"
            + HelpExampleCli("listsinceblock", "")
            + HelpExampleCli("listsinceblock", "\"000000000000000bacf66f7497b7dc45ef753ee9a7d38571037cdb1a57f663ad\" 6")
            + HelpExampleRpc("listsinceblock", "\"000000000000000bacf66f7497b7dc45ef753ee9a7d38571037cdb1a57f663ad\", 6")
        );

    // Make sure the results are valid at least up to the most recent block
    // the user could have gotten from another RPC command prior to now
    pwallet->BlockUntilSyncedToCurrentChain();

    LOCK2(cs_main, pwallet->cs_wallet);

    const CBlockIndex* pindex = nullptr;    // Block index of the specified block or the common ancestor, if the block provided was in a deactivated chain.
    const CBlockIndex* paltindex = nullptr; // Block index of the specified block, even if it's in a deactivated chain.
    int target_confirms = 1;
    isminefilter filter = ISMINE_SPENDABLE;

    if (!request.params[0].isNull() && !request.params[0].get_str().empty()) {
        uint256 blockId;

        blockId.SetHex(request.params[0].get_str());
        paltindex = pindex = LookupBlockIndex(blockId);
        if (!pindex) {
            throw JSONRPCError(RPC_INVALID_ADDRESS_OR_KEY, "Block not found");
        }
        if (chainActive[pindex->nHeight] != pindex) {
            // the block being asked for is a part of a deactivated chain;
            // we don't want to depend on its perceived height in the block
            // chain, we want to instead use the last common ancestor
            pindex = chainActive.FindFork(pindex);
        }
    }

    if (!request.params[1].isNull()) {
        target_confirms = request.params[1].get_int();

        if (target_confirms < 1) {
            throw JSONRPCError(RPC_INVALID_PARAMETER, "Invalid parameter");
        }
    }

    if (!request.params[2].isNull() && request.params[2].get_bool()) {
        filter = filter | ISMINE_WATCH_ONLY;
    }

    bool include_removed = (request.params[3].isNull() || request.params[3].get_bool());

    int depth = pindex ? (1 + chainActive.Height() - pindex->nHeight) : -1;

    UniValue transactions(UniValue::VARR);

    for (const std::pair<const uint256, CWalletTx>& pairWtx : pwallet->mapWallet) {
        CWalletTx tx = pairWtx.second;

        if (depth == -1 || tx.GetDepthInMainChain() < depth) {
            ListTransactions(pwallet, tx, 0, true, transactions, filter);
        }
    }

    if (IsParticlWallet(pwallet))
    {
        CHDWallet *phdw = GetParticlWallet(pwallet);

        for (const auto &ri : phdw->mapRecords)
        {
            const uint256 &txhash = ri.first;
            const CTransactionRecord &rtx = ri.second;
            if (depth == -1 || phdw->GetDepthInMainChain(rtx.blockHash, rtx.nIndex) < depth) {
                ListRecord(phdw, txhash, rtx, "*", 0, true, transactions, filter);
            };
        };
    };


    // when a reorg'd block is requested, we also list any relevant transactions
    // in the blocks of the chain that was detached
    UniValue removed(UniValue::VARR);
    while (include_removed && paltindex && paltindex != pindex) {
        CBlock block;
        if (!ReadBlockFromDisk(block, paltindex, Params().GetConsensus())) {
            throw JSONRPCError(RPC_INTERNAL_ERROR, "Can't read block from disk");
        }
        for (const CTransactionRef& tx : block.vtx) {
            auto it = pwallet->mapWallet.find(tx->GetHash());
            if (it != pwallet->mapWallet.end()) {
                // We want all transactions regardless of confirmation count to appear here,
                // even negative confirmation ones, hence the big negative.
                ListTransactions(pwallet, it->second, -100000000, true, removed, filter);
            } else
            if (IsParticlWallet(pwallet)) {
                CHDWallet *phdw = GetParticlWallet(pwallet);
                const uint256 &txhash = tx->GetHash();
                MapRecords_t::const_iterator mri = phdw->mapRecords.find(txhash);
                if (mri != phdw->mapRecords.end()) {
                    const CTransactionRecord &rtx = mri->second;
                    ListRecord(phdw, txhash, rtx, "*", -100000000, true, removed, filter);
                };
            };
        }
        paltindex = paltindex->pprev;
    }

    CBlockIndex *pblockLast = chainActive[chainActive.Height() + 1 - target_confirms];
    uint256 lastblock = pblockLast ? pblockLast->GetBlockHash() : uint256();

    UniValue ret(UniValue::VOBJ);
    ret.pushKV("transactions", transactions);
    if (include_removed) ret.pushKV("removed", removed);
    ret.pushKV("lastblock", lastblock.GetHex());

    return ret;
}

UniValue gettransaction(const JSONRPCRequest& request)
{
    std::shared_ptr<CWallet> const wallet = GetWalletForJSONRPCRequest(request);
    CWallet* const pwallet = wallet.get();

    if (!EnsureWalletIsAvailable(pwallet, request.fHelp)) {
        return NullUniValue;
    }

    if (request.fHelp || request.params.size() < 1 || request.params.size() > 2)
        throw std::runtime_error(
            "gettransaction \"txid\" ( include_watchonly )\n"
            "\nGet detailed information about in-wallet transaction <txid>\n"
            "\nArguments:\n"
            "1. \"txid\"                  (string, required) The transaction id\n"
            "2. include_watchonly         (bool, optional, default=false) Whether to include watch-only addresses in balance calculation and details[]\n"
            "\nResult:\n"
            "{\n"
            "  \"amount\" : x.xxx,        (numeric) The transaction amount in " + CURRENCY_UNIT + "\n"
            "  \"fee\": x.xxx,            (numeric) The amount of the fee in " + CURRENCY_UNIT + ". This is negative and only available for the \n"
            "                              'send' category of transactions.\n"
            "  \"confirmations\" : n,     (numeric) The number of confirmations\n"
            "  \"blockhash\" : \"hash\",  (string) The block hash\n"
            "  \"blockindex\" : xx,       (numeric) The index of the transaction in the block that includes it\n"
            "  \"blocktime\" : ttt,       (numeric) The time in seconds since epoch (midnight 1 Jan 1970 GMT)\n"
            "  \"txid\" : \"transactionid\",   (string) The transaction id.\n"
            "  \"time\" : ttt,            (numeric) The transaction time in seconds since epoch (midnight 1 Jan 1970 GMT)\n"
            "  \"timereceived\" : ttt,    (numeric) The time received in seconds since epoch (midnight 1 Jan 1970 GMT)\n"
            "  \"bip125_replaceable\": \"yes|no|unknown\",  (string) Whether this transaction could be replaced due to BIP125 (replace-by-fee);\n"
            "                                                   may be unknown for unconfirmed transactions not in the mempool\n"
            "  \"details\" : [\n"
            "    {\n"
            "      \"address\" : \"address\",          (string) The particl address involved in the transaction\n"
            "      \"category\" : \"send|receive\",    (string) The category, either 'send' or 'receive'\n"
            "      \"amount\" : x.xxx,                 (numeric) The amount in " + CURRENCY_UNIT + "\n"
            "      \"label\" : \"label\",              (string) A comment for the address/transaction, if any\n"
            "      \"vout\" : n,                       (numeric) the vout value\n"
            "      \"fee\": x.xxx,                     (numeric) The amount of the fee in " + CURRENCY_UNIT + ". This is negative and only available for the \n"
            "                                           'send' category of transactions.\n"
            "      \"abandoned\": true|false           (bool) 'true' if the transaction has been abandoned (inputs are respendable). Only available for the \n"
            "                                           'send' category of transactions.\n"
            "    }\n"
            "    ,...\n"
            "  ],\n"
            "  \"hex\" : \"data\"         (string) Raw data for transaction\n"
            "}\n"

            "\nExamples:\n"
            + HelpExampleCli("gettransaction", "\"1075db55d416d3ca199f55b6084e2115b9345e16c5cf302fc80e9d5fbf5d48d\"")
            + HelpExampleCli("gettransaction", "\"1075db55d416d3ca199f55b6084e2115b9345e16c5cf302fc80e9d5fbf5d48d\" true")
            + HelpExampleRpc("gettransaction", "\"1075db55d416d3ca199f55b6084e2115b9345e16c5cf302fc80e9d5fbf5d48d\"")
        );

    // Make sure the results are valid at least up to the most recent block
    // the user could have gotten from another RPC command prior to now
    if (!request.fSkipBlock)
        pwallet->BlockUntilSyncedToCurrentChain();

    LOCK2(cs_main, pwallet->cs_wallet);

    uint256 hash;
    hash.SetHex(request.params[0].get_str());

    isminefilter filter = ISMINE_SPENDABLE;
    if(!request.params[1].isNull())
        if(request.params[1].get_bool())
            filter = filter | ISMINE_WATCH_ONLY;

    UniValue entry(UniValue::VOBJ);
    auto it = pwallet->mapWallet.find(hash);
    if (it == pwallet->mapWallet.end()) {
        if (IsParticlWallet(pwallet)) {
            CHDWallet *phdw = GetParticlWallet(pwallet);
            MapRecords_t::const_iterator mri = phdw->mapRecords.find(hash);

            if (mri != phdw->mapRecords.end())
            {
                const CTransactionRecord &rtx = mri->second;
                RecordTxToJSON(phdw, mri->first, rtx, entry);

                UniValue details(UniValue::VARR);
                ListRecord(phdw, hash, rtx, "*", 0, false, details, filter);
                entry.pushKV("details", details);

                CStoredTransaction stx;
                if (CHDWalletDB(phdw->GetDBHandle()).ReadStoredTx(hash, stx)) { // TODO: cache / use mapTempWallet
                    std::string strHex = EncodeHexTx(*(stx.tx.get()), RPCSerializationFlags());
                    entry.pushKV("hex", strHex);
                };

                return entry;
            }
        }

        throw JSONRPCError(RPC_INVALID_ADDRESS_OR_KEY, "Invalid or non-wallet transaction id");
    }
    const CWalletTx& wtx = it->second;

    CAmount nCredit = wtx.GetCredit(filter);
    CAmount nDebit = wtx.GetDebit(filter);
    CAmount nNet = nCredit - nDebit;
    CAmount nFee = (wtx.IsFromMe(filter) ? wtx.tx->GetValueOut() - nDebit : 0);

    entry.pushKV("amount", ValueFromAmount(nNet - nFee));
    if (wtx.IsFromMe(filter))
        entry.pushKV("fee", ValueFromAmount(nFee));

    WalletTxToJSON(wtx, entry);

    UniValue details(UniValue::VARR);
    ListTransactions(pwallet, wtx, 0, false, details, filter);
    entry.pushKV("details", details);

    std::string strHex = EncodeHexTx(*wtx.tx, RPCSerializationFlags());
    entry.pushKV("hex", strHex);

    return entry;
}

static UniValue abandontransaction(const JSONRPCRequest& request)
{
    std::shared_ptr<CWallet> const wallet = GetWalletForJSONRPCRequest(request);
    CWallet* const pwallet = wallet.get();

    if (!EnsureWalletIsAvailable(pwallet, request.fHelp)) {
        return NullUniValue;
    }

    if (request.fHelp || request.params.size() != 1) {
        throw std::runtime_error(
            "abandontransaction \"txid\"\n"
            "\nMark in-wallet transaction <txid> as abandoned\n"
            "This will mark this transaction and all its in-wallet descendants as abandoned which will allow\n"
            "for their inputs to be re-spent.  It can be used to replace \"stuck\" or evicted transactions.\n"
            "It only works on transactions which are not included in a block and are not currently in the mempool.\n"
            "It has no effect on transactions which are already abandoned.\n"
            "\nArguments:\n"
            "1. \"txid\"    (string, required) The transaction id\n"
            "\nResult:\n"
            "\nExamples:\n"
            + HelpExampleCli("abandontransaction", "\"1075db55d416d3ca199f55b6084e2115b9345e16c5cf302fc80e9d5fbf5d48d\"")
            + HelpExampleRpc("abandontransaction", "\"1075db55d416d3ca199f55b6084e2115b9345e16c5cf302fc80e9d5fbf5d48d\"")
        );
    }

    // Make sure the results are valid at least up to the most recent block
    // the user could have gotten from another RPC command prior to now
    pwallet->BlockUntilSyncedToCurrentChain();

    LOCK2(cs_main, pwallet->cs_wallet);

    uint256 hash;
    hash.SetHex(request.params[0].get_str());

    if (!pwallet->mapWallet.count(hash)) {
        if (!IsParticlWallet(pwallet) || !GetParticlWallet(pwallet)->HaveTransaction(hash)) {
            throw JSONRPCError(RPC_INVALID_ADDRESS_OR_KEY, "Invalid or non-wallet transaction id");
        }
    }
    if (!pwallet->AbandonTransaction(hash)) {
        throw JSONRPCError(RPC_INVALID_ADDRESS_OR_KEY, "Transaction not eligible for abandonment");
    }

    return NullUniValue;
}


static UniValue backupwallet(const JSONRPCRequest& request)
{
    std::shared_ptr<CWallet> const wallet = GetWalletForJSONRPCRequest(request);
    CWallet* const pwallet = wallet.get();

    if (!EnsureWalletIsAvailable(pwallet, request.fHelp)) {
        return NullUniValue;
    }

    if (request.fHelp || request.params.size() != 1)
        throw std::runtime_error(
            "backupwallet \"destination\"\n"
            "\nSafely copies current wallet file to destination, which can be a directory or a path with filename.\n"
            "\nArguments:\n"
            "1. \"destination\"   (string) The destination directory or file\n"
            "\nExamples:\n"
            + HelpExampleCli("backupwallet", "\"backup.dat\"")
            + HelpExampleRpc("backupwallet", "\"backup.dat\"")
        );

    // Make sure the results are valid at least up to the most recent block
    // the user could have gotten from another RPC command prior to now
    pwallet->BlockUntilSyncedToCurrentChain();

    LOCK2(cs_main, pwallet->cs_wallet);

    std::string strDest = request.params[0].get_str();
    if (!pwallet->BackupWallet(strDest)) {
        throw JSONRPCError(RPC_WALLET_ERROR, "Error: Wallet backup failed!");
    }

    return NullUniValue;
}


static UniValue keypoolrefill(const JSONRPCRequest& request)
{
    std::shared_ptr<CWallet> const wallet = GetWalletForJSONRPCRequest(request);
    CWallet* const pwallet = wallet.get();

    if (!EnsureWalletIsAvailable(pwallet, request.fHelp)) {
        return NullUniValue;
    }

    if (request.fHelp || request.params.size() > 1)
        throw std::runtime_error(
            "keypoolrefill ( newsize )\n"
            "\nFills the keypool."
            + HelpRequiringPassphrase(pwallet) + "\n"
            "\nArguments\n"
            "1. newsize     (numeric, optional, default=100) The new keypool size\n"
            "\nExamples:\n"
            + HelpExampleCli("keypoolrefill", "")
            + HelpExampleRpc("keypoolrefill", "")
        );

    if (pwallet->IsWalletFlagSet(WALLET_FLAG_DISABLE_PRIVATE_KEYS)) {
        throw JSONRPCError(RPC_WALLET_ERROR, "Error: Private keys are disabled for this wallet");
    }

    LOCK2(cs_main, pwallet->cs_wallet);

    // 0 is interpreted by TopUpKeyPool() as the default keypool size given by -keypool
    unsigned int kpSize = 0;
    if (!request.params[0].isNull()) {
        if (request.params[0].get_int() < 0)
            throw JSONRPCError(RPC_INVALID_PARAMETER, "Invalid parameter, expected valid size.");
        kpSize = (unsigned int)request.params[0].get_int();
    }

    EnsureWalletIsUnlocked(pwallet);
    pwallet->TopUpKeyPool(kpSize);

    if (pwallet->GetKeyPoolSize() < kpSize) {
        throw JSONRPCError(RPC_WALLET_ERROR, "Error refreshing keypool.");
    }

    return NullUniValue;
}


void LockWallet(CWallet* pWallet)
{
    LOCK(pWallet->cs_wallet);
    pWallet->nRelockTime = 0;
    pWallet->Lock();
}

static UniValue walletpassphrase(const JSONRPCRequest& request)
{
    std::shared_ptr<CWallet> const wallet = GetWalletForJSONRPCRequest(request);
    CWallet* const pwallet = wallet.get();

    if (!EnsureWalletIsAvailable(pwallet, request.fHelp)) {
        return NullUniValue;
    }

    if (request.fHelp || request.params.size() < 2 || request.params.size() > 3) {
        throw std::runtime_error(
            "walletpassphrase \"passphrase\" timeout ( stakingonly )\n"
            "\nStores the wallet decryption key in memory for 'timeout' seconds.\n"
            "This is needed prior to performing transactions related to private keys such as sending " + CURRENCY_UNIT + "\n"
            "\nArguments:\n"
            "1. \"passphrase\"     (string, required) The wallet passphrase\n"
            "2. timeout            (numeric, required) The time to keep the decryption key in seconds; capped at 100000000 (~3 years).\n"
            "3. stakingonly        (bool, optional) If true, sending functions are disabled.\n"
            "\nNote:\n"
            "Issuing the walletpassphrase command while the wallet is already unlocked will set a new unlock\n"
            "time that overrides the old one.\n"
            "If [stakingonly] is true and <timeout> is 0, the wallet will remain unlocked for staking until manually locked again.\n"
            "\nExamples:\n"
            "\nUnlock the wallet for 60 seconds\n"
            + HelpExampleCli("walletpassphrase", "\"my pass phrase\" 60") +
            "\nLock the wallet again (before 60 seconds)\n"
            + HelpExampleCli("walletlock", "") +
            "\nAs json rpc call\n"
            + HelpExampleRpc("walletpassphrase", "\"my pass phrase\", 60")
        );
    }

    // can't lock cs_wallet here, cs_smsg
    LOCK(cs_main);
    //LOCK2(cs_main, pwallet->cs_wallet);

    if (!pwallet->IsCrypted()) {
        throw JSONRPCError(RPC_WALLET_WRONG_ENC_STATE, "Error: running with an unencrypted wallet, but walletpassphrase was called.");
    }

    // Note that the walletpassphrase is stored in request.params[0] which is not mlock()ed
    SecureString strWalletPass;
    strWalletPass.reserve(100);
    // TODO: get rid of this .c_str() by implementing SecureString::operator=(std::string)
    // Alternately, find a way to make request.params[0] mlock()'d to begin with.
    strWalletPass = request.params[0].get_str().c_str();

    // Get the timeout
    int64_t nSleepTime = request.params[1].get_int64();
    // Timeout cannot be negative, otherwise it will relock immediately
    if (nSleepTime < 0) {
        throw JSONRPCError(RPC_INVALID_PARAMETER, "Timeout cannot be negative.");
    }
    // Clamp timeout
    constexpr int64_t MAX_SLEEP_TIME = 100000000; // larger values trigger a macos/libevent bug?
    if (nSleepTime > MAX_SLEEP_TIME) {
        nSleepTime = MAX_SLEEP_TIME;
    }

    if (strWalletPass.length() > 0)
    {
        if (!pwallet->Unlock(strWalletPass)) {
            throw JSONRPCError(RPC_WALLET_PASSPHRASE_INCORRECT, "Error: The wallet passphrase entered was incorrect.");
        }
    }
    else
        throw std::runtime_error(
            "walletpassphrase <passphrase> <timeout> [stakingonly]\n"
            "Stores the wallet decryption key in memory for <timeout> seconds.");

    {
    //LOCK2(cs_main, pwallet->cs_wallet);
    LOCK(pwallet->cs_wallet);
    pwallet->TopUpKeyPool();

    bool fWalletUnlockStakingOnly = false;
    if (request.params.size() > 2)
        fWalletUnlockStakingOnly = request.params[2].get_bool();

    if (IsParticlWallet(pwallet))
    {
        CHDWallet *phdw = GetParticlWallet(pwallet);
        LOCK(phdw->cs_wallet);
        phdw->fUnlockForStakingOnly = fWalletUnlockStakingOnly;
    };

    // Only allow unlimited timeout (nSleepTime=0) on staking.
    if (nSleepTime > 0 || !fWalletUnlockStakingOnly)
    {
        pwallet->nRelockTime = GetTime() + nSleepTime;
        RPCRunLater(strprintf("lockwallet(%s)", pwallet->GetName()), boost::bind(LockWallet, pwallet), nSleepTime);
    } else
    {
        RPCRunLaterErase(strprintf("lockwallet(%s)", pwallet->GetName()));
        pwallet->nRelockTime = 0;
    };
    }
    return NullUniValue;
}


static UniValue walletpassphrasechange(const JSONRPCRequest& request)
{
    std::shared_ptr<CWallet> const wallet = GetWalletForJSONRPCRequest(request);
    CWallet* const pwallet = wallet.get();

    if (!EnsureWalletIsAvailable(pwallet, request.fHelp)) {
        return NullUniValue;
    }

    if (request.fHelp || request.params.size() != 2) {
        throw std::runtime_error(
            "walletpassphrasechange \"oldpassphrase\" \"newpassphrase\"\n"
            "\nChanges the wallet passphrase from 'oldpassphrase' to 'newpassphrase'.\n"
            "\nArguments:\n"
            "1. \"oldpassphrase\"      (string) The current passphrase\n"
            "2. \"newpassphrase\"      (string) The new passphrase\n"
            "\nExamples:\n"
            + HelpExampleCli("walletpassphrasechange", "\"old one\" \"new one\"")
            + HelpExampleRpc("walletpassphrasechange", "\"old one\", \"new one\"")
        );
    }

    LOCK2(cs_main, pwallet->cs_wallet);

    if (!pwallet->IsCrypted()) {
        throw JSONRPCError(RPC_WALLET_WRONG_ENC_STATE, "Error: running with an unencrypted wallet, but walletpassphrasechange was called.");
    }

    // TODO: get rid of these .c_str() calls by implementing SecureString::operator=(std::string)
    // Alternately, find a way to make request.params[0] mlock()'d to begin with.
    SecureString strOldWalletPass;
    strOldWalletPass.reserve(100);
    strOldWalletPass = request.params[0].get_str().c_str();

    SecureString strNewWalletPass;
    strNewWalletPass.reserve(100);
    strNewWalletPass = request.params[1].get_str().c_str();

    if (strOldWalletPass.length() < 1 || strNewWalletPass.length() < 1)
        throw std::runtime_error(
            "walletpassphrasechange <oldpassphrase> <newpassphrase>\n"
            "Changes the wallet passphrase from <oldpassphrase> to <newpassphrase>.");

    if (!pwallet->ChangeWalletPassphrase(strOldWalletPass, strNewWalletPass)) {
        throw JSONRPCError(RPC_WALLET_PASSPHRASE_INCORRECT, "Error: The wallet passphrase entered was incorrect.");
    }

    return NullUniValue;
}


static UniValue walletlock(const JSONRPCRequest& request)
{
    std::shared_ptr<CWallet> const wallet = GetWalletForJSONRPCRequest(request);
    CWallet* const pwallet = wallet.get();

    if (!EnsureWalletIsAvailable(pwallet, request.fHelp)) {
        return NullUniValue;
    }

    if (request.fHelp || request.params.size() != 0) {
        throw std::runtime_error(
            "walletlock\n"
            "\nRemoves the wallet encryption key from memory, locking the wallet.\n"
            "After calling this method, you will need to call walletpassphrase again\n"
            "before being able to call any methods which require the wallet to be unlocked.\n"
            "\nExamples:\n"
            "\nSet the passphrase for 2 minutes to perform a transaction\n"
            + HelpExampleCli("walletpassphrase", "\"my pass phrase\" 120") +
            "\nPerform a send (requires passphrase set)\n"
            + HelpExampleCli("sendtoaddress", "\"PbpVcjgYatnkKgveaeqhkeQBFwjqR7jKBR\" 1.0") +
            "\nClear the passphrase since we are done before 2 minutes is up\n"
            + HelpExampleCli("walletlock", "") +
            "\nAs json rpc call\n"
            + HelpExampleRpc("walletlock", "")
        );
    }

    LOCK2(cs_main, pwallet->cs_wallet);

    if (!pwallet->IsCrypted()) {
        throw JSONRPCError(RPC_WALLET_WRONG_ENC_STATE, "Error: running with an unencrypted wallet, but walletlock was called.");
    }

    pwallet->Lock();
    pwallet->nRelockTime = 0;

    return NullUniValue;
}


static UniValue encryptwallet(const JSONRPCRequest& request)
{
    std::shared_ptr<CWallet> const wallet = GetWalletForJSONRPCRequest(request);
    CWallet* const pwallet = wallet.get();

    if (!EnsureWalletIsAvailable(pwallet, request.fHelp)) {
        return NullUniValue;
    }

    if (request.fHelp || request.params.size() != 1) {
        throw std::runtime_error(
            "encryptwallet \"passphrase\"\n"
            "\nEncrypts the wallet with 'passphrase'. This is for first time encryption.\n"
            "After this, any calls that interact with private keys such as sending or signing \n"
            "will require the passphrase to be set prior the making these calls.\n"
            "Use the walletpassphrase call for this, and then walletlock call.\n"
            "If the wallet is already encrypted, use the walletpassphrasechange call.\n"
            "Note that this will shutdown the server.\n"
            "\nArguments:\n"
            "1. \"passphrase\"    (string) The pass phrase to encrypt the wallet with. It must be at least 1 character, but should be long.\n"
            "\nExamples:\n"
            "\nEncrypt your wallet\n"
            + HelpExampleCli("encryptwallet", "\"my pass phrase\"") +
            "\nNow set the passphrase to use the wallet, such as for signing or sending particl\n"
            + HelpExampleCli("walletpassphrase", "\"my pass phrase\"") +
            "\nNow we can do something like sign\n"
            + HelpExampleCli("signmessage", "\"address\" \"test message\"") +
            "\nNow lock the wallet again by removing the passphrase\n"
            + HelpExampleCli("walletlock", "") +
            "\nAs a json rpc call\n"
            + HelpExampleRpc("encryptwallet", "\"my pass phrase\"")
        );
    }

    LOCK2(cs_main, pwallet->cs_wallet);

    if (pwallet->IsCrypted()) {
        throw JSONRPCError(RPC_WALLET_WRONG_ENC_STATE, "Error: running with an encrypted wallet, but encryptwallet was called.");
    }

    // TODO: get rid of this .c_str() by implementing SecureString::operator=(std::string)
    // Alternately, find a way to make request.params[0] mlock()'d to begin with.
    SecureString strWalletPass;
    strWalletPass.reserve(100);
    strWalletPass = request.params[0].get_str().c_str();

    if (strWalletPass.length() < 1)
        throw std::runtime_error(
            "encryptwallet <passphrase>\n"
            "Encrypts the wallet with <passphrase>.");

    if (!pwallet->EncryptWallet(strWalletPass)) {
        throw JSONRPCError(RPC_WALLET_ENCRYPTION_FAILED, "Error: Failed to encrypt the wallet.");
    }

    // BDB seems to have a bad habit of writing old data into
    // slack space in .dat files; that is bad if the old data is
    // unencrypted private keys. So:
    StartShutdown();
    //return "wallet encrypted; Particl server stopping, restart to run with encrypted wallet. The keypool has been flushed and a new HD seed was generated (if you are using HD). You need to make a new backup.";
    return "wallet encrypted; Particl server stopping, restart to run with encrypted wallet. You need to make a new backup.";
}

static UniValue lockunspent(const JSONRPCRequest& request)
{
    std::shared_ptr<CWallet> const wallet = GetWalletForJSONRPCRequest(request);
    CWallet* const pwallet = wallet.get();

    if (!EnsureWalletIsAvailable(pwallet, request.fHelp)) {
        return NullUniValue;
    }

    if (request.fHelp || request.params.size() < 1 || request.params.size() > 3)
        throw std::runtime_error(
            "lockunspent unlock ([{\"txid\":\"txid\",\"vout\":n},...])\n"
            "\nUpdates list of temporarily unspendable outputs.\n"
            "Temporarily lock (unlock=false) or unlock (unlock=true) specified transaction outputs.\n"
            "If no transaction outputs are specified when unlocking then all current locked transaction outputs are unlocked.\n"
            "A locked transaction output will not be chosen by automatic coin selection, when spending " + CURRENCY_UNIT + ".\n"
            "Locks are stored in memory only. Nodes start with zero locked outputs, and the locked output list\n"
            "is always cleared (by virtue of process exit) when a node stops or fails.\n"
            "Also see the listunspent call\n"
            "\nArguments:\n"
            "1. unlock            (boolean, required) Whether to unlock (true) or lock (false) the specified transactions\n"
            "2. \"transactions\"  (array, optional) A json array of objects. Each object the txid (string) vout (numeric)\n"
            "     [           (json array of json objects)\n"
            "       {\n"
            "         \"txid\":\"id\",    (string) The transaction id\n"
            "         \"vout\": n         (numeric) The output number\n"
            "       }\n"
            "       ,...\n"
            "     ]\n"
            "3. permanent         (boolean, optional, default = false) If true the lock/s are recorded in the wallet database and restored at startup.\n"
            "\nResult:\n"
            "true|false    (boolean) Whether the command was successful or not\n"

            "\nExamples:\n"
            "\nList the unspent transactions\n"
            + HelpExampleCli("listunspent", "") +
            "\nLock an unspent transaction\n"
            + HelpExampleCli("lockunspent", "false \"[{\\\"txid\\\":\\\"a08e6907dbbd3d809776dbfc5d82e371b764ed838b5655e72f463568df1aadf0\\\",\\\"vout\\\":1}]\"") +
            "\nList the locked transactions\n"
            + HelpExampleCli("listlockunspent", "") +
            "\nUnlock the transaction again\n"
            + HelpExampleCli("lockunspent", "true \"[{\\\"txid\\\":\\\"a08e6907dbbd3d809776dbfc5d82e371b764ed838b5655e72f463568df1aadf0\\\",\\\"vout\\\":1}]\"") +
            "\nAs a json rpc call\n"
            + HelpExampleRpc("lockunspent", "false, \"[{\\\"txid\\\":\\\"a08e6907dbbd3d809776dbfc5d82e371b764ed838b5655e72f463568df1aadf0\\\",\\\"vout\\\":1}]\"")
        );

    // Make sure the results are valid at least up to the most recent block
    // the user could have gotten from another RPC command prior to now
    pwallet->BlockUntilSyncedToCurrentChain();

    LOCK2(cs_main, pwallet->cs_wallet);

    RPCTypeCheckArgument(request.params[0], UniValue::VBOOL);

    bool fUnlock = request.params[0].get_bool();

    if (request.params[1].isNull()) {
        if (fUnlock)
            pwallet->UnlockAllCoins();
        return true;
    }

    RPCTypeCheckArgument(request.params[1], UniValue::VARR);

    const UniValue& output_params = request.params[1];

    // Create and validate the COutPoints first.

    std::vector<COutPoint> outputs;
    outputs.reserve(output_params.size());

    for (unsigned int idx = 0; idx < output_params.size(); idx++) {
        const UniValue& o = output_params[idx].get_obj();

        RPCTypeCheckObj(o,
            {
                {"txid", UniValueType(UniValue::VSTR)},
                {"vout", UniValueType(UniValue::VNUM)},
            });

        const std::string& txid = find_value(o, "txid").get_str();
        if (!IsHex(txid)) {
            throw JSONRPCError(RPC_INVALID_PARAMETER, "Invalid parameter, expected hex txid");
        }

        const int nOutput = find_value(o, "vout").get_int();
        if (nOutput < 0) {
            throw JSONRPCError(RPC_INVALID_PARAMETER, "Invalid parameter, vout must be positive");
        }

        const COutPoint outpt(uint256S(txid), nOutput);

        if (IsParticlWallet(pwallet))
        {
            const auto it = pwallet->mapWallet.find(outpt.hash);
            if (it == pwallet->mapWallet.end()) {
                CHDWallet *phdw = GetParticlWallet(pwallet);
                const auto it = phdw->mapRecords.find(outpt.hash);
                if (it == phdw->mapRecords.end())
                    throw JSONRPCError(RPC_INVALID_PARAMETER, "Invalid parameter, unknown transaction");

                const CTransactionRecord &rtx = it->second;
                if (!rtx.GetOutput(outpt.n))
                    throw JSONRPCError(RPC_INVALID_PARAMETER, "Invalid parameter, vout index out of bounds");
            } else
            {
                const CWalletTx& trans = it->second;
                if (outpt.n >= trans.tx->GetNumVOuts()) {
                    throw JSONRPCError(RPC_INVALID_PARAMETER, "Invalid parameter, vout index out of bounds");
                }
            };
        } else
        {
        const auto it = pwallet->mapWallet.find(outpt.hash);
        if (it == pwallet->mapWallet.end()) {
            throw JSONRPCError(RPC_INVALID_PARAMETER, "Invalid parameter, unknown transaction");
        }

        const CWalletTx& trans = it->second;

        if (outpt.n >= trans.tx->vout.size()) {
            throw JSONRPCError(RPC_INVALID_PARAMETER, "Invalid parameter, vout index out of bounds");
        }
        };

        if (pwallet->IsSpent(outpt.hash, outpt.n)) {
            throw JSONRPCError(RPC_INVALID_PARAMETER, "Invalid parameter, expected unspent output");
        }

        const bool is_locked = pwallet->IsLockedCoin(outpt.hash, outpt.n);

        if (fUnlock && !is_locked) {
            throw JSONRPCError(RPC_INVALID_PARAMETER, "Invalid parameter, expected locked output");
        }

        if (!fUnlock && is_locked) {
            throw JSONRPCError(RPC_INVALID_PARAMETER, "Invalid parameter, output already locked");
        }

        outputs.push_back(outpt);
    }

    bool fPermanent = false;
    if (!request.params[2].isNull()) {
        RPCTypeCheckArgument(request.params[2], UniValue::VBOOL);
        fPermanent = request.params[2].get_bool();
    }

    // Atomically set (un)locked status for the outputs.
    for (const COutPoint& outpt : outputs) {
        if (fUnlock) pwallet->UnlockCoin(outpt);
        else pwallet->LockCoin(outpt, fPermanent);
    }

    return true;
}

static UniValue listlockunspent(const JSONRPCRequest& request)
{
    std::shared_ptr<CWallet> const wallet = GetWalletForJSONRPCRequest(request);
    CWallet* const pwallet = wallet.get();

    if (!EnsureWalletIsAvailable(pwallet, request.fHelp)) {
        return NullUniValue;
    }

    if (request.fHelp || request.params.size() > 0)
        throw std::runtime_error(
            "listlockunspent\n"
            "\nReturns list of temporarily unspendable outputs.\n"
            "See the lockunspent call to lock and unlock transactions for spending.\n"
            "\nResult:\n"
            "[\n"
            "  {\n"
            "    \"txid\" : \"transactionid\",     (string) The transaction id locked\n"
            "    \"vout\" : n                      (numeric) The vout value\n"
            "  }\n"
            "  ,...\n"
            "]\n"
            "\nExamples:\n"
            "\nList the unspent transactions\n"
            + HelpExampleCli("listunspent", "") +
            "\nLock an unspent transaction\n"
            + HelpExampleCli("lockunspent", "false \"[{\\\"txid\\\":\\\"a08e6907dbbd3d809776dbfc5d82e371b764ed838b5655e72f463568df1aadf0\\\",\\\"vout\\\":1}]\"") +
            "\nList the locked transactions\n"
            + HelpExampleCli("listlockunspent", "") +
            "\nUnlock the transaction again\n"
            + HelpExampleCli("lockunspent", "true \"[{\\\"txid\\\":\\\"a08e6907dbbd3d809776dbfc5d82e371b764ed838b5655e72f463568df1aadf0\\\",\\\"vout\\\":1}]\"") +
            "\nAs a json rpc call\n"
            + HelpExampleRpc("listlockunspent", "")
        );

    LOCK2(cs_main, pwallet->cs_wallet);

    std::vector<COutPoint> vOutpts;
    pwallet->ListLockedCoins(vOutpts);

    UniValue ret(UniValue::VARR);

    for (COutPoint &outpt : vOutpts) {
        UniValue o(UniValue::VOBJ);

        o.pushKV("txid", outpt.hash.GetHex());
        o.pushKV("vout", (int)outpt.n);
        ret.push_back(o);
    }

    return ret;
}

static UniValue settxfee(const JSONRPCRequest& request)
{
    std::shared_ptr<CWallet> const wallet = GetWalletForJSONRPCRequest(request);
    CWallet* const pwallet = wallet.get();

    if (!EnsureWalletIsAvailable(pwallet, request.fHelp)) {
        return NullUniValue;
    }

    if (request.fHelp || request.params.size() < 1 || request.params.size() > 1) {
        throw std::runtime_error(
            "settxfee amount\n"
            "\nSet the transaction fee per kB for this wallet. Overrides the global -paytxfee command line parameter.\n"
            "\nArguments:\n"
            "1. amount         (numeric or string, required) The transaction fee in " + CURRENCY_UNIT + "/kB\n"
            "\nResult\n"
            "true|false        (boolean) Returns true if successful\n"
            "\nExamples:\n"
            + HelpExampleCli("settxfee", "0.00001")
            + HelpExampleRpc("settxfee", "0.00001")
        );
    }

    LOCK2(cs_main, pwallet->cs_wallet);

    CAmount nAmount = AmountFromValue(request.params[0]);
    CFeeRate tx_fee_rate(nAmount, 1000);
    if (tx_fee_rate == 0) {
        // automatic selection
    } else if (tx_fee_rate < ::minRelayTxFee) {
        throw JSONRPCError(RPC_INVALID_PARAMETER, strprintf("txfee cannot be less than min relay tx fee (%s)", ::minRelayTxFee.ToString()));
    } else if (tx_fee_rate < pwallet->m_min_fee) {
        throw JSONRPCError(RPC_INVALID_PARAMETER, strprintf("txfee cannot be less than wallet min fee (%s)", pwallet->m_min_fee.ToString()));
    }

    pwallet->m_pay_tx_fee = tx_fee_rate;
    return true;
}

static UniValue getwalletinfo(const JSONRPCRequest& request)
{
    std::shared_ptr<CWallet> const wallet = GetWalletForJSONRPCRequest(request);
    CWallet* const pwallet = wallet.get();

    if (!EnsureWalletIsAvailable(pwallet, request.fHelp)) {
        return NullUniValue;
    }

    if (request.fHelp || request.params.size() != 0)
        throw std::runtime_error(
            "getwalletinfo\n"
            "Returns an object containing various wallet state info.\n"
            "\nResult:\n"
            "{\n"
            "  \"walletname\": xxxxx,             (string) the wallet name\n"
            "  \"walletversion\": xxxxx,          (numeric) the wallet version\n"
            "  \"total_balance\": xxxxxxx,        (numeric) the total balance of the wallet in " + CURRENCY_UNIT + "\n"
            "  \"balance\": xxxxxxx,              (numeric) the total confirmed balance of the wallet in " + CURRENCY_UNIT + "\n"
            "  \"blind_balance\": xxxxxxx,        (numeric) the total confirmed blinded balance of the wallet in " + CURRENCY_UNIT + "\n"
            "  \"anon_balance\": xxxxxxx,         (numeric) the total confirmed anon balance of the wallet in " + CURRENCY_UNIT + "\n"
            "  \"staked_balance\": xxxxxxx,       (numeric) the total staked balance of the wallet in " + CURRENCY_UNIT + " (non-spendable until maturity)\n"
            "  \"unconfirmed_balance\": xxx,      (numeric) the total unconfirmed balance of the wallet in " + CURRENCY_UNIT + "\n"
            "  \"immature_balance\": xxxxxx,      (numeric) the total immature balance of the wallet in " + CURRENCY_UNIT + "\n"
            "  \"reserve\": xxxxxx,               (numeric) the reserve balance of the wallet in " + CURRENCY_UNIT + "\n"
            "  \"txcount\": xxxxxxx,              (numeric) the total number of transactions in the wallet\n"
            "  \"keypoololdest\": xxxxxx,         (numeric) the timestamp (seconds since Unix epoch) of the oldest pre-generated key in the key pool\n"
            "  \"keypoolsize\": xxxx,             (numeric) how many new keys are pre-generated\n"
            "  \"encryptionstatus\":              (string) unencrypted/locked/unlocked\n"
            "  \"unlocked_until\": ttt,           (numeric) the timestamp in seconds since epoch (midnight Jan 1 1970 GMT) that the wallet is unlocked for transfers, or 0 if the wallet is locked\n"
            "  \"paytxfee\": x.xxxx,              (numeric) the transaction fee configuration, set in " + CURRENCY_UNIT + "/kB\n"
            "  \"hdseedid\": \"<hash160>\"          (string, optional) the Hash160 of the HD account pubkey (only present when HD is enabled)\n"
            "  \"hdmasterkeyid\": \"<hash160>\"     (string, optional) alias for hdseedid retained for backwards-compatibility. Will be removed in V0.18.\n"
            "  \"private_keys_enabled\": true|false (boolean) false if privatekeys are disabled for this wallet (enforced watch-only wallet)\n"
            "}\n"
            "\nExamples:\n"
            + HelpExampleCli("getwalletinfo", "")
            + HelpExampleRpc("getwalletinfo", "")
        );

    // Make sure the results are valid at least up to the most recent block
    // the user could have gotten from another RPC command prior to now
    pwallet->BlockUntilSyncedToCurrentChain();

    LOCK2(cs_main, pwallet->cs_wallet);

    UniValue obj(UniValue::VOBJ);
    obj.pushKV("walletname", pwallet->GetName());
    obj.pushKV("walletversion", pwallet->GetVersion());

    if (fParticlWallet)
    {
        CHDWalletBalances bal;
        ((CHDWallet*)pwallet)->GetBalances(bal);

        obj.pushKV("total_balance",         ValueFromAmount(
            bal.nPart + bal.nPartUnconf + bal.nPartStaked + bal.nPartImmature
            + bal.nBlind + bal.nBlindUnconf
            + bal.nAnon + bal.nAnonUnconf));

        obj.pushKV("balance",               ValueFromAmount(bal.nPart));

        obj.pushKV("blind_balance",         ValueFromAmount(bal.nBlind));
        obj.pushKV("anon_balance",          ValueFromAmount(bal.nAnon));
        obj.pushKV("staked_balance",        ValueFromAmount(bal.nPartStaked));

        obj.pushKV("unconfirmed_balance",   ValueFromAmount(bal.nPartUnconf));
        obj.pushKV("unconfirmed_blind",     ValueFromAmount(bal.nBlindUnconf));
        obj.pushKV("unconfirmed_anon",      ValueFromAmount(bal.nAnonUnconf));
        obj.pushKV("immature_balance",      ValueFromAmount(bal.nPartImmature));

        if (bal.nPartWatchOnly > 0 || bal.nPartWatchOnlyUnconf > 0 || bal.nPartWatchOnlyStaked > 0)
        {
            obj.pushKV("watchonly_balance",                 ValueFromAmount(bal.nPartWatchOnly));
            obj.pushKV("watchonly_staked_balance",          ValueFromAmount(bal.nPartWatchOnlyStaked));
            obj.pushKV("watchonly_unconfirmed_balance",     ValueFromAmount(bal.nPartWatchOnlyUnconf));
            obj.pushKV("watchonly_total_balance",
                ValueFromAmount(bal.nPartWatchOnly + bal.nPartWatchOnlyStaked + bal.nPartWatchOnlyUnconf));
        };
    } else
    {
        obj.pushKV("balance",       ValueFromAmount(pwallet->GetBalance()));
        obj.pushKV("unconfirmed_balance", ValueFromAmount(pwallet->GetUnconfirmedBalance()));
        obj.pushKV("immature_balance",    ValueFromAmount(pwallet->GetImmatureBalance()));
    };

    int nTxCount = (int)pwallet->mapWallet.size() + (fParticlWallet ? (int)((CHDWallet*)pwallet)->mapRecords.size() : 0);

    obj.pushKV("txcount",       (int)nTxCount);

    CKeyID seed_id;
    if (IsParticlWallet(pwallet)) {
        CHDWallet *pwhd = GetParticlWallet(pwallet);

        obj.pushKV("keypoololdest", pwhd->GetOldestActiveAccountTime());
        obj.pushKV("keypoolsize",   pwhd->CountActiveAccountKeys());

        obj.pushKV("reserve",   ValueFromAmount(pwhd->nReserveBalance));

        obj.pushKV("encryptionstatus", !pwhd->IsCrypted()
        ? "Unencrypted" : pwhd->IsLocked() ? "Locked" : pwhd->fUnlockForStakingOnly ? "Unlocked, staking only" : "Unlocked");

        seed_id = pwhd->idDefaultAccount;
    } else {
        size_t kpExternalSize = pwallet->KeypoolCountExternalKeys();
        obj.pushKV("keypoololdest", pwallet->GetOldestKeyPoolTime());
        obj.pushKV("keypoolsize",   (int64_t)pwallet->KeypoolCountExternalKeys());
        seed_id = pwallet->GetHDChain().seed_id;
        if (!seed_id.IsNull() && pwallet->CanSupportFeature(FEATURE_HD_SPLIT)) {
            obj.pushKV("keypoolsize_hd_internal",   (int64_t)(pwallet->GetKeyPoolSize() - kpExternalSize));
        }

        obj.pushKV("encryptionstatus", !pwallet->IsCrypted()
            ? "Unencrypted" : pwallet->IsLocked() ? "Locked" : "Unlocked");
    }

    if (pwallet->IsCrypted())
        obj.pushKV("unlocked_until", pwallet->nRelockTime);

    obj.pushKV("paytxfee", ValueFromAmount(pwallet->m_pay_tx_fee.GetFeePerK()));

    if (!seed_id.IsNull()) {
        obj.pushKV("hdseedid", seed_id.GetHex());
        obj.pushKV("hdmasterkeyid", seed_id.GetHex());
    }
    obj.pushKV("private_keys_enabled", !pwallet->IsWalletFlagSet(WALLET_FLAG_DISABLE_PRIVATE_KEYS));
    return obj;
}

static UniValue listwallets(const JSONRPCRequest& request)
{
    if (request.fHelp || request.params.size() != 0)
        throw std::runtime_error(
            "listwallets\n"
            "Returns a list of currently loaded wallets.\n"
            "For full information on the wallet, use \"getwalletinfo\"\n"
            "\nResult:\n"
            "[                         (json array of strings)\n"
            "  \"walletname\"            (string) the wallet name\n"
            "   ...\n"
            "]\n"
            "\nExamples:\n"
            + HelpExampleCli("listwallets", "")
            + HelpExampleRpc("listwallets", "")
        );

    UniValue obj(UniValue::VARR);

    for (const std::shared_ptr<CWallet>& wallet : GetWallets()) {
        if (!EnsureWalletIsAvailable(wallet.get(), request.fHelp)) {
            return NullUniValue;
        }

        LOCK(wallet->cs_wallet);

        obj.push_back(wallet->GetName());
    }

    return obj;
}

static UniValue loadwallet(const JSONRPCRequest& request)
{
    if (request.fHelp || request.params.size() != 1)
        throw std::runtime_error(
            "loadwallet \"filename\"\n"
            "\nLoads a wallet from a wallet file or directory."
            "\nNote that all wallet command-line options used when starting particld will be"
            "\napplied to the new wallet (eg -zapwallettxes, upgradewallet, rescan, etc).\n"
            "\nArguments:\n"
            "1. \"filename\"    (string, required) The wallet directory or .dat file.\n"
            "\nResult:\n"
            "{\n"
            "  \"name\" :    <wallet_name>,        (string) The wallet name if loaded successfully.\n"
            "  \"warning\" : <warning>,            (string) Warning message if wallet was not loaded cleanly.\n"
            "}\n"
            "\nExamples:\n"
            + HelpExampleCli("loadwallet", "\"test.dat\"")
            + HelpExampleRpc("loadwallet", "\"test.dat\"")
        );
    std::string wallet_file = request.params[0].get_str();
    std::string error;

    fs::path wallet_path = fs::absolute(wallet_file, GetWalletDir());
    if (fs::symlink_status(wallet_path).type() == fs::file_not_found) {
        throw JSONRPCError(RPC_WALLET_NOT_FOUND, "Wallet " + wallet_file + " not found.");
    } else if (fs::is_directory(wallet_path)) {
        // The given filename is a directory. Check that there's a wallet.dat file.
        fs::path wallet_dat_file = wallet_path / "wallet.dat";
        if (fs::symlink_status(wallet_dat_file).type() == fs::file_not_found) {
            throw JSONRPCError(RPC_WALLET_NOT_FOUND, "Directory " + wallet_file + " does not contain a wallet.dat file.");
        }
    }

    std::string warning;
    if (!CWallet::Verify(wallet_file, false, error, warning)) {
        throw JSONRPCError(RPC_WALLET_ERROR, "Wallet file verification failed: " + error);
    }

    std::shared_ptr<CWallet> const wallet = CWallet::CreateWalletFromFile(wallet_file, fs::absolute(wallet_file, GetWalletDir()));
    if (!wallet) {
        throw JSONRPCError(RPC_WALLET_ERROR, "Wallet loading failed.");
    }
    if (fParticlMode && !((CHDWallet*)wallet.get())->Initialise())
        throw JSONRPCError(RPC_WALLET_ERROR, "Wallet initialise failed.");
    AddWallet(wallet);

    wallet->postInitProcess();

    UniValue obj(UniValue::VOBJ);
    obj.pushKV("name", wallet->GetName());
    obj.pushKV("warning", warning);

    return obj;
}

static UniValue createwallet(const JSONRPCRequest& request)
{
    if (request.fHelp || request.params.size() < 1 || request.params.size() > 2) {
        throw std::runtime_error(
            "createwallet \"wallet_name\" ( disable_private_keys )\n"
            "\nCreates and loads a new wallet.\n"
            "\nArguments:\n"
            "1. \"wallet_name\"          (string, required) The name for the new wallet. If this is a path, the wallet will be created at the path location.\n"
            "2. disable_private_keys   (boolean, optional, default: false) Disable the possibility of private keys (only watchonlys are possible in this mode).\n"
            "\nResult:\n"
            "{\n"
            "  \"name\" :    <wallet_name>,        (string) The wallet name if created successfully. If the wallet was created using a full path, the wallet_name will be the full path.\n"
            "  \"warning\" : <warning>,            (string) Warning message if wallet was not loaded cleanly.\n"
            "}\n"
            "\nExamples:\n"
            + HelpExampleCli("createwallet", "\"testwallet\"")
            + HelpExampleRpc("createwallet", "\"testwallet\"")
        );
    }
    std::string wallet_name = request.params[0].get_str();
    std::string error;
    std::string warning;

    bool disable_privatekeys = false;
    if (!request.params[1].isNull()) {
        disable_privatekeys = request.params[1].get_bool();
    }

    fs::path wallet_path = fs::absolute(wallet_name, GetWalletDir());
    if (fs::symlink_status(wallet_path).type() != fs::file_not_found) {
        throw JSONRPCError(RPC_WALLET_ERROR, "Wallet " + wallet_name + " already exists.");
    }

    // Wallet::Verify will check if we're trying to create a wallet with a duplication name.
    if (!CWallet::Verify(wallet_name, false, error, warning)) {
        throw JSONRPCError(RPC_WALLET_ERROR, "Wallet file verification failed: " + error);
    }

    std::shared_ptr<CWallet> const wallet = CWallet::CreateWalletFromFile(wallet_name, fs::absolute(wallet_name, GetWalletDir()), (disable_privatekeys ? (uint64_t)WALLET_FLAG_DISABLE_PRIVATE_KEYS : 0));
    if (!wallet) {
        throw JSONRPCError(RPC_WALLET_ERROR, "Wallet creation failed.");
    }
    if (fParticlMode && !((CHDWallet*)wallet.get())->Initialise())
        throw JSONRPCError(RPC_WALLET_ERROR, "Wallet initialise failed.");
    AddWallet(wallet);

    wallet->postInitProcess();

    UniValue obj(UniValue::VOBJ);
    obj.pushKV("name", wallet->GetName());
    obj.pushKV("warning", warning);

    return obj;
}

static UniValue unloadwallet(const JSONRPCRequest& request)
{
    if (request.fHelp || request.params.size() > 1) {
        throw std::runtime_error(
            "unloadwallet ( \"wallet_name\" )\n"
            "Unloads the wallet referenced by the request endpoint otherwise unloads the wallet specified in the argument.\n"
            "Specifying the wallet name on a wallet endpoint is invalid."
            "\nArguments:\n"
            "1. \"wallet_name\"    (string, optional) The name of the wallet to unload.\n"
            "\nExamples:\n"
            + HelpExampleCli("unloadwallet", "wallet_name")
            + HelpExampleRpc("unloadwallet", "wallet_name")
        );
    }

    std::string wallet_name;
    if (GetWalletNameFromJSONRPCRequest(request, wallet_name)) {
        if (!request.params[0].isNull()) {
            throw JSONRPCError(RPC_INVALID_PARAMETER, "Cannot unload the requested wallet");
        }
    } else {
        wallet_name = request.params[0].get_str();
    }

    std::shared_ptr<CWallet> wallet = GetWallet(wallet_name);
    if (!wallet) {
        throw JSONRPCError(RPC_WALLET_NOT_FOUND, "Requested wallet does not exist or is not loaded");
    }

    // Release the "main" shared pointer and prevent further notifications.
    // Note that any attempt to load the same wallet would fail until the wallet
    // is destroyed (see CheckUniqueFileid).
    if (!RemoveWallet(wallet)) {
        throw JSONRPCError(RPC_MISC_ERROR, "Requested wallet already unloaded");
    }
    UnregisterValidationInterface(wallet.get());

    // The wallet can be in use so it's not possible to explicitly unload here.
    // Just notify the unload intent so that all shared pointers are released.
    // The wallet will be destroyed once the last shared pointer is released.
    wallet->NotifyUnload();

    // There's no point in waiting for the wallet to unload.
    // At this point this method should never fail. The unloading could only
    // fail due to an unexpected error which would cause a process termination.

    return NullUniValue;
}

static UniValue resendwallettransactions(const JSONRPCRequest& request)
{
    std::shared_ptr<CWallet> const wallet = GetWalletForJSONRPCRequest(request);
    CWallet* const pwallet = wallet.get();

    if (!EnsureWalletIsAvailable(pwallet, request.fHelp)) {
        return NullUniValue;
    }

    if (request.fHelp || request.params.size() != 0)
        throw std::runtime_error(
            "resendwallettransactions\n"
            "Immediately re-broadcast unconfirmed wallet transactions to all peers.\n"
            "Intended only for testing; the wallet code periodically re-broadcasts\n"
            "automatically.\n"
            "Returns an RPC error if -walletbroadcast is set to false.\n"
            "Returns array of transaction ids that were re-broadcast.\n"
            );

    if (!g_connman)
        throw JSONRPCError(RPC_CLIENT_P2P_DISABLED, "Error: Peer-to-peer functionality missing or disabled");

    LOCK2(cs_main, pwallet->cs_wallet);

    if (!pwallet->GetBroadcastTransactions()) {
        throw JSONRPCError(RPC_WALLET_ERROR, "Error: Wallet transaction broadcasting is disabled with -walletbroadcast");
    }

    std::vector<uint256> txids = pwallet->ResendWalletTransactionsBefore(GetTime(), g_connman.get());

    UniValue result(UniValue::VARR);
    if (IsParticlWallet(pwallet)) {
        CHDWallet *phdw = GetParticlWallet(pwallet);
        std::vector<uint256> txidsRec;
        txidsRec = phdw->ResendRecordTransactionsBefore(GetTime(), g_connman.get());

        for (auto &txid : txidsRec) {
            result.push_back(txid.ToString());
        }
    }

    for (const uint256& txid : txids)
    {
        result.push_back(txid.ToString());
    }
    return result;
}

static UniValue listunspent(const JSONRPCRequest& request)
{
    std::shared_ptr<CWallet> const wallet = GetWalletForJSONRPCRequest(request);
    CWallet* const pwallet = wallet.get();

    if (!EnsureWalletIsAvailable(pwallet, request.fHelp)) {
        return NullUniValue;
    }

    if (request.fHelp || request.params.size() > 5)
        throw std::runtime_error(
            "listunspent ( minconf maxconf  [\"addresses\",...] [include_unsafe] [query_options])\n"
            "\nReturns array of unspent transaction outputs\n"
            "with between minconf and maxconf (inclusive) confirmations.\n"
            "Optionally filter to only include txouts paid to specified addresses.\n"
            "\nArguments:\n"
            "1. minconf          (numeric, optional, default=1) The minimum confirmations to filter\n"
            "2. maxconf          (numeric, optional, default=9999999) The maximum confirmations to filter\n"
            "3. \"addresses\"      (string) A json array of particl addresses to filter\n"
            "    [\n"
            "      \"address\"     (string) particl address\n"
            "      ,...\n"
            "    ]\n"
            "4. include_unsafe (bool, optional, default=true) Include outputs that are not safe to spend\n"
            "                  See description of \"safe\" attribute below.\n"
            "5. query_options    (json, optional) JSON with query options\n"
            "    {\n"
            "      \"minimumAmount\"    (numeric or string, default=0) Minimum value of each UTXO in " + CURRENCY_UNIT + "\n"
            "      \"maximumAmount\"    (numeric or string, default=unlimited) Maximum value of each UTXO in " + CURRENCY_UNIT + "\n"
            "      \"maximumCount\"     (numeric or string, default=unlimited) Maximum number of UTXOs\n"
            "      \"minimumSumAmount\" (numeric or string, default=unlimited) Minimum sum value of all UTXOs in " + CURRENCY_UNIT + "\n"
            "      \"cc_format\"        (bool, default=false) Format for coincontrol\n"
            "      \"include_immature\" (bool, default=false) Include immature staked outputs\n"
            "    }\n"
            "\nResult\n"
            "[                     (array of json object)\n"
            "  {\n"
            "    \"txid\" : \"txid\",        (string) the transaction id \n"
            "    \"vout\" : n,               (numeric) the vout value\n"
            "    \"address\" : \"address\",    (string) the particl address\n"
            "    \"coldstaking_address\"  : \"address\" (string) the particl address this output must stake on\n"
            "    \"label\" : \"label\",        (string) The associated label, or \"\" for the default label\n"
            "    \"scriptPubKey\" : \"key\",   (string) the script key\n"
            "    \"amount\" : x.xxx,         (numeric) the transaction output amount in " + CURRENCY_UNIT + "\n"
            "    \"confirmations\" : n,      (numeric) The number of confirmations\n"
            "    \"redeemScript\" : n        (string) The redeemScript if scriptPubKey is P2SH\n"
            "    \"spendable\" : xxx,        (bool) Whether we have the private keys to spend this output\n"
            "    \"solvable\" : xxx,         (bool) Whether we know how to spend this output, ignoring the lack of keys\n"
            "    \"safe\" : xxx              (bool) Whether this output is considered safe to spend. Unconfirmed transactions\n"
            "                              from outside keys and unconfirmed replacement transactions are considered unsafe\n"
            "                              and are not eligible for spending by fundrawtransaction and sendtoaddress.\n"
            "    \"stakeable\" : xxx,        (bool) Whether we have the private keys to stake this output\n"
            "  }\n"
            "  ,...\n"
            "]\n"

            "\nExamples\n"
            + HelpExampleCli("listunspent", "")
            + HelpExampleCli("listunspent", "6 9999999 \"[\\\"PfqK97PXYfqRFtdYcZw82x3dzPrZbEAcYa\\\",\\\"Pka9M2Bva8WetQhQ4ngC255HAbMJf5P5Dc\\\"]\"")
            + HelpExampleRpc("listunspent", "6, 9999999 \"[\\\"PfqK97PXYfqRFtdYcZw82x3dzPrZbEAcYa\\\",\\\"Pka9M2Bva8WetQhQ4ngC255HAbMJf5P5Dc\\\"]\"")
            + HelpExampleCli("listunspent", "6 9999999 '[]' true '{ \"minimumAmount\": 0.005 }'")
            + HelpExampleRpc("listunspent", "6, 9999999, [] , true, { \"minimumAmount\": 0.005 } ")
            + HelpExampleCli("listunspent", "1 9999999 '[]' false '{\"include_immature\":true}'")
            + HelpExampleRpc("listunspent", "1, 9999999, [] , false, {\"include_immature\":true} ")
        );

    int nMinDepth = 1;
    if (!request.params[0].isNull()) {
        RPCTypeCheckArgument(request.params[0], UniValue::VNUM);
        nMinDepth = request.params[0].get_int();
    }

    int nMaxDepth = 9999999;
    if (!request.params[1].isNull()) {
        RPCTypeCheckArgument(request.params[1], UniValue::VNUM);
        nMaxDepth = request.params[1].get_int();
    }

    std::set<CTxDestination> destinations;
    if (!request.params[2].isNull()) {
        RPCTypeCheckArgument(request.params[2], UniValue::VARR);
        UniValue inputs = request.params[2].get_array();
        for (unsigned int idx = 0; idx < inputs.size(); idx++) {
            const UniValue& input = inputs[idx];
            CTxDestination dest = DecodeDestination(input.get_str());
            if (!IsValidDestination(dest)) {
                throw JSONRPCError(RPC_INVALID_ADDRESS_OR_KEY, std::string("Invalid Particl address: ") + input.get_str());
            }
            if (!destinations.insert(dest).second) {
                throw JSONRPCError(RPC_INVALID_PARAMETER, std::string("Invalid parameter, duplicated address: ") + input.get_str());
            }
        }
    }

    bool include_unsafe = true;
    if (!request.params[3].isNull()) {
        RPCTypeCheckArgument(request.params[3], UniValue::VBOOL);
        include_unsafe = request.params[3].get_bool();
    }

    bool fCCFormat = false;
    bool fIncludeImmature = false;
    CAmount nMinimumAmount = 0;
    CAmount nMaximumAmount = MAX_MONEY;
    CAmount nMinimumSumAmount = MAX_MONEY;
    uint64_t nMaximumCount = 0;

    if (!request.params[4].isNull()) {
        const UniValue& options = request.params[4].get_obj();

        RPCTypeCheckObj(options,
            {
                {"maximumCount",            UniValueType(UniValue::VNUM)},
                {"cc_format",               UniValueType(UniValue::VBOOL)},
                {"include_immature",        UniValueType(UniValue::VBOOL)},
            }, true, false);

        if (options.exists("minimumAmount"))
            nMinimumAmount = AmountFromValue(options["minimumAmount"]);

        if (options.exists("maximumAmount"))
            nMaximumAmount = AmountFromValue(options["maximumAmount"]);

        if (options.exists("minimumSumAmount"))
            nMinimumSumAmount = AmountFromValue(options["minimumSumAmount"]);

        if (options.exists("maximumCount"))
            nMaximumCount = options["maximumCount"].get_int64();

        if (options.exists("cc_format"))
            fCCFormat = options["cc_format"].get_bool();

        if (options.exists("include_immature"))
            fIncludeImmature = options["include_immature"].get_bool();
    }

    // Make sure the results are valid at least up to the most recent block
    // the user could have gotten from another RPC command prior to now
    pwallet->BlockUntilSyncedToCurrentChain();

    UniValue results(UniValue::VARR);
    std::vector<COutput> vecOutputs;
    {
        LOCK2(cs_main, pwallet->cs_wallet);
        pwallet->AvailableCoins(vecOutputs, !include_unsafe, nullptr, nMinimumAmount, nMaximumAmount, nMinimumSumAmount, nMaximumCount, nMinDepth, nMaxDepth, fIncludeImmature);
    }

    LOCK(pwallet->cs_wallet);

    for (const COutput& out : vecOutputs) {

        CAmount nValue;
        CTxDestination address;
        const CScript *scriptPubKey;
        bool fValidAddress;
        if (fParticlWallet)
        {
            scriptPubKey = out.tx->tx->vpout[out.i]->GetPScriptPubKey();
            nValue = out.tx->tx->vpout[out.i]->GetValue();
        } else
        {
            scriptPubKey = &out.tx->tx->vout[out.i].scriptPubKey;
            nValue = out.tx->tx->vout[out.i].nValue;
        };

        fValidAddress = ExtractDestination(*scriptPubKey, address);
        if (destinations.size() && (!fValidAddress || !destinations.count(address)))
            continue;

        UniValue entry(UniValue::VOBJ);
        entry.pushKV("txid", out.tx->GetHash().GetHex());
        entry.pushKV("vout", out.i);

        if (fValidAddress) {
            entry.pushKV("address", EncodeDestination(address));

            auto i = pwallet->mapAddressBook.find(address);
            if (i != pwallet->mapAddressBook.end()) {
                entry.pushKV("label", i->second.name);
            }

            if (scriptPubKey->IsPayToScriptHash()) {
                const CScriptID& hash = boost::get<CScriptID>(address);
                CScript redeemScript;
                if (pwallet->GetCScript(hash, redeemScript)) {
                    entry.pushKV("redeemScript", HexStr(redeemScript.begin(), redeemScript.end()));
                }
            }
            if (scriptPubKey->IsPayToScriptHash256()) {
                const CScriptID256& hash = boost::get<CScriptID256>(address);
                CScriptID scriptID;
                scriptID.Set(hash);
                CScript redeemScript;
                if (pwallet->GetCScript(scriptID, redeemScript)) {
                    entry.pushKV("redeemScript", HexStr(redeemScript.begin(), redeemScript.end()));
                }
            }
        }

        if (HasIsCoinstakeOp(*scriptPubKey)) {
            CScript scriptStake;
            if (GetCoinstakeScriptPath(*scriptPubKey, scriptStake)) {
                if (ExtractDestination(scriptStake, address)) {
                    entry.pushKV("coldstaking_address", EncodeDestination(address));
                }
            }
        }

        entry.pushKV("scriptPubKey", HexStr(scriptPubKey->begin(), scriptPubKey->end()));

        if (fCCFormat)
        {
            entry.pushKV("time", out.tx->GetTxTime());
            entry.pushKV("amount", nValue);
        } else
        {
            entry.pushKV("amount", ValueFromAmount(nValue));
        };

        entry.pushKV("confirmations", out.nDepth);
        entry.pushKV("spendable", out.fSpendable);
        entry.pushKV("solvable", out.fSolvable);
        entry.pushKV("safe", out.fSafe);

        if (IsParticlWallet(pwallet))
        {
            CHDWallet *phdw = GetParticlWallet(pwallet);
            CKeyID stakingKeyID;
            bool fStakeable = ExtractStakingKeyID(*scriptPubKey, stakingKeyID);
            if (fStakeable)
            {
                isminetype mine = phdw->IsMine(stakingKeyID);
                if (!(mine & ISMINE_SPENDABLE)
                    || (mine & ISMINE_HARDWARE_DEVICE))
                    fStakeable = false;
            };
            entry.pushKV("stakeable", fStakeable);
        };

        if (fIncludeImmature)
            entry.pushKV("mature", out.fMature);

        if (out.fNeedHardwareKey)
            entry.pushKV("ondevice", out.fNeedHardwareKey);

        results.push_back(entry);
    }

    return results;
}

void FundTransaction(CWallet* const pwallet, CMutableTransaction& tx, CAmount& fee_out, int& change_position, UniValue options)
{
    // Make sure the results are valid at least up to the most recent block
    // the user could have gotten from another RPC command prior to now
    pwallet->BlockUntilSyncedToCurrentChain();

    CCoinControl coinControl;
    change_position = -1;
    bool lockUnspents = false;
    UniValue subtractFeeFromOutputs;
    std::set<int> setSubtractFeeFromOutputs;

    if (!options.isNull()) {
      if (options.type() == UniValue::VBOOL) {
        // backward compatibility bool only fallback
        coinControl.fAllowWatchOnly = options.get_bool();
      }
      else {
        RPCTypeCheckArgument(options, UniValue::VOBJ);
        RPCTypeCheckObj(options,
            {
                {"changeAddress", UniValueType(UniValue::VSTR)},
                {"changePosition", UniValueType(UniValue::VNUM)},
                {"change_type", UniValueType(UniValue::VSTR)},
                {"includeWatching", UniValueType(UniValue::VBOOL)},
                {"lockUnspents", UniValueType(UniValue::VBOOL)},
                {"feeRate", UniValueType()}, // will be checked below
                {"subtractFeeFromOutputs", UniValueType(UniValue::VARR)},
                {"replaceable", UniValueType(UniValue::VBOOL)},
                {"conf_target", UniValueType(UniValue::VNUM)},
                {"estimate_mode", UniValueType(UniValue::VSTR)},
            },
            true, true);

        if (options.exists("changeAddress")) {
            CTxDestination dest = DecodeDestination(options["changeAddress"].get_str());

            if (!IsValidDestination(dest)) {
                throw JSONRPCError(RPC_INVALID_ADDRESS_OR_KEY, "changeAddress must be a valid particl address");
            }

            coinControl.destChange = dest;
        }

        if (options.exists("changePosition"))
            change_position = options["changePosition"].get_int();

        if (options.exists("change_type")) {
            if (options.exists("changeAddress")) {
                throw JSONRPCError(RPC_INVALID_PARAMETER, "Cannot specify both changeAddress and address_type options");
            }
            coinControl.m_change_type = pwallet->m_default_change_type;
            if (!ParseOutputType(options["change_type"].get_str(), *coinControl.m_change_type)) {
                throw JSONRPCError(RPC_INVALID_ADDRESS_OR_KEY, strprintf("Unknown change type '%s'", options["change_type"].get_str()));
            }
        }

        if (options.exists("includeWatching"))
            coinControl.fAllowWatchOnly = options["includeWatching"].get_bool();

        if (options.exists("lockUnspents"))
            lockUnspents = options["lockUnspents"].get_bool();

        if (options.exists("feeRate"))
        {
            coinControl.m_feerate = CFeeRate(AmountFromValue(options["feeRate"]));
            coinControl.fOverrideFeeRate = true;
        }

        if (options.exists("subtractFeeFromOutputs"))
            subtractFeeFromOutputs = options["subtractFeeFromOutputs"].get_array();

        if (options.exists("replaceable")) {
            coinControl.m_signal_bip125_rbf = options["replaceable"].get_bool();
        }
        if (options.exists("conf_target")) {
            if (options.exists("feeRate")) {
                throw JSONRPCError(RPC_INVALID_PARAMETER, "Cannot specify both conf_target and feeRate");
            }
            coinControl.m_confirm_target = ParseConfirmTarget(options["conf_target"]);
        }
        if (options.exists("estimate_mode")) {
            if (options.exists("feeRate")) {
                throw JSONRPCError(RPC_INVALID_PARAMETER, "Cannot specify both estimate_mode and feeRate");
            }
            if (!FeeModeFromString(options["estimate_mode"].get_str(), coinControl.m_fee_mode)) {
                throw JSONRPCError(RPC_INVALID_PARAMETER, "Invalid estimate_mode parameter");
            }
        }
      }
    }

    size_t nOutputs = IsParticlWallet(pwallet) ? tx.vpout.size() : tx.vout.size();
    if (nOutputs == 0)
        throw JSONRPCError(RPC_INVALID_PARAMETER, "TX must have at least one output");

    if (change_position != -1 && (change_position < 0 || (unsigned int)change_position > nOutputs))
        throw JSONRPCError(RPC_INVALID_PARAMETER, "changePosition out of bounds");

    for (unsigned int idx = 0; idx < subtractFeeFromOutputs.size(); idx++) {
        int pos = subtractFeeFromOutputs[idx].get_int();
        if (setSubtractFeeFromOutputs.count(pos))
            throw JSONRPCError(RPC_INVALID_PARAMETER, strprintf("Invalid parameter, duplicated position: %d", pos));
        if (pos < 0)
            throw JSONRPCError(RPC_INVALID_PARAMETER, strprintf("Invalid parameter, negative position: %d", pos));
        if (pos >= int(nOutputs))
            throw JSONRPCError(RPC_INVALID_PARAMETER, strprintf("Invalid parameter, position too large: %d", pos));
        setSubtractFeeFromOutputs.insert(pos);
    }

    std::string strFailReason;

    if (!pwallet->FundTransaction(tx, fee_out, change_position, strFailReason, lockUnspents, setSubtractFeeFromOutputs, coinControl)) {
        throw JSONRPCError(RPC_WALLET_ERROR, strFailReason);
    }
}

static UniValue fundrawtransaction(const JSONRPCRequest& request)
{
    std::shared_ptr<CWallet> const wallet = GetWalletForJSONRPCRequest(request);
    CWallet* const pwallet = wallet.get();

    if (!EnsureWalletIsAvailable(pwallet, request.fHelp)) {
        return NullUniValue;
    }

    if (request.fHelp || request.params.size() < 1 || request.params.size() > 3)
        throw std::runtime_error(
                            "fundrawtransaction \"hexstring\" ( options iswitness )\n"
                            "\nAdd inputs to a transaction until it has enough in value to meet its out value.\n"
                            "This will not modify existing inputs, and will add at most one change output to the outputs.\n"
                            "No existing outputs will be modified unless \"subtractFeeFromOutputs\" is specified.\n"
                            "Note that inputs which were signed may need to be resigned after completion since in/outputs have been added.\n"
                            "The inputs added will not be signed, use signrawtransaction for that.\n"
                            "Note that all existing inputs must have their previous output transaction be in the wallet.\n"
                            "Note that all inputs selected must be of standard form and P2SH scripts must be\n"
                            "in the wallet using importaddress or addmultisigaddress (to calculate fees).\n"
                            "You can see whether this is the case by checking the \"solvable\" field in the listunspent output.\n"
                            "Only pay-to-pubkey, multisig, and P2SH versions thereof are currently supported for watch-only\n"
                            "\nArguments:\n"
                            "1. \"hexstring\"           (string, required) The hex string of the raw transaction\n"
                            "2. options                 (object, optional)\n"
                            "   {\n"
                            "     \"changeAddress\"          (string, optional, default pool address) The particl address to receive the change\n"
                            "     \"changePosition\"         (numeric, optional, default random) The index of the change output\n"
                            "     \"change_type\"            (string, optional) The output type to use. Only valid if changeAddress is not specified. Options are \"legacy\", \"p2sh-segwit\", and \"bech32\". Default is set by -changetype.\n"
                            "     \"includeWatching\"        (boolean, optional, default false) Also select inputs which are watch only\n"
                            "     \"lockUnspents\"           (boolean, optional, default false) Lock selected unspent outputs\n"
                            "     \"feeRate\"                (numeric, optional, default not set: makes wallet determine the fee) Set a specific fee rate in " + CURRENCY_UNIT + "/kB\n"
                            "     \"subtractFeeFromOutputs\" (array, optional) A json array of integers.\n"
                            "                              The fee will be equally deducted from the amount of each specified output.\n"
                            "                              The outputs are specified by their zero-based index, before any change output is added.\n"
                            "                              Those recipients will receive less particl than you enter in their corresponding amount field.\n"
                            "                              If no outputs are specified here, the sender pays the fee.\n"
                            "                                  [vout_index,...]\n"
                            "     \"replaceable\"            (boolean, optional) Marks this transaction as BIP125 replaceable.\n"
                            "                              Allows this transaction to be replaced by a transaction with higher fees\n"
                            "     \"conf_target\"            (numeric, optional) Confirmation target (in blocks)\n"
                            "     \"estimate_mode\"          (string, optional, default=UNSET) The fee estimate mode, must be one of:\n"
                            "         \"UNSET\"\n"
                            "         \"ECONOMICAL\"\n"
                            "         \"CONSERVATIVE\"\n"
                            "   }\n"
                            "                         for backward compatibility: passing in a true instead of an object will result in {\"includeWatching\":true}\n"
                            "3. iswitness               (boolean, optional) Whether the transaction hex is a serialized witness transaction \n"
                            "                              If iswitness is not present, heuristic tests will be used in decoding\n"

                            "\nResult:\n"
                            "{\n"
                            "  \"hex\":       \"value\", (string)  The resulting raw transaction (hex-encoded string)\n"
                            "  \"fee\":       n,         (numeric) Fee in " + CURRENCY_UNIT + " the resulting transaction pays\n"
                            "  \"changepos\": n          (numeric) The position of the added change output, or -1\n"
                            "}\n"
                            "\nExamples:\n"
                            "\nCreate a transaction with no inputs\n"
                            + HelpExampleCli("createrawtransaction", "\"[]\" \"{\\\"myaddress\\\":0.01}\"") +
                            "\nAdd sufficient unsigned inputs to meet the output value\n"
                            + HelpExampleCli("fundrawtransaction", "\"rawtransactionhex\"") +
                            "\nSign the transaction\n"
                            + HelpExampleCli("signrawtransaction", "\"fundedtransactionhex\"") +
                            "\nSend the transaction\n"
                            + HelpExampleCli("sendrawtransaction", "\"signedtransactionhex\"")
                            );

    RPCTypeCheck(request.params, {UniValue::VSTR, UniValueType(), UniValue::VBOOL});

    // parse hex string from parameter
    CMutableTransaction tx;
    bool try_witness = request.params[2].isNull() ? true : request.params[2].get_bool();
    bool try_no_witness = request.params[2].isNull() ? true : !request.params[2].get_bool();
    if (!DecodeHexTx(tx, request.params[0].get_str(), try_no_witness, try_witness)) {
        throw JSONRPCError(RPC_DESERIALIZATION_ERROR, "TX decode failed");
    }

    CAmount fee;
    int change_position;
    FundTransaction(pwallet, tx, fee, change_position, request.params[1]);

    UniValue result(UniValue::VOBJ);
    result.pushKV("hex", EncodeHexTx(tx));
    result.pushKV("fee", ValueFromAmount(fee));
    result.pushKV("changepos", change_position);

    return result;
}

UniValue signrawtransactionwithwallet(const JSONRPCRequest& request)
{
    std::shared_ptr<CWallet> const wallet = GetWalletForJSONRPCRequest(request);
    CWallet* const pwallet = wallet.get();

    if (!EnsureWalletIsAvailable(pwallet, request.fHelp)) {
        return NullUniValue;
    }

    if (request.fHelp || request.params.size() < 1 || request.params.size() > 3)
        throw std::runtime_error(
            "signrawtransactionwithwallet \"hexstring\" ( [{\"txid\":\"id\",\"vout\":n,\"scriptPubKey\":\"hex\",\"redeemScript\":\"hex\"},...] sighashtype )\n"
            "\nSign inputs for raw transaction (serialized, hex-encoded).\n"
            "The second optional argument (may be null) is an array of previous transaction outputs that\n"
            "this transaction depends on but may not yet be in the block chain.\n"
            + HelpRequiringPassphrase(pwallet) + "\n"

            "\nArguments:\n"
            "1. \"hexstring\"                      (string, required) The transaction hex string\n"
            "2. \"prevtxs\"                        (string, optional) An json array of previous dependent transaction outputs\n"
            "     [                              (json array of json objects, or 'null' if none provided)\n"
            "       {\n"
            "         \"txid\":\"id\",               (string, required) The transaction id\n"
            "         \"vout\":n,                  (numeric, required) The output number\n"
            "         \"scriptPubKey\": \"hex\",     (string, required) script key\n"
            "         \"redeemScript\": \"hex\",     (string, required for P2SH or P2WSH) redeem script\n"
            "         \"amount\": value            (numeric, required) The amount spent\n"
            "       }\n"
            "       ,...\n"
            "    ]\n"
            "3. \"sighashtype\"                    (string, optional, default=ALL) The signature hash type. Must be one of\n"
            "       \"ALL\"\n"
            "       \"NONE\"\n"
            "       \"SINGLE\"\n"
            "       \"ALL|ANYONECANPAY\"\n"
            "       \"NONE|ANYONECANPAY\"\n"
            "       \"SINGLE|ANYONECANPAY\"\n"

            "\nResult:\n"
            "{\n"
            "  \"hex\" : \"value\",                  (string) The hex-encoded raw transaction with signature(s)\n"
            "  \"complete\" : true|false,          (boolean) If the transaction has a complete set of signatures\n"
            "  \"errors\" : [                      (json array of objects) Script verification errors (if there are any)\n"
            "    {\n"
            "      \"txid\" : \"hash\",              (string) The hash of the referenced, previous transaction\n"
            "      \"vout\" : n,                   (numeric) The index of the output to spent and used as input\n"
            "      \"scriptSig\" : \"hex\",          (string) The hex-encoded signature script\n"
            "      \"sequence\" : n,               (numeric) Script sequence number\n"
            "      \"error\" : \"text\"              (string) Verification or signing error related to the input\n"
            "    }\n"
            "    ,...\n"
            "  ]\n"
            "}\n"

            "\nExamples:\n"
            + HelpExampleCli("signrawtransactionwithwallet", "\"myhex\"")
            + HelpExampleRpc("signrawtransactionwithwallet", "\"myhex\"")
        );

    RPCTypeCheck(request.params, {UniValue::VSTR, UniValue::VARR, UniValue::VSTR}, true);

    CMutableTransaction mtx;
    if (!DecodeHexTx(mtx, request.params[0].get_str(), true)) {
        throw JSONRPCError(RPC_DESERIALIZATION_ERROR, "TX decode failed");
    }

    // Sign the transaction
    LOCK2(cs_main, pwallet->cs_wallet);
    return SignTransaction(mtx, request.params[1], pwallet, false, request.params[2]);
}

static UniValue bumpfee(const JSONRPCRequest& request)
{
    std::shared_ptr<CWallet> const wallet = GetWalletForJSONRPCRequest(request);
    CWallet* const pwallet = wallet.get();

    if (!EnsureWalletIsAvailable(pwallet, request.fHelp))
        return NullUniValue;

    if (request.fHelp || request.params.size() < 1 || request.params.size() > 2) {
        throw std::runtime_error(
            "bumpfee \"txid\" ( options ) \n"
            "\nBumps the fee of an opt-in-RBF transaction T, replacing it with a new transaction B.\n"
            "An opt-in RBF transaction with the given txid must be in the wallet.\n"
            "The command will pay the additional fee by decreasing (or perhaps removing) its change output.\n"
            "If the change output is not big enough to cover the increased fee, the command will currently fail\n"
            "instead of adding new inputs to compensate. (A future implementation could improve this.)\n"
            "The command will fail if the wallet or mempool contains a transaction that spends one of T's outputs.\n"
            "By default, the new fee will be calculated automatically using estimatesmartfee.\n"
            "The user can specify a confirmation target for estimatesmartfee.\n"
            "Alternatively, the user can specify totalFee, or use RPC settxfee to set a higher fee rate.\n"
            "At a minimum, the new fee rate must be high enough to pay an additional new relay fee (incrementalfee\n"
            "returned by getnetworkinfo) to enter the node's mempool.\n"
            "\nArguments:\n"
            "1. \"txid\"         (string, required) The txid to be bumped\n"
            "2. \"options\"      (object, optional)\n"
            "   {\n"
            "     \"confTarget\"        (numeric, optional) Confirmation target (in blocks)\n"
            "     \"totalFee\"          (numeric, optional) Total fee (NOT feerate) to pay, in satoshis.\n"
            "                         In rare cases, the actual fee paid might be slightly higher than the specified\n"
            "                         totalFee if the tx change output has to be removed because it is too close to\n"
            "                         the dust threshold.\n"
            "     \"replaceable\"       (boolean, optional, default true) Whether the new transaction should still be\n"
            "                         marked bip-125 replaceable. If true, the sequence numbers in the transaction will\n"
            "                         be left unchanged from the original. If false, any input sequence numbers in the\n"
            "                         original transaction that were less than 0xfffffffe will be increased to 0xfffffffe\n"
            "                         so the new transaction will not be explicitly bip-125 replaceable (though it may\n"
            "                         still be replaceable in practice, for example if it has unconfirmed ancestors which\n"
            "                         are replaceable).\n"
            "     \"estimate_mode\"     (string, optional, default=UNSET) The fee estimate mode, must be one of:\n"
            "         \"UNSET\"\n"
            "         \"ECONOMICAL\"\n"
            "         \"CONSERVATIVE\"\n"
            "   }\n"
            "\nResult:\n"
            "{\n"
            "  \"txid\":    \"value\",  (string)  The id of the new transaction\n"
            "  \"origfee\":  n,         (numeric) Fee of the replaced transaction\n"
            "  \"fee\":      n,         (numeric) Fee of the new transaction\n"
            "  \"errors\":  [ str... ] (json array of strings) Errors encountered during processing (may be empty)\n"
            "}\n"
            "\nExamples:\n"
            "\nBump the fee, get the new transaction\'s txid\n" +
            HelpExampleCli("bumpfee", "<txid>"));
    }

    RPCTypeCheck(request.params, {UniValue::VSTR, UniValue::VOBJ});
    uint256 hash;
    hash.SetHex(request.params[0].get_str());

    // optional parameters
    CAmount totalFee = 0;
    CCoinControl coin_control;
    coin_control.m_signal_bip125_rbf = true;
    if (!request.params[1].isNull()) {
        UniValue options = request.params[1];
        RPCTypeCheckObj(options,
            {
                {"confTarget", UniValueType(UniValue::VNUM)},
                {"totalFee", UniValueType(UniValue::VNUM)},
                {"replaceable", UniValueType(UniValue::VBOOL)},
                {"estimate_mode", UniValueType(UniValue::VSTR)},
            },
            true, true);

        if (options.exists("confTarget") && options.exists("totalFee")) {
            throw JSONRPCError(RPC_INVALID_PARAMETER, "confTarget and totalFee options should not both be set. Please provide either a confirmation target for fee estimation or an explicit total fee for the transaction.");
        } else if (options.exists("confTarget")) { // TODO: alias this to conf_target
            coin_control.m_confirm_target = ParseConfirmTarget(options["confTarget"]);
        } else if (options.exists("totalFee")) {
            totalFee = options["totalFee"].get_int64();
            if (totalFee <= 0) {
                throw JSONRPCError(RPC_INVALID_PARAMETER, strprintf("Invalid totalFee %s (must be greater than 0)", FormatMoney(totalFee)));
            }
        }

        if (options.exists("replaceable")) {
            coin_control.m_signal_bip125_rbf = options["replaceable"].get_bool();
        }
        if (options.exists("estimate_mode")) {
            if (!FeeModeFromString(options["estimate_mode"].get_str(), coin_control.m_fee_mode)) {
                throw JSONRPCError(RPC_INVALID_PARAMETER, "Invalid estimate_mode parameter");
            }
        }
    }

    // Make sure the results are valid at least up to the most recent block
    // the user could have gotten from another RPC command prior to now
    pwallet->BlockUntilSyncedToCurrentChain();

    LOCK2(cs_main, pwallet->cs_wallet);
    EnsureWalletIsUnlocked(pwallet);


    std::vector<std::string> errors;
    CAmount old_fee;
    CAmount new_fee;
    CMutableTransaction mtx;
    feebumper::Result res = feebumper::CreateTransaction(pwallet, hash, coin_control, totalFee, errors, old_fee, new_fee, mtx);
    if (res != feebumper::Result::OK) {
        switch(res) {
            case feebumper::Result::INVALID_ADDRESS_OR_KEY:
                throw JSONRPCError(RPC_INVALID_ADDRESS_OR_KEY, errors[0]);
                break;
            case feebumper::Result::INVALID_REQUEST:
                throw JSONRPCError(RPC_INVALID_REQUEST, errors[0]);
                break;
            case feebumper::Result::INVALID_PARAMETER:
                throw JSONRPCError(RPC_INVALID_PARAMETER, errors[0]);
                break;
            case feebumper::Result::WALLET_ERROR:
                throw JSONRPCError(RPC_WALLET_ERROR, errors[0]);
                break;
            default:
                throw JSONRPCError(RPC_MISC_ERROR, errors[0]);
                break;
        }
    }

    // sign bumped transaction
    if (!feebumper::SignTransaction(pwallet, mtx)) {
        throw JSONRPCError(RPC_WALLET_ERROR, "Can't sign transaction.");
    }
    // commit the bumped transaction
    uint256 txid;
    if (feebumper::CommitTransaction(pwallet, hash, std::move(mtx), errors, txid) != feebumper::Result::OK) {
        throw JSONRPCError(RPC_WALLET_ERROR, errors[0]);
    }
    UniValue result(UniValue::VOBJ);
    result.pushKV("txid", txid.GetHex());
    result.pushKV("origfee", ValueFromAmount(old_fee));
    result.pushKV("fee", ValueFromAmount(new_fee));
    UniValue result_errors(UniValue::VARR);
    for (const std::string& error : errors) {
        result_errors.push_back(error);
    }
    result.pushKV("errors", result_errors);

    return result;
}

UniValue generate(const JSONRPCRequest& request)
{
    std::shared_ptr<CWallet> const wallet = GetWalletForJSONRPCRequest(request);
    CWallet* const pwallet = wallet.get();


    if (!EnsureWalletIsAvailable(pwallet, request.fHelp)) {
        return NullUniValue;
    }

    if (request.fHelp || request.params.size() < 1 || request.params.size() > 2) {
        throw std::runtime_error(
            "generate nblocks ( maxtries )\n"
            "\nMine up to nblocks blocks immediately (before the RPC call returns) to an address in the wallet.\n"
            "\nArguments:\n"
            "1. nblocks      (numeric, required) How many blocks are generated immediately.\n"
            "2. maxtries     (numeric, optional) How many iterations to try (default = 1000000).\n"
            "\nResult:\n"
            "[ blockhashes ]     (array) hashes of blocks generated\n"
            "\nExamples:\n"
            "\nGenerate 11 blocks\n"
            + HelpExampleCli("generate", "11")
        );
    }

    int num_generate = request.params[0].get_int();
    uint64_t max_tries = 1000000;
    if (!request.params[1].isNull()) {
        max_tries = request.params[1].get_int();
    }

    std::shared_ptr<CReserveScript> coinbase_script;
    pwallet->GetScriptForMining(coinbase_script);

    // If the keypool is exhausted, no script is returned at all.  Catch this.
    if (!coinbase_script) {
        throw JSONRPCError(RPC_WALLET_KEYPOOL_RAN_OUT, "Error: Keypool ran out, please call keypoolrefill first");
    }

    //throw an error if no script was provided
    if (coinbase_script->reserveScript.empty()) {
        throw JSONRPCError(RPC_INTERNAL_ERROR, "No coinbase script available");
    }

    return generateBlocks(coinbase_script, num_generate, max_tries, true);
}

UniValue rescanblockchain(const JSONRPCRequest& request)
{
    std::shared_ptr<CWallet> const wallet = GetWalletForJSONRPCRequest(request);
    CWallet* const pwallet = wallet.get();

    if (!EnsureWalletIsAvailable(pwallet, request.fHelp)) {
        return NullUniValue;
    }

    if (request.fHelp || request.params.size() > 2) {
        throw std::runtime_error(
            "rescanblockchain (\"start_height\") (\"stop_height\")\n"
            "\nRescan the local blockchain for wallet related transactions.\n"
            "\nArguments:\n"
            "1. \"start_height\"    (numeric, optional) block height where the rescan should start\n"
            "2. \"stop_height\"     (numeric, optional) the last block height that should be scanned\n"
            "\nResult:\n"
            "{\n"
            "  \"start_height\"     (numeric) The block height where the rescan has started. If omitted, rescan started from the genesis block.\n"
            "  \"stop_height\"      (numeric) The height of the last rescanned block. If omitted, rescan stopped at the chain tip.\n"
            "}\n"
            "\nExamples:\n"
            + HelpExampleCli("rescanblockchain", "100000 120000")
            + HelpExampleRpc("rescanblockchain", "100000, 120000")
            );
    }

    WalletRescanReserver reserver(pwallet);
    if (!reserver.reserve()) {
        throw JSONRPCError(RPC_WALLET_ERROR, "Wallet is currently rescanning. Abort existing rescan or wait.");
    }

    CBlockIndex *pindexStart = nullptr;
    CBlockIndex *pindexStop = nullptr;
    CBlockIndex *pChainTip = nullptr;
    {
        LOCK(cs_main);
        pindexStart = chainActive.Genesis();
        pChainTip = chainActive.Tip();

        if (!request.params[0].isNull()) {
            pindexStart = chainActive[request.params[0].get_int()];
            if (!pindexStart) {
                throw JSONRPCError(RPC_INVALID_PARAMETER, "Invalid start_height");
            }
        }

        if (!request.params[1].isNull()) {
            pindexStop = chainActive[request.params[1].get_int()];
            if (!pindexStop) {
                throw JSONRPCError(RPC_INVALID_PARAMETER, "Invalid stop_height");
            }
            else if (pindexStop->nHeight < pindexStart->nHeight) {
                throw JSONRPCError(RPC_INVALID_PARAMETER, "stop_height must be greater than start_height");
            }
        }
    }

    // We can't rescan beyond non-pruned blocks, stop and throw an error
    if (fPruneMode) {
        LOCK(cs_main);
        CBlockIndex *block = pindexStop ? pindexStop : pChainTip;
        while (block && block->nHeight >= pindexStart->nHeight) {
            if (!(block->nStatus & BLOCK_HAVE_DATA)) {
                throw JSONRPCError(RPC_MISC_ERROR, "Can't rescan beyond pruned data. Use RPC call getblockchaininfo to determine your pruned height.");
            }
            block = block->pprev;
        }
    }

    CBlockIndex *stopBlock = pwallet->ScanForWalletTransactions(pindexStart, pindexStop, reserver, true);
    if (!stopBlock) {
        if (pwallet->IsAbortingRescan()) {
            throw JSONRPCError(RPC_MISC_ERROR, "Rescan aborted.");
        }
        // if we got a nullptr returned, ScanForWalletTransactions did rescan up to the requested stopindex
        stopBlock = pindexStop ? pindexStop : pChainTip;
    }
    else {
        throw JSONRPCError(RPC_MISC_ERROR, "Rescan failed. Potentially corrupted data files.");
    }
    UniValue response(UniValue::VOBJ);
    response.pushKV("start_height", pindexStart->nHeight);
    response.pushKV("stop_height", stopBlock->nHeight);
    return response;
}

class DescribeWalletAddressVisitor : public boost::static_visitor<UniValue>
{
public:
    CWallet * const pwallet;

    void ProcessSubScript(const CScript& subscript, UniValue& obj, bool include_addresses = false) const
    {
        // Always present: script type and redeemscript
        std::vector<std::vector<unsigned char>> solutions_data;
        txnouttype which_type = Solver(subscript, solutions_data);
        obj.pushKV("script", GetTxnOutputType(which_type));
        obj.pushKV("hex", HexStr(subscript.begin(), subscript.end()));

        CTxDestination embedded;
        UniValue a(UniValue::VARR);
        if (ExtractDestination(subscript, embedded)) {
            // Only when the script corresponds to an address.
            UniValue subobj(UniValue::VOBJ);
            UniValue detail = DescribeAddress(embedded);
            subobj.pushKVs(detail);
            UniValue wallet_detail = boost::apply_visitor(*this, embedded);
            subobj.pushKVs(wallet_detail);
            subobj.pushKV("address", EncodeDestination(embedded));
            subobj.pushKV("scriptPubKey", HexStr(subscript.begin(), subscript.end()));
            // Always report the pubkey at the top level, so that `getnewaddress()['pubkey']` always works.
            if (subobj.exists("pubkey")) obj.pushKV("pubkey", subobj["pubkey"]);
            obj.pushKV("embedded", std::move(subobj));
            if (include_addresses) a.push_back(EncodeDestination(embedded));
        } else if (which_type == TX_MULTISIG) {
            // Also report some information on multisig scripts (which do not have a corresponding address).
            // TODO: abstract out the common functionality between this logic and ExtractDestinations.
            obj.pushKV("sigsrequired", solutions_data[0][0]);
            UniValue pubkeys(UniValue::VARR);
            for (size_t i = 1; i < solutions_data.size() - 1; ++i) {
                CPubKey key(solutions_data[i].begin(), solutions_data[i].end());
                if (include_addresses) a.push_back(EncodeDestination(key.GetID()));
                pubkeys.push_back(HexStr(key.begin(), key.end()));
            }
            obj.pushKV("pubkeys", std::move(pubkeys));
        }

        // The "addresses" field is confusing because it refers to public keys using their P2PKH address.
        // For that reason, only add the 'addresses' field when needed for backward compatibility. New applications
        // can use the 'embedded'->'address' field for P2SH or P2WSH wrapped addresses, and 'pubkeys' for
        // inspecting multisig participants.
        if (include_addresses) obj.pushKV("addresses", std::move(a));
    }

    explicit DescribeWalletAddressVisitor(CWallet* _pwallet) : pwallet(_pwallet) {}

    UniValue operator()(const CNoDestination& dest) const { return UniValue(UniValue::VOBJ); }

    UniValue operator()(const CKeyID& keyID) const
    {
        UniValue obj(UniValue::VOBJ);
        CPubKey vchPubKey;
        if (pwallet && pwallet->GetPubKey(keyID, vchPubKey)) {
            obj.pushKV("pubkey", HexStr(vchPubKey));
            obj.pushKV("iscompressed", vchPubKey.IsCompressed());
        }
        return obj;
    }

    UniValue operator()(const CScriptID& scriptID) const
    {
        UniValue obj(UniValue::VOBJ);
        CScript subscript;
        if (pwallet && pwallet->GetCScript(scriptID, subscript)) {
            ProcessSubScript(subscript, obj, IsDeprecatedRPCEnabled("validateaddress"));
        }
        return obj;
    }

    UniValue operator()(const WitnessV0KeyHash& id) const
    {
        UniValue obj(UniValue::VOBJ);
        CPubKey pubkey;
        if (pwallet && pwallet->GetPubKey(CKeyID(id), pubkey)) {
            obj.pushKV("pubkey", HexStr(pubkey));
        }
        return obj;
    }

    UniValue operator()(const WitnessV0ScriptHash& id) const
    {
        UniValue obj(UniValue::VOBJ);
        CScript subscript;
        CRIPEMD160 hasher;
        uint160 hash;
        hasher.Write(id.begin(), 32).Finalize(hash.begin());
        if (pwallet && pwallet->GetCScript(CScriptID(hash), subscript)) {
            ProcessSubScript(subscript, obj);
        }
        return obj;
    }

    UniValue operator()(const CExtKeyPair &ekp) const {
        UniValue obj(UniValue::VOBJ);
        obj.pushKV("isextkey", true);
        return obj;
    }

    UniValue operator()(const CStealthAddress &sxAddr) const {
        UniValue obj(UniValue::VOBJ);
        obj.pushKV("isstealthaddress", true);
        obj.pushKV("prefix_num_bits", sxAddr.prefix.number_bits);
        obj.pushKV("prefix_bitfield", strprintf("0x%04x", sxAddr.prefix.bitfield));
        return obj;
    }

    UniValue operator()(const CKeyID256 &idk256) const {
        UniValue obj(UniValue::VOBJ);
        CPubKey vchPubKey;
        obj.pushKV("is256bit", true);
        CKeyID id160(idk256);
        if (pwallet && pwallet->GetPubKey(id160, vchPubKey)) {
            obj.pushKV("pubkey", HexStr(vchPubKey));
            obj.pushKV("iscompressed", vchPubKey.IsCompressed());
        }
        return obj;
    }

    UniValue operator()(const CScriptID256 &scriptID256) const {
        UniValue obj(UniValue::VOBJ);
        CScript subscript;
        obj.pushKV("isscript", true);
        CScriptID scriptID;
        scriptID.Set(scriptID256);
        if (pwallet && pwallet->GetCScript(scriptID, subscript)) {
            ProcessSubScript(subscript, obj);
        }
        return obj;
    }

    UniValue operator()(const WitnessUnknown& id) const { return UniValue(UniValue::VOBJ); }
};

static UniValue DescribeWalletAddress(CWallet* pwallet, const CTxDestination& dest)
{
    UniValue ret(UniValue::VOBJ);
    UniValue detail = DescribeAddress(dest);
    ret.pushKVs(detail);
    ret.pushKVs(boost::apply_visitor(DescribeWalletAddressVisitor(pwallet), dest));
    return ret;
}

/** Convert CAddressBookData to JSON record.  */
static UniValue AddressBookDataToJSON(const CAddressBookData& data, const bool verbose)
{
    UniValue ret(UniValue::VOBJ);
    if (verbose) {
        ret.pushKV("name", data.name);
    }
    ret.pushKV("purpose", data.purpose);
    return ret;
}

UniValue getaddressinfo(const JSONRPCRequest& request)
{
    std::shared_ptr<CWallet> const wallet = GetWalletForJSONRPCRequest(request);
    CWallet* const pwallet = wallet.get();

    if (!EnsureWalletIsAvailable(pwallet, request.fHelp)) {
        return NullUniValue;
    }

    if (request.fHelp || request.params.size() != 1) {
        throw std::runtime_error(
            "getaddressinfo \"address\"\n"
            "\nReturn information about the given particl address. Some information requires the address\n"
            "to be in the wallet.\n"
            "\nArguments:\n"
            "1. \"address\"                    (string, required) The particl address to get the information of.\n"
            "\nResult:\n"
            "{\n"
            "  \"address\" : \"address\",        (string) The particl address validated\n"
            "  \"scriptPubKey\" : \"hex\",       (string) The hex encoded scriptPubKey generated by the address\n"
            "  \"ismine\" : true|false,        (boolean) If the address is yours or not\n"
            "  \"iswatchonly\" : true|false,   (boolean) If the address is watchonly\n"
            "  \"isscript\" : true|false,      (boolean) If the key is a script\n"
            "  \"iswitness\" : true|false,     (boolean) If the address is a witness address\n"
            "  \"witness_version\" : version   (numeric, optional) The version number of the witness program\n"
            "  \"witness_program\" : \"hex\"     (string, optional) The hex value of the witness program\n"
            "  \"script\" : \"type\"             (string, optional) The output script type. Only if \"isscript\" is true and the redeemscript is known. Possible types: nonstandard, pubkey, pubkeyhash, scripthash, multisig, nulldata, witness_v0_keyhash, witness_v0_scripthash, witness_unknown\n"
            "  \"hex\" : \"hex\",                (string, optional) The redeemscript for the p2sh address\n"
            "  \"pubkeys\"                     (string, optional) Array of pubkeys associated with the known redeemscript (only if \"script\" is \"multisig\")\n"
            "    [\n"
            "      \"pubkey\"\n"
            "      ,...\n"
            "    ]\n"
            "  \"sigsrequired\" : xxxxx        (numeric, optional) Number of signatures required to spend multisig output (only if \"script\" is \"multisig\")\n"
            "  \"pubkey\" : \"publickeyhex\",    (string, optional) The hex value of the raw public key, for single-key addresses (possibly embedded in P2SH or P2WSH)\n"
            "  \"embedded\" : {...},           (object, optional) Information about the address embedded in P2SH or P2WSH, if relevant and known. It includes all getaddressinfo output fields for the embedded address, excluding metadata (\"timestamp\", \"hdkeypath\", \"hdseedid\") and relation to the wallet (\"ismine\", \"iswatchonly\").\n"
            "  \"iscompressed\" : true|false,  (boolean) If the address is compressed\n"
            "  \"label\" :  \"label\"         (string) The label associated with the address, \"\" is the default label\n"
            "  \"timestamp\" : timestamp,      (number, optional) The creation time of the key if available in seconds since epoch (Jan 1 1970 GMT)\n"
            "  \"hdkeypath\" : \"keypath\"       (string, optional) The HD keypath if the key is HD and available\n"
            "  \"hdseedid\" : \"<hash160>\"      (string, optional) The Hash160 of the HD seed\n"
            "  \"hdmasterkeyid\" : \"<hash160>\" (string, optional) alias for hdseedid maintained for backwards compatibility. Will be removed in V0.18.\n"
            "  \"labels\"                      (object) Array of labels associated with the address.\n"
            "    [\n"
            "      { (json object of label data)\n"
            "        \"name\": \"labelname\" (string) The label\n"
            "        \"purpose\": \"string\" (string) Purpose of address (\"send\" for sending address, \"receive\" for receiving address)\n"
            "      },...\n"
            "    ]\n"
            "}\n"
            "\nExamples:\n"
            + HelpExampleCli("getaddressinfo", "\"1PSSGeFHDnKNxiEyFrD1wcEaHr9hrQDDWc\"")
            + HelpExampleRpc("getaddressinfo", "\"1PSSGeFHDnKNxiEyFrD1wcEaHr9hrQDDWc\"")
        );
    }

    LOCK(pwallet->cs_wallet);

    UniValue ret(UniValue::VOBJ);
    std::string s = request.params[0].get_str();
    bool fBech32 = bech32::Decode(s).second.size() > 0;
    bool is_stake_only_version = false;
    CTxDestination dest = DecodeDestination(s);
    if (fBech32 && !IsValidDestination(dest)) {
        dest = DecodeDestination(s, true);
        is_stake_only_version = true;
    }

    // Make sure the destination is valid
    if (!IsValidDestination(dest)) {
        throw JSONRPCError(RPC_INVALID_ADDRESS_OR_KEY, "Invalid address");
    }

    std::string currentAddress = EncodeDestination(dest, fBech32, is_stake_only_version);
    ret.pushKV("address", currentAddress);

    CScript scriptPubKey = GetScriptForDestination(dest);
    ret.pushKV("scriptPubKey", HexStr(scriptPubKey.begin(), scriptPubKey.end()));

    isminetype mine = ISMINE_NO;
    if (IsParticlWallet(pwallet)) {
        CHDWallet *phdw = GetParticlWallet(pwallet);
        if (dest.type() == typeid(CExtKeyPair)) {
            CExtKeyPair ek = boost::get<CExtKeyPair>(dest);
            CKeyID id = ek.GetID();
            mine = phdw->HaveExtKey(id);
        } else
        if (dest.type() == typeid(CStealthAddress)) {
            const CStealthAddress &sxAddr = boost::get<CStealthAddress>(dest);
            mine = phdw->HaveStealthAddress(sxAddr);
        } else
        if (dest.type() == typeid(CKeyID)
            || dest.type() == typeid(CKeyID256)) {
            CKeyID idk;
            const CEKAKey *pak = nullptr;
            const CEKASCKey *pasc = nullptr;
            CExtKeyAccount *pa = nullptr;
            bool isInvalid;
            mine = phdw->IsMine(scriptPubKey, idk, pak, pasc, pa, isInvalid);

            if (pa && pak) {
                CStoredExtKey *sek = pa->GetChain(pak->nParent);
                if (sek) {
                    ret.pushKV("from_ext_address_id", sek->GetIDString58());
                    std::string sPath;
                    std::vector<uint32_t> vPath;
                    AppendChainPath(sek, vPath);
                    vPath.push_back(pak->nKey);
                    PathToString(vPath, sPath);
                    ret.pushKV("path", sPath);
                } else {
                    ret.pushKV("error", "Unknown chain.");
                }
            } else
            if (dest.type() == typeid(CKeyID)) {
                CStealthAddress sx;
                idk = boost::get<CKeyID>(dest);
                if (phdw->GetStealthLinked(idk, sx)) {
                    ret.pushKV("from_stealth_address", sx.Encoded());
                }
            }
        } else {
            mine = phdw ? IsMine(*phdw, dest) : ISMINE_NO;
        }
        if (mine & ISMINE_HARDWARE_DEVICE) {
            ret.pushKV("isondevice", true);
        }
    } else {
        mine = IsMine(*pwallet, dest);
    }

    ret.pushKV("ismine", bool(mine & ISMINE_SPENDABLE));
    ret.pushKV("iswatchonly", bool(mine & ISMINE_WATCH_ONLY));
    if (is_stake_only_version) {
        ret.pushKV("isstakeonly", true);
    }
    UniValue detail = DescribeWalletAddress(pwallet, dest);
    ret.pushKVs(detail);
    if (pwallet->mapAddressBook.count(dest)) {
        ret.pushKV("label", pwallet->mapAddressBook[dest].name);
    }
    const CKeyMetadata* meta = nullptr;
    CKeyID key_id = GetKeyForDestination(*pwallet, dest);
    if (!key_id.IsNull()) {
        auto it = pwallet->mapKeyMetadata.find(key_id);
        if (it != pwallet->mapKeyMetadata.end()) {
            meta = &it->second;
        }
    }
    if (!meta) {
        auto it = pwallet->m_script_metadata.find(CScriptID(scriptPubKey));
        if (it != pwallet->m_script_metadata.end()) {
            meta = &it->second;
        }
    }
    if (meta) {
        ret.pushKV("timestamp", meta->nCreateTime);
        if (!meta->hdKeypath.empty()) {
            ret.pushKV("hdkeypath", meta->hdKeypath);
            ret.pushKV("hdseedid", meta->hd_seed_id.GetHex());
            ret.pushKV("hdmasterkeyid", meta->hd_seed_id.GetHex());
        }
    }

    // Currently only one label can be associated with an address, return an array
    // so the API remains stable if we allow multiple labels to be associated with
    // an address.
    UniValue labels(UniValue::VARR);
    std::map<CTxDestination, CAddressBookData>::iterator mi = pwallet->mapAddressBook.find(dest);
    if (mi != pwallet->mapAddressBook.end()) {
        labels.push_back(AddressBookDataToJSON(mi->second, true));
    }
    ret.pushKV("labels", std::move(labels));

    return ret;
}

static UniValue getaddressesbylabel(const JSONRPCRequest& request)
{
    std::shared_ptr<CWallet> const wallet = GetWalletForJSONRPCRequest(request);
    CWallet* const pwallet = wallet.get();

    if (!EnsureWalletIsAvailable(pwallet, request.fHelp)) {
        return NullUniValue;
    }

    if (request.fHelp || request.params.size() != 1)
        throw std::runtime_error(
            "getaddressesbylabel \"label\"\n"
            "\nReturns the list of addresses assigned the specified label.\n"
            "\nArguments:\n"
            "1. \"label\"  (string, required) The label.\n"
            "\nResult:\n"
            "{ (json object with addresses as keys)\n"
            "  \"address\": { (json object with information about address)\n"
            "    \"purpose\": \"string\" (string)  Purpose of address (\"send\" for sending address, \"receive\" for receiving address)\n"
            "  },...\n"
            "}\n"
            "\nExamples:\n"
            + HelpExampleCli("getaddressesbylabel", "\"tabby\"")
            + HelpExampleRpc("getaddressesbylabel", "\"tabby\"")
        );

    LOCK(pwallet->cs_wallet);

    std::string label = LabelFromValue(request.params[0]);

    // Find all addresses that have the given label
    UniValue ret(UniValue::VOBJ);
    for (const std::pair<const CTxDestination, CAddressBookData>& item : pwallet->mapAddressBook) {
        if (item.second.name == label) {
            ret.pushKV(EncodeDestination(item.first), AddressBookDataToJSON(item.second, false));
        }
    }

    if (ret.empty()) {
        throw JSONRPCError(RPC_WALLET_INVALID_LABEL_NAME, std::string("No addresses with label " + label));
    }

    return ret;
}

static UniValue listlabels(const JSONRPCRequest& request)
{
    std::shared_ptr<CWallet> const wallet = GetWalletForJSONRPCRequest(request);
    CWallet* const pwallet = wallet.get();

    if (!EnsureWalletIsAvailable(pwallet, request.fHelp)) {
        return NullUniValue;
    }

    if (request.fHelp || request.params.size() > 1)
        throw std::runtime_error(
            "listlabels ( \"purpose\" )\n"
            "\nReturns the list of all labels, or labels that are assigned to addresses with a specific purpose.\n"
            "\nArguments:\n"
            "1. \"purpose\"    (string, optional) Address purpose to list labels for ('send','receive'). An empty string is the same as not providing this argument.\n"
            "\nResult:\n"
            "[               (json array of string)\n"
            "  \"label\",      (string) Label name\n"
            "  ...\n"
            "]\n"
            "\nExamples:\n"
            "\nList all labels\n"
            + HelpExampleCli("listlabels", "") +
            "\nList labels that have receiving addresses\n"
            + HelpExampleCli("listlabels", "receive") +
            "\nList labels that have sending addresses\n"
            + HelpExampleCli("listlabels", "send") +
            "\nAs json rpc call\n"
            + HelpExampleRpc("listlabels", "receive")
        );

    LOCK(pwallet->cs_wallet);

    std::string purpose;
    if (!request.params[0].isNull()) {
        purpose = request.params[0].get_str();
    }

    // Add to a set to sort by label name, then insert into Univalue array
    std::set<std::string> label_set;
    for (const std::pair<const CTxDestination, CAddressBookData>& entry : pwallet->mapAddressBook) {
        if (purpose.empty() || entry.second.purpose == purpose) {
            label_set.insert(entry.second.name);
        }
    }

    UniValue ret(UniValue::VARR);
    for (const std::string& name : label_set) {
        ret.push_back(name);
    }

    return ret;
}

UniValue sethdseed(const JSONRPCRequest& request)
{
    std::shared_ptr<CWallet> const wallet = GetWalletForJSONRPCRequest(request);
    CWallet* const pwallet = wallet.get();

    if (!EnsureWalletIsAvailable(pwallet, request.fHelp)) {
        return NullUniValue;
    }

    if (request.fHelp || request.params.size() > 2) {
        throw std::runtime_error(
            "sethdseed ( \"newkeypool\" \"seed\" )\n"
            "\nSet or generate a new HD wallet seed. Non-HD wallets will not be upgraded to being a HD wallet. Wallets that are already\n"
            "HD will have a new HD seed set so that new keys added to the keypool will be derived from this new seed.\n"
            "\nNote that you will need to MAKE A NEW BACKUP of your wallet after setting the HD wallet seed.\n"
            + HelpRequiringPassphrase(pwallet) +
            "\nArguments:\n"
            "1. \"newkeypool\"         (boolean, optional, default=true) Whether to flush old unused addresses, including change addresses, from the keypool and regenerate it.\n"
            "                             If true, the next address from getnewaddress and change address from getrawchangeaddress will be from this new seed.\n"
            "                             If false, addresses (including change addresses if the wallet already had HD Chain Split enabled) from the existing\n"
            "                             keypool will be used until it has been depleted.\n"
            "2. \"seed\"               (string, optional) The WIF private key to use as the new HD seed; if not provided a random seed will be used.\n"
            "                             The seed value can be retrieved using the dumpwallet command. It is the private key marked hdseed=1\n"
            "\nExamples:\n"
            + HelpExampleCli("sethdseed", "")
            + HelpExampleCli("sethdseed", "false")
            + HelpExampleCli("sethdseed", "true \"wifkey\"")
            + HelpExampleRpc("sethdseed", "true, \"wifkey\"")
            );
    }

    if (IsInitialBlockDownload()) {
        throw JSONRPCError(RPC_CLIENT_IN_INITIAL_DOWNLOAD, "Cannot set a new HD seed while still in Initial Block Download");
    }

    LOCK2(cs_main, pwallet->cs_wallet);

    // Do not do anything to non-HD wallets
    if (!pwallet->IsHDEnabled()) {
        throw JSONRPCError(RPC_WALLET_ERROR, "Cannot set a HD seed on a non-HD wallet. Start with -upgradewallet in order to upgrade a non-HD wallet to HD");
    }

    if (IsParticlWallet(pwallet))
        throw JSONRPCError(RPC_WALLET_ERROR, "Not necessary in Particl mode.");

    EnsureWalletIsUnlocked(pwallet);

    bool flush_key_pool = true;
    if (!request.params[0].isNull()) {
        flush_key_pool = request.params[0].get_bool();
    }

    CPubKey master_pub_key;
    if (request.params[1].isNull()) {
        master_pub_key = pwallet->GenerateNewSeed();
    } else {
        CKey key = DecodeSecret(request.params[1].get_str());
        if (!key.IsValid()) {
            throw JSONRPCError(RPC_INVALID_ADDRESS_OR_KEY, "Invalid private key");
        }

        if (HaveKey(*pwallet, key)) {
            throw JSONRPCError(RPC_INVALID_ADDRESS_OR_KEY, "Already have this key (either as an HD seed or as a loose private key)");
        }

        master_pub_key = pwallet->DeriveNewSeed(key);
    }

    pwallet->SetHDSeed(master_pub_key);
    if (flush_key_pool) pwallet->NewKeyPool();

    return NullUniValue;
}

void AddKeypathToMap(const CWallet* pwallet, const CKeyID& keyID, std::map<CPubKey, KeyOriginInfo>& hd_keypaths)
{
    CPubKey vchPubKey;
    if (!pwallet->GetPubKey(keyID, vchPubKey)) {
        return;
    }
    KeyOriginInfo info;
    if (!pwallet->GetKeyOrigin(keyID, info)) {
        throw JSONRPCError(RPC_INTERNAL_ERROR, "Internal keypath is broken");
    }
    hd_keypaths.emplace(vchPubKey, std::move(info));
}

bool FillPSBT(const CWallet* pwallet, PartiallySignedTransaction& psbtx, const CTransaction* txConst, int sighash_type, bool sign, bool bip32derivs)
{
    LOCK(pwallet->cs_wallet);
    // Get all of the previous transactions
    bool complete = true;
    for (unsigned int i = 0; i < txConst->vin.size(); ++i) {
        const CTxIn& txin = txConst->vin[i];
        PSBTInput& input = psbtx.inputs.at(i);

        // If we don't know about this input, skip it and let someone else deal with it
        const uint256& txhash = txin.prevout.hash;
        const auto it = pwallet->mapWallet.find(txhash);
        if (it != pwallet->mapWallet.end()) {
            const CWalletTx& wtx = it->second;
            CTxOut utxo = wtx.tx->vout[txin.prevout.n];
            // Update both UTXOs from the wallet.
            input.non_witness_utxo = wtx.tx;
            input.witness_utxo = utxo;
        }

        // Get the Sighash type
        if (sign && input.sighash_type > 0 && input.sighash_type != sighash_type) {
            throw JSONRPCError(RPC_DESERIALIZATION_ERROR, "Specified Sighash and sighash in PSBT do not match.");
        }

        complete &= SignPSBTInput(HidingSigningProvider(pwallet, !sign, !bip32derivs), *psbtx.tx, input, i, sighash_type);
    }

    // Fill in the bip32 keypaths and redeemscripts for the outputs so that hardware wallets can identify change
    for (unsigned int i = 0; i < txConst->vout.size(); ++i) {
        const CTxOut& out = txConst->vout.at(i);
        PSBTOutput& psbt_out = psbtx.outputs.at(i);

        // Fill a SignatureData with output info
        SignatureData sigdata;
        psbt_out.FillSignatureData(sigdata);

        std::vector<uint8_t> amount(8);
        memcpy(amount.data(), &out.nValue, 8);
        MutableTransactionSignatureCreator creator(psbtx.tx.get_ptr(), 0, amount, 1);
        ProduceSignature(HidingSigningProvider(pwallet, true, !bip32derivs), creator, out.scriptPubKey, sigdata);
        psbt_out.FromSignatureData(sigdata);
    }
    return complete;
}

UniValue walletprocesspsbt(const JSONRPCRequest& request)
{
    std::shared_ptr<CWallet> const wallet = GetWalletForJSONRPCRequest(request);
    CWallet* const pwallet = wallet.get();

    if (!EnsureWalletIsAvailable(pwallet, request.fHelp)) {
        return NullUniValue;
    }

    if (request.fHelp || request.params.size() < 1 || request.params.size() > 4)
        throw std::runtime_error(
            "walletprocesspsbt \"psbt\" ( sign \"sighashtype\" bip32derivs )\n"
            "\nUpdate a PSBT with input information from our wallet and then sign inputs\n"
            "that we can sign for.\n"
            + HelpRequiringPassphrase(pwallet) + "\n"

            "\nArguments:\n"
            "1. \"psbt\"                      (string, required) The transaction base64 string\n"
            "2. sign                          (boolean, optional, default=true) Also sign the transaction when updating\n"
            "3. \"sighashtype\"            (string, optional, default=ALL) The signature hash type to sign with if not specified by the PSBT. Must be one of\n"
            "       \"ALL\"\n"
            "       \"NONE\"\n"
            "       \"SINGLE\"\n"
            "       \"ALL|ANYONECANPAY\"\n"
            "       \"NONE|ANYONECANPAY\"\n"
            "       \"SINGLE|ANYONECANPAY\"\n"
            "4. bip32derivs                    (boolean, optional, default=false) If true, includes the BIP 32 derivation paths for public keys if we know them\n"

            "\nResult:\n"
            "{\n"
            "  \"psbt\" : \"value\",          (string) The base64-encoded partially signed transaction\n"
            "  \"complete\" : true|false,   (boolean) If the transaction has a complete set of signatures\n"
            "  ]\n"
            "}\n"

            "\nExamples:\n"
            + HelpExampleCli("walletprocesspsbt", "\"psbt\"")
        );

    RPCTypeCheck(request.params, {UniValue::VSTR, UniValue::VBOOL, UniValue::VSTR});

    // Unserialize the transaction
    PartiallySignedTransaction psbtx;
    std::string error;
    if (!DecodePSBT(psbtx, request.params[0].get_str(), error)) {
        throw JSONRPCError(RPC_DESERIALIZATION_ERROR, strprintf("TX decode failed %s", error));
    }

    // Get the sighash type
    int nHashType = ParseSighashString(request.params[2]);

    // Use CTransaction for the constant parts of the
    // transaction to avoid rehashing.
    const CTransaction txConst(*psbtx.tx);

    // Fill transaction with our data and also sign
    bool sign = request.params[1].isNull() ? true : request.params[1].get_bool();
    bool bip32derivs = request.params[3].isNull() ? false : request.params[3].get_bool();
    bool complete = FillPSBT(pwallet, psbtx, &txConst, nHashType, sign, bip32derivs);

    UniValue result(UniValue::VOBJ);
    CDataStream ssTx(SER_NETWORK, PROTOCOL_VERSION);
    ssTx << psbtx;
    result.pushKV("psbt", EncodeBase64((unsigned char*)ssTx.data(), ssTx.size()));
    result.pushKV("complete", complete);

    return result;
}

UniValue walletcreatefundedpsbt(const JSONRPCRequest& request)
{
    std::shared_ptr<CWallet> const wallet = GetWalletForJSONRPCRequest(request);
    CWallet* const pwallet = wallet.get();

    if (!EnsureWalletIsAvailable(pwallet, request.fHelp)) {
        return NullUniValue;
    }

    if (request.fHelp || request.params.size() < 2 || request.params.size() > 5)
        throw std::runtime_error(
                            "walletcreatefundedpsbt [{\"txid\":\"id\",\"vout\":n},...] [{\"address\":amount},{\"data\":\"hex\"},...] ( locktime ) ( replaceable ) ( options bip32derivs )\n"
                            "\nCreates and funds a transaction in the Partially Signed Transaction format. Inputs will be added if supplied inputs are not enough\n"
                            "Implements the Creator and Updater roles.\n"
                            "\nArguments:\n"
                            "1. \"inputs\"                (array, required) A json array of json objects\n"
                            "     [\n"
                            "       {\n"
                            "         \"txid\":\"id\",      (string, required) The transaction id\n"
                            "         \"vout\":n,         (numeric, required) The output number\n"
                            "         \"sequence\":n      (numeric, optional) The sequence number\n"
                            "       } \n"
                            "       ,...\n"
                            "     ]\n"
                            "2. \"outputs\"               (array, required) a json array with outputs (key-value pairs)\n"
                            "   [\n"
                            "    {\n"
                            "      \"address\": x.xxx,    (obj, optional) A key-value pair. The key (string) is the particl address, the value (float or string) is the amount in " + CURRENCY_UNIT + "\n"
                            "    },\n"
                            "    {\n"
                            "      \"data\": \"hex\"        (obj, optional) A key-value pair. The key must be \"data\", the value is hex encoded data\n"
                            "    }\n"
                            "    ,...                     More key-value pairs of the above form. For compatibility reasons, a dictionary, which holds the key-value pairs directly, is also\n"
                            "                             accepted as second parameter.\n"
                            "   ]\n"
                            "3. locktime                  (numeric, optional, default=0) Raw locktime. Non-0 value also locktime-activates inputs\n"
                            "                             Allows this transaction to be replaced by a transaction with higher fees. If provided, it is an error if explicit sequence numbers are incompatible.\n"
                            "4. options                 (object, optional)\n"
                            "   {\n"
                            "     \"changeAddress\"          (string, optional, default pool address) The particl address to receive the change\n"
                            "     \"changePosition\"         (numeric, optional, default random) The index of the change output\n"
                            "     \"change_type\"            (string, optional) The output type to use. Only valid if changeAddress is not specified. Options are \"legacy\", \"p2sh-segwit\", and \"bech32\". Default is set by -changetype.\n"
                            "     \"includeWatching\"        (boolean, optional, default false) Also select inputs which are watch only\n"
                            "     \"lockUnspents\"           (boolean, optional, default false) Lock selected unspent outputs\n"
                            "     \"feeRate\"                (numeric, optional, default not set: makes wallet determine the fee) Set a specific fee rate in " + CURRENCY_UNIT + "/kB\n"
                            "     \"subtractFeeFromOutputs\" (array, optional) A json array of integers.\n"
                            "                              The fee will be equally deducted from the amount of each specified output.\n"
                            "                              The outputs are specified by their zero-based index, before any change output is added.\n"
                            "                              Those recipients will receive less particl than you enter in their corresponding amount field.\n"
                            "                              If no outputs are specified here, the sender pays the fee.\n"
                            "                                  [vout_index,...]\n"
                            "     \"replaceable\"            (boolean, optional) Marks this transaction as BIP125 replaceable.\n"
                            "                              Allows this transaction to be replaced by a transaction with higher fees\n"
                            "     \"conf_target\"            (numeric, optional) Confirmation target (in blocks)\n"
                            "     \"estimate_mode\"          (string, optional, default=UNSET) The fee estimate mode, must be one of:\n"
                            "         \"UNSET\"\n"
                            "         \"ECONOMICAL\"\n"
                            "         \"CONSERVATIVE\"\n"
                            "   }\n"
                            "5. bip32derivs                    (boolean, optional, default=false) If true, includes the BIP 32 derivation paths for public keys if we know them\n"
                            "\nResult:\n"
                            "{\n"
                            "  \"psbt\": \"value\",        (string)  The resulting raw transaction (base64-encoded string)\n"
                            "  \"fee\":       n,         (numeric) Fee in " + CURRENCY_UNIT + " the resulting transaction pays\n"
                            "  \"changepos\": n          (numeric) The position of the added change output, or -1\n"
                            "}\n"
                            "\nExamples:\n"
                            "\nCreate a transaction with no inputs\n"
                            + HelpExampleCli("walletcreatefundedpsbt", "\"[{\\\"txid\\\":\\\"myid\\\",\\\"vout\\\":0}]\" \"[{\\\"data\\\":\\\"00010203\\\"}]\"")
                            );

    RPCTypeCheck(request.params, {
        UniValue::VARR,
        UniValueType(), // ARR or OBJ, checked later
        UniValue::VNUM,
        UniValue::VOBJ,
        UniValue::VBOOL
        }, true
    );

    CAmount fee;
    int change_position;
    CMutableTransaction rawTx = ConstructTransaction(request.params[0], request.params[1], request.params[2], request.params[3]["replaceable"]);
    FundTransaction(pwallet, rawTx, fee, change_position, request.params[3]);

    // Make a blank psbt
    PartiallySignedTransaction psbtx;
    psbtx.tx = rawTx;
    for (unsigned int i = 0; i < rawTx.vin.size(); ++i) {
        psbtx.inputs.push_back(PSBTInput());
    }
    for (unsigned int i = 0; i < rawTx.vout.size(); ++i) {
        psbtx.outputs.push_back(PSBTOutput());
    }

    // Use CTransaction for the constant parts of the
    // transaction to avoid rehashing.
    const CTransaction txConst(*psbtx.tx);

    // Fill transaction with out data but don't sign
    bool bip32derivs = request.params[4].isNull() ? false : request.params[4].get_bool();
    FillPSBT(pwallet, psbtx, &txConst, 1, false, bip32derivs);

    // Serialize the PSBT
    CDataStream ssTx(SER_NETWORK, PROTOCOL_VERSION);
    ssTx << psbtx;

    UniValue result(UniValue::VOBJ);
    result.pushKV("psbt", EncodeBase64((unsigned char*)ssTx.data(), ssTx.size()));
    result.pushKV("fee", ValueFromAmount(fee));
    result.pushKV("changepos", change_position);
    return result;
}

UniValue abortrescan(const JSONRPCRequest& request); // in rpcdump.cpp
UniValue dumpprivkey(const JSONRPCRequest& request); // in rpcdump.cpp
UniValue importprivkey(const JSONRPCRequest& request);
UniValue importaddress(const JSONRPCRequest& request);
UniValue importpubkey(const JSONRPCRequest& request);
UniValue dumpwallet(const JSONRPCRequest& request);
UniValue importwallet(const JSONRPCRequest& request);
UniValue importprunedfunds(const JSONRPCRequest& request);
UniValue removeprunedfunds(const JSONRPCRequest& request);
UniValue importmulti(const JSONRPCRequest& request);

static const CRPCCommand commands[] =
{ //  category              name                                actor (function)                argNames
    //  --------------------- ------------------------          -----------------------         ----------
    { "generating",         "generate",                         &generate,                      {"nblocks","maxtries"} },
    { "hidden",             "addwitnessaddress",                &addwitnessaddress,             {"address","p2sh"} },
    { "hidden",             "resendwallettransactions",         &resendwallettransactions,      {} },
    { "rawtransactions",    "fundrawtransaction",               &fundrawtransaction,            {"hexstring","options","iswitness"} },
    { "wallet",             "abandontransaction",               &abandontransaction,            {"txid"} },
    { "wallet",             "abortrescan",                      &abortrescan,                   {} },
    { "wallet",             "addmultisigaddress",               &addmultisigaddress,            {"nrequired","keys","label|account","bech32","256bit"} },
    { "wallet",             "backupwallet",                     &backupwallet,                  {"destination"} },
    { "wallet",             "bumpfee",                          &bumpfee,                       {"txid", "options"} },
    { "wallet",             "createwallet",                     &createwallet,                  {"wallet_name", "disable_private_keys"} },
    { "wallet",             "dumpprivkey",                      &dumpprivkey,                   {"address"}  },
    { "wallet",             "dumpwallet",                       &dumpwallet,                    {"filename"} },
    { "wallet",             "encryptwallet",                    &encryptwallet,                 {"passphrase"} },
    { "wallet",             "getaddressesbylabel",              &getaddressesbylabel,           {"label"} },
    { "wallet",             "getaddressinfo",                   &getaddressinfo,                {"address"} },
    { "wallet",             "getbalance",                       &getbalance,                    {"dummy","minconf","include_watchonly"} },
    { "wallet",             "getnewaddress",                    &getnewaddress,                 {"label","address_type"} },
    { "wallet",             "getrawchangeaddress",              &getrawchangeaddress,           {"address_type"} },
    { "wallet",             "getreceivedbyaddress",             &getreceivedbyaddress,          {"address","minconf"} },
    { "wallet",             "getreceivedbylabel",               &getreceivedbylabel,            {"label","minconf"} },
    { "wallet",             "gettransaction",                   &gettransaction,                {"txid","include_watchonly"} },
    { "wallet",             "getunconfirmedbalance",            &getunconfirmedbalance,         {} },
    { "wallet",             "getwalletinfo",                    &getwalletinfo,                 {} },
    { "wallet",             "importaddress",                    &importaddress,                 {"address","label","rescan","p2sh"} },
    { "wallet",             "importmulti",                      &importmulti,                   {"requests","options"} },
    { "wallet",             "importprivkey",                    &importprivkey,                 {"privkey","label","rescan"} },
    { "wallet",             "importprunedfunds",                &importprunedfunds,             {"rawtransaction","txoutproof"} },
    { "wallet",             "importpubkey",                     &importpubkey,                  {"pubkey","label","rescan"} },
    { "wallet",             "importwallet",                     &importwallet,                  {"filename"} },
    { "wallet",             "keypoolrefill",                    &keypoolrefill,                 {"newsize"} },
    { "wallet",             "listaddressgroupings",             &listaddressgroupings,          {} },
    { "wallet",             "listlabels",                       &listlabels,                    {"purpose"} },
    { "wallet",             "listlockunspent",                  &listlockunspent,               {} },
    { "wallet",             "listreceivedbyaddress",            &listreceivedbyaddress,         {"minconf","include_empty","include_watchonly","address_filter"} },
    { "wallet",             "listreceivedbylabel",              &listreceivedbylabel,           {"minconf","include_empty","include_watchonly"} },
    { "wallet",             "listsinceblock",                   &listsinceblock,                {"blockhash","target_confirmations","include_watchonly","include_removed"} },
    { "wallet",             "listtransactions",                 &listtransactions,              {"dummy","count","skip","include_watchonly"} },
    { "wallet",             "listunspent",                      &listunspent,                   {"minconf","maxconf","addresses","include_unsafe","query_options"} },
    { "wallet",             "listwallets",                      &listwallets,                   {} },
    { "wallet",             "loadwallet",                       &loadwallet,                    {"filename"} },
    { "wallet",             "lockunspent",                      &lockunspent,                   {"unlock","transactions","permanent"} },
    { "wallet",             "removeprunedfunds",                &removeprunedfunds,             {"txid"} },
    { "wallet",             "rescanblockchain",                 &rescanblockchain,              {"start_height", "stop_height"} },
    { "wallet",             "sendmany",                         &sendmany,                      {"dummy","amounts","minconf","comment","subtractfeefrom","replaceable","conf_target","estimate_mode"} },
    { "wallet",             "sendtoaddress",                    &sendtoaddress,                 {"address","amount","comment","comment_to","subtractfeefromamount","narration","replaceable","conf_target","estimate_mode"} },
    { "wallet",             "sethdseed",                        &sethdseed,                     {"newkeypool","seed"} },
    { "wallet",             "setlabel",                         &setlabel,                      {"address","label"} },
    { "wallet",             "settxfee",                         &settxfee,                      {"amount"} },
    { "wallet",             "signmessage",                      &signmessage,                   {"address","message"} },
    { "wallet",             "signrawtransactionwithwallet",     &signrawtransactionwithwallet,  {"hexstring","prevtxs","sighashtype"} },
    { "wallet",             "unloadwallet",                     &unloadwallet,                  {"wallet_name"} },
    { "wallet",             "walletcreatefundedpsbt",           &walletcreatefundedpsbt,        {"inputs","outputs","locktime","options","bip32derivs"} },
    { "wallet",             "walletlock",                       &walletlock,                    {} },
    { "wallet",             "walletpassphrase",                 &walletpassphrase,              {"passphrase","timeout","stakingonly"} },
    { "wallet",             "walletpassphrasechange",           &walletpassphrasechange,        {"oldpassphrase","newpassphrase"} },
    { "wallet",             "walletprocesspsbt",                &walletprocesspsbt,             {"psbt","sign","sighashtype","bip32derivs"} },
};

void RegisterWalletRPCCommands(CRPCTable &t)
{
    for (unsigned int vcidx = 0; vcidx < ARRAYLEN(commands); vcidx++)
        t.appendCommand(commands[vcidx].name, &commands[vcidx]);
}<|MERGE_RESOLUTION|>--- conflicted
+++ resolved
@@ -1702,11 +1702,7 @@
     std::list<COutputEntry> listSent;
     std::list<COutputEntry> listStaked;
 
-<<<<<<< HEAD
-    wtx.GetAmounts(listReceived, listSent, listStaked, nFee, dummy_account, filter);
-=======
-    wtx.GetAmounts(listReceived, listSent, nFee, filter);
->>>>>>> 3f969084
+    wtx.GetAmounts(listReceived, listSent, listStaked, nFee, filter);
 
     bool involvesWatchonly = wtx.IsFromMe(ISMINE_WATCH_ONLY);
 
@@ -2059,21 +2055,13 @@
         // iterate backwards until we have nCount items to return:
         for (CWallet::TxItems::const_reverse_iterator it = txOrdered.rbegin(); it != txOrdered.rend(); ++it)
         {
-<<<<<<< HEAD
-            CWalletTx *const pwtx = (*it).second.first;
+            CWalletTx *const pwtx = (*it).second;
             if (pwtx != nullptr)
                 ListTransactions(pwallet, *pwtx, 0, true, retReversed, filter);
-=======
-            CWalletTx *const pwtx = (*it).second;
-            ListTransactions(pwallet, *pwtx, 0, true, ret, filter);
-            if ((int)ret.size() >= (nCount+nFrom)) break;
-        }
-    }
->>>>>>> 3f969084
 
             if ((int)retReversed.size() >= nCount + nFrom)
                 break;
-        };
+        }
     }
     // ret is newest to oldest
 
