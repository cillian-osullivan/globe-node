--- conflicted
+++ resolved
@@ -619,11 +619,7 @@
     int64_t GetTxTime() const;
 
     // Pass this transaction to node for mempool insertion and relay to peers if flag set to true
-<<<<<<< HEAD
-    bool SubmitMemoryPoolAndRelay(std::string& err_string, bool relay, CAmount override_max_fee=-1);
-=======
-    bool SubmitMemoryPoolAndRelay(std::string& err_string, bool relay, interfaces::Chain::Lock& locked_chain);
->>>>>>> 05ccbe9a
+    bool SubmitMemoryPoolAndRelay(std::string& err_string, bool relay, interfaces::Chain::Lock& locked_chain, CAmount override_max_fee=-1);
 
     // TODO: Remove "NO_THREAD_SAFETY_ANALYSIS" and replace it with the correct
     // annotation "EXCLUSIVE_LOCKS_REQUIRED(pwallet->cs_wallet)". The annotation
