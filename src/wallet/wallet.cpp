--- conflicted
+++ resolved
@@ -3994,14 +3994,10 @@
     bool fFirstRun = true;
     // TODO: Can't use std::make_shared because we need a custom deleter but
     // should be possible to use std::allocate_shared.
-<<<<<<< HEAD
     std::shared_ptr<CWallet> walletInstance(fParticlMode
-        ? std::shared_ptr<CWallet>(new CHDWallet(&chain, location, WalletDatabase::Create(location.GetPath())), ReleaseWallet)
-        : std::shared_ptr<CWallet>(new CWallet(&chain, location, WalletDatabase::Create(location.GetPath())), ReleaseWallet));
-
-=======
-    std::shared_ptr<CWallet> walletInstance(new CWallet(&chain, location, CreateWalletDatabase(location.GetPath())), ReleaseWallet);
->>>>>>> 8ef15e8a
+        ? std::shared_ptr<CWallet>(new CHDWallet(&chain, location, CreateWalletDatabase(location.GetPath())), ReleaseWallet)
+        : std::shared_ptr<CWallet>(new CWallet(&chain, location, CreateWalletDatabase(location.GetPath())), ReleaseWallet));
+
     DBErrors nLoadWalletRet = walletInstance->LoadWallet(fFirstRun);
     if (nLoadWalletRet != DBErrors::LOAD_OK) {
         if (nLoadWalletRet == DBErrors::CORRUPT) {
