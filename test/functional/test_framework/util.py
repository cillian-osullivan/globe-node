--- conflicted
+++ resolved
@@ -336,11 +336,7 @@
     datadir = get_datadir_path(dirname, n)
     if not os.path.isdir(datadir):
         os.makedirs(datadir)
-<<<<<<< HEAD
-    write_config(os.path.join(datadir, "particl.conf"), n=n, chain=chain)
-=======
-    write_config(os.path.join(datadir, "bitcoin.conf"), n=n, chain=chain, disable_autoconnect=disable_autoconnect)
->>>>>>> ca6c154e
+    write_config(os.path.join(datadir, "particl.conf"), n=n, chain=chain, disable_autoconnect=disable_autoconnect)
     os.makedirs(os.path.join(datadir, 'stderr'), exist_ok=True)
     os.makedirs(os.path.join(datadir, 'stdout'), exist_ok=True)
     return datadir
