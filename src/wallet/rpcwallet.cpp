// Copyright (c) 2010 Satoshi Nakamoto
// Copyright (c) 2009-2020 The Bitcoin Core developers
// Distributed under the MIT software license, see the accompanying
// file COPYING or http://www.opensource.org/licenses/mit-license.php.

#include <amount.h>
#include <core_io.h>
#include <interfaces/chain.h>
#include <key_io.h>
#include <node/context.h>
#include <outputtype.h>
#include <policy/feerate.h>
#include <policy/fees.h>
#include <policy/rbf.h>
#include <rpc/rawtransaction_util.h>
#include <rpc/server.h>
#include <rpc/util.h>
#include <script/descriptor.h>
#include <script/sign.h>
#include <util/bip32.h>
#include <util/fees.h>
#include <util/message.h> // For MessageSign()
#include <util/moneystr.h>
#include <util/string.h>
#include <util/system.h>
#include <util/url.h>
#include <util/vector.h>
#include <wallet/coincontrol.h>
#include <wallet/feebumper.h>
#include <wallet/rpcwallet.h>
#include <wallet/wallet.h>
#include <wallet/walletdb.h>
#include <wallet/walletutil.h>

#include <wallet/hdwallet.h>


#include <stdint.h>

#include <univalue.h>


using interfaces::FoundBlock;

static const std::string WALLET_ENDPOINT_BASE = "/wallet/";
static const std::string HELP_REQUIRING_PASSPHRASE{"\nRequires wallet passphrase to be set with walletpassphrase call if wallet is encrypted.\n"};

bool GetAvoidReuseFlag(const CWallet* const pwallet, const UniValue& param) {
    bool can_avoid_reuse = pwallet->IsWalletFlagSet(WALLET_FLAG_AVOID_REUSE);
    bool avoid_reuse = param.isNull() ? can_avoid_reuse : param.get_bool();

    if (avoid_reuse && !can_avoid_reuse) {
        throw JSONRPCError(RPC_WALLET_ERROR, "wallet does not have the \"avoid reuse\" feature enabled");
    }

    return avoid_reuse;
}


/** Used by RPC commands that have an include_watchonly parameter.
 *  We default to true for watchonly wallets if include_watchonly isn't
 *  explicitly set.
 */
static bool ParseIncludeWatchonly(const UniValue& include_watchonly, const CWallet& pwallet)
{
    if (include_watchonly.isNull()) {
        // if include_watchonly isn't explicitly set, then check if we have a watchonly wallet
        return pwallet.IsWalletFlagSet(WALLET_FLAG_DISABLE_PRIVATE_KEYS);
    }

    // otherwise return whatever include_watchonly was set to
    return include_watchonly.get_bool();
}


/** Checks if a CKey is in the given CWallet compressed or otherwise*/
bool HaveKey(const SigningProvider& wallet, const CKey& key)
{
    CKey key2;
    key2.Set(key.begin(), key.end(), !key.IsCompressed());
    return wallet.HaveKey(key.GetPubKey().GetID()) || wallet.HaveKey(key2.GetPubKey().GetID());
}

bool GetWalletNameFromJSONRPCRequest(const JSONRPCRequest& request, std::string& wallet_name)
{
    if (URL_DECODE && request.URI.substr(0, WALLET_ENDPOINT_BASE.size()) == WALLET_ENDPOINT_BASE) {
        // wallet endpoint was used
        wallet_name = URL_DECODE(request.URI.substr(WALLET_ENDPOINT_BASE.size()));
        return true;
    }
    return false;
}

std::shared_ptr<CWallet> GetWalletForJSONRPCRequest(const JSONRPCRequest& request)
{
    std::string wallet_name;
    if (GetWalletNameFromJSONRPCRequest(request, wallet_name)) {
        std::shared_ptr<CWallet> pwallet = GetWallet(wallet_name);
        if (!pwallet) throw JSONRPCError(RPC_WALLET_NOT_FOUND, "Requested wallet does not exist or is not loaded");
        return pwallet;
    }

    std::vector<std::shared_ptr<CWallet>> wallets = GetWallets();
    return wallets.size() == 1 || (request.fHelp && wallets.size() > 0) ? wallets[0] : nullptr;
}

bool EnsureWalletIsAvailable(const CWallet* pwallet, bool avoidException)
{
    if (pwallet) return true;
    if (avoidException) return false;
    if (!HasWallets()) {
        throw JSONRPCError(
            RPC_METHOD_NOT_FOUND, "Method not found (wallet method is disabled because no wallet is loaded)");
    }
    throw JSONRPCError(RPC_WALLET_NOT_SPECIFIED,
        "Wallet file not specified (must request wallet RPC through /wallet/<filename> uri-path).");
}

void EnsureWalletIsUnlocked(const CWallet* pwallet)
{
    if (pwallet->IsLocked())
        throw JSONRPCError(RPC_WALLET_UNLOCK_NEEDED, "Error: Please enter the wallet passphrase with walletpassphrase first.");

    if (IsParticlWallet(pwallet)
        && GetParticlWallet(pwallet)->fUnlockForStakingOnly)
        throw JSONRPCError(RPC_WALLET_UNLOCK_NEEDED, "Error: Wallet is unlocked for staking only.");
}

// also_create should only be set to true only when the RPC is expected to add things to a blank wallet and make it no longer blank
LegacyScriptPubKeyMan& EnsureLegacyScriptPubKeyMan(CWallet& wallet, bool also_create)
{
    LegacyScriptPubKeyMan* spk_man = wallet.GetLegacyScriptPubKeyMan();
    if (!spk_man && also_create) {
        spk_man = wallet.GetOrCreateLegacyScriptPubKeyMan();
    }
    if (!spk_man) {
        throw JSONRPCError(RPC_WALLET_ERROR, "This type of wallet does not support this command");
    }
    return *spk_man;
}

void WalletTxToJSON(interfaces::Chain& chain, interfaces::Chain::Lock& locked_chain, const CWalletTx& wtx, UniValue& entry, bool fFilterMode=false)
{
    int confirms = wtx.GetDepthInMainChain();
    entry.pushKV("confirmations", confirms);
    if (wtx.IsCoinBase())
        entry.pushKV("generated", true);
    if (confirms > 0)
    {
        entry.pushKV("blockhash", wtx.m_confirm.hashBlock.GetHex());
        entry.pushKV("blockheight", wtx.m_confirm.block_height);
        entry.pushKV("blockindex", wtx.m_confirm.nIndex);
        int64_t block_time;
        CHECK_NONFATAL(chain.findBlock(wtx.m_confirm.hashBlock, FoundBlock().time(block_time)));
        PushTime(entry, "blocktime", block_time);
    } else {
        entry.pushKV("trusted", wtx.IsTrusted(locked_chain));
    }
    uint256 hash = wtx.GetHash();
    entry.pushKV("txid", hash.GetHex());
    UniValue conflicts(UniValue::VARR);
    for (const uint256& conflict : wtx.GetConflicts())
        conflicts.push_back(conflict.GetHex());
    if (conflicts.size() > 0 || !fFilterMode)
        entry.pushKV("walletconflicts", conflicts);
    PushTime(entry, "time", wtx.GetTxTime());
    PushTime(entry, "timereceived", wtx.nTimeReceived);

    // Add opt-in RBF status
    std::string rbfStatus = "no";
    if (confirms <= 0) {
        RBFTransactionState rbfState = chain.isRBFOptIn(*wtx.tx);
        if (rbfState == RBFTransactionState::UNKNOWN)
            rbfStatus = "unknown";
        else if (rbfState == RBFTransactionState::REPLACEABLE_BIP125)
            rbfStatus = "yes";
    }
    entry.pushKV("bip125_replaceable", rbfStatus);

    if (!fFilterMode)
        for (const std::pair<const std::string, std::string>& item : wtx.mapValue) {
            entry.pushKV(item.first, item.second);
        }
}

void RecordTxToJSON(interfaces::Chain& chain, interfaces::Chain::Lock& locked_chain, const CHDWallet *phdw, const uint256 &hash, const CTransactionRecord& rtx, UniValue &entry) EXCLUSIVE_LOCKS_REQUIRED(phdw->cs_wallet)
{
    int confirms = phdw->GetDepthInMainChain(rtx);
    entry.pushKV("confirmations", confirms);

    if (rtx.IsCoinStake()) {
        entry.pushKV("coinstake", true);
    } else
    if (rtx.IsCoinBase()) {
        entry.pushKV("generated", true);
    }

    if (confirms > 0) {
        entry.pushKV("blockhash", rtx.blockHash.GetHex());
        entry.pushKV("blockindex", rtx.nIndex);
        PushTime(entry, "blocktime", rtx.nBlockTime);
    } else {
        entry.pushKV("trusted", phdw->IsTrusted(locked_chain, hash, rtx));
    }

    entry.pushKV("txid", hash.GetHex());
    UniValue conflicts(UniValue::VARR);
    for (const auto &conflict : phdw->GetConflicts(hash)) {
        conflicts.push_back(conflict.GetHex());
    }
    entry.pushKV("walletconflicts", conflicts);
    PushTime(entry, "time", rtx.GetTxTime());
    PushTime(entry, "timereceived", rtx.nTimeReceived);

    for (const auto &item : rtx.mapValue) {
        if (item.first == RTXVT_COMMENT) {
            entry.pushKV("comment", std::string(item.second.begin(), item.second.end()));
        } else
        if (item.first == RTXVT_TO) {
            entry.pushKV("comment_to", std::string(item.second.begin(), item.second.end()));
        }
    }

    /*
    // Add opt-in RBF status
    std::string rbfStatus = "no";
    if (confirms <= 0) {
        LOCK(mempool.cs);
        RBFTransactionState rbfState = IsRBFOptIn(wtx, mempool);
        if (rbfState == RBF_TRANSACTIONSTATE_UNKNOWN)
            rbfStatus = "unknown";
        else if (rbfState == RBF_TRANSACTIONSTATE_REPLACEABLE_BIP125)
            rbfStatus = "yes";
    }
    entry.push_back(Pair("bip125_replaceable", rbfStatus));
    */
}

static std::string LabelFromValue(const UniValue& value)
{
    std::string label = value.get_str();
    if (label == "*")
        throw JSONRPCError(RPC_WALLET_INVALID_LABEL_NAME, "Invalid label name");
    return label;
}

static UniValue getnewaddress(const JSONRPCRequest& request)
{
    std::shared_ptr<CWallet> const wallet = GetWalletForJSONRPCRequest(request);
    CWallet* const pwallet = wallet.get();

    if (!EnsureWalletIsAvailable(pwallet, request.fHelp)) {
        return NullUniValue;
    }

            RPCHelpMan{"getnewaddress",
                "\nReturns a new Particl address for receiving payments.\n"
                "If 'label' is specified, it is added to the address book \n"
                "so payments received with the address will be associated with 'label'.\n",
                {
                    {"label", RPCArg::Type::STR, /* default */ "\"\"", "The label name for the address to be linked to. If not provided, the default label \"\" is used. It can also be set to the empty string \"\" to represent the default label. The label does not need to exist, it will be created if there is no label by the given name."},
                    {"bech32", RPCArg::Type::BOOL, /* default */ "false", "Use Bech32 encoding."},
                    {"hardened", RPCArg::Type::BOOL, /* default */ "false", "Derive a hardened key."},
                    {"256bit", RPCArg::Type::BOOL, /* default */ "false", "Use 256bit hash type."},
                    {"address_type", RPCArg::Type::STR, /* default */ "set by -addresstype", "The address type to use. Options are \"legacy\", \"p2sh-segwit\", and \"bech32\"."},
                },
                RPCResult{
                    RPCResult::Type::STR, "address", "The new particl address"
                },
                RPCExamples{
                    HelpExampleCli("getnewaddress", "")
            + HelpExampleRpc("getnewaddress", "")
                },
            }.Check(request);

    if (!IsParticlWallet(pwallet)) {
        LOCK(pwallet->cs_wallet);
        if (!pwallet->CanGetAddresses()) {
            throw JSONRPCError(RPC_WALLET_ERROR, "Error: This wallet has no available keys");
        }
    }

    // Parse the label first so we don't generate a key if there's an error
    std::string label;
    if (!request.params[0].isNull())
        label = LabelFromValue(request.params[0]);

    OutputType output_type = pwallet->m_default_address_type;
    size_t type_ofs = fParticlMode ? 4 : 1;
    if (!request.params[type_ofs].isNull()) {
        if (!ParseOutputType(request.params[type_ofs].get_str(), output_type)) {
            throw JSONRPCError(RPC_INVALID_ADDRESS_OR_KEY, strprintf("Unknown address type '%s'", request.params[type_ofs].get_str()));
        }
    }

    if (IsParticlWallet(pwallet)) {
        CKeyID keyID;

        bool fBech32 = request.params.size() > 1 ? GetBool(request.params[1]) : false;
        bool fHardened = request.params.size() > 2 ? GetBool(request.params[2]) : false;
        bool f256bit = request.params.size() > 3 ? GetBool(request.params[3]) : false;

        if (output_type == OutputType::P2SH_SEGWIT) {
            //throw JSONRPCError(RPC_INVALID_PARAMETER, "Valid address_types are \"legacy\" and \"bech32\"");
        }
        if (f256bit && output_type != OutputType::LEGACY) {
            throw JSONRPCError(RPC_INVALID_PARAMETER, "256bit must be used with address_type \"legacy\"");
        }

        CPubKey newKey;
        CHDWallet *phdw = GetParticlWallet(pwallet);
        {
            LOCK(cs_main);
            {
                LOCK(phdw->cs_wallet);
                if (pwallet->IsWalletFlagSet(WALLET_FLAG_DISABLE_PRIVATE_KEYS)) {
                    throw JSONRPCError(RPC_WALLET_ERROR, "Error: Private keys are disabled for this wallet");
                }
                if (phdw->idDefaultAccount.IsNull()) {
                    if (!phdw->pEKMaster) {
                        throw JSONRPCError(RPC_WALLET_ERROR, "Wallet has no active master key.");
                    }
                    throw JSONRPCError(RPC_WALLET_ERROR, "No default account set.");
                }
            }
            if (0 != phdw->NewKeyFromAccount(newKey, false, fHardened, f256bit, fBech32, label.c_str())) {
                throw JSONRPCError(RPC_WALLET_ERROR, "NewKeyFromAccount failed.");
            }
        }

        if (output_type != OutputType::LEGACY) {
            CTxDestination dest;
            LegacyScriptPubKeyMan* spk_man = pwallet->GetLegacyScriptPubKeyMan();
            if (spk_man) {
                spk_man->LearnRelatedScripts(newKey, output_type);
            }
            dest = GetDestinationForKey(newKey, output_type);
            return EncodeDestination(dest);
        }
        if (f256bit) {
            CKeyID256 idKey256 = newKey.GetID256();
            return CBitcoinAddress(idKey256, fBech32).ToString();
        }
        return CBitcoinAddress(PKHash(newKey), fBech32).ToString();
    }

    LOCK2(cs_main, pwallet->cs_wallet);

    CTxDestination dest;
    std::string error;
    if (!pwallet->GetNewDestination(output_type, label, dest, error)) {
        throw JSONRPCError(RPC_WALLET_KEYPOOL_RAN_OUT, error);
    }

    return EncodeDestination(dest);
}

static UniValue getrawchangeaddress(const JSONRPCRequest& request)
{
    std::shared_ptr<CWallet> const wallet = GetWalletForJSONRPCRequest(request);
    CWallet* const pwallet = wallet.get();

    if (!EnsureWalletIsAvailable(pwallet, request.fHelp)) {
        return NullUniValue;
    }

            RPCHelpMan{"getrawchangeaddress",
                "\nReturns a new Particl address, for receiving change.\n"
                "This is for use with raw transactions, NOT normal use.\n",
                {
                    {"address_type", RPCArg::Type::STR, /* default */ "set by -changetype", "The address type to use. Options are \"legacy\", \"p2sh-segwit\", and \"bech32\"."},
                },
                RPCResult{
                    RPCResult::Type::STR, "address", "The address"
                },
                RPCExamples{
                    HelpExampleCli("getrawchangeaddress", "")
            + HelpExampleRpc("getrawchangeaddress", "")
                },
            }.Check(request);

    LOCK(pwallet->cs_wallet);

    if (IsParticlWallet(pwallet)) {
        CHDWallet *phdw = GetParticlWallet(pwallet);
        CPubKey pkOut;

        if (0 != phdw->NewKeyFromAccount(pkOut, true)) {
            throw JSONRPCError(RPC_WALLET_ERROR, "NewKeyFromAccount failed.");
        }
        return EncodeDestination(PKHash(pkOut.GetID()));
    }

    if (!pwallet->CanGetAddresses(true)) {
        throw JSONRPCError(RPC_WALLET_ERROR, "Error: This wallet has no available keys");
    }

    OutputType output_type = pwallet->m_default_change_type != OutputType::CHANGE_AUTO ? pwallet->m_default_change_type : pwallet->m_default_address_type;
    if (!request.params[0].isNull()) {
        if (!ParseOutputType(request.params[0].get_str(), output_type)) {
            throw JSONRPCError(RPC_INVALID_ADDRESS_OR_KEY, strprintf("Unknown address type '%s'", request.params[0].get_str()));
        }
    }

    CTxDestination dest;
    std::string error;
    if (!pwallet->GetNewChangeDestination(output_type, dest, error)) {
        throw JSONRPCError(RPC_WALLET_KEYPOOL_RAN_OUT, error);
    }
    return EncodeDestination(dest);
}


static UniValue setlabel(const JSONRPCRequest& request)
{
    std::shared_ptr<CWallet> const wallet = GetWalletForJSONRPCRequest(request);
    CWallet* const pwallet = wallet.get();

    if (!EnsureWalletIsAvailable(pwallet, request.fHelp)) {
        return NullUniValue;
    }

            RPCHelpMan{"setlabel",
                "\nSets the label associated with the given address.\n",
                {
                    {"address", RPCArg::Type::STR, RPCArg::Optional::OMITTED_NAMED_ARG, "The particl address to be associated with a label."},
                    {"label", RPCArg::Type::STR, RPCArg::Optional::OMITTED_NAMED_ARG, "The label to assign to the address."},
                },
                RPCResult{RPCResult::Type::NONE, "", ""},
                RPCExamples{
                    HelpExampleCli("setlabel", "\"" + EXAMPLE_ADDRESS[0] + "\" \"tabby\"")
            + HelpExampleRpc("setlabel", "\"" + EXAMPLE_ADDRESS[0] + "\", \"tabby\"")
                },
            }.Check(request);

    LOCK(pwallet->cs_wallet);

    CTxDestination dest = DecodeDestination(request.params[0].get_str());
    if (!IsValidDestination(dest)) {
        throw JSONRPCError(RPC_INVALID_ADDRESS_OR_KEY, "Invalid Particl address");
    }

    std::string label = LabelFromValue(request.params[1]);

    if (pwallet->IsMine(dest)) {
        pwallet->SetAddressBook(dest, label, "receive");
    } else {
        pwallet->SetAddressBook(dest, label, "send");
    }

    return NullUniValue;
}


static CTransactionRef SendMoney(interfaces::Chain::Lock& locked_chain, CWallet * const pwallet, const CTxDestination &address, CAmount nValue, bool fSubtractFeeFromAmount, const CCoinControl& coin_control, mapValue_t mapValue)
{
    CAmount curBalance = pwallet->GetBalance(0, coin_control.m_avoid_address_reuse).m_mine_trusted;

    // Check amount
    if (nValue <= 0)
        throw JSONRPCError(RPC_INVALID_PARAMETER, "Invalid amount");

    if (nValue > curBalance)
        throw JSONRPCError(RPC_WALLET_INSUFFICIENT_FUNDS, "Insufficient funds");

    // Parse Bitcoin address
    CScript scriptPubKey = GetScriptForDestination(address);

    // Create and send the transaction
    CAmount nFeeRequired = 0;
    std::string strError;
    std::vector<CRecipient> vecSend;
    int nChangePosRet = -1;
    CRecipient recipient = {scriptPubKey, nValue, fSubtractFeeFromAmount};
    vecSend.push_back(recipient);
    CTransactionRef tx;
    if (!pwallet->CreateTransaction(locked_chain, vecSend, tx, nFeeRequired, nChangePosRet, strError, coin_control)) {
        if (!fSubtractFeeFromAmount && nValue + nFeeRequired > curBalance)
            strError = strprintf("Error: This transaction requires a transaction fee of at least %s", FormatMoney(nFeeRequired));
        throw JSONRPCError(RPC_WALLET_ERROR, strError);
    }
    pwallet->CommitTransaction(tx, std::move(mapValue), {} /* orderForm */);
    return tx;
}

extern UniValue sendtypeto(const JSONRPCRequest &request);
static UniValue sendtoaddress(const JSONRPCRequest& request)
{
    std::shared_ptr<CWallet> const wallet = GetWalletForJSONRPCRequest(request);
    CWallet* const pwallet = wallet.get();

    if (!EnsureWalletIsAvailable(pwallet, request.fHelp)) {
        return NullUniValue;
    }

            RPCHelpMan{"sendtoaddress",
                "\nSend an amount to a given address." +
        HELP_REQUIRING_PASSPHRASE,
                {
                    {"address", RPCArg::Type::STR, RPCArg::Optional::NO, "The particl address to send to."},
                    {"amount", RPCArg::Type::AMOUNT, RPCArg::Optional::NO, "The amount in " + CURRENCY_UNIT + " to send. eg 0.1"},
                    {"comment", RPCArg::Type::STR, RPCArg::Optional::OMITTED_NAMED_ARG, "A comment used to store what the transaction is for.\n"
            "                             This is not part of the transaction, just kept in your wallet."},
                    {"comment_to", RPCArg::Type::STR, RPCArg::Optional::OMITTED_NAMED_ARG, "A comment to store the name of the person or organization\n"
            "                             to which you're sending the transaction. This is not part of the \n"
            "                             transaction, just kept in your wallet."},
                    {"subtractfeefromamount", RPCArg::Type::BOOL, /* default */ "false", "The fee will be deducted from the amount being sent.\n"
            "                             The recipient will receive less particl than you enter in the amount field."},
                    {"narration", RPCArg::Type::STR, /* default */ "", "Up to 24 characters sent with the transaction.\n"
            "                             Plaintext if sending to standard address type, encrypted when sending to stealthaddresses."},
                    {"replaceable", RPCArg::Type::BOOL, /* default */ "wallet default", "Allow this transaction to be replaced by a transaction with higher fees via BIP 125"},
                    {"conf_target", RPCArg::Type::NUM, /* default */ "wallet default", "Confirmation target (in blocks)"},
                    {"estimate_mode", RPCArg::Type::STR, /* default */ "UNSET", "The fee estimate mode, must be one of:\n"
            "       \"UNSET\"\n"
            "       \"ECONOMICAL\"\n"
            "       \"CONSERVATIVE\""},
                    {"avoid_reuse", RPCArg::Type::BOOL, /* default */ "true", "(only available if avoid_reuse wallet flag is set) Avoid spending from dirty addresses; addresses are considered\n"
            "                             dirty if they have previously been used in a transaction."},
                },
                RPCResult{
                    RPCResult::Type::STR_HEX, "txid", "The transaction id."
                },
                RPCExamples{
                    HelpExampleCli("sendtoaddress", "\"" + EXAMPLE_ADDRESS[0] + "\" 0.1")
            + HelpExampleCli("sendtoaddress", "\"" + EXAMPLE_ADDRESS[0] + "\" 0.1 \"donation\" \"seans outpost\"")
            + HelpExampleCli("sendtoaddress", "\"" + EXAMPLE_ADDRESS[0] + "\" 0.1 \"\" \"\" true")
            + HelpExampleRpc("sendtoaddress", "\"" + EXAMPLE_ADDRESS[0] + "\", 0.1, \"donation\", \"seans outpost\"")
                },
            }.Check(request);

    // Make sure the results are valid at least up to the most recent block
    // the user could have gotten from another RPC command prior to now
    pwallet->BlockUntilSyncedToCurrentChain();

    auto locked_chain = pwallet->chain().lock();
    LOCK(pwallet->cs_wallet);

    CTxDestination dest = DecodeDestination(request.params[0].get_str());
    if (!IsValidDestination(dest)) {
        throw JSONRPCError(RPC_INVALID_ADDRESS_OR_KEY, "Invalid address");
    }

    // Amount
    CAmount nAmount = AmountFromValue(request.params[1]);
    if (nAmount <= 0)
        throw JSONRPCError(RPC_TYPE_ERROR, "Invalid amount for send");

    // Wallet comments
    mapValue_t mapValue;
    if (!request.params[2].isNull() && !request.params[2].get_str().empty())
        mapValue["comment"] = request.params[2].get_str();
    if (!request.params[3].isNull() && !request.params[3].get_str().empty())
        mapValue["to"] = request.params[3].get_str();

    bool fSubtractFeeFromAmount = false;
    if (!request.params[4].isNull()) {
        fSubtractFeeFromAmount = request.params[4].get_bool();
    }

    CCoinControl coin_control;
    if (!request.params[6].isNull()) {
        coin_control.m_signal_bip125_rbf = request.params[6].get_bool();
    }

    if (!request.params[7].isNull()) {
        coin_control.m_confirm_target = ParseConfirmTarget(request.params[7], pwallet->chain().estimateMaxBlocks());
    }

    if (!request.params[8].isNull()) {
        if (!FeeModeFromString(request.params[8].get_str(), coin_control.m_fee_mode)) {
            throw JSONRPCError(RPC_INVALID_PARAMETER, "Invalid estimate_mode parameter");
        }
    }

    coin_control.m_avoid_address_reuse = GetAvoidReuseFlag(pwallet, request.params[9]);
    // We also enable partial spend avoidance if reuse avoidance is set.
    coin_control.m_avoid_partial_spends |= coin_control.m_avoid_address_reuse;

    if (IsParticlWallet(pwallet)) {
        JSONRPCRequest newRequest;
        newRequest.fHelp = false;
        newRequest.fSkipBlock = true; // already blocked in this function
        newRequest.URI = request.URI;
        UniValue params(UniValue::VARR);
        params.push_back("part");
        params.push_back("part");
        UniValue arr(UniValue::VARR);
        UniValue out(UniValue::VOBJ);

        out.pushKV("address", request.params[0].get_str());
        out.pushKV("amount", request.params[1]);

        if (request.params.size() > 5) {
            out.pushKV("narr", request.params[5].get_str());
        }
        if (fSubtractFeeFromAmount) {
            UniValue uvBool(fSubtractFeeFromAmount);
            out.pushKV("subfee", uvBool);
        }
        arr.push_back(out);
        params.push_back(arr);

        std::string sComment, sCommentTo;
        if (!request.params[2].isNull() && !request.params[2].get_str().empty()) {
            sComment = request.params[2].get_str();
        }
        if (!request.params[3].isNull() && !request.params[3].get_str().empty()) {
            sCommentTo = request.params[3].get_str();
        }

        params.push_back(sComment);
        params.push_back(sCommentTo);

        // Add coinstake params
        if (request.params.size() > 6) {
            UniValue uvRingsize(4);
            params.push_back(uvRingsize);
            UniValue uvNumInputs(32);
            params.push_back(uvNumInputs);
            UniValue uvBool(false);
            params.push_back(uvBool); // test_fee

            UniValue uvCoinControl(UniValue::VOBJ);
            uvCoinControl.pushKV("replaceable", coin_control.m_signal_bip125_rbf.get_value_or(pwallet->m_signal_rbf));
            unsigned int target = coin_control.m_confirm_target ? *coin_control.m_confirm_target : pwallet->m_confirm_target;
            uvCoinControl.pushKV("conf_target", (int)target);
            std::string sEstimateMode = "UNSET";
            if (coin_control.m_fee_mode == FeeEstimateMode::ECONOMICAL) {
                sEstimateMode = "ECONOMICAL";
            } else
            if (coin_control.m_fee_mode == FeeEstimateMode::CONSERVATIVE) {
                sEstimateMode = "CONSERVATIVE";
            }
            uvCoinControl.pushKV("estimate_mode", sEstimateMode);

            params.push_back(uvCoinControl);
        }

        newRequest.params = params;
        return sendtypeto(newRequest);
    }

    EnsureWalletIsUnlocked(pwallet);

    CTransactionRef tx = SendMoney(*locked_chain, pwallet, dest, nAmount, fSubtractFeeFromAmount, coin_control, std::move(mapValue));
    return tx->GetHash().GetHex();
}

static UniValue listaddressgroupings(const JSONRPCRequest& request)
{
    std::shared_ptr<CWallet> const wallet = GetWalletForJSONRPCRequest(request);
    const CWallet* const pwallet = wallet.get();

    if (!EnsureWalletIsAvailable(pwallet, request.fHelp)) {
        return NullUniValue;
    }

            RPCHelpMan{"listaddressgroupings",
                "\nLists groups of addresses which have had their common ownership\n"
                "made public by common use as inputs or as the resulting change\n"
                "in past transactions\n",
                {},
                RPCResult{
                    RPCResult::Type::ARR, "", "",
                    {
                        {RPCResult::Type::ARR, "", "",
                        {
                            {RPCResult::Type::ARR, "", "",
                            {
                                {RPCResult::Type::STR, "address", "The particl address"},
                                {RPCResult::Type::STR_AMOUNT, "amount", "The amount in " + CURRENCY_UNIT},
                                {RPCResult::Type::STR, "label", /* optional */ true, "The label"},
                            }},
                        }},
                    }
                },
                RPCExamples{
                    HelpExampleCli("listaddressgroupings", "")
            + HelpExampleRpc("listaddressgroupings", "")
                },
            }.Check(request);

    // Make sure the results are valid at least up to the most recent block
    // the user could have gotten from another RPC command prior to now
    pwallet->BlockUntilSyncedToCurrentChain();

    auto locked_chain = pwallet->chain().lock();
    LOCK(pwallet->cs_wallet);

    UniValue jsonGroupings(UniValue::VARR);
    std::map<CTxDestination, CAmount> balances = pwallet->GetAddressBalances(*locked_chain);
    for (const std::set<CTxDestination>& grouping : pwallet->GetAddressGroupings()) {
        UniValue jsonGrouping(UniValue::VARR);
        for (const CTxDestination& address : grouping)
        {
            UniValue addressInfo(UniValue::VARR);
            addressInfo.push_back(EncodeDestination(address));
            addressInfo.push_back(ValueFromAmount(balances[address]));
            {
                const auto* address_book_entry = pwallet->FindAddressBookEntry(address);
                if (address_book_entry) {
                    addressInfo.push_back(address_book_entry->GetLabel());
                }
            }
            jsonGrouping.push_back(addressInfo);
        }
        jsonGroupings.push_back(jsonGrouping);
    }
    return jsonGroupings;
}

static UniValue signmessage(const JSONRPCRequest& request)
{
    std::shared_ptr<CWallet> const wallet = GetWalletForJSONRPCRequest(request);
    const CWallet* const pwallet = wallet.get();

    if (!EnsureWalletIsAvailable(pwallet, request.fHelp)) {
        return NullUniValue;
    }

            RPCHelpMan{"signmessage",
                "\nSign a message with the private key of an address" +
        HELP_REQUIRING_PASSPHRASE,
                {
                    {"address", RPCArg::Type::STR, RPCArg::Optional::NO, "The particl address to use for the private key."},
                    {"message", RPCArg::Type::STR, RPCArg::Optional::NO, "The message to create a signature of."},
                },
                RPCResult{
                    RPCResult::Type::STR, "signature", "The signature of the message encoded in base 64"
                },
                RPCExamples{
            "\nUnlock the wallet for 30 seconds\n"
            + HelpExampleCli("walletpassphrase", "\"mypassphrase\" 30") +
            "\nCreate the signature\n"
            + HelpExampleCli("signmessage", "\"PswXnorAgjpAtaySWkPSmWQe3Fc8LmviVc\" \"my message\"") +
            "\nVerify the signature\n"
            + HelpExampleCli("verifymessage", "\"PswXnorAgjpAtaySWkPSmWQe3Fc8LmviVc\" \"signature\" \"my message\"") +
            "\nAs a JSON-RPC call\n"
            + HelpExampleRpc("signmessage", "\"PswXnorAgjpAtaySWkPSmWQe3Fc8LmviVc\", \"my message\"")
                },
            }.Check(request);

    auto locked_chain = pwallet->chain().lock();
    LOCK(pwallet->cs_wallet);

    EnsureWalletIsUnlocked(pwallet);

    std::string strAddress = request.params[0].get_str();
    std::string strMessage = request.params[1].get_str();

    CTxDestination dest = DecodeDestination(strAddress);
    if (!IsValidDestination(dest)) {
        throw JSONRPCError(RPC_TYPE_ERROR, "Invalid address");
    }

    const PKHash *pkhash = boost::get<PKHash>(&dest);
    const CKeyID256 *keyID256 = boost::get<CKeyID256>(&dest);

    if (!pkhash && !keyID256) {
        throw JSONRPCError(RPC_TYPE_ERROR, "Address does not refer to key");
    }

    std::string signature;
    SigningResult err = keyID256 ? pwallet->SignMessage(strMessage, *keyID256, signature)
                                 : pwallet->SignMessage(strMessage, *pkhash, signature);
    if (err == SigningResult::SIGNING_FAILED) {
        throw JSONRPCError(RPC_INVALID_ADDRESS_OR_KEY, SigningResultString(err));
    } else if (err != SigningResult::OK){
        throw JSONRPCError(RPC_WALLET_ERROR, SigningResultString(err));
    }

    return signature;
}

static CAmount GetReceived(interfaces::Chain::Lock& locked_chain, const CWallet& wallet, const UniValue& params, bool by_label) EXCLUSIVE_LOCKS_REQUIRED(wallet.cs_wallet)
{
    std::set<CTxDestination> address_set;

    if (by_label) {
        // Get the set of addresses assigned to label
        std::string label = LabelFromValue(params[0]);
        address_set = wallet.GetLabelAddresses(label);
    } else {
        // Get the address
        CTxDestination dest = DecodeDestination(params[0].get_str());
        if (!IsValidDestination(dest)) {
            throw JSONRPCError(RPC_INVALID_ADDRESS_OR_KEY, "Invalid Bitcoin address");
        }
        CScript script_pub_key = GetScriptForDestination(dest);
        if (!wallet.IsMine(script_pub_key)) {
            throw JSONRPCError(RPC_WALLET_ERROR, "Address not found in wallet");
        }
        address_set.insert(dest);
    }

    // Minimum confirmations
    int min_depth = 1;
    if (!params[1].isNull())
        min_depth = params[1].get_int();

    // Tally
    CAmount amount = 0;
    for (const std::pair<const uint256, CWalletTx>& wtx_pair : wallet.mapWallet) {
        const CWalletTx& wtx = wtx_pair.second;
        if ((!wallet.IsParticlWallet() && wtx.IsCoinBase()) || !locked_chain.checkFinalTx(*wtx.tx) || wtx.GetDepthInMainChain() < min_depth) {
            continue;
        }
        if (wallet.IsParticlWallet()) {
            for (auto &txout : wtx.tx->vpout) {
                if (txout->IsStandardOutput()) {
                    CTxDestination address;
                    if (ExtractDestination(*txout->GetPScriptPubKey(), address) && wallet.IsMine(address) && address_set.count(address)) {
                        amount += txout->GetValue();
                    }
                }
            }
        } else
        for (const CTxOut& txout : wtx.tx->vout) {
            CTxDestination address;
            if (ExtractDestination(txout.scriptPubKey, address) && wallet.IsMine(address) && address_set.count(address)) {
                amount += txout.nValue;
            }
        }
    }

    return amount;
}


static UniValue getreceivedbyaddress(const JSONRPCRequest& request)
{
    std::shared_ptr<CWallet> const wallet = GetWalletForJSONRPCRequest(request);
    const CWallet* const pwallet = wallet.get();

    if (!EnsureWalletIsAvailable(pwallet, request.fHelp)) {
        return NullUniValue;
    }

            RPCHelpMan{"getreceivedbyaddress",
                "\nReturns the total amount received by the given address in transactions with at least minconf confirmations.\n",
                {
                    {"address", RPCArg::Type::STR, RPCArg::Optional::NO, "The particl address for transactions."},
                    {"minconf", RPCArg::Type::NUM, /* default */ "1", "Only include transactions confirmed at least this many times."},
                },
                RPCResult{
                    RPCResult::Type::STR_AMOUNT, "amount", "The total amount in " + CURRENCY_UNIT + " received at this address."
                },
                RPCExamples{
            "\nThe amount from transactions with at least 1 confirmation\n"
            + HelpExampleCli("getreceivedbyaddress", "\"" + EXAMPLE_ADDRESS[0] + "\"") +
            "\nThe amount including unconfirmed transactions, zero confirmations\n"
            + HelpExampleCli("getreceivedbyaddress", "\"" + EXAMPLE_ADDRESS[0] + "\" 0") +
            "\nThe amount with at least 6 confirmations\n"
            + HelpExampleCli("getreceivedbyaddress", "\"" + EXAMPLE_ADDRESS[0] + "\" 6") +
            "\nAs a JSON-RPC call\n"
            + HelpExampleRpc("getreceivedbyaddress", "\"" + EXAMPLE_ADDRESS[0] + "\", 6")
                },
            }.Check(request);

    // Make sure the results are valid at least up to the most recent block
    // the user could have gotten from another RPC command prior to now
    pwallet->BlockUntilSyncedToCurrentChain();

    auto locked_chain = pwallet->chain().lock();
    LOCK(pwallet->cs_wallet);

    return ValueFromAmount(GetReceived(*locked_chain, *pwallet, request.params, /* by_label */ false));
}


static UniValue getreceivedbylabel(const JSONRPCRequest& request)
{
    std::shared_ptr<CWallet> const wallet = GetWalletForJSONRPCRequest(request);
    const CWallet* const pwallet = wallet.get();

    if (!EnsureWalletIsAvailable(pwallet, request.fHelp)) {
        return NullUniValue;
    }

            RPCHelpMan{"getreceivedbylabel",
                "\nReturns the total amount received by addresses with <label> in transactions with at least [minconf] confirmations.\n",
                {
                    {"label", RPCArg::Type::STR, RPCArg::Optional::NO, "The selected label, may be the default label using \"\"."},
                    {"minconf", RPCArg::Type::NUM, /* default */ "1", "Only include transactions confirmed at least this many times."},
                },
                RPCResult{
                    RPCResult::Type::STR_AMOUNT, "amount", "The total amount in " + CURRENCY_UNIT + " received for this label."
                },
                RPCExamples{
            "\nAmount received by the default label with at least 1 confirmation\n"
            + HelpExampleCli("getreceivedbylabel", "\"\"") +
            "\nAmount received at the tabby label including unconfirmed amounts with zero confirmations\n"
            + HelpExampleCli("getreceivedbylabel", "\"tabby\" 0") +
            "\nThe amount with at least 6 confirmations\n"
            + HelpExampleCli("getreceivedbylabel", "\"tabby\" 6") +
            "\nAs a JSON-RPC call\n"
            + HelpExampleRpc("getreceivedbylabel", "\"tabby\", 6")
                },
            }.Check(request);

    // Make sure the results are valid at least up to the most recent block
    // the user could have gotten from another RPC command prior to now
    pwallet->BlockUntilSyncedToCurrentChain();

    auto locked_chain = pwallet->chain().lock();
    LOCK(pwallet->cs_wallet);

    return ValueFromAmount(GetReceived(*locked_chain, *pwallet, request.params, /* by_label */ true));
}


static UniValue getbalance(const JSONRPCRequest& request)
{
    std::shared_ptr<CWallet> const wallet = GetWalletForJSONRPCRequest(request);
    const CWallet* const pwallet = wallet.get();

    if (!EnsureWalletIsAvailable(pwallet, request.fHelp)) {
        return NullUniValue;
    }

            RPCHelpMan{"getbalance",
                "\nReturns the total available balance.\n"
                "The available balance is what the wallet considers currently spendable, and is\n"
                "thus affected by options which limit spendability such as -spendzeroconfchange.\n",
                {
                    {"dummy", RPCArg::Type::STR, RPCArg::Optional::OMITTED_NAMED_ARG, "Remains for backward compatibility. Must be excluded or set to \"*\"."},
                    {"minconf", RPCArg::Type::NUM, /* default */ "0", "Only include transactions confirmed at least this many times."},
                    {"include_watchonly", RPCArg::Type::BOOL, /* default */ "true for watch-only wallets, otherwise false", "Also include balance in watch-only addresses (see 'importaddress')"},
                    {"avoid_reuse", RPCArg::Type::BOOL, /* default */ "true", "(only available if avoid_reuse wallet flag is set) Do not include balance in dirty outputs; addresses are considered dirty if they have previously been used in a transaction."},
                },
                RPCResult{
                    RPCResult::Type::STR_AMOUNT, "amount", "The total amount in " + CURRENCY_UNIT + " received for this wallet."
                },
                RPCExamples{
            "\nThe total amount in the wallet with 0 or more confirmations\n"
            + HelpExampleCli("getbalance", "") +
            "\nThe total amount in the wallet with at least 6 confirmations\n"
            + HelpExampleCli("getbalance", "\"*\" 6") +
            "\nAs a JSON-RPC call\n"
            + HelpExampleRpc("getbalance", "\"*\", 6")
                },
            }.Check(request);

    // Make sure the results are valid at least up to the most recent block
    // the user could have gotten from another RPC command prior to now
    pwallet->BlockUntilSyncedToCurrentChain();

    auto locked_chain = pwallet->chain().lock();
    LOCK(pwallet->cs_wallet);

    const UniValue& dummy_value = request.params[0];
    if (!dummy_value.isNull() && dummy_value.get_str() != "*") {
        throw JSONRPCError(RPC_METHOD_DEPRECATED, "dummy first argument must be excluded or set to \"*\".");
    }

    int min_depth = 0;
    if (!request.params[1].isNull()) {
        min_depth = request.params[1].get_int();
    }

    bool include_watchonly = ParseIncludeWatchonly(request.params[2], *pwallet);

    bool avoid_reuse = GetAvoidReuseFlag(pwallet, request.params[3]);

    const auto bal = pwallet->GetBalance(min_depth, avoid_reuse);

    return ValueFromAmount(bal.m_mine_trusted + (include_watchonly ? bal.m_watchonly_trusted : 0));
}

static UniValue getunconfirmedbalance(const JSONRPCRequest &request)
{
    std::shared_ptr<CWallet> const wallet = GetWalletForJSONRPCRequest(request);
    const CWallet* const pwallet = wallet.get();

    if (!EnsureWalletIsAvailable(pwallet, request.fHelp)) {
        return NullUniValue;
    }

            RPCHelpMan{"getunconfirmedbalance",
                "DEPRECATED\nIdentical to getbalances().mine.untrusted_pending\n",
                {},
                RPCResult{RPCResult::Type::NUM, "", "The balance"},
                RPCExamples{""},
            }.Check(request);

    // Make sure the results are valid at least up to the most recent block
    // the user could have gotten from another RPC command prior to now
    pwallet->BlockUntilSyncedToCurrentChain();

    auto locked_chain = pwallet->chain().lock();
    LOCK(pwallet->cs_wallet);

    return ValueFromAmount(pwallet->GetBalance().m_mine_untrusted_pending);
}

static UniValue sendmany(const JSONRPCRequest& request)
{
    std::shared_ptr<CWallet> const wallet = GetWalletForJSONRPCRequest(request);
    CWallet* const pwallet = wallet.get();

    if (!EnsureWalletIsAvailable(pwallet, request.fHelp)) {
        return NullUniValue;
    }

    RPCHelpMan{"sendmany",
                "\nSend multiple times. Amounts are double-precision floating point numbers." +
        HELP_REQUIRING_PASSPHRASE,
                {
                    {"dummy", RPCArg::Type::STR, RPCArg::Optional::NO, "Must be set to \"\" for backwards compatibility.", "\"\""},
                    {"amounts", RPCArg::Type::OBJ, RPCArg::Optional::NO, "The addresses and amounts",
                        {
                            {"address", RPCArg::Type::AMOUNT, RPCArg::Optional::NO, "The particl address is the key, the numeric amount (can be string) in " + CURRENCY_UNIT + " is the value"},
                        },
                    },
                    {"minconf", RPCArg::Type::NUM, RPCArg::Optional::OMITTED_NAMED_ARG, "Ignored dummy value"},
                    {"comment", RPCArg::Type::STR, RPCArg::Optional::OMITTED_NAMED_ARG, "A comment"},
                    {"subtractfeefrom", RPCArg::Type::ARR, RPCArg::Optional::OMITTED_NAMED_ARG, "The addresses.\n"
            "                           The fee will be equally deducted from the amount of each selected address.\n"
            "                           Those recipients will receive less particl than you enter in their corresponding amount field.\n"
            "                           If no addresses are specified here, the sender pays the fee.",
                        {
                            {"address", RPCArg::Type::STR, RPCArg::Optional::OMITTED, "Subtract fee from this address"},
                        },
                    },
                    {"replaceable", RPCArg::Type::BOOL, /* default */ "wallet default", "Allow this transaction to be replaced by a transaction with higher fees via BIP 125"},
                    {"conf_target", RPCArg::Type::NUM, /* default */ "wallet default", "Confirmation target (in blocks)"},
                    {"estimate_mode", RPCArg::Type::STR, /* default */ "UNSET", "The fee estimate mode, must be one of:\n"
            "       \"UNSET\"\n"
            "       \"ECONOMICAL\"\n"
            "       \"CONSERVATIVE\""},
                },
                 RPCResult{
                     RPCResult::Type::STR_HEX, "txid", "The transaction id for the send. Only 1 transaction is created regardless of\n"
            "the number of addresses."
                 },
                RPCExamples{
            "\nSend two amounts to two different addresses:\n"
            + HelpExampleCli("sendmany", "\"\" \"{\\\"" + EXAMPLE_ADDRESS[0] + "\\\":0.01,\\\"" + EXAMPLE_ADDRESS[1] + "\\\":0.02}\"") +
            "\nSend two amounts to two different addresses setting the confirmation and comment:\n"
            + HelpExampleCli("sendmany", "\"\" \"{\\\"" + EXAMPLE_ADDRESS[0] + "\\\":0.01,\\\"" + EXAMPLE_ADDRESS[1] + "\\\":0.02}\" 6 \"testing\"") +
            "\nSend two amounts to two different addresses, subtract fee from amount:\n"
            + HelpExampleCli("sendmany", "\"\" \"{\\\"" + EXAMPLE_ADDRESS[0] + "\\\":0.01,\\\"" + EXAMPLE_ADDRESS[1] + "\\\":0.02}\" 1 \"\" \"[\\\"" + EXAMPLE_ADDRESS[0] + "\\\",\\\"" + EXAMPLE_ADDRESS[1] + "\\\"]\"") +
            "\nAs a JSON-RPC call\n"
            + HelpExampleRpc("sendmany", "\"\", {\"" + EXAMPLE_ADDRESS[0] + "\":0.01,\"" + EXAMPLE_ADDRESS[1] + "\":0.02}, 6, \"testing\"")
                },
    }.Check(request);

    // Make sure the results are valid at least up to the most recent block
    // the user could have gotten from another RPC command prior to now
    pwallet->BlockUntilSyncedToCurrentChain();

    auto locked_chain = pwallet->chain().lock();
    LOCK(pwallet->cs_wallet);

    if (!request.params[0].isNull() && !request.params[0].get_str().empty()) {
        throw JSONRPCError(RPC_INVALID_PARAMETER, "Dummy value must be set to \"\"");
    }
    UniValue sendTo = request.params[1].get_obj();

    mapValue_t mapValue;
    if (!request.params[3].isNull() && !request.params[3].get_str().empty())
        mapValue["comment"] = request.params[3].get_str();

    UniValue subtractFeeFromAmount(UniValue::VARR);
    if (!request.params[4].isNull())
        subtractFeeFromAmount = request.params[4].get_array();

    CCoinControl coin_control;
    if (!request.params[5].isNull()) {
        coin_control.m_signal_bip125_rbf = request.params[5].get_bool();
    }

    if (!request.params[6].isNull()) {
        coin_control.m_confirm_target = ParseConfirmTarget(request.params[6], pwallet->chain().estimateMaxBlocks());
    }

    if (!request.params[7].isNull()) {
        if (!FeeModeFromString(request.params[7].get_str(), coin_control.m_fee_mode)) {
            throw JSONRPCError(RPC_INVALID_PARAMETER, "Invalid estimate_mode parameter");
        }
    }
    if (IsParticlWallet(pwallet)) {
        JSONRPCRequest newRequest;
        newRequest.fHelp = false;
        newRequest.fSkipBlock = true; // already blocked in this function
        newRequest.URI = request.URI;
        UniValue params(UniValue::VARR);
        params.push_back("part");
        params.push_back("part");
        UniValue arr(UniValue::VARR);

        std::vector<std::string> keys = sendTo.getKeys();
        for (const std::string& name_ : keys) {
            UniValue out(UniValue::VOBJ);

            out.pushKV("address", name_);
            out.pushKV("amount", sendTo[name_]);

            bool fSubtractFeeFromAmount = false;
            for (unsigned int idx = 0; idx < subtractFeeFromAmount.size(); idx++) {
                const UniValue& addr = subtractFeeFromAmount[idx];
                if (addr.get_str() == name_)
                    fSubtractFeeFromAmount = true;
            }
            if (fSubtractFeeFromAmount) {
                UniValue uvBool(fSubtractFeeFromAmount);
                out.pushKV("subfee", uvBool);
            }
            arr.push_back(out);
        }
        params.push_back(arr);

        std::string sComment, sCommentTo;
        if (!request.params[3].isNull() && !request.params[3].get_str().empty())
            sComment = request.params[3].get_str();

        params.push_back(sComment);
        params.push_back(sCommentTo);

        // Add coinstake params
        if (request.params.size() > 5) {
            UniValue uvRingsize(4);
            params.push_back(uvRingsize);
            UniValue uvNumInputs(32);
            params.push_back(uvNumInputs);
            UniValue uvBool(false);
            params.push_back(uvBool); // test_fee

            UniValue uvCoinControl(UniValue::VOBJ);
            uvCoinControl.pushKV("replaceable", coin_control.m_signal_bip125_rbf.get_value_or(pwallet->m_signal_rbf));
            unsigned int target = coin_control.m_confirm_target ? *coin_control.m_confirm_target : pwallet->m_confirm_target;
            uvCoinControl.pushKV("conf_target", (int)target);
            std::string sEstimateMode = "UNSET";
            if (coin_control.m_fee_mode == FeeEstimateMode::ECONOMICAL) {
                sEstimateMode = "ECONOMICAL";
            } else
            if (coin_control.m_fee_mode == FeeEstimateMode::CONSERVATIVE) {
                sEstimateMode = "CONSERVATIVE";
            }
            uvCoinControl.pushKV("estimate_mode", sEstimateMode);

            params.push_back(uvCoinControl);
        }

        newRequest.params = params;
        return sendtypeto(newRequest);
    }

    std::set<CTxDestination> destinations;
    std::vector<CRecipient> vecSend;

    std::vector<std::string> keys = sendTo.getKeys();
    for (const std::string& name_ : keys) {
        CTxDestination dest = DecodeDestination(name_);
        if (!IsValidDestination(dest)) {
            throw JSONRPCError(RPC_INVALID_ADDRESS_OR_KEY, std::string("Invalid Particl address: ") + name_);
        }

        if (destinations.count(dest)) {
            throw JSONRPCError(RPC_INVALID_PARAMETER, std::string("Invalid parameter, duplicated address: ") + name_);
        }
        destinations.insert(dest);

        CScript scriptPubKey = GetScriptForDestination(dest);
        CAmount nAmount = AmountFromValue(sendTo[name_]);
        if (nAmount <= 0)
            throw JSONRPCError(RPC_TYPE_ERROR, "Invalid amount for send");

        bool fSubtractFeeFromAmount = false;
        for (unsigned int idx = 0; idx < subtractFeeFromAmount.size(); idx++) {
            const UniValue& addr = subtractFeeFromAmount[idx];
            if (addr.get_str() == name_)
                fSubtractFeeFromAmount = true;
        }

        CRecipient recipient = {scriptPubKey, nAmount, fSubtractFeeFromAmount};
        vecSend.push_back(recipient);
    }

    EnsureWalletIsUnlocked(pwallet);

    // Shuffle recipient list
    std::shuffle(vecSend.begin(), vecSend.end(), FastRandomContext());

    // Send
    CAmount nFeeRequired = 0;
    int nChangePosRet = -1;
    std::string strFailReason;
    CTransactionRef tx;
    bool fCreated = pwallet->CreateTransaction(*locked_chain, vecSend, tx, nFeeRequired, nChangePosRet, strFailReason, coin_control);
    if (!fCreated)
        throw JSONRPCError(RPC_WALLET_INSUFFICIENT_FUNDS, strFailReason);
    pwallet->CommitTransaction(tx, std::move(mapValue), {} /* orderForm */);
    return tx->GetHash().GetHex();
}

static UniValue addmultisigaddress(const JSONRPCRequest& request)
{
    std::shared_ptr<CWallet> const wallet = GetWalletForJSONRPCRequest(request);
    CWallet* const pwallet = wallet.get();

    if (!EnsureWalletIsAvailable(pwallet, request.fHelp)) {
        return NullUniValue;
    }

            RPCHelpMan{"addmultisigaddress",
                "\nAdd an nrequired-to-sign multisignature address to the wallet. Requires a new wallet backup.\n"
                "Each key is a Particl address or hex-encoded public key.\n"
                "This functionality is only intended for use with non-watchonly addresses.\n"
                "See `importaddress` for watchonly p2sh address support.\n"
                "If 'label' is specified, assign address to that label.\n",
                {
                    {"nrequired", RPCArg::Type::NUM, RPCArg::Optional::NO, "The number of required signatures out of the n keys or addresses."},
                    {"keys", RPCArg::Type::ARR, RPCArg::Optional::NO, "The particl addresses or hex-encoded public keys",
                        {
                            {"key", RPCArg::Type::STR, RPCArg::Optional::OMITTED, "particl address or hex-encoded public key"},
                        },
                        },
                    {"label", RPCArg::Type::STR, RPCArg::Optional::OMITTED_NAMED_ARG, "A label to assign the addresses to."},
                    {"bech32", RPCArg::Type::BOOL, /* default */ "false", "Use Bech32 encoding."},
                    {"256bit", RPCArg::Type::BOOL, /* default */ "false", "Use 256bit hash type."},
                    {"address_type", RPCArg::Type::STR, /* default_val */ "set by -addresstype", "The address type to use. Options are \"legacy\", \"p2sh-segwit\", and \"bech32\". Default is set by -addresstype."},
                },
                RPCResult{
                    RPCResult::Type::OBJ, "", "",
                    {
                        {RPCResult::Type::STR, "address", "The value of the new multisig address"},
                        {RPCResult::Type::STR_HEX, "redeemScript", "The string value of the hex-encoded redemption script"},
                        {RPCResult::Type::STR, "descriptor", "The descriptor for this multisig"},
                    }
                },
                RPCExamples{
            "\nAdd a multisig address from 2 addresses\n"
            + HelpExampleCli("addmultisigaddress", "2 \"[\\\"" + EXAMPLE_ADDRESS[0] + "\\\",\\\"" + EXAMPLE_ADDRESS[1] + "\\\"]\"") +
            "\nAs a JSON-RPC call\n"
            + HelpExampleRpc("addmultisigaddress", "2, \"[\\\"" + EXAMPLE_ADDRESS[0] + "\\\",\\\"" + EXAMPLE_ADDRESS[1] + "\\\"]\"")
                },
            }.Check(request);

    LegacyScriptPubKeyMan& spk_man = EnsureLegacyScriptPubKeyMan(*pwallet);

    auto locked_chain = pwallet->chain().lock();
    LOCK2(pwallet->cs_wallet, spk_man.cs_KeyStore);

    std::string label;
    if (!request.params[2].isNull())
        label = LabelFromValue(request.params[2]);

    int required = request.params[0].get_int();

    // Get the public keys
    const UniValue& keys_or_addrs = request.params[1].get_array();
    std::vector<CPubKey> pubkeys;
    for (unsigned int i = 0; i < keys_or_addrs.size(); ++i) {
        if (IsHex(keys_or_addrs[i].get_str()) && (keys_or_addrs[i].get_str().length() == 66 || keys_or_addrs[i].get_str().length() == 130)) {
            pubkeys.push_back(HexToPubKey(keys_or_addrs[i].get_str()));
        } else {
            pubkeys.push_back(AddrToPubKey(spk_man, keys_or_addrs[i].get_str()));
        }
    }

    OutputType output_type = pwallet->m_default_address_type;
    size_t type_ofs = fParticlMode ? 5 : 3;
    if (!request.params[type_ofs].isNull()) {
        if (!ParseOutputType(request.params[type_ofs].get_str(), output_type)) {
            throw JSONRPCError(RPC_INVALID_ADDRESS_OR_KEY, strprintf("Unknown address type '%s'", request.params[type_ofs].get_str()));
        }
    }

    // Construct using pay-to-script-hash:
    CScript inner;
    CTxDestination dest = AddAndGetMultisigDestination(required, pubkeys, output_type, spk_man, inner);

    // Make the descriptor
    std::unique_ptr<Descriptor> descriptor = InferDescriptor(GetScriptForDestination(dest), spk_man);

    UniValue result(UniValue::VOBJ);
    bool fbech32 = fParticlMode && request.params.size() > 3 ? request.params[3].get_bool() : false;
    bool f256Hash = fParticlMode && request.params.size() > 4 ? request.params[4].get_bool() : false;

    if (f256Hash) {
        CScriptID256 innerID;
        innerID.Set(inner);
        pwallet->SetAddressBook(innerID, label, "send", fbech32);
        result.pushKV("address", CBitcoinAddress(innerID, fbech32).ToString());
    } else {
        pwallet->SetAddressBook(dest, label, "send", fbech32);
        result.pushKV("address", EncodeDestination(dest, fbech32));
    }

    result.pushKV("redeemScript", HexStr(inner.begin(), inner.end()));
    result.pushKV("descriptor", descriptor->ToString());
    return result;
}

struct tallyitem
{
    CAmount nAmount{0};
    int nConf{std::numeric_limits<int>::max()};
    std::vector<uint256> txids;
    bool fIsWatchonly{false};
    tallyitem()
    {
    }
};

static UniValue ListReceived(interfaces::Chain::Lock& locked_chain, const CWallet* const pwallet, const UniValue& params, bool by_label) EXCLUSIVE_LOCKS_REQUIRED(pwallet->cs_wallet)
{
    // Minimum confirmations
    int nMinDepth = 1;
    if (!params[0].isNull())
        nMinDepth = params[0].get_int();

    // Whether to include empty labels
    bool fIncludeEmpty = false;
    if (!params[1].isNull())
        fIncludeEmpty = params[1].get_bool();

    isminefilter filter = ISMINE_SPENDABLE;

    if (ParseIncludeWatchonly(params[2], *pwallet)) {
        filter |= ISMINE_WATCH_ONLY;
    }

    bool has_filtered_address = false;
    CTxDestination filtered_address = CNoDestination();
    if (!by_label && params.size() > 3) {
        if (!IsValidDestinationString(params[3].get_str())) {
            throw JSONRPCError(RPC_WALLET_ERROR, "address_filter parameter was invalid");
        }
        filtered_address = DecodeDestination(params[3].get_str());
        has_filtered_address = true;
    }

    // Tally
    std::map<CTxDestination, tallyitem> mapTally;
    for (const std::pair<const uint256, CWalletTx>& pairWtx : pwallet->mapWallet) {
        const CWalletTx& wtx = pairWtx.second;

        if (wtx.IsCoinBase() || !locked_chain.checkFinalTx(*wtx.tx)) {
            continue;
        }

        int nDepth = wtx.GetDepthInMainChain();
        if (nDepth < nMinDepth)
            continue;

        for (auto &txout : wtx.tx->vpout)
        {
            if (!txout->IsType(OUTPUT_STANDARD))
                continue;
            CTxOutStandard *pOut = (CTxOutStandard*)txout.get();

            CTxDestination address;
            if (!ExtractDestination(pOut->scriptPubKey, address))
                continue;

            isminefilter mine = pwallet->IsMine(address);
            if (!(mine & filter))
                continue;

            tallyitem& item = mapTally[address];
            item.nAmount += pOut->nValue;
            item.nConf = std::min(item.nConf, nDepth);
            item.txids.push_back(wtx.GetHash());
            if (mine & ISMINE_WATCH_ONLY)
                item.fIsWatchonly = true;
        };

        for (const CTxOut& txout : wtx.tx->vout)
        {
            CTxDestination address;
            if (!ExtractDestination(txout.scriptPubKey, address))
                continue;

            if (has_filtered_address && !(filtered_address == address)) {
                continue;
            }

            isminefilter mine = pwallet->IsMine(address);
            if(!(mine & filter))
                continue;

            tallyitem& item = mapTally[address];
            item.nAmount += txout.nValue;
            item.nConf = std::min(item.nConf, nDepth);
            item.txids.push_back(wtx.GetHash());
            if (mine & ISMINE_WATCH_ONLY)
                item.fIsWatchonly = true;
        }
    }

    // Reply
    UniValue ret(UniValue::VARR);
    std::map<std::string, tallyitem> label_tally;

    // Create m_address_book iterator
    // If we aren't filtering, go from begin() to end()
    auto start = pwallet->m_address_book.begin();
    auto end = pwallet->m_address_book.end();
    // If we are filtering, find() the applicable entry
    if (has_filtered_address) {
        start = pwallet->m_address_book.find(filtered_address);
        if (start != end) {
            end = std::next(start);
        }
    }

    for (auto item_it = start; item_it != end; ++item_it)
    {
        if (item_it->second.IsChange()) continue;
        const CTxDestination& address = item_it->first;
        const std::string& label = item_it->second.GetLabel();
        auto it = mapTally.find(address);
        if (it == mapTally.end() && !fIncludeEmpty)
            continue;

        CAmount nAmount = 0;
        int nConf = std::numeric_limits<int>::max();
        bool fIsWatchonly = false;
        if (it != mapTally.end())
        {
            nAmount = (*it).second.nAmount;
            nConf = (*it).second.nConf;
            fIsWatchonly = (*it).second.fIsWatchonly;
        }

        if (by_label)
        {
            tallyitem& _item = label_tally[label];
            _item.nAmount += nAmount;
            _item.nConf = std::min(_item.nConf, nConf);
            _item.fIsWatchonly = fIsWatchonly;
        }
        else
        {
            UniValue obj(UniValue::VOBJ);
            if(fIsWatchonly)
                obj.pushKV("involvesWatchonly", true);
            obj.pushKV("address",       EncodeDestination(address));
            obj.pushKV("amount",        ValueFromAmount(nAmount));
            obj.pushKV("confirmations", (nConf == std::numeric_limits<int>::max() ? 0 : nConf));
            obj.pushKV("label", label);
            UniValue transactions(UniValue::VARR);
            if (it != mapTally.end())
            {
                for (const uint256& _item : (*it).second.txids)
                {
                    transactions.push_back(_item.GetHex());
                }
            }
            obj.pushKV("txids", transactions);
            ret.push_back(obj);
        }
    }

    if (by_label)
    {
        for (const auto& entry : label_tally)
        {
            CAmount nAmount = entry.second.nAmount;
            int nConf = entry.second.nConf;
            UniValue obj(UniValue::VOBJ);
            if (entry.second.fIsWatchonly)
                obj.pushKV("involvesWatchonly", true);
            obj.pushKV("amount",        ValueFromAmount(nAmount));
            obj.pushKV("confirmations", (nConf == std::numeric_limits<int>::max() ? 0 : nConf));
            obj.pushKV("label",         entry.first);
            ret.push_back(obj);
        }
    }

    return ret;
}

static UniValue listreceivedbyaddress(const JSONRPCRequest& request)
{
    std::shared_ptr<CWallet> const wallet = GetWalletForJSONRPCRequest(request);
    const CWallet* const pwallet = wallet.get();

    if (!EnsureWalletIsAvailable(pwallet, request.fHelp)) {
        return NullUniValue;
    }

            RPCHelpMan{"listreceivedbyaddress",
                "\nList balances by receiving address.\n",
                {
                    {"minconf", RPCArg::Type::NUM, /* default */ "1", "The minimum number of confirmations before payments are included."},
                    {"include_empty", RPCArg::Type::BOOL, /* default */ "false", "Whether to include addresses that haven't received any payments."},
                    {"include_watchonly", RPCArg::Type::BOOL, /* default */ "true for watch-only wallets, otherwise false", "Whether to include watch-only addresses (see 'importaddress')"},
                    {"address_filter", RPCArg::Type::STR, RPCArg::Optional::OMITTED_NAMED_ARG, "If present, only return information on this address."},
                },
                RPCResult{
                    RPCResult::Type::ARR, "", "",
                    {
                        {RPCResult::Type::OBJ, "", "",
                        {
                            {RPCResult::Type::BOOL, "involvesWatchonly", "Only returns true if imported addresses were involved in transaction"},
                            {RPCResult::Type::STR, "address", "The receiving address"},
                            {RPCResult::Type::STR_AMOUNT, "amount", "The total amount in " + CURRENCY_UNIT + " received by the address"},
                            {RPCResult::Type::NUM, "confirmations", "The number of confirmations of the most recent transaction included"},
                            {RPCResult::Type::STR, "label", "The label of the receiving address. The default label is \"\""},
                            {RPCResult::Type::ARR, "txids", "",
                            {
                                {RPCResult::Type::STR_HEX, "txid", "The ids of transactions received with the address"},
                            }},
                        }},
                    }
                },
                RPCExamples{
                    HelpExampleCli("listreceivedbyaddress", "")
            + HelpExampleCli("listreceivedbyaddress", "6 true")
            + HelpExampleRpc("listreceivedbyaddress", "6, true, true")
            + HelpExampleRpc("listreceivedbyaddress", "6, true, true, \"" + EXAMPLE_ADDRESS[0] + "\"")
                },
            }.Check(request);

    // Make sure the results are valid at least up to the most recent block
    // the user could have gotten from another RPC command prior to now
    pwallet->BlockUntilSyncedToCurrentChain();

    auto locked_chain = pwallet->chain().lock();
    LOCK(pwallet->cs_wallet);

    return ListReceived(*locked_chain, pwallet, request.params, false);
}

static UniValue listreceivedbylabel(const JSONRPCRequest& request)
{
    std::shared_ptr<CWallet> const wallet = GetWalletForJSONRPCRequest(request);
    const CWallet* const pwallet = wallet.get();

    if (!EnsureWalletIsAvailable(pwallet, request.fHelp)) {
        return NullUniValue;
    }

            RPCHelpMan{"listreceivedbylabel",
                "\nList received transactions by label.\n",
                {
                    {"minconf", RPCArg::Type::NUM, /* default */ "1", "The minimum number of confirmations before payments are included."},
                    {"include_empty", RPCArg::Type::BOOL, /* default */ "false", "Whether to include labels that haven't received any payments."},
                    {"include_watchonly", RPCArg::Type::BOOL, /* default */ "true for watch-only wallets, otherwise false", "Whether to include watch-only addresses (see 'importaddress')"},
                },
                RPCResult{
                    RPCResult::Type::ARR, "", "",
                    {
                        {RPCResult::Type::OBJ, "", "",
                        {
                            {RPCResult::Type::BOOL, "involvesWatchonly", "Only returns true if imported addresses were involved in transaction"},
                            {RPCResult::Type::STR_AMOUNT, "amount", "The total amount received by addresses with this label"},
                            {RPCResult::Type::NUM, "confirmations", "The number of confirmations of the most recent transaction included"},
                            {RPCResult::Type::STR, "label", "The label of the receiving address. The default label is \"\""},
                        }},
                    }
                },
                RPCExamples{
                    HelpExampleCli("listreceivedbylabel", "")
            + HelpExampleCli("listreceivedbylabel", "6 true")
            + HelpExampleRpc("listreceivedbylabel", "6, true, true")
                },
            }.Check(request);

    // Make sure the results are valid at least up to the most recent block
    // the user could have gotten from another RPC command prior to now
    pwallet->BlockUntilSyncedToCurrentChain();

    auto locked_chain = pwallet->chain().lock();
    LOCK(pwallet->cs_wallet);

    return ListReceived(*locked_chain, pwallet, request.params, true);
}

static void MaybePushAddress(UniValue & entry, const CTxDestination &dest)
{
    if (IsValidDestination(dest)) {
        entry.pushKV("address", EncodeDestination(dest));
    }
}

/**
 * List transactions based on the given criteria.
 *
 * @param  pwallet        The wallet.
 * @param  wtx            The wallet transaction.
 * @param  nMinDepth      The minimum confirmation depth.
 * @param  fLong          Whether to include the JSON version of the transaction.
 * @param  ret            The UniValue into which the result is stored.
 * @param  filter_ismine  The "is mine" filter flags.
 * @param  filter_label   Optional label string to filter incoming transactions.
 */
static void ListTransactions(interfaces::Chain::Lock& locked_chain, const CWallet* const pwallet, const CWalletTx& wtx, int nMinDepth, bool fLong, UniValue& ret, const isminefilter& filter_ismine, const std::string* filter_label) EXCLUSIVE_LOCKS_REQUIRED(pwallet->cs_wallet)
{
    CAmount nFee;
    std::list<COutputEntry> listReceived;
    std::list<COutputEntry> listSent;
    std::list<COutputEntry> listStaked;

    wtx.GetAmounts(listReceived, listSent, listStaked, nFee, filter_ismine);

    bool involvesWatchonly = wtx.IsFromMe(ISMINE_WATCH_ONLY);

    // Sent
    if (!filter_label)
    {
        for (const COutputEntry& s : listSent)
        {
            UniValue entry(UniValue::VOBJ);
            if (involvesWatchonly || (s.ismine & ISMINE_WATCH_ONLY)) {
                entry.pushKV("involvesWatchonly", true);
            }
            MaybePushAddress(entry, s.destination);
            if (s.destStake.type() != typeid(CNoDestination)) {
                entry.pushKV("coldstake_address", EncodeDestination(s.destStake));
            }
            entry.pushKV("category", "send");
            entry.pushKV("amount", ValueFromAmount(-s.amount));
            const auto* address_book_entry = pwallet->FindAddressBookEntry(s.destination);
            if (address_book_entry) {
                entry.pushKV("label", address_book_entry->GetLabel());
            }
            entry.pushKV("vout", s.vout);
            entry.pushKV("fee", ValueFromAmount(-nFee));
            if (fLong) {
                WalletTxToJSON(pwallet->chain(), locked_chain, wtx, entry);
            } else {
                std::string sNarrKey = strprintf("n%d", s.vout);
                mapValue_t::const_iterator mi = wtx.mapValue.find(sNarrKey);
                if (mi != wtx.mapValue.end() && !mi->second.empty())
                    entry.pushKV("narration", mi->second);
            }
            entry.pushKV("abandoned", wtx.isAbandoned());

            ret.push_back(entry);
        }
    }

    // Received
    if (listReceived.size() > 0 && wtx.GetDepthInMainChain() >= nMinDepth) {
        for (const COutputEntry& r : listReceived)
        {
            std::string label;
            const auto* address_book_entry = pwallet->FindAddressBookEntry(r.destination);
            if (address_book_entry) {
                label = address_book_entry->GetLabel();
            }
            if (filter_label && label != *filter_label) {
                continue;
            }
            UniValue entry(UniValue::VOBJ);
            if (involvesWatchonly || (r.ismine & ISMINE_WATCH_ONLY)) {
                entry.pushKV("involvesWatchonly", true);
            }

            if (pwallet->IsParticlWallet()
                && r.destination.type() == typeid(PKHash)) {
                CStealthAddress sx;
                CKeyID idK = CKeyID(boost::get<PKHash>(r.destination));
                if (GetParticlWallet(pwallet)->GetStealthLinked(idK, sx)) {
                    entry.pushKV("stealth_address", sx.Encoded());
                }
            }

            MaybePushAddress(entry, r.destination);
            if (r.destStake.type() != typeid(CNoDestination)) {
                entry.pushKV("coldstake_address", EncodeDestination(r.destStake));
            }
            if (wtx.IsCoinBase()) {
                if (wtx.GetDepthInMainChain() < 1) {
                    entry.pushKV("category", "orphan");
                } else
                if (wtx.IsImmatureCoinBase()) {
                    entry.pushKV("category", "immature");
                } else {
                    entry.pushKV("category", (fParticlMode ? "coinbase" : "generate"));
                }
            } else {
                entry.pushKV("category", "receive");
            }
            entry.pushKV("amount", ValueFromAmount(r.amount));
            if (address_book_entry) {
                entry.pushKV("label", label);
                entry.pushKV("account", label); // For exchanges
            }
            entry.pushKV("vout", r.vout);
            if (fLong) {
                WalletTxToJSON(pwallet->chain(), locked_chain, wtx, entry);
            } else {
                std::string sNarrKey = strprintf("n%d", r.vout);
                mapValue_t::const_iterator mi = wtx.mapValue.find(sNarrKey);
                if (mi != wtx.mapValue.end() && !mi->second.empty()) {
                    entry.pushKV("narration", mi->second);
                }
            }
            ret.push_back(entry);
        }
    }

    // Staked
    if (listStaked.size() > 0 && wtx.GetDepthInMainChain() >= nMinDepth) {
        for (const auto &s : listStaked) {
            UniValue entry(UniValue::VOBJ);
            if (involvesWatchonly || (s.ismine & ISMINE_WATCH_ONLY)) {
                entry.pushKV("involvesWatchonly", true);
            }
            MaybePushAddress(entry, s.destination);
            if (s.destStake.type() != typeid(CNoDestination)) {
                entry.pushKV("coldstake_address", EncodeDestination(s.destStake));
            }
            entry.pushKV("category", wtx.GetDepthInMainChain() < 1 ? "orphaned_stake" : "stake");

            entry.pushKV("amount", ValueFromAmount(s.amount));
            const auto* address_book_entry = pwallet->FindAddressBookEntry(s.destination);
            if (address_book_entry) {
                entry.pushKV("label", address_book_entry->GetLabel());
            }
            entry.pushKV("vout", s.vout);
            entry.pushKV("reward", ValueFromAmount(-nFee));
            if (fLong) {
                WalletTxToJSON(pwallet->chain(), locked_chain, wtx, entry);
            }
            entry.pushKV("abandoned", wtx.isAbandoned());
            ret.push_back(entry);
        }
    }
}

static void ListRecord(interfaces::Chain::Lock& locked_chain, const CHDWallet *phdw, const uint256 &hash, const CTransactionRecord &rtx,
    const std::string &strAccount, int nMinDepth, bool fLong, UniValue &ret, const isminefilter &filter) EXCLUSIVE_LOCKS_REQUIRED(phdw->cs_wallet)
{
    bool fAllAccounts = (strAccount == std::string("*"));

    for (const auto &r : rtx.vout) {
        if (r.nFlags & ORF_CHANGE) {
            continue;
        }

        if (!(r.nFlags & ORF_FROM) && !(r.nFlags & ORF_OWNED) && !(filter & ISMINE_WATCH_ONLY)) {
            continue;
        }

        std::string account;
        CBitcoinAddress addr;
        CTxDestination dest;
        if (ExtractDestination(r.scriptPubKey, dest) && !r.scriptPubKey.IsUnspendable()) {
            addr.Set(dest);

            std::map<CTxDestination, CAddressBookData>::const_iterator mai = phdw->m_address_book.find(dest);
            if (mai != phdw->m_address_book.end() && !mai->second.GetLabel().empty()) {
                account = mai->second.GetLabel();
            }
        }

        if (!fAllAccounts && (account != strAccount)) {
            continue;
        }

        UniValue entry(UniValue::VOBJ);
        if (r.nFlags & ORF_OWN_WATCH) {
            entry.pushKV("involvesWatchonly", true);
        }
        entry.pushKV("account", account);

        if (r.vPath.size() > 0) {
            if (r.vPath[0] == ORA_STEALTH) {
                if (r.vPath.size() < 5) {
                    LogPrintf("%s: Warning, malformed vPath.\n", __func__);
                } else {
                    uint32_t sidx;
                    memcpy(&sidx, &r.vPath[1], 4);
                    CStealthAddress sx;
                    if (phdw->GetStealthByIndex(sidx, sx)) {
                        entry.pushKV("stealth_address", sx.Encoded());
                    }
                }
            }
        } else {
            if (dest.type() == typeid(PKHash)) {
                CStealthAddress sx;
                CKeyID idK = CKeyID(boost::get<PKHash>(dest));
                if (phdw->GetStealthLinked(idK, sx)) {
                    entry.pushKV("stealth_address", sx.Encoded());
                }
            }
        }

        if (r.nFlags & ORF_LOCKED) {
            entry.pushKV("requires_unlock", true);
        }

        if (dest.type() == typeid(CNoDestination)) {
            entry.pushKV("address", "none");
        } else {
            entry.pushKV("address", addr.ToString());
        }

        std::string sCategory;
        if (r.nFlags & ORF_OWNED && r.nFlags & ORF_FROM) {
            // sent to self
            //continue;
            sCategory = "receive";
        } else
        if (r.nFlags & ORF_OWN_ANY) {
            sCategory = "receive";
        } else
        if (r.nFlags & ORF_FROM) {
            sCategory = "send";
        }

        entry.pushKV("category", sCategory);
        entry.pushKV("type", r.nType == OUTPUT_STANDARD ? "standard"
                : r.nType == OUTPUT_CT ? "blind" : r.nType == OUTPUT_RINGCT ? "anon" : "unknown");

        if (r.nFlags & ORF_OWNED && r.nFlags & ORF_FROM) {
            entry.pushKV("fromself", "true");
        }

        entry.pushKV("amount", ValueFromAmount(r.nValue * ((r.nFlags & ORF_OWN_ANY) ? 1 : -1)));

        if (r.nFlags & ORF_FROM) {
            entry.pushKV("fee", ValueFromAmount(-rtx.nFee));
        }

        entry.pushKV("vout", r.n);

        int confirms = phdw->GetDepthInMainChain(rtx);
        entry.pushKV("confirmations", confirms);
        if (confirms > 0) {
            entry.pushKV("blockhash", rtx.blockHash.GetHex());
            entry.pushKV("blockindex", rtx.nIndex);
            PushTime(entry, "blocktime", rtx.nBlockTime);
        } else {
            entry.pushKV("trusted", phdw->IsTrusted(locked_chain, hash, rtx));
        }

        entry.pushKV("txid", hash.ToString());

        UniValue conflicts(UniValue::VARR);
        std::set<uint256> setconflicts = phdw->GetConflicts(hash);
        setconflicts.erase(hash);
        for (const auto &conflict : setconflicts) {
            conflicts.push_back(conflict.GetHex());
        }
        entry.pushKV("walletconflicts", conflicts);

        PushTime(entry, "time", rtx.nTimeReceived);

        if (!r.sNarration.empty()) {
            entry.pushKV("narration", r.sNarration);
        }

        if (r.nFlags & ORF_FROM) {
            entry.pushKV("abandoned", rtx.IsAbandoned());
        }

        ret.push_back(entry);
    }
};

static const std::vector<RPCResult> TransactionDescriptionString()
{
    return{{RPCResult::Type::NUM, "confirmations", "The number of confirmations for the transaction. Negative confirmations means the\n"
               "transaction conflicted that many blocks ago."},
           {RPCResult::Type::BOOL, "generated", "Only present if transaction only input is a coinbase one."},
           {RPCResult::Type::BOOL, "trusted", "Only present if we consider transaction to be trusted and so safe to spend from."},
           {RPCResult::Type::STR_HEX, "blockhash", "The block hash containing the transaction."},
           {RPCResult::Type::NUM, "blockheight", "The block height containing the transaction."},
           {RPCResult::Type::NUM, "blockindex", "The index of the transaction in the block that includes it."},
           {RPCResult::Type::NUM_TIME, "blocktime", "The block time expressed in " + UNIX_EPOCH_TIME + "."},
           {RPCResult::Type::STR_HEX, "txid", "The transaction id."},
           {RPCResult::Type::ARR, "walletconflicts", "Conflicting transaction ids.",
           {
               {RPCResult::Type::STR_HEX, "txid", "The transaction id."},
           }},
           {RPCResult::Type::NUM_TIME, "time", "The transaction time expressed in " + UNIX_EPOCH_TIME + "."},
           {RPCResult::Type::NUM_TIME, "timereceived", "The time received expressed in " + UNIX_EPOCH_TIME + "."},
           {RPCResult::Type::STR, "comment", "If a comment is associated with the transaction, only present if not empty."},
           {RPCResult::Type::STR, "bip125-replaceable", "(\"yes|no|unknown\") Whether this transaction could be replaced due to BIP125 (replace-by-fee);\n"
               "may be unknown for unconfirmed transactions not in the mempool"}};
}

UniValue listtransactions(const JSONRPCRequest& request)
{
    std::shared_ptr<CWallet> const wallet = GetWalletForJSONRPCRequest(request);
    const CWallet* const pwallet = wallet.get();

    if (!EnsureWalletIsAvailable(pwallet, request.fHelp)) {
        return NullUniValue;
    }

            RPCHelpMan{"listtransactions",
                "\nIf a label name is provided, this will return only incoming transactions paying to addresses with the specified label.\n"
                "\nReturns up to 'count' most recent transactions skipping the first 'from' transactions.\n",
                {
                    {"label|dummy", RPCArg::Type::STR, RPCArg::Optional::OMITTED_NAMED_ARG, "If set, should be a valid label name to return only incoming transactions\n"
                          "with the specified label, or \"*\" to disable filtering and return all transactions."},
                    {"count", RPCArg::Type::NUM, /* default */ "10", "The number of transactions to return"},
                    {"skip", RPCArg::Type::NUM, /* default */ "0", "The number of transactions to skip"},
                    {"include_watchonly", RPCArg::Type::BOOL, /* default */ "true for watch-only wallets, otherwise false", "Include transactions to watch-only addresses (see 'importaddress')"},
                },
                RPCResult{
                    RPCResult::Type::ARR, "", "",
                    {
                        {RPCResult::Type::OBJ, "", "", Cat(Cat<std::vector<RPCResult>>(
                        {
                            {RPCResult::Type::BOOL, "involvesWatchonly", "Only returns true if imported addresses were involved in transaction."},
                            {RPCResult::Type::STR, "address", "The particl address of the transaction."},
                            {RPCResult::Type::STR, "category", "The transaction category.\n"
                                "\"send\"                  Transactions sent.\n"
                                "\"receive\"               Non-coinbase transactions received.\n"
                                "\"generate\"              Coinbase transactions received with more than 100 confirmations.\n"
                                "\"immature\"              Coinbase transactions received with 100 or fewer confirmations.\n"
                                "\"orphan\"                Orphaned coinbase transactions received."},
                            {RPCResult::Type::STR_AMOUNT, "amount", "The amount in " + CURRENCY_UNIT + ". This is negative for the 'send' category, and is positive\n"
                                "for all other categories"},
                            {RPCResult::Type::STR, "label", "A comment for the address/transaction, if any"},
                            {RPCResult::Type::NUM, "vout", "the vout value"},
                            {RPCResult::Type::STR_AMOUNT, "fee", "The amount of the fee in " + CURRENCY_UNIT + ". This is negative and only available for the\n"
                                 "'send' category of transactions."},
                        },
                        TransactionDescriptionString()),
                        {
                            {RPCResult::Type::BOOL, "abandoned", "'true' if the transaction has been abandoned (inputs are respendable). Only available for the \n"
                                 "'send' category of transactions."},
                        })},
                    }
                },
                RPCExamples{
            "\nList the most recent 10 transactions in the systems\n"
            + HelpExampleCli("listtransactions", "") +
            "\nList transactions 100 to 120\n"
            + HelpExampleCli("listtransactions", "\"*\" 20 100") +
            "\nAs a JSON-RPC call\n"
            + HelpExampleRpc("listtransactions", "\"*\", 20, 100")
                },
            }.Check(request);

    // Make sure the results are valid at least up to the most recent block
    // the user could have gotten from another RPC command prior to now
    pwallet->BlockUntilSyncedToCurrentChain();

    const std::string* filter_label = nullptr;
    if (!request.params[0].isNull() && request.params[0].get_str() != "*") {
        filter_label = &request.params[0].get_str();
        if (filter_label->empty()) {
            throw JSONRPCError(RPC_INVALID_PARAMETER, "Label argument must be a valid label name or \"*\".");
        }
    }
    int nCount = 10;
    if (!request.params[1].isNull())
        nCount = request.params[1].get_int();
    int nFrom = 0;
    if (!request.params[2].isNull())
        nFrom = request.params[2].get_int();
    isminefilter filter = ISMINE_SPENDABLE;

    if (ParseIncludeWatchonly(request.params[3], *pwallet)) {
        filter |= ISMINE_WATCH_ONLY;
    }

    if (nCount < 0)
        throw JSONRPCError(RPC_INVALID_PARAMETER, "Negative count");
    if (nFrom < 0)
        throw JSONRPCError(RPC_INVALID_PARAMETER, "Negative from");


    // NOTE: nFrom and nCount seem to apply to the individual json entries, not the txn
    //  a txn producing 2 entries will output only 1 entry if nCount is 1
    // TODO: Change to count on unique txids?

    UniValue ret(UniValue::VARR);
    {
        auto locked_chain = pwallet->chain().lock();
        LOCK(pwallet->cs_wallet);
        const CWallet::TxItems &txOrdered = pwallet->wtxOrdered;

        // iterate backwards until we have nCount items to return:
        for (CWallet::TxItems::const_reverse_iterator it = txOrdered.rbegin(); it != txOrdered.rend(); ++it) {
            CWalletTx *const pwtx = (*it).second;
            ListTransactions(*locked_chain, pwallet, *pwtx, 0, true, ret, filter, filter_label);
            if ((int)ret.size() >= nCount + nFrom) break;
        }
    }
    // ret must be newest to oldest
    ret.reverse();

    if (IsParticlWallet(pwallet)) {
        auto locked_chain = pwallet->chain().lock();
        LOCK(pwallet->cs_wallet);

        const CHDWallet *phdw = GetParticlWallet(pwallet);
        const RtxOrdered_t &txOrdered = phdw->rtxOrdered;

        // TODO: Combine finding and inserting into ret loops

        UniValue retRecords(UniValue::VARR);
        for (RtxOrdered_t::const_reverse_iterator it = txOrdered.rbegin(); it != txOrdered.rend(); ++it) {
            std::string strAccount = "*";
            ListRecord(*locked_chain, phdw, it->second->first, it->second->second, strAccount, 0, true, retRecords, filter);
            if ((int)retRecords.size() >= nCount + nFrom) {
                break;
            }
        }

        size_t nSearchStart = 0;
        for(int i = (int)retRecords.size() - 1; i >= 0; --i) {
            int64_t nInsertTime = find_value(retRecords[i], "time").get_int64();
            bool fFound = false;
            for (size_t k = nSearchStart; k < ret.size(); k++) {
                nSearchStart = k;
                int64_t nTime = find_value(ret[k], "time").get_int64();
                if (nTime > nInsertTime) {
                    ret.insert(k, retRecords[i]);
                    fFound = true;
                    break;
                }
            }

            if (!fFound) {
                ret.push_back(retRecords[i]);
            }
        }

        if (nFrom > 0 && ret.size() > 0) {
            ret.erase(std::max((size_t)0, ret.size() - nFrom), ret.size());
        }

        if (ret.size() > (size_t)nCount) {
            ret.erase(0, ret.size() - nCount);
        }
    }

    return ret;
}

static UniValue listsinceblock(const JSONRPCRequest& request)
{
    std::shared_ptr<CWallet> const wallet = GetWalletForJSONRPCRequest(request);
    const CWallet* const pwallet = wallet.get();

    if (!EnsureWalletIsAvailable(pwallet, request.fHelp)) {
        return NullUniValue;
    }

            RPCHelpMan{"listsinceblock",
                "\nGet all transactions in blocks since block [blockhash], or all transactions if omitted.\n"
                "If \"blockhash\" is no longer a part of the main chain, transactions from the fork point onward are included.\n"
                "Additionally, if include_removed is set, transactions affecting the wallet which were removed are returned in the \"removed\" array.\n",
                {
                    {"blockhash", RPCArg::Type::STR, RPCArg::Optional::OMITTED_NAMED_ARG, "If set, the block hash to list transactions since, otherwise list all transactions."},
                    {"target_confirmations", RPCArg::Type::NUM, /* default */ "1", "Return the nth block hash from the main chain. e.g. 1 would mean the best block hash. Note: this is not used as a filter, but only affects [lastblock] in the return value"},
                    {"include_watchonly", RPCArg::Type::BOOL, /* default */ "true for watch-only wallets, otherwise false", "Include transactions to watch-only addresses (see 'importaddress')"},
                    {"include_removed", RPCArg::Type::BOOL, /* default */ "true", "Show transactions that were removed due to a reorg in the \"removed\" array\n"
            "                                                           (not guaranteed to work on pruned nodes)"},
                },
                RPCResult{
                    RPCResult::Type::OBJ, "", "",
                    {
                        {RPCResult::Type::ARR, "transactions", "",
                        {
                            {RPCResult::Type::OBJ, "", "", Cat(Cat<std::vector<RPCResult>>(
                            {
                                {RPCResult::Type::BOOL, "involvesWatchonly", "Only returns true if imported addresses were involved in transaction."},
                                {RPCResult::Type::STR, "address", "The particl address of the transaction."},
                                {RPCResult::Type::STR, "category", "The transaction category.\n"
                                    "\"send\"                  Transactions sent.\n"
                                    "\"receive\"               Non-coinbase transactions received.\n"
                                    "\"generate\"              Coinbase transactions received with more than 100 confirmations.\n"
                                    "\"immature\"              Coinbase transactions received with 100 or fewer confirmations.\n"
                                    "\"orphan\"                Orphaned coinbase transactions received."},
                                {RPCResult::Type::STR_AMOUNT, "amount", "The amount in " + CURRENCY_UNIT + ". This is negative for the 'send' category, and is positive\n"
                                    "for all other categories"},
                                {RPCResult::Type::NUM, "vout", "the vout value"},
                                {RPCResult::Type::STR_AMOUNT, "fee", "The amount of the fee in " + CURRENCY_UNIT + ". This is negative and only available for the\n"
                                     "'send' category of transactions."},
                            },
                            TransactionDescriptionString()),
                            {
                                {RPCResult::Type::BOOL, "abandoned", "'true' if the transaction has been abandoned (inputs are respendable). Only available for the \n"
                                     "'send' category of transactions."},
                                {RPCResult::Type::STR, "label", "A comment for the address/transaction, if any"},
                                {RPCResult::Type::STR, "to", "If a comment to is associated with the transaction."},
                            })},
                        }},
                        {RPCResult::Type::ARR, "removed", "<structure is the same as \"transactions\" above, only present if include_removed=true>\n"
                            "Note: transactions that were re-added in the active chain will appear as-is in this array, and may thus have a positive confirmation count."
                        , {{RPCResult::Type::ELISION, "", ""},}},
                        {RPCResult::Type::STR_HEX, "lastblock", "The hash of the block (target_confirmations-1) from the best block on the main chain. This is typically used to feed back into listsinceblock the next time you call it. So you would generally use a target_confirmations of say 6, so you will be continually re-notified of transactions until they've reached 6 confirmations plus any new ones"},
                    }
                },
                RPCExamples{
                    HelpExampleCli("listsinceblock", "")
            + HelpExampleCli("listsinceblock", "\"000000000000000bacf66f7497b7dc45ef753ee9a7d38571037cdb1a57f663ad\" 6")
            + HelpExampleRpc("listsinceblock", "\"000000000000000bacf66f7497b7dc45ef753ee9a7d38571037cdb1a57f663ad\", 6")
                },
            }.Check(request);

    // Make sure the results are valid at least up to the most recent block
    // the user could have gotten from another RPC command prior to now
    pwallet->BlockUntilSyncedToCurrentChain();

    auto locked_chain = pwallet->chain().lock();
    LOCK(pwallet->cs_wallet);

    // The way the 'height' is initialized is just a workaround for the gcc bug #47679 since version 4.6.0.
    Optional<int> height = MakeOptional(false, int()); // Height of the specified block or the common ancestor, if the block provided was in a deactivated chain.
    Optional<int> altheight; // Height of the specified block, even if it's in a deactivated chain.
    int target_confirms = 1;
    isminefilter filter = ISMINE_SPENDABLE;

    uint256 blockId;
    if (!request.params[0].isNull() && !request.params[0].get_str().empty()) {
        blockId = ParseHashV(request.params[0], "blockhash");
        height.emplace();
        altheight.emplace();
        if (!pwallet->chain().findCommonAncestor(blockId, pwallet->GetLastBlockHash(), /* ancestor out */ FoundBlock().height(*height), /* blockId out */ FoundBlock().height(*altheight))) {
            throw JSONRPCError(RPC_INVALID_ADDRESS_OR_KEY, "Block not found");
        }
    }

    if (!request.params[1].isNull()) {
        target_confirms = request.params[1].get_int();

        if (target_confirms < 1) {
            throw JSONRPCError(RPC_INVALID_PARAMETER, "Invalid parameter");
        }
    }

    if (ParseIncludeWatchonly(request.params[2], *pwallet)) {
        filter |= ISMINE_WATCH_ONLY;
    }

    bool include_removed = (request.params[3].isNull() || request.params[3].get_bool());

    int depth = height ? pwallet->GetLastBlockHeight() + 1 - *height : -1;

    UniValue transactions(UniValue::VARR);

    for (const std::pair<const uint256, CWalletTx>& pairWtx : pwallet->mapWallet) {
        CWalletTx tx = pairWtx.second;

        if (depth == -1 || abs(tx.GetDepthInMainChain()) < depth) {
            ListTransactions(*locked_chain, pwallet, tx, 0, true, transactions, filter, nullptr /* filter_label */);
        }
    }

    if (IsParticlWallet(pwallet)) {
        const CHDWallet *phdw = GetParticlWallet(pwallet);

        for (const auto &ri : phdw->mapRecords) {
            const uint256 &txhash = ri.first;
            const CTransactionRecord &rtx = ri.second;
            if (depth == -1 || phdw->GetDepthInMainChain(rtx) < depth) {
                ListRecord(*locked_chain, phdw, txhash, rtx, "*", 0, true, transactions, filter);
            }
        }
    }


    // when a reorg'd block is requested, we also list any relevant transactions
    // in the blocks of the chain that was detached
    UniValue removed(UniValue::VARR);
    while (include_removed && altheight && *altheight > *height) {
        CBlock block;
        if (!pwallet->chain().findBlock(blockId, FoundBlock().data(block)) || block.IsNull()) {
            throw JSONRPCError(RPC_INTERNAL_ERROR, "Can't read block from disk");
        }
        for (const CTransactionRef& tx : block.vtx) {
            auto it = pwallet->mapWallet.find(tx->GetHash());
            if (it != pwallet->mapWallet.end()) {
                // We want all transactions regardless of confirmation count to appear here,
                // even negative confirmation ones, hence the big negative.
                ListTransactions(*locked_chain, pwallet, it->second, -100000000, true, removed, filter, nullptr /* filter_label */);
            } else
            if (IsParticlWallet(pwallet)) {
                const CHDWallet *phdw = GetParticlWallet(pwallet);
                const uint256 &txhash = tx->GetHash();
                MapRecords_t::const_iterator mri = phdw->mapRecords.find(txhash);
                if (mri != phdw->mapRecords.end()) {
                    const CTransactionRecord &rtx = mri->second;
                    ListRecord(*locked_chain, phdw, txhash, rtx, "*", -100000000, true, removed, filter);
                }
            }
        }
        blockId = block.hashPrevBlock;
        --*altheight;
    }

    uint256 lastblock;
    CHECK_NONFATAL(pwallet->chain().findAncestorByHeight(pwallet->GetLastBlockHash(), pwallet->GetLastBlockHeight() + 1 - target_confirms, FoundBlock().hash(lastblock)));

    UniValue ret(UniValue::VOBJ);
    ret.pushKV("transactions", transactions);
    if (include_removed) ret.pushKV("removed", removed);
    ret.pushKV("lastblock", lastblock.GetHex());

    return ret;
}

UniValue gettransaction(const JSONRPCRequest& request)
{
    std::shared_ptr<CWallet> const wallet = GetWalletForJSONRPCRequest(request);
    CWallet* const pwallet = wallet.get();

    if (!EnsureWalletIsAvailable(pwallet, request.fHelp)) {
        return NullUniValue;
    }

            RPCHelpMan{"gettransaction",
                "\nGet detailed information about in-wallet transaction <txid>\n",
                {
                    {"txid", RPCArg::Type::STR, RPCArg::Optional::NO, "The transaction id"},
                    {"include_watchonly", RPCArg::Type::BOOL, /* default */ "true for watch-only wallets, otherwise false",
                            "Whether to include watch-only addresses in balance calculation and details[]"},
                    {"verbose", RPCArg::Type::BOOL, /* default */ "false",
                            "Whether to include a `decoded` field containing the decoded transaction (equivalent to RPC decoderawtransaction)"},
                },
                RPCResult{
                    RPCResult::Type::OBJ, "", "", Cat(Cat<std::vector<RPCResult>>(
                    {
                        {RPCResult::Type::STR_AMOUNT, "amount", "The amount in " + CURRENCY_UNIT},
                        {RPCResult::Type::STR_AMOUNT, "fee", "The amount of the fee in " + CURRENCY_UNIT + ". This is negative and only available for the\n"
                                     "'send' category of transactions."},
                    },
                    TransactionDescriptionString()),
                    {
                        {RPCResult::Type::ARR, "details", "",
                        {
                            {RPCResult::Type::OBJ, "", "",
                            {
                                {RPCResult::Type::BOOL, "involvesWatchonly", "Only returns true if imported addresses were involved in transaction."},
                                {RPCResult::Type::STR, "address", "The particl address involved in the transaction."},
                                {RPCResult::Type::STR, "category", "The transaction category.\n"
                                    "\"send\"                  Transactions sent.\n"
                                    "\"receive\"               Non-coinbase transactions received.\n"
                                    "\"generate\"              Coinbase transactions received with more than 100 confirmations.\n"
                                    "\"immature\"              Coinbase transactions received with 100 or fewer confirmations.\n"
                                    "\"orphan\"                Orphaned coinbase transactions received."},
                                {RPCResult::Type::STR_AMOUNT, "amount", "The amount in " + CURRENCY_UNIT},
                                {RPCResult::Type::STR, "label", "A comment for the address/transaction, if any"},
                                {RPCResult::Type::NUM, "vout", "the vout value"},
                                {RPCResult::Type::STR_AMOUNT, "fee", "The amount of the fee in " + CURRENCY_UNIT + ". This is negative and only available for the \n"
                                    "'send' category of transactions."},
                                {RPCResult::Type::BOOL, "abandoned", "'true' if the transaction has been abandoned (inputs are respendable). Only available for the \n"
                                     "'send' category of transactions."},
                            }},
                        }},
                        {RPCResult::Type::STR_HEX, "hex", "Raw data for transaction"},
                        {RPCResult::Type::OBJ, "decoded", "Optional, the decoded transaction (only present when `verbose` is passed)",
                        {
                            {RPCResult::Type::ELISION, "", "Equivalent to the RPC decoderawtransaction method, or the RPC getrawtransaction method when `verbose` is passed."},
                        }},
                    })
                },
                RPCExamples{
                    HelpExampleCli("gettransaction", "\"1075db55d416d3ca199f55b6084e2115b9345e16c5cf302fc80e9d5fbf5d48d\"")
            + HelpExampleCli("gettransaction", "\"1075db55d416d3ca199f55b6084e2115b9345e16c5cf302fc80e9d5fbf5d48d\" true")
            + HelpExampleCli("gettransaction", "\"1075db55d416d3ca199f55b6084e2115b9345e16c5cf302fc80e9d5fbf5d48d\" false true")
            + HelpExampleRpc("gettransaction", "\"1075db55d416d3ca199f55b6084e2115b9345e16c5cf302fc80e9d5fbf5d48d\"")
                },
            }.Check(request);

    // Make sure the results are valid at least up to the most recent block
    // the user could have gotten from another RPC command prior to now
    if (!request.fSkipBlock)
        pwallet->BlockUntilSyncedToCurrentChain();

    auto locked_chain = pwallet->chain().lock();
    LOCK(pwallet->cs_wallet);

    uint256 hash(ParseHashV(request.params[0], "txid"));

    isminefilter filter = ISMINE_SPENDABLE;

    if (ParseIncludeWatchonly(request.params[1], *pwallet)) {
        filter |= ISMINE_WATCH_ONLY;
    }

    bool verbose = request.params[2].isNull() ? false : request.params[2].get_bool();

    UniValue entry(UniValue::VOBJ);
    auto it = pwallet->mapWallet.find(hash);
    if (it == pwallet->mapWallet.end()) {
        if (IsParticlWallet(pwallet)) {
            CHDWallet *phdw = GetParticlWallet(pwallet);
            MapRecords_t::const_iterator mri = phdw->mapRecords.find(hash);

            if (mri != phdw->mapRecords.end()) {
                const CTransactionRecord &rtx = mri->second;
                RecordTxToJSON(pwallet->chain(), *locked_chain, phdw, mri->first, rtx, entry);

                UniValue details(UniValue::VARR);
                ListRecord(*locked_chain, phdw, hash, rtx, "*", 0, false, details, filter);
                entry.pushKV("details", details);

                CStoredTransaction stx;
                if (CHDWalletDB(phdw->GetDBHandle()).ReadStoredTx(hash, stx)) { // TODO: cache / use mapTempWallet
                    std::string strHex = EncodeHexTx(*(stx.tx.get()), RPCSerializationFlags());
                    entry.pushKV("hex", strHex);
                }

                return entry;
            }
        }

        throw JSONRPCError(RPC_INVALID_ADDRESS_OR_KEY, "Invalid or non-wallet transaction id");
    }
    const CWalletTx& wtx = it->second;

    CAmount nCredit = wtx.GetCredit(filter);
    CAmount nDebit = wtx.GetDebit(filter);
    CAmount nNet = nCredit - nDebit;
    CAmount nFee = (wtx.IsFromMe(filter) ? wtx.tx->GetValueOut() - nDebit : 0);

    entry.pushKV("amount", ValueFromAmount(nNet - nFee));
    if (wtx.IsFromMe(filter))
        entry.pushKV("fee", ValueFromAmount(nFee));

    WalletTxToJSON(pwallet->chain(), *locked_chain, wtx, entry);

    UniValue details(UniValue::VARR);
    ListTransactions(*locked_chain, pwallet, wtx, 0, false, details, filter, nullptr /* filter_label */);
    entry.pushKV("details", details);

    std::string strHex = EncodeHexTx(*wtx.tx, pwallet->chain().rpcSerializationFlags());
    entry.pushKV("hex", strHex);

    if (verbose) {
        UniValue decoded(UniValue::VOBJ);
        TxToUniv(*wtx.tx, uint256(), decoded, false);
        entry.pushKV("decoded", decoded);
    }

    return entry;
}

static UniValue abandontransaction(const JSONRPCRequest& request)
{
    std::shared_ptr<CWallet> const wallet = GetWalletForJSONRPCRequest(request);
    CWallet* const pwallet = wallet.get();

    if (!EnsureWalletIsAvailable(pwallet, request.fHelp)) {
        return NullUniValue;
    }

            RPCHelpMan{"abandontransaction",
                "\nMark in-wallet transaction <txid> as abandoned\n"
                "This will mark this transaction and all its in-wallet descendants as abandoned which will allow\n"
                "for their inputs to be respent.  It can be used to replace \"stuck\" or evicted transactions.\n"
                "It only works on transactions which are not included in a block and are not currently in the mempool.\n"
                "It has no effect on transactions which are already abandoned.\n",
                {
                    {"txid", RPCArg::Type::STR_HEX, RPCArg::Optional::NO, "The transaction id"},
                },
                RPCResult{RPCResult::Type::NONE, "", ""},
                RPCExamples{
                    HelpExampleCli("abandontransaction", "\"1075db55d416d3ca199f55b6084e2115b9345e16c5cf302fc80e9d5fbf5d48d\"")
            + HelpExampleRpc("abandontransaction", "\"1075db55d416d3ca199f55b6084e2115b9345e16c5cf302fc80e9d5fbf5d48d\"")
                },
            }.Check(request);

    // Make sure the results are valid at least up to the most recent block
    // the user could have gotten from another RPC command prior to now
    pwallet->BlockUntilSyncedToCurrentChain();

    auto locked_chain = pwallet->chain().lock();
    LOCK(pwallet->cs_wallet);

    uint256 hash(ParseHashV(request.params[0], "txid"));

    if (!pwallet->mapWallet.count(hash)) {
        if (!IsParticlWallet(pwallet) || !GetParticlWallet(pwallet)->HaveTransaction(hash)) {
            throw JSONRPCError(RPC_INVALID_ADDRESS_OR_KEY, "Invalid or non-wallet transaction id");
        }
    }
    if (!pwallet->AbandonTransaction(hash)) {
        throw JSONRPCError(RPC_INVALID_ADDRESS_OR_KEY, "Transaction not eligible for abandonment");
    }

    return NullUniValue;
}


static UniValue backupwallet(const JSONRPCRequest& request)
{
    std::shared_ptr<CWallet> const wallet = GetWalletForJSONRPCRequest(request);
    const CWallet* const pwallet = wallet.get();

    if (!EnsureWalletIsAvailable(pwallet, request.fHelp)) {
        return NullUniValue;
    }

            RPCHelpMan{"backupwallet",
                "\nSafely copies current wallet file to destination, which can be a directory or a path with filename.\n",
                {
                    {"destination", RPCArg::Type::STR, RPCArg::Optional::NO, "The destination directory or file"},
                },
                RPCResult{RPCResult::Type::NONE, "", ""},
                RPCExamples{
                    HelpExampleCli("backupwallet", "\"backup.dat\"")
            + HelpExampleRpc("backupwallet", "\"backup.dat\"")
                },
            }.Check(request);

    // Make sure the results are valid at least up to the most recent block
    // the user could have gotten from another RPC command prior to now
    pwallet->BlockUntilSyncedToCurrentChain();

    auto locked_chain = pwallet->chain().lock();
    LOCK(pwallet->cs_wallet);

    std::string strDest = request.params[0].get_str();
    if (!pwallet->BackupWallet(strDest)) {
        throw JSONRPCError(RPC_WALLET_ERROR, "Error: Wallet backup failed!");
    }

    return NullUniValue;
}


static UniValue keypoolrefill(const JSONRPCRequest& request)
{
    std::shared_ptr<CWallet> const wallet = GetWalletForJSONRPCRequest(request);
    CWallet* const pwallet = wallet.get();

    if (!EnsureWalletIsAvailable(pwallet, request.fHelp)) {
        return NullUniValue;
    }

            RPCHelpMan{"keypoolrefill",
                "\nFills the keypool."+
        HELP_REQUIRING_PASSPHRASE,
                {
                    {"newsize", RPCArg::Type::NUM, /* default */ "100", "The new keypool size"},
                },
                RPCResult{RPCResult::Type::NONE, "", ""},
                RPCExamples{
                    HelpExampleCli("keypoolrefill", "")
            + HelpExampleRpc("keypoolrefill", "")
                },
            }.Check(request);

    if (pwallet->IsLegacy() && pwallet->IsWalletFlagSet(WALLET_FLAG_DISABLE_PRIVATE_KEYS)) {
        throw JSONRPCError(RPC_WALLET_ERROR, "Error: Private keys are disabled for this wallet");
    }

    auto locked_chain = pwallet->chain().lock();
    LOCK(pwallet->cs_wallet);

    // 0 is interpreted by TopUpKeyPool() as the default keypool size given by -keypool
    unsigned int kpSize = 0;
    if (!request.params[0].isNull()) {
        if (request.params[0].get_int() < 0)
            throw JSONRPCError(RPC_INVALID_PARAMETER, "Invalid parameter, expected valid size.");
        kpSize = (unsigned int)request.params[0].get_int();
    }

    EnsureWalletIsUnlocked(pwallet);
    pwallet->TopUpKeyPool(kpSize);

    if (pwallet->GetKeyPoolSize() < kpSize) {
        throw JSONRPCError(RPC_WALLET_ERROR, "Error refreshing keypool.");
    }

    return NullUniValue;
}

static UniValue walletpassphrase(const JSONRPCRequest& request)
{
    std::shared_ptr<CWallet> const wallet = GetWalletForJSONRPCRequest(request);
    CWallet* const pwallet = wallet.get();

    if (!EnsureWalletIsAvailable(pwallet, request.fHelp)) {
        return NullUniValue;
    }

            RPCHelpMan{"walletpassphrase",
                "\nStores the wallet decryption key in memory for 'timeout' seconds.\n"
                "This is needed prior to performing transactions related to private keys such as sending particl\n"
            "\nNote:\n"
            "Issuing the walletpassphrase command while the wallet is already unlocked will set a new unlock\n"
            "time that overrides the old one.\n"
            "If [stakingonly] is true and <timeout> is 0, the wallet will remain unlocked for staking until manually locked again.\n",
                {
                    {"passphrase", RPCArg::Type::STR, RPCArg::Optional::NO, "The wallet passphrase"},
                    {"timeout", RPCArg::Type::NUM, RPCArg::Optional::NO, "The time to keep the decryption key in seconds; capped at 100000000 (~3 years)."},
                    {"stakingonly", RPCArg::Type::NUM, /* default */ "false", "If true, sending functions are disabled."},
                },
                RPCResult{RPCResult::Type::NONE, "", ""},
                RPCExamples{
            "\nUnlock the wallet for 60 seconds\n"
            + HelpExampleCli("walletpassphrase", "\"my pass phrase\" 60") +
            "\nLock the wallet again (before 60 seconds)\n"
            + HelpExampleCli("walletlock", "") +
            "\nAs a JSON-RPC call\n"
            + HelpExampleRpc("walletpassphrase", "\"my pass phrase\", 60")
                },
            }.Check(request);

    int64_t nSleepTime;

    bool fWalletUnlockStakingOnly = false;
    if (request.params.size() > 2) {
        fWalletUnlockStakingOnly = request.params[2].get_bool();
    }

    {
        auto locked_chain = pwallet->chain().lock();
        SecureString strWalletPass;
        {
        LOCK(pwallet->cs_wallet);

        if (!pwallet->IsCrypted()) {
            throw JSONRPCError(RPC_WALLET_WRONG_ENC_STATE, "Error: running with an unencrypted wallet, but walletpassphrase was called.");
        }

        // Note that the walletpassphrase is stored in request.params[0] which is not mlock()ed
        //SecureString strWalletPass;
        strWalletPass.reserve(100);
        // TODO: get rid of this .c_str() by implementing SecureString::operator=(std::string)
        // Alternately, find a way to make request.params[0] mlock()'d to begin with.
        strWalletPass = request.params[0].get_str().c_str();

        // Get the timeout
        nSleepTime = request.params[1].get_int64();
        // Timeout cannot be negative, otherwise it will relock immediately
        if (nSleepTime < 0) {
            throw JSONRPCError(RPC_INVALID_PARAMETER, "Timeout cannot be negative.");
        }
        // Clamp timeout
        constexpr int64_t MAX_SLEEP_TIME = 100000000; // larger values trigger a macos/libevent bug?
        if (nSleepTime > MAX_SLEEP_TIME) {
            nSleepTime = MAX_SLEEP_TIME;
        }

        if (strWalletPass.empty()) {
            throw JSONRPCError(RPC_INVALID_PARAMETER, "passphrase can not be empty");
        }
        }
        if (!pwallet->Unlock(strWalletPass)) {
            throw JSONRPCError(RPC_WALLET_PASSPHRASE_INCORRECT, "Error: The wallet passphrase entered was incorrect.");
        }

        {
        LOCK(pwallet->cs_wallet);
        pwallet->TopUpKeyPool();

        if (IsParticlWallet(pwallet)) {
            CHDWallet *phdw = GetParticlWallet(pwallet);
            phdw->fUnlockForStakingOnly = fWalletUnlockStakingOnly;
        }
        pwallet->nRelockTime = GetTime() + nSleepTime;
        }
    }

    // rpcRunLater must be called without cs_wallet held otherwise a deadlock
    // can occur. The deadlock would happen when RPCRunLater removes the
    // previous timer (and waits for the callback to finish if already running)
    // and the callback locks cs_wallet.
    AssertLockNotHeld(wallet->cs_wallet);
    // Keep a weak pointer to the wallet so that it is possible to unload the
    // wallet before the following callback is called. If a valid shared pointer
    // is acquired in the callback then the wallet is still loaded.
    std::weak_ptr<CWallet> weak_wallet = wallet;
    pwallet->chain().rpcRunLater(strprintf("lockwallet(%s)", pwallet->GetName()), [weak_wallet] {
        if (auto shared_wallet = weak_wallet.lock()) {
            LOCK(shared_wallet->cs_wallet);
            shared_wallet->Lock();
            shared_wallet->nRelockTime = 0;
        }
    }, nSleepTime);

    // Only allow unlimited timeout (nSleepTime=0) on staking.
    if (nSleepTime > 0 || !fWalletUnlockStakingOnly) {
        // Keep a weak pointer to the wallet so that it is possible to unload the
        // wallet before the following callback is called. If a valid shared pointer
        // is acquired in the callback then the wallet is still loaded.
        std::weak_ptr<CWallet> weak_wallet = wallet;
        pwallet->chain().rpcRunLater(strprintf("lockwallet(%s)", pwallet->GetName()), [weak_wallet] {
            if (auto shared_wallet = weak_wallet.lock()) {
                LOCK(shared_wallet->cs_wallet);
                shared_wallet->Lock();
                shared_wallet->nRelockTime = 0;
            }
        }, nSleepTime);
    } else {
        RPCRunLaterErase(strprintf("lockwallet(%s)", pwallet->GetName()));
        pwallet->nRelockTime = 0;
    }
    return NullUniValue;
}


static UniValue walletpassphrasechange(const JSONRPCRequest& request)
{
    std::shared_ptr<CWallet> const wallet = GetWalletForJSONRPCRequest(request);
    CWallet* const pwallet = wallet.get();

    if (!EnsureWalletIsAvailable(pwallet, request.fHelp)) {
        return NullUniValue;
    }

            RPCHelpMan{"walletpassphrasechange",
                "\nChanges the wallet passphrase from 'oldpassphrase' to 'newpassphrase'.\n",
                {
                    {"oldpassphrase", RPCArg::Type::STR, RPCArg::Optional::NO, "The current passphrase"},
                    {"newpassphrase", RPCArg::Type::STR, RPCArg::Optional::NO, "The new passphrase"},
                },
                RPCResult{RPCResult::Type::NONE, "", ""},
                RPCExamples{
                    HelpExampleCli("walletpassphrasechange", "\"old one\" \"new one\"")
            + HelpExampleRpc("walletpassphrasechange", "\"old one\", \"new one\"")
                },
            }.Check(request);

    auto locked_chain = pwallet->chain().lock();
    LOCK(pwallet->cs_wallet);

    if (!pwallet->IsCrypted()) {
        throw JSONRPCError(RPC_WALLET_WRONG_ENC_STATE, "Error: running with an unencrypted wallet, but walletpassphrasechange was called.");
    }

    // TODO: get rid of these .c_str() calls by implementing SecureString::operator=(std::string)
    // Alternately, find a way to make request.params[0] mlock()'d to begin with.
    SecureString strOldWalletPass;
    strOldWalletPass.reserve(100);
    strOldWalletPass = request.params[0].get_str().c_str();

    SecureString strNewWalletPass;
    strNewWalletPass.reserve(100);
    strNewWalletPass = request.params[1].get_str().c_str();

    if (strOldWalletPass.empty() || strNewWalletPass.empty()) {
        throw JSONRPCError(RPC_INVALID_PARAMETER, "passphrase can not be empty");
    }

    if (!pwallet->ChangeWalletPassphrase(strOldWalletPass, strNewWalletPass)) {
        throw JSONRPCError(RPC_WALLET_PASSPHRASE_INCORRECT, "Error: The wallet passphrase entered was incorrect.");
    }

    return NullUniValue;
}


static UniValue walletlock(const JSONRPCRequest& request)
{
    std::shared_ptr<CWallet> const wallet = GetWalletForJSONRPCRequest(request);
    CWallet* const pwallet = wallet.get();

    if (!EnsureWalletIsAvailable(pwallet, request.fHelp)) {
        return NullUniValue;
    }

            RPCHelpMan{"walletlock",
                "\nRemoves the wallet encryption key from memory, locking the wallet.\n"
                "After calling this method, you will need to call walletpassphrase again\n"
                "before being able to call any methods which require the wallet to be unlocked.\n",
                {},
                RPCResult{RPCResult::Type::NONE, "", ""},
                RPCExamples{
            "\nSet the passphrase for 2 minutes to perform a transaction\n"
            + HelpExampleCli("walletpassphrase", "\"my pass phrase\" 120") +
            "\nPerform a send (requires passphrase set)\n"
            + HelpExampleCli("sendtoaddress", "\"" + EXAMPLE_ADDRESS[0] + "\" 1.0") +
            "\nClear the passphrase since we are done before 2 minutes is up\n"
            + HelpExampleCli("walletlock", "") +
            "\nAs a JSON-RPC call\n"
            + HelpExampleRpc("walletlock", "")
                },
            }.Check(request);

    auto locked_chain = pwallet->chain().lock();
    LOCK(pwallet->cs_wallet);

    if (!pwallet->IsCrypted()) {
        throw JSONRPCError(RPC_WALLET_WRONG_ENC_STATE, "Error: running with an unencrypted wallet, but walletlock was called.");
    }

    pwallet->Lock();
    pwallet->nRelockTime = 0;

    return NullUniValue;
}


static UniValue encryptwallet(const JSONRPCRequest& request)
{
    std::shared_ptr<CWallet> const wallet = GetWalletForJSONRPCRequest(request);
    CWallet* const pwallet = wallet.get();

    if (!EnsureWalletIsAvailable(pwallet, request.fHelp)) {
        return NullUniValue;
    }

            RPCHelpMan{"encryptwallet",
                "\nEncrypts the wallet with 'passphrase'. This is for first time encryption.\n"
                "After this, any calls that interact with private keys such as sending or signing \n"
                "will require the passphrase to be set prior the making these calls.\n"
                "Use the walletpassphrase call for this, and then walletlock call.\n"
                "If the wallet is already encrypted, use the walletpassphrasechange call.\n",
                {
                    {"passphrase", RPCArg::Type::STR, RPCArg::Optional::NO, "The pass phrase to encrypt the wallet with. It must be at least 1 character, but should be long."},
                },
                RPCResult{RPCResult::Type::STR, "", "A string with further instructions"},
                RPCExamples{
            "\nEncrypt your wallet\n"
            + HelpExampleCli("encryptwallet", "\"my pass phrase\"") +
            "\nNow set the passphrase to use the wallet, such as for signing or sending particl\n"
            + HelpExampleCli("walletpassphrase", "\"my pass phrase\"") +
            "\nNow we can do something like sign\n"
            + HelpExampleCli("signmessage", "\"address\" \"test message\"") +
            "\nNow lock the wallet again by removing the passphrase\n"
            + HelpExampleCli("walletlock", "") +
            "\nAs a JSON-RPC call\n"
            + HelpExampleRpc("encryptwallet", "\"my pass phrase\"")
                },
            }.Check(request);

    auto locked_chain = pwallet->chain().lock();
    LOCK(pwallet->cs_wallet);

    if (pwallet->IsWalletFlagSet(WALLET_FLAG_DISABLE_PRIVATE_KEYS)) {
        throw JSONRPCError(RPC_WALLET_ENCRYPTION_FAILED, "Error: wallet does not contain private keys, nothing to encrypt.");
    }

    if (pwallet->IsCrypted()) {
        throw JSONRPCError(RPC_WALLET_WRONG_ENC_STATE, "Error: running with an encrypted wallet, but encryptwallet was called.");
    }

    // TODO: get rid of this .c_str() by implementing SecureString::operator=(std::string)
    // Alternately, find a way to make request.params[0] mlock()'d to begin with.
    SecureString strWalletPass;
    strWalletPass.reserve(100);
    strWalletPass = request.params[0].get_str().c_str();

    if (strWalletPass.empty()) {
        throw JSONRPCError(RPC_INVALID_PARAMETER, "passphrase can not be empty");
    }

    if (!pwallet->EncryptWallet(strWalletPass)) {
        throw JSONRPCError(RPC_WALLET_ENCRYPTION_FAILED, "Error: Failed to encrypt the wallet.");
    }

    return "wallet encrypted; You need to make a new backup.";
}

static UniValue lockunspent(const JSONRPCRequest& request)
{
    std::shared_ptr<CWallet> const wallet = GetWalletForJSONRPCRequest(request);
    CWallet* const pwallet = wallet.get();

    if (!EnsureWalletIsAvailable(pwallet, request.fHelp)) {
        return NullUniValue;
    }

            RPCHelpMan{"lockunspent",
                "\nUpdates list of temporarily unspendable outputs.\n"
                "Temporarily lock (unlock=false) or unlock (unlock=true) specified transaction outputs.\n"
                "If no transaction outputs are specified when unlocking then all current locked transaction outputs are unlocked.\n"
                "A locked transaction output will not be chosen by automatic coin selection, when spending " + CURRENCY_UNIT + ".\n"
                "Locks are stored in memory only. Nodes start with zero locked outputs, and the locked output list\n"
                "is always cleared (by virtue of process exit) when a node stops or fails.\n"
                "When (permanent=true) locks are recorded in the wallet database and restored at startup"
                "Also see the listunspent call\n",
                {
                    {"unlock", RPCArg::Type::BOOL, RPCArg::Optional::NO, "Whether to unlock (true) or lock (false) the specified transactions"},
                    {"transactions", RPCArg::Type::ARR, /* default */ "empty array", "The transaction outputs and within each, the txid (string) vout (numeric).",
                        {
                            {"", RPCArg::Type::OBJ, RPCArg::Optional::OMITTED, "",
                                {
                                    {"txid", RPCArg::Type::STR_HEX, RPCArg::Optional::NO, "The transaction id"},
                                    {"vout", RPCArg::Type::NUM, RPCArg::Optional::NO, "The output number"},
                                },
                            },
                        },
                    },
                    {"permanent", RPCArg::Type::BOOL, /* default */ "false", "If true the lock/s are recorded in the wallet database and restored at startup"},
                },
                RPCResult{
                    RPCResult::Type::BOOL, "", "Whether the command was successful or not"
                },
                RPCExamples{
            "\nList the unspent transactions\n"
            + HelpExampleCli("listunspent", "") +
            "\nLock an unspent transaction\n"
            + HelpExampleCli("lockunspent", "false \"[{\\\"txid\\\":\\\"a08e6907dbbd3d809776dbfc5d82e371b764ed838b5655e72f463568df1aadf0\\\",\\\"vout\\\":1}]\"") +
            "\nList the locked transactions\n"
            + HelpExampleCli("listlockunspent", "") +
            "\nUnlock the transaction again\n"
            + HelpExampleCli("lockunspent", "true \"[{\\\"txid\\\":\\\"a08e6907dbbd3d809776dbfc5d82e371b764ed838b5655e72f463568df1aadf0\\\",\\\"vout\\\":1}]\"") +
            "\nAs a JSON-RPC call\n"
            + HelpExampleRpc("lockunspent", "false, \"[{\\\"txid\\\":\\\"a08e6907dbbd3d809776dbfc5d82e371b764ed838b5655e72f463568df1aadf0\\\",\\\"vout\\\":1}]\"")
                },
            }.Check(request);

    // Make sure the results are valid at least up to the most recent block
    // the user could have gotten from another RPC command prior to now
    pwallet->BlockUntilSyncedToCurrentChain();

    auto locked_chain = pwallet->chain().lock();
    LOCK(pwallet->cs_wallet);

    RPCTypeCheckArgument(request.params[0], UniValue::VBOOL);

    bool fUnlock = request.params[0].get_bool();

    if (request.params[1].isNull()) {
        if (fUnlock)
            pwallet->UnlockAllCoins();
        return true;
    }

    RPCTypeCheckArgument(request.params[1], UniValue::VARR);

    const UniValue& output_params = request.params[1];

    // Create and validate the COutPoints first.

    std::vector<COutPoint> outputs;
    outputs.reserve(output_params.size());

    for (unsigned int idx = 0; idx < output_params.size(); idx++) {
        const UniValue& o = output_params[idx].get_obj();

        RPCTypeCheckObj(o,
            {
                {"txid", UniValueType(UniValue::VSTR)},
                {"vout", UniValueType(UniValue::VNUM)},
            });

        const uint256 txid(ParseHashO(o, "txid"));
        const int nOutput = find_value(o, "vout").get_int();
        if (nOutput < 0) {
            throw JSONRPCError(RPC_INVALID_PARAMETER, "Invalid parameter, vout must be positive");
        }

        const COutPoint outpt(txid, nOutput);

        if (IsParticlWallet(pwallet))  {
            const auto it = pwallet->mapWallet.find(outpt.hash);
            if (it == pwallet->mapWallet.end()) {
                CHDWallet *phdw = GetParticlWallet(pwallet);
                const auto it = phdw->mapRecords.find(outpt.hash);
                if (it == phdw->mapRecords.end()) {
                    throw JSONRPCError(RPC_INVALID_PARAMETER, "Invalid parameter, unknown transaction");
                }
                const CTransactionRecord &rtx = it->second;
                if (!rtx.GetOutput(outpt.n)) {
                    throw JSONRPCError(RPC_INVALID_PARAMETER, "Invalid parameter, vout index out of bounds");
                }
            } else {
                const CWalletTx& trans = it->second;
                if (outpt.n >= trans.tx->GetNumVOuts()) {
                    throw JSONRPCError(RPC_INVALID_PARAMETER, "Invalid parameter, vout index out of bounds");
                }
            }
        } else {
        const auto it = pwallet->mapWallet.find(outpt.hash);
        if (it == pwallet->mapWallet.end()) {
            throw JSONRPCError(RPC_INVALID_PARAMETER, "Invalid parameter, unknown transaction");
        }

        const CWalletTx& trans = it->second;

        if (outpt.n >= trans.tx->vout.size()) {
            throw JSONRPCError(RPC_INVALID_PARAMETER, "Invalid parameter, vout index out of bounds");
        }
        }

        if (pwallet->IsSpent(outpt.hash, outpt.n)) {
            throw JSONRPCError(RPC_INVALID_PARAMETER, "Invalid parameter, expected unspent output");
        }

        const bool is_locked = pwallet->IsLockedCoin(outpt.hash, outpt.n);

        if (fUnlock && !is_locked) {
            throw JSONRPCError(RPC_INVALID_PARAMETER, "Invalid parameter, expected locked output");
        }

        if (!fUnlock && is_locked) {
            throw JSONRPCError(RPC_INVALID_PARAMETER, "Invalid parameter, output already locked");
        }

        outputs.push_back(outpt);
    }

    bool fPermanent = false;
    if (!request.params[2].isNull()) {
        RPCTypeCheckArgument(request.params[2], UniValue::VBOOL);
        fPermanent = request.params[2].get_bool();
    }

    // Atomically set (un)locked status for the outputs.
    for (const COutPoint& outpt : outputs) {
        if (fUnlock) pwallet->UnlockCoin(outpt);
        else pwallet->LockCoin(outpt, fPermanent);
    }

    return true;
}

static UniValue listlockunspent(const JSONRPCRequest& request)
{
    std::shared_ptr<CWallet> const wallet = GetWalletForJSONRPCRequest(request);
    const CWallet* const pwallet = wallet.get();

    if (!EnsureWalletIsAvailable(pwallet, request.fHelp)) {
        return NullUniValue;
    }

            RPCHelpMan{"listlockunspent",
                "\nReturns list of temporarily unspendable outputs.\n"
                "See the lockunspent call to lock and unlock transactions for spending.\n",
                {},
                RPCResult{
                    RPCResult::Type::ARR, "", "",
                    {
                        {RPCResult::Type::OBJ, "", "",
                        {
                            {RPCResult::Type::STR_HEX, "txid", "The transaction id locked"},
                            {RPCResult::Type::NUM, "vout", "The vout value"},
                        }},
                    }
                },
                RPCExamples{
            "\nList the unspent transactions\n"
            + HelpExampleCli("listunspent", "") +
            "\nLock an unspent transaction\n"
            + HelpExampleCli("lockunspent", "false \"[{\\\"txid\\\":\\\"a08e6907dbbd3d809776dbfc5d82e371b764ed838b5655e72f463568df1aadf0\\\",\\\"vout\\\":1}]\"") +
            "\nList the locked transactions\n"
            + HelpExampleCli("listlockunspent", "") +
            "\nUnlock the transaction again\n"
            + HelpExampleCli("lockunspent", "true \"[{\\\"txid\\\":\\\"a08e6907dbbd3d809776dbfc5d82e371b764ed838b5655e72f463568df1aadf0\\\",\\\"vout\\\":1}]\"") +
            "\nAs a JSON-RPC call\n"
            + HelpExampleRpc("listlockunspent", "")
                },
            }.Check(request);

    auto locked_chain = pwallet->chain().lock();
    LOCK(pwallet->cs_wallet);

    std::vector<COutPoint> vOutpts;
    pwallet->ListLockedCoins(vOutpts);

    UniValue ret(UniValue::VARR);

    for (const COutPoint& outpt : vOutpts) {
        UniValue o(UniValue::VOBJ);

        o.pushKV("txid", outpt.hash.GetHex());
        o.pushKV("vout", (int)outpt.n);
        ret.push_back(o);
    }

    return ret;
}

static UniValue settxfee(const JSONRPCRequest& request)
{
    std::shared_ptr<CWallet> const wallet = GetWalletForJSONRPCRequest(request);
    CWallet* const pwallet = wallet.get();

    if (!EnsureWalletIsAvailable(pwallet, request.fHelp)) {
        return NullUniValue;
    }

            RPCHelpMan{"settxfee",
                "\nSet the transaction fee per kB for this wallet. Overrides the global -paytxfee command line parameter.\n"
                "Can be deactivated by passing 0 as the fee. In that case automatic fee selection will be used by default.\n",
                {
                    {"amount", RPCArg::Type::AMOUNT, RPCArg::Optional::NO, "The transaction fee in " + CURRENCY_UNIT + "/kB"},
                },
                RPCResult{
                    RPCResult::Type::BOOL, "", "Returns true if successful"
                },
                RPCExamples{
                    HelpExampleCli("settxfee", "0.00001")
            + HelpExampleRpc("settxfee", "0.00001")
                },
            }.Check(request);

    auto locked_chain = pwallet->chain().lock();
    LOCK(pwallet->cs_wallet);

    CAmount nAmount = AmountFromValue(request.params[0]);
    CFeeRate tx_fee_rate(nAmount, 1000);
    CFeeRate max_tx_fee_rate(pwallet->m_default_max_tx_fee, 1000);
    if (tx_fee_rate == CFeeRate(0)) {
        // automatic selection
    } else if (tx_fee_rate < pwallet->chain().relayMinFee()) {
        throw JSONRPCError(RPC_INVALID_PARAMETER, strprintf("txfee cannot be less than min relay tx fee (%s)", pwallet->chain().relayMinFee().ToString()));
    } else if (tx_fee_rate < pwallet->m_min_fee) {
        throw JSONRPCError(RPC_INVALID_PARAMETER, strprintf("txfee cannot be less than wallet min fee (%s)", pwallet->m_min_fee.ToString()));
    } else if (tx_fee_rate > max_tx_fee_rate) {
        throw JSONRPCError(RPC_INVALID_PARAMETER, strprintf("txfee cannot be more than wallet max tx fee (%s)", max_tx_fee_rate.ToString()));
    }

    pwallet->m_pay_tx_fee = tx_fee_rate;
    return true;
}

static UniValue getbalances(const JSONRPCRequest& request)
{
    std::shared_ptr<CWallet> const rpc_wallet = GetWalletForJSONRPCRequest(request);
    if (!EnsureWalletIsAvailable(rpc_wallet.get(), request.fHelp)) {
        return NullUniValue;
    }
    CWallet& wallet = *rpc_wallet;

    RPCHelpMan{
        "getbalances",
        "Returns an object with all balances in " + CURRENCY_UNIT + ".\n",
        {},
        RPCResult{
            RPCResult::Type::OBJ, "", "",
            {
                {RPCResult::Type::OBJ, "mine", "balances from outputs that the wallet can sign",
                {
                    {RPCResult::Type::STR_AMOUNT, "trusted", "trusted balance (outputs created by the wallet or confirmed outputs)"},
                    {RPCResult::Type::STR_AMOUNT, "untrusted_pending", "untrusted pending balance (outputs created by others that are in the mempool)"},
                    {RPCResult::Type::STR_AMOUNT, "immature", "balance from immature coinbase outputs"},
                    {RPCResult::Type::STR_AMOUNT, "used", "(only present if avoid_reuse is set) balance from coins sent to addresses that were previously spent from (potentially privacy violating)"},
                    {RPCResult::Type::STR_AMOUNT, "staked", "balance from staked outputs (non-spendable until maturity)"},
                    {RPCResult::Type::STR_AMOUNT, "blind_trusted", "trusted blinded balance (outputs created by the wallet or confirmed outputs)"},
                    {RPCResult::Type::STR_AMOUNT, "blind_untrusted_pending", "untrusted pending blinded balance (outputs created by others that are in the mempool)"},
                    {RPCResult::Type::STR_AMOUNT, "blind_used", "(only present if avoid_reuse is set) balance from coins sent to addresses that were previously spent from (potentially privacy violating)"},
                    {RPCResult::Type::STR_AMOUNT, "anon_trusted", "trusted anon balance (outputs created by the wallet or confirmed outputs)"},
                    {RPCResult::Type::STR_AMOUNT, "anon_immature", "immature anon balance (outputs created by the wallet or confirmed outputs below spendable depth)"},
                    {RPCResult::Type::STR_AMOUNT, "anon_untrusted_pending", "untrusted pending anon balance (outputs created by others that are in the mempool)"},
                }},
                {RPCResult::Type::OBJ, "watchonly", "watchonly balances (not present if wallet does not watch anything)",
                {
                    {RPCResult::Type::STR_AMOUNT, "trusted", "trusted balance (outputs created by the wallet or confirmed outputs)"},
                    {RPCResult::Type::STR_AMOUNT, "untrusted_pending", "untrusted pending balance (outputs created by others that are in the mempool)"},
                    {RPCResult::Type::STR_AMOUNT, "immature", "balance from immature coinbase outputs"},
                    {RPCResult::Type::STR_AMOUNT, "staked", "balance from staked outputs"},
                }},
            }
            },
        RPCExamples{
            HelpExampleCli("getbalances", "") +
            HelpExampleRpc("getbalances", "")},
    }.Check(request);

    // Make sure the results are valid at least up to the most recent block
    // the user could have gotten from another RPC command prior to now
    wallet.BlockUntilSyncedToCurrentChain();

    auto locked_chain = wallet.chain().lock();
    LOCK(wallet.cs_wallet);

    if (IsParticlWallet(&wallet)) {
        const CHDWallet *pwhd = GetParticlWallet(&wallet);
        CHDWalletBalances bal;
        pwhd->GetBalances(bal);

        UniValue balances{UniValue::VOBJ};
        {
            UniValue balances_mine{UniValue::VOBJ};
            balances_mine.pushKV("trusted", ValueFromAmount(bal.nPart));
            balances_mine.pushKV("untrusted_pending", ValueFromAmount(bal.nPartUnconf));
            balances_mine.pushKV("immature", ValueFromAmount(bal.nPartImmature));
            balances_mine.pushKV("staked", ValueFromAmount(bal.nPartStaked));

            if (wallet.IsWalletFlagSet(WALLET_FLAG_AVOID_REUSE)) {

                // If the AVOID_REUSE flag is set, bal has been set to just the un-reused address balance. Get
                // the total balance, and then subtract bal to get the reused address balance.
                CHDWalletBalances full_bal;
                pwhd->GetBalances(full_bal, false);
                balances_mine.pushKV("used", ValueFromAmount(full_bal.nPart + full_bal.nPartUnconf - bal.nPart - bal.nPartUnconf));
                balances_mine.pushKV("blind_used", ValueFromAmount(full_bal.nBlind + full_bal.nBlindUnconf - bal.nBlind - bal.nBlindUnconf));
            }

            balances_mine.pushKV("blind_trusted", ValueFromAmount(bal.nBlind));
            balances_mine.pushKV("blind_untrusted_pending", ValueFromAmount(bal.nBlindUnconf));

            balances_mine.pushKV("anon_trusted", ValueFromAmount(bal.nAnon));
            balances_mine.pushKV("anon_immature", ValueFromAmount(bal.nAnonImmature));
            balances_mine.pushKV("anon_untrusted_pending", ValueFromAmount(bal.nAnonUnconf));

            balances.pushKV("mine", balances_mine);
        }
        if (bal.nPartWatchOnly > 0 || bal.nPartWatchOnlyUnconf > 0 || bal.nPartWatchOnlyStaked > 0 ||
            bal.nBlindWatchOnly > 0 || bal.nBlindWatchOnlyUnconf > 0) {
            UniValue balances_watchonly{UniValue::VOBJ};
            balances_watchonly.pushKV("trusted", ValueFromAmount(bal.nPartWatchOnly));
            balances_watchonly.pushKV("untrusted_pending", ValueFromAmount(bal.nPartWatchOnlyUnconf));
            balances_watchonly.pushKV("immature", ValueFromAmount(bal.nPartWatchOnlyImmature)); // Always 0, would only be non zero during chain bootstrapping
            balances_watchonly.pushKV("staked", ValueFromAmount(bal.nPartWatchOnlyStaked));
            balances_watchonly.pushKV("blind_trusted", ValueFromAmount(bal.nBlindWatchOnly));
            balances_watchonly.pushKV("blind_untrusted_pending", ValueFromAmount(bal.nBlindWatchOnlyUnconf));
            balances.pushKV("watchonly", balances_watchonly);
        }
        return balances;
    }

    const auto bal = wallet.GetBalance();
    UniValue balances{UniValue::VOBJ};
    {
        UniValue balances_mine{UniValue::VOBJ};
        balances_mine.pushKV("trusted", ValueFromAmount(bal.m_mine_trusted));
        balances_mine.pushKV("untrusted_pending", ValueFromAmount(bal.m_mine_untrusted_pending));
        balances_mine.pushKV("immature", ValueFromAmount(bal.m_mine_immature));
        if (wallet.IsWalletFlagSet(WALLET_FLAG_AVOID_REUSE)) {
            // If the AVOID_REUSE flag is set, bal has been set to just the un-reused address balance. Get
            // the total balance, and then subtract bal to get the reused address balance.
            const auto full_bal = wallet.GetBalance(0, false);
            balances_mine.pushKV("used", ValueFromAmount(full_bal.m_mine_trusted + full_bal.m_mine_untrusted_pending - bal.m_mine_trusted - bal.m_mine_untrusted_pending));
        }
        balances.pushKV("mine", balances_mine);
    }
    auto spk_man = wallet.GetLegacyScriptPubKeyMan();
    if (spk_man && spk_man->HaveWatchOnly()) {
        UniValue balances_watchonly{UniValue::VOBJ};
        balances_watchonly.pushKV("trusted", ValueFromAmount(bal.m_watchonly_trusted));
        balances_watchonly.pushKV("untrusted_pending", ValueFromAmount(bal.m_watchonly_untrusted_pending));
        balances_watchonly.pushKV("immature", ValueFromAmount(bal.m_watchonly_immature));
        balances.pushKV("watchonly", balances_watchonly);
    }
    return balances;
}

static UniValue getwalletinfo(const JSONRPCRequest& request)
{
    std::shared_ptr<CWallet> const wallet = GetWalletForJSONRPCRequest(request);
    const CWallet* const pwallet = wallet.get();

    if (!EnsureWalletIsAvailable(pwallet, request.fHelp)) {
        return NullUniValue;
    }

    RPCHelpMan{"getwalletinfo",
                "Returns an object containing various wallet state info.\n",
                {},
                RPCResult{
                    RPCResult::Type::OBJ, "", "",
                    {
                        {
                        {RPCResult::Type::STR, "walletname", "the wallet name"},
                        {RPCResult::Type::NUM, "walletversion", "the wallet version"},
                        {RPCResult::Type::STR_AMOUNT, "total_balance", "the total balance of the wallet in " + CURRENCY_UNIT},
                        {RPCResult::Type::STR_AMOUNT, "balance", "DEPRECATED. Identical to getbalances().mine.trusted"},
                        {RPCResult::Type::STR_AMOUNT, "blind_balance", "DEPRECATED. Identical to getbalances().mine.blind_trusted"},
                        {RPCResult::Type::STR_AMOUNT, "anon_balance", "DEPRECATED. Identical to getbalances().mine.anon_trusted"},
                        {RPCResult::Type::STR_AMOUNT, "staked_balance", "DEPRECATED. Identical to getbalances().mine.staked"},
                        {RPCResult::Type::STR_AMOUNT, "unconfirmed_balance", "DEPRECATED. Identical to getbalances().mine.untrusted_pending"},
                        {RPCResult::Type::STR_AMOUNT, "immature_balance", "DEPRECATED. Identical to getbalances().mine.immature"},
                        {RPCResult::Type::STR_AMOUNT, "immature_anon_balance", "DEPRECATED. Identical to getbalances().mine.anon_immature"},
                        {RPCResult::Type::STR_AMOUNT, "reserve", "the reserve balance of the wallet in " + CURRENCY_UNIT},
                        {RPCResult::Type::NUM, "txcount", "the total number of transactions in the wallet"},
                        {RPCResult::Type::NUM_TIME, "keypoololdest", "the " + UNIX_EPOCH_TIME + " of the oldest pre-generated key in the key pool. Legacy wallets only."},
                        {RPCResult::Type::NUM, "keypoolsize", "how many new keys are pre-generated (only counts external keys)"},
                        {RPCResult::Type::NUM, "keypoolsize_hd_internal", "how many new keys are pre-generated for internal use (used for change outputs, only appears if the wallet is using this feature, otherwise external keys are used)"},
                        {RPCResult::Type::STR, "encryptionstatus", "the encryption status of this wallet: unencrypted/locked/unlocked"},
                        {RPCResult::Type::NUM_TIME, "unlocked_until", "the " + UNIX_EPOCH_TIME + " until which the wallet is unlocked for transfers, or 0 if the wallet is locked"},
                        {RPCResult::Type::STR_AMOUNT, "paytxfee", "the transaction fee configuration, set in " + CURRENCY_UNIT + "/kB"},
                        {RPCResult::Type::STR_HEX, "hdseedid", /* optional */ true, "the Hash160 of the HD seed (only present when HD is enabled)"},
                        {RPCResult::Type::BOOL, "private_keys_enabled", "false if privatekeys are disabled for this wallet (enforced watch-only wallet)"},
                        {RPCResult::Type::BOOL, "avoid_reuse", "whether this wallet tracks clean/dirty coins in terms of reuse"},
                        {RPCResult::Type::OBJ, "scanning", "current scanning details, or false if no scan is in progress",
                        {
                            {RPCResult::Type::NUM, "duration", "elapsed seconds since scan start"},
                            {RPCResult::Type::NUM, "progress", "scanning progress percentage [0.0, 1.0]"},
                        }},
                        {RPCResult::Type::BOOL, "descriptors", "whether this wallet uses descriptors for scriptPubKey management"},
                    }},
                },
                RPCExamples{
                    HelpExampleCli("getwalletinfo", "")
            + HelpExampleRpc("getwalletinfo", "")
                },
    }.Check(request);

    // Make sure the results are valid at least up to the most recent block
    // the user could have gotten from another RPC command prior to now
    pwallet->BlockUntilSyncedToCurrentChain();

    auto locked_chain = pwallet->chain().lock();
    LOCK(pwallet->cs_wallet);

    UniValue obj(UniValue::VOBJ);
<<<<<<< HEAD
    obj.pushKV("walletname", pwallet->GetName());
    obj.pushKV("walletversion", pwallet->GetVersion());

    if (pwallet->IsParticlWallet()) {
        CHDWalletBalances bal;
        ((CHDWallet*)pwallet)->GetBalances(bal);

        obj.pushKV("total_balance",         ValueFromAmount(
            bal.nPart + bal.nPartUnconf + bal.nPartStaked + bal.nPartImmature
            + bal.nBlind + bal.nBlindUnconf
            + bal.nAnon + bal.nAnonUnconf + bal.nAnonImmature));

        obj.pushKV("balance",               ValueFromAmount(bal.nPart));

        obj.pushKV("blind_balance",         ValueFromAmount(bal.nBlind));
        obj.pushKV("anon_balance",          ValueFromAmount(bal.nAnon));
        obj.pushKV("staked_balance",        ValueFromAmount(bal.nPartStaked));

        obj.pushKV("unconfirmed_balance",   ValueFromAmount(bal.nPartUnconf));
        obj.pushKV("unconfirmed_blind",     ValueFromAmount(bal.nBlindUnconf));
        obj.pushKV("unconfirmed_anon",      ValueFromAmount(bal.nAnonUnconf));
        obj.pushKV("immature_balance",      ValueFromAmount(bal.nPartImmature));
        obj.pushKV("immature_anon_balance", ValueFromAmount(bal.nAnonImmature));

        if (bal.nPartWatchOnly > 0 || bal.nPartWatchOnlyUnconf > 0 || bal.nPartWatchOnlyStaked > 0) {
            obj.pushKV("watchonly_balance",                 ValueFromAmount(bal.nPartWatchOnly));
            obj.pushKV("watchonly_staked_balance",          ValueFromAmount(bal.nPartWatchOnlyStaked));
            obj.pushKV("watchonly_unconfirmed_balance",     ValueFromAmount(bal.nPartWatchOnlyUnconf));
            obj.pushKV("watchonly_total_balance",
                ValueFromAmount(bal.nPartWatchOnly + bal.nPartWatchOnlyStaked + bal.nPartWatchOnlyUnconf));
=======

    size_t kpExternalSize = pwallet->KeypoolCountExternalKeys();
    const auto bal = pwallet->GetBalance();
    int64_t kp_oldest = pwallet->GetOldestKeyPoolTime();
    obj.pushKV("walletname", pwallet->GetName());
    obj.pushKV("walletversion", pwallet->GetVersion());
    obj.pushKV("balance", ValueFromAmount(bal.m_mine_trusted));
    obj.pushKV("unconfirmed_balance", ValueFromAmount(bal.m_mine_untrusted_pending));
    obj.pushKV("immature_balance", ValueFromAmount(bal.m_mine_immature));
    obj.pushKV("txcount",       (int)pwallet->mapWallet.size());
    if (kp_oldest > 0) {
        obj.pushKV("keypoololdest", kp_oldest);
    }
    obj.pushKV("keypoolsize", (int64_t)kpExternalSize);

    LegacyScriptPubKeyMan* spk_man = pwallet->GetLegacyScriptPubKeyMan();
    if (spk_man) {
        CKeyID seed_id = spk_man->GetHDChain().seed_id;
        if (!seed_id.IsNull()) {
            obj.pushKV("hdseedid", seed_id.GetHex());
>>>>>>> eef90c14
        }
    } else {
        const auto bal = pwallet->GetBalance();
        obj.pushKV("balance", ValueFromAmount(bal.m_mine_trusted));
        obj.pushKV("unconfirmed_balance", ValueFromAmount(bal.m_mine_untrusted_pending));
        obj.pushKV("immature_balance", ValueFromAmount(bal.m_mine_immature));
    }

    int nTxCount = (int)pwallet->mapWallet.size() + (pwallet->IsParticlWallet() ? (int)((CHDWallet*)pwallet)->mapRecords.size() : 0);
    obj.pushKV("txcount",       (int)nTxCount);

    CKeyID seed_id;
    if (IsParticlWallet(pwallet)) {
        const CHDWallet *pwhd = GetParticlWallet(pwallet);

        obj.pushKV("keypoololdest", pwhd->GetOldestActiveAccountTime());
        obj.pushKV("keypoolsize",   pwhd->CountActiveAccountKeys());

        obj.pushKV("reserve",   ValueFromAmount(pwhd->nReserveBalance));

        obj.pushKV("encryptionstatus", !pwhd->IsCrypted()
            ? "Unencrypted" : pwhd->IsLocked() ? "Locked" : pwhd->fUnlockForStakingOnly ? "Unlocked, staking only" : "Unlocked");

        seed_id = pwhd->idDefaultAccount;
    } else {
        size_t kpExternalSize = pwallet->KeypoolCountExternalKeys();
        obj.pushKV("keypoololdest", pwallet->GetOldestKeyPoolTime());
        obj.pushKV("keypoolsize", (int64_t)kpExternalSize);
        LegacyScriptPubKeyMan* spk_man = pwallet->GetLegacyScriptPubKeyMan();
        if (spk_man) {
            seed_id = spk_man->GetHDChain().seed_id;
        }
        if (pwallet->CanSupportFeature(FEATURE_HD_SPLIT)) {
            obj.pushKV("keypoolsize_hd_internal",   (int64_t)(pwallet->GetKeyPoolSize() - kpExternalSize));
        }
        obj.pushKV("encryptionstatus", !pwallet->IsCrypted()
            ? "Unencrypted" : pwallet->IsLocked() ? "Locked" : "Unlocked");
    }

    if (pwallet->IsCrypted())
        obj.pushKV("unlocked_until", pwallet->nRelockTime);

    obj.pushKV("paytxfee", ValueFromAmount(pwallet->m_pay_tx_fee.GetFeePerK()));

    if (!seed_id.IsNull()) {
        obj.pushKV("hdseedid", seed_id.GetHex());
    }
    obj.pushKV("private_keys_enabled", !pwallet->IsWalletFlagSet(WALLET_FLAG_DISABLE_PRIVATE_KEYS));
    obj.pushKV("avoid_reuse", pwallet->IsWalletFlagSet(WALLET_FLAG_AVOID_REUSE));
    if (pwallet->IsScanning()) {
        UniValue scanning(UniValue::VOBJ);
        scanning.pushKV("duration", pwallet->ScanningDuration() / 1000);
        scanning.pushKV("progress", pwallet->ScanningProgress());
        obj.pushKV("scanning", scanning);
    } else {
        obj.pushKV("scanning", false);
    }
    obj.pushKV("descriptors", pwallet->IsWalletFlagSet(WALLET_FLAG_DESCRIPTORS));
    return obj;
}

static UniValue listwalletdir(const JSONRPCRequest& request)
{
            RPCHelpMan{"listwalletdir",
                "Returns a list of wallets in the wallet directory.\n",
                {},
                RPCResult{
                    RPCResult::Type::OBJ, "", "",
                    {
                        {RPCResult::Type::ARR, "wallets", "",
                        {
                            {RPCResult::Type::OBJ, "", "",
                            {
                                {RPCResult::Type::STR, "name", "The wallet name"},
                            }},
                        }},
                    }
                },
                RPCExamples{
                    HelpExampleCli("listwalletdir", "")
            + HelpExampleRpc("listwalletdir", "")
                },
            }.Check(request);

    UniValue wallets(UniValue::VARR);
    for (const auto& path : ListWalletDir()) {
        UniValue wallet(UniValue::VOBJ);
        wallet.pushKV("name", path.string());
        wallets.push_back(wallet);
    }

    UniValue result(UniValue::VOBJ);
    result.pushKV("wallets", wallets);
    return result;
}

static UniValue listwallets(const JSONRPCRequest& request)
{
            RPCHelpMan{"listwallets",
                "Returns a list of currently loaded wallets.\n"
                "For full information on the wallet, use \"getwalletinfo\"\n",
                {},
                RPCResult{
                    RPCResult::Type::ARR, "", "",
                    {
                        {RPCResult::Type::STR, "walletname", "the wallet name"},
                    }
                },
                RPCExamples{
                    HelpExampleCli("listwallets", "")
            + HelpExampleRpc("listwallets", "")
                },
            }.Check(request);

    UniValue obj(UniValue::VARR);

    for (const std::shared_ptr<CWallet>& wallet : GetWallets()) {
        if (!EnsureWalletIsAvailable(wallet.get(), request.fHelp)) {
            return NullUniValue;
        }

        LOCK(wallet->cs_wallet);

        obj.push_back(wallet->GetName());
    }

    return obj;
}

static UniValue loadwallet(const JSONRPCRequest& request)
{
            RPCHelpMan{"loadwallet",
                "\nLoads a wallet from a wallet file or directory."
                "\nNote that all wallet command-line options used when starting particld will be"
                "\napplied to the new wallet (eg -zapwallettxes, rescan, etc).\n",
                {
                    {"filename", RPCArg::Type::STR, RPCArg::Optional::NO, "The wallet directory or .dat file."},
                },
                RPCResult{
                    RPCResult::Type::OBJ, "", "",
                    {
                        {RPCResult::Type::STR, "name", "The wallet name if loaded successfully."},
                        {RPCResult::Type::STR, "warning", "Warning message if wallet was not loaded cleanly."},
                    }
                },
                RPCExamples{
                    HelpExampleCli("loadwallet", "\"test.dat\"")
            + HelpExampleRpc("loadwallet", "\"test.dat\"")
                },
            }.Check(request);

    WalletLocation location(request.params[0].get_str());

    if (!location.Exists()) {
        throw JSONRPCError(RPC_WALLET_NOT_FOUND, "Wallet " + location.GetName() + " not found.");
    } else if (fs::is_directory(location.GetPath())) {
        // The given filename is a directory. Check that there's a wallet.dat file.
        fs::path wallet_dat_file = location.GetPath() / "wallet.dat";
        if (fs::symlink_status(wallet_dat_file).type() == fs::file_not_found) {
            throw JSONRPCError(RPC_WALLET_NOT_FOUND, "Directory " + location.GetName() + " does not contain a wallet.dat file.");
        }
    }

    std::string error;
    std::vector<std::string> warning;
    std::shared_ptr<CWallet> const wallet = LoadWallet(*g_rpc_chain, location, error, warning);
    if (!wallet) throw JSONRPCError(RPC_WALLET_ERROR, error);

    UniValue obj(UniValue::VOBJ);
    obj.pushKV("name", wallet->GetName());
    obj.pushKV("warning", Join(warning, "\n"));

    return obj;
}

static UniValue setwalletflag(const JSONRPCRequest& request)
{
    std::shared_ptr<CWallet> const wallet = GetWalletForJSONRPCRequest(request);
    CWallet* const pwallet = wallet.get();

    if (!EnsureWalletIsAvailable(pwallet, request.fHelp)) {
        return NullUniValue;
    }

            std::string flags = "";
            for (auto& it : WALLET_FLAG_MAP)
                if (it.second & MUTABLE_WALLET_FLAGS)
                    flags += (flags == "" ? "" : ", ") + it.first;
            RPCHelpMan{"setwalletflag",
                "\nChange the state of the given wallet flag for a wallet.\n",
                {
                    {"flag", RPCArg::Type::STR, RPCArg::Optional::NO, "The name of the flag to change. Current available flags: " + flags},
                    {"value", RPCArg::Type::BOOL, /* default */ "true", "The new state."},
                },
                RPCResult{
                    RPCResult::Type::OBJ, "", "",
                    {
                        {RPCResult::Type::STR, "flag_name", "The name of the flag that was modified"},
                        {RPCResult::Type::BOOL, "flag_state", "The new state of the flag"},
                        {RPCResult::Type::STR, "warnings", "Any warnings associated with the change"},
                    }
                },
                RPCExamples{
                    HelpExampleCli("setwalletflag", "avoid_reuse")
                  + HelpExampleRpc("setwalletflag", "\"avoid_reuse\"")
                },
            }.Check(request);

    std::string flag_str = request.params[0].get_str();
    bool value = request.params[1].isNull() || request.params[1].get_bool();

    if (!WALLET_FLAG_MAP.count(flag_str)) {
        throw JSONRPCError(RPC_INVALID_PARAMETER, strprintf("Unknown wallet flag: %s", flag_str));
    }

    auto flag = WALLET_FLAG_MAP.at(flag_str);

    if (!(flag & MUTABLE_WALLET_FLAGS)) {
        throw JSONRPCError(RPC_INVALID_PARAMETER, strprintf("Wallet flag is immutable: %s", flag_str));
    }

    UniValue res(UniValue::VOBJ);

    if (pwallet->IsWalletFlagSet(flag) == value) {
        throw JSONRPCError(RPC_INVALID_PARAMETER, strprintf("Wallet flag is already set to %s: %s", value ? "true" : "false", flag_str));
    }

    res.pushKV("flag_name", flag_str);
    res.pushKV("flag_state", value);

    if (value) {
        pwallet->SetWalletFlag(flag);
    } else {
        pwallet->UnsetWalletFlag(flag);
    }

    if (flag && value && WALLET_FLAG_CAVEATS.count(flag)) {
        res.pushKV("warnings", WALLET_FLAG_CAVEATS.at(flag));
    }

    return res;
}

static UniValue createwallet(const JSONRPCRequest& request)
{
    RPCHelpMan{
        "createwallet",
        "\nCreates and loads a new wallet.\n",
        {
            {"wallet_name", RPCArg::Type::STR, RPCArg::Optional::NO, "The name for the new wallet. If this is a path, the wallet will be created at the path location."},
            {"disable_private_keys", RPCArg::Type::BOOL, /* default */ "false", "Disable the possibility of private keys (only watchonlys are possible in this mode)."},
            {"blank", RPCArg::Type::BOOL, /* default */ "false", "Create a blank wallet. A blank wallet has no keys or HD seed. One can be set using sethdseed."},
            {"passphrase", RPCArg::Type::STR, RPCArg::Optional::OMITTED, "Encrypt the wallet with this passphrase."},
            {"avoid_reuse", RPCArg::Type::BOOL, /* default */ "false", "Keep track of coin reuse, and treat dirty and clean coins differently with privacy considerations in mind."},
            {"descriptors", RPCArg::Type::BOOL, /* default */ "false", "Create a native descriptor wallet. The wallet will use descriptors internally to handle address creation"},
        },
        RPCResult{
            RPCResult::Type::OBJ, "", "",
            {
                {RPCResult::Type::STR, "name", "The wallet name if created successfully. If the wallet was created using a full path, the wallet_name will be the full path."},
                {RPCResult::Type::STR, "warning", "Warning message if wallet was not loaded cleanly."},
            }
        },
        RPCExamples{
            HelpExampleCli("createwallet", "\"testwallet\"")
            + HelpExampleRpc("createwallet", "\"testwallet\"")
        },
    }.Check(request);

    uint64_t flags = 0;
    if (!request.params[1].isNull() && request.params[1].get_bool()) {
        flags |= WALLET_FLAG_DISABLE_PRIVATE_KEYS;
    }

    if (!request.params[2].isNull() && request.params[2].get_bool()) {
        flags |= WALLET_FLAG_BLANK_WALLET;
    }
    SecureString passphrase;
    passphrase.reserve(100);
    std::vector<std::string> warnings;
    if (!request.params[3].isNull()) {
        passphrase = request.params[3].get_str().c_str();
        if (passphrase.empty()) {
            // Empty string means unencrypted
            warnings.emplace_back("Empty string given as passphrase, wallet will not be encrypted.");
        }
    }

    if (!request.params[4].isNull() && request.params[4].get_bool()) {
        flags |= WALLET_FLAG_AVOID_REUSE;
    }
    if (!request.params[5].isNull() && request.params[5].get_bool()) {
        flags |= WALLET_FLAG_DESCRIPTORS;
    }

    std::string error;
    std::shared_ptr<CWallet> wallet;
    WalletCreationStatus status = CreateWallet(*g_rpc_chain, passphrase, flags, request.params[0].get_str(), error, warnings, wallet);
    switch (status) {
        case WalletCreationStatus::CREATION_FAILED:
            throw JSONRPCError(RPC_WALLET_ERROR, error);
        case WalletCreationStatus::ENCRYPTION_FAILED:
            throw JSONRPCError(RPC_WALLET_ENCRYPTION_FAILED, error);
        case WalletCreationStatus::SUCCESS:
            break;
        // no default case, so the compiler can warn about missing cases
    }

    UniValue obj(UniValue::VOBJ);
    obj.pushKV("name", wallet->GetName());
    obj.pushKV("warning", Join(warnings, "\n"));

    return obj;
}

static UniValue unloadwallet(const JSONRPCRequest& request)
{
            RPCHelpMan{"unloadwallet",
                "Unloads the wallet referenced by the request endpoint otherwise unloads the wallet specified in the argument.\n"
                "Specifying the wallet name on a wallet endpoint is invalid.",
                {
                    {"wallet_name", RPCArg::Type::STR, /* default */ "the wallet name from the RPC request", "The name of the wallet to unload."},
                },
                RPCResult{RPCResult::Type::NONE, "", ""},
                RPCExamples{
                    HelpExampleCli("unloadwallet", "wallet_name")
            + HelpExampleRpc("unloadwallet", "wallet_name")
                },
            }.Check(request);

    std::string wallet_name;
    if (GetWalletNameFromJSONRPCRequest(request, wallet_name)) {
        if (!request.params[0].isNull()) {
            throw JSONRPCError(RPC_INVALID_PARAMETER, "Cannot unload the requested wallet");
        }
    } else {
        wallet_name = request.params[0].get_str();
    }

    std::shared_ptr<CWallet> wallet = GetWallet(wallet_name);
    if (!wallet) {
        throw JSONRPCError(RPC_WALLET_NOT_FOUND, "Requested wallet does not exist or is not loaded");
    }

    // Release the "main" shared pointer and prevent further notifications.
    // Note that any attempt to load the same wallet would fail until the wallet
    // is destroyed (see CheckUniqueFileid).
    if (!RemoveWallet(wallet)) {
        throw JSONRPCError(RPC_MISC_ERROR, "Requested wallet already unloaded");
    }

    if (fParticlMode) {
        RestartStakingThreads();
    }

    UnloadWallet(std::move(wallet));

    return NullUniValue;
}

static UniValue resendwallettransactions(const JSONRPCRequest& request)
{
    std::shared_ptr<CWallet> const wallet = GetWalletForJSONRPCRequest(request);
    CWallet* const pwallet = wallet.get();

    if (!EnsureWalletIsAvailable(pwallet, request.fHelp)) {
        return NullUniValue;
    }

            RPCHelpMan{"resendwallettransactions",
                "Immediately re-broadcast unconfirmed wallet transactions to all peers.\n"
                "Intended only for testing; the wallet code periodically re-broadcasts\n"
                "automatically.\n",
                {},
                RPCResult{
                    RPCResult::Type::ARR, "rebroadcast_transactions", "", {
                        {RPCResult::Type::STR_HEX, "txid", "id of rebroadcast transaction"},
                    }
                },
                 RPCExamples{""},
             }.Check(request);

    auto locked_chain = pwallet->chain().lock();
    LOCK(pwallet->cs_wallet);

    if (!pwallet->GetBroadcastTransactions()) {
        throw JSONRPCError(RPC_WALLET_ERROR, "Error: Wallet transaction broadcasting is disabled with -walletbroadcast");
    }

    std::vector<uint256> txids = pwallet->ResendWalletTransactionsBefore(GetTime());
    UniValue result(UniValue::VARR);
    if (IsParticlWallet(pwallet)) {
        CHDWallet *phdw = GetParticlWallet(pwallet);
        std::vector<uint256> txidsRec;
        txidsRec = phdw->ResendRecordTransactionsBefore(GetTime());

        for (auto &txid : txidsRec) {
            result.push_back(txid.ToString());
        }
    }

    for (const uint256& txid : txids)
    {
        result.push_back(txid.ToString());
    }
    return result;
}

static UniValue listunspent(const JSONRPCRequest& request)
{
    std::shared_ptr<CWallet> const wallet = GetWalletForJSONRPCRequest(request);
    const CWallet* const pwallet = wallet.get();

    if (!EnsureWalletIsAvailable(pwallet, request.fHelp)) {
        return NullUniValue;
    }

    RPCHelpMan{
                "listunspent",
                "\nReturns array of unspent transaction outputs\n"
                "with between minconf and maxconf (inclusive) confirmations.\n"
                "Optionally filter to only include txouts paid to specified addresses.\n",
                {
                    {"minconf", RPCArg::Type::NUM, /* default */ "1", "The minimum confirmations to filter"},
                    {"maxconf", RPCArg::Type::NUM, /* default */ "9999999", "The maximum confirmations to filter"},
                    {"addresses", RPCArg::Type::ARR, /* default */ "empty array", "The particl addresses to filter",
                        {
                            {"address", RPCArg::Type::STR, RPCArg::Optional::OMITTED, "particl address"},
                        },
                    },
                    {"include_unsafe", RPCArg::Type::BOOL, /* default */ "true", "Include outputs that are not safe to spend\n"
            "                  See description of \"safe\" attribute below."},
                    {"query_options", RPCArg::Type::OBJ, RPCArg::Optional::OMITTED_NAMED_ARG, "JSON with query options",
                        {
                            {"minimumAmount", RPCArg::Type::AMOUNT, /* default */ "0", "Minimum value of each UTXO in " + CURRENCY_UNIT + ""},
                            {"maximumAmount", RPCArg::Type::AMOUNT, /* default */ "unlimited", "Maximum value of each UTXO in " + CURRENCY_UNIT + ""},
                            {"maximumCount", RPCArg::Type::NUM, /* default */ "unlimited", "Maximum number of UTXOs"},
                            {"minimumSumAmount", RPCArg::Type::AMOUNT, /* default */ "unlimited", "Minimum sum value of all UTXOs in " + CURRENCY_UNIT + ""},
                            {"cc_format", RPCArg::Type::BOOL, /* default */ "false", "Format output for coincontrol"},
                            {"include_immature", RPCArg::Type::BOOL, /* default */ "false", "Include immature staked outputs"},
                        },
                        "query_options"},
                },
                RPCResult{
                    RPCResult::Type::ARR, "", "",
                    {
                        {RPCResult::Type::OBJ, "", "",
                        {
                            {RPCResult::Type::STR_HEX, "txid", "the transaction id"},
                            {RPCResult::Type::NUM, "vout", "the vout value"},
                            {RPCResult::Type::STR, "address", "the particl address"},
                            {RPCResult::Type::STR, "coldstaking_address", "the particl address this output must stake on"},
                            {RPCResult::Type::STR, "label", "The associated label, or \"\" for the default label"},
                            {RPCResult::Type::STR, "scriptPubKey", "the script key"},
                            {RPCResult::Type::STR_AMOUNT, "amount", "the transaction output amount in " + CURRENCY_UNIT},
                            {RPCResult::Type::NUM, "confirmations", "The number of confirmations"},
                            {RPCResult::Type::STR_HEX, "redeemScript", "The redeemScript if scriptPubKey is P2SH"},
                            {RPCResult::Type::STR, "witnessScript", "witnessScript if the scriptPubKey is P2WSH or P2SH-P2WSH"},
                            {RPCResult::Type::BOOL, "spendable", "Whether we have the private keys to spend this output"},
                            {RPCResult::Type::BOOL, "solvable", "Whether we know how to spend this output, ignoring the lack of keys"},
                            {RPCResult::Type::BOOL, "stakeable", "Whether we have the private keys to stake this output"},
                            {RPCResult::Type::BOOL, "reused", "(only present if avoid_reuse is set) Whether this output is reused/dirty (sent to an address that was previously spent from)"},
                            {RPCResult::Type::STR, "desc", "(only when solvable) A descriptor for spending this output"},
                            {RPCResult::Type::BOOL, "safe", "Whether this output is considered safe to spend. Unconfirmed transactions\n"
                                                            "from outside keys and unconfirmed replacement transactions are considered unsafe\n"
                                                            "and are not eligible for spending by fundrawtransaction and sendtoaddress."},
                        }},
                    }
                },
                RPCExamples{
                    HelpExampleCli("listunspent", "")
            + HelpExampleCli("listunspent", "6 9999999 \"[\\\"" + EXAMPLE_ADDRESS[0] + "\\\",\\\"" + EXAMPLE_ADDRESS[1] + "\\\"]\"")
            + HelpExampleRpc("listunspent", "6, 9999999 \"[\\\"" + EXAMPLE_ADDRESS[0] + "\\\",\\\"" + EXAMPLE_ADDRESS[1] + "\\\"]\"")
            + HelpExampleCli("listunspent", "6 9999999 '[]' true '{ \"minimumAmount\": 0.005 }'")
            + HelpExampleRpc("listunspent", "6, 9999999, [] , true, { \"minimumAmount\": 0.005 } ")
            + HelpExampleCli("listunspent", "1 9999999 '[]' false '{\"include_immature\":true}'")
            + HelpExampleRpc("listunspent", "1, 9999999, [] , false, {\"include_immature\":true} ")
                },
            }.Check(request);

    int nMinDepth = 1;
    if (!request.params[0].isNull()) {
        RPCTypeCheckArgument(request.params[0], UniValue::VNUM);
        nMinDepth = request.params[0].get_int();
    }

    int nMaxDepth = 9999999;
    if (!request.params[1].isNull()) {
        RPCTypeCheckArgument(request.params[1], UniValue::VNUM);
        nMaxDepth = request.params[1].get_int();
    }

    std::set<CTxDestination> destinations;
    if (!request.params[2].isNull()) {
        RPCTypeCheckArgument(request.params[2], UniValue::VARR);
        UniValue inputs = request.params[2].get_array();
        for (unsigned int idx = 0; idx < inputs.size(); idx++) {
            const UniValue& input = inputs[idx];
            CTxDestination dest = DecodeDestination(input.get_str());
            if (!IsValidDestination(dest)) {
                throw JSONRPCError(RPC_INVALID_ADDRESS_OR_KEY, std::string("Invalid Particl address: ") + input.get_str());
            }
            if (!destinations.insert(dest).second) {
                throw JSONRPCError(RPC_INVALID_PARAMETER, std::string("Invalid parameter, duplicated address: ") + input.get_str());
            }
        }
    }

    bool include_unsafe = true;
    if (!request.params[3].isNull()) {
        RPCTypeCheckArgument(request.params[3], UniValue::VBOOL);
        include_unsafe = request.params[3].get_bool();
    }

    bool fCCFormat = false;
    bool fIncludeImmature = false;
    CAmount nMinimumAmount = 0;
    CAmount nMaximumAmount = MAX_MONEY;
    CAmount nMinimumSumAmount = MAX_MONEY;
    uint64_t nMaximumCount = 0;

    if (!request.params[4].isNull()) {
        const UniValue& options = request.params[4].get_obj();

        RPCTypeCheckObj(options,
            {
                {"maximumCount",            UniValueType(UniValue::VNUM)},
                {"cc_format",               UniValueType(UniValue::VBOOL)},
                {"include_immature",        UniValueType(UniValue::VBOOL)},
            }, true, false);

        if (options.exists("minimumAmount"))
            nMinimumAmount = AmountFromValue(options["minimumAmount"]);

        if (options.exists("maximumAmount"))
            nMaximumAmount = AmountFromValue(options["maximumAmount"]);

        if (options.exists("minimumSumAmount"))
            nMinimumSumAmount = AmountFromValue(options["minimumSumAmount"]);

        if (options.exists("maximumCount"))
            nMaximumCount = options["maximumCount"].get_int64();

        if (options.exists("cc_format"))
            fCCFormat = options["cc_format"].get_bool();

        if (options.exists("include_immature"))
            fIncludeImmature = options["include_immature"].get_bool();
    }

    // Make sure the results are valid at least up to the most recent block
    // the user could have gotten from another RPC command prior to now
    pwallet->BlockUntilSyncedToCurrentChain();

    UniValue results(UniValue::VARR);
    std::vector<COutput> vecOutputs;
    {
        CCoinControl cctl;
        cctl.m_avoid_address_reuse = false;
        cctl.m_min_depth = nMinDepth;
        cctl.m_max_depth = nMaxDepth;
        cctl.m_include_immature = fIncludeImmature;
        auto locked_chain = pwallet->chain().lock();
        LOCK(pwallet->cs_wallet);
        pwallet->AvailableCoins(*locked_chain, vecOutputs, !include_unsafe, &cctl, nMinimumAmount, nMaximumAmount, nMinimumSumAmount, nMaximumCount);
    }

    LOCK(pwallet->cs_wallet);

    const bool avoid_reuse = pwallet->IsWalletFlagSet(WALLET_FLAG_AVOID_REUSE);

    for (const COutput& out : vecOutputs) {

        CAmount nValue;
        CTxDestination address;
        const CScript *scriptPubKey;
        if (pwallet->IsParticlWallet()) {
            scriptPubKey = out.tx->tx->vpout[out.i]->GetPScriptPubKey();
            nValue = out.tx->tx->vpout[out.i]->GetValue();
        } else {
            scriptPubKey = &out.tx->tx->vout[out.i].scriptPubKey;
            nValue = out.tx->tx->vout[out.i].nValue;
        }

        bool fValidAddress = ExtractDestination(*scriptPubKey, address);
        bool reused = avoid_reuse && pwallet->IsSpentKey(out.tx->GetHash(), out.i);
        if (destinations.size() && (!fValidAddress || !destinations.count(address)))
            continue;

        UniValue entry(UniValue::VOBJ);
        entry.pushKV("txid", out.tx->GetHash().GetHex());
        entry.pushKV("vout", out.i);

        if (fValidAddress) {
            entry.pushKV("address", EncodeDestination(address));

            const auto* address_book_entry = pwallet->FindAddressBookEntry(address);
            if (address_book_entry) {
                entry.pushKV("label", address_book_entry->GetLabel());
            }

            std::unique_ptr<SigningProvider> provider = pwallet->GetSolvingProvider(*scriptPubKey);
            if (provider) {
                if (scriptPubKey->IsPayToScriptHash()) {
                    const CScriptID& hash = CScriptID(boost::get<ScriptHash>(address));
                    CScript redeemScript;
                    if (provider->GetCScript(hash, redeemScript)) {
                        entry.pushKV("redeemScript", HexStr(redeemScript.begin(), redeemScript.end()));
                        // Now check if the redeemScript is actually a P2WSH script
                        CTxDestination witness_destination;
                        if (redeemScript.IsPayToWitnessScriptHash()) {
                            bool extracted = ExtractDestination(redeemScript, witness_destination);
                            CHECK_NONFATAL(extracted);
                            // Also return the witness script
                            const WitnessV0ScriptHash& whash = boost::get<WitnessV0ScriptHash>(witness_destination);
                            CScriptID id;
                            CRIPEMD160().Write(whash.begin(), whash.size()).Finalize(id.begin());
                            CScript witnessScript;
                            if (provider->GetCScript(id, witnessScript)) {
                                entry.pushKV("witnessScript", HexStr(witnessScript.begin(), witnessScript.end()));
                            }
                        }
                    }
                } else if (scriptPubKey->IsPayToWitnessScriptHash()) {
                    const WitnessV0ScriptHash& whash = boost::get<WitnessV0ScriptHash>(address);
                    CScriptID id;
                    CRIPEMD160().Write(whash.begin(), whash.size()).Finalize(id.begin());
                    CScript witnessScript;
                    if (provider->GetCScript(id, witnessScript)) {
                        entry.pushKV("witnessScript", HexStr(witnessScript.begin(), witnessScript.end()));
                    }
                } else if (scriptPubKey->IsPayToScriptHash256()) {
                    const CScriptID256& hash = boost::get<CScriptID256>(address);
                    CScriptID scriptID;
                    scriptID.Set(hash);
                    CScript redeemScript;
                    if (provider->GetCScript(scriptID, redeemScript)) {
                        entry.pushKV("redeemScript", HexStr(redeemScript.begin(), redeemScript.end()));
                    }
                }
            }
        }

        if (HasIsCoinstakeOp(*scriptPubKey)) {
            CScript scriptStake;
            if (GetCoinstakeScriptPath(*scriptPubKey, scriptStake)) {
                if (ExtractDestination(scriptStake, address)) {
                    entry.pushKV("coldstaking_address", EncodeDestination(address));
                }
            }
        }

        entry.pushKV("scriptPubKey", HexStr(scriptPubKey->begin(), scriptPubKey->end()));

        if (fCCFormat) {
            entry.pushKV("time", out.tx->GetTxTime());
            entry.pushKV("amount", nValue);
        } else {
            entry.pushKV("amount", ValueFromAmount(nValue));
        }

        entry.pushKV("confirmations", out.nDepth);
        entry.pushKV("spendable", out.fSpendable);
        entry.pushKV("solvable", out.fSolvable);
        if (out.fSolvable) {
            std::unique_ptr<SigningProvider> provider = pwallet->GetSolvingProvider(*scriptPubKey);
            if (provider) {
                auto descriptor = InferDescriptor(*scriptPubKey, *provider);
                entry.pushKV("desc", descriptor->ToString());
            }
        }
        if (avoid_reuse) entry.pushKV("reused", reused);
        entry.pushKV("safe", out.fSafe);

        if (IsParticlWallet(pwallet)) {
            const CHDWallet *phdw = GetParticlWallet(pwallet);
            CKeyID stakingKeyID;
            bool fStakeable = ExtractStakingKeyID(*scriptPubKey, stakingKeyID);
            if (fStakeable) {
                isminetype mine = phdw->IsMine(stakingKeyID);
                if (!(mine & ISMINE_SPENDABLE)
                    || (mine & ISMINE_HARDWARE_DEVICE)) {
                    fStakeable = false;
                }
            }
            entry.pushKV("stakeable", fStakeable);
        }

        if (fIncludeImmature)
            entry.pushKV("mature", out.fMature);

        if (out.fNeedHardwareKey)
            entry.pushKV("ondevice", out.fNeedHardwareKey);

        results.push_back(entry);
    }

    return results;
}

void FundTransaction(CWallet* const pwallet, CMutableTransaction& tx, CAmount& fee_out, int& change_position, UniValue options)
{
    // Make sure the results are valid at least up to the most recent block
    // the user could have gotten from another RPC command prior to now
    pwallet->BlockUntilSyncedToCurrentChain();

    CCoinControl coinControl;
    change_position = -1;
    bool lockUnspents = false;
    UniValue subtractFeeFromOutputs;
    std::set<int> setSubtractFeeFromOutputs;

    if (!options.isNull()) {
      if (options.type() == UniValue::VBOOL) {
        // backward compatibility bool only fallback
        coinControl.fAllowWatchOnly = options.get_bool();
      }
      else {
        RPCTypeCheckArgument(options, UniValue::VOBJ);
        RPCTypeCheckObj(options,
            {
                {"changeAddress", UniValueType(UniValue::VSTR)},
                {"changePosition", UniValueType(UniValue::VNUM)},
                {"change_type", UniValueType(UniValue::VSTR)},
                {"includeWatching", UniValueType(UniValue::VBOOL)},
                {"lockUnspents", UniValueType(UniValue::VBOOL)},
                {"feeRate", UniValueType()}, // will be checked below
                {"subtractFeeFromOutputs", UniValueType(UniValue::VARR)},
                {"replaceable", UniValueType(UniValue::VBOOL)},
                {"conf_target", UniValueType(UniValue::VNUM)},
                {"estimate_mode", UniValueType(UniValue::VSTR)},
            },
            true, true);

        if (options.exists("changeAddress")) {
            CTxDestination dest = DecodeDestination(options["changeAddress"].get_str());

            if (!IsValidDestination(dest)) {
                throw JSONRPCError(RPC_INVALID_ADDRESS_OR_KEY, "changeAddress must be a valid particl address");
            }

            coinControl.destChange = dest;
        }

        if (options.exists("changePosition"))
            change_position = options["changePosition"].get_int();

        if (options.exists("change_type")) {
            if (options.exists("changeAddress")) {
                throw JSONRPCError(RPC_INVALID_PARAMETER, "Cannot specify both changeAddress and address_type options");
            }
            coinControl.m_change_type = pwallet->m_default_change_type;
            if (!ParseOutputType(options["change_type"].get_str(), *coinControl.m_change_type)) {
                throw JSONRPCError(RPC_INVALID_ADDRESS_OR_KEY, strprintf("Unknown change type '%s'", options["change_type"].get_str()));
            }
        }

        coinControl.fAllowWatchOnly = ParseIncludeWatchonly(options["includeWatching"], *pwallet);

        if (options.exists("lockUnspents"))
            lockUnspents = options["lockUnspents"].get_bool();

        if (options.exists("feeRate"))
        {
            coinControl.m_feerate = CFeeRate(AmountFromValue(options["feeRate"]));
            coinControl.fOverrideFeeRate = true;
        }

        if (options.exists("subtractFeeFromOutputs"))
            subtractFeeFromOutputs = options["subtractFeeFromOutputs"].get_array();

        if (options.exists("replaceable")) {
            coinControl.m_signal_bip125_rbf = options["replaceable"].get_bool();
        }
        if (options.exists("conf_target")) {
            if (options.exists("feeRate")) {
                throw JSONRPCError(RPC_INVALID_PARAMETER, "Cannot specify both conf_target and feeRate");
            }
            coinControl.m_confirm_target = ParseConfirmTarget(options["conf_target"], pwallet->chain().estimateMaxBlocks());
        }
        if (options.exists("estimate_mode")) {
            if (options.exists("feeRate")) {
                throw JSONRPCError(RPC_INVALID_PARAMETER, "Cannot specify both estimate_mode and feeRate");
            }
            if (!FeeModeFromString(options["estimate_mode"].get_str(), coinControl.m_fee_mode)) {
                throw JSONRPCError(RPC_INVALID_PARAMETER, "Invalid estimate_mode parameter");
            }
        }
      }
    } else {
        // if options is null and not a bool
        coinControl.fAllowWatchOnly = ParseIncludeWatchonly(NullUniValue, *pwallet);
    }

    size_t nOutputs = IsParticlWallet(pwallet) ? tx.vpout.size() : tx.vout.size();
    if (nOutputs == 0)
        throw JSONRPCError(RPC_INVALID_PARAMETER, "TX must have at least one output");

    if (change_position != -1 && (change_position < 0 || (unsigned int)change_position > nOutputs))
        throw JSONRPCError(RPC_INVALID_PARAMETER, "changePosition out of bounds");

    for (unsigned int idx = 0; idx < subtractFeeFromOutputs.size(); idx++) {
        int pos = subtractFeeFromOutputs[idx].get_int();
        if (setSubtractFeeFromOutputs.count(pos))
            throw JSONRPCError(RPC_INVALID_PARAMETER, strprintf("Invalid parameter, duplicated position: %d", pos));
        if (pos < 0)
            throw JSONRPCError(RPC_INVALID_PARAMETER, strprintf("Invalid parameter, negative position: %d", pos));
        if (pos >= int(nOutputs))
            throw JSONRPCError(RPC_INVALID_PARAMETER, strprintf("Invalid parameter, position too large: %d", pos));
        setSubtractFeeFromOutputs.insert(pos);
    }

    std::string strFailReason;

    if (!pwallet->FundTransaction(tx, fee_out, change_position, strFailReason, lockUnspents, setSubtractFeeFromOutputs, coinControl)) {
        throw JSONRPCError(RPC_WALLET_ERROR, strFailReason);
    }
}

static UniValue fundrawtransaction(const JSONRPCRequest& request)
{
    std::shared_ptr<CWallet> const wallet = GetWalletForJSONRPCRequest(request);
    CWallet* const pwallet = wallet.get();

    if (!EnsureWalletIsAvailable(pwallet, request.fHelp)) {
        return NullUniValue;
    }

    RPCHelpMan{"fundrawtransaction",
                "\nAdd inputs to a transaction until it has enough in value to meet its out value.\n"
                "This will not modify existing inputs, and will add at most one change output to the outputs.\n"
                "No existing outputs will be modified unless \"subtractFeeFromOutputs\" is specified.\n"
                "Note that inputs which were signed may need to be resigned after completion since in/outputs have been added.\n"
                "The inputs added will not be signed, use signrawtransactionwithkey\n"
                " or signrawtransactionwithwallet for that.\n"
                "Note that all existing inputs must have their previous output transaction be in the wallet.\n"
                "Note that all inputs selected must be of standard form and P2SH scripts must be\n"
                "in the wallet using importaddress or addmultisigaddress (to calculate fees).\n"
                "You can see whether this is the case by checking the \"solvable\" field in the listunspent output.\n"
                "Only pay-to-pubkey, multisig, and P2SH versions thereof are currently supported for watch-only\n",
                {
                    {"hexstring", RPCArg::Type::STR_HEX, RPCArg::Optional::NO, "The hex string of the raw transaction"},
                    {"options", RPCArg::Type::OBJ, RPCArg::Optional::OMITTED_NAMED_ARG, "for backward compatibility: passing in a true instead of an object will result in {\"includeWatching\":true}",
                        {
                            {"changeAddress", RPCArg::Type::STR, /* default */ "pool address", "The particl address to receive the change"},
                            {"changePosition", RPCArg::Type::NUM, /* default */ "random", "The index of the change output"},
                            {"change_type", RPCArg::Type::STR, /* default */ "set by -changetype", "The output type to use. Only valid if changeAddress is not specified. Options are \"legacy\", \"p2sh-segwit\", and \"bech32\"."},
                            {"includeWatching", RPCArg::Type::BOOL, /* default */ "true for watch-only wallets, otherwise false", "Also select inputs which are watch only.\n"
                                                          "Only solvable inputs can be used. Watch-only destinations are solvable if the public key and/or output script was imported,\n"
                                                          "e.g. with 'importpubkey' or 'importmulti' with the 'pubkeys' or 'desc' field."},
                            {"lockUnspents", RPCArg::Type::BOOL, /* default */ "false", "Lock selected unspent outputs"},
                            {"feeRate", RPCArg::Type::AMOUNT, /* default */ "not set: makes wallet determine the fee", "Set a specific fee rate in " + CURRENCY_UNIT + "/kB"},
                            {"subtractFeeFromOutputs", RPCArg::Type::ARR, /* default */ "empty array", "The integers.\n"
                            "                              The fee will be equally deducted from the amount of each specified output.\n"
                            "                              Those recipients will receive less particl than you enter in their corresponding amount field.\n"
                            "                              If no outputs are specified here, the sender pays the fee.",
                                {
                                    {"vout_index", RPCArg::Type::NUM, RPCArg::Optional::OMITTED, "The zero-based output index, before a change output is added."},
                                },
                            },
                            {"replaceable", RPCArg::Type::BOOL, /* default */ "wallet default", "Marks this transaction as BIP125 replaceable.\n"
                            "                              Allows this transaction to be replaced by a transaction with higher fees"},
                            {"conf_target", RPCArg::Type::NUM, /* default */ "wallet default", "Confirmation target (in blocks)"},
                            {"estimate_mode", RPCArg::Type::STR, /* default */ "UNSET", "The fee estimate mode, must be one of:\n"
                            "         \"UNSET\"\n"
                            "         \"ECONOMICAL\"\n"
                            "         \"CONSERVATIVE\""},
                        },
                        "options"},
                    {"iswitness", RPCArg::Type::BOOL, /* default */ "depends on heuristic tests", "Whether the transaction hex is a serialized witness transaction.\n"
                        "If iswitness is not present, heuristic tests will be used in decoding.\n"
                        "If true, only witness deserialization will be tried.\n"
                        "If false, only non-witness deserialization will be tried.\n"
                        "This boolean should reflect whether the transaction has inputs\n"
                        "(e.g. fully valid, or on-chain transactions), if known by the caller."
                    },
                },
                RPCResult{
                    RPCResult::Type::OBJ, "", "",
                    {
                        {RPCResult::Type::STR_HEX, "hex", "The resulting raw transaction (hex-encoded string)"},
                        {RPCResult::Type::STR_AMOUNT, "fee", "Fee in " + CURRENCY_UNIT + " the resulting transaction pays"},
                        {RPCResult::Type::NUM, "changepos", "The position of the added change output, or -1"},
                    }
                                },
                                RPCExamples{
                            "\nCreate a transaction with no inputs\n"
                            + HelpExampleCli("createrawtransaction", "\"[]\" \"{\\\"myaddress\\\":0.01}\"") +
                            "\nAdd sufficient unsigned inputs to meet the output value\n"
                            + HelpExampleCli("fundrawtransaction", "\"rawtransactionhex\"") +
                            "\nSign the transaction\n"
                            + HelpExampleCli("signrawtransactionwithwallet", "\"fundedtransactionhex\"") +
                            "\nSend the transaction\n"
                            + HelpExampleCli("sendrawtransaction", "\"signedtransactionhex\"")
                                },
    }.Check(request);

    RPCTypeCheck(request.params, {UniValue::VSTR, UniValueType(), UniValue::VBOOL});

    // parse hex string from parameter
    CMutableTransaction tx;
    bool try_witness = request.params[2].isNull() ? true : request.params[2].get_bool();
    bool try_no_witness = request.params[2].isNull() ? true : !request.params[2].get_bool();
    if (!DecodeHexTx(tx, request.params[0].get_str(), try_no_witness, try_witness)) {
        throw JSONRPCError(RPC_DESERIALIZATION_ERROR, "TX decode failed");
    }

    CAmount fee;
    int change_position;
    FundTransaction(pwallet, tx, fee, change_position, request.params[1]);

    UniValue result(UniValue::VOBJ);
    result.pushKV("hex", EncodeHexTx(CTransaction(tx)));
    result.pushKV("fee", ValueFromAmount(fee));
    result.pushKV("changepos", change_position);

    return result;
}

UniValue signrawtransactionwithwallet(const JSONRPCRequest& request)
{
    std::shared_ptr<CWallet> const wallet = GetWalletForJSONRPCRequest(request);
    const CWallet* const pwallet = wallet.get();

    if (!EnsureWalletIsAvailable(pwallet, request.fHelp)) {
        return NullUniValue;
    }

            RPCHelpMan{"signrawtransactionwithwallet",
                "\nSign inputs for raw transaction (serialized, hex-encoded).\n"
                "The second optional argument (may be null) is an array of previous transaction outputs that\n"
                "this transaction depends on but may not yet be in the block chain." +
        HELP_REQUIRING_PASSPHRASE,
                {
                    {"hexstring", RPCArg::Type::STR, RPCArg::Optional::NO, "The transaction hex string"},
                    {"prevtxs", RPCArg::Type::ARR, RPCArg::Optional::OMITTED_NAMED_ARG, "The previous dependent transaction outputs",
                        {
                            {"", RPCArg::Type::OBJ, RPCArg::Optional::OMITTED, "",
                                {
                                    {"txid", RPCArg::Type::STR_HEX, RPCArg::Optional::NO, "The transaction id"},
                                    {"vout", RPCArg::Type::NUM, RPCArg::Optional::NO, "The output number"},
                                    {"scriptPubKey", RPCArg::Type::STR_HEX, RPCArg::Optional::NO, "script key"},
                                    {"redeemScript", RPCArg::Type::STR_HEX, RPCArg::Optional::OMITTED, "(required for P2SH) redeem script"},
                                    {"witnessScript", RPCArg::Type::STR_HEX, RPCArg::Optional::OMITTED, "(required for P2WSH or P2SH-P2WSH) witness script"},
                                    {"amount", RPCArg::Type::AMOUNT, RPCArg::Optional::OMITTED, "(required for Segwit inputs) the amount spent"},
                                },
                            },
                        },
                    },
                    {"sighashtype", RPCArg::Type::STR, /* default */ "ALL", "The signature hash type. Must be one of\n"
            "       \"ALL\"\n"
            "       \"NONE\"\n"
            "       \"SINGLE\"\n"
            "       \"ALL|ANYONECANPAY\"\n"
            "       \"NONE|ANYONECANPAY\"\n"
            "       \"SINGLE|ANYONECANPAY\""},
                },
                RPCResult{
                    RPCResult::Type::OBJ, "", "",
                    {
                        {RPCResult::Type::STR_HEX, "hex", "The hex-encoded raw transaction with signature(s)"},
                        {RPCResult::Type::BOOL, "complete", "If the transaction has a complete set of signatures"},
                        {RPCResult::Type::ARR, "errors", "Script verification errors (if there are any)",
                        {
                            {RPCResult::Type::OBJ, "", "",
                            {
                                {RPCResult::Type::STR_HEX, "txid", "The hash of the referenced, previous transaction"},
                                {RPCResult::Type::NUM, "vout", "The index of the output to spent and used as input"},
                                {RPCResult::Type::STR_HEX, "scriptSig", "The hex-encoded signature script"},
                                {RPCResult::Type::NUM, "sequence", "Script sequence number"},
                                {RPCResult::Type::STR, "error", "Verification or signing error related to the input"},
                            }},
                        }},
                    }
                },
                RPCExamples{
                    HelpExampleCli("signrawtransactionwithwallet", "\"myhex\"")
            + HelpExampleRpc("signrawtransactionwithwallet", "\"myhex\"")
                },
            }.Check(request);

    RPCTypeCheck(request.params, {UniValue::VSTR, UniValue::VARR, UniValue::VSTR}, true);

    CMutableTransaction mtx;
    if (!DecodeHexTx(mtx, request.params[0].get_str(), true)) {
        throw JSONRPCError(RPC_DESERIALIZATION_ERROR, "TX decode failed");
    }

    // Sign the transaction
    auto locked_chain = pwallet->chain().lock();
    LOCK(pwallet->cs_wallet);
    EnsureWalletIsUnlocked(pwallet);

    // Fetch previous transactions (inputs):
    std::map<COutPoint, Coin> coins;
    for (const CTxIn& txin : mtx.vin) {
        coins[txin.prevout]; // Create empty map entry keyed by prevout.
    }
    pwallet->chain().findCoins(coins);

    // Parse the prevtxs array
    ParsePrevouts(request.params[1], nullptr, coins, mtx.IsCoinStake());

    int nHashType = ParseSighashString(request.params[2]);

    // Script verification errors
    std::map<int, std::string> input_errors;

    bool complete = pwallet->SignTransaction(mtx, coins, nHashType, input_errors);
    UniValue result(UniValue::VOBJ);
    SignTransactionResultToJSON(mtx, complete, coins, input_errors, result);
    return result;
}

static UniValue bumpfee(const JSONRPCRequest& request)
{
    std::shared_ptr<CWallet> const wallet = GetWalletForJSONRPCRequest(request);
    CWallet* const pwallet = wallet.get();

    if (!EnsureWalletIsAvailable(pwallet, request.fHelp))
        return NullUniValue;

            RPCHelpMan{"bumpfee",
                "\nBumps the fee of an opt-in-RBF transaction T, replacing it with a new transaction B.\n"
                "An opt-in RBF transaction with the given txid must be in the wallet.\n"
                "The command will pay the additional fee by reducing change outputs or adding inputs when necessary. It may add a new change output if one does not already exist.\n"
                "All inputs in the original transaction will be included in the replacement transaction.\n"
                "The command will fail if the wallet or mempool contains a transaction that spends one of T's outputs.\n"
                "By default, the new fee will be calculated automatically using estimatesmartfee.\n"
                "The user can specify a confirmation target for estimatesmartfee.\n"
                "Alternatively, the user can specify a fee_rate (" + CURRENCY_UNIT + " per kB) for the new transaction.\n"
                "At a minimum, the new fee rate must be high enough to pay an additional new relay fee (incrementalfee\n"
                "returned by getnetworkinfo) to enter the node's mempool.\n",
                {
                    {"txid", RPCArg::Type::STR_HEX, RPCArg::Optional::NO, "The txid to be bumped"},
                    {"options", RPCArg::Type::OBJ, RPCArg::Optional::OMITTED_NAMED_ARG, "",
                        {
                            {"confTarget", RPCArg::Type::NUM, /* default */ "wallet default", "Confirmation target (in blocks)"},
                            {"fee_rate", RPCArg::Type::NUM, /* default */ "fall back to 'confTarget'", "fee rate (NOT total fee) to pay, in " + CURRENCY_UNIT + " per kB\n"
            "                         Specify a fee rate instead of relying on the built-in fee estimator.\n"
                                     "Must be at least 0.0001 " + CURRENCY_UNIT + " per kB higher than the current transaction fee rate.\n"},
                            {"replaceable", RPCArg::Type::BOOL, /* default */ "true", "Whether the new transaction should still be\n"
            "                         marked bip-125 replaceable. If true, the sequence numbers in the transaction will\n"
            "                         be left unchanged from the original. If false, any input sequence numbers in the\n"
            "                         original transaction that were less than 0xfffffffe will be increased to 0xfffffffe\n"
            "                         so the new transaction will not be explicitly bip-125 replaceable (though it may\n"
            "                         still be replaceable in practice, for example if it has unconfirmed ancestors which\n"
            "                         are replaceable)."},
                            {"estimate_mode", RPCArg::Type::STR, /* default */ "UNSET", "The fee estimate mode, must be one of:\n"
            "         \"UNSET\"\n"
            "         \"ECONOMICAL\"\n"
            "         \"CONSERVATIVE\""},
                        },
                        "options"},
                },
                RPCResult{
                    RPCResult::Type::OBJ, "", "", {
                        {RPCResult::Type::STR, "psbt", "The base64-encoded unsigned PSBT of the new transaction. Only returned when wallet private keys are disabled."},
                        {RPCResult::Type::STR_HEX, "txid", "The id of the new transaction. Only returned when wallet private keys are enabled."},
                        {RPCResult::Type::STR_AMOUNT, "origfee", "The fee of the replaced transaction."},
                        {RPCResult::Type::STR_AMOUNT, "fee", "The fee of the new transaction."},
                        {RPCResult::Type::ARR, "errors", "Errors encountered during processing (may be empty).",
                        {
                            {RPCResult::Type::STR, "", ""},
                        }},
                    }
                },
                RPCExamples{
            "\nBump the fee, get the new transaction\'s txid\n" +
                    HelpExampleCli("bumpfee", "<txid>")
                },
            }.Check(request);

    RPCTypeCheck(request.params, {UniValue::VSTR, UniValue::VOBJ});
    uint256 hash(ParseHashV(request.params[0], "txid"));

    CCoinControl coin_control;
    coin_control.fAllowWatchOnly = pwallet->IsWalletFlagSet(WALLET_FLAG_DISABLE_PRIVATE_KEYS);
    // optional parameters
    coin_control.m_signal_bip125_rbf = true;

    if (!request.params[1].isNull()) {
        UniValue options = request.params[1];
        RPCTypeCheckObj(options,
            {
                {"confTarget", UniValueType(UniValue::VNUM)},
                {"fee_rate", UniValueType(UniValue::VNUM)},
                {"replaceable", UniValueType(UniValue::VBOOL)},
                {"estimate_mode", UniValueType(UniValue::VSTR)},
            },
            true, true);
        if (options.exists("confTarget") && options.exists("fee_rate")) {
            throw JSONRPCError(RPC_INVALID_PARAMETER, "confTarget can't be set with fee_rate. Please provide either a confirmation target in blocks for automatic fee estimation, or an explicit fee rate.");
        } else if (options.exists("confTarget")) { // TODO: alias this to conf_target
            coin_control.m_confirm_target = ParseConfirmTarget(options["confTarget"], pwallet->chain().estimateMaxBlocks());
        } else if (options.exists("fee_rate")) {
            CFeeRate fee_rate(AmountFromValue(options["fee_rate"]));
            if (fee_rate <= CFeeRate(0)) {
                throw JSONRPCError(RPC_INVALID_PARAMETER, strprintf("Invalid fee_rate %s (must be greater than 0)", fee_rate.ToString()));
            }
            coin_control.m_feerate = fee_rate;
        }

        if (options.exists("replaceable")) {
            coin_control.m_signal_bip125_rbf = options["replaceable"].get_bool();
        }
        if (options.exists("estimate_mode")) {
            if (!FeeModeFromString(options["estimate_mode"].get_str(), coin_control.m_fee_mode)) {
                throw JSONRPCError(RPC_INVALID_PARAMETER, "Invalid estimate_mode parameter");
            }
        }
    }

    // Make sure the results are valid at least up to the most recent block
    // the user could have gotten from another RPC command prior to now
    pwallet->BlockUntilSyncedToCurrentChain();

    auto locked_chain = pwallet->chain().lock();
    LOCK(pwallet->cs_wallet);
    EnsureWalletIsUnlocked(pwallet);


    std::vector<std::string> errors;
    CAmount old_fee;
    CAmount new_fee;
    CMutableTransaction mtx;
    feebumper::Result res;
    if (IsParticlWallet(pwallet)) {
        // Targeting total fee bump. Requires a change output of sufficient size.
        res = feebumper::CreateTotalBumpTransaction(pwallet, hash, coin_control, errors, old_fee, new_fee, mtx);
    } else {
        // Targeting feerate bump.
        res = feebumper::CreateRateBumpTransaction(*pwallet, hash, coin_control, errors, old_fee, new_fee, mtx);
    }
    if (res != feebumper::Result::OK) {
        switch(res) {
            case feebumper::Result::INVALID_ADDRESS_OR_KEY:
                throw JSONRPCError(RPC_INVALID_ADDRESS_OR_KEY, errors[0]);
                break;
            case feebumper::Result::INVALID_REQUEST:
                throw JSONRPCError(RPC_INVALID_REQUEST, errors[0]);
                break;
            case feebumper::Result::INVALID_PARAMETER:
                throw JSONRPCError(RPC_INVALID_PARAMETER, errors[0]);
                break;
            case feebumper::Result::WALLET_ERROR:
                throw JSONRPCError(RPC_WALLET_ERROR, errors[0]);
                break;
            default:
                throw JSONRPCError(RPC_MISC_ERROR, errors[0]);
                break;
        }
    }

    UniValue result(UniValue::VOBJ);

    // If wallet private keys are enabled, return the new transaction id,
    // otherwise return the base64-encoded unsigned PSBT of the new transaction.
    if (!pwallet->IsWalletFlagSet(WALLET_FLAG_DISABLE_PRIVATE_KEYS)) {
        if (!feebumper::SignTransaction(*pwallet, mtx)) {
            throw JSONRPCError(RPC_WALLET_ERROR, "Can't sign transaction.");
        }

        uint256 txid;
        if (feebumper::CommitTransaction(*pwallet, hash, std::move(mtx), errors, txid) != feebumper::Result::OK) {
            throw JSONRPCError(RPC_WALLET_ERROR, errors[0]);
        }

        result.pushKV("txid", txid.GetHex());
    } else {
        PartiallySignedTransaction psbtx(mtx);
        bool complete = false;
        const TransactionError err = pwallet->FillPSBT(psbtx, complete, SIGHASH_ALL, false /* sign */, true /* bip32derivs */);
        CHECK_NONFATAL(err == TransactionError::OK);
        CHECK_NONFATAL(!complete);
        CDataStream ssTx(SER_NETWORK, PROTOCOL_VERSION);
        ssTx << psbtx;
        result.pushKV("psbt", EncodeBase64(ssTx.str()));
    }

    result.pushKV("origfee", ValueFromAmount(old_fee));
    result.pushKV("fee", ValueFromAmount(new_fee));
    UniValue result_errors(UniValue::VARR);
    for (const std::string& error : errors) {
        result_errors.push_back(error);
    }
    result.pushKV("errors", result_errors);

    return result;
}

UniValue rescanblockchain(const JSONRPCRequest& request)
{
    std::shared_ptr<CWallet> const wallet = GetWalletForJSONRPCRequest(request);
    CWallet* const pwallet = wallet.get();

    if (!EnsureWalletIsAvailable(pwallet, request.fHelp)) {
        return NullUniValue;
    }

            RPCHelpMan{"rescanblockchain",
                "\nRescan the local blockchain for wallet related transactions.\n"
                "Note: Use \"getwalletinfo\" to query the scanning progress.\n",
                {
                    {"start_height", RPCArg::Type::NUM, /* default */ "0", "block height where the rescan should start"},
                    {"stop_height", RPCArg::Type::NUM, RPCArg::Optional::OMITTED_NAMED_ARG, "the last block height that should be scanned. If none is provided it will rescan up to the tip at return time of this call."},
                },
                RPCResult{
                    RPCResult::Type::OBJ, "", "",
                    {
                        {RPCResult::Type::NUM, "start_height", "The block height where the rescan started (the requested height or 0)"},
                        {RPCResult::Type::NUM, "stop_height", "The height of the last rescanned block. May be null in rare cases if there was a reorg and the call didn't scan any blocks because they were already scanned in the background."},
                    }
                },
                RPCExamples{
                    HelpExampleCli("rescanblockchain", "100000 120000")
            + HelpExampleRpc("rescanblockchain", "100000, 120000")
                },
            }.Check(request);

    WalletRescanReserver reserver(*pwallet);
    if (!reserver.reserve()) {
        throw JSONRPCError(RPC_WALLET_ERROR, "Wallet is currently rescanning. Abort existing rescan or wait.");
    }

    int start_height = 0;
    Optional<int> stop_height;
    uint256 start_block;
    {
        auto locked_chain = pwallet->chain().lock();
        LOCK(pwallet->cs_wallet);
        int tip_height = pwallet->GetLastBlockHeight();

        if (!request.params[0].isNull()) {
            start_height = request.params[0].get_int();
            if (start_height < 0 || start_height > tip_height) {
                throw JSONRPCError(RPC_INVALID_PARAMETER, "Invalid start_height");
            }
        }

        if (!request.params[1].isNull()) {
            stop_height = request.params[1].get_int();
            if (*stop_height < 0 || *stop_height > tip_height) {
                throw JSONRPCError(RPC_INVALID_PARAMETER, "Invalid stop_height");
            }
            else if (*stop_height < start_height) {
                throw JSONRPCError(RPC_INVALID_PARAMETER, "stop_height must be greater than start_height");
            }
        }

        // We can't rescan beyond non-pruned blocks, stop and throw an error
        if (!pwallet->chain().hasBlocks(pwallet->GetLastBlockHash(), start_height, stop_height)) {
            throw JSONRPCError(RPC_MISC_ERROR, "Can't rescan beyond pruned data. Use RPC call getblockchaininfo to determine your pruned height.");
        }

        CHECK_NONFATAL(pwallet->chain().findAncestorByHeight(pwallet->GetLastBlockHash(), start_height, FoundBlock().hash(start_block)));
    }

    CWallet::ScanResult result =
        pwallet->ScanForWalletTransactions(start_block, start_height, stop_height, reserver, true /* fUpdate */);
    switch (result.status) {
    case CWallet::ScanResult::SUCCESS:
        break;
    case CWallet::ScanResult::FAILURE:
        throw JSONRPCError(RPC_MISC_ERROR, "Rescan failed. Potentially corrupted data files.");
    case CWallet::ScanResult::USER_ABORT:
        throw JSONRPCError(RPC_MISC_ERROR, "Rescan aborted.");
        // no default case, so the compiler can warn about missing cases
    }
    UniValue response(UniValue::VOBJ);
    response.pushKV("start_height", start_height);
    response.pushKV("stop_height", result.last_scanned_height ? *result.last_scanned_height : UniValue());
    return response;
}

class DescribeWalletAddressVisitor : public boost::static_visitor<UniValue>
{
public:
    const SigningProvider * const provider;

    void ProcessSubScript(const CScript& subscript, UniValue& obj) const
    {
        // Always present: script type and redeemscript
        std::vector<std::vector<unsigned char>> solutions_data;
        txnouttype which_type = Solver(subscript, solutions_data);
        obj.pushKV("script", GetTxnOutputType(which_type));
        obj.pushKV("hex", HexStr(subscript.begin(), subscript.end()));

        CTxDestination embedded;
        if (ExtractDestination(subscript, embedded)) {
            // Only when the script corresponds to an address.
            UniValue subobj(UniValue::VOBJ);
            UniValue detail = DescribeAddress(embedded);
            subobj.pushKVs(detail);
            UniValue wallet_detail = boost::apply_visitor(*this, embedded);
            subobj.pushKVs(wallet_detail);
            subobj.pushKV("address", EncodeDestination(embedded));
            subobj.pushKV("scriptPubKey", HexStr(subscript.begin(), subscript.end()));
            // Always report the pubkey at the top level, so that `getnewaddress()['pubkey']` always works.
            if (subobj.exists("pubkey")) obj.pushKV("pubkey", subobj["pubkey"]);
            obj.pushKV("embedded", std::move(subobj));
        } else if (which_type == TX_MULTISIG) {
            // Also report some information on multisig scripts (which do not have a corresponding address).
            // TODO: abstract out the common functionality between this logic and ExtractDestinations.
            obj.pushKV("sigsrequired", solutions_data[0][0]);
            UniValue pubkeys(UniValue::VARR);
            for (size_t i = 1; i < solutions_data.size() - 1; ++i) {
                CPubKey key(solutions_data[i].begin(), solutions_data[i].end());
                pubkeys.push_back(HexStr(key.begin(), key.end()));
            }
            obj.pushKV("pubkeys", std::move(pubkeys));
        }
    }

    explicit DescribeWalletAddressVisitor(const SigningProvider* _provider) : provider(_provider) {}

    UniValue operator()(const CNoDestination& dest) const { return UniValue(UniValue::VOBJ); }

    UniValue operator()(const PKHash& pkhash) const
    {
        CKeyID keyID(pkhash);
        UniValue obj(UniValue::VOBJ);
        CPubKey vchPubKey;
        if (provider && provider->GetPubKey(keyID, vchPubKey)) {
            obj.pushKV("pubkey", HexStr(vchPubKey));
            obj.pushKV("iscompressed", vchPubKey.IsCompressed());
        }
        return obj;
    }

    UniValue operator()(const ScriptHash& scripthash) const
    {
        CScriptID scriptID(scripthash);
        UniValue obj(UniValue::VOBJ);
        CScript subscript;
        if (provider && provider->GetCScript(scriptID, subscript)) {
            ProcessSubScript(subscript, obj);
        }
        return obj;
    }

    UniValue operator()(const WitnessV0KeyHash& id) const
    {
        UniValue obj(UniValue::VOBJ);
        CPubKey pubkey;
        if (provider && provider->GetPubKey(CKeyID(id), pubkey)) {
            obj.pushKV("pubkey", HexStr(pubkey));
        }
        return obj;
    }

    UniValue operator()(const WitnessV0ScriptHash& id) const
    {
        UniValue obj(UniValue::VOBJ);
        CScript subscript;
        CRIPEMD160 hasher;
        uint160 hash;
        hasher.Write(id.begin(), 32).Finalize(hash.begin());
        if (provider && provider->GetCScript(CScriptID(hash), subscript)) {
            ProcessSubScript(subscript, obj);
        }
        return obj;
    }

    UniValue operator()(const CExtKeyPair &ekp) const {
        UniValue obj(UniValue::VOBJ);
        obj.pushKV("isextkey", true);
        return obj;
    }

    UniValue operator()(const CStealthAddress &sxAddr) const {
        UniValue obj(UniValue::VOBJ);
        obj.pushKV("isstealthaddress", true);
        obj.pushKV("prefix_num_bits", sxAddr.prefix.number_bits);
        obj.pushKV("prefix_bitfield", strprintf("0x%04x", sxAddr.prefix.bitfield));
        return obj;
    }

    UniValue operator()(const CKeyID256 &idk256) const {
        UniValue obj(UniValue::VOBJ);
        CPubKey vchPubKey;
        obj.pushKV("is256bit", true);
        CKeyID id160(idk256);
        if (provider && provider->GetPubKey(id160, vchPubKey)) {
            obj.pushKV("pubkey", HexStr(vchPubKey));
            obj.pushKV("iscompressed", vchPubKey.IsCompressed());
        }
        return obj;
    }

    UniValue operator()(const CScriptID256 &scriptID256) const {
        UniValue obj(UniValue::VOBJ);
        CScript subscript;
        obj.pushKV("is256bit", true);
        CScriptID scriptID;
        scriptID.Set(scriptID256);
        if (provider && provider->GetCScript(scriptID, subscript)) {
            ProcessSubScript(subscript, obj);
        }
        return obj;
    }

    UniValue operator()(const WitnessUnknown& id) const { return UniValue(UniValue::VOBJ); }
};

static UniValue DescribeWalletAddress(const CWallet* const pwallet, const CTxDestination& dest)
{
    UniValue ret(UniValue::VOBJ);
    UniValue detail = DescribeAddress(dest);
    CScript script = GetScriptForDestination(dest);
    std::unique_ptr<SigningProvider> provider = nullptr;
    if (pwallet) {
        provider = pwallet->GetSolvingProvider(script);
    }
    ret.pushKVs(detail);
    ret.pushKVs(boost::apply_visitor(DescribeWalletAddressVisitor(provider.get()), dest));
    return ret;
}

/** Convert CAddressBookData to JSON record.  */
static UniValue AddressBookDataToJSON(const CAddressBookData& data, const bool verbose)
{
    UniValue ret(UniValue::VOBJ);
    if (verbose) {
        ret.pushKV("name", data.GetLabel());
    }
    ret.pushKV("purpose", data.purpose);
    return ret;
}

UniValue getaddressinfo(const JSONRPCRequest& request)
{
    std::shared_ptr<CWallet> const wallet = GetWalletForJSONRPCRequest(request);
    const CWallet* const pwallet = wallet.get();

    if (!EnsureWalletIsAvailable(pwallet, request.fHelp)) {
        return NullUniValue;
    }

            RPCHelpMan{"getaddressinfo",
                "\nReturn information about the given bitcoin address.\n"
                "Some of the information will only be present if the address is in the active wallet.\n",                {
                    {"address", RPCArg::Type::STR, RPCArg::Optional::NO, "The particl address to get the information of."},
                },
                RPCResult{
                    RPCResult::Type::OBJ, "", "",
                    {
                        {RPCResult::Type::STR, "address", "The particl address validated."},
                        {RPCResult::Type::STR_HEX, "scriptPubKey", "The hex-encoded scriptPubKey generated by the address."},
                        {RPCResult::Type::BOOL, "ismine", "If the address is yours."},
                        {RPCResult::Type::BOOL, "iswatchonly", "If the address is watchonly."},
                        {RPCResult::Type::BOOL, "solvable", "If we know how to spend coins sent to this address, ignoring the possible lack of private keys."},
                        {RPCResult::Type::STR, "desc", /* optional */ true, "A descriptor for spending coins sent to this address (only when solvable)."},
                        {RPCResult::Type::BOOL, "isscript", "If the key is a script."},
                        {RPCResult::Type::BOOL, "ischange", "If the address was used for change output."},
                        {RPCResult::Type::BOOL, "iswitness", "If the address is a witness address."},
                        {RPCResult::Type::NUM, "witness_version", /* optional */ true, "The version number of the witness program."},
                        {RPCResult::Type::STR_HEX, "witness_program", /* optional */ true, "The hex value of the witness program."},
                        {RPCResult::Type::STR, "script", /* optional */ true, "The output script type. Only if isscript is true and the redeemscript is known. Possible\n"
            "                                                         types: nonstandard, pubkey, pubkeyhash, scripthash, multisig, nulldata, witness_v0_keyhash,\n"
                            "witness_v0_scripthash, witness_unknown."},
                        {RPCResult::Type::STR_HEX, "hex", /* optional */ true, "The redeemscript for the p2sh address."},
                        {RPCResult::Type::ARR, "pubkeys", /* optional */ true, "Array of pubkeys associated with the known redeemscript (only if script is multisig).",
                        {
                            {RPCResult::Type::STR, "pubkey", ""},
                        }},
                        {RPCResult::Type::NUM, "sigsrequired", /* optional */ true, "The number of signatures required to spend multisig output (only if script is multisig)."},
                        {RPCResult::Type::STR_HEX, "pubkey", /* optional */ true, "The hex value of the raw public key for single-key addresses (possibly embedded in P2SH or P2WSH)."},
                        {RPCResult::Type::OBJ, "embedded", /* optional */ true, "Information about the address embedded in P2SH or P2WSH, if relevant and known.",
                        {
                            {RPCResult::Type::ELISION, "", "Includes all\n"
            "                                                         getaddressinfo output fields for the embedded address, excluding metadata (timestamp, hdkeypath,\n"
                            "hdseedid) and relation to the wallet (ismine, iswatchonly)."},
                        }},
                        {RPCResult::Type::BOOL, "iscompressed", /* optional */ true, "If the pubkey is compressed."},
                        {RPCResult::Type::STR, "label", "DEPRECATED. The label associated with the address. Defaults to \"\". Replaced by the labels array below."},
                        {RPCResult::Type::NUM_TIME, "timestamp", /* optional */ true, "The creation time of the key, if available, expressed in " + UNIX_EPOCH_TIME + "."},
                        {RPCResult::Type::STR, "hdkeypath", /* optional */ true, "The HD keypath, if the key is HD and available."},
                        {RPCResult::Type::STR_HEX, "hdseedid", /* optional */ true, "The Hash160 of the HD seed."},
                        {RPCResult::Type::STR_HEX, "hdmasterfingerprint", /* optional */ true, "The fingerprint of the master key."},
                        {RPCResult::Type::ARR, "labels", "Array of labels associated with the address. Currently limited to one label but returned\n"
                            "as an array to keep the API stable if multiple labels are enabled in the future.",
                        {
                            {RPCResult::Type::STR, "label name", "The label name. Defaults to \"\"."},
                            {RPCResult::Type::OBJ, "", "label data, DEPRECATED, will be removed in 0.21. To re-enable, launch bitcoind with `-deprecatedrpc=labelspurpose`",
                            {
                                {RPCResult::Type::STR, "name", "The label name. Defaults to \"\"."},
                                {RPCResult::Type::STR, "purpose", "The purpose of the associated address (send or receive)."},
                            }},
                        }},
                    }
                },
                RPCExamples{
                    HelpExampleCli("getaddressinfo", "\"" + EXAMPLE_ADDRESS[0] + "\"") +
                    HelpExampleRpc("getaddressinfo", "\"" + EXAMPLE_ADDRESS[0] + "\"")
                },
            }.Check(request);

    LOCK(pwallet->cs_wallet);

    UniValue ret(UniValue::VOBJ);
    std::string s = request.params[0].get_str();
    bool fBech32 = bech32::Decode(s).second.size() > 0;
    bool is_stake_only_version = false;
    CTxDestination dest = DecodeDestination(s);
    if (fBech32 && !IsValidDestination(dest)) {
        dest = DecodeDestination(s, true);
        is_stake_only_version = true;
    }

    // Make sure the destination is valid
    if (!IsValidDestination(dest)) {
        throw JSONRPCError(RPC_INVALID_ADDRESS_OR_KEY, "Invalid address");
    }

    std::string currentAddress = EncodeDestination(dest, fBech32, is_stake_only_version);
    ret.pushKV("address", currentAddress);

    CScript scriptPubKey = GetScriptForDestination(dest);
    ret.pushKV("scriptPubKey", HexStr(scriptPubKey.begin(), scriptPubKey.end()));

    std::unique_ptr<SigningProvider> provider = pwallet->GetSolvingProvider(scriptPubKey);

    isminetype mine = ISMINE_NO;
    if (IsParticlWallet(pwallet)) {
        const CHDWallet *phdw = GetParticlWallet(pwallet);
        if (dest.type() == typeid(CExtKeyPair)) {
            CExtKeyPair ek = boost::get<CExtKeyPair>(dest);
            CKeyID id = ek.GetID();
            mine = phdw->HaveExtKey(id);
        } else
        if (dest.type() == typeid(CStealthAddress)) {
            const CStealthAddress &sxAddr = boost::get<CStealthAddress>(dest);
            const CExtKeyAccount *pa = nullptr;
            const CEKAStealthKey *pask = nullptr;
            mine = phdw->IsMine(sxAddr, pa, pask);
            if (pa && pask) {
                ret.pushKV("account", pa->GetIDString58());
                CStoredExtKey *sek = pa->GetChain(pask->nScanParent);
                std::string sPath;
                if (sek) {
                    std::vector<uint32_t> vPath;
                    AppendChainPath(sek, vPath);
                    vPath.push_back(pask->nScanKey);
                    PathToString(vPath, sPath);
                    ret.pushKV("scan_path", sPath);
                }
                sek = pa->GetChain(pask->akSpend.nParent);
                if (sek) {
                    std::vector<uint32_t> vPath;
                    AppendChainPath(sek, vPath);
                    vPath.push_back(pask->akSpend.nKey);
                    PathToString(vPath, sPath);
                    ret.pushKV("spend_path", sPath);
                }
            }
        } else
        if (dest.type() == typeid(PKHash)
            || dest.type() == typeid(CKeyID256)) {
            CKeyID idk;
            const CEKAKey *pak = nullptr;
            const CEKASCKey *pasc = nullptr;
            CExtKeyAccount *pa = nullptr;
            bool isInvalid;
            mine = phdw->IsMine(scriptPubKey, idk, pak, pasc, pa, isInvalid);

            if (pa && pak) {
                CStoredExtKey *sek = pa->GetChain(pak->nParent);
                if (sek) {
                    ret.pushKV("from_ext_address_id", sek->GetIDString58());
                    std::string sPath;
                    std::vector<uint32_t> vPath;
                    AppendChainPath(sek, vPath);
                    vPath.push_back(pak->nKey);
                    PathToString(vPath, sPath);
                    ret.pushKV("path", sPath);
                } else {
                    ret.pushKV("error", "Unknown chain.");
                }
            } else
            if (dest.type() == typeid(PKHash)) {
                CStealthAddress sx;
                idk = CKeyID(boost::get<PKHash>(dest));
                if (phdw->GetStealthLinked(idk, sx)) {
                    ret.pushKV("from_stealth_address", sx.Encoded());
                }
            }
        } else {
            mine = phdw->IsMine(dest);
        }
        if (mine & ISMINE_HARDWARE_DEVICE) {
            ret.pushKV("isondevice", true);
        }
    } else {
        mine = pwallet->IsMine(dest);
    }

    ret.pushKV("ismine", bool(mine & ISMINE_SPENDABLE));

    bool solvable = provider && IsSolvable(*provider, scriptPubKey);
    ret.pushKV("solvable", solvable);

    if (solvable) {
       ret.pushKV("desc", InferDescriptor(scriptPubKey, *provider)->ToString());
    }

    ret.pushKV("iswatchonly", bool(mine & ISMINE_WATCH_ONLY));
    if (is_stake_only_version) {
        ret.pushKV("isstakeonly", true);
    }

    UniValue detail = DescribeWalletAddress(pwallet, dest);
    ret.pushKVs(detail);

    // DEPRECATED: Return label field if existing. Currently only one label can
    // be associated with an address, so the label should be equivalent to the
    // value of the name key/value pair in the labels array below.
    const auto* address_book_entry = pwallet->FindAddressBookEntry(dest);
    if (pwallet->chain().rpcEnableDeprecated("label") && address_book_entry) {
        ret.pushKV("label", address_book_entry->GetLabel());
    }

    ret.pushKV("ischange", pwallet->IsChange(scriptPubKey));

    ScriptPubKeyMan* spk_man = pwallet->GetScriptPubKeyMan(scriptPubKey);
    if (spk_man) {
        if (const std::unique_ptr<CKeyMetadata> meta = spk_man->GetMetadata(dest)) {
            ret.pushKV("timestamp", meta->nCreateTime);
            if (meta->has_key_origin) {
                ret.pushKV("hdkeypath", WriteHDKeypath(meta->key_origin.path));
                ret.pushKV("hdseedid", meta->hd_seed_id.GetHex());
                ret.pushKV("hdmasterfingerprint", HexStr(meta->key_origin.fingerprint, meta->key_origin.fingerprint + 4));
            }
        }
    }

    // Return a `labels` array containing the label associated with the address,
    // equivalent to the `label` field above. Currently only one label can be
    // associated with an address, but we return an array so the API remains
    // stable if we allow multiple labels to be associated with an address in
    // the future.
    UniValue labels(UniValue::VARR);
    if (address_book_entry) {
        // DEPRECATED: The previous behavior of returning an array containing a
        // JSON object of `name` and `purpose` key/value pairs is deprecated.
        if (pwallet->chain().rpcEnableDeprecated("labelspurpose")) {
            labels.push_back(AddressBookDataToJSON(*address_book_entry, true));
        } else {
            labels.push_back(address_book_entry->GetLabel());
        }
    }
    ret.pushKV("labels", std::move(labels));

    return ret;
}

static UniValue getaddressesbylabel(const JSONRPCRequest& request)
{
    std::shared_ptr<CWallet> const wallet = GetWalletForJSONRPCRequest(request);
    const CWallet* const pwallet = wallet.get();

    if (!EnsureWalletIsAvailable(pwallet, request.fHelp)) {
        return NullUniValue;
    }

            RPCHelpMan{"getaddressesbylabel",
                "\nReturns the list of addresses assigned the specified label.\n",
                {
                    {"label", RPCArg::Type::STR, RPCArg::Optional::NO, "The label."},
                },
                RPCResult{
                    RPCResult::Type::OBJ_DYN, "", "json object with addresses as keys",
                    {
                        {RPCResult::Type::OBJ, "address", "json object with information about address",
                        {
                            {RPCResult::Type::STR, "purpose", "Purpose of address (\"send\" for sending address, \"receive\" for receiving address)"},
                        }},
                    }
                },
                RPCExamples{
                    HelpExampleCli("getaddressesbylabel", "\"tabby\"")
            + HelpExampleRpc("getaddressesbylabel", "\"tabby\"")
                },
            }.Check(request);

    LOCK(pwallet->cs_wallet);

    std::string label = LabelFromValue(request.params[0]);

    // Find all addresses that have the given label
    UniValue ret(UniValue::VOBJ);
    std::set<std::string> addresses;
    for (const std::pair<const CTxDestination, CAddressBookData>& item : pwallet->m_address_book) {
        if (item.second.IsChange()) continue;
        if (item.second.GetLabel() == label) {
            std::string address = EncodeDestination(item.first);
            // CWallet::m_address_book is not expected to contain duplicate
            // address strings, but build a separate set as a precaution just in
            // case it does.
            bool unique = addresses.emplace(address).second;
            CHECK_NONFATAL(unique);
            // UniValue::pushKV checks if the key exists in O(N)
            // and since duplicate addresses are unexpected (checked with
            // std::set in O(log(N))), UniValue::__pushKV is used instead,
            // which currently is O(1).
            ret.__pushKV(address, AddressBookDataToJSON(item.second, false));
        }
    }

    if (ret.empty()) {
        throw JSONRPCError(RPC_WALLET_INVALID_LABEL_NAME, std::string("No addresses with label " + label));
    }

    return ret;
}

static UniValue listlabels(const JSONRPCRequest& request)
{
    std::shared_ptr<CWallet> const wallet = GetWalletForJSONRPCRequest(request);
    const CWallet* const pwallet = wallet.get();

    if (!EnsureWalletIsAvailable(pwallet, request.fHelp)) {
        return NullUniValue;
    }

            RPCHelpMan{"listlabels",
                "\nReturns the list of all labels, or labels that are assigned to addresses with a specific purpose.\n",
                {
                    {"purpose", RPCArg::Type::STR, RPCArg::Optional::OMITTED_NAMED_ARG, "Address purpose to list labels for ('send','receive'). An empty string is the same as not providing this argument."},
                },
                RPCResult{
                    RPCResult::Type::ARR, "", "",
                    {
                        {RPCResult::Type::STR, "label", "Label name"},
                    }
                },
                RPCExamples{
            "\nList all labels\n"
            + HelpExampleCli("listlabels", "") +
            "\nList labels that have receiving addresses\n"
            + HelpExampleCli("listlabels", "receive") +
            "\nList labels that have sending addresses\n"
            + HelpExampleCli("listlabels", "send") +
            "\nAs a JSON-RPC call\n"
            + HelpExampleRpc("listlabels", "receive")
                },
            }.Check(request);

    LOCK(pwallet->cs_wallet);

    std::string purpose;
    if (!request.params[0].isNull()) {
        purpose = request.params[0].get_str();
    }

    // Add to a set to sort by label name, then insert into Univalue array
    std::set<std::string> label_set;
    for (const std::pair<const CTxDestination, CAddressBookData>& entry : pwallet->m_address_book) {
        if (entry.second.IsChange()) continue;
        if (purpose.empty() || entry.second.purpose == purpose) {
            label_set.insert(entry.second.GetLabel());
        }
    }

    UniValue ret(UniValue::VARR);
    for (const std::string& name : label_set) {
        ret.push_back(name);
    }

    return ret;
}

UniValue sethdseed(const JSONRPCRequest& request)
{
    std::shared_ptr<CWallet> const wallet = GetWalletForJSONRPCRequest(request);
    CWallet* const pwallet = wallet.get();

    if (!EnsureWalletIsAvailable(pwallet, request.fHelp)) {
        return NullUniValue;
    }

            RPCHelpMan{"sethdseed",
                "\nSet or generate a new HD wallet seed. Non-HD wallets will not be upgraded to being a HD wallet. Wallets that are already\n"
                "HD will have a new HD seed set so that new keys added to the keypool will be derived from this new seed.\n"
                "\nNote that you will need to MAKE A NEW BACKUP of your wallet after setting the HD wallet seed." +
        HELP_REQUIRING_PASSPHRASE,
                {
                    {"newkeypool", RPCArg::Type::BOOL, /* default */ "true", "Whether to flush old unused addresses, including change addresses, from the keypool and regenerate it.\n"
            "                             If true, the next address from getnewaddress and change address from getrawchangeaddress will be from this new seed.\n"
            "                             If false, addresses (including change addresses if the wallet already had HD Chain Split enabled) from the existing\n"
            "                             keypool will be used until it has been depleted."},
                    {"seed", RPCArg::Type::STR, /* default */ "random seed", "The WIF private key to use as the new HD seed.\n"
            "                             The seed value can be retrieved using the dumpwallet command. It is the private key marked hdseed=1"},
                },
                RPCResult{RPCResult::Type::NONE, "", ""},
                RPCExamples{
                    HelpExampleCli("sethdseed", "")
            + HelpExampleCli("sethdseed", "false")
            + HelpExampleCli("sethdseed", "true \"wifkey\"")
            + HelpExampleRpc("sethdseed", "true, \"wifkey\"")
                },
            }.Check(request);

    LegacyScriptPubKeyMan& spk_man = EnsureLegacyScriptPubKeyMan(*pwallet, true);

    if (pwallet->chain().isInitialBlockDownload()) {
        throw JSONRPCError(RPC_CLIENT_IN_INITIAL_DOWNLOAD, "Cannot set a new HD seed while still in Initial Block Download");
    }

    if (pwallet->IsWalletFlagSet(WALLET_FLAG_DISABLE_PRIVATE_KEYS)) {
        throw JSONRPCError(RPC_WALLET_ERROR, "Cannot set a HD seed to a wallet with private keys disabled");
    }

    auto locked_chain = pwallet->chain().lock();
    LOCK2(pwallet->cs_wallet, spk_man.cs_KeyStore);

    // Do not do anything to non-HD wallets
    if (!pwallet->CanSupportFeature(FEATURE_HD)) {
        throw JSONRPCError(RPC_WALLET_ERROR, "Cannot set a HD seed on a non-HD wallet. Use the upgradewallet RPC in order to upgrade a non-HD wallet to HD");
    }

    if (IsParticlWallet(pwallet))
        throw JSONRPCError(RPC_WALLET_ERROR, "Not necessary in Particl mode.");

    EnsureWalletIsUnlocked(pwallet);

    bool flush_key_pool = true;
    if (!request.params[0].isNull()) {
        flush_key_pool = request.params[0].get_bool();
    }

    CPubKey master_pub_key;
    if (request.params[1].isNull()) {
        master_pub_key = spk_man.GenerateNewSeed();
    } else {
        CKey key = DecodeSecret(request.params[1].get_str());
        if (!key.IsValid()) {
            throw JSONRPCError(RPC_INVALID_ADDRESS_OR_KEY, "Invalid private key");
        }

        if (HaveKey(spk_man, key)) {
            throw JSONRPCError(RPC_INVALID_ADDRESS_OR_KEY, "Already have this key (either as an HD seed or as a loose private key)");
        }

        master_pub_key = spk_man.DeriveNewSeed(key);
    }

    spk_man.SetHDSeed(master_pub_key);
    if (flush_key_pool) spk_man.NewKeyPool();

    return NullUniValue;
}

UniValue walletprocesspsbt(const JSONRPCRequest& request)
{
    std::shared_ptr<CWallet> const wallet = GetWalletForJSONRPCRequest(request);
    const CWallet* const pwallet = wallet.get();

    if (!EnsureWalletIsAvailable(pwallet, request.fHelp)) {
        return NullUniValue;
    }

            RPCHelpMan{"walletprocesspsbt",
                "\nUpdate a PSBT with input information from our wallet and then sign inputs\n"
                "that we can sign for." +
        HELP_REQUIRING_PASSPHRASE,
                {
                    {"psbt", RPCArg::Type::STR, RPCArg::Optional::NO, "The transaction base64 string"},
                    {"sign", RPCArg::Type::BOOL, /* default */ "true", "Also sign the transaction when updating"},
                    {"sighashtype", RPCArg::Type::STR, /* default */ "ALL", "The signature hash type to sign with if not specified by the PSBT. Must be one of\n"
            "       \"ALL\"\n"
            "       \"NONE\"\n"
            "       \"SINGLE\"\n"
            "       \"ALL|ANYONECANPAY\"\n"
            "       \"NONE|ANYONECANPAY\"\n"
            "       \"SINGLE|ANYONECANPAY\""},
                    {"bip32derivs", RPCArg::Type::BOOL, /* default */ "true", "Include BIP 32 derivation paths for public keys if we know them"},
                },
                RPCResult{
                    RPCResult::Type::OBJ, "", "",
                    {
                        {RPCResult::Type::STR, "psbt", "The base64-encoded partially signed transaction"},
                        {RPCResult::Type::BOOL, "complete", "If the transaction has a complete set of signatures"},
                    }
                },
                RPCExamples{
                    HelpExampleCli("walletprocesspsbt", "\"psbt\"")
                },
            }.Check(request);

    RPCTypeCheck(request.params, {UniValue::VSTR, UniValue::VBOOL, UniValue::VSTR});

    // Unserialize the transaction
    PartiallySignedTransaction psbtx;
    std::string error;
    if (!DecodeBase64PSBT(psbtx, request.params[0].get_str(), error)) {
        throw JSONRPCError(RPC_DESERIALIZATION_ERROR, strprintf("TX decode failed %s", error));
    }

    // Get the sighash type
    int nHashType = ParseSighashString(request.params[2]);

    // Fill transaction with our data and also sign
    bool sign = request.params[1].isNull() ? true : request.params[1].get_bool();
    bool bip32derivs = request.params[3].isNull() ? true : request.params[3].get_bool();
    bool complete = true;
    const TransactionError err = pwallet->FillPSBT(psbtx, complete, nHashType, sign, bip32derivs);
    if (err != TransactionError::OK) {
        throw JSONRPCTransactionError(err);
    }

    UniValue result(UniValue::VOBJ);
    CDataStream ssTx(SER_NETWORK, PROTOCOL_VERSION);
    ssTx << psbtx;
    result.pushKV("psbt", EncodeBase64(ssTx.str()));
    result.pushKV("complete", complete);

    return result;
}

UniValue walletcreatefundedpsbt(const JSONRPCRequest& request)
{
    std::shared_ptr<CWallet> const wallet = GetWalletForJSONRPCRequest(request);
    CWallet* const pwallet = wallet.get();

    if (!EnsureWalletIsAvailable(pwallet, request.fHelp)) {
        return NullUniValue;
    }

            RPCHelpMan{"walletcreatefundedpsbt",
                "\nCreates and funds a transaction in the Partially Signed Transaction format. Inputs will be added if supplied inputs are not enough\n"
                "Implements the Creator and Updater roles.\n",
                {
                    {"inputs", RPCArg::Type::ARR, RPCArg::Optional::NO, "The inputs",
                        {
                            {"", RPCArg::Type::OBJ, RPCArg::Optional::OMITTED, "",
                                {
                                    {"txid", RPCArg::Type::STR_HEX, RPCArg::Optional::NO, "The transaction id"},
                                    {"vout", RPCArg::Type::NUM, RPCArg::Optional::NO, "The output number"},
                                    {"sequence", RPCArg::Type::NUM, RPCArg::Optional::NO, "The sequence number"},
                                },
                            },
                        },
                        },
                    {"outputs", RPCArg::Type::ARR, RPCArg::Optional::NO, "The outputs (key-value pairs), where none of the keys are duplicated.\n"
                            "That is, each address can only appear once and there can only be one 'data' object.\n"
                            "For compatibility reasons, a dictionary, which holds the key-value pairs directly, is also\n"
                            "                             accepted as second parameter.",
                        {
                            {"", RPCArg::Type::OBJ, RPCArg::Optional::OMITTED, "",
                                {
                                    {"address", RPCArg::Type::AMOUNT, RPCArg::Optional::NO, "A key-value pair. The key (string) is the particl address, the value (float or string) is the amount in " + CURRENCY_UNIT + ""},
                                },
                                },
                            {"", RPCArg::Type::OBJ, RPCArg::Optional::OMITTED, "",
                                {
                                    {"data", RPCArg::Type::STR_HEX, RPCArg::Optional::NO, "A key-value pair. The key must be \"data\", the value is hex-encoded data"},
                                },
                            },
                        },
                    },
                    {"locktime", RPCArg::Type::NUM, /* default */ "0", "Raw locktime. Non-0 value also locktime-activates inputs"},
                    {"options", RPCArg::Type::OBJ, RPCArg::Optional::OMITTED_NAMED_ARG, "",
                        {
                            {"changeAddress", RPCArg::Type::STR_HEX, /* default */ "pool address", "The particl address to receive the change"},
                            {"changePosition", RPCArg::Type::NUM, /* default */ "random", "The index of the change output"},
                            {"change_type", RPCArg::Type::STR, /* default */ "set by -changetype", "The output type to use. Only valid if changeAddress is not specified. Options are \"legacy\", \"p2sh-segwit\", and \"bech32\"."},
                            {"includeWatching", RPCArg::Type::BOOL, /* default */ "true for watch-only wallets, otherwise false", "Also select inputs which are watch only"},
                            {"lockUnspents", RPCArg::Type::BOOL, /* default */ "false", "Lock selected unspent outputs"},
                            {"feeRate", RPCArg::Type::AMOUNT, /* default */ "not set: makes wallet determine the fee", "Set a specific fee rate in " + CURRENCY_UNIT + "/kB"},
                            {"subtractFeeFromOutputs", RPCArg::Type::ARR, /* default */ "empty array", "The outputs to subtract the fee from.\n"
                            "                              The fee will be equally deducted from the amount of each specified output.\n"
                            "                              Those recipients will receive less particl than you enter in their corresponding amount field.\n"
                            "                              If no outputs are specified here, the sender pays the fee.",
                                {
                                    {"vout_index", RPCArg::Type::NUM, RPCArg::Optional::OMITTED, "The zero-based output index, before a change output is added."},
                                },
                            },
                            {"replaceable", RPCArg::Type::BOOL, /* default */ "wallet default", "Marks this transaction as BIP125 replaceable.\n"
                            "                              Allows this transaction to be replaced by a transaction with higher fees"},
                            {"conf_target", RPCArg::Type::NUM, /* default */ "fall back to wallet's confirmation target (txconfirmtarget)", "Confirmation target (in blocks)"},
                            {"estimate_mode", RPCArg::Type::STR, /* default */ "UNSET", "The fee estimate mode, must be one of:\n"
                            "         \"UNSET\"\n"
                            "         \"ECONOMICAL\"\n"
                            "         \"CONSERVATIVE\""},
                        },
                        "options"},
                    {"bip32derivs", RPCArg::Type::BOOL, /* default */ "true", "Include BIP 32 derivation paths for public keys if we know them"},
                },
                RPCResult{
                    RPCResult::Type::OBJ, "", "",
                    {
                        {RPCResult::Type::STR, "psbt", "The resulting raw transaction (base64-encoded string)"},
                        {RPCResult::Type::STR_AMOUNT, "fee", "Fee in " + CURRENCY_UNIT + " the resulting transaction pays"},
                        {RPCResult::Type::NUM, "changepos", "The position of the added change output, or -1"},
                    }
                                },
                                RPCExamples{
                            "\nCreate a transaction with no inputs\n"
                            + HelpExampleCli("walletcreatefundedpsbt", "\"[{\\\"txid\\\":\\\"myid\\\",\\\"vout\\\":0}]\" \"[{\\\"data\\\":\\\"00010203\\\"}]\"")
                                },
                            }.Check(request);

    RPCTypeCheck(request.params, {
        UniValue::VARR,
        UniValueType(), // ARR or OBJ, checked later
        UniValue::VNUM,
        UniValue::VOBJ,
        UniValue::VBOOL
        }, true
    );

    CAmount fee;
    int change_position;
    bool rbf = pwallet->m_signal_rbf;
    const UniValue &replaceable_arg = request.params[3]["replaceable"];
    if (!replaceable_arg.isNull()) {
        RPCTypeCheckArgument(replaceable_arg, UniValue::VBOOL);
        rbf = replaceable_arg.isTrue();
    }
    CMutableTransaction rawTx = ConstructTransaction(request.params[0], request.params[1], request.params[2], rbf);
    FundTransaction(pwallet, rawTx, fee, change_position, request.params[3]);

    // Make a blank psbt
    PartiallySignedTransaction psbtx(rawTx);

    // Fill transaction with out data but don't sign
    bool bip32derivs = request.params[4].isNull() ? true : request.params[4].get_bool();
    bool complete = true;
    const TransactionError err = pwallet->FillPSBT(psbtx, complete, 1, false, bip32derivs);
    if (err != TransactionError::OK) {
        throw JSONRPCTransactionError(err);
    }

    // Serialize the PSBT
    CDataStream ssTx(SER_NETWORK, PROTOCOL_VERSION);
    ssTx << psbtx;

    UniValue result(UniValue::VOBJ);
    result.pushKV("psbt", EncodeBase64(ssTx.str()));
    result.pushKV("fee", ValueFromAmount(fee));
    result.pushKV("changepos", change_position);
    return result;
}

static UniValue upgradewallet(const JSONRPCRequest& request)
{
    std::shared_ptr<CWallet> const wallet = GetWalletForJSONRPCRequest(request);
    CWallet* const pwallet = wallet.get();

    if (!EnsureWalletIsAvailable(pwallet, request.fHelp)) {
        return NullUniValue;
    }

    RPCHelpMan{"upgradewallet",
        "\nUpgrade the wallet. Upgrades to the latest version if no version number is specified\n"
        "New keys may be generated and a new wallet backup will need to be made.",
        {
            {"version", RPCArg::Type::NUM, /* default */ strprintf("%d", FEATURE_LATEST), "The version number to upgrade to. Default is the latest wallet version"}
        },
        RPCResults{},
        RPCExamples{
            HelpExampleCli("upgradewallet", "169900")
            + HelpExampleRpc("upgradewallet", "169900")
        }
    }.Check(request);

    RPCTypeCheck(request.params, {UniValue::VNUM}, true);

    EnsureWalletIsUnlocked(pwallet);

    int version = 0;
    if (!request.params[0].isNull()) {
        version = request.params[0].get_int();
    }

    std::string error;
    std::vector<std::string> warnings;
    if (!pwallet->UpgradeWallet(version, error, warnings)) {
        throw JSONRPCError(RPC_WALLET_ERROR, error);
    }
    return error;
}

UniValue abortrescan(const JSONRPCRequest& request); // in rpcdump.cpp
UniValue dumpprivkey(const JSONRPCRequest& request); // in rpcdump.cpp
UniValue importprivkey(const JSONRPCRequest& request);
UniValue importaddress(const JSONRPCRequest& request);
UniValue importpubkey(const JSONRPCRequest& request);
UniValue dumpwallet(const JSONRPCRequest& request);
UniValue importwallet(const JSONRPCRequest& request);
UniValue importprunedfunds(const JSONRPCRequest& request);
UniValue removeprunedfunds(const JSONRPCRequest& request);
UniValue importmulti(const JSONRPCRequest& request);
UniValue importdescriptors(const JSONRPCRequest& request);

void RegisterWalletRPCCommands(interfaces::Chain& chain, std::vector<std::unique_ptr<interfaces::Handler>>& handlers)
{
// clang-format off
static const CRPCCommand commands[] =
{ //  category              name                                actor (function)                argNames
    //  --------------------- ------------------------          -----------------------         ----------
    { "hidden",             "resendwallettransactions",         &resendwallettransactions,      {} },
    { "rawtransactions",    "fundrawtransaction",               &fundrawtransaction,            {"hexstring","options","iswitness"} },
    { "wallet",             "abandontransaction",               &abandontransaction,            {"txid"} },
    { "wallet",             "abortrescan",                      &abortrescan,                   {} },
    { "wallet",             "addmultisigaddress",               &addmultisigaddress,            {"nrequired","keys","label|account","bech32","256bit","address_type"} },
    { "wallet",             "backupwallet",                     &backupwallet,                  {"destination"} },
    { "wallet",             "bumpfee",                          &bumpfee,                       {"txid", "options"} },
    { "wallet",             "createwallet",                     &createwallet,                  {"wallet_name", "disable_private_keys", "blank", "passphrase", "avoid_reuse", "descriptors"} },
    { "wallet",             "dumpprivkey",                      &dumpprivkey,                   {"address"}  },
    { "wallet",             "dumpwallet",                       &dumpwallet,                    {"filename"} },
    { "wallet",             "encryptwallet",                    &encryptwallet,                 {"passphrase"} },
    { "wallet",             "getaddressesbylabel",              &getaddressesbylabel,           {"label"} },
    { "wallet",             "getaddressinfo",                   &getaddressinfo,                {"address"} },
    { "wallet",             "getbalance",                       &getbalance,                    {"dummy","minconf","include_watchonly","avoid_reuse"} },
    //{ "wallet",             "getnewaddress",                    &getnewaddress,                 {"label","bech32","hardened","256bit","address_type"} },
    { "wallet",             "getnewaddress",                    &getnewaddress,                 {"label","address_type"} },
    { "wallet",             "getrawchangeaddress",              &getrawchangeaddress,           {"address_type"} },
    { "wallet",             "getreceivedbyaddress",             &getreceivedbyaddress,          {"address","minconf"} },
    { "wallet",             "getreceivedbylabel",               &getreceivedbylabel,            {"label","minconf"} },
    { "wallet",             "gettransaction",                   &gettransaction,                {"txid","include_watchonly","verbose"} },
    { "wallet",             "getunconfirmedbalance",            &getunconfirmedbalance,         {} },
    { "wallet",             "getbalances",                      &getbalances,                   {} },
    { "wallet",             "getwalletinfo",                    &getwalletinfo,                 {} },
    { "wallet",             "importaddress",                    &importaddress,                 {"address","label","rescan","p2sh"} },
    { "wallet",             "importdescriptors",                &importdescriptors,             {"requests"} },
    { "wallet",             "importmulti",                      &importmulti,                   {"requests","options"} },
    { "wallet",             "importprivkey",                    &importprivkey,                 {"privkey","label","rescan"} },
    { "wallet",             "importprunedfunds",                &importprunedfunds,             {"rawtransaction","txoutproof"} },
    { "wallet",             "importpubkey",                     &importpubkey,                  {"pubkey","label","rescan"} },
    { "wallet",             "importwallet",                     &importwallet,                  {"filename"} },
    { "wallet",             "keypoolrefill",                    &keypoolrefill,                 {"newsize"} },
    { "wallet",             "listaddressgroupings",             &listaddressgroupings,          {} },
    { "wallet",             "listlabels",                       &listlabels,                    {"purpose"} },
    { "wallet",             "listlockunspent",                  &listlockunspent,               {} },
    { "wallet",             "listreceivedbyaddress",            &listreceivedbyaddress,         {"minconf","include_empty","include_watchonly","address_filter"} },
    { "wallet",             "listreceivedbylabel",              &listreceivedbylabel,           {"minconf","include_empty","include_watchonly"} },
    { "wallet",             "listsinceblock",                   &listsinceblock,                {"blockhash","target_confirmations","include_watchonly","include_removed"} },
    { "wallet",             "listtransactions",                 &listtransactions,              {"label|dummy","count","skip","include_watchonly"} },
    { "wallet",             "listunspent",                      &listunspent,                   {"minconf","maxconf","addresses","include_unsafe","query_options"} },
    { "wallet",             "listwalletdir",                    &listwalletdir,                 {} },
    { "wallet",             "listwallets",                      &listwallets,                   {} },
    { "wallet",             "loadwallet",                       &loadwallet,                    {"filename"} },
    { "wallet",             "lockunspent",                      &lockunspent,                   {"unlock","transactions","permanent"} },
    { "wallet",             "removeprunedfunds",                &removeprunedfunds,             {"txid"} },
    { "wallet",             "rescanblockchain",                 &rescanblockchain,              {"start_height", "stop_height"} },
    { "wallet",             "sendmany",                         &sendmany,                      {"dummy","amounts","minconf","comment","subtractfeefrom","replaceable","conf_target","estimate_mode"} },
    { "wallet",             "sendtoaddress",                    &sendtoaddress,                 {"address","amount","comment","comment_to","subtractfeefromamount","narration","replaceable","conf_target","estimate_mode","avoid_reuse"} },
    { "wallet",             "sethdseed",                        &sethdseed,                     {"newkeypool","seed"} },
    { "wallet",             "setlabel",                         &setlabel,                      {"address","label"} },
    { "wallet",             "settxfee",                         &settxfee,                      {"amount"} },
    { "wallet",             "setwalletflag",                    &setwalletflag,                 {"flag","value"} },
    { "wallet",             "signmessage",                      &signmessage,                   {"address","message"} },
    { "wallet",             "signrawtransactionwithwallet",     &signrawtransactionwithwallet,  {"hexstring","prevtxs","sighashtype"} },
    { "wallet",             "unloadwallet",                     &unloadwallet,                  {"wallet_name"} },
    { "wallet",             "upgradewallet",                    &upgradewallet,                 {"version"} },
    { "wallet",             "walletcreatefundedpsbt",           &walletcreatefundedpsbt,        {"inputs","outputs","locktime","options","bip32derivs"} },
    { "wallet",             "walletlock",                       &walletlock,                    {} },
    { "wallet",             "walletpassphrase",                 &walletpassphrase,              {"passphrase","timeout","stakingonly"} },
    { "wallet",             "walletpassphrasechange",           &walletpassphrasechange,        {"oldpassphrase","newpassphrase"} },
    { "wallet",             "walletprocesspsbt",                &walletprocesspsbt,             {"psbt","sign","sighashtype","bip32derivs"} },
};
// clang-format on

    for (unsigned int vcidx = 0; vcidx < ARRAYLEN(commands); vcidx++)
        handlers.emplace_back(chain.handleRpc(commands[vcidx]));
}

interfaces::Chain* g_rpc_chain = nullptr;<|MERGE_RESOLUTION|>--- conflicted
+++ resolved
@@ -3179,7 +3179,6 @@
     LOCK(pwallet->cs_wallet);
 
     UniValue obj(UniValue::VOBJ);
-<<<<<<< HEAD
     obj.pushKV("walletname", pwallet->GetName());
     obj.pushKV("walletversion", pwallet->GetVersion());
 
@@ -3210,28 +3209,6 @@
             obj.pushKV("watchonly_unconfirmed_balance",     ValueFromAmount(bal.nPartWatchOnlyUnconf));
             obj.pushKV("watchonly_total_balance",
                 ValueFromAmount(bal.nPartWatchOnly + bal.nPartWatchOnlyStaked + bal.nPartWatchOnlyUnconf));
-=======
-
-    size_t kpExternalSize = pwallet->KeypoolCountExternalKeys();
-    const auto bal = pwallet->GetBalance();
-    int64_t kp_oldest = pwallet->GetOldestKeyPoolTime();
-    obj.pushKV("walletname", pwallet->GetName());
-    obj.pushKV("walletversion", pwallet->GetVersion());
-    obj.pushKV("balance", ValueFromAmount(bal.m_mine_trusted));
-    obj.pushKV("unconfirmed_balance", ValueFromAmount(bal.m_mine_untrusted_pending));
-    obj.pushKV("immature_balance", ValueFromAmount(bal.m_mine_immature));
-    obj.pushKV("txcount",       (int)pwallet->mapWallet.size());
-    if (kp_oldest > 0) {
-        obj.pushKV("keypoololdest", kp_oldest);
-    }
-    obj.pushKV("keypoolsize", (int64_t)kpExternalSize);
-
-    LegacyScriptPubKeyMan* spk_man = pwallet->GetLegacyScriptPubKeyMan();
-    if (spk_man) {
-        CKeyID seed_id = spk_man->GetHDChain().seed_id;
-        if (!seed_id.IsNull()) {
-            obj.pushKV("hdseedid", seed_id.GetHex());
->>>>>>> eef90c14
         }
     } else {
         const auto bal = pwallet->GetBalance();
@@ -3258,7 +3235,11 @@
         seed_id = pwhd->idDefaultAccount;
     } else {
         size_t kpExternalSize = pwallet->KeypoolCountExternalKeys();
-        obj.pushKV("keypoololdest", pwallet->GetOldestKeyPoolTime());
+
+        int64_t kp_oldest = pwallet->GetOldestKeyPoolTime();
+        if (kp_oldest > 0) {
+            obj.pushKV("keypoololdest", pwallet->GetOldestKeyPoolTime());
+        }
         obj.pushKV("keypoolsize", (int64_t)kpExternalSize);
         LegacyScriptPubKeyMan* spk_man = pwallet->GetLegacyScriptPubKeyMan();
         if (spk_man) {
