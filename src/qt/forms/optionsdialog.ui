<?xml version="1.0" encoding="UTF-8"?>
<ui version="4.0">
 <class>OptionsDialog</class>
 <widget class="QDialog" name="OptionsDialog">
  <property name="geometry">
   <rect>
    <x>0</x>
    <y>0</y>
    <width>560</width>
    <height>440</height>
   </rect>
  </property>
  <property name="windowTitle">
   <string>Options</string>
  </property>
  <property name="modal">
   <bool>true</bool>
  </property>
  <layout class="QVBoxLayout" name="verticalLayout">
   <item>
    <widget class="QTabWidget" name="tabWidget">
     <property name="currentIndex">
      <number>0</number>
     </property>
     <widget class="QWidget" name="tabMain">
      <attribute name="title">
       <string>&amp;Main</string>
      </attribute>
      <layout class="QVBoxLayout" name="verticalLayout_Main">
       <item>
        <widget class="QCheckBox" name="bitcoinAtStartup">
         <property name="toolTip">
          <string>Automatically start %1 after logging in to the system.</string>
         </property>
         <property name="text">
          <string>&amp;Start %1 on system login</string>
         </property>
        </widget>
       </item>
       <item>
        <spacer name="horizontalSpacer_0_Main">
         <property name="orientation">
          <enum>Qt::Horizontal</enum>
         </property>
         <property name="sizeHint" stdset="0">
          <size>
           <width>40</width>
           <height>5</height>
          </size>
         </property>
        </spacer>
       </item>
       <item>
       <layout class="QHBoxLayout" name="horizontalLayout_Main_Prune">
        <item>
         <widget class="QCheckBox" name="prune">
          <property name="toolTip">
           <string>Disables some advanced features but all blocks will still be fully validated. Reverting this setting requires re-downloading the entire blockchain. Actual disk usage may be somewhat higher.</string>
          </property>
          <property name="text">
           <string>Prune &amp;block storage to</string>
          </property>
         </widget>
        </item>
        <item>
         <widget class="QSpinBox" name="pruneSize"/>
        </item>
         <item>
          <widget class="QLabel" name="pruneSizeUnitLabel">
           <property name="text">
            <string>GB</string>
           </property>
           <property name="textFormat">
            <enum>Qt::PlainText</enum>
           </property>
          </widget>
         </item>
         <item>
          <spacer name="horizontalSpacer_Main_Prune">
           <property name="orientation">
            <enum>Qt::Horizontal</enum>
           </property>
           <property name="sizeHint" stdset="0">
            <size>
             <width>40</width>
             <height>20</height>
            </size>
           </property>
          </spacer>
         </item>
        </layout>
       </item>
       <item>
        <widget class="QLabel" name="pruneWarning">
         <property name="text">
          <string>Reverting this setting requires re-downloading the entire blockchain.</string>
         </property>
         <property name="textFormat">
          <enum>Qt::PlainText</enum>
         </property>
        </widget>
       </item>
       <item>
        <layout class="QHBoxLayout" name="horizontalLayout_2_Main">
         <item>
          <widget class="QLabel" name="databaseCacheLabel">
           <property name="text">
            <string>Size of &amp;database cache</string>
           </property>
           <property name="textFormat">
            <enum>Qt::PlainText</enum>
           </property>
           <property name="buddy">
            <cstring>databaseCache</cstring>
           </property>
          </widget>
         </item>
         <item>
          <widget class="QSpinBox" name="databaseCache"/>
         </item>
         <item>
          <widget class="QLabel" name="databaseCacheUnitLabel">
           <property name="text">
            <string>MiB</string>
           </property>
           <property name="textFormat">
            <enum>Qt::PlainText</enum>
           </property>
          </widget>
         </item>
         <item>
          <spacer name="horizontalSpacer_2_Main">
           <property name="orientation">
            <enum>Qt::Horizontal</enum>
           </property>
           <property name="sizeHint" stdset="0">
            <size>
             <width>40</width>
             <height>20</height>
            </size>
           </property>
          </spacer>
         </item>
        </layout>
       </item>
       <item>
        <layout class="QHBoxLayout" name="horizontalLayout_Main_VerifyLabel">
         <item>
          <widget class="QLabel" name="threadsScriptVerifLabel">
           <property name="text">
            <string>Number of script &amp;verification threads</string>
           </property>
           <property name="textFormat">
            <enum>Qt::PlainText</enum>
           </property>
           <property name="buddy">
            <cstring>threadsScriptVerif</cstring>
           </property>
          </widget>
         </item>
         <item>
          <widget class="QSpinBox" name="threadsScriptVerif">
           <property name="toolTip">
            <string>(0 = auto, &lt;0 = leave that many cores free)</string>
           </property>
          </widget>
         </item>
         <item>
          <spacer name="horizontalSpacer_Main_Threads">
           <property name="orientation">
            <enum>Qt::Horizontal</enum>
           </property>
           <property name="sizeHint" stdset="0">
            <size>
             <width>40</width>
             <height>20</height>
            </size>
           </property>
          </spacer>
         </item>
        </layout>
       </item>
       <item>
        <spacer name="verticalSpacer_Main">
         <property name="orientation">
          <enum>Qt::Vertical</enum>
         </property>
         <property name="sizeHint" stdset="0">
          <size>
           <width>20</width>
           <height>40</height>
          </size>
         </property>
        </spacer>
       </item>
      </layout>
     </widget>
     <widget class="QWidget" name="tabWallet">
      <attribute name="title">
       <string>W&amp;allet</string>
      </attribute>
      <layout class="QVBoxLayout" name="verticalLayout_Wallet">
       <item>
        <widget class="QGroupBox" name="groupBox">
         <property name="title">
          <string>Expert</string>
         </property>
         <layout class="QVBoxLayout" name="verticalLayout_2">
          <item>
           <widget class="QCheckBox" name="coinControlFeatures">
            <property name="toolTip">
             <string>Whether to show coin control features or not.</string>
            </property>
            <property name="text">
             <string>Enable coin &amp;control features</string>
            </property>
           </widget>
          </item>
          <item>
           <widget class="QCheckBox" name="spendZeroConfChange">
            <property name="toolTip">
             <string>If you disable the spending of unconfirmed change, the change from a transaction cannot be used until that transaction has at least one confirmation. This also affects how your balance is computed.</string>
            </property>
            <property name="text">
             <string>&amp;Spend unconfirmed change</string>
            </property>
           </widget>
          </item>
          <item>
           <widget class="QCheckBox" name="showIncomingStakeNotifications">
            <property name="toolTip">
             <string>Display notification dialog for incoming stake transactions.</string>
            </property>
            <property name="text">
             <string>&amp;Show incoming stake notifications</string>
            </property>
           </widget>
          </item>
          <item>
           <widget class="QCheckBox" name="showZeroValueCoinstakes">
            <property name="toolTip">
             <string>Display zero value stake transactions.</string>
            </property>
            <property name="text">
             <string>&amp;Show zero value stakes</string>
            </property>
           </widget>
          </item>
         </layout>
        </widget>
       </item>
       <item>
        <spacer name="verticalSpacer_Wallet">
         <property name="orientation">
          <enum>Qt::Vertical</enum>
         </property>
         <property name="sizeHint" stdset="0">
          <size>
           <width>20</width>
           <height>40</height>
          </size>
         </property>
        </spacer>
       </item>
      </layout>
     </widget>
     <widget class="QWidget" name="tabNetwork">
      <attribute name="title">
       <string>&amp;Network</string>
      </attribute>
      <layout class="QVBoxLayout" name="verticalLayout_Network">
       <item>
        <widget class="QCheckBox" name="mapPortUpnp">
         <property name="toolTip">
          <string>Automatically open the Particl client port on the router. This only works when your router supports UPnP and it is enabled.</string>
         </property>
         <property name="text">
          <string>Map port using &amp;UPnP</string>
         </property>
        </widget>
       </item>
       <item>
        <widget class="QCheckBox" name="allowIncoming">
         <property name="toolTip">
          <string>Accept connections from outside.</string>
         </property>
         <property name="text">
          <string>Allow incomin&amp;g connections</string>
         </property>
        </widget>
       </item>
       <item>
        <widget class="QCheckBox" name="connectSocks">
         <property name="toolTip">
          <string>Connect to the Particl network through a SOCKS5 proxy.</string>
         </property>
         <property name="text">
          <string>&amp;Connect through SOCKS5 proxy (default proxy):</string>
         </property>
        </widget>
       </item>
       <item>
        <layout class="QHBoxLayout" name="horizontalLayout_1_Network">
         <item>
          <widget class="QLabel" name="proxyIpLabel">
           <property name="text">
            <string>Proxy &amp;IP:</string>
           </property>
           <property name="textFormat">
            <enum>Qt::PlainText</enum>
           </property>
           <property name="buddy">
            <cstring>proxyIp</cstring>
           </property>
          </widget>
         </item>
         <item>
          <widget class="QValidatedLineEdit" name="proxyIp">
           <property name="minimumSize">
            <size>
             <width>140</width>
             <height>0</height>
            </size>
           </property>
           <property name="maximumSize">
            <size>
             <width>140</width>
             <height>16777215</height>
            </size>
           </property>
           <property name="toolTip">
            <string>IP address of the proxy (e.g. IPv4: 127.0.0.1 / IPv6: ::1)</string>
           </property>
          </widget>
         </item>
         <item>
          <widget class="QLabel" name="proxyPortLabel">
           <property name="text">
            <string>&amp;Port:</string>
           </property>
           <property name="textFormat">
            <enum>Qt::PlainText</enum>
           </property>
           <property name="buddy">
            <cstring>proxyPort</cstring>
           </property>
          </widget>
         </item>
         <item>
          <widget class="QLineEdit" name="proxyPort">
           <property name="minimumSize">
            <size>
             <width>55</width>
             <height>0</height>
            </size>
           </property>
           <property name="maximumSize">
            <size>
             <width>55</width>
             <height>16777215</height>
            </size>
           </property>
           <property name="toolTip">
            <string>Port of the proxy (e.g. 9050)</string>
           </property>
          </widget>
         </item>
         <item>
          <spacer name="horizontalSpacer_1_Network">
           <property name="orientation">
            <enum>Qt::Horizontal</enum>
           </property>
           <property name="sizeHint" stdset="0">
            <size>
             <width>40</width>
             <height>20</height>
            </size>
           </property>
          </spacer>
         </item>
        </layout>
       </item>
       <item>
        <layout class="QHBoxLayout" name="horizontalLayout_2_Network">
         <item>
          <widget class="QLabel" name="proxyActiveNets">
           <property name="text">
            <string>Used for reaching peers via:</string>
           </property>
           <property name="textFormat">
            <enum>Qt::PlainText</enum>
           </property>
          </widget>
         </item>
         <item>
          <widget class="QCheckBox" name="proxyReachIPv4">
           <property name="enabled">
            <bool>false</bool>
           </property>
           <property name="toolTip">
            <string>Shows if the supplied default SOCKS5 proxy is used to reach peers via this network type.</string>
           </property>
           <property name="text">
            <string/>
           </property>
          </widget>
         </item>
         <item>
          <widget class="QLabel" name="proxyReachIPv4Label">
           <property name="text">
            <string>IPv4</string>
           </property>
           <property name="textFormat">
            <enum>Qt::PlainText</enum>
           </property>
          </widget>
         </item>
         <item>
          <widget class="QCheckBox" name="proxyReachIPv6">
           <property name="enabled">
            <bool>false</bool>
           </property>
           <property name="toolTip">
            <string>Shows if the supplied default SOCKS5 proxy is used to reach peers via this network type.</string>
           </property>
           <property name="text">
            <string/>
           </property>
          </widget>
         </item>
         <item>
          <widget class="QLabel" name="proxyReachIPv6Label">
           <property name="text">
            <string>IPv6</string>
           </property>
           <property name="textFormat">
            <enum>Qt::PlainText</enum>
           </property>
          </widget>
         </item>
         <item>
          <widget class="QCheckBox" name="proxyReachTor">
           <property name="enabled">
            <bool>false</bool>
           </property>
           <property name="toolTip">
            <string>Shows if the supplied default SOCKS5 proxy is used to reach peers via this network type.</string>
           </property>
           <property name="text">
            <string/>
           </property>
          </widget>
         </item>
         <item>
          <widget class="QLabel" name="proxyReachTorLabel">
           <property name="text">
            <string>Tor</string>
           </property>
           <property name="textFormat">
            <enum>Qt::PlainText</enum>
           </property>
          </widget>
         </item>
         <item>
          <spacer name="horizontalSpacer_2_Network">
           <property name="orientation">
            <enum>Qt::Horizontal</enum>
           </property>
           <property name="sizeHint" stdset="0">
            <size>
             <width>40</width>
             <height>20</height>
            </size>
           </property>
          </spacer>
         </item>
        </layout>
       </item>
       <item>
        <widget class="QCheckBox" name="connectSocksTor">
         <property name="toolTip">
<<<<<<< HEAD
          <string>Connect to the Particl network through a separate SOCKS5 proxy for Tor hidden services.</string>
=======
          <string>Connect to the Bitcoin network through a separate SOCKS5 proxy for Tor onion services.</string>
>>>>>>> be3af4f3
         </property>
         <property name="text">
          <string>Use separate SOCKS&amp;5 proxy to reach peers via Tor onion services:</string>
         </property>
        </widget>
       </item>
       <item>
        <layout class="QHBoxLayout" name="horizontalLayout_3_Network">
         <item>
          <widget class="QLabel" name="proxyIpTorLabel">
           <property name="text">
            <string>Proxy &amp;IP:</string>
           </property>
           <property name="textFormat">
            <enum>Qt::PlainText</enum>
           </property>
           <property name="buddy">
            <cstring>proxyIpTor</cstring>
           </property>
          </widget>
         </item>
         <item>
          <widget class="QValidatedLineEdit" name="proxyIpTor">
           <property name="minimumSize">
            <size>
             <width>140</width>
             <height>0</height>
            </size>
           </property>
           <property name="maximumSize">
            <size>
             <width>140</width>
             <height>16777215</height>
            </size>
           </property>
           <property name="toolTip">
            <string>IP address of the proxy (e.g. IPv4: 127.0.0.1 / IPv6: ::1)</string>
           </property>
          </widget>
         </item>
         <item>
          <widget class="QLabel" name="proxyPortTorLabel">
           <property name="text">
            <string>&amp;Port:</string>
           </property>
           <property name="textFormat">
            <enum>Qt::PlainText</enum>
           </property>
           <property name="buddy">
            <cstring>proxyPortTor</cstring>
           </property>
          </widget>
         </item>
         <item>
          <widget class="QLineEdit" name="proxyPortTor">
           <property name="minimumSize">
            <size>
             <width>55</width>
             <height>0</height>
            </size>
           </property>
           <property name="maximumSize">
            <size>
             <width>55</width>
             <height>16777215</height>
            </size>
           </property>
           <property name="toolTip">
            <string>Port of the proxy (e.g. 9050)</string>
           </property>
          </widget>
         </item>
         <item>
          <spacer name="horizontalSpacer_4_Network">
           <property name="orientation">
            <enum>Qt::Horizontal</enum>
           </property>
           <property name="sizeHint" stdset="0">
            <size>
             <width>40</width>
             <height>20</height>
            </size>
           </property>
          </spacer>
         </item>
        </layout>
       </item>
       <item>
        <spacer name="verticalSpacer_Network">
         <property name="orientation">
          <enum>Qt::Vertical</enum>
         </property>
         <property name="sizeHint" stdset="0">
          <size>
           <width>20</width>
           <height>40</height>
          </size>
         </property>
        </spacer>
       </item>
      </layout>
     </widget>
     <widget class="QWidget" name="tabWindow">
      <attribute name="title">
       <string>&amp;Window</string>
      </attribute>
      <layout class="QVBoxLayout" name="verticalLayout_Window">
       <item>
        <widget class="QCheckBox" name="hideTrayIcon">
         <property name="toolTip">
          <string>Hide the icon from the system tray.</string>
         </property>
         <property name="text">
          <string>&amp;Hide tray icon</string>
         </property>
        </widget>
       </item>
       <item>
        <widget class="QCheckBox" name="minimizeToTray">
         <property name="toolTip">
          <string>Show only a tray icon after minimizing the window.</string>
         </property>
         <property name="text">
          <string>&amp;Minimize to the tray instead of the taskbar</string>
         </property>
        </widget>
       </item>
       <item>
        <widget class="QCheckBox" name="minimizeOnClose">
         <property name="toolTip">
          <string>Minimize instead of exit the application when the window is closed. When this option is enabled, the application will be closed only after selecting Exit in the menu.</string>
         </property>
         <property name="text">
          <string>M&amp;inimize on close</string>
         </property>
        </widget>
       </item>
       <item>
        <spacer name="verticalSpacer_Window">
         <property name="orientation">
          <enum>Qt::Vertical</enum>
         </property>
         <property name="sizeHint" stdset="0">
          <size>
           <width>20</width>
           <height>40</height>
          </size>
         </property>
        </spacer>
       </item>
      </layout>
     </widget>
     <widget class="QWidget" name="tabDisplay">
      <attribute name="title">
       <string>&amp;Display</string>
      </attribute>
      <layout class="QVBoxLayout" name="verticalLayout_Display">
       <item>
        <layout class="QHBoxLayout" name="horizontalLayout_1_Display">
         <item>
          <widget class="QLabel" name="langLabel">
           <property name="text">
            <string>User Interface &amp;language:</string>
           </property>
           <property name="textFormat">
            <enum>Qt::PlainText</enum>
           </property>
           <property name="buddy">
            <cstring>lang</cstring>
           </property>
          </widget>
         </item>
         <item>
          <widget class="QValueComboBox" name="lang">
           <property name="toolTip">
            <string>The user interface language can be set here. This setting will take effect after restarting %1.</string>
           </property>
          </widget>
         </item>
        </layout>
       </item>
       <item>
        <layout class="QHBoxLayout" name="horizontalLayout_2_Display">
         <item>
          <widget class="QLabel" name="unitLabel">
           <property name="text">
            <string>&amp;Unit to show amounts in:</string>
           </property>
           <property name="textFormat">
            <enum>Qt::PlainText</enum>
           </property>
           <property name="buddy">
            <cstring>unit</cstring>
           </property>
          </widget>
         </item>
         <item>
          <widget class="QValueComboBox" name="unit">
           <property name="toolTip">
            <string>Choose the default subdivision unit to show in the interface and when sending coins.</string>
           </property>
          </widget>
         </item>
        </layout>
       </item>
       <item>
        <layout class="QHBoxLayout" name="horizontalLayout_3_Display">
         <item>
          <widget class="QLabel" name="thirdPartyTxUrlsLabel">
           <property name="toolTip">
            <string>Third party URLs (e.g. a block explorer) that appear in the transactions tab as context menu items. %s in the URL is replaced by transaction hash. Multiple URLs are separated by vertical bar |.</string>
           </property>
           <property name="text">
            <string>&amp;Third party transaction URLs</string>
           </property>
           <property name="buddy">
            <cstring>thirdPartyTxUrls</cstring>
           </property>
          </widget>
         </item>
         <item>
          <widget class="QLineEdit" name="thirdPartyTxUrls">
           <property name="toolTip">
            <string>Third party URLs (e.g. a block explorer) that appear in the transactions tab as context menu items. %s in the URL is replaced by transaction hash. Multiple URLs are separated by vertical bar |.</string>
           </property>
           <property name="placeholderText">
            <string notr="true">https://example.com/tx/%s</string>
           </property>
          </widget>
         </item>
        </layout>
       </item>
       <item>
        <spacer name="verticalSpacer_Display">
         <property name="orientation">
          <enum>Qt::Vertical</enum>
         </property>
         <property name="sizeHint" stdset="0">
          <size>
           <width>20</width>
           <height>40</height>
          </size>
         </property>
        </spacer>
       </item>
      </layout>
     </widget>
     <widget class="QWidget" name="tab">
      <attribute name="title">
       <string>Staking</string>
      </attribute>
      <layout class="QGridLayout" name="gridLayout">
       <item row="0" column="0">
        <layout class="QFormLayout" name="formLayout">
         <item row="0" column="0">
          <widget class="QLabel" name="reserveBalanceLabel">
           <property name="text">
            <string>Reserve Balance</string>
           </property>
          </widget>
         </item>
         <item row="0" column="1">
          <widget class="BitcoinAmountField" name="reserveBalanceAmount">
           <property name="maximumSize">
            <size>
             <width>250</width>
             <height>16777215</height>
            </size>
           </property>
          </widget>
         </item>
        </layout>
       </item>
      </layout>
     </widget>
    </widget>
   </item>
   <item>
    <widget class="QFrame" name="frame">
     <layout class="QVBoxLayout" name="verticalLayout_Bottom">
      <item>
       <layout class="QHBoxLayout" name="horizontalLayout_Bottom">
        <item>
         <widget class="QLabel" name="overriddenByCommandLineInfoLabel">
          <property name="text">
           <string>Options set in this dialog are overridden by the command line or in the configuration file:</string>
          </property>
          <property name="textFormat">
           <enum>Qt::PlainText</enum>
          </property>
         </widget>
        </item>
        <item>
         <spacer name="horizontalSpacer_Bottom">
          <property name="orientation">
           <enum>Qt::Horizontal</enum>
          </property>
          <property name="sizeHint" stdset="0">
           <size>
            <width>40</width>
            <height>20</height>
           </size>
          </property>
         </spacer>
        </item>
       </layout>
      </item>
      <item>
       <widget class="QLabel" name="overriddenByCommandLineLabel">
        <property name="text">
         <string/>
        </property>
        <property name="textFormat">
         <enum>Qt::PlainText</enum>
        </property>
        <property name="wordWrap">
         <bool>true</bool>
        </property>
       </widget>
      </item>
     </layout>
    </widget>
   </item>
   <item>
    <layout class="QHBoxLayout" name="horizontalLayout_Buttons">
     <item>
      <layout class="QVBoxLayout" name="verticalLayout_Buttons">
       <item>
        <widget class="QPushButton" name="openBitcoinConfButton">
         <property name="toolTip">
          <string>Open the %1 configuration file from the working directory.</string>
         </property>
         <property name="text">
          <string>Open Configuration File</string>
         </property>
         <property name="autoDefault">
          <bool>false</bool>
         </property>
        </widget>
       </item>
       <item>
        <widget class="QPushButton" name="resetButton">
         <property name="toolTip">
          <string>Reset all client options to default.</string>
         </property>
         <property name="text">
          <string>&amp;Reset Options</string>
         </property>
         <property name="autoDefault">
          <bool>false</bool>
         </property>
        </widget>
       </item>
      </layout>
     </item>
     <item>
      <spacer name="horizontalSpacer_1">
       <property name="orientation">
        <enum>Qt::Horizontal</enum>
       </property>
       <property name="sizeHint" stdset="0">
        <size>
         <width>40</width>
         <height>48</height>
        </size>
       </property>
      </spacer>
     </item>
     <item>
      <widget class="QLabel" name="statusLabel">
       <property name="minimumSize">
        <size>
         <width>200</width>
         <height>0</height>
        </size>
       </property>
       <property name="font">
        <font>
         <weight>75</weight>
         <bold>true</bold>
        </font>
       </property>
       <property name="text">
        <string/>
       </property>
       <property name="textFormat">
        <enum>Qt::PlainText</enum>
       </property>
       <property name="wordWrap">
        <bool>true</bool>
       </property>
      </widget>
     </item>
     <item>
      <spacer name="horizontalSpacer_2">
       <property name="orientation">
        <enum>Qt::Horizontal</enum>
       </property>
       <property name="sizeHint" stdset="0">
        <size>
         <width>40</width>
         <height>48</height>
        </size>
       </property>
      </spacer>
     </item>
     <item>
      <layout class="QVBoxLayout" name="verticalLayout_4">
       <item>
        <spacer name="verticalSpacer">
         <property name="orientation">
          <enum>Qt::Vertical</enum>
         </property>
         <property name="sizeHint" stdset="0">
          <size>
           <width>20</width>
           <height>40</height>
          </size>
         </property>
        </spacer>
       </item>
       <item>
        <layout class="QHBoxLayout" name="horizontalLayout">
         <item>
          <widget class="QPushButton" name="okButton">
           <property name="text">
            <string>&amp;OK</string>
           </property>
           <property name="autoDefault">
            <bool>false</bool>
           </property>
           <property name="default">
            <bool>true</bool>
           </property>
          </widget>
         </item>
         <item>
          <widget class="QPushButton" name="cancelButton">
           <property name="text">
            <string>&amp;Cancel</string>
           </property>
           <property name="autoDefault">
            <bool>false</bool>
           </property>
          </widget>
         </item>
        </layout>
       </item>
      </layout>
     </item>
    </layout>
   </item>
  </layout>
 </widget>
 <customwidgets>
  <customwidget>
   <class>QValidatedLineEdit</class>
   <extends>QLineEdit</extends>
   <header>qt/qvalidatedlineedit.h</header>
  </customwidget>
  <customwidget>
   <class>QValueComboBox</class>
   <extends>QComboBox</extends>
   <header>qt/qvaluecombobox.h</header>
  </customwidget>
  <customwidget>
   <class>BitcoinAmountField</class>
   <extends>QLineEdit</extends>
   <header>qt/bitcoinamountfield.h</header>
   <container>1</container>
  </customwidget>
 </customwidgets>
 <resources/>
 <connections/>
</ui><|MERGE_RESOLUTION|>--- conflicted
+++ resolved
@@ -479,11 +479,7 @@
        <item>
         <widget class="QCheckBox" name="connectSocksTor">
          <property name="toolTip">
-<<<<<<< HEAD
-          <string>Connect to the Particl network through a separate SOCKS5 proxy for Tor hidden services.</string>
-=======
-          <string>Connect to the Bitcoin network through a separate SOCKS5 proxy for Tor onion services.</string>
->>>>>>> be3af4f3
+          <string>Connect to the Particl network through a separate SOCKS5 proxy for Tor onion services.</string>
          </property>
          <property name="text">
           <string>Use separate SOCKS&amp;5 proxy to reach peers via Tor onion services:</string>
