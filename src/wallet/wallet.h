--- conflicted
+++ resolved
@@ -748,13 +748,10 @@
     virtual CAmount GetDebit(const CTxIn& txin, const isminefilter& filter) const;
 
     isminetype IsMine(const CTxOut& txout) const EXCLUSIVE_LOCKS_REQUIRED(cs_wallet);
-<<<<<<< HEAD
     virtual isminetype IsMine(const CTxOutBase *txout) const EXCLUSIVE_LOCKS_REQUIRED(cs_wallet) { assert(false); return ISMINE_NO; };
     virtual bool IsMine(const CTransaction& tx) const EXCLUSIVE_LOCKS_REQUIRED(cs_wallet);
-=======
-    bool IsMine(const CTransaction& tx) const EXCLUSIVE_LOCKS_REQUIRED(cs_wallet);
     isminetype IsMine(const COutPoint& outpoint) const EXCLUSIVE_LOCKS_REQUIRED(cs_wallet);
->>>>>>> c73c8d53
+
     /** should probably be renamed to IsRelevantToMe */
     virtual bool IsFromMe(const CTransaction& tx) const;
     virtual CAmount GetDebit(const CTransaction& tx, const isminefilter& filter) const;
