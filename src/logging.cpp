// Copyright (c) 2009-2010 Satoshi Nakamoto
// Copyright (c) 2009-2020 The Bitcoin Core developers
// Distributed under the MIT software license, see the accompanying
// file COPYING or http://www.opensource.org/licenses/mit-license.php.

#include <logging.h>
#include <util/threadnames.h>
#include <util/string.h>
#include <util/time.h>

#include <algorithm>
#include <array>
#include <mutex>

const char * const DEFAULT_DEBUGLOGFILE = "debug.log";

BCLog::Logger& LogInstance()
{
/**
 * NOTE: the logger instances is leaked on exit. This is ugly, but will be
 * cleaned up by the OS/libc. Defining a logger as a global object doesn't work
 * since the order of destruction of static/global objects is undefined.
 * Consider if the logger gets destroyed, and then some later destructor calls
 * LogPrintf, maybe indirectly, and you get a core dump at shutdown trying to
 * access the logger. When the shutdown sequence is fully audited and tested,
 * explicit destruction of these objects can be implemented by changing this
 * from a raw pointer to a std::unique_ptr.
 * Since the ~Logger() destructor is never called, the Logger class and all
 * its subclasses must have implicitly-defined destructors.
 *
 * This method of initialization was originally introduced in
 * ee3374234c60aba2cc4c5cd5cac1c0aefc2d817c.
 */
    static BCLog::Logger* g_logger{new BCLog::Logger()};
    return *g_logger;
}

bool fLogIPs = DEFAULT_LOGIPS;

static int FileWriteStr(const std::string &str, FILE *fp)
{
    return fwrite(str.data(), 1, str.size(), fp);
}

bool BCLog::Logger::StartLogging()
{
    StdLockGuard scoped_lock(m_cs);

    assert(m_buffering);
    assert(m_fileout == nullptr);

    if (m_print_to_file) {
        assert(!m_file_path.empty());
        m_fileout = fsbridge::fopen(m_file_path, "a");
        if (!m_fileout) {
            return false;
        }

        setbuf(m_fileout, nullptr); // unbuffered

        // Add newlines to the logfile to distinguish this execution from the
        // last one.
        FileWriteStr("\n\n\n\n\n", m_fileout);
    }

    // dump buffered messages from before we opened the log
    m_buffering = false;
    while (!m_msgs_before_open.empty()) {
        const std::string& s = m_msgs_before_open.front();

        if (m_print_to_file) FileWriteStr(s, m_fileout);
        if (m_print_to_console) fwrite(s.data(), 1, s.size(), stdout);
        for (const auto& cb : m_print_callbacks) {
            cb(s);
        }

        m_msgs_before_open.pop_front();
    }
    if (m_print_to_console) fflush(stdout);

    return true;
}

void BCLog::Logger::DisconnectTestLogger()
{
    StdLockGuard scoped_lock(m_cs);
    m_buffering = true;
    if (m_fileout != nullptr) fclose(m_fileout);
    m_fileout = nullptr;
    m_print_callbacks.clear();
}

void BCLog::Logger::EnableCategory(BCLog::LogFlags flag)
{
    m_categories |= flag;
}

bool BCLog::Logger::EnableCategory(const std::string& str)
{
    BCLog::LogFlags flag;
    if (!GetLogCategory(flag, str)) return false;
    EnableCategory(flag);
    return true;
}

void BCLog::Logger::DisableCategory(BCLog::LogFlags flag)
{
    m_categories &= ~flag;
}

bool BCLog::Logger::DisableCategory(const std::string& str)
{
    BCLog::LogFlags flag;
    if (!GetLogCategory(flag, str)) return false;
    DisableCategory(flag);
    return true;
}

bool BCLog::Logger::WillLogCategory(BCLog::LogFlags category) const
{
    return (m_categories.load(std::memory_order_relaxed) & category) != 0;
}

bool BCLog::Logger::DefaultShrinkDebugFile() const
{
    return m_categories == BCLog::NONE;
}

struct CLogCategoryDesc {
    BCLog::LogFlags flag;
    std::string category;
};

const CLogCategoryDesc LogCategories[] =
{
    {BCLog::NONE, "0"},
    {BCLog::NONE, "none"},
    {BCLog::NET, "net"},
    {BCLog::TOR, "tor"},
    {BCLog::MEMPOOL, "mempool"},
    {BCLog::HTTP, "http"},
    {BCLog::BENCH, "bench"},
    {BCLog::ZMQ, "zmq"},
    {BCLog::WALLETDB, "walletdb"},
    {BCLog::RPC, "rpc"},
    {BCLog::ESTIMATEFEE, "estimatefee"},
    {BCLog::ADDRMAN, "addrman"},
    {BCLog::SELECTCOINS, "selectcoins"},
    {BCLog::REINDEX, "reindex"},
    {BCLog::CMPCTBLOCK, "cmpctblock"},
    {BCLog::RAND, "rand"},
    {BCLog::PRUNE, "prune"},
    {BCLog::PROXY, "proxy"},
    {BCLog::MEMPOOLREJ, "mempoolrej"},
    {BCLog::LIBEVENT, "libevent"},
    {BCLog::COINDB, "coindb"},
    {BCLog::QT, "qt"},
    {BCLog::LEVELDB, "leveldb"},
    {BCLog::VALIDATION, "validation"},
    {BCLog::I2P, "i2p"},
    {BCLog::IPC, "ipc"},
<<<<<<< HEAD

    {BCLog::SMSG, "smsg"},
    {BCLog::RINGCT, "ringct"},
    {BCLog::POS, "pos"},
    {BCLog::HDWALLET, "hdwallet"},

=======
    {BCLog::LOCK, "lock"},
>>>>>>> f78cc905
    {BCLog::ALL, "1"},
    {BCLog::ALL, "all"},
};

bool GetLogCategory(BCLog::LogFlags& flag, const std::string& str)
{
    if (str == "") {
        flag = BCLog::ALL;
        return true;
    }
    for (const CLogCategoryDesc& category_desc : LogCategories) {
        if (category_desc.category == str) {
            flag = category_desc.flag;
            return true;
        }
    }
    return false;
}

std::vector<LogCategory> BCLog::Logger::LogCategoriesList() const
{
    // Sort log categories by alphabetical order.
    std::array<CLogCategoryDesc, std::size(LogCategories)> categories;
    std::copy(std::begin(LogCategories), std::end(LogCategories), categories.begin());
    std::sort(categories.begin(), categories.end(), [](auto a, auto b) { return a.category < b.category; });

    std::vector<LogCategory> ret;
    for (const CLogCategoryDesc& category_desc : categories) {
        if (category_desc.flag == BCLog::NONE || category_desc.flag == BCLog::ALL) continue;
        LogCategory catActive;
        catActive.category = category_desc.category;
        catActive.active = WillLogCategory(category_desc.flag);
        ret.push_back(catActive);
    }
    return ret;
}

std::string BCLog::Logger::LogTimestampStr(const std::string& str)
{
    std::string strStamped;

    if (!m_log_timestamps)
        return str;

    if (m_started_new_line) {
        int64_t nTimeMicros = GetTimeMicros();
        strStamped = FormatISO8601DateTime(nTimeMicros/1000000);
        if (m_log_time_micros) {
            strStamped.pop_back();
            strStamped += strprintf(".%06dZ", nTimeMicros%1000000);
        }
        std::chrono::seconds mocktime = GetMockTime();
        if (mocktime > 0s) {
            strStamped += " (mocktime: " + FormatISO8601DateTime(count_seconds(mocktime)) + ")";
        }
        strStamped += ' ' + str;
    } else
        strStamped = str;

    return strStamped;
}

namespace BCLog {
    /** Belts and suspenders: make sure outgoing log messages don't contain
     * potentially suspicious characters, such as terminal control codes.
     *
     * This escapes control characters except newline ('\n') in C syntax.
     * It escapes instead of removes them to still allow for troubleshooting
     * issues where they accidentally end up in strings.
     */
    std::string LogEscapeMessage(const std::string& str) {
        std::string ret;
        for (char ch_in : str) {
            uint8_t ch = (uint8_t)ch_in;
            if ((ch >= 32 || ch == '\n') && ch != '\x7f') {
                ret += ch_in;
            } else {
                ret += strprintf("\\x%02x", ch);
            }
        }
        return ret;
    }
} // namespace BCLog

void BCLog::Logger::LogPrintStr(const std::string& str, const std::string& logging_function, const std::string& source_file, const int source_line)
{
    StdLockGuard scoped_lock(m_cs);
    std::string str_prefixed = LogEscapeMessage(str);

    if (m_log_sourcelocations && m_started_new_line) {
        str_prefixed.insert(0, "[" + RemovePrefix(source_file, "./") + ":" + ToString(source_line) + "] [" + logging_function + "] ");
    }

    if (m_log_threadnames && m_started_new_line) {
        str_prefixed.insert(0, "[" + util::ThreadGetInternalName() + "] ");
    }

    str_prefixed = LogTimestampStr(str_prefixed);

    m_started_new_line = !str.empty() && str[str.size()-1] == '\n';

    if (m_buffering) {
        // buffer if we haven't started logging yet
        m_msgs_before_open.push_back(str_prefixed);
        return;
    }

    if (m_print_to_console) {
        // print to console
        fwrite(str_prefixed.data(), 1, str_prefixed.size(), stdout);
        fflush(stdout);
    }
    for (const auto& cb : m_print_callbacks) {
        cb(str_prefixed);
    }
    if (m_print_to_file) {
        assert(m_fileout != nullptr);

        // reopen the log file, if requested
        if (m_reopen_file) {
            m_reopen_file = false;
            FILE* new_fileout = fsbridge::fopen(m_file_path, "a");
            if (new_fileout) {
                setbuf(new_fileout, nullptr); // unbuffered
                fclose(m_fileout);
                m_fileout = new_fileout;
            }
        }
        FileWriteStr(str_prefixed, m_fileout);
    }
}

void BCLog::Logger::ShrinkDebugFile()
{
    // Amount of debug.log to save at end when shrinking (must fit in memory)
    constexpr size_t RECENT_DEBUG_HISTORY_SIZE = 10 * 1000000;

    assert(!m_file_path.empty());

    // Scroll debug.log if it's getting too big
    FILE* file = fsbridge::fopen(m_file_path, "r");

    // Special files (e.g. device nodes) may not have a size.
    size_t log_size = 0;
    try {
        log_size = fs::file_size(m_file_path);
    } catch (const fs::filesystem_error&) {}

    // If debug.log file is more than 10% bigger the RECENT_DEBUG_HISTORY_SIZE
    // trim it down by saving only the last RECENT_DEBUG_HISTORY_SIZE bytes
    if (file && log_size > 11 * (RECENT_DEBUG_HISTORY_SIZE / 10))
    {
        // Restart the file with some of the end
        std::vector<char> vch(RECENT_DEBUG_HISTORY_SIZE, 0);
        if (fseek(file, -((long)vch.size()), SEEK_END)) {
            LogPrintf("Failed to shrink debug log file: fseek(...) failed\n");
            fclose(file);
            return;
        }
        int nBytes = fread(vch.data(), 1, vch.size(), file);
        fclose(file);

        file = fsbridge::fopen(m_file_path, "w");
        if (file)
        {
            fwrite(vch.data(), 1, nBytes, file);
            fclose(file);
        }
    }
    else if (file != nullptr)
        fclose(file);
}<|MERGE_RESOLUTION|>--- conflicted
+++ resolved
@@ -159,16 +159,13 @@
     {BCLog::VALIDATION, "validation"},
     {BCLog::I2P, "i2p"},
     {BCLog::IPC, "ipc"},
-<<<<<<< HEAD
+    {BCLog::LOCK, "lock"},
 
     {BCLog::SMSG, "smsg"},
     {BCLog::RINGCT, "ringct"},
     {BCLog::POS, "pos"},
     {BCLog::HDWALLET, "hdwallet"},
 
-=======
-    {BCLog::LOCK, "lock"},
->>>>>>> f78cc905
     {BCLog::ALL, "1"},
     {BCLog::ALL, "all"},
 };
