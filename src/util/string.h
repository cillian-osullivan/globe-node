--- conflicted
+++ resolved
@@ -76,7 +76,17 @@
     return oss.str();
 }
 
-<<<<<<< HEAD
+/**
+ * Check whether a container begins with the given prefix.
+ */
+template <typename T1, size_t PREFIX_LEN>
+NODISCARD inline bool HasPrefix(const T1& obj,
+                                const std::array<uint8_t, PREFIX_LEN>& prefix)
+{
+    return obj.size() >= PREFIX_LEN &&
+           std::equal(std::begin(prefix), std::end(prefix), std::begin(obj));
+}
+
 namespace part
 {
     void *memrchr(const void *s, int c, size_t n);
@@ -96,17 +106,6 @@
     std::string &RTrimWhitespace(std::string &s);
     std::string &TrimWhitespace(std::string &s);
     bool endsWith(const std::string &str, const std::string &suffix);
-=======
-/**
- * Check whether a container begins with the given prefix.
- */
-template <typename T1, size_t PREFIX_LEN>
-NODISCARD inline bool HasPrefix(const T1& obj,
-                                const std::array<uint8_t, PREFIX_LEN>& prefix)
-{
-    return obj.size() >= PREFIX_LEN &&
-           std::equal(std::begin(prefix), std::end(prefix), std::begin(obj));
->>>>>>> 4f807348
 }
 
 #endif // BITCOIN_UTIL_STRENCODINGS_H