--- conflicted
+++ resolved
@@ -1,13 +1,8 @@
 The MIT License (MIT)
 
-<<<<<<< HEAD
-Copyright (c) 2017-2019 The Particl Developers
-Copyright (c) 2009-2019 The Bitcoin Core developers
-Copyright (c) 2009-2019 Bitcoin Developers
-=======
+Copyright (c) 2017-2020 The Particl Developers
 Copyright (c) 2009-2020 The Bitcoin Core developers
 Copyright (c) 2009-2020 Bitcoin Developers
->>>>>>> 35fff5be
 
 Permission is hereby granted, free of charge, to any person obtaining a copy
 of this software and associated documentation files (the "Software"), to deal
