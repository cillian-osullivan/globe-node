// Copyright (c) 2009-2010 Satoshi Nakamoto
// Copyright (c) 2009-2020 The Bitcoin Core developers
// Distributed under the MIT software license, see the accompanying
// file COPYING or http://www.opensource.org/licenses/mit-license.php.

#ifndef BITCOIN_LOGGING_H
#define BITCOIN_LOGGING_H

#include <fs.h>
#include <tinyformat.h>
#include <threadsafety.h>
#include <util/string.h>

#include <atomic>
#include <cstdint>
#include <list>
#include <mutex>
#include <string>
#include <vector>

static const bool DEFAULT_LOGTIMEMICROS = false;
static const bool DEFAULT_LOGIPS        = false;
static const bool DEFAULT_LOGTIMESTAMPS = true;
static const bool DEFAULT_LOGTHREADNAMES = false;
static const bool DEFAULT_LOGSOURCELOCATIONS = false;
extern const char * const DEFAULT_DEBUGLOGFILE;

extern bool fLogIPs;

struct LogCategory {
    std::string category;
    bool active;
};

namespace BCLog {
    enum LogFlags : uint32_t {
        NONE        = 0,
        NET         = (1 <<  0),
        TOR         = (1 <<  1),
        MEMPOOL     = (1 <<  2),
        HTTP        = (1 <<  3),
        BENCH       = (1 <<  4),
        ZMQ         = (1 <<  5),
        WALLETDB    = (1 <<  6),
        RPC         = (1 <<  7),
        ESTIMATEFEE = (1 <<  8),
        ADDRMAN     = (1 <<  9),
        SELECTCOINS = (1 << 10),
        REINDEX     = (1 << 11),
        CMPCTBLOCK  = (1 << 12),
        RAND        = (1 << 13),
        PRUNE       = (1 << 14),
        PROXY       = (1 << 15),
        MEMPOOLREJ  = (1 << 16),
        LIBEVENT    = (1 << 17),
        COINDB      = (1 << 18),
        QT          = (1 << 19),
        LEVELDB     = (1 << 20),
        VALIDATION  = (1 << 21),
        I2P         = (1 << 22),
        IPC         = (1 << 23),
        LOCK        = (1 << 24),
        UTIL        = (1 << 25),
<<<<<<< HEAD

        SMSG        = (1 << 27),
        RINGCT      = (1 << 28),
        POS         = (1 << 29),
        HDWALLET    = (1 << 30),

=======
        BLOCKSTORE  = (1 << 26),
>>>>>>> 1884ce2f
        ALL         = ~(uint32_t)0,
    };

    class Logger
    {
    private:
        mutable StdMutex m_cs; // Can not use Mutex from sync.h because in debug mode it would cause a deadlock when a potential deadlock was detected

        FILE* m_fileout GUARDED_BY(m_cs) = nullptr;
        std::list<std::string> m_msgs_before_open GUARDED_BY(m_cs);
        bool m_buffering GUARDED_BY(m_cs) = true; //!< Buffer messages before logging can be started.

        /**
         * m_started_new_line is a state variable that will suppress printing of
         * the timestamp when multiple calls are made that don't end in a
         * newline.
         */
        std::atomic_bool m_started_new_line{true};

        /** Log categories bitfield. */
        std::atomic<uint32_t> m_categories{0};

        std::string LogTimestampStr(const std::string& str);

        /** Slots that connect to the print signal */
        std::list<std::function<void(const std::string&)>> m_print_callbacks GUARDED_BY(m_cs) {};

    public:
        bool m_print_to_console = false;
        bool m_print_to_file = false;

        bool m_log_timestamps = DEFAULT_LOGTIMESTAMPS;
        bool m_log_time_micros = DEFAULT_LOGTIMEMICROS;
        bool m_log_threadnames = DEFAULT_LOGTHREADNAMES;
        bool m_log_sourcelocations = DEFAULT_LOGSOURCELOCATIONS;

        fs::path m_file_path;
        std::atomic<bool> m_reopen_file{false};

        /** Send a string to the log output */
        void LogPrintStr(const std::string& str, const std::string& logging_function, const std::string& source_file, const int source_line);

        /** Returns whether logs will be written to any output */
        bool Enabled() const
        {
            StdLockGuard scoped_lock(m_cs);
            return m_buffering || m_print_to_console || m_print_to_file || !m_print_callbacks.empty();
        }

        /** Connect a slot to the print signal and return the connection */
        std::list<std::function<void(const std::string&)>>::iterator PushBackCallback(std::function<void(const std::string&)> fun)
        {
            StdLockGuard scoped_lock(m_cs);
            m_print_callbacks.push_back(std::move(fun));
            return --m_print_callbacks.end();
        }

        /** Delete a connection */
        void DeleteCallback(std::list<std::function<void(const std::string&)>>::iterator it)
        {
            StdLockGuard scoped_lock(m_cs);
            m_print_callbacks.erase(it);
        }

        /** Start logging (and flush all buffered messages) */
        bool StartLogging();
        /** Only for testing */
        void DisconnectTestLogger();

        void ShrinkDebugFile();

        uint32_t GetCategoryMask() const { return m_categories.load(); }

        void EnableCategory(LogFlags flag);
        bool EnableCategory(const std::string& str);
        void DisableCategory(LogFlags flag);
        bool DisableCategory(const std::string& str);

        bool WillLogCategory(LogFlags category) const;
        /** Returns a vector of the log categories in alphabetical order. */
        std::vector<LogCategory> LogCategoriesList() const;
        /** Returns a string with the log categories in alphabetical order. */
        std::string LogCategoriesString() const
        {
            return Join(LogCategoriesList(), ", ", [&](const LogCategory& i) { return i.category; });
        };

        bool DefaultShrinkDebugFile() const;
    };

} // namespace BCLog

BCLog::Logger& LogInstance();

/** Return true if log accepts specified category */
static inline bool LogAcceptCategory(BCLog::LogFlags category)
{
    return LogInstance().WillLogCategory(category);
}

/** Return true if str parses as a log category and set the flag */
bool GetLogCategory(BCLog::LogFlags& flag, const std::string& str);

// Be conservative when using LogPrintf/error or other things which
// unconditionally log to debug.log! It should not be the case that an inbound
// peer can fill up a user's disk with debug.log entries.

template <typename... Args>
static inline void LogPrintf_(const std::string& logging_function, const std::string& source_file, const int source_line, const char* fmt, const Args&... args)
{
    if (LogInstance().Enabled()) {
        std::string log_msg;
        try {
            log_msg = tfm::format(fmt, args...);
        } catch (tinyformat::format_error& fmterr) {
            /* Original format string will have newline so don't add one here */
            log_msg = "Error \"" + std::string(fmterr.what()) + "\" while formatting log message: " + fmt;
        }
        LogInstance().LogPrintStr(log_msg, logging_function, source_file, source_line);
    }
}

#define LogPrintf(...) LogPrintf_(__func__, __FILE__, __LINE__, __VA_ARGS__)

// Use a macro instead of a function for conditional logging to prevent
// evaluating arguments when logging for the category is not enabled.
#define LogPrint(category, ...)              \
    do {                                     \
        if (LogAcceptCategory((category))) { \
            LogPrintf(__VA_ARGS__);          \
        }                                    \
    } while (0)

#endif // BITCOIN_LOGGING_H<|MERGE_RESOLUTION|>--- conflicted
+++ resolved
@@ -61,16 +61,13 @@
         IPC         = (1 << 23),
         LOCK        = (1 << 24),
         UTIL        = (1 << 25),
-<<<<<<< HEAD
+        BLOCKSTORE  = (1 << 26),
 
         SMSG        = (1 << 27),
         RINGCT      = (1 << 28),
         POS         = (1 << 29),
         HDWALLET    = (1 << 30),
 
-=======
-        BLOCKSTORE  = (1 << 26),
->>>>>>> 1884ce2f
         ALL         = ~(uint32_t)0,
     };
 
