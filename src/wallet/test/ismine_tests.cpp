--- conflicted
+++ resolved
@@ -417,10 +417,6 @@
     }
 }
 
-<<<<<<< HEAD
 
 BOOST_AUTO_TEST_SUITE_END()
-=======
-BOOST_AUTO_TEST_SUITE_END()
-} // namespace wallet
->>>>>>> 290ff5ef
+} // namespace wallet