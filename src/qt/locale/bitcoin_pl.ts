<TS language="pl" version="2.1">
<context>
    <name>AddressBookPage</name>
    <message>
        <source>Right-click to edit address or label</source>
        <translation>Kliknij prawym przyciskiem myszy, aby edytować adres lub etykietę</translation>
    </message>
    <message>
        <source>Create a new address</source>
        <translation>Utwórz nowy adres</translation>
    </message>
    <message>
        <source>&amp;New</source>
        <translation>&amp;Nowy</translation>
    </message>
    <message>
        <source>Copy the currently selected address to the system clipboard</source>
        <translation>Skopiuj wybrany adres do schowka</translation>
    </message>
    <message>
        <source>&amp;Copy</source>
        <translation>&amp;Kopiuj</translation>
    </message>
    <message>
        <source>C&amp;lose</source>
        <translation>Z&amp;amknij</translation>
    </message>
    <message>
        <source>Delete the currently selected address from the list</source>
        <translation>Usuń zaznaczony adres z listy</translation>
    </message>
    <message>
        <source>Enter address or label to search</source>
        <translation>Wprowadź adres albo etykietę aby wyszukać</translation>
    </message>
    <message>
        <source>Export the data in the current tab to a file</source>
        <translation>Eksportuj dane z aktywnej karty do pliku</translation>
    </message>
    <message>
        <source>&amp;Export</source>
        <translation>&amp;Eksportuj</translation>
    </message>
    <message>
        <source>&amp;Delete</source>
        <translation>&amp;Usuń</translation>
    </message>
    <message>
        <source>Choose the address to send coins to</source>
        <translation>Wybierz adres, na który chcesz wysłać monety</translation>
    </message>
    <message>
        <source>Choose the address to receive coins with</source>
        <translation>Wybierz adres, na który chcesz otrzymać monety</translation>
    </message>
    <message>
        <source>C&amp;hoose</source>
        <translation>W&amp;ybierz</translation>
    </message>
    <message>
        <source>Sending addresses</source>
        <translation>Adresy wysyłania</translation>
    </message>
    <message>
        <source>Receiving addresses</source>
        <translation>Adresy odbioru</translation>
    </message>
    <message>
        <source>These are your Particl addresses for sending payments. Always check the amount and the receiving address before sending coins.</source>
        <translation>Tutaj znajdują się adresy Particl na które wysyłasz płatności. Zawsze sprawdzaj ilość i adres odbiorcy przed wysyłką monet.</translation>
    </message>
    <message>
<<<<<<< HEAD
        <source>These are your Particl addresses for receiving payments. It is recommended to use a new receiving address for each transaction.</source>
        <translation>To są twoje adresy Particl do odbierania płatności. Zaleca się używanie nowych adresów odbiorczych dla każdej transakcji.</translation>
=======
        <source>These are your Bitcoin addresses for receiving payments. Use the 'Create new receiving address' button in the receive tab to create new addresses.</source>
        <translation>To są Twoje adresy Bitcoin do otrzymywania płatności. Użyj przycisku "Stwórz nowy adres odbiorczy" w zakładce odbioru żeby stworzyć nowy adres.</translation>
>>>>>>> a54e52b4
    </message>
    <message>
        <source>&amp;Copy Address</source>
        <translation>&amp;Kopiuj adres</translation>
    </message>
    <message>
        <source>Copy &amp;Label</source>
        <translation>Kopiuj &amp;Etykietę</translation>
    </message>
    <message>
        <source>&amp;Edit</source>
        <translation>&amp;Edytuj</translation>
    </message>
    <message>
        <source>Export Address List</source>
        <translation>Eksportuj listę adresów</translation>
    </message>
    <message>
        <source>Comma separated file (*.csv)</source>
        <translation>Plik *.CSV (dane rozdzielane przecinkami)</translation>
    </message>
    <message>
        <source>Exporting Failed</source>
        <translation>Eksportowanie nie powiodło się</translation>
    </message>
    <message>
        <source>There was an error trying to save the address list to %1. Please try again.</source>
        <translation>Wystąpił błąd podczas próby zapisu listy adresów do %1. Proszę spróbować ponownie.</translation>
    </message>
</context>
<context>
    <name>AddressTableModel</name>
    <message>
        <source>Label</source>
        <translation>Etykieta</translation>
    </message>
    <message>
        <source>Address</source>
        <translation>Adres</translation>
    </message>
    <message>
        <source>(no label)</source>
        <translation>(brak etykiety)</translation>
    </message>
</context>
<context>
    <name>AskPassphraseDialog</name>
    <message>
        <source>Passphrase Dialog</source>
        <translation>Okienko Hasła</translation>
    </message>
    <message>
        <source>Enter passphrase</source>
        <translation>Wpisz hasło</translation>
    </message>
    <message>
        <source>New passphrase</source>
        <translation>Nowe hasło</translation>
    </message>
    <message>
        <source>Repeat new passphrase</source>
        <translation>Powtórz nowe hasło</translation>
    </message>
    <message>
        <source>Show passphrase</source>
        <translation>Pokaż hasło</translation>
    </message>
    <message>
        <source>Encrypt wallet</source>
        <translation>Zaszyfruj portfel</translation>
    </message>
    <message>
        <source>This operation needs your wallet passphrase to unlock the wallet.</source>
        <translation>Ta operacja wymaga hasła do portfela aby odblokować portfel.</translation>
    </message>
    <message>
        <source>Unlock wallet</source>
        <translation>Odblokuj portfel</translation>
    </message>
    <message>
        <source>This operation needs your wallet passphrase to decrypt the wallet.</source>
        <translation>Ta operacja wymaga hasła portfela, aby go odszyfrować.</translation>
    </message>
    <message>
        <source>Decrypt wallet</source>
        <translation>Odszyfruj portfel</translation>
    </message>
    <message>
        <source>Change passphrase</source>
        <translation>Zmień hasło</translation>
    </message>
    <message>
        <source>Confirm wallet encryption</source>
        <translation>Potwierdź szyfrowanie portfela</translation>
    </message>
    <message>
        <source>Warning: If you encrypt your wallet and lose your passphrase, you will &lt;b&gt;LOSE ALL OF YOUR PARTICL&lt;/b&gt;!</source>
        <translation>Uwaga: jeśli zaszyfrujesz swój portfel i zgubisz hasło &lt;b&gt;STRACISZ WSZYSTKIE SWOJE PARTICLY&lt;/b&gt;!</translation>
    </message>
    <message>
        <source>Are you sure you wish to encrypt your wallet?</source>
        <translation>Jesteś pewien, że chcesz zaszyfrować swój portfel?</translation>
    </message>
    <message>
        <source>Wallet encrypted</source>
        <translation>Portfel zaszyfrowany</translation>
    </message>
    <message>
<<<<<<< HEAD
        <source>%1 will close now to finish the encryption process. Remember that encrypting your wallet cannot fully protect your particl from being stolen by malware infecting your computer.</source>
        <translation>%1 zamknie się aby dokończyć proces szyfrowania. Pamiętaj, że szyfrowanie portfela nie zabezpiecza w pełni Twoich particlów przed kradzieżą przez wirusy lub trojany mogące zainfekować Twój komputer.</translation>
=======
        <source>Enter the new passphrase for the wallet.&lt;br/&gt;Please use a passphrase of &lt;b&gt;ten or more random characters&lt;/b&gt;, or &lt;b&gt;eight or more words&lt;/b&gt;.</source>
        <translation>Wprowadź nowe hasło do portfela.&lt;br/&gt;Hasło powinno zawierać  &lt;b&gt;co najmniej 10 losowych znaków&lt;/b&gt; lub &lt;b&gt;co najmniej osiem słów&lt;/b&gt;.</translation>
    </message>
    <message>
        <source>Enter the old passphrase and new passphrase for the wallet.</source>
        <translation>Wprowadź stare i nowe hasło dla portfela.</translation>
    </message>
    <message>
        <source>Remember that encrypting your wallet cannot fully protect your bitcoins from being stolen by malware infecting your computer.</source>
        <translation>Zwróć uwagę, że zaszyfrowanie portfela nie zabezpieczy się w pełni przed kradzieżą przez malware jakie może zainfekować twój komputer.</translation>
    </message>
    <message>
        <source>Wallet to be encrypted</source>
        <translation>Portfel do zaszyfrowania</translation>
    </message>
    <message>
        <source>Your wallet is about to be encrypted. </source>
        <translation>Twój portfel zostanie zaszyfrowany.</translation>
    </message>
    <message>
        <source>Your wallet is now encrypted. </source>
        <translation>Twój portfel jest teraz zaszyfrowany.</translation>
>>>>>>> a54e52b4
    </message>
    <message>
        <source>IMPORTANT: Any previous backups you have made of your wallet file should be replaced with the newly generated, encrypted wallet file. For security reasons, previous backups of the unencrypted wallet file will become useless as soon as you start using the new, encrypted wallet.</source>
        <translation>WAŻNE: Wszystkie wykonane wcześniej kopie pliku portfela powinny być zamienione na nowe, szyfrowane pliki. Z powodów bezpieczeństwa, poprzednie kopie nieszyfrowanych plików portfela staną się bezużyteczne jak tylko zaczniesz korzystać z nowego, szyfrowanego portfela.</translation>
    </message>
    <message>
        <source>Wallet encryption failed</source>
        <translation>Szyfrowanie portfela nie powiodło się</translation>
    </message>
    <message>
        <source>Wallet encryption failed due to an internal error. Your wallet was not encrypted.</source>
        <translation>Szyfrowanie portfela nie powiodło się z powodu wewnętrznego błędu. Twój portfel nie został zaszyfrowany.</translation>
    </message>
    <message>
        <source>The supplied passphrases do not match.</source>
        <translation>Podane hasła nie są takie same.</translation>
    </message>
    <message>
        <source>Wallet unlock failed</source>
        <translation>Odblokowanie portfela nie powiodło się</translation>
    </message>
    <message>
        <source>The passphrase entered for the wallet decryption was incorrect.</source>
        <translation>Wprowadzone hasło do odszyfrowania portfela jest niepoprawne.</translation>
    </message>
    <message>
        <source>Wallet decryption failed</source>
        <translation>Odszyfrowanie portfela nie powiodło się</translation>
    </message>
    <message>
        <source>Wallet passphrase was successfully changed.</source>
        <translation>Hasło do portfela zostało pomyślnie zmienione.</translation>
    </message>
    <message>
        <source>Warning: The Caps Lock key is on!</source>
        <translation>Ostrzeżenie: Caps Lock jest włączony!</translation>
    </message>
</context>
<context>
    <name>BanTableModel</name>
    <message>
        <source>IP/Netmask</source>
        <translation>IP / maska podsieci</translation>
    </message>
    <message>
        <source>Banned Until</source>
        <translation>Blokada do</translation>
    </message>
</context>
<context>
    <name>BitcoinGUI</name>
    <message>
        <source>Sign &amp;message...</source>
        <translation>Podpisz wiado&amp;mość...</translation>
    </message>
    <message>
        <source>Synchronizing with network...</source>
        <translation>Synchronizacja z siecią...</translation>
    </message>
    <message>
        <source>&amp;Overview</source>
        <translation>P&amp;odsumowanie</translation>
    </message>
    <message>
        <source>Show general overview of wallet</source>
        <translation>Pokazuje ogólny widok portfela</translation>
    </message>
    <message>
        <source>&amp;Transactions</source>
        <translation>&amp;Transakcje</translation>
    </message>
    <message>
        <source>Browse transaction history</source>
        <translation>Przeglądaj historię transakcji</translation>
    </message>
    <message>
        <source>E&amp;xit</source>
        <translation>&amp;Zakończ</translation>
    </message>
    <message>
        <source>Quit application</source>
        <translation>Zamknij program</translation>
    </message>
    <message>
        <source>&amp;About %1</source>
        <translation>&amp;O %1</translation>
    </message>
    <message>
        <source>Show information about %1</source>
        <translation>Pokaż informacje o %1</translation>
    </message>
    <message>
        <source>About &amp;Qt</source>
        <translation>O &amp;Qt</translation>
    </message>
    <message>
        <source>Show information about Qt</source>
        <translation>Pokazuje informacje o Qt</translation>
    </message>
    <message>
        <source>&amp;Options...</source>
        <translation>&amp;Opcje...</translation>
    </message>
    <message>
        <source>Modify configuration options for %1</source>
        <translation>Zmień opcje konfiguracji dla %1</translation>
    </message>
    <message>
        <source>&amp;Encrypt Wallet...</source>
        <translation>Zaszyfruj Portf&amp;el</translation>
    </message>
    <message>
        <source>&amp;Backup Wallet...</source>
        <translation>Wykonaj kopię zapasową...</translation>
    </message>
    <message>
        <source>&amp;Change Passphrase...</source>
        <translation>&amp;Zmień hasło...</translation>
    </message>
    <message>
        <source>Open &amp;URI...</source>
        <translation>Otwórz URI...</translation>
    </message>
    <message>
        <source>Create Wallet...</source>
        <translation>Stwórz portfel...</translation>
    </message>
    <message>
        <source>Create a new wallet</source>
        <translation>Stwórz nowy portfel</translation>
    </message>
    <message>
        <source>Wallet:</source>
        <translation>Portfel:</translation>
    </message>
    <message>
        <source>Click to disable network activity.</source>
        <translation>Kliknij aby wyłączyć aktywność sieciową.</translation>
    </message>
    <message>
        <source>Network activity disabled.</source>
        <translation>Aktywność sieciowa została wyłączona.</translation>
    </message>
    <message>
        <source>Click to enable network activity again.</source>
        <translation>Kliknij, aby ponownie włączyć aktywności sieciową.</translation>
    </message>
    <message>
        <source>Syncing Headers (%1%)...</source>
        <translation>Synchronizowanie headerów (%1%)...</translation>
    </message>
    <message>
        <source>Reindexing blocks on disk...</source>
        <translation>Ponowne indeksowanie bloków na dysku...</translation>
    </message>
    <message>
        <source>Proxy is &lt;b&gt;enabled&lt;/b&gt;: %1</source>
        <translation>Proxy jest &lt;b&gt;włączone&lt;/b&gt;: %1</translation>
    </message>
    <message>
        <source>Send coins to a Particl address</source>
        <translation>Wyślij monety na adres particlowy</translation>
    </message>
    <message>
        <source>Backup wallet to another location</source>
        <translation>Zapasowy portfel w innej lokalizacji</translation>
    </message>
    <message>
        <source>Change the passphrase used for wallet encryption</source>
        <translation>Zmień hasło użyte do szyfrowania portfela</translation>
    </message>
    <message>
        <source>&amp;Debug window</source>
        <translation>&amp;Okno debugowania</translation>
    </message>
    <message>
        <source>Open debugging and diagnostic console</source>
        <translation>Otwórz konsolę debugowania i diagnostyki</translation>
    </message>
    <message>
        <source>&amp;Verify message...</source>
        <translation>&amp;Zweryfikuj wiadomość...</translation>
    </message>
    <message>
<<<<<<< HEAD
        <source>Particl.</source>
        <translation>Particl.</translation>
    </message>
    <message>
        <source>Wallet</source>
        <translation>Portfel</translation>
    </message>
    <message>
=======
>>>>>>> a54e52b4
        <source>&amp;Send</source>
        <translation>Wyślij</translation>
    </message>
    <message>
        <source>&amp;Receive</source>
        <translation>Odbie&amp;rz</translation>
    </message>
    <message>
        <source>&amp;Show / Hide</source>
        <translation>&amp;Pokaż / Ukryj</translation>
    </message>
    <message>
        <source>Show or hide the main Window</source>
        <translation>Pokazuje lub ukrywa główne okno</translation>
    </message>
    <message>
        <source>Encrypt the private keys that belong to your wallet</source>
        <translation>Szyfruj klucze prywatne, które są w twoim portfelu</translation>
    </message>
    <message>
        <source>Sign messages with your Particl addresses to prove you own them</source>
        <translation>Podpisz wiadomości swoim adresem aby udowodnić jego posiadanie</translation>
    </message>
    <message>
        <source>Verify messages to ensure they were signed with specified Particl addresses</source>
        <translation>Zweryfikuj wiadomość,  aby upewnić się, że została podpisana podanym adresem particlowym.</translation>
    </message>
    <message>
        <source>&amp;File</source>
        <translation>&amp;Plik</translation>
    </message>
    <message>
        <source>&amp;Settings</source>
        <translation>P&amp;referencje</translation>
    </message>
    <message>
        <source>&amp;Help</source>
        <translation>Pomo&amp;c</translation>
    </message>
    <message>
        <source>Tabs toolbar</source>
        <translation>Pasek zakładek</translation>
    </message>
    <message>
        <source>Request payments (generates QR codes and particl: URIs)</source>
        <translation>Żądaj płatności (generuje kod QR oraz particlowe URI)</translation>
    </message>
    <message>
        <source>Show the list of used sending addresses and labels</source>
        <translation>Pokaż listę adresów i etykiet użytych do wysyłania</translation>
    </message>
    <message>
        <source>Show the list of used receiving addresses and labels</source>
        <translation>Pokaż listę adresów i etykiet użytych do odbierania</translation>
    </message>
    <message>
        <source>Open a particl: URI or payment request</source>
        <translation>Otwórz URI particl: lub żądanie zapłaty</translation>
    </message>
    <message>
        <source>&amp;Command-line options</source>
        <translation>&amp;Opcje linii komend</translation>
    </message>
    <message numerus="yes">
        <source>%n active connection(s) to Particl network</source>
        <translation><numerusform>%n aktywnych połączeń do sieci Particl.</numerusform><numerusform>%n aktywnych połączeń do sieci Particl.</numerusform><numerusform>%n aktywnych połączeń do sieci Particl.</numerusform><numerusform>%n aktywnych połączeń do sieci Particl.</numerusform></translation>
    </message>
    <message>
        <source>Indexing blocks on disk...</source>
        <translation>Indeksowanie bloków na dysku...</translation>
    </message>
    <message>
        <source>Processing blocks on disk...</source>
        <translation>Przetwarzanie blocks on disk...</translation>
    </message>
    <message numerus="yes">
        <source>Processed %n block(s) of transaction history.</source>
        <translation><numerusform>Przetworzono %n bloków historii transakcji.</numerusform><numerusform>Przetworzono %n bloków historii transakcji.</numerusform><numerusform>Przetworzono %n bloków historii transakcji.</numerusform><numerusform>Przetworzono %n bloków historii transakcji.</numerusform></translation>
    </message>
    <message>
        <source>%1 behind</source>
        <translation>%1 za</translation>
    </message>
    <message>
        <source>Last received block was generated %1 ago.</source>
        <translation>Ostatni otrzymany blok został wygenerowany %1 temu.</translation>
    </message>
    <message>
        <source>Transactions after this will not yet be visible.</source>
        <translation>Transakcje po tym momencie nie będą jeszcze widoczne.</translation>
    </message>
    <message>
        <source>Error</source>
        <translation>Błąd</translation>
    </message>
    <message>
        <source>Warning</source>
        <translation>Ostrzeżenie</translation>
    </message>
    <message>
        <source>Information</source>
        <translation>Informacja</translation>
    </message>
    <message>
        <source>Up to date</source>
        <translation>Aktualny</translation>
    </message>
    <message>
<<<<<<< HEAD
        <source>Show the %1 help message to get a list with possible Particl command-line options</source>
=======
        <source>&amp;Sending addresses</source>
        <translation>&amp;Adresy wysyłania</translation>
    </message>
    <message>
        <source>&amp;Receiving addresses</source>
        <translation>&amp;Adresy odbioru</translation>
    </message>
    <message>
        <source>Open Wallet</source>
        <translation>Otwórz Portfel</translation>
    </message>
    <message>
        <source>Open a wallet</source>
        <translation>Otwórz portfel</translation>
    </message>
    <message>
        <source>Close Wallet...</source>
        <translation>Zamknij Portfel...</translation>
    </message>
    <message>
        <source>Close wallet</source>
        <translation>Zamknij portfel</translation>
    </message>
    <message>
        <source>Show the %1 help message to get a list with possible Bitcoin command-line options</source>
>>>>>>> a54e52b4
        <translation>Pokaż pomoc %1 aby zobaczyć listę wszystkich opcji lnii poleceń.</translation>
    </message>
    <message>
        <source>default wallet</source>
        <translation>domyślny portfel</translation>
    </message>
    <message>
        <source>No wallets available</source>
        <translation>Brak dostępnych portfeli</translation>
    </message>
    <message>
        <source>&amp;Window</source>
        <translation>&amp;Okno</translation>
    </message>
    <message>
        <source>Minimize</source>
        <translation>Minimalizuj</translation>
    </message>
    <message>
        <source>Zoom</source>
        <translation>Powiększ</translation>
    </message>
    <message>
        <source>Main Window</source>
        <translation>Okno główne</translation>
    </message>
    <message>
        <source>%1 client</source>
        <translation>%1 klient</translation>
    </message>
    <message>
        <source>Connecting to peers...</source>
        <translation>Łączenie z peerami...</translation>
    </message>
    <message>
        <source>Catching up...</source>
        <translation>Trwa synchronizacja…</translation>
    </message>
    <message>
        <source>Error: %1</source>
        <translation>Błąd: %1</translation>
    </message>
    <message>
        <source>Warning: %1</source>
        <translation>Ostrzeżenie: %1</translation>
    </message>
    <message>
        <source>Date: %1
</source>
        <translation>Data: %1
</translation>
    </message>
    <message>
        <source>Amount: %1
</source>
        <translation>Kwota: %1
</translation>
    </message>
    <message>
        <source>Wallet: %1
</source>
        <translation>Portfel: %1
</translation>
    </message>
    <message>
        <source>Type: %1
</source>
        <translation>Typ: %1
</translation>
    </message>
    <message>
        <source>Label: %1
</source>
        <translation>Etykieta: %1
</translation>
    </message>
    <message>
        <source>Address: %1
</source>
        <translation>Adres: %1
</translation>
    </message>
    <message>
        <source>Sent transaction</source>
        <translation>Transakcja wysłana</translation>
    </message>
    <message>
        <source>Incoming transaction</source>
        <translation>Transakcja przychodząca</translation>
    </message>
    <message>
        <source>HD key generation is &lt;b&gt;enabled&lt;/b&gt;</source>
        <translation>Generowanie kluczy HD jest &lt;b&gt;włączone&lt;/b&gt;</translation>
    </message>
    <message>
        <source>HD key generation is &lt;b&gt;disabled&lt;/b&gt;</source>
        <translation>Generowanie kluczy HD jest &lt;b&gt;wyłączone&lt;/b&gt;</translation>
    </message>
    <message>
        <source>Private key &lt;b&gt;disabled&lt;/b&gt;</source>
        <translation>Klucz prywatny&lt;b&gt;dezaktywowany&lt;/b&gt;</translation>
    </message>
    <message>
        <source>Wallet is &lt;b&gt;encrypted&lt;/b&gt; and currently &lt;b&gt;unlocked&lt;/b&gt;</source>
        <translation>Portfel jest &lt;b&gt;zaszyfrowany&lt;/b&gt; i obecnie &lt;b&gt;odblokowany&lt;/b&gt;</translation>
    </message>
    <message>
        <source>Wallet is &lt;b&gt;encrypted&lt;/b&gt; and currently &lt;b&gt;locked&lt;/b&gt;</source>
        <translation>Portfel jest &lt;b&gt;zaszyfrowany&lt;/b&gt; i obecnie &lt;b&gt;zablokowany&lt;/b&gt;</translation>
    </message>
    <message>
        <source>A fatal error occurred. Particl can no longer continue safely and will quit.</source>
        <translation>Wystąpił krytyczny błąd. Particl nie jest w stanie kontynuować bezpiecznie i zostanie zamknięty.</translation>
    </message>
</context>
<context>
    <name>CoinControlDialog</name>
    <message>
        <source>Coin Selection</source>
        <translation>Wybór monet</translation>
    </message>
    <message>
        <source>Quantity:</source>
        <translation>Ilość:</translation>
    </message>
    <message>
        <source>Bytes:</source>
        <translation>Bajtów:</translation>
    </message>
    <message>
        <source>Amount:</source>
        <translation>Kwota:</translation>
    </message>
    <message>
        <source>Fee:</source>
        <translation>Opłata:</translation>
    </message>
    <message>
        <source>Dust:</source>
        <translation>Pył:</translation>
    </message>
    <message>
        <source>After Fee:</source>
        <translation>Po opłacie:</translation>
    </message>
    <message>
        <source>Change:</source>
        <translation>Reszta:</translation>
    </message>
    <message>
        <source>(un)select all</source>
        <translation>Zaznacz/Odznacz wszystko</translation>
    </message>
    <message>
        <source>Tree mode</source>
        <translation>Widok drzewa</translation>
    </message>
    <message>
        <source>List mode</source>
        <translation>Widok listy</translation>
    </message>
    <message>
        <source>Amount</source>
        <translation>Kwota</translation>
    </message>
    <message>
        <source>Received with label</source>
        <translation>Otrzymano z opisem</translation>
    </message>
    <message>
        <source>Received with address</source>
        <translation>Otrzymano z adresem</translation>
    </message>
    <message>
        <source>Date</source>
        <translation>Data</translation>
    </message>
    <message>
        <source>Confirmations</source>
        <translation>Potwierdzenia</translation>
    </message>
    <message>
        <source>Confirmed</source>
        <translation>Potwierdzony</translation>
    </message>
    <message>
        <source>Copy address</source>
        <translation>Kopiuj adres</translation>
    </message>
    <message>
        <source>Copy label</source>
        <translation>Kopiuj etykietę</translation>
    </message>
    <message>
        <source>Copy amount</source>
        <translation>Kopiuj kwotę</translation>
    </message>
    <message>
        <source>Copy transaction ID</source>
        <translation>Skopiuj ID transakcji</translation>
    </message>
    <message>
        <source>Lock unspent</source>
        <translation>Zablokuj niewydane</translation>
    </message>
    <message>
        <source>Unlock unspent</source>
        <translation>Odblokuj niewydane</translation>
    </message>
    <message>
        <source>Copy quantity</source>
        <translation>Skopiuj ilość</translation>
    </message>
    <message>
        <source>Copy fee</source>
        <translation>Skopiuj prowizję</translation>
    </message>
    <message>
        <source>Copy after fee</source>
        <translation>Skopiuj ilość po opłacie</translation>
    </message>
    <message>
        <source>Copy bytes</source>
        <translation>Skopiuj ilość bajtów</translation>
    </message>
    <message>
        <source>Copy dust</source>
        <translation>Kopiuj pył</translation>
    </message>
    <message>
        <source>Copy change</source>
        <translation>Skopiuj resztę</translation>
    </message>
    <message>
        <source>(%1 locked)</source>
        <translation>(%1 zablokowane)</translation>
    </message>
    <message>
        <source>yes</source>
        <translation>tak</translation>
    </message>
    <message>
        <source>no</source>
        <translation>nie</translation>
    </message>
    <message>
        <source>This label turns red if any recipient receives an amount smaller than the current dust threshold.</source>
        <translation>Ta etykieta staje się czerwona jeżeli którykolwiek odbiorca otrzymuje kwotę mniejszą niż obecny próg pyłu.</translation>
    </message>
    <message>
        <source>Can vary +/- %1 satoshi(s) per input.</source>
        <translation>Waha się +/- %1 satoshi na wejście.</translation>
    </message>
    <message>
        <source>(no label)</source>
        <translation>(brak etykiety)</translation>
    </message>
    <message>
        <source>change from %1 (%2)</source>
        <translation>reszta z %1 (%2)</translation>
    </message>
    <message>
        <source>(change)</source>
        <translation>(reszta)</translation>
    </message>
</context>
<context>
    <name>CreateWalletActivity</name>
    <message>
        <source>Creating Wallet &lt;b&gt;%1&lt;/b&gt;...</source>
        <translation>Tworzenie portfela &lt;b&gt;%1&lt;/b&gt;...</translation>
    </message>
    <message>
        <source>Create wallet failed</source>
        <translation>Tworzenie portfela nieudane</translation>
    </message>
    <message>
        <source>Create wallet warning</source>
        <translation>Ostrzeżenie przy tworzeniu portfela</translation>
    </message>
</context>
<context>
    <name>CreateWalletDialog</name>
    <message>
        <source>Create Wallet</source>
        <translation>Stwórz portfel</translation>
    </message>
    <message>
        <source>Wallet Name</source>
        <translation>Nazwa portfela</translation>
    </message>
    <message>
        <source>Encrypt the wallet. The wallet will be encrypted with a passphrase of your choice.</source>
        <translation>Zaszyfruj portfel. Portfel zostanie zaszyfrowany wprowadzonym hasłem.</translation>
    </message>
    <message>
        <source>Encrypt Wallet</source>
        <translation>Zaszyfruj portfel</translation>
    </message>
    <message>
        <source>Disable private keys for this wallet. Wallets with private keys disabled will have no private keys and cannot have an HD seed or imported private keys. This is ideal for watch-only wallets.</source>
        <translation>Wyłącz klucze prywatne dla tego portfela. Portfel z wyłączonymi kluczami prywatnymi nie może zawierać zaimportowanych kluczy prywatnych ani ustawionego seeda HD. Jest to idealne rozwiązanie dla portfeli śledzących (watch-only).</translation>
    </message>
    <message>
        <source>Disable Private Keys</source>
        <translation>Wyłącz klucze prywatne</translation>
    </message>
    <message>
        <source>Make a blank wallet. Blank wallets do not initially have private keys or scripts. Private keys and addresses can be imported, or an HD seed can be set, at a later time.</source>
        <translation>Stwórz czysty portfel. Portfel taki początkowo nie zawiera żadnych kluczy prywatnych ani skryptów. Później mogą zostać zaimportowane klucze prywatne, adresy lub będzie można ustawić seed HD.</translation>
    </message>
    <message>
        <source>Make Blank Wallet</source>
        <translation>Stwórz czysty portfel</translation>
    </message>
    <message>
        <source>Create</source>
        <translation>Stwórz</translation>
    </message>
</context>
<context>
    <name>EditAddressDialog</name>
    <message>
        <source>Edit Address</source>
        <translation>Zmień adres</translation>
    </message>
    <message>
        <source>&amp;Label</source>
        <translation>&amp;Etykieta</translation>
    </message>
    <message>
        <source>The label associated with this address list entry</source>
        <translation>Etykieta skojarzona z tym wpisem na liście adresów</translation>
    </message>
    <message>
        <source>The address associated with this address list entry. This can only be modified for sending addresses.</source>
        <translation>Ten adres jest skojarzony z wpisem na liście adresów. Może być zmodyfikowany jedynie dla adresów wysyłających.</translation>
    </message>
    <message>
        <source>&amp;Address</source>
        <translation>&amp;Adres</translation>
    </message>
    <message>
        <source>New sending address</source>
        <translation>Nowy adres wysyłania</translation>
    </message>
    <message>
        <source>Edit receiving address</source>
        <translation>Zmień adres odbioru</translation>
    </message>
    <message>
        <source>Edit sending address</source>
        <translation>Zmień adres wysyłania</translation>
    </message>
    <message>
        <source>The entered address "%1" is not a valid Particl address.</source>
        <translation>Wprowadzony adres "%1" nie jest prawidłowym adresem Particl.</translation>
    </message>
    <message>
        <source>Address "%1" already exists as a receiving address with label "%2" and so cannot be added as a sending address.</source>
        <translation>Adres "%1" już istnieje jako adres odbiorczy z etykietą "%2" i dlatego nie można go dodać jako adresu nadawcy.</translation>
    </message>
    <message>
        <source>The entered address "%1" is already in the address book with label "%2".</source>
        <translation>Wprowadzony adres "%1" już istnieje w książce adresowej z opisem "%2".</translation>
    </message>
    <message>
        <source>Could not unlock wallet.</source>
        <translation>Nie można było odblokować portfela.</translation>
    </message>
    <message>
        <source>New key generation failed.</source>
        <translation>Generowanie nowego klucza nie powiodło się.</translation>
    </message>
</context>
<context>
    <name>FreespaceChecker</name>
    <message>
        <source>A new data directory will be created.</source>
        <translation>Będzie utworzony nowy folder danych.</translation>
    </message>
    <message>
        <source>name</source>
        <translation>nazwa</translation>
    </message>
    <message>
        <source>Directory already exists. Add %1 if you intend to create a new directory here.</source>
        <translation>Katalog już istnieje. Dodaj %1 jeśli masz zamiar utworzyć tutaj nowy katalog.</translation>
    </message>
    <message>
        <source>Path already exists, and is not a directory.</source>
        <translation>Ścieżka już istnieje i nie jest katalogiem.</translation>
    </message>
    <message>
        <source>Cannot create data directory here.</source>
        <translation>Nie można było tutaj utworzyć folderu.</translation>
    </message>
</context>
<context>
    <name>HelpMessageDialog</name>
    <message>
        <source>version</source>
        <translation>wersja</translation>
    </message>
    <message>
        <source>(%1-bit)</source>
        <translation>(%1-bit)</translation>
    </message>
    <message>
        <source>About %1</source>
        <translation>Informacje o %1</translation>
    </message>
    <message>
        <source>Command-line options</source>
        <translation>Opcje konsoli</translation>
    </message>
</context>
<context>
    <name>Intro</name>
    <message>
        <source>Welcome</source>
        <translation>Witaj</translation>
    </message>
    <message>
        <source>Welcome to %1.</source>
        <translation>Witaj w %1.</translation>
    </message>
    <message>
        <source>As this is the first time the program is launched, you can choose where %1 will store its data.</source>
        <translation>Ponieważ jest to pierwsze uruchomienie programu, możesz wybrać gdzie %1 będzie przechowywał swoje dane.</translation>
    </message>
    <message>
        <source>When you click OK, %1 will begin to download and process the full %4 block chain (%2GB) starting with the earliest transactions in %3 when %4 initially launched.</source>
        <translation>Gdy naciśniesz OK, %1 zacznie się pobieranie i przetwarzanie całego %4 łańcucha bloków (%2GB) zaczynając od najwcześniejszych transakcji w %3 gdy %4 został uruchomiony. </translation>
    </message>
    <message>
        <source>Reverting this setting requires re-downloading the entire blockchain. It is faster to download the full chain first and prune it later. Disables some advanced features.</source>
        <translation>Wyłączenie tej opcji spowoduje konieczność pobrania całego łańcucha bloków. Szybciej jest najpierw pobrać cały łańcuch a następnie go przyciąć (prune). Wyłącza niektóre zaawansowane funkcje.</translation>
    </message>
    <message>
        <source>This initial synchronisation is very demanding, and may expose hardware problems with your computer that had previously gone unnoticed. Each time you run %1, it will continue downloading where it left off.</source>
        <translation>Wstępna synchronizacja jest bardzo wymagająca i może ujawnić wcześniej niezauważone problemy sprzętowe. Za każdym uruchomieniem %1 pobieranie będzie kontynuowane od miejsca w którym zostało zatrzymane.</translation>
    </message>
    <message>
        <source>If you have chosen to limit block chain storage (pruning), the historical data must still be downloaded and processed, but will be deleted afterward to keep your disk usage low.</source>
        <translation>Jeśli wybrałeś opcję ograniczenia przechowywania łańcucha bloków (przycinanie) dane historyczne cały czas będą musiały być pobrane i przetworzone, jednak po tym zostaną usunięte aby ograniczyć użycie dysku.</translation>
    </message>
    <message>
        <source>Use the default data directory</source>
        <translation>Użyj domyślnego folderu danych</translation>
    </message>
    <message>
        <source>Use a custom data directory:</source>
        <translation>Użyj wybranego folderu dla danych</translation>
    </message>
    <message>
        <source>Particl.</source>
        <translation>Particl.</translation>
    </message>
    <message>
        <source>Discard blocks after verification, except most recent %1 GB (prune)</source>
        <translation>Skasuj bloki po weryfikacji, oprócz najnowszych %1 GB (prune)</translation>
    </message>
    <message>
        <source>At least %1 GB of data will be stored in this directory, and it will grow over time.</source>
        <translation>Co najmniej %1 GB danych, zostanie zapisane w tym katalogu, dane te będą przyrastały w czasie.</translation>
    </message>
    <message>
        <source>Approximately %1 GB of data will be stored in this directory.</source>
        <translation>Około %1 GB danych zostanie zapisane w tym katalogu.</translation>
    </message>
    <message>
        <source>%1 will download and store a copy of the Particl block chain.</source>
        <translation>%1 pobierze i zapisze lokalnie kopię łańcucha bloków Particl.</translation>
    </message>
    <message>
        <source>The wallet will also be stored in this directory.</source>
        <translation>Portfel również zostanie zapisany w tym katalogu.</translation>
    </message>
    <message>
        <source>Error: Specified data directory "%1" cannot be created.</source>
        <translation>Błąd: podany folder danych «%1» nie mógł zostać utworzony.</translation>
    </message>
    <message>
        <source>Error</source>
        <translation>Błąd</translation>
    </message>
    <message numerus="yes">
        <source>%n GB of free space available</source>
        <translation><numerusform>%n GB dostępnego wolnego miejsca</numerusform><numerusform>%n GB dostępnego wolnego miejsca</numerusform><numerusform>%n GB dostępnego wolnego miejsca</numerusform><numerusform>%n GB dostępnego wolnego miejsca</numerusform></translation>
    </message>
    <message numerus="yes">
        <source>(of %n GB needed)</source>
        <translation><numerusform>(z %n GB potrzebnych)</numerusform><numerusform>(z %n GB potrzebnych)</numerusform><numerusform>(z %n GB potrzebnych)</numerusform><numerusform>(z %n GB potrzebnych)</numerusform></translation>
    </message>
    <message numerus="yes">
        <source>(%n GB needed for full chain)</source>
        <translation><numerusform>(%n GB potrzebny na pełny łańcuch)</numerusform><numerusform>(%n GB potrzebne na pełny łańcuch)</numerusform><numerusform>(%n GB potrzebnych na pełny łańcuch)</numerusform><numerusform>(%n GB potrzebnych na pełny łańcuch)</numerusform></translation>
    </message>
</context>
<context>
    <name>ModalOverlay</name>
    <message>
        <source>Form</source>
        <translation>Formularz</translation>
    </message>
    <message>
        <source>Recent transactions may not yet be visible, and therefore your wallet's balance might be incorrect. This information will be correct once your wallet has finished synchronizing with the particl network, as detailed below.</source>
        <translation>Świeże transakcje mogą nie być jeszcze widoczne, a zatem saldo portfela może być nieprawidłowe. Te detale będą poprawne, gdy portfel zakończy synchronizację z siecią particl, zgodnie z poniższym opisem.</translation>
    </message>
    <message>
        <source>Attempting to spend particl that are affected by not-yet-displayed transactions will not be accepted by the network.</source>
        <translation>Próba wydania particlów które nie są jeszcze wyświetlone jako transakcja zostanie odrzucona przez sieć. </translation>
    </message>
    <message>
        <source>Number of blocks left</source>
        <translation>Pozostało bloków</translation>
    </message>
    <message>
        <source>Unknown...</source>
        <translation>Nienznane...</translation>
    </message>
    <message>
        <source>Last block time</source>
        <translation>Czas ostatniego bloku</translation>
    </message>
    <message>
        <source>Progress</source>
        <translation>Postęp</translation>
    </message>
    <message>
        <source>Progress increase per hour</source>
        <translation>Przyrost postępu na godzinę</translation>
    </message>
    <message>
        <source>calculating...</source>
        <translation>obliczanie...</translation>
    </message>
    <message>
        <source>Estimated time left until synced</source>
        <translation>Przewidywany czas zakończenia synchronizacji</translation>
    </message>
    <message>
        <source>Hide</source>
        <translation>Ukryj</translation>
    </message>
    <message>
        <source>Unknown. Syncing Headers (%1, %2%)...</source>
        <translation>Nieznane. Synchronizowanie nagłówków (%1, %2%)...</translation>
    </message>
</context>
<context>
    <name>OpenURIDialog</name>
    <message>
        <source>Open URI</source>
        <translation>Otwórz URI</translation>
    </message>
    <message>
        <source>Open payment request from URI or file</source>
        <translation>Otwórz żądanie zapłaty z URI lub pliku</translation>
    </message>
    <message>
        <source>URI:</source>
        <translation>URI:</translation>
    </message>
    <message>
        <source>Select payment request file</source>
        <translation>Otwórz żądanie zapłaty z pliku</translation>
    </message>
    <message>
        <source>Select payment request file to open</source>
        <translation>Wybierz plik żądania zapłaty do otwarcia</translation>
    </message>
</context>
<context>
    <name>OpenWalletActivity</name>
    <message>
        <source>Open wallet failed</source>
        <translation>Otwarcie portfela nie powiodło się</translation>
    </message>
    <message>
        <source>Open wallet warning</source>
        <translation>Ostrzeżenie przy otwieraniu portfela</translation>
    </message>
    <message>
        <source>default wallet</source>
        <translation>domyślny portfel</translation>
    </message>
    <message>
        <source>Opening Wallet &lt;b&gt;%1&lt;/b&gt;...</source>
        <translation>Otwieranie portfela &lt;b&gt;%1&lt;/b&gt;...</translation>
    </message>
</context>
<context>
    <name>OptionsDialog</name>
    <message>
        <source>Options</source>
        <translation>Opcje</translation>
    </message>
    <message>
        <source>&amp;Main</source>
        <translation>Główne</translation>
    </message>
    <message>
        <source>Automatically start %1 after logging in to the system.</source>
        <translation>Automatycznie uruchom %1 po zalogowaniu do systemu.</translation>
    </message>
    <message>
        <source>&amp;Start %1 on system login</source>
        <translation>Uruchamiaj %1 wraz z zalogowaniem do &amp;systemu</translation>
    </message>
    <message>
        <source>Size of &amp;database cache</source>
        <translation>Wielkość bufora bazy &amp;danych</translation>
    </message>
    <message>
        <source>Number of script &amp;verification threads</source>
        <translation>Liczba wątków &amp;weryfikacji skryptu</translation>
    </message>
    <message>
        <source>IP address of the proxy (e.g. IPv4: 127.0.0.1 / IPv6: ::1)</source>
        <translation>Adres IP serwera proxy (np. IPv4: 127.0.0.1 / IPv6: ::1)</translation>
    </message>
    <message>
        <source>Shows if the supplied default SOCKS5 proxy is used to reach peers via this network type.</source>
        <translation>Pakazuje czy dostarczone domyślne SOCKS5 proxy jest użyte do połączenia z węzłami przez sieć tego typu.</translation>
    </message>
    <message>
        <source>Use separate SOCKS&amp;5 proxy to reach peers via Tor hidden services:</source>
        <translation>Użyj oddzielnego proxy SOCKS&amp;5 aby osiągnąć węzły w ukrytych usługach Tor:</translation>
    </message>
    <message>
        <source>Hide the icon from the system tray.</source>
        <translation>Ukryj ikonę z zasobnika systemowego.</translation>
    </message>
    <message>
        <source>&amp;Hide tray icon</source>
        <translation>&amp;Ukryj ikonę z zasobnika</translation>
    </message>
    <message>
        <source>Minimize instead of exit the application when the window is closed. When this option is enabled, the application will be closed only after selecting Exit in the menu.</source>
        <translation>Minimalizuje zamiast zakończyć działanie programu przy zamykaniu okna. Kiedy ta opcja jest włączona, program zakończy działanie po wybieraniu Zamknij w menu.</translation>
    </message>
    <message>
        <source>Third party URLs (e.g. a block explorer) that appear in the transactions tab as context menu items. %s in the URL is replaced by transaction hash. Multiple URLs are separated by vertical bar |.</source>
        <translation>Zewnętrzne URL podglądu transakcji (np. eksplorator bloków), które będą wyświetlały się w menu kontekstowym, w zakładce transakcji. %s będzie zamieniany w adresie na hash transakcji. Oddziel wiele adresów pionową kreską |.</translation>
    </message>
    <message>
        <source>Open the %1 configuration file from the working directory.</source>
        <translation>Otwiera %1 plik konfiguracyjny z czynnego katalogu.</translation>
    </message>
    <message>
        <source>Open Configuration File</source>
        <translation>Otwórz plik konfiguracyjny</translation>
    </message>
    <message>
        <source>Reset all client options to default.</source>
        <translation>Przywróć wszystkie domyślne ustawienia klienta.</translation>
    </message>
    <message>
        <source>&amp;Reset Options</source>
        <translation>Z&amp;resetuj ustawienia</translation>
    </message>
    <message>
        <source>&amp;Network</source>
        <translation>&amp;Sieć</translation>
    </message>
    <message>
        <source>Disables some advanced features but all blocks will still be fully validated. Reverting this setting requires re-downloading the entire blockchain. Actual disk usage may be somewhat higher.</source>
        <translation>Wyłącza niektóre zaawansowane funkcje, ale wszystkie bloki nadal będą w pełni sprawdzane. Przywrócenie tego ustawienia wymaga ponownego pobrania całego łańcucha bloków. Rzeczywiste wykorzystanie dysku może być nieco wyższe.</translation>
    </message>
    <message>
        <source>Prune &amp;block storage to</source>
        <translation>Przytnij magazyn &amp;bloków do</translation>
    </message>
    <message>
        <source>GB</source>
        <translation>GB</translation>
    </message>
    <message>
        <source>Reverting this setting requires re-downloading the entire blockchain.</source>
        <translation>Cofnięcie tego ustawienia wymaga ponownego załadowania całego łańcucha bloków.</translation>
    </message>
    <message>
        <source>MiB</source>
        <translation>MiB</translation>
    </message>
    <message>
        <source>(0 = auto, &lt;0 = leave that many cores free)</source>
        <translation>(0 = automatycznie, &lt;0 = zostaw tyle wolnych rdzeni)</translation>
    </message>
    <message>
        <source>W&amp;allet</source>
        <translation>Portfel</translation>
    </message>
    <message>
        <source>Expert</source>
        <translation>Ekspert</translation>
    </message>
    <message>
        <source>Enable coin &amp;control features</source>
        <translation>Włącz funk&amp;cje kontoli monet</translation>
    </message>
    <message>
        <source>If you disable the spending of unconfirmed change, the change from a transaction cannot be used until that transaction has at least one confirmation. This also affects how your balance is computed.</source>
        <translation>Jeżeli wyłączysz możliwość wydania niezatwierdzonej wydanej reszty, reszta z transakcji nie będzie mogła zostać wykorzystana, dopóki ta transakcja nie będzie miała przynajmniej jednego potwierdzenia. To także ma wpływ na obliczanie Twojego salda.</translation>
    </message>
    <message>
        <source>&amp;Spend unconfirmed change</source>
        <translation>Wydaj niepotwierdzoną re&amp;sztę</translation>
    </message>
    <message>
        <source>Automatically open the Particl client port on the router. This only works when your router supports UPnP and it is enabled.</source>
        <translation>Automatycznie otwiera port klienta Particl na routerze. Ta opcja dzieła tylko jeśli twój router wspiera UPnP i jest ono włączone.</translation>
    </message>
    <message>
        <source>Map port using &amp;UPnP</source>
        <translation>Mapuj port używając &amp;UPnP</translation>
    </message>
    <message>
        <source>Accept connections from outside.</source>
        <translation>Akceptuj połączenia z zewnątrz.</translation>
    </message>
    <message>
        <source>Allow incomin&amp;g connections</source>
        <translation>Zezwól na &amp;połączenia przychodzące</translation>
    </message>
    <message>
        <source>Connect to the Particl network through a SOCKS5 proxy.</source>
        <translation>Połącz się z siecią Particl poprzez proxy SOCKS5.</translation>
    </message>
    <message>
        <source>&amp;Connect through SOCKS5 proxy (default proxy):</source>
        <translation>Połącz przez proxy SO&amp;CKS5 (domyślne proxy):</translation>
    </message>
    <message>
        <source>Proxy &amp;IP:</source>
        <translation>&amp;IP proxy: </translation>
    </message>
    <message>
        <source>&amp;Port:</source>
        <translation>&amp;Port:</translation>
    </message>
    <message>
        <source>Port of the proxy (e.g. 9050)</source>
        <translation>Port proxy (np. 9050)</translation>
    </message>
    <message>
        <source>Used for reaching peers via:</source>
        <translation>Użyto do połączenia z peerami przy pomocy:</translation>
    </message>
    <message>
        <source>IPv4</source>
        <translation>IPv4</translation>
    </message>
    <message>
        <source>IPv6</source>
        <translation>IPv6</translation>
    </message>
    <message>
        <source>Tor</source>
        <translation>Tor</translation>
    </message>
    <message>
        <source>Connect to the Particl network through a separate SOCKS5 proxy for Tor hidden services.</source>
        <translation>Połącz się z siecią Particl przy pomocy oddzielnego SOCKS5 proxy dla sieci TOR</translation>
    </message>
    <message>
        <source>&amp;Window</source>
        <translation>&amp;Okno</translation>
    </message>
    <message>
        <source>Show only a tray icon after minimizing the window.</source>
        <translation>Pokazuj tylko ikonę przy zegarku po zminimalizowaniu okna.</translation>
    </message>
    <message>
        <source>&amp;Minimize to the tray instead of the taskbar</source>
        <translation>&amp;Minimalizuj do zasobnika systemowego zamiast do paska zadań</translation>
    </message>
    <message>
        <source>M&amp;inimize on close</source>
        <translation>M&amp;inimalizuj przy zamknięciu</translation>
    </message>
    <message>
        <source>&amp;Display</source>
        <translation>&amp;Wyświetlanie</translation>
    </message>
    <message>
        <source>User Interface &amp;language:</source>
        <translation>Język &amp;użytkownika:</translation>
    </message>
    <message>
        <source>The user interface language can be set here. This setting will take effect after restarting %1.</source>
        <translation>Można tu ustawić język interfejsu uzytkownika. Ustawienie przyniesie skutek po ponownym uruchomieniu %1.</translation>
    </message>
    <message>
        <source>&amp;Unit to show amounts in:</source>
        <translation>&amp;Jednostka pokazywana przy kwocie:</translation>
    </message>
    <message>
        <source>Choose the default subdivision unit to show in the interface and when sending coins.</source>
        <translation>Wybierz podział jednostki pokazywany w interfejsie  oraz podczas wysyłania monet</translation>
    </message>
    <message>
        <source>Whether to show coin control features or not.</source>
        <translation>Wybierz pokazywanie lub nie funkcji kontroli monet.</translation>
    </message>
    <message>
        <source>&amp;Third party transaction URLs</source>
        <translation>&amp;Zewnętrzny URL podglądu transakcji</translation>
    </message>
    <message>
        <source>Options set in this dialog are overridden by the command line or in the configuration file:</source>
        <translation>Opcje ustawione w tym oknie są nadpisane przez linię komend lub plik konfiguracyjny:</translation>
    </message>
    <message>
        <source>&amp;OK</source>
        <translation>&amp;OK</translation>
    </message>
    <message>
        <source>&amp;Cancel</source>
        <translation>&amp;Anuluj</translation>
    </message>
    <message>
        <source>default</source>
        <translation>domyślny</translation>
    </message>
    <message>
        <source>none</source>
        <translation>żaden</translation>
    </message>
    <message>
        <source>Confirm options reset</source>
        <translation>Potwierdź reset ustawień</translation>
    </message>
    <message>
        <source>Client restart required to activate changes.</source>
        <translation>Wymagany restart programu, aby uaktywnić zmiany.</translation>
    </message>
    <message>
        <source>Client will be shut down. Do you want to proceed?</source>
        <translation>Program zostanie wyłączony. Czy chcesz kontynuować?</translation>
    </message>
    <message>
        <source>Configuration options</source>
        <translation>Opcje konfiguracji</translation>
    </message>
    <message>
        <source>The configuration file is used to specify advanced user options which override GUI settings. Additionally, any command-line options will override this configuration file.</source>
        <translation>Plik konfiguracyjny jest używany celem zdefiniowania zaawansowanych opcji nadpisujących ustawienia aplikacji okienkowej (GUI). Parametry zdefiniowane z poziomu linii poleceń nadpisują parametry określone w tym pliku.</translation>
    </message>
    <message>
        <source>Error</source>
        <translation>Błąd</translation>
    </message>
    <message>
        <source>The configuration file could not be opened.</source>
        <translation>Plik z konfiguracją nie mógł być otworzony.</translation>
    </message>
    <message>
        <source>This change would require a client restart.</source>
        <translation>Ta zmiana może wymagać ponownego uruchomienia klienta.</translation>
    </message>
    <message>
        <source>The supplied proxy address is invalid.</source>
        <translation>Adres podanego proxy jest nieprawidłowy</translation>
    </message>
</context>
<context>
    <name>OverviewPage</name>
    <message>
        <source>Form</source>
        <translation>Formularz</translation>
    </message>
    <message>
        <source>The displayed information may be out of date. Your wallet automatically synchronizes with the Particl network after a connection is established, but this process has not completed yet.</source>
        <translation>Wyświetlana informacja może być nieaktualna. Twój portfel synchronizuje się automatycznie z siecią particl, zaraz po tym jak uzyskano połączenie, ale proces ten nie został jeszcze ukończony.</translation>
    </message>
    <message>
        <source>Watch-only:</source>
        <translation>Tylko podglądaj:</translation>
    </message>
    <message>
        <source>Available:</source>
        <translation>Dostępne:</translation>
    </message>
    <message>
        <source>Your current spendable balance</source>
        <translation>Twoje obecne saldo</translation>
    </message>
    <message>
        <source>Pending:</source>
        <translation>W toku:</translation>
    </message>
    <message>
        <source>Total of transactions that have yet to be confirmed, and do not yet count toward the spendable balance</source>
        <translation>Suma transakcji, które nie zostały jeszcze potwierdzone, a które nie zostały wliczone do twojego obecnego salda</translation>
    </message>
    <message>
        <source>Immature:</source>
        <translation>Niedojrzały: </translation>
    </message>
    <message>
        <source>Mined balance that has not yet matured</source>
        <translation>Balans wydobytych monet, które jeszcze nie dojrzały</translation>
    </message>
    <message>
        <source>Balances</source>
        <translation>Salda</translation>
    </message>
    <message>
        <source>Total:</source>
        <translation>Ogółem:</translation>
    </message>
    <message>
        <source>Your current total balance</source>
        <translation>Twoje obecne saldo</translation>
    </message>
    <message>
        <source>Your current balance in watch-only addresses</source>
        <translation>Twoje obecne saldo na podglądanym adresie </translation>
    </message>
    <message>
        <source>Spendable:</source>
        <translation>Możliwe do wydania:</translation>
    </message>
    <message>
        <source>Recent transactions</source>
        <translation>Ostatnie transakcje</translation>
    </message>
    <message>
        <source>Unconfirmed transactions to watch-only addresses</source>
        <translation>Niepotwierdzone transakcje na podglądanych adresach</translation>
    </message>
    <message>
        <source>Mined balance in watch-only addresses that has not yet matured</source>
        <translation>Wykopane monety na podglądanych adresach które jeszcze nie dojrzały</translation>
    </message>
    <message>
        <source>Current total balance in watch-only addresses</source>
        <translation>Łączna kwota na podglądanych adresach</translation>
    </message>
</context>
<context>
    <name>PaymentServer</name>
    <message>
        <source>Payment request error</source>
        <translation>Błąd żądania płatności</translation>
    </message>
    <message>
        <source>Cannot start particl: click-to-pay handler</source>
        <translation>Nie można uruchomić protokołu particl: kliknij-by-zapłacić</translation>
    </message>
    <message>
        <source>URI handling</source>
        <translation>Obsługa URI</translation>
    </message>
    <message>
        <source>'particl://' is not a valid URI. Use 'particl:' instead.</source>
        <translation>'particl://' nie jest poprawnym URI. Użyj 'particl:'.</translation>
    </message>
    <message>
        <source>You are using a BIP70 URL which will be unsupported in the future.</source>
        <translation>Używasz URL w formacie BIP70, który wkrótce nie będzie wspierany.</translation>
    </message>
    <message>
        <source>Payment request fetch URL is invalid: %1</source>
        <translation>URL pobrania żądania zapłaty jest nieprawidłowy: %1</translation>
    </message>
    <message>
        <source>Cannot process payment request because BIP70 support was not compiled in.</source>
        <translation>Nie mogę obsłużyć żądania zapłaty ponieważ wsparcie dla BIP70 nie zostało skompilowane. </translation>
    </message>
    <message>
        <source>Due to widespread security flaws in BIP70 it's strongly recommended that any merchant instructions to switch wallets be ignored.</source>
        <translation>Z powodu znanych błędów bezpieczeństwa w BIP70 zaleca się ignorować wszelkie polecenie od sprzedawcy dotyczące zmiany portfela.</translation>
    </message>
    <message>
        <source>If you are receiving this error you should request the merchant provide a BIP21 compatible URI.</source>
        <translation>Jeżeli otrzymałeś ten błąd, powinieneś zażądać od sprzedawcy URI kompatybilnego z BIP21.</translation>
    </message>
    <message>
        <source>Invalid payment address %1</source>
        <translation>błędny adres płatności %1</translation>
    </message>
    <message>
        <source>URI cannot be parsed! This can be caused by an invalid Particl address or malformed URI parameters.</source>
        <translation>Nie można przeanalizować identyfikatora URI! Może to być spowodowane nieważnym adresem Particl lub nieprawidłowymi parametrami URI.</translation>
    </message>
    <message>
        <source>Payment request file handling</source>
        <translation>Przechwytywanie plików żądania płatności</translation>
    </message>
    <message>
        <source>Payment request file cannot be read! This can be caused by an invalid payment request file.</source>
        <translation>Plik z żądaniem płatności nie mógł zostać otwarty. Może być to spowodowane nieprawidłowym plikiem.</translation>
    </message>
    <message>
        <source>Payment request rejected</source>
        <translation>Żądanie płatności odrzucone</translation>
    </message>
    <message>
        <source>Payment request network doesn't match client network.</source>
        <translation>Sieć żądania zapłaty nie odpowiada sieci klienta.</translation>
    </message>
    <message>
        <source>Payment request expired.</source>
        <translation>Żądanie płatności upłynęło.</translation>
    </message>
    <message>
        <source>Payment request is not initialized.</source>
        <translation>Żądanie płatności nie jest zainicjowane.</translation>
    </message>
    <message>
        <source>Unverified payment requests to custom payment scripts are unsupported.</source>
        <translation>Niezweryfikowane żądania płatności do własnych skryptów płatności są niewspierane.</translation>
    </message>
    <message>
        <source>Invalid payment request.</source>
        <translation>Nieprawidłowe żądanie płatności</translation>
    </message>
    <message>
        <source>Requested payment amount of %1 is too small (considered dust).</source>
        <translation>Żądana kwota %1 jest za niska (uznano za kurz).</translation>
    </message>
    <message>
        <source>Refund from %1</source>
        <translation>Zwrot z %1</translation>
    </message>
    <message>
        <source>Payment request %1 is too large (%2 bytes, allowed %3 bytes).</source>
        <translation>Żądanie płatności %1 jest zbyt duże (%2 bajtów, dozwolone %3 bajtów).</translation>
    </message>
    <message>
        <source>Error communicating with %1: %2</source>
        <translation>Błąd komunikacji z %1 : %2</translation>
    </message>
    <message>
        <source>Payment request cannot be parsed!</source>
        <translation>Żądanie płatności nie może zostać przetworzone.</translation>
    </message>
    <message>
        <source>Bad response from server %1</source>
        <translation>Błędna odpowiedź z serwera %1</translation>
    </message>
    <message>
        <source>Network request error</source>
        <translation>Błąd żądania sieci</translation>
    </message>
    <message>
        <source>Payment acknowledged</source>
        <translation>Płatność potwierdzona</translation>
    </message>
</context>
<context>
    <name>PeerTableModel</name>
    <message>
        <source>User Agent</source>
        <translation>Aplikacja kliencka</translation>
    </message>
    <message>
        <source>Node/Service</source>
        <translation>Węzeł/Usługi</translation>
    </message>
    <message>
        <source>NodeId</source>
        <translation>Identyfikator węzła</translation>
    </message>
    <message>
        <source>Ping</source>
        <translation>Ping</translation>
    </message>
    <message>
        <source>Sent</source>
        <translation>Wysłane</translation>
    </message>
    <message>
        <source>Received</source>
        <translation>Otrzymane</translation>
    </message>
</context>
<context>
    <name>QObject</name>
    <message>
        <source>Amount</source>
        <translation>Kwota</translation>
    </message>
    <message>
        <source>Enter a Particl address (e.g. %1)</source>
        <translation>Wprowadź adres particlowy (np. %1)</translation>
    </message>
    <message>
        <source>%1 d</source>
        <translation>%1 d</translation>
    </message>
    <message>
        <source>%1 h</source>
        <translation>%1 h</translation>
    </message>
    <message>
        <source>%1 m</source>
        <translation>%1 m</translation>
    </message>
    <message>
        <source>%1 s</source>
        <translation>%1 s</translation>
    </message>
    <message>
        <source>None</source>
        <translation>Żaden</translation>
    </message>
    <message>
        <source>N/A</source>
        <translation>NIEDOSTĘPNE</translation>
    </message>
    <message>
        <source>%1 ms</source>
        <translation>%1 ms</translation>
    </message>
    <message numerus="yes">
        <source>%n second(s)</source>
        <translation><numerusform>%n sekunda</numerusform><numerusform>%n sekund</numerusform><numerusform>%n sekund</numerusform><numerusform>%n sekund</numerusform></translation>
    </message>
    <message numerus="yes">
        <source>%n minute(s)</source>
        <translation><numerusform>%n minuta</numerusform><numerusform>%n minut</numerusform><numerusform>%n minut</numerusform><numerusform>%n minut</numerusform></translation>
    </message>
    <message numerus="yes">
        <source>%n hour(s)</source>
        <translation><numerusform>%n godzina</numerusform><numerusform>%n godziny</numerusform><numerusform>%n godzin</numerusform><numerusform>%n godzin</numerusform></translation>
    </message>
    <message numerus="yes">
        <source>%n day(s)</source>
        <translation><numerusform>%n dzień</numerusform><numerusform>%n dni</numerusform><numerusform>%n dni</numerusform><numerusform>%n dni</numerusform></translation>
    </message>
    <message numerus="yes">
        <source>%n week(s)</source>
        <translation><numerusform>%n tydzień</numerusform><numerusform>%n tygodnie</numerusform><numerusform>%n tygodni</numerusform><numerusform>%n tygodni</numerusform></translation>
    </message>
    <message>
        <source>%1 and %2</source>
        <translation>%1 i %2</translation>
    </message>
    <message numerus="yes">
        <source>%n year(s)</source>
        <translation><numerusform>%n rok</numerusform><numerusform>%n lata</numerusform><numerusform>%n lat</numerusform><numerusform>%n lat</numerusform></translation>
    </message>
    <message>
        <source>%1 B</source>
        <translation>%1 B</translation>
    </message>
    <message>
        <source>%1 KB</source>
        <translation>%1 KB</translation>
    </message>
    <message>
        <source>%1 MB</source>
        <translation>%1 MB</translation>
    </message>
    <message>
        <source>%1 GB</source>
        <translation>%1 GB</translation>
    </message>
    <message>
        <source>Error: Specified data directory "%1" does not exist.</source>
        <translation>Błąd: Określony folder danych "%1" nie istnieje.</translation>
    </message>
    <message>
        <source>Error: Cannot parse configuration file: %1.</source>
        <translation>Błąd: nie można przeanalizować pliku konfiguracyjnego: %1.</translation>
    </message>
    <message>
        <source>Error: %1</source>
        <translation>Błąd: %1</translation>
    </message>
    <message>
        <source>%1 didn't yet exit safely...</source>
        <translation>%1 jeszcze się bezpiecznie nie zamknął...</translation>
    </message>
    <message>
        <source>unknown</source>
        <translation>nieznane</translation>
    </message>
</context>
<context>
    <name>QRImageWidget</name>
    <message>
        <source>&amp;Save Image...</source>
        <translation>&amp;Zapisz obraz...</translation>
    </message>
    <message>
        <source>&amp;Copy Image</source>
        <translation>&amp;Kopiuj obraz</translation>
    </message>
    <message>
        <source>Resulting URI too long, try to reduce the text for label / message.</source>
        <translation>Wynikowy URI jest zbyt długi, spróbuj zmniejszyć tekst etykiety / wiadomości</translation>
    </message>
    <message>
        <source>Error encoding URI into QR Code.</source>
        <translation>Błąd kodowania URI w kod QR</translation>
    </message>
    <message>
        <source>QR code support not available.</source>
        <translation>Wsparcie dla kodów QR jest niedostępne.</translation>
    </message>
    <message>
        <source>Save QR Code</source>
        <translation>Zapisz Kod QR</translation>
    </message>
    <message>
        <source>PNG Image (*.png)</source>
        <translation>Obraz PNG (*.png)</translation>
    </message>
</context>
<context>
    <name>RPCConsole</name>
    <message>
        <source>N/A</source>
        <translation>NIEDOSTĘPNE</translation>
    </message>
    <message>
        <source>Client version</source>
        <translation>Wersja klienta</translation>
    </message>
    <message>
        <source>&amp;Information</source>
        <translation>&amp;Informacje</translation>
    </message>
    <message>
        <source>Debug window</source>
        <translation>Okno debugowania</translation>
    </message>
    <message>
        <source>General</source>
        <translation>Ogólne</translation>
    </message>
    <message>
        <source>Using BerkeleyDB version</source>
        <translation>Używana wersja BerkeleyDB </translation>
    </message>
    <message>
        <source>Datadir</source>
        <translation>Katalog danych</translation>
    </message>
    <message>
        <source>To specify a non-default location of the data directory use the '%1' option.</source>
        <translation>Użyj opcji '%1' aby wskazać niestandardową lokalizację katalogu danych.</translation>
    </message>
    <message>
        <source>Blocksdir</source>
        <translation>Blocksdir</translation>
    </message>
    <message>
        <source>To specify a non-default location of the blocks directory use the '%1' option.</source>
        <translation>Użyj opcji '%1' aby wskazać niestandardową lokalizację katalogu bloków.</translation>
    </message>
    <message>
        <source>Startup time</source>
        <translation>Czas uruchomienia</translation>
    </message>
    <message>
        <source>Network</source>
        <translation>Sieć</translation>
    </message>
    <message>
        <source>Name</source>
        <translation>Nazwa</translation>
    </message>
    <message>
        <source>Number of connections</source>
        <translation>Liczba połączeń</translation>
    </message>
    <message>
        <source>Block chain</source>
        <translation>Łańcuch bloków</translation>
    </message>
    <message>
        <source>Current number of blocks</source>
        <translation>Aktualna liczba bloków</translation>
    </message>
    <message>
        <source>Memory Pool</source>
        <translation>Memory Pool (obszar pamięci)</translation>
    </message>
    <message>
        <source>Current number of transactions</source>
        <translation>Obecna liczba transakcji</translation>
    </message>
    <message>
        <source>Memory usage</source>
        <translation>Zużycie pamięci</translation>
    </message>
    <message>
        <source>Wallet: </source>
        <translation>Portfel:</translation>
    </message>
    <message>
        <source>(none)</source>
        <translation>(brak)</translation>
    </message>
    <message>
        <source>&amp;Reset</source>
        <translation>&amp;Reset</translation>
    </message>
    <message>
        <source>Received</source>
        <translation>Otrzymane</translation>
    </message>
    <message>
        <source>Sent</source>
        <translation>Wysłane</translation>
    </message>
    <message>
        <source>&amp;Peers</source>
        <translation>&amp;Węzły</translation>
    </message>
    <message>
        <source>Banned peers</source>
        <translation>Blokowane węzły</translation>
    </message>
    <message>
        <source>Select a peer to view detailed information.</source>
        <translation>Wybierz węzeł żeby zobaczyć szczegóły.</translation>
    </message>
    <message>
        <source>Whitelisted</source>
        <translation>Biała lista</translation>
    </message>
    <message>
        <source>Direction</source>
        <translation>Kierunek</translation>
    </message>
    <message>
        <source>Version</source>
        <translation>Wersja</translation>
    </message>
    <message>
        <source>Starting Block</source>
        <translation>Blok startowy</translation>
    </message>
    <message>
        <source>Synced Headers</source>
        <translation>Zsynchronizowane nagłówki</translation>
    </message>
    <message>
        <source>Synced Blocks</source>
        <translation>Zsynchronizowane bloki</translation>
    </message>
    <message>
        <source>User Agent</source>
        <translation>Aplikacja kliencka</translation>
    </message>
    <message>
        <source>Open the %1 debug log file from the current data directory. This can take a few seconds for large log files.</source>
        <translation>Otwórz plik dziennika debugowania %1 z obecnego katalogu z danymi. Może to potrwać kilka sekund przy większych plikach.</translation>
    </message>
    <message>
        <source>Decrease font size</source>
        <translation>Zmniejsz rozmiar czcionki</translation>
    </message>
    <message>
        <source>Increase font size</source>
        <translation>Zwiększ rozmiar czcionki</translation>
    </message>
    <message>
        <source>Services</source>
        <translation>Usługi</translation>
    </message>
    <message>
        <source>Ban Score</source>
        <translation>Punkty karne</translation>
    </message>
    <message>
        <source>Connection Time</source>
        <translation>Czas połączenia</translation>
    </message>
    <message>
        <source>Last Send</source>
        <translation>Ostatnio wysłano</translation>
    </message>
    <message>
        <source>Last Receive</source>
        <translation>Ostatnio odebrano</translation>
    </message>
    <message>
        <source>Ping Time</source>
        <translation>Czas odpowiedzi</translation>
    </message>
    <message>
        <source>The duration of a currently outstanding ping.</source>
        <translation>Czas trwania nadmiarowego pingu</translation>
    </message>
    <message>
        <source>Ping Wait</source>
        <translation>Czas odpowiedzi</translation>
    </message>
    <message>
        <source>Min Ping</source>
        <translation>Minimalny czas odpowiedzi</translation>
    </message>
    <message>
        <source>Time Offset</source>
        <translation>Przesunięcie czasu</translation>
    </message>
    <message>
        <source>Last block time</source>
        <translation>Czas ostatniego bloku</translation>
    </message>
    <message>
        <source>&amp;Open</source>
        <translation>&amp;Otwórz</translation>
    </message>
    <message>
        <source>&amp;Console</source>
        <translation>&amp;Konsola</translation>
    </message>
    <message>
        <source>&amp;Network Traffic</source>
        <translation>$Ruch sieci</translation>
    </message>
    <message>
        <source>Totals</source>
        <translation>Kwota ogólna</translation>
    </message>
    <message>
        <source>In:</source>
        <translation>Wejście:</translation>
    </message>
    <message>
        <source>Out:</source>
        <translation>Wyjście:</translation>
    </message>
    <message>
        <source>Debug log file</source>
        <translation>Plik logowania debugowania</translation>
    </message>
    <message>
        <source>Clear console</source>
        <translation>Wyczyść konsolę</translation>
    </message>
    <message>
        <source>1 &amp;hour</source>
        <translation>1 &amp;godzina</translation>
    </message>
    <message>
        <source>1 &amp;day</source>
        <translation>1 &amp;dzień</translation>
    </message>
    <message>
        <source>1 &amp;week</source>
        <translation>1 &amp;tydzień</translation>
    </message>
    <message>
        <source>1 &amp;year</source>
        <translation>1 &amp;rok</translation>
    </message>
    <message>
        <source>&amp;Disconnect</source>
        <translation>&amp;Rozłącz</translation>
    </message>
    <message>
        <source>Ban for</source>
        <translation>Zbanuj na</translation>
    </message>
    <message>
        <source>&amp;Unban</source>
        <translation>&amp;Odblokuj</translation>
    </message>
    <message>
        <source>Welcome to the %1 RPC console.</source>
        <translation>Witaj w konsoli %1 RPC.</translation>
    </message>
    <message>
        <source>Use up and down arrows to navigate history, and %1 to clear screen.</source>
        <translation>Użyj strzałek do przewijania historii i %1 aby wyczyścić ekran</translation>
    </message>
    <message>
        <source>Type %1 for an overview of available commands.</source>
        <translation>Wpisz %1 aby uzyskać listę dostępnych komend.</translation>
    </message>
    <message>
        <source>For more information on using this console type %1.</source>
        <translation>Aby uzyskać więcej informacji jak używać tej konsoli wpisz %1.</translation>
    </message>
    <message>
        <source>WARNING: Scammers have been active, telling users to type commands here, stealing their wallet contents. Do not use this console without fully understanding the ramifications of a command.</source>
        <translation>UWAGA: Oszuści nakłaniają do wpisywania tutaj różnych poleceń aby ukraść portfel. Nie używaj tej konsoli bez pełnego zrozumienia wpisywanych poleceń.</translation>
    </message>
    <message>
        <source>Network activity disabled</source>
        <translation>Aktywność sieciowa wyłączona</translation>
    </message>
    <message>
        <source>Executing command without any wallet</source>
        <translation>Wykonuję komendę bez portfela</translation>
    </message>
    <message>
        <source>Executing command using "%1" wallet</source>
        <translation>Wykonuję komendę używając portfela "%1"</translation>
    </message>
    <message>
        <source>(node id: %1)</source>
        <translation>(id węzła: %1)</translation>
    </message>
    <message>
        <source>via %1</source>
        <translation>przez %1</translation>
    </message>
    <message>
        <source>never</source>
        <translation>nigdy</translation>
    </message>
    <message>
        <source>Inbound</source>
        <translation>Wejściowy</translation>
    </message>
    <message>
        <source>Outbound</source>
        <translation>Wyjściowy</translation>
    </message>
    <message>
        <source>Yes</source>
        <translation>Tak</translation>
    </message>
    <message>
        <source>No</source>
        <translation>Nie</translation>
    </message>
    <message>
        <source>Unknown</source>
        <translation>Nieznany</translation>
    </message>
</context>
<context>
    <name>ReceiveCoinsDialog</name>
    <message>
        <source>&amp;Amount:</source>
        <translation>&amp;Ilość:</translation>
    </message>
    <message>
        <source>&amp;Label:</source>
        <translation>&amp;Etykieta:</translation>
    </message>
    <message>
        <source>&amp;Message:</source>
        <translation>&amp;Wiadomość:</translation>
    </message>
    <message>
        <source>An optional message to attach to the payment request, which will be displayed when the request is opened. Note: The message will not be sent with the payment over the Particl network.</source>
        <translation>Opcjonalna wiadomość do dołączenia do żądania płatności, która będzie wyświetlana, gdy żądanie zostanie otwarte. Uwaga: wiadomość ta nie zostanie wysłana wraz z płatnością w sieci Particl.</translation>
    </message>
    <message>
        <source>An optional label to associate with the new receiving address.</source>
        <translation>Opcjonalna etykieta do skojarzenia z nowym adresem odbiorczym.</translation>
    </message>
    <message>
        <source>Use this form to request payments. All fields are &lt;b&gt;optional&lt;/b&gt;.</source>
        <translation>Użyj tego formularza do zażądania płatności. Wszystkie pola są &lt;b&gt;opcjonalne&lt;/b&gt;.</translation>
    </message>
    <message>
        <source>An optional amount to request. Leave this empty or zero to not request a specific amount.</source>
        <translation>Opcjonalna kwota by zażądać. Zostaw puste lub zero by nie zażądać konkretnej kwoty.</translation>
    </message>
    <message>
        <source>&amp;Create new receiving address</source>
        <translation>&amp;Stwórz nowy adres odbiorczy</translation>
    </message>
    <message>
        <source>Clear all fields of the form.</source>
        <translation>Wyczyść wszystkie pola formularza.</translation>
    </message>
    <message>
        <source>Clear</source>
        <translation>Wyczyść</translation>
    </message>
    <message>
        <source>Native segwit addresses (aka Bech32 or BIP-173) reduce your transaction fees later on and offer better protection against typos, but old wallets don't support them. When unchecked, an address compatible with older wallets will be created instead.</source>
        <translation>Natywne adresy segwit (aka Bech32 lub BIP-173) zmniejszają później twoje opłaty transakcyjne i dają lepsze zabezpieczenie przed literówkami, ale stare portfele ich nie obsługują. Jeżeli odznaczone, stworzony zostanie adres kompatybilny ze starszymi portfelami.</translation>
    </message>
    <message>
        <source>Generate native segwit (Bech32) address</source>
        <translation>Wygeneruj natywny adres segwit (Bech32)</translation>
    </message>
    <message>
        <source>Requested payments history</source>
        <translation>Żądanie historii płatności</translation>
    </message>
    <message>
        <source>Show the selected request (does the same as double clicking an entry)</source>
        <translation>Pokaż wybrane żądanie (robi to samo co dwukrotne kliknięcie pozycji)</translation>
    </message>
    <message>
        <source>Show</source>
        <translation>Pokaż</translation>
    </message>
    <message>
        <source>Remove the selected entries from the list</source>
        <translation>Usuń zaznaczone z listy</translation>
    </message>
    <message>
        <source>Remove</source>
        <translation>Usuń</translation>
    </message>
    <message>
        <source>Copy URI</source>
        <translation>Kopiuj URI:</translation>
    </message>
    <message>
        <source>Copy label</source>
        <translation>Kopiuj etykietę</translation>
    </message>
    <message>
        <source>Copy message</source>
        <translation>Kopiuj wiadomość</translation>
    </message>
    <message>
        <source>Copy amount</source>
        <translation>Kopiuj kwotę</translation>
    </message>
</context>
<context>
    <name>ReceiveRequestDialog</name>
    <message>
        <source>QR Code</source>
        <translation>Kod QR</translation>
    </message>
    <message>
        <source>Copy &amp;URI</source>
        <translation>Kopiuj &amp;URI</translation>
    </message>
    <message>
        <source>Copy &amp;Address</source>
        <translation>Kopiuj &amp;adres</translation>
    </message>
    <message>
        <source>&amp;Save Image...</source>
        <translation>&amp;Zapisz obraz...</translation>
    </message>
    <message>
        <source>Request payment to %1</source>
        <translation>Zażądaj płatności do %1</translation>
    </message>
    <message>
        <source>Payment information</source>
        <translation>Informacje o płatności</translation>
    </message>
    <message>
        <source>URI</source>
        <translation>URI</translation>
    </message>
    <message>
        <source>Address</source>
        <translation>Adres</translation>
    </message>
    <message>
        <source>Amount</source>
        <translation>Kwota</translation>
    </message>
    <message>
        <source>Label</source>
        <translation>Etykieta</translation>
    </message>
    <message>
        <source>Message</source>
        <translation>Wiadomość</translation>
    </message>
    <message>
        <source>Wallet</source>
        <translation>Portfel</translation>
    </message>
</context>
<context>
    <name>RecentRequestsTableModel</name>
    <message>
        <source>Date</source>
        <translation>Data</translation>
    </message>
    <message>
        <source>Label</source>
        <translation>Etykieta</translation>
    </message>
    <message>
        <source>Message</source>
        <translation>Wiadomość</translation>
    </message>
    <message>
        <source>(no label)</source>
        <translation>(brak etykiety)</translation>
    </message>
    <message>
        <source>(no message)</source>
        <translation>(brak wiadomości)</translation>
    </message>
    <message>
        <source>(no amount requested)</source>
        <translation>(brak kwoty)</translation>
    </message>
    <message>
        <source>Requested</source>
        <translation>Zażądano</translation>
    </message>
</context>
<context>
    <name>SendCoinsDialog</name>
    <message>
        <source>Send Coins</source>
        <translation>Wyślij monety</translation>
    </message>
    <message>
        <source>Coin Control Features</source>
        <translation>Funkcje kontroli monet</translation>
    </message>
    <message>
        <source>Inputs...</source>
        <translation>Wejścia...</translation>
    </message>
    <message>
        <source>automatically selected</source>
        <translation>zaznaczone automatycznie</translation>
    </message>
    <message>
        <source>Insufficient funds!</source>
        <translation>Niewystarczające środki!</translation>
    </message>
    <message>
        <source>Quantity:</source>
        <translation>Ilość:</translation>
    </message>
    <message>
        <source>Bytes:</source>
        <translation>Bajtów:</translation>
    </message>
    <message>
        <source>Amount:</source>
        <translation>Kwota:</translation>
    </message>
    <message>
        <source>Fee:</source>
        <translation>Opłata:</translation>
    </message>
    <message>
        <source>After Fee:</source>
        <translation>Po opłacie:</translation>
    </message>
    <message>
        <source>Change:</source>
        <translation>Reszta:</translation>
    </message>
    <message>
        <source>If this is activated, but the change address is empty or invalid, change will be sent to a newly generated address.</source>
        <translation>Kiedy ta opcja jest wybrana, to jeżeli adres reszty jest pusty lub nieprawidłowy, to reszta będzie wysyłana na nowo wygenerowany adres, </translation>
    </message>
    <message>
        <source>Custom change address</source>
        <translation>Niestandardowe zmiany adresu</translation>
    </message>
    <message>
        <source>Transaction Fee:</source>
        <translation>Opłata transakcyjna:</translation>
    </message>
    <message>
        <source>Choose...</source>
        <translation>Wybierz...</translation>
    </message>
    <message>
        <source>Using the fallbackfee can result in sending a transaction that will take several hours or days (or never) to confirm. Consider choosing your fee manually or wait until you have validated the complete chain.</source>
        <translation>206/5000
Korzystanie z opłaty domyślnej może skutkować wysłaniem transakcji, która potwierdzi się w kilka godzin lub dni (lub nigdy). Rozważ wybranie opłaty ręcznie lub poczekaj, aż sprawdzisz poprawność całego łańcucha.</translation>
    </message>
    <message>
        <source>Warning: Fee estimation is currently not possible.</source>
        <translation>Uwaga: Oszacowanie opłaty za transakcje jest aktualnie niemożliwe.</translation>
    </message>
    <message>
        <source>collapse fee-settings</source>
        <translation>zwiń opcje opłaty</translation>
    </message>
    <message>
        <source>Specify a custom fee per kB (1,000 bytes) of the transaction's virtual size.

Note:  Since the fee is calculated on a per-byte basis, a fee of "100 satoshis per kB" for a transaction size of 500 bytes (half of 1 kB) would ultimately yield a fee of only 50 satoshis.</source>
        <translation>Określ niestandardową opłatę za kB (1000 bajtów) wirtualnego rozmiaru transakcji.

Uwaga: Ponieważ opłata jest naliczana za każdy bajt, opłata "100 satoshi za kB" w przypadku transakcji o wielkości 500 bajtów (połowa 1 kB) ostatecznie da opłatę w wysokości tylko 50 satoshi.</translation>
    </message>
    <message>
        <source>per kilobyte</source>
        <translation>za kilobajt</translation>
    </message>
    <message>
        <source>Hide</source>
        <translation>Ukryj</translation>
    </message>
    <message>
<<<<<<< HEAD
        <source>Paying only the minimum fee is just fine as long as there is less transaction volume than space in the blocks. But be aware that this can end up in a never confirming transaction once there is more demand for particl transactions than the network can process.</source>
        <translation>Zapłacenie tylko minimalnej opłaty jest nadal wystarczające, dopóki jest mniejszy wolumen transakcji niż miejsca w blokach. Należy jednak mieć świadomość, że może skończyć się to niezatwierdzeniem nigdy transakcji, gdy jest większe zapotrzebowanie na transakcje particla niż sieć może przetworzyć.</translation>
    </message>
    <message>
        <source>(read the tooltip)</source>
        <translation>(przeczytaj podpowiedź)</translation>
    </message>
    <message>
=======
>>>>>>> a54e52b4
        <source>Recommended:</source>
        <translation>Zalecane:</translation>
    </message>
    <message>
        <source>Custom:</source>
        <translation>Własna:</translation>
    </message>
    <message>
        <source>(Smart fee not initialized yet. This usually takes a few blocks...)</source>
        <translation>(Sprytne opłaty nie są jeszcze zainicjowane. Trwa to zwykle kilka bloków...)</translation>
    </message>
    <message>
        <source>Send to multiple recipients at once</source>
        <translation>Wyślij do wielu odbiorców na raz</translation>
    </message>
    <message>
        <source>Add &amp;Recipient</source>
        <translation>Dodaj Odbio&amp;rcę</translation>
    </message>
    <message>
        <source>Clear all fields of the form.</source>
        <translation>Wyczyść wszystkie pola formularza.</translation>
    </message>
    <message>
        <source>Dust:</source>
        <translation>Pył:</translation>
    </message>
    <message>
        <source>When there is less transaction volume than space in the blocks, miners as well as relaying nodes may enforce a minimum fee. Paying only this minimum fee is just fine, but be aware that this can result in a never confirming transaction once there is more demand for bitcoin transactions than the network can process.</source>
        <translation>Gdy ilość transakcji jest mniejsza niż ilość miejsca w bloku, górnicy i węzły przekazujące wymagają minimalnej opłaty. Zapłata tylko tej wartości jest dopuszczalna, lecz może skutkować transakcją która nigdy nie zostanie potwierdzona w sytuacji, gdy ilość transakcji przekroczy przepustowość sieci.</translation>
    </message>
    <message>
        <source>A too low fee might result in a never confirming transaction (read the tooltip)</source>
        <translation>Zbyt niska opłata może spowodować, że transakcja nigdy nie zostanie zatwierdzona (przeczytaj podpowiedź)</translation>
    </message>
    <message>
        <source>Confirmation time target:</source>
        <translation>Docelowy czas potwierdzenia:</translation>
    </message>
    <message>
        <source>Enable Replace-By-Fee</source>
        <translation>Włącz RBF (podmiana transakcji przez podniesienie opłaty)</translation>
    </message>
    <message>
        <source>With Replace-By-Fee (BIP-125) you can increase a transaction's fee after it is sent. Without this, a higher fee may be recommended to compensate for increased transaction delay risk.</source>
        <translation>Dzięki podmień-przez-opłatę (RBF, BIP-125) możesz podnieść opłatę transakcyjną już wysłanej transakcji. Bez tego, może być rekomendowana większa opłata aby zmniejszyć ryzyko opóźnienia zatwierdzenia transakcji.</translation>
    </message>
    <message>
        <source>Clear &amp;All</source>
        <translation>Wyczyść &amp;wszystko</translation>
    </message>
    <message>
        <source>Balance:</source>
        <translation>Saldo:</translation>
    </message>
    <message>
        <source>Confirm the send action</source>
        <translation>Potwierdź akcję wysyłania</translation>
    </message>
    <message>
        <source>S&amp;end</source>
        <translation>Wy&amp;syłka</translation>
    </message>
    <message>
        <source>Copy quantity</source>
        <translation>Skopiuj ilość</translation>
    </message>
    <message>
        <source>Copy amount</source>
        <translation>Kopiuj kwotę</translation>
    </message>
    <message>
        <source>Copy fee</source>
        <translation>Skopiuj prowizję</translation>
    </message>
    <message>
        <source>Copy after fee</source>
        <translation>Skopiuj ilość po opłacie</translation>
    </message>
    <message>
        <source>Copy bytes</source>
        <translation>Skopiuj ilość bajtów</translation>
    </message>
    <message>
        <source>Copy dust</source>
        <translation>Kopiuj pył</translation>
    </message>
    <message>
        <source>Copy change</source>
        <translation>Skopiuj resztę</translation>
    </message>
    <message>
        <source>%1 (%2 blocks)</source>
        <translation>%1 (%2 bloków)</translation>
    </message>
    <message>
        <source> from wallet '%1'</source>
        <translation>z portfela '%1'</translation>
    </message>
    <message>
        <source>%1 to '%2'</source>
        <translation>%1 do '%2'</translation>
    </message>
    <message>
        <source>%1 to %2</source>
        <translation>%1 do %2</translation>
    </message>
    <message>
        <source>Are you sure you want to send?</source>
        <translation>Czy na pewno chcesz wysłać?</translation>
    </message>
    <message>
        <source>or</source>
        <translation>lub</translation>
    </message>
    <message>
        <source>You can increase the fee later (signals Replace-By-Fee, BIP-125).</source>
        <translation>Możesz później zwiększyć opłatę (sygnalizuje podmień-przez-opłatę (RBF), BIP 125).</translation>
    </message>
    <message>
        <source>Please, review your transaction.</source>
        <translation>Proszę, zweryfikuj swoją transakcję.</translation>
    </message>
    <message>
        <source>Transaction fee</source>
        <translation>Opłata transakcyjna</translation>
    </message>
    <message>
        <source>Not signalling Replace-By-Fee, BIP-125.</source>
        <translation>Nie sygnalizuje podmień-przez-opłatę (RBF), BIP-125</translation>
    </message>
    <message>
        <source>Total Amount</source>
        <translation>Łączna wartość</translation>
    </message>
    <message>
        <source>To review recipient list click "Show Details..."</source>
        <translation>Aby przejrzeć listę odbiorców kliknij "Pokaż szczegóły..."</translation>
    </message>
    <message>
        <source>Confirm send coins</source>
        <translation>Potwierdź wysyłanie monet</translation>
    </message>
    <message>
        <source>The recipient address is not valid. Please recheck.</source>
        <translation>Adres odbiorcy jest nieprawidłowy, proszę sprawić ponownie.</translation>
    </message>
    <message>
        <source>The amount to pay must be larger than 0.</source>
        <translation>Kwota do zapłacenia musi być większa od 0.</translation>
    </message>
    <message>
        <source>The amount exceeds your balance.</source>
        <translation>Kwota przekracza twoje saldo.</translation>
    </message>
    <message>
        <source>The total exceeds your balance when the %1 transaction fee is included.</source>
        <translation>Suma przekracza twoje saldo, gdy doliczymy %1 prowizji transakcyjnej.</translation>
    </message>
    <message>
        <source>Duplicate address found: addresses should only be used once each.</source>
        <translation>Duplikat adres-u znaleziony: adresy powinny zostać użyte tylko raz.</translation>
    </message>
    <message>
        <source>Transaction creation failed!</source>
        <translation>Utworzenie transakcji nie powiodło się!</translation>
    </message>
    <message>
        <source>The transaction was rejected with the following reason: %1</source>
        <translation>Transakcja została odrzucona z następującym powodem: %1</translation>
    </message>
    <message>
        <source>A fee higher than %1 is considered an absurdly high fee.</source>
        <translation>Opłata wyższa niż %1 jest uznawana za absurdalnie dużą.</translation>
    </message>
    <message>
        <source>Payment request expired.</source>
        <translation>Żądanie płatności upłynęło.</translation>
    </message>
    <message numerus="yes">
        <source>Estimated to begin confirmation within %n block(s).</source>
        <translation><numerusform>Przybliżony czas rozpoczęcia zatwierdzenia: %n blok.</numerusform><numerusform>Przybliżony czas rozpoczęcia zatwierdzenia: %n bloki.</numerusform><numerusform>Przybliżony czas rozpoczęcia zatwierdzenia: %n bloków.</numerusform><numerusform>Przybliżony czas rozpoczęcia zatwierdzenia: %n bloków.</numerusform></translation>
    </message>
    <message>
        <source>Warning: Invalid Particl address</source>
        <translation>Ostrzeżenie: nieprawidłowy adres Particl.</translation>
    </message>
    <message>
        <source>Warning: Unknown change address</source>
        <translation>Ostrzeżenie: Nieznany adres reszty</translation>
    </message>
    <message>
        <source>Confirm custom change address</source>
        <translation>Potwierdź zmianę adresu własnego</translation>
    </message>
    <message>
        <source>The address you selected for change is not part of this wallet. Any or all funds in your wallet may be sent to this address. Are you sure?</source>
        <translation>Wybrany adres reszty nie jest częścią tego portfela. Dowolne lub wszystkie środki w twoim portfelu mogą być wysyłane na ten adres. Jesteś pewny?</translation>
    </message>
    <message>
        <source>(no label)</source>
        <translation>(brak etykiety)</translation>
    </message>
</context>
<context>
    <name>SendCoinsEntry</name>
    <message>
        <source>A&amp;mount:</source>
        <translation>Su&amp;ma:</translation>
    </message>
    <message>
        <source>Pay &amp;To:</source>
        <translation>Zapłać &amp;dla:</translation>
    </message>
    <message>
        <source>&amp;Label:</source>
        <translation>&amp;Etykieta:</translation>
    </message>
    <message>
        <source>Choose previously used address</source>
        <translation>Wybierz wcześniej użyty adres</translation>
    </message>
    <message>
        <source>This is a normal payment.</source>
        <translation>To jest standardowa płatność</translation>
    </message>
    <message>
        <source>The Particl address to send the payment to</source>
        <translation>Adres Particl gdzie wysłać płatność</translation>
    </message>
    <message>
        <source>Alt+A</source>
        <translation>Alt+A</translation>
    </message>
    <message>
        <source>Paste address from clipboard</source>
        <translation>Wklej adres ze schowka</translation>
    </message>
    <message>
        <source>Alt+P</source>
        <translation>Alt+P</translation>
    </message>
    <message>
        <source>Remove this entry</source>
        <translation>Usuń ten wpis</translation>
    </message>
    <message>
        <source>The fee will be deducted from the amount being sent. The recipient will receive less particl than you enter in the amount field. If multiple recipients are selected, the fee is split equally.</source>
        <translation>Opłata zostanie odjęta od kwoty wysyłane.Odbiorca otrzyma mniej niż particl wpisz w polu kwoty. Jeśli wybrano kilku odbiorców, opłata jest podzielona równo.</translation>
    </message>
    <message>
        <source>S&amp;ubtract fee from amount</source>
        <translation>Odejmij od wysokości opłaty</translation>
    </message>
    <message>
        <source>Use available balance</source>
        <translation>Użyj dostępnego salda</translation>
    </message>
    <message>
        <source>Message:</source>
        <translation>Wiadomość:</translation>
    </message>
    <message>
        <source>This is an unauthenticated payment request.</source>
        <translation>To żądanie zapłaty nie zostało zweryfikowane.</translation>
    </message>
    <message>
        <source>This is an authenticated payment request.</source>
        <translation>To żądanie zapłaty jest zweryfikowane.</translation>
    </message>
    <message>
        <source>Enter a label for this address to add it to the list of used addresses</source>
        <translation>Wprowadź etykietę dla tego adresu by dodać go do listy użytych adresów</translation>
    </message>
    <message>
        <source>A message that was attached to the particl: URI which will be stored with the transaction for your reference. Note: This message will not be sent over the Particl network.</source>
        <translation>Wiadomość, która została dołączona do URI particl:, która będzie przechowywana wraz z transakcją w celach informacyjnych. Uwaga: Ta wiadomość nie będzie rozsyłana w sieci Particl.</translation>
    </message>
    <message>
        <source>Pay To:</source>
        <translation>Wpłać do:</translation>
    </message>
    <message>
        <source>Memo:</source>
        <translation>Notatka:</translation>
    </message>
    <message>
        <source>Enter a label for this address to add it to your address book</source>
        <translation>Wprowadź etykietę dla tego adresu by dodać go do książki adresowej</translation>
    </message>
</context>
<context>
    <name>SendConfirmationDialog</name>
    <message>
        <source>Yes</source>
        <translation>Tak</translation>
    </message>
</context>
<context>
    <name>ShutdownWindow</name>
    <message>
        <source>%1 is shutting down...</source>
        <translation>%1 się zamyka...</translation>
    </message>
    <message>
        <source>Do not shut down the computer until this window disappears.</source>
        <translation>Nie wyłączaj komputera dopóki to okno nie zniknie.</translation>
    </message>
</context>
<context>
    <name>SignVerifyMessageDialog</name>
    <message>
        <source>Signatures - Sign / Verify a Message</source>
        <translation>Podpisy - Podpisz / zweryfikuj wiadomość</translation>
    </message>
    <message>
        <source>&amp;Sign Message</source>
        <translation>Podpi&amp;sz Wiadomość</translation>
    </message>
    <message>
        <source>You can sign messages/agreements with your addresses to prove you can receive particl sent to them. Be careful not to sign anything vague or random, as phishing attacks may try to trick you into signing your identity over to them. Only sign fully-detailed statements you agree to.</source>
        <translation>Możesz podpisywać wiadomości swoimi adresami aby udowodnić, że jesteś ich właścicielem. Uważaj, aby nie podpisywać niczego co wzbudza Twoje podejrzenia, ponieważ ktoś może stosować phishing próbując nakłonić Cię do ich podpisania. Akceptuj i podpisuj tylko w pełni zrozumiałe komunikaty i wiadomości.</translation>
    </message>
    <message>
        <source>The Particl address to sign the message with</source>
        <translation>Adres Particl. za pomocą którego podpisać wiadomość</translation>
    </message>
    <message>
        <source>Choose previously used address</source>
        <translation>Wybierz wcześniej użyty adres</translation>
    </message>
    <message>
        <source>Alt+A</source>
        <translation>Alt+A</translation>
    </message>
    <message>
        <source>Paste address from clipboard</source>
        <translation>Wklej adres ze schowka</translation>
    </message>
    <message>
        <source>Alt+P</source>
        <translation>Alt+P</translation>
    </message>
    <message>
        <source>Enter the message you want to sign here</source>
        <translation>Tutaj wprowadź wiadomość, którą chcesz podpisać</translation>
    </message>
    <message>
        <source>Signature</source>
        <translation>Podpis</translation>
    </message>
    <message>
        <source>Copy the current signature to the system clipboard</source>
        <translation>Kopiuje aktualny podpis do schowka systemowego</translation>
    </message>
    <message>
        <source>Sign the message to prove you own this Particl address</source>
        <translation>Podpisz wiadomość aby dowieść, że ten adres jest twój</translation>
    </message>
    <message>
        <source>Sign &amp;Message</source>
        <translation>Podpisz Wiado&amp;mość</translation>
    </message>
    <message>
        <source>Reset all sign message fields</source>
        <translation>Zresetuj wszystkie pola podpisanej wiadomości</translation>
    </message>
    <message>
        <source>Clear &amp;All</source>
        <translation>Wyczyść &amp;wszystko</translation>
    </message>
    <message>
        <source>&amp;Verify Message</source>
        <translation>&amp;Zweryfikuj wiadomość</translation>
    </message>
    <message>
        <source>Enter the receiver's address, message (ensure you copy line breaks, spaces, tabs, etc. exactly) and signature below to verify the message. Be careful not to read more into the signature than what is in the signed message itself, to avoid being tricked by a man-in-the-middle attack. Note that this only proves the signing party receives with the address, it cannot prove sendership of any transaction!</source>
        <translation>Wpisz adres, wiadomość oraz sygnaturę (podpis) odbiorcy (upewnij się, że dokładnie skopiujesz wszystkie zakończenia linii, spacje, tabulacje itp.).  Uważaj by nie dodać więcej do podpisu niż do samej podpisywanej wiadomości by uniknąć ataku man-in-the-middle.
Zwróć uwagę, że poprawnie zweryfikowana wiadomość potwierdza to, że nadawca posiada klucz do adresu, natomiast nie potwierdza to, że poprawne wysłanie jakiejkolwiek transakcji! </translation>
    </message>
    <message>
        <source>The Particl address the message was signed with</source>
        <translation>Adres Particl. którym została podpisana wiadomość</translation>
    </message>
    <message>
        <source>Verify the message to ensure it was signed with the specified Particl address</source>
        <translation>Zweryfikuj wiadomość,  aby upewnić się, że została podpisana odpowiednim adresem Particl.</translation>
    </message>
    <message>
        <source>Verify &amp;Message</source>
        <translation>Zweryfikuj Wiado&amp;mość</translation>
    </message>
    <message>
        <source>Reset all verify message fields</source>
        <translation>Resetuje wszystkie pola weryfikacji wiadomości</translation>
    </message>
    <message>
        <source>Click "Sign Message" to generate signature</source>
        <translation>Kliknij "Podpisz Wiadomość" żeby uzyskać podpis</translation>
    </message>
    <message>
        <source>The entered address is invalid.</source>
        <translation>Podany adres jest nieprawidłowy.</translation>
    </message>
    <message>
        <source>Please check the address and try again.</source>
        <translation>Proszę sprawdzić adres i spróbować ponownie.</translation>
    </message>
    <message>
        <source>The entered address does not refer to a key.</source>
        <translation>Wprowadzony adres nie odnosi się do klucza.</translation>
    </message>
    <message>
        <source>Wallet unlock was cancelled.</source>
        <translation>Odblokowanie portfela zostało anulowane.</translation>
    </message>
    <message>
        <source>Private key for the entered address is not available.</source>
        <translation>Klucz prywatny dla podanego adresu nie jest dostępny.</translation>
    </message>
    <message>
        <source>Message signing failed.</source>
        <translation>Podpisanie wiadomości nie powiodło się.</translation>
    </message>
    <message>
        <source>Message signed.</source>
        <translation>Wiadomość podpisana.</translation>
    </message>
    <message>
        <source>The signature could not be decoded.</source>
        <translation>Podpis nie może zostać zdekodowany.</translation>
    </message>
    <message>
        <source>Please check the signature and try again.</source>
        <translation>Sprawdź podpis i spróbuj ponownie.</translation>
    </message>
    <message>
        <source>The signature did not match the message digest.</source>
        <translation>Podpis nie odpowiada skrótowi wiadomości.</translation>
    </message>
    <message>
        <source>Message verification failed.</source>
        <translation>Weryfikacja wiadomości nie powiodła się.</translation>
    </message>
    <message>
        <source>Message verified.</source>
        <translation>Wiadomość zweryfikowana.</translation>
    </message>
</context>
<context>
    <name>TrafficGraphWidget</name>
    <message>
        <source>KB/s</source>
        <translation>KB/s</translation>
    </message>
</context>
<context>
    <name>TransactionDesc</name>
    <message numerus="yes">
        <source>Open for %n more block(s)</source>
        <translation><numerusform>Otwórz dla %n kolejnego bloku</numerusform><numerusform>Otwórz dla %n kolejnych bloków</numerusform><numerusform>Otwórz dla %n kolejnych bloków</numerusform><numerusform>Otwórz dla %n kolejnych bloków</numerusform></translation>
    </message>
    <message>
        <source>Open until %1</source>
        <translation>Otwórz do %1</translation>
    </message>
    <message>
        <source>conflicted with a transaction with %1 confirmations</source>
        <translation>sprzeczny z transakcją posiadającą %1 potwierdzeń</translation>
    </message>
    <message>
        <source>0/unconfirmed, %1</source>
        <translation>0/niezatwierdzone, %1</translation>
    </message>
    <message>
        <source>in memory pool</source>
        <translation>w obszarze pamięci</translation>
    </message>
    <message>
        <source>not in memory pool</source>
        <translation>nie w obszarze pamięci</translation>
    </message>
    <message>
        <source>abandoned</source>
        <translation>porzucone</translation>
    </message>
    <message>
        <source>%1/unconfirmed</source>
        <translation>%1/niezatwierdzone</translation>
    </message>
    <message>
        <source>%1 confirmations</source>
        <translation>%1 potwierdzeń</translation>
    </message>
    <message>
        <source>Status</source>
        <translation>Status</translation>
    </message>
    <message>
        <source>Date</source>
        <translation>Data</translation>
    </message>
    <message>
        <source>Source</source>
        <translation>Źródło</translation>
    </message>
    <message>
        <source>Generated</source>
        <translation>Wygenerowano</translation>
    </message>
    <message>
        <source>From</source>
        <translation>Od</translation>
    </message>
    <message>
        <source>unknown</source>
        <translation>nieznane</translation>
    </message>
    <message>
        <source>To</source>
        <translation>Do</translation>
    </message>
    <message>
        <source>own address</source>
        <translation>własny adres</translation>
    </message>
    <message>
        <source>watch-only</source>
        <translation>tylko-obserwowany</translation>
    </message>
    <message>
        <source>label</source>
        <translation>etykieta</translation>
    </message>
    <message>
        <source>Credit</source>
        <translation>Uznanie</translation>
    </message>
    <message numerus="yes">
        <source>matures in %n more block(s)</source>
        <translation><numerusform>dojrzeje po %n kolejnym bloku</numerusform><numerusform>dojrzeje po %n kolejnych blokach</numerusform><numerusform>dojrzeje po %n kolejnych blokach</numerusform><numerusform>dojrzeje po %n kolejnych blokach</numerusform></translation>
    </message>
    <message>
        <source>not accepted</source>
        <translation>niezaakceptowane</translation>
    </message>
    <message>
        <source>Debit</source>
        <translation>Debet</translation>
    </message>
    <message>
        <source>Total debit</source>
        <translation>Łączne obciążenie</translation>
    </message>
    <message>
        <source>Total credit</source>
        <translation>Łączne uznanie</translation>
    </message>
    <message>
        <source>Transaction fee</source>
        <translation>Opłata transakcyjna</translation>
    </message>
    <message>
        <source>Net amount</source>
        <translation>Kwota netto</translation>
    </message>
    <message>
        <source>Message</source>
        <translation>Wiadomość</translation>
    </message>
    <message>
        <source>Comment</source>
        <translation>Komentarz</translation>
    </message>
    <message>
        <source>Transaction ID</source>
        <translation>ID transakcji</translation>
    </message>
    <message>
        <source>Transaction total size</source>
        <translation>Rozmiar transakcji</translation>
    </message>
    <message>
        <source>Transaction virtual size</source>
        <translation>Wirtualny rozmiar transakcji</translation>
    </message>
    <message>
        <source>Output index</source>
        <translation>Indeks wyjściowy</translation>
    </message>
    <message>
        <source>Merchant</source>
        <translation>Kupiec</translation>
    </message>
    <message>
        <source>Generated coins must mature %1 blocks before they can be spent. When you generated this block, it was broadcast to the network to be added to the block chain. If it fails to get into the chain, its state will change to "not accepted" and it won't be spendable. This may occasionally happen if another node generates a block within a few seconds of yours.</source>
        <translation>Wygenerowane monety muszą dojrzeć przez %1 bloków zanim będzie można je wydać. Gdy wygenerowałeś blok, został on rozgłoszony w sieci w celu dodania do łańcucha bloków. Jeżeli nie uda mu się wejść do łańcucha jego status zostanie zmieniony na "nie zaakceptowano" i nie będzie można go wydać. To czasem zdarza się gdy inny węzeł wygeneruje blok w kilka sekund od twojego.</translation>
    </message>
    <message>
        <source>Debug information</source>
        <translation>Informacje debugowania</translation>
    </message>
    <message>
        <source>Transaction</source>
        <translation>Transakcja</translation>
    </message>
    <message>
        <source>Inputs</source>
        <translation>Wejścia</translation>
    </message>
    <message>
        <source>Amount</source>
        <translation>Kwota</translation>
    </message>
    <message>
        <source>true</source>
        <translation>prawda</translation>
    </message>
    <message>
        <source>false</source>
        <translation>fałsz</translation>
    </message>
</context>
<context>
    <name>TransactionDescDialog</name>
    <message>
        <source>This pane shows a detailed description of the transaction</source>
        <translation>Ten panel pokazuje szczegółowy opis transakcji</translation>
    </message>
    <message>
        <source>Details for %1</source>
        <translation>Szczegóły %1</translation>
    </message>
</context>
<context>
    <name>TransactionTableModel</name>
    <message>
        <source>Date</source>
        <translation>Data</translation>
    </message>
    <message>
        <source>Type</source>
        <translation>Typ</translation>
    </message>
    <message>
        <source>Label</source>
        <translation>Etykieta</translation>
    </message>
    <message numerus="yes">
        <source>Open for %n more block(s)</source>
        <translation><numerusform>Otwórz dla %n kolejny blok</numerusform><numerusform>Otwórz dla %n kolejne bloki</numerusform><numerusform>Otwórz dla %n kolejnych bloków</numerusform><numerusform>Otwórz dla %n kolejnych bloków</numerusform></translation>
    </message>
    <message>
        <source>Open until %1</source>
        <translation>Otwórz do %1</translation>
    </message>
    <message>
        <source>Unconfirmed</source>
        <translation>Niepotwierdzone</translation>
    </message>
    <message>
        <source>Abandoned</source>
        <translation>Porzucone</translation>
    </message>
    <message>
        <source>Confirming (%1 of %2 recommended confirmations)</source>
        <translation>Potwierdzanie (%1 z %2 rekomendowanych potwierdzeń)</translation>
    </message>
    <message>
        <source>Confirmed (%1 confirmations)</source>
        <translation>Potwierdzono (%1 potwierdzeń)</translation>
    </message>
    <message>
        <source>Conflicted</source>
        <translation>Skonfliktowane</translation>
    </message>
    <message>
        <source>Immature (%1 confirmations, will be available after %2)</source>
        <translation>Niedojrzała (%1 potwierdzeń, będzie dostępna po %2)</translation>
    </message>
    <message>
        <source>Generated but not accepted</source>
        <translation>Wygenerowane ale nie zaakceptowane</translation>
    </message>
    <message>
        <source>Received with</source>
        <translation>Otrzymane przez</translation>
    </message>
    <message>
        <source>Received from</source>
        <translation>Odebrano od</translation>
    </message>
    <message>
        <source>Sent to</source>
        <translation>Wysłane do</translation>
    </message>
    <message>
        <source>Payment to yourself</source>
        <translation>Płatność do siebie</translation>
    </message>
    <message>
        <source>Mined</source>
        <translation>Wydobyto</translation>
    </message>
    <message>
        <source>watch-only</source>
        <translation>tylko-obserwowany</translation>
    </message>
    <message>
        <source>(n/a)</source>
        <translation>(brak)</translation>
    </message>
    <message>
        <source>(no label)</source>
        <translation>(brak etykiety)</translation>
    </message>
    <message>
        <source>Transaction status. Hover over this field to show number of confirmations.</source>
        <translation>Status transakcji. Najedź na pole, aby zobaczyć liczbę potwierdzeń.</translation>
    </message>
    <message>
        <source>Date and time that the transaction was received.</source>
        <translation>Data i czas odebrania transakcji.</translation>
    </message>
    <message>
        <source>Type of transaction.</source>
        <translation>Rodzaj transakcji.</translation>
    </message>
    <message>
        <source>Whether or not a watch-only address is involved in this transaction.</source>
        <translation>Czy adres tylko-obserwowany jest lub nie użyty w tej transakcji.</translation>
    </message>
    <message>
        <source>User-defined intent/purpose of the transaction.</source>
        <translation>Zdefiniowana przez użytkownika intencja/cel transakcji.</translation>
    </message>
    <message>
        <source>Amount removed from or added to balance.</source>
        <translation>Kwota odjęta z lub dodana do konta.</translation>
    </message>
</context>
<context>
    <name>TransactionView</name>
    <message>
        <source>All</source>
        <translation>Wszystko</translation>
    </message>
    <message>
        <source>Today</source>
        <translation>Dzisiaj</translation>
    </message>
    <message>
        <source>This week</source>
        <translation>W tym tygodniu</translation>
    </message>
    <message>
        <source>This month</source>
        <translation>W tym miesiącu</translation>
    </message>
    <message>
        <source>Last month</source>
        <translation>W zeszłym miesiącu</translation>
    </message>
    <message>
        <source>This year</source>
        <translation>W tym roku</translation>
    </message>
    <message>
        <source>Range...</source>
        <translation>Zakres...</translation>
    </message>
    <message>
        <source>Received with</source>
        <translation>Otrzymane przez</translation>
    </message>
    <message>
        <source>Sent to</source>
        <translation>Wysłane do</translation>
    </message>
    <message>
        <source>To yourself</source>
        <translation>Do siebie</translation>
    </message>
    <message>
        <source>Mined</source>
        <translation>Wydobyto</translation>
    </message>
    <message>
        <source>Other</source>
        <translation>Inne</translation>
    </message>
    <message>
        <source>Enter address, transaction id, or label to search</source>
        <translation>Wprowadź adres, identyfikator transakcji lub etykietę żeby wyszukać</translation>
    </message>
    <message>
        <source>Min amount</source>
        <translation>Minimalna kwota</translation>
    </message>
    <message>
        <source>Abandon transaction</source>
        <translation>Porzuć transakcję</translation>
    </message>
    <message>
        <source>Increase transaction fee</source>
        <translation>Zwiększ prowizję</translation>
    </message>
    <message>
        <source>Copy address</source>
        <translation>Kopiuj adres</translation>
    </message>
    <message>
        <source>Copy label</source>
        <translation>Kopiuj etykietę</translation>
    </message>
    <message>
        <source>Copy amount</source>
        <translation>Kopiuj kwotę</translation>
    </message>
    <message>
        <source>Copy transaction ID</source>
        <translation>Skopiuj ID transakcji</translation>
    </message>
    <message>
        <source>Copy raw transaction</source>
        <translation>Skopiuj surowe dane transakcji</translation>
    </message>
    <message>
        <source>Copy full transaction details</source>
        <translation>Skopiuj pełne informacje o transakcji</translation>
    </message>
    <message>
        <source>Edit label</source>
        <translation>Zmień etykietę</translation>
    </message>
    <message>
        <source>Show transaction details</source>
        <translation>Pokaż szczegóły transakcji</translation>
    </message>
    <message>
        <source>Export Transaction History</source>
        <translation>Eksport historii transakcji</translation>
    </message>
    <message>
        <source>Comma separated file (*.csv)</source>
        <translation>Plik *.CSV (dane rozdzielane przecinkami)</translation>
    </message>
    <message>
        <source>Confirmed</source>
        <translation>Potwierdzony</translation>
    </message>
    <message>
        <source>Watch-only</source>
        <translation>Tylko-obserwowany</translation>
    </message>
    <message>
        <source>Date</source>
        <translation>Data</translation>
    </message>
    <message>
        <source>Type</source>
        <translation>Typ</translation>
    </message>
    <message>
        <source>Label</source>
        <translation>Etykieta</translation>
    </message>
    <message>
        <source>Address</source>
        <translation>Adres</translation>
    </message>
    <message>
        <source>ID</source>
        <translation>ID</translation>
    </message>
    <message>
        <source>Exporting Failed</source>
        <translation>Eksportowanie nie powiodło się</translation>
    </message>
    <message>
        <source>There was an error trying to save the transaction history to %1.</source>
        <translation>Wystąpił błąd przy próbie zapisu historii transakcji do %1.</translation>
    </message>
    <message>
        <source>Exporting Successful</source>
        <translation>Eksport powiódł się</translation>
    </message>
    <message>
        <source>The transaction history was successfully saved to %1.</source>
        <translation>Historia transakcji została zapisana do %1.</translation>
    </message>
    <message>
        <source>Range:</source>
        <translation>Zakres:</translation>
    </message>
    <message>
        <source>to</source>
        <translation>do</translation>
    </message>
</context>
<context>
    <name>UnitDisplayStatusBarControl</name>
    <message>
        <source>Unit to show amounts in. Click to select another unit.</source>
        <translation>Jednostka w jakiej pokazywane są kwoty. Kliknij aby wybrać inną.</translation>
    </message>
</context>
<context>
    <name>WalletController</name>
    <message>
        <source>Close wallet</source>
        <translation>Zamknij portfel</translation>
    </message>
    <message>
        <source>Are you sure you wish to close the wallet &lt;i&gt;%1&lt;/i&gt;?</source>
        <translation>Na pewno chcesz zamknąć portfel &lt;i&gt;%1&lt;/i&gt;?</translation>
    </message>
    <message>
        <source>Closing the wallet for too long can result in having to resync the entire chain if pruning is enabled.</source>
        <translation>Zamknięcie portfela na zbyt długo może skutkować konieczność ponownego załadowania całego łańcucha, jeżeli jest włączony pruning.</translation>
    </message>
</context>
<context>
    <name>WalletFrame</name>
    <message>
        <source>No wallet has been loaded.</source>
        <translation>Nie załadowano żadnego portfela.</translation>
    </message>
</context>
<context>
    <name>WalletModel</name>
    <message>
        <source>Send Coins</source>
        <translation>Wyślij płatność</translation>
    </message>
    <message>
        <source>Fee bump error</source>
        <translation>Błąd zwiększenia prowizji</translation>
    </message>
    <message>
        <source>Increasing transaction fee failed</source>
        <translation>Nieudane zwiększenie prowizji</translation>
    </message>
    <message>
        <source>Do you want to increase the fee?</source>
        <translation>Czy chcesz zwiększyć prowizję?</translation>
    </message>
    <message>
        <source>Current fee:</source>
        <translation>Aktualna opłata:</translation>
    </message>
    <message>
        <source>Increase:</source>
        <translation>Zwiększ:</translation>
    </message>
    <message>
        <source>New fee:</source>
        <translation>Nowa opłata:</translation>
    </message>
    <message>
        <source>Confirm fee bump</source>
        <translation>Potwierdź zwiększenie opłaty</translation>
    </message>
    <message>
        <source>Can't sign transaction.</source>
        <translation>Nie można podpisać transakcji.</translation>
    </message>
    <message>
        <source>Could not commit transaction</source>
        <translation>Nie można zatwierdzić transakcji</translation>
    </message>
    <message>
        <source>default wallet</source>
        <translation>domyślny portfel</translation>
    </message>
</context>
<context>
    <name>WalletView</name>
    <message>
        <source>&amp;Export</source>
        <translation>&amp;Eksportuj</translation>
    </message>
    <message>
        <source>Export the data in the current tab to a file</source>
        <translation>Eksportuj dane z aktywnej karty do pliku</translation>
    </message>
    <message>
        <source>Backup Wallet</source>
        <translation>Kopia zapasowa portfela</translation>
    </message>
    <message>
        <source>Wallet Data (*.dat)</source>
        <translation>Dane Portfela (*.dat)</translation>
    </message>
    <message>
        <source>Backup Failed</source>
        <translation>Nie udało się wykonać kopii zapasowej</translation>
    </message>
    <message>
        <source>There was an error trying to save the wallet data to %1.</source>
        <translation>Wystąpił błąd przy próbie zapisu pliku portfela do %1.</translation>
    </message>
    <message>
        <source>Backup Successful</source>
        <translation>Wykonano kopię zapasową</translation>
    </message>
    <message>
        <source>The wallet data was successfully saved to %1.</source>
        <translation>Dane portfela zostały poprawnie zapisane w %1.</translation>
    </message>
    <message>
        <source>Cancel</source>
        <translation>Anuluj</translation>
    </message>
</context>
<context>
    <name>bitcoin-core</name>
    <message>
        <source>Distributed under the MIT software license, see the accompanying file %s or %s</source>
        <translation>Rozprowadzane na licencji MIT, zobacz dołączony plik %s lub %s</translation>
    </message>
    <message>
        <source>Prune configured below the minimum of %d MiB.  Please use a higher number.</source>
        <translation>Przycinanie skonfigurowano poniżej minimalnych %d MiB. Proszę użyć wyższej liczby.</translation>
    </message>
    <message>
        <source>Prune: last wallet synchronisation goes beyond pruned data. You need to -reindex (download the whole blockchain again in case of pruned node)</source>
        <translation>Prune: ostatnia synchronizacja portfela jest za danymi. Muszisz -reindexować (pobrać cały ciąg bloków ponownie w przypadku przyciętego węzła)</translation>
    </message>
    <message>
        <source>Rescans are not possible in pruned mode. You will need to use -reindex which will download the whole blockchain again.</source>
        <translation>Ponowne skanowanie nie jest możliwe w trybie przycinania. Będzie trzeba użyć -reindex, co pobierze ponownie cały łańcuch bloków.</translation>
    </message>
    <message>
        <source>Error: A fatal internal error occurred, see debug.log for details</source>
        <translation>Błąd: Wystąpił fatalny błąd wewnętrzny, sprawdź szczegóły w debug.log</translation>
    </message>
    <message>
        <source>Pruning blockstore...</source>
        <translation>Przycinanie zapisu bloków...</translation>
    </message>
    <message>
        <source>Unable to start HTTP server. See debug log for details.</source>
        <translation>Uruchomienie serwera HTTP nie powiodło się. Zobacz dziennik debugowania, aby uzyskać więcej szczegółów.</translation>
    </message>
    <message>
<<<<<<< HEAD
        <source>Particl Core</source>
        <translation>Particl Core</translation>
    </message>
    <message>
=======
>>>>>>> a54e52b4
        <source>The %s developers</source>
        <translation>Deweloperzy %s</translation>
    </message>
    <message>
        <source>Can't generate a change-address key. No keys in the internal keypool and can't generate any keys.</source>
        <translation>Nie mogę wygenerować adresu reszty. Brak kluczy w wewnętrznym magazynie kluczy i nie można wygenerować żadnych kluczy.</translation>
    </message>
    <message>
        <source>Cannot obtain a lock on data directory %s. %s is probably already running.</source>
        <translation>Nie można uzyskać blokady na katalogu z danymi %s. %s najprawdopodobniej jest już uruchomiony.</translation>
    </message>
    <message>
        <source>Cannot provide specific connections and have addrman find outgoing connections at the same.</source>
        <translation>Nie można podać określonych połączeń i jednocześnie mieć addrman szukającego połączeń wychodzących.</translation>
    </message>
    <message>
        <source>Error reading %s! All keys read correctly, but transaction data or address book entries might be missing or incorrect.</source>
        <translation>Błąd odczytu %s! Wszystkie klucze zostały odczytane poprawnie, ale może brakować  danych transakcji lub wpisów w książce adresowej, lub mogą one być nieprawidłowe.</translation>
    </message>
    <message>
        <source>Please check that your computer's date and time are correct! If your clock is wrong, %s will not work properly.</source>
        <translation>Proszę sprawdzić czy data i czas na Twoim komputerze są poprawne! Jeżeli ustawienia zegara będą złe, %s nie będzie działał prawidłowo.</translation>
    </message>
    <message>
        <source>Please contribute if you find %s useful. Visit %s for further information about the software.</source>
        <translation>Wspomóż proszę, jeśli uznasz %s za użyteczne. Odwiedź  %s, aby uzyskać więcej informacji o tym oprogramowaniu.</translation>
    </message>
    <message>
        <source>The block database contains a block which appears to be from the future. This may be due to your computer's date and time being set incorrectly. Only rebuild the block database if you are sure that your computer's date and time are correct</source>
        <translation>Baza bloków zawiera blok, który wydaje się pochodzić z przyszłości. Może to wynikać z nieprawidłowego ustawienia daty i godziny Twojego komputera. Bazę danych bloków dobuduj tylko, jeśli masz pewność, że data i godzina twojego komputera są poprawne</translation>
    </message>
    <message>
        <source>This is a pre-release test build - use at your own risk - do not use for mining or merchant applications</source>
        <translation>To jest wersja testowa - używać na własne ryzyko - nie używać do kopania albo zastosowań komercyjnych.</translation>
    </message>
    <message>
        <source>This is the transaction fee you may discard if change is smaller than dust at this level</source>
        <translation>To jest opłata transakcyjna jaką odrzucisz, jeżeli reszta jest mniejsza niż "dust" na tym poziomie</translation>
    </message>
    <message>
        <source>Unable to replay blocks. You will need to rebuild the database using -reindex-chainstate.</source>
        <translation>Nie można przetworzyć bloków. Konieczne będzie przebudowanie bazy danych za pomocą -reindex-chainstate.</translation>
    </message>
    <message>
        <source>Unable to rewind the database to a pre-fork state. You will need to redownload the blockchain</source>
        <translation>Nie można cofnąć bazy danych do stanu z przed forka. Konieczne jest ponowne pobranie łańcucha bloków</translation>
    </message>
    <message>
        <source>Warning: The network does not appear to fully agree! Some miners appear to be experiencing issues.</source>
        <translation>Ostrzeżenie: Sieć nie wydaje się w pełni zgodna! Niektórzy górnicy wydają się doświadczać problemów.</translation>
    </message>
    <message>
        <source>Warning: We do not appear to fully agree with our peers! You may need to upgrade, or other nodes may need to upgrade.</source>
        <translation>Uwaga: Wygląda na to, że nie ma pełnej zgodności z naszymi węzłami! Możliwe, że potrzebujesz aktualizacji bądź inne węzły jej potrzebują</translation>
    </message>
    <message>
        <source>%d of last 100 blocks have unexpected version</source>
        <translation>%d z ostatnich 100 bloków ma nieoczekiwaną wersję</translation>
    </message>
    <message>
        <source>%s corrupt, salvage failed</source>
        <translation>%s uszkodzony, odtworzenie się nie powiodło</translation>
    </message>
    <message>
        <source>-maxmempool must be at least %d MB</source>
        <translation>-maxmempool musi być przynajmniej %d MB</translation>
    </message>
    <message>
        <source>Cannot resolve -%s address: '%s'</source>
        <translation>Nie można rozpoznać -%s adresu: '%s'</translation>
    </message>
    <message>
        <source>Change index out of range</source>
        <translation>Index zmian poza zasięgiem.</translation>
    </message>
    <message>
        <source>Config setting for %s only applied on %s network when in [%s] section.</source>
        <translation>Ustawienie konfiguracyjne %s działa na sieć %s tylko, jeżeli jest w sekcji [%s].</translation>
    </message>
    <message>
        <source>Copyright (C) %i-%i</source>
        <translation>Prawa autorskie (C) %i-%i</translation>
    </message>
    <message>
        <source>Corrupted block database detected</source>
        <translation>Wykryto uszkodzoną bazę bloków</translation>
    </message>
    <message>
        <source>Do you want to rebuild the block database now?</source>
        <translation>Czy chcesz teraz przebudować bazę bloków?</translation>
    </message>
    <message>
        <source>Error initializing block database</source>
        <translation>Błąd inicjowania bazy danych bloków</translation>
    </message>
    <message>
        <source>Error initializing wallet database environment %s!</source>
        <translation>Błąd inicjowania środowiska bazy portfela %s!</translation>
    </message>
    <message>
        <source>Error loading %s</source>
        <translation>Błąd ładowania %s</translation>
    </message>
    <message>
        <source>Error loading %s: Private keys can only be disabled during creation</source>
        <translation>Błąd ładowania %s: Klucze prywatne mogą być wyłączone tylko podczas tworzenia</translation>
    </message>
    <message>
        <source>Error loading %s: Wallet corrupted</source>
        <translation>Błąd ładowania %s: Uszkodzony portfel</translation>
    </message>
    <message>
        <source>Error loading %s: Wallet requires newer version of %s</source>
        <translation>Błąd ładowania %s: Portfel wymaga nowszej wersji %s</translation>
    </message>
    <message>
        <source>Error loading block database</source>
        <translation>Błąd ładowania bazy bloków</translation>
    </message>
    <message>
        <source>Error opening block database</source>
        <translation>Błąd otwierania bazy bloków</translation>
    </message>
    <message>
        <source>Failed to listen on any port. Use -listen=0 if you want this.</source>
        <translation>Próba nasłuchiwania na jakimkolwiek porcie nie powiodła się. Użyj -listen=0 jeśli tego chcesz.</translation>
    </message>
    <message>
        <source>Failed to rescan the wallet during initialization</source>
        <translation>Nie udało się ponownie przeskanować portfela podczas inicjalizacji.</translation>
    </message>
    <message>
        <source>Importing...</source>
        <translation>Importowanie…</translation>
    </message>
    <message>
        <source>Incorrect or no genesis block found. Wrong datadir for network?</source>
        <translation>Nieprawidłowy lub brak bloku genezy. Błędny folder_danych dla sieci?</translation>
    </message>
    <message>
        <source>Initialization sanity check failed. %s is shutting down.</source>
        <translation>Wstępna kontrola poprawności nie powiodła się. %s wyłącza się.</translation>
    </message>
    <message>
        <source>Invalid P2P permission: '%s'</source>
        <translation>Nieprawidłowe uprawnienia P2P: '%s'</translation>
    </message>
    <message>
        <source>Invalid amount for -%s=&lt;amount&gt;: '%s'</source>
        <translation>Nieprawidłowa kwota dla -%s=&lt;amount&gt;: '%s'</translation>
    </message>
    <message>
        <source>Invalid amount for -discardfee=&lt;amount&gt;: '%s'</source>
        <translation>Nieprawidłowa kwota dla -discardfee=&lt;amount&gt;: '%s'</translation>
    </message>
    <message>
        <source>Invalid amount for -fallbackfee=&lt;amount&gt;: '%s'</source>
        <translation>Nieprawidłowa kwota dla -fallbackfee=&lt;amount&gt;: '%s'</translation>
    </message>
    <message>
        <source>Specified blocks directory "%s" does not exist.</source>
        <translation>Podany folder bloków "%s" nie istnieje.
</translation>
    </message>
    <message>
        <source>Unknown address type '%s'</source>
        <translation>Nieznany typ adresu '%s'</translation>
    </message>
    <message>
        <source>Unknown change type '%s'</source>
        <translation>Nieznany typ reszty '%s'</translation>
    </message>
    <message>
        <source>Upgrading txindex database</source>
        <translation>Aktualizowanie bazy txindex</translation>
    </message>
    <message>
        <source>Loading P2P addresses...</source>
        <translation>Wczytywanie adresów P2P...</translation>
    </message>
    <message>
        <source>Error: Disk space is too low!</source>
        <translation>Błąd: Zbyt mało miejsca na dysku!</translation>
    </message>
    <message>
        <source>Loading banlist...</source>
        <translation>Ładowanie listy zablokowanych...</translation>
    </message>
    <message>
        <source>Not enough file descriptors available.</source>
        <translation>Brak wystarczającej liczby deskryptorów plików. </translation>
    </message>
    <message>
        <source>Prune cannot be configured with a negative value.</source>
        <translation>Przycinanie nie może być skonfigurowane z negatywną wartością.</translation>
    </message>
    <message>
        <source>Prune mode is incompatible with -txindex.</source>
        <translation>Tryb ograniczony jest niekompatybilny z -txindex.</translation>
    </message>
    <message>
        <source>Replaying blocks...</source>
        <translation>Weryfikacja bloków...</translation>
    </message>
    <message>
        <source>Rewinding blocks...</source>
        <translation>Przewijanie bloków...</translation>
    </message>
    <message>
        <source>The source code is available from %s.</source>
        <translation>Kod źródłowy dostępny jest z %s.</translation>
    </message>
    <message>
        <source>Transaction fee and change calculation failed</source>
        <translation>Opłaty za transakcję i przeliczenie zmian nie powiodło się.</translation>
    </message>
    <message>
        <source>Unable to bind to %s on this computer. %s is probably already running.</source>
        <translation>Nie można przywiązać do %s na tym komputerze. %s prawdopodobnie jest już uruchomiony.</translation>
    </message>
    <message>
        <source>Unable to generate keys</source>
        <translation>Nie można wygenerować kluczy</translation>
    </message>
    <message>
        <source>Unsupported logging category %s=%s.</source>
        <translation>Nieobsługiwana kategoria rejestrowania %s=%s.</translation>
    </message>
    <message>
        <source>Upgrading UTXO database</source>
        <translation>Aktualizowanie bazy danych UTXO</translation>
    </message>
    <message>
        <source>User Agent comment (%s) contains unsafe characters.</source>
        <translation>Komentarz User Agent (%s) zawiera niebezpieczne znaki.</translation>
    </message>
    <message>
        <source>Verifying blocks...</source>
        <translation>Weryfikacja bloków...</translation>
    </message>
    <message>
        <source>Wallet needed to be rewritten: restart %s to complete</source>
        <translation>Portfel wymaga przepisania: zrestartuj %s aby ukończyć</translation>
    </message>
    <message>
        <source>Error: Listening for incoming connections failed (listen returned error %s)</source>
        <translation>Błąd: Nasłuchiwanie połączeń przychodzących nie powiodło się (nasłuch zwrócił błąd %s)</translation>
    </message>
    <message>
        <source>Invalid amount for -maxtxfee=&lt;amount&gt;: '%s' (must be at least the minrelay fee of %s to prevent stuck transactions)</source>
        <translation>Niewłaściwa ilość dla -maxtxfee=&lt;ilość&gt;: '%s' (musi wynosić przynajmniej minimalną wielkość %s aby zapobiec utknięciu transakcji)</translation>
    </message>
    <message>
        <source>The transaction amount is too small to send after the fee has been deducted</source>
        <translation>Zbyt niska kwota transakcji do wysłania po odjęciu opłaty</translation>
    </message>
    <message>
        <source>You need to rebuild the database using -reindex to go back to unpruned mode.  This will redownload the entire blockchain</source>
        <translation>Musisz przebudować bazę używając parametru -reindex aby wrócić do trybu pełnego. To spowoduje ponowne pobranie całego łańcucha bloków</translation>
    </message>
    <message>
        <source>Error reading from database, shutting down.</source>
        <translation>Błąd odczytu z bazy danych, wyłączam się.</translation>
    </message>
    <message>
        <source>Error upgrading chainstate database</source>
        <translation>Błąd ładowania bazy bloków</translation>
    </message>
    <message>
        <source>Error: Disk space is low for %s</source>
        <translation>Błąd: zbyt mało miejsca na dysku dla %s</translation>
    </message>
    <message>
        <source>Invalid -onion address or hostname: '%s'</source>
        <translation>Niewłaściwy adres -onion lub nazwa hosta: '%s'</translation>
    </message>
    <message>
        <source>Invalid -proxy address or hostname: '%s'</source>
        <translation>Nieprawidłowy adres -proxy lub nazwa hosta: '%s'</translation>
    </message>
    <message>
        <source>Invalid amount for -paytxfee=&lt;amount&gt;: '%s' (must be at least %s)</source>
        <translation>Nieprawidłowa kwota dla -paytxfee=&lt;amount&gt;: '%s' (musi być co najmniej %s)</translation>
    </message>
    <message>
        <source>Invalid netmask specified in -whitelist: '%s'</source>
        <translation>Nieprawidłowa maska sieci określona w -whitelist: '%s'</translation>
    </message>
    <message>
        <source>Need to specify a port with -whitebind: '%s'</source>
        <translation>Musisz określić port z -whitebind: '%s'</translation>
    </message>
    <message>
        <source>Prune mode is incompatible with -blockfilterindex.</source>
        <translation>Tryb ograniczony jest niekompatybilny z -blockfilterindex.</translation>
    </message>
    <message>
        <source>Reducing -maxconnections from %d to %d, because of system limitations.</source>
        <translation>Zmniejszanie -maxconnections z %d do %d z powodu ograniczeń systemu.</translation>
    </message>
    <message>
        <source>Section [%s] is not recognized.</source>
        <translation>Sekcja [%s] jest nieznana.</translation>
    </message>
    <message>
        <source>Signing transaction failed</source>
        <translation>Podpisywanie transakcji nie powiodło się</translation>
    </message>
    <message>
        <source>Specified -walletdir "%s" does not exist</source>
        <translation>Podany -walletdir "%s" nie istnieje</translation>
    </message>
    <message>
        <source>Specified -walletdir "%s" is a relative path</source>
        <translation>Podany -walletdir "%s" jest ścieżką względną</translation>
    </message>
    <message>
        <source>Specified -walletdir "%s" is not a directory</source>
        <translation>Podany -walletdir "%s" nie jest katalogiem</translation>
    </message>
    <message>
        <source>The specified config file %s does not exist
</source>
        <translation>Podany plik konfiguracyjny %s nie istnieje
</translation>
    </message>
    <message>
        <source>The transaction amount is too small to pay the fee</source>
        <translation>Zbyt niska kwota transakcji by zapłacić opłatę</translation>
    </message>
    <message>
        <source>This is experimental software.</source>
        <translation>To oprogramowanie eksperymentalne.</translation>
    </message>
    <message>
        <source>Transaction amount too small</source>
        <translation>Zbyt niska kwota transakcji </translation>
    </message>
    <message>
        <source>Transaction too large</source>
        <translation>Transakcja zbyt duża</translation>
    </message>
    <message>
        <source>Unable to bind to %s on this computer (bind returned error %s)</source>
        <translation>Nie można przywiązać do %s na tym komputerze (bind zwrócił błąd %s)</translation>
    </message>
    <message>
        <source>Unable to create the PID file '%s': %s</source>
        <translation>Nie można stworzyć pliku PID '%s': %s</translation>
    </message>
    <message>
        <source>Unable to generate initial keys</source>
        <translation>Nie można wygenerować kluczy początkowych</translation>
    </message>
    <message>
        <source>Unknown -blockfilterindex value %s.</source>
        <translation>Nieznana wartość -blockfilterindex %s.</translation>
    </message>
    <message>
        <source>Verifying wallet(s)...</source>
        <translation>Weryfikacja portfela...</translation>
    </message>
    <message>
        <source>Warning: unknown new rules activated (versionbit %i)</source>
        <translation>Ostrzeżenie: aktywowano nieznane nowe reguły (versionbit %i)</translation>
    </message>
    <message>
        <source>Zapping all transactions from wallet...</source>
        <translation>Usuwam wszystkie transakcje z portfela...</translation>
    </message>
    <message>
        <source>-maxtxfee is set very high! Fees this large could be paid on a single transaction.</source>
        <translation>-maxtxfee ma ustawioną badzo dużą wartość! Tak wysokie opłaty mogą być zapłacone w jednej transakcji.</translation>
    </message>
    <message>
        <source>This is the transaction fee you may pay when fee estimates are not available.</source>
        <translation>To jest opłata transakcyjna którą zapłacisz, gdy mechanizmy estymacji opłaty nie są dostępne.</translation>
    </message>
    <message>
        <source>This product includes software developed by the OpenSSL Project for use in the OpenSSL Toolkit %s and cryptographic software written by Eric Young and UPnP software written by Thomas Bernard.</source>
        <translation>Produkt zawiera oprogramowanie stworzone przez OpenSSL Project do użycia w OpensSSL Toolkit %s, oprogramowanie kryptograficzne napisane przez Eric Young oraz oprogramowanie UPnP napisane przez Thomas Bernard.</translation>
    </message>
    <message>
        <source>Total length of network version string (%i) exceeds maximum length (%i). Reduce the number or size of uacomments.</source>
        <translation>Całkowita długość łańcucha wersji (%i) przekracza maksymalną dopuszczalną długość (%i). Zmniejsz ilość lub rozmiar parametru uacomment.</translation>
    </message>
    <message>
        <source>Warning: Wallet file corrupt, data salvaged! Original %s saved as %s in %s; if your balance or transactions are incorrect you should restore from a backup.</source>
        <translation>Ostrzeżenie: Odtworzono dane z uszkodzonego pliku portfela! Oryginalny %s został zapisany jako %s w %s; jeśli twoje saldo lub transakcje są niepoprawne powinieneś odtworzyć kopię zapasową.</translation>
    </message>
    <message>
        <source>%s is set very high!</source>
        <translation>%s jest ustawione bardzo wysoko!</translation>
    </message>
    <message>
        <source>Error loading wallet %s. Duplicate -wallet filename specified.</source>
        <translation>Błąd wczytywania portfela %s. Podana powtórnie ta sama nazwa pliku w -wallet</translation>
    </message>
    <message>
        <source>Starting network threads...</source>
        <translation>Uruchamianie wątków sieciowych...</translation>
    </message>
    <message>
        <source>The wallet will avoid paying less than the minimum relay fee.</source>
        <translation>Portfel będzie unikał płacenia mniejszej niż przekazana opłaty.</translation>
    </message>
    <message>
        <source>This is the minimum transaction fee you pay on every transaction.</source>
        <translation>Minimalna opłata transakcyjna którą płacisz przy każdej transakcji.</translation>
    </message>
    <message>
        <source>This is the transaction fee you will pay if you send a transaction.</source>
        <translation>To jest opłata transakcyjna którą zapłacisz jeśli wyślesz transakcję. </translation>
    </message>
    <message>
        <source>Transaction amounts must not be negative</source>
        <translation>Kwota transakcji musi być dodatnia</translation>
    </message>
    <message>
        <source>Transaction has too long of a mempool chain</source>
        <translation>Transakcja posiada zbyt długi łańcuch pamięci</translation>
    </message>
    <message>
        <source>Transaction must have at least one recipient</source>
        <translation>Transakcja wymaga co najmniej jednego odbiorcy</translation>
    </message>
    <message>
        <source>Unknown network specified in -onlynet: '%s'</source>
        <translation>Nieznana sieć w -onlynet: '%s'</translation>
    </message>
    <message>
        <source>Insufficient funds</source>
        <translation>Niewystarczające środki</translation>
    </message>
    <message>
        <source>Cannot upgrade a non HD split wallet without upgrading to support pre split keypool. Please use -upgradewallet=169900 or -upgradewallet with no version specified.</source>
        <translation>Nie można zaktualizować portfela rozdzielnego bez HD, bez aktualizacji obsługi podzielonej bazy kluczy. Użyj -upgradewallet = 169900 lub -upgradewallet bez określonej wersji.</translation>
    </message>
    <message>
        <source>Fee estimation failed. Fallbackfee is disabled. Wait a few blocks or enable -fallbackfee.</source>
        <translation>Estymacja opłat nieudana. Domyślna opłata jest wyłączona. Poczekaj kilka bloków lub włącz  -fallbackfee.</translation>
    </message>
    <message>
        <source>Warning: Private keys detected in wallet {%s} with disabled private keys</source>
        <translation>Uwaga: Wykryto klucze prywatne w portfelu [%s] który ma wyłączone klucze prywatne</translation>
    </message>
    <message>
        <source>Cannot write to data directory '%s'; check permissions.</source>
        <translation>Nie mogę zapisać do katalogu danych '%s'; sprawdź uprawnienia.</translation>
    </message>
    <message>
        <source>Loading block index...</source>
        <translation>Ładowanie indeksu bloku...</translation>
    </message>
    <message>
        <source>Loading wallet...</source>
        <translation>Wczytywanie portfela...</translation>
    </message>
    <message>
        <source>Cannot downgrade wallet</source>
        <translation>Nie można dezaktualizować portfela</translation>
    </message>
    <message>
        <source>Rescanning...</source>
        <translation>Ponowne skanowanie...</translation>
    </message>
    <message>
        <source>Done loading</source>
        <translation>Wczytywanie zakończone</translation>
    </message>
</context>
</TS><|MERGE_RESOLUTION|>--- conflicted
+++ resolved
@@ -70,13 +70,8 @@
         <translation>Tutaj znajdują się adresy Particl na które wysyłasz płatności. Zawsze sprawdzaj ilość i adres odbiorcy przed wysyłką monet.</translation>
     </message>
     <message>
-<<<<<<< HEAD
-        <source>These are your Particl addresses for receiving payments. It is recommended to use a new receiving address for each transaction.</source>
-        <translation>To są twoje adresy Particl do odbierania płatności. Zaleca się używanie nowych adresów odbiorczych dla każdej transakcji.</translation>
-=======
-        <source>These are your Bitcoin addresses for receiving payments. Use the 'Create new receiving address' button in the receive tab to create new addresses.</source>
-        <translation>To są Twoje adresy Bitcoin do otrzymywania płatności. Użyj przycisku "Stwórz nowy adres odbiorczy" w zakładce odbioru żeby stworzyć nowy adres.</translation>
->>>>>>> a54e52b4
+        <source>These are your Particl addresses for receiving payments. Use the 'Create new receiving address' button in the receive tab to create new addresses.</source>
+        <translation>To są Twoje adresy Particl do otrzymywania płatności. Użyj przycisku "Stwórz nowy adres odbiorczy" w zakładce odbioru żeby stworzyć nowy adres.</translation>
     </message>
     <message>
         <source>&amp;Copy Address</source>
@@ -185,10 +180,6 @@
         <translation>Portfel zaszyfrowany</translation>
     </message>
     <message>
-<<<<<<< HEAD
-        <source>%1 will close now to finish the encryption process. Remember that encrypting your wallet cannot fully protect your particl from being stolen by malware infecting your computer.</source>
-        <translation>%1 zamknie się aby dokończyć proces szyfrowania. Pamiętaj, że szyfrowanie portfela nie zabezpiecza w pełni Twoich particlów przed kradzieżą przez wirusy lub trojany mogące zainfekować Twój komputer.</translation>
-=======
         <source>Enter the new passphrase for the wallet.&lt;br/&gt;Please use a passphrase of &lt;b&gt;ten or more random characters&lt;/b&gt;, or &lt;b&gt;eight or more words&lt;/b&gt;.</source>
         <translation>Wprowadź nowe hasło do portfela.&lt;br/&gt;Hasło powinno zawierać  &lt;b&gt;co najmniej 10 losowych znaków&lt;/b&gt; lub &lt;b&gt;co najmniej osiem słów&lt;/b&gt;.</translation>
     </message>
@@ -197,7 +188,7 @@
         <translation>Wprowadź stare i nowe hasło dla portfela.</translation>
     </message>
     <message>
-        <source>Remember that encrypting your wallet cannot fully protect your bitcoins from being stolen by malware infecting your computer.</source>
+        <source>Remember that encrypting your wallet cannot fully protect your particl from being stolen by malware infecting your computer.</source>
         <translation>Zwróć uwagę, że zaszyfrowanie portfela nie zabezpieczy się w pełni przed kradzieżą przez malware jakie może zainfekować twój komputer.</translation>
     </message>
     <message>
@@ -211,7 +202,6 @@
     <message>
         <source>Your wallet is now encrypted. </source>
         <translation>Twój portfel jest teraz zaszyfrowany.</translation>
->>>>>>> a54e52b4
     </message>
     <message>
         <source>IMPORTANT: Any previous backups you have made of your wallet file should be replaced with the newly generated, encrypted wallet file. For security reasons, previous backups of the unencrypted wallet file will become useless as soon as you start using the new, encrypted wallet.</source>
@@ -396,17 +386,6 @@
         <translation>&amp;Zweryfikuj wiadomość...</translation>
     </message>
     <message>
-<<<<<<< HEAD
-        <source>Particl.</source>
-        <translation>Particl.</translation>
-    </message>
-    <message>
-        <source>Wallet</source>
-        <translation>Portfel</translation>
-    </message>
-    <message>
-=======
->>>>>>> a54e52b4
         <source>&amp;Send</source>
         <translation>Wyślij</translation>
     </message>
@@ -472,7 +451,7 @@
     </message>
     <message numerus="yes">
         <source>%n active connection(s) to Particl network</source>
-        <translation><numerusform>%n aktywnych połączeń do sieci Particl.</numerusform><numerusform>%n aktywnych połączeń do sieci Particl.</numerusform><numerusform>%n aktywnych połączeń do sieci Particl.</numerusform><numerusform>%n aktywnych połączeń do sieci Particl.</numerusform></translation>
+        <translation><numerusform>%n aktywnych połączeń do sieci Particl</numerusform><numerusform>%n aktywnych połączeń do sieci Particl</numerusform><numerusform>%n aktywnych połączeń do sieci Particl</numerusform><numerusform>%n aktywnych połączeń do sieci Particl</numerusform></translation>
     </message>
     <message>
         <source>Indexing blocks on disk...</source>
@@ -515,9 +494,6 @@
         <translation>Aktualny</translation>
     </message>
     <message>
-<<<<<<< HEAD
-        <source>Show the %1 help message to get a list with possible Particl command-line options</source>
-=======
         <source>&amp;Sending addresses</source>
         <translation>&amp;Adresy wysyłania</translation>
     </message>
@@ -542,8 +518,7 @@
         <translation>Zamknij portfel</translation>
     </message>
     <message>
-        <source>Show the %1 help message to get a list with possible Bitcoin command-line options</source>
->>>>>>> a54e52b4
+        <source>Show the %1 help message to get a list with possible Particl command-line options</source>
         <translation>Pokaż pomoc %1 aby zobaczyć listę wszystkich opcji lnii poleceń.</translation>
     </message>
     <message>
@@ -1000,8 +975,8 @@
         <translation>Użyj wybranego folderu dla danych</translation>
     </message>
     <message>
-        <source>Particl.</source>
-        <translation>Particl.</translation>
+        <source>Particl</source>
+        <translation>Particl</translation>
     </message>
     <message>
         <source>Discard blocks after verification, except most recent %1 GB (prune)</source>
@@ -2339,17 +2314,6 @@
         <translation>Ukryj</translation>
     </message>
     <message>
-<<<<<<< HEAD
-        <source>Paying only the minimum fee is just fine as long as there is less transaction volume than space in the blocks. But be aware that this can end up in a never confirming transaction once there is more demand for particl transactions than the network can process.</source>
-        <translation>Zapłacenie tylko minimalnej opłaty jest nadal wystarczające, dopóki jest mniejszy wolumen transakcji niż miejsca w blokach. Należy jednak mieć świadomość, że może skończyć się to niezatwierdzeniem nigdy transakcji, gdy jest większe zapotrzebowanie na transakcje particla niż sieć może przetworzyć.</translation>
-    </message>
-    <message>
-        <source>(read the tooltip)</source>
-        <translation>(przeczytaj podpowiedź)</translation>
-    </message>
-    <message>
-=======
->>>>>>> a54e52b4
         <source>Recommended:</source>
         <translation>Zalecane:</translation>
     </message>
@@ -2378,7 +2342,7 @@
         <translation>Pył:</translation>
     </message>
     <message>
-        <source>When there is less transaction volume than space in the blocks, miners as well as relaying nodes may enforce a minimum fee. Paying only this minimum fee is just fine, but be aware that this can result in a never confirming transaction once there is more demand for bitcoin transactions than the network can process.</source>
+        <source>When there is less transaction volume than space in the blocks, miners as well as relaying nodes may enforce a minimum fee. Paying only this minimum fee is just fine, but be aware that this can result in a never confirming transaction once there is more demand for particl transactions than the network can process.</source>
         <translation>Gdy ilość transakcji jest mniejsza niż ilość miejsca w bloku, górnicy i węzły przekazujące wymagają minimalnej opłaty. Zapłata tylko tej wartości jest dopuszczalna, lecz może skutkować transakcją która nigdy nie zostanie potwierdzona w sytuacji, gdy ilość transakcji przekroczy przepustowość sieci.</translation>
     </message>
     <message>
@@ -2535,7 +2499,7 @@
     </message>
     <message>
         <source>Warning: Invalid Particl address</source>
-        <translation>Ostrzeżenie: nieprawidłowy adres Particl.</translation>
+        <translation>Ostrzeżenie: nieprawidłowy adres Particl</translation>
     </message>
     <message>
         <source>Warning: Unknown change address</source>
@@ -2598,7 +2562,7 @@
     </message>
     <message>
         <source>The fee will be deducted from the amount being sent. The recipient will receive less particl than you enter in the amount field. If multiple recipients are selected, the fee is split equally.</source>
-        <translation>Opłata zostanie odjęta od kwoty wysyłane.Odbiorca otrzyma mniej niż particl wpisz w polu kwoty. Jeśli wybrano kilku odbiorców, opłata jest podzielona równo.</translation>
+        <translation>Opłata zostanie odjęta od kwoty wysyłane.Odbiorca otrzyma mniej niż particls wpisz w polu kwoty. Jeśli wybrano kilku odbiorców, opłata jest podzielona równo.</translation>
     </message>
     <message>
         <source>S&amp;ubtract fee from amount</source>
@@ -2675,7 +2639,7 @@
     </message>
     <message>
         <source>The Particl address to sign the message with</source>
-        <translation>Adres Particl. za pomocą którego podpisać wiadomość</translation>
+        <translation>Adres Particl, za pomocą którego podpisać wiadomość</translation>
     </message>
     <message>
         <source>Choose previously used address</source>
@@ -2727,12 +2691,12 @@
     </message>
     <message>
         <source>Enter the receiver's address, message (ensure you copy line breaks, spaces, tabs, etc. exactly) and signature below to verify the message. Be careful not to read more into the signature than what is in the signed message itself, to avoid being tricked by a man-in-the-middle attack. Note that this only proves the signing party receives with the address, it cannot prove sendership of any transaction!</source>
-        <translation>Wpisz adres, wiadomość oraz sygnaturę (podpis) odbiorcy (upewnij się, że dokładnie skopiujesz wszystkie zakończenia linii, spacje, tabulacje itp.).  Uważaj by nie dodać więcej do podpisu niż do samej podpisywanej wiadomości by uniknąć ataku man-in-the-middle.
+        <translation>Wpisz adres, wiadomość oraz sygnaturę (podpis) odbiorcy (upewnij się, że dokładnie skopiujesz wszystkie zakończenia linii, spacje, tabulacje itp.).  Uważaj by nie dodać więcej do podpisu niż do samej podpisywanej wiadomości by uniknąć ataku man-in-the-middle. 
 Zwróć uwagę, że poprawnie zweryfikowana wiadomość potwierdza to, że nadawca posiada klucz do adresu, natomiast nie potwierdza to, że poprawne wysłanie jakiejkolwiek transakcji! </translation>
     </message>
     <message>
         <source>The Particl address the message was signed with</source>
-        <translation>Adres Particl. którym została podpisana wiadomość</translation>
+        <translation>Adres Particl, którym została podpisana wiadomość</translation>
     </message>
     <message>
         <source>Verify the message to ensure it was signed with the specified Particl address</source>
@@ -3396,13 +3360,6 @@
         <translation>Uruchomienie serwera HTTP nie powiodło się. Zobacz dziennik debugowania, aby uzyskać więcej szczegółów.</translation>
     </message>
     <message>
-<<<<<<< HEAD
-        <source>Particl Core</source>
-        <translation>Particl Core</translation>
-    </message>
-    <message>
-=======
->>>>>>> a54e52b4
         <source>The %s developers</source>
         <translation>Deweloperzy %s</translation>
     </message>
