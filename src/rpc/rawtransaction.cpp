--- conflicted
+++ resolved
@@ -302,12 +302,8 @@
                                          {RPCResult::Type::STR, "asm", "the asm"},
                                          {RPCResult::Type::STR, "hex", "the hex"},
                                          {RPCResult::Type::STR, "type", "The type, eg 'pubkeyhash'"},
-<<<<<<< HEAD
-                                         {RPCResult::Type::STR, "address", /* optional */ true, "The Particl address (only if a well-defined address exists)"},
-                                         {RPCResult::Type::STR, "stakeaddress", /* optional */ true, "The Particl stake address (only if a well-defined stakeaddress exists)"},
-=======
-                                         {RPCResult::Type::STR, "address", /*optional=*/true, "The Bitcoin address (only if a well-defined address exists)"},
->>>>>>> 83f8e6e7
+                                         {RPCResult::Type::STR, "address", /*optional=*/true, "The Particl address (only if a well-defined address exists)"},
+                                         {RPCResult::Type::STR, "stakeaddress", /*optional=*/true, "The Particl stake address (only if a well-defined stakeaddress exists)"},
                                      }},
                                  }},
                              }},
@@ -662,12 +658,8 @@
                                     {RPCResult::Type::STR, "asm", "the asm"},
                                     {RPCResult::Type::STR_HEX, "hex", "the hex"},
                                     {RPCResult::Type::STR, "type", "The type, eg 'pubkeyhash'"},
-<<<<<<< HEAD
-                                    {RPCResult::Type::STR, "address", /* optional */ true, "The Particl address (only if a well-defined address exists)"},
-                                    {RPCResult::Type::STR, "stakeaddress", /* optional */ true, "The Particl stake address (only if a well-defined stakeaddress exists)"},
-=======
-                                    {RPCResult::Type::STR, "address", /*optional=*/true, "The Bitcoin address (only if a well-defined address exists)"},
->>>>>>> 83f8e6e7
+                                    {RPCResult::Type::STR, "address", /*optional=*/true, "The Particl address (only if a well-defined address exists)"},
+                                    {RPCResult::Type::STR, "stakeaddress", /*optional=*/true, "The Particl stake address (only if a well-defined stakeaddress exists)"},
                                 }},
                             }},
                         }},
@@ -721,11 +713,7 @@
             {
                 {RPCResult::Type::STR, "asm", "Script public key"},
                 {RPCResult::Type::STR, "type", "The output type (e.g. " + GetAllOutputTypes() + ")"},
-<<<<<<< HEAD
-                {RPCResult::Type::STR, "address", /* optional */ true, "The Particl address (only if a well-defined address exists)"},
-=======
-                {RPCResult::Type::STR, "address", /*optional=*/true, "The Bitcoin address (only if a well-defined address exists)"},
->>>>>>> 83f8e6e7
+                {RPCResult::Type::STR, "address", /*optional=*/true, "The Particl address (only if a well-defined address exists)"},
                 {RPCResult::Type::STR, "p2sh", /*optional=*/true,
                  "address of P2SH script wrapping this redeem script (not returned for types that should not be wrapped)"},
                 {RPCResult::Type::OBJ, "segwit", /*optional=*/true,
@@ -734,12 +722,8 @@
                      {RPCResult::Type::STR, "asm", "String representation of the script public key"},
                      {RPCResult::Type::STR_HEX, "hex", "Hex string of the script public key"},
                      {RPCResult::Type::STR, "type", "The type of the script public key (e.g. witness_v0_keyhash or witness_v0_scripthash)"},
-<<<<<<< HEAD
-                     {RPCResult::Type::STR, "address", /* optional */ true, "The Particl address (only if a well-defined address exists)"},
-                     {RPCResult::Type::STR, "stakeaddress", /* optional */ true, "The Particl stake address (only if a well-defined stakeaddress exists)"},
-=======
-                     {RPCResult::Type::STR, "address", /*optional=*/true, "The Bitcoin address (only if a well-defined address exists)"},
->>>>>>> 83f8e6e7
+                     {RPCResult::Type::STR, "address", /*optional=*/true, "The Particl address (only if a well-defined address exists)"},
+                     {RPCResult::Type::STR, "stakeaddress", /*optional=*/true, "The Particl stake address (only if a well-defined stakeaddress exists)"},
                      {RPCResult::Type::STR, "p2sh-segwit", "address of the P2SH script wrapping this witness redeem script"},
                  }},
             },
