// Copyright (c) 2019-2020 The Bitcoin Core developers
// Distributed under the MIT software license, see the accompanying
// file COPYING or http://www.opensource.org/licenses/mit-license.php.

#include <key_io.h>
#include <logging.h>
#include <outputtype.h>
#include <script/descriptor.h>
#include <script/sign.h>
#include <util/bip32.h>
#include <util/strencodings.h>
#include <util/string.h>
#include <util/system.h>
#include <util/time.h>
#include <util/translation.h>
#include <wallet/external_signer.h>
#include <wallet/scriptpubkeyman.h>

//! Value for the first BIP 32 hardened derivation. Can be used as a bit mask and as a value. See BIP 32 for more details.
const uint32_t BIP32_HARDENED_KEY_LIMIT = 0x80000000;

bool LegacyScriptPubKeyMan::GetNewDestination(const OutputType type, CTxDestination& dest, std::string& error)
{
    LOCK(cs_KeyStore);
    error.clear();

    // Generate a new key that is added to wallet
    CPubKey new_key;
    if (!GetKeyFromPool(new_key, type)) {
        error = _("Error: Keypool ran out, please call keypoolrefill first").translated;
        return false;
    }
    LearnRelatedScripts(new_key, type);
    dest = GetDestinationForKey(new_key, type);
    return true;
}

//typedef std::vector<unsigned char> valtype;

bool HaveKeys(const std::vector<valtype>& pubkeys, const LegacyScriptPubKeyMan& keystore)
{
    for (const valtype& pubkey : pubkeys) {
        CKeyID keyID = CPubKey(pubkey).GetID();
        if (!keystore.HaveKey(keyID)) return false;
    }
    return true;
}

namespace {

/**
 * This is an enum that tracks the execution context of a script, similar to
 * SigVersion in script/interpreter. It is separate however because we want to
 * distinguish between top-level scriptPubKey execution and P2SH redeemScript
 * execution (a distinction that has no impact on consensus rules).
 */
enum class IsMineSigVersion
{
    TOP = 0,        //!< scriptPubKey execution
    P2SH = 1,       //!< P2SH redeemScript
    WITNESS_V0 = 2, //!< P2WSH witness script execution
};

/**
 * This is an internal representation of isminetype + invalidity.
 * Its order is significant, as we return the max of all explored
 * possibilities.
 */
enum class IsMineResult
{
    NO = 0,         //!< Not ours
    WATCH_ONLY = 1, //!< Included in watch-only balance
    SPENDABLE = 2,  //!< Included in all balances
    INVALID = 3,    //!< Not spendable by anyone (uncompressed pubkey in segwit, P2SH inside P2SH or witness, witness inside witness)
};

bool PermitsUncompressed(IsMineSigVersion sigversion)
{
    return sigversion == IsMineSigVersion::TOP || sigversion == IsMineSigVersion::P2SH;
}

//! Recursively solve script and return spendable/watchonly/invalid status.
//!
//! @param keystore            legacy key and script store
//! @param script              script to solve
//! @param sigversion          script type (top-level / redeemscript / witnessscript)
//! @param recurse_scripthash  whether to recurse into nested p2sh and p2wsh
//!                            scripts or simply treat any script that has been
//!                            stored in the keystore as spendable
isminetype IsMineInner(const LegacyScriptPubKeyMan& keystore, const CScript& scriptPubKey, bool& isInvalid, IsMineSigVersion sigversion, bool recurse_scripthash=true)
{
    if (HasIsCoinstakeOp(scriptPubKey)) {
        CScript scriptA, scriptB;
        if (!SplitConditionalCoinstakeScript(scriptPubKey, scriptA, scriptB)) {
            return ISMINE_NO;
        }

        isminetype typeB = IsMineInner(keystore, scriptB, isInvalid, sigversion);
        if (typeB & ISMINE_SPENDABLE) {
            return typeB;
        }

        isminetype typeA = IsMineInner(keystore, scriptA, isInvalid, sigversion);
        if (typeA & ISMINE_SPENDABLE) {
            int ia = (int)typeA;
            ia &= ~ISMINE_SPENDABLE;
            ia |= ISMINE_WATCH_COLDSTAKE;
            typeA = (isminetype)ia;
        }

        return (isminetype)((int)typeA | (int)typeB);
    }

    std::vector<valtype> vSolutions;
    TxoutType whichType = Solver(scriptPubKey, vSolutions);

    CKeyID keyID;
<<<<<<< HEAD

    isminetype mine = ISMINE_NO;
    switch (whichType) {
    case TxoutType::TIMELOCKED_SCRIPTHASH:
    case TxoutType::TIMELOCKED_SCRIPTHASH256:
    case TxoutType::TIMELOCKED_PUBKEYHASH:
    case TxoutType::TIMELOCKED_PUBKEYHASH256:
    case TxoutType::TIMELOCKED_MULTISIG:
=======
    switch (whichType) {
>>>>>>> e0bc27a1
    case TxoutType::NONSTANDARD:
    case TxoutType::NULL_DATA:
    case TxoutType::WITNESS_UNKNOWN:
    case TxoutType::WITNESS_V1_TAPROOT:
        break;
    case TxoutType::PUBKEY:
        keyID = CPubKey(vSolutions[0]).GetID();
        if (!PermitsUncompressed(sigversion) && vSolutions[0].size() != 33) {
            isInvalid = true;
            return ISMINE_NO;
        }
        if ((mine = keystore.m_storage.IsMine(keyID)))
            return mine;
        //if (keystore.HaveKey(keyID))
        //    return ISMINE_SPENDABLE;
        break;
    case TxoutType::WITNESS_V0_KEYHASH:
    {
        if (sigversion == IsMineSigVersion::WITNESS_V0) {
            // P2WPKH inside P2WSH is invalid.
            isInvalid = true;
            return ISMINE_NO;
        }
        if (sigversion == IsMineSigVersion::TOP && !keystore.HaveCScript(CScriptID(CScript() << OP_0 << vSolutions[0]))) {
            // We do not support bare witness outputs unless the P2SH version of it would be
            // acceptable as well. This protects against matching before segwit activates.
            // This also applies to the P2WSH case.
            break;
        }
        isminetype ret = IsMineInner(keystore, GetScriptForDestination(PKHash(uint160(vSolutions[0]))), isInvalid, IsMineSigVersion::WITNESS_V0);
        if (ret == ISMINE_SPENDABLE || ret == ISMINE_WATCH_ONLY_ || (ret == ISMINE_NO && isInvalid))
            return ret;
        break;
    }
    case TxoutType::PUBKEYHASH:
    case TxoutType::PUBKEYHASH256:
        if (vSolutions[0].size() == 20)
            keyID = CKeyID(uint160(vSolutions[0]));
        else
        if (vSolutions[0].size() == 32)
            keyID = CKeyID(uint256(vSolutions[0]));
        else
            return ISMINE_NO;
        if (!PermitsUncompressed(sigversion)) {
            CPubKey pubkey;
            if (keystore.GetPubKey(keyID, pubkey) && !pubkey.IsCompressed()) {
                isInvalid = true;
                return ISMINE_NO;
            }
        }
        if ((mine = keystore.m_storage.IsMine(keyID)))
            return mine;
        //if (keystore.HaveKey(keyID))
        //    return ISMINE_SPENDABLE;
        break;
    case TxoutType::SCRIPTHASH:
    case TxoutType::SCRIPTHASH256:
    {
        if (sigversion != IsMineSigVersion::TOP) {
            // P2SH inside P2WSH or P2SH is invalid.
            isInvalid = true;
            return ISMINE_NO;
        }
        CScriptID scriptID;
        if (vSolutions[0].size() == 20)
            scriptID = CScriptID(uint160(vSolutions[0]));
        else
        if (vSolutions[0].size() == 32)
            scriptID.Set(uint256(vSolutions[0]));
        else
            return ISMINE_NO;
        CScript subscript;
        if (keystore.GetCScript(scriptID, subscript)) {
            isminetype ret = recurse_scripthash ? IsMineInner(keystore, subscript, isInvalid, IsMineSigVersion::P2SH) : ISMINE_SPENDABLE;
            if (ret == ISMINE_SPENDABLE || ret == ISMINE_WATCH_ONLY_ || (ret == ISMINE_NO && isInvalid))
                return ret;
        }
        break;
    }
    case TxoutType::WITNESS_V0_SCRIPTHASH:
    {
        if (sigversion == IsMineSigVersion::WITNESS_V0) {
            // P2WSH inside P2WSH is invalid.
            isInvalid = true;
            return ISMINE_NO;
        }
        if (sigversion == IsMineSigVersion::TOP && !keystore.HaveCScript(CScriptID(CScript() << OP_0 << vSolutions[0]))) {
            break;
        }
        uint160 hash;
        CRIPEMD160().Write(&vSolutions[0][0], vSolutions[0].size()).Finalize(hash.begin());
        CScriptID scriptID = CScriptID(hash);
        CScript subscript;
        if (keystore.GetCScript(scriptID, subscript)) {
            isminetype ret = recurse_scripthash ? IsMineInner(keystore, subscript, isInvalid, IsMineSigVersion::WITNESS_V0) : ISMINE_SPENDABLE;
            if (ret == ISMINE_SPENDABLE || ret == ISMINE_WATCH_ONLY_ || (ret == ISMINE_NO && isInvalid))
                return ret;
        }
        break;
    }

    case TxoutType::MULTISIG:
    {
        // Never treat bare multisig outputs as ours (they can still be made watchonly-though)
        if (sigversion == IsMineSigVersion::TOP) break;

        // Only consider transactions "mine" if we own ALL the
        // keys involved. Multi-signature transactions that are
        // partially owned (somebody else has a key that can spend
        // them) enable spend-out-from-under-you attacks, especially
        // in shared-wallet situations.
        std::vector<valtype> keys(vSolutions.begin()+1, vSolutions.begin()+vSolutions.size()-1);
        if (!PermitsUncompressed(sigversion)) {
            for (size_t i = 0; i < keys.size(); i++) {
                if (keys[i].size() != 33) {
                    isInvalid = true;
                    return ISMINE_NO;
                }
            }
        }
        if (HaveKeys(keys, keystore))
            return ISMINE_SPENDABLE;
        break;
    }
    } // no default case, so the compiler can warn about missing cases

    if (keystore.HaveWatchOnly(scriptPubKey)) {
        return ISMINE_WATCH_ONLY_;
    }
    return ISMINE_NO;
}

} // namespace

isminetype LegacyScriptPubKeyMan::IsMine(const CScript& script, bool &is_invalid) const
{
    isminetype rv = IsMineInner(*this, script, is_invalid, IsMineSigVersion::TOP);
    return is_invalid ? ISMINE_NO : rv;
}

isminetype LegacyScriptPubKeyMan::IsMine(const CScript& script) const
{
    bool isInvalid = false;
    isminetype rv = IsMineInner(*this, script, isInvalid, IsMineSigVersion::TOP);
    return isInvalid ? ISMINE_NO : rv;
}

bool LegacyScriptPubKeyMan::CheckDecryptionKey(const CKeyingMaterial& master_key, bool accept_no_keys)
{
    {
        LOCK(cs_KeyStore);
        assert(mapKeys.empty());

        bool keyPass = mapCryptedKeys.empty(); // Always pass when there are no encrypted keys
        bool keyFail = false;
        CryptedKeyMap::const_iterator mi = mapCryptedKeys.begin();
        WalletBatch batch(m_storage.GetDatabase());
        for (; mi != mapCryptedKeys.end(); ++mi)
        {
            const CPubKey &vchPubKey = (*mi).second.first;
            const std::vector<unsigned char> &vchCryptedSecret = (*mi).second.second;

            if (vchCryptedSecret.empty()) { // Skip unexpanded key received on stealth address
                continue;
            }

            CKey key;
            if (!DecryptKey(master_key, vchCryptedSecret, vchPubKey, key))
            {
                keyFail = true;
                break;
            }
            keyPass = true;
            if (fDecryptionThoroughlyChecked)
                break;
            else {
                // Rewrite these encrypted keys with checksums
                batch.WriteCryptedKey(vchPubKey, vchCryptedSecret, mapKeyMetadata[vchPubKey.GetID()]);
            }
        }
        if (keyPass && keyFail)
        {
            LogPrintf("The wallet is probably corrupted: Some keys decrypt but not all.\n");
            throw std::runtime_error("Error unlocking wallet: some keys decrypt but not all. Your wallet file may be corrupt.");
        }
        if (keyFail || (!keyPass && !accept_no_keys))
            return false;
        fDecryptionThoroughlyChecked = true;
    }
    return true;
}

bool LegacyScriptPubKeyMan::Encrypt(const CKeyingMaterial& master_key, WalletBatch* batch)
{
    LOCK(cs_KeyStore);
    encrypted_batch = batch;
    if (!mapCryptedKeys.empty()) {
        encrypted_batch = nullptr;
        return false;
    }

    KeyMap keys_to_encrypt;
    keys_to_encrypt.swap(mapKeys); // Clear mapKeys so AddCryptedKeyInner will succeed.
    for (const KeyMap::value_type& mKey : keys_to_encrypt)
    {
        const CKey &key = mKey.second;
        CPubKey vchPubKey = key.GetPubKey();
        CKeyingMaterial vchSecret(key.begin(), key.end());
        std::vector<unsigned char> vchCryptedSecret;
        if (!EncryptSecret(master_key, vchSecret, vchPubKey.GetHash(), vchCryptedSecret)) {
            encrypted_batch = nullptr;
            return false;
        }
        if (!AddCryptedKey(vchPubKey, vchCryptedSecret)) {
            encrypted_batch = nullptr;
            return false;
        }
    }
    encrypted_batch = nullptr;
    return true;
}

bool LegacyScriptPubKeyMan::GetReservedDestination(const OutputType type, bool internal, CTxDestination& address, int64_t& index, CKeyPool& keypool)
{
    LOCK(cs_KeyStore);
    if (!CanGetAddresses(internal)) {
        return false;
    }

    if (!ReserveKeyFromKeyPool(index, keypool, internal)) {
        return false;
    }
    address = GetDestinationForKey(keypool.vchPubKey, type);
    return true;
}

bool LegacyScriptPubKeyMan::TopUpInactiveHDChain(const CKeyID seed_id, int64_t index, bool internal)
{
    LOCK(cs_KeyStore);

    if (m_storage.IsLocked()) return false;

    auto it = m_inactive_hd_chains.find(seed_id);
    if (it == m_inactive_hd_chains.end()) {
        return false;
    }

    CHDChain& chain = it->second;

    // Top up key pool
    int64_t target_size = std::max(gArgs.GetArg("-keypool", DEFAULT_KEYPOOL_SIZE), (int64_t) 1);

    // "size" of the keypools. Not really the size, actually the difference between index and the chain counter
    // Since chain counter is 1 based and index is 0 based, one of them needs to be offset by 1.
    int64_t kp_size = (internal ? chain.nInternalChainCounter : chain.nExternalChainCounter) - (index + 1);

    // make sure the keypool fits the user-selected target (-keypool)
    int64_t missing = std::max(target_size - kp_size, (int64_t) 0);

    if (missing > 0) {
        WalletBatch batch(m_storage.GetDatabase());
        for (int64_t i = missing; i > 0; --i) {
            GenerateNewKey(batch, chain, internal);
        }
        if (internal) {
            WalletLogPrintf("inactive seed with id %s added %d internal keys\n", HexStr(seed_id), missing);
        } else {
            WalletLogPrintf("inactive seed with id %s added %d keys\n", HexStr(seed_id), missing);
        }
    }
    return true;
}

void LegacyScriptPubKeyMan::MarkUnusedAddresses(const CScript& script)
{
    LOCK(cs_KeyStore);
    // extract addresses and check if they match with an unused keypool key
    for (const auto& keyid : GetAffectedKeys(script, *this)) {
        std::map<CKeyID, int64_t>::const_iterator mi = m_pool_key_to_index.find(keyid);
        if (mi != m_pool_key_to_index.end()) {
            WalletLogPrintf("%s: Detected a used keypool key, mark all keypool keys up to this key as used\n", __func__);
            MarkReserveKeysAsUsed(mi->second);

            if (!TopUp()) {
                WalletLogPrintf("%s: Topping up keypool failed (locked wallet)\n", __func__);
            }
        }

        // Find the key's metadata and check if it's seed id (if it has one) is inactive, i.e. it is not the current m_hd_chain seed id.
        // If so, TopUp the inactive hd chain
        auto it = mapKeyMetadata.find(keyid);
        if (it != mapKeyMetadata.end()){
            CKeyMetadata meta = it->second;
            if (!meta.hd_seed_id.IsNull() && meta.hd_seed_id != m_hd_chain.seed_id) {
                bool internal = (meta.key_origin.path[1] & ~BIP32_HARDENED_KEY_LIMIT) != 0;
                int64_t index = meta.key_origin.path[2] & ~BIP32_HARDENED_KEY_LIMIT;

                if (!TopUpInactiveHDChain(meta.hd_seed_id, index, internal)) {
                    WalletLogPrintf("%s: Adding inactive seed keys failed\n", __func__);
                }
            }
        }
    }
}

void LegacyScriptPubKeyMan::UpgradeKeyMetadata()
{
    LOCK(cs_KeyStore);
    if (m_storage.IsLocked() || m_storage.IsWalletFlagSet(WALLET_FLAG_KEY_ORIGIN_METADATA)) {
        return;
    }

    std::unique_ptr<WalletBatch> batch = std::make_unique<WalletBatch>(m_storage.GetDatabase());
    for (auto& meta_pair : mapKeyMetadata) {
        CKeyMetadata& meta = meta_pair.second;
        if (!meta.hd_seed_id.IsNull() && !meta.has_key_origin && meta.hdKeypath != "s") { // If the hdKeypath is "s", that's the seed and it doesn't have a key origin
            CKey key;
            GetKey(meta.hd_seed_id, key);
            CExtKey masterKey;
            masterKey.SetSeed(key.begin(), key.size());
            // Add to map
            CKeyID master_id = masterKey.key.GetPubKey().GetID();
            std::copy(master_id.begin(), master_id.begin() + 4, meta.key_origin.fingerprint);
            if (!ParseHDKeypath(meta.hdKeypath, meta.key_origin.path)) {
                throw std::runtime_error("Invalid stored hdKeypath");
            }
            meta.has_key_origin = true;
            if (meta.nVersion < CKeyMetadata::VERSION_WITH_KEY_ORIGIN) {
                meta.nVersion = CKeyMetadata::VERSION_WITH_KEY_ORIGIN;
            }

            // Write meta to wallet
            CPubKey pubkey;
            if (GetPubKey(meta_pair.first, pubkey)) {
                batch->WriteKeyMetadata(meta, pubkey, true);
            }
        }
    }
}

bool LegacyScriptPubKeyMan::SetupGeneration(bool force)
{
    if ((CanGenerateKeys() && !force) || m_storage.IsLocked()) {
        return false;
    }

    SetHDSeed(GenerateNewSeed());
    if (!NewKeyPool()) {
        return false;
    }
    return true;
}

bool LegacyScriptPubKeyMan::IsHDEnabled() const
{
    return !m_hd_chain.seed_id.IsNull();
}

bool LegacyScriptPubKeyMan::CanGetAddresses(bool internal) const
{
    LOCK(cs_KeyStore);
    // Check if the keypool has keys
    bool keypool_has_keys;
    if (internal && m_storage.CanSupportFeature(FEATURE_HD_SPLIT)) {
        keypool_has_keys = setInternalKeyPool.size() > 0;
    } else {
        keypool_has_keys = KeypoolCountExternalKeys() > 0;
    }
    // If the keypool doesn't have keys, check if we can generate them
    if (!keypool_has_keys) {
        return CanGenerateKeys();
    }
    return keypool_has_keys;
}

bool LegacyScriptPubKeyMan::Upgrade(int prev_version, int new_version, bilingual_str& error)
{
    LOCK(cs_KeyStore);
    bool hd_upgrade = false;
    bool split_upgrade = false;
    if (IsFeatureSupported(new_version, FEATURE_HD) && !IsHDEnabled()) {
        WalletLogPrintf("Upgrading wallet to HD\n");
        m_storage.SetMinVersion(FEATURE_HD);

        // generate a new master key
        CPubKey masterPubKey = GenerateNewSeed();
        SetHDSeed(masterPubKey);
        hd_upgrade = true;
    }
    // Upgrade to HD chain split if necessary
    if (!IsFeatureSupported(prev_version, FEATURE_HD_SPLIT) && IsFeatureSupported(new_version, FEATURE_HD_SPLIT)) {
        WalletLogPrintf("Upgrading wallet to use HD chain split\n");
        m_storage.SetMinVersion(FEATURE_PRE_SPLIT_KEYPOOL);
        split_upgrade = FEATURE_HD_SPLIT > prev_version;
        // Upgrade the HDChain
        if (m_hd_chain.nVersion < CHDChain::VERSION_HD_CHAIN_SPLIT) {
            m_hd_chain.nVersion = CHDChain::VERSION_HD_CHAIN_SPLIT;
            if (!WalletBatch(m_storage.GetDatabase()).WriteHDChain(m_hd_chain)) {
                throw std::runtime_error(std::string(__func__) + ": writing chain failed");
            }
        }
    }
    // Mark all keys currently in the keypool as pre-split
    if (split_upgrade) {
        MarkPreSplitKeys();
    }
    // Regenerate the keypool if upgraded to HD
    if (hd_upgrade) {
        if (!TopUp()) {
            error = _("Unable to generate keys");
            return false;
        }
    }
    return true;
}

bool LegacyScriptPubKeyMan::HavePrivateKeys() const
{
    LOCK(cs_KeyStore);
    return !mapKeys.empty() || !mapCryptedKeys.empty();
}

void LegacyScriptPubKeyMan::RewriteDB()
{
    LOCK(cs_KeyStore);
    setInternalKeyPool.clear();
    setExternalKeyPool.clear();
    m_pool_key_to_index.clear();
    // Note: can't top-up keypool here, because wallet is locked.
    // User will be prompted to unlock wallet the next operation
    // that requires a new key.
}

static int64_t GetOldestKeyTimeInPool(const std::set<int64_t>& setKeyPool, WalletBatch& batch) {
    if (setKeyPool.empty()) {
        return GetTime();
    }

    CKeyPool keypool;
    int64_t nIndex = *(setKeyPool.begin());
    if (!batch.ReadPool(nIndex, keypool)) {
        throw std::runtime_error(std::string(__func__) + ": read oldest key in keypool failed");
    }
    assert(keypool.vchPubKey.IsValid());
    return keypool.nTime;
}

int64_t LegacyScriptPubKeyMan::GetOldestKeyPoolTime() const
{
    LOCK(cs_KeyStore);

    WalletBatch batch(m_storage.GetDatabase());

    // load oldest key from keypool, get time and return
    int64_t oldestKey = GetOldestKeyTimeInPool(setExternalKeyPool, batch);
    if (IsHDEnabled() && m_storage.CanSupportFeature(FEATURE_HD_SPLIT)) {
        oldestKey = std::max(GetOldestKeyTimeInPool(setInternalKeyPool, batch), oldestKey);
        if (!set_pre_split_keypool.empty()) {
            oldestKey = std::max(GetOldestKeyTimeInPool(set_pre_split_keypool, batch), oldestKey);
        }
    }

    return oldestKey;
}

size_t LegacyScriptPubKeyMan::KeypoolCountExternalKeys() const
{
    LOCK(cs_KeyStore);
    return setExternalKeyPool.size() + set_pre_split_keypool.size();
}

unsigned int LegacyScriptPubKeyMan::GetKeyPoolSize() const
{
    LOCK(cs_KeyStore);
    return setInternalKeyPool.size() + setExternalKeyPool.size() + set_pre_split_keypool.size();
}

int64_t LegacyScriptPubKeyMan::GetTimeFirstKey() const
{
    LOCK(cs_KeyStore);
    return nTimeFirstKey;
}

std::unique_ptr<SigningProvider> LegacyScriptPubKeyMan::GetSolvingProvider(const CScript& script) const
{
    return std::make_unique<LegacySigningProvider>(*this);
}

bool LegacyScriptPubKeyMan::CanProvide(const CScript& script, SignatureData& sigdata)
{
    bool isInvalid = false;
    isminetype ismine = IsMineInner(*this, script, isInvalid, IsMineSigVersion::TOP, /* recurse_scripthash= */ false);
    if (ismine & ISMINE_ALL) {
        // If ismine, it means we recognize keys or script ids in the script, or
        // are watching the script itself, and we can at least provide metadata
        // or solving information, even if not able to sign fully.
        return true;
    } else {
        if (script.IsPayToScriptHash256()) {
            CScriptID scriptID;
            scriptID.Set(uint256(script.data()+2, 32));
            if (HaveCScript(scriptID)) {
                return true;
            }
        }
        // If, given the stuff in sigdata, we could make a valid sigature, then we can provide for this script
        ProduceSignature(*this, DUMMY_SIGNATURE_CREATOR, script, sigdata);
        if (!sigdata.signatures.empty()) {
            // If we could make signatures, make sure we have a private key to actually make a signature
            bool has_privkeys = false;
            for (const auto& key_sig_pair : sigdata.signatures) {
                has_privkeys |= HaveKey(key_sig_pair.first);
            }
            return has_privkeys;
        }
        return false;
    }
}

bool LegacyScriptPubKeyMan::SignTransaction(CMutableTransaction& tx, const std::map<COutPoint, Coin>& coins, int sighash, std::map<int, std::string>& input_errors) const
{
    return ::SignTransaction(tx, this, coins, sighash, input_errors);
}

SigningResult LegacyScriptPubKeyMan::SignMessage(const std::string& message, const PKHash& pkhash, std::string& str_sig) const
{
    CKey key;
    if (!GetKey(ToKeyID(pkhash), key)) {
        return SigningResult::PRIVATE_KEY_NOT_AVAILABLE;
    }

    if (MessageSign(key, message, str_sig)) {
        return SigningResult::OK;
    }
    return SigningResult::SIGNING_FAILED;
}

SigningResult LegacyScriptPubKeyMan::SignMessage(const std::string& message, const CKeyID256& pkhash, std::string& str_sig) const
{
    CKeyID key_id(pkhash);
    CKey key;
    if (!GetKey(key_id, key)) {
        return SigningResult::PRIVATE_KEY_NOT_AVAILABLE;
    }

    if (MessageSign(key, message, str_sig)) {
        return SigningResult::OK;
    }
    return SigningResult::SIGNING_FAILED;
}

TransactionError LegacyScriptPubKeyMan::FillPSBT(PartiallySignedTransaction& psbtx, int sighash_type, bool sign, bool bip32derivs, int* n_signed) const
{
    if (n_signed) {
        *n_signed = 0;
    }
    for (unsigned int i = 0; i < psbtx.tx->vin.size(); ++i) {
        const CTxIn& txin = psbtx.tx->vin[i];
        PSBTInput& input = psbtx.inputs.at(i);

        if (PSBTInputSigned(input)) {
            continue;
        }

        // Get the Sighash type
        if (sign && input.sighash_type > 0 && input.sighash_type != sighash_type) {
            return TransactionError::SIGHASH_MISMATCH;
        }

        // Check non_witness_utxo has specified prevout
        if (input.non_witness_utxo) {
            if (txin.prevout.n >= input.non_witness_utxo->vout.size()) {
                return TransactionError::MISSING_INPUTS;
            }
        } else if (input.witness_utxo.IsNull()) {
            // There's no UTXO so we can just skip this now
            continue;
        }
        SignatureData sigdata;
        input.FillSignatureData(sigdata);
        SignPSBTInput(HidingSigningProvider(this, !sign, !bip32derivs), psbtx, i, sighash_type);

        bool signed_one = PSBTInputSigned(input);
        if (n_signed && (signed_one || !sign)) {
            // If sign is false, we assume that we _could_ sign if we get here. This
            // will never have false negatives; it is hard to tell under what i
            // circumstances it could have false positives.
            (*n_signed)++;
        }
    }

    // Fill in the bip32 keypaths and redeemscripts for the outputs so that hardware wallets can identify change
    for (unsigned int i = 0; i < psbtx.tx->vout.size(); ++i) {
        UpdatePSBTOutput(HidingSigningProvider(this, true, !bip32derivs), psbtx, i);
    }

    return TransactionError::OK;
}

std::unique_ptr<CKeyMetadata> LegacyScriptPubKeyMan::GetMetadata(const CTxDestination& dest) const
{
    LOCK(cs_KeyStore);

    CKeyID key_id = GetKeyForDestination(*this, dest);
    if (!key_id.IsNull()) {
        auto it = mapKeyMetadata.find(key_id);
        if (it != mapKeyMetadata.end()) {
            return std::make_unique<CKeyMetadata>(it->second);
        }
    }

    CScript scriptPubKey = GetScriptForDestination(dest);
    auto it = m_script_metadata.find(CScriptID(scriptPubKey));
    if (it != m_script_metadata.end()) {
        return std::make_unique<CKeyMetadata>(it->second);
    }

    return nullptr;
}

uint256 LegacyScriptPubKeyMan::GetID() const
{
    return uint256::ONE;
}

/**
 * Update wallet first key creation time. This should be called whenever keys
 * are added to the wallet, with the oldest key creation time.
 */
void LegacyScriptPubKeyMan::UpdateTimeFirstKey(int64_t nCreateTime)
{
    AssertLockHeld(cs_KeyStore);
    if (nCreateTime <= 1) {
        // Cannot determine birthday information, so set the wallet birthday to
        // the beginning of time.
        nTimeFirstKey = 1;
    } else if (!nTimeFirstKey || nCreateTime < nTimeFirstKey) {
        nTimeFirstKey = nCreateTime;
    }
}

bool LegacyScriptPubKeyMan::LoadKey(const CKey& key, const CPubKey &pubkey)
{
    return AddKeyPubKeyInner(key, pubkey);
}

bool LegacyScriptPubKeyMan::AddKeyPubKey(const CKey& secret, const CPubKey &pubkey)
{
    LOCK(cs_KeyStore);
    WalletBatch batch(m_storage.GetDatabase());
    return LegacyScriptPubKeyMan::AddKeyPubKeyWithDB(batch, secret, pubkey);
}

bool LegacyScriptPubKeyMan::AddKeyPubKeyWithDB(WalletBatch& batch, const CKey& secret, const CPubKey& pubkey)
{
    AssertLockHeld(cs_KeyStore);

    // Make sure we aren't adding private keys to private key disabled wallets
    assert(!m_storage.IsWalletFlagSet(WALLET_FLAG_DISABLE_PRIVATE_KEYS));

    // FillableSigningProvider has no concept of wallet databases, but calls AddCryptedKey
    // which is overridden below.  To avoid flushes, the database handle is
    // tunneled through to it.
    bool needsDB = !encrypted_batch;
    if (needsDB) {
        encrypted_batch = &batch;
    }
    if (!AddKeyPubKeyInner(secret, pubkey)) {
        if (needsDB) encrypted_batch = nullptr;
        return false;
    }
    if (needsDB) encrypted_batch = nullptr;

    // check if we need to remove from watch-only
    CScript script;
    script = GetScriptForDestination(PKHash(pubkey));
    if (HaveWatchOnly(script)) {
        RemoveWatchOnly(script);
    }
    script = GetScriptForRawPubKey(pubkey);
    if (HaveWatchOnly(script)) {
        RemoveWatchOnly(script);
    }

    if (!m_storage.HasEncryptionKeys()) {
        return batch.WriteKey(pubkey,
                                                 secret.GetPrivKey(),
                                                 mapKeyMetadata[pubkey.GetID()]);
    }
    m_storage.UnsetBlankWalletFlag(batch);
    return true;
}

bool LegacyScriptPubKeyMan::LoadCScript(const CScript& redeemScript)
{
    /* A sanity check was added in pull #3843 to avoid adding redeemScripts
     * that never can be redeemed. However, old wallets may still contain
     * these. Do not add them to the wallet and warn. */
    if (redeemScript.size() > MAX_SCRIPT_ELEMENT_SIZE)
    {
        std::string strAddr = EncodeDestination(ScriptHash(redeemScript));
        WalletLogPrintf("%s: Warning: This wallet contains a redeemScript of size %i which exceeds maximum size %i thus can never be redeemed. Do not use address %s.\n", __func__, redeemScript.size(), MAX_SCRIPT_ELEMENT_SIZE, strAddr);
        return true;
    }

    return FillableSigningProvider::AddCScript(redeemScript);
}

void LegacyScriptPubKeyMan::LoadKeyMetadata(const CKeyID& keyID, const CKeyMetadata& meta)
{
    LOCK(cs_KeyStore);
    UpdateTimeFirstKey(meta.nCreateTime);
    mapKeyMetadata[keyID] = meta;
}

void LegacyScriptPubKeyMan::LoadScriptMetadata(const CScriptID& script_id, const CKeyMetadata& meta)
{
    LOCK(cs_KeyStore);
    UpdateTimeFirstKey(meta.nCreateTime);
    m_script_metadata[script_id] = meta;
}

bool LegacyScriptPubKeyMan::AddKeyPubKeyInner(const CKey& key, const CPubKey &pubkey)
{
    LOCK(cs_KeyStore);
    if (!m_storage.HasEncryptionKeys()) {
        return FillableSigningProvider::AddKeyPubKey(key, pubkey);
    }

    if (m_storage.IsLocked()) {
        return false;
    }

    std::vector<unsigned char> vchCryptedSecret;
    CKeyingMaterial vchSecret(key.begin(), key.end());
    if (!EncryptSecret(m_storage.GetEncryptionKey(), vchSecret, pubkey.GetHash(), vchCryptedSecret)) {
        return false;
    }

    if (!AddCryptedKey(pubkey, vchCryptedSecret)) {
        return false;
    }
    return true;
}

bool LegacyScriptPubKeyMan::LoadCryptedKey(const CPubKey &vchPubKey, const std::vector<unsigned char> &vchCryptedSecret, bool checksum_valid)
{
    // Set fDecryptionThoroughlyChecked to false when the checksum is invalid
    if (!checksum_valid) {
        fDecryptionThoroughlyChecked = false;
    }

    return AddCryptedKeyInner(vchPubKey, vchCryptedSecret);
}

bool LegacyScriptPubKeyMan::AddCryptedKeyInner(const CPubKey &vchPubKey, const std::vector<unsigned char> &vchCryptedSecret)
{
    LOCK(cs_KeyStore);
    assert(mapKeys.empty());

    mapCryptedKeys[vchPubKey.GetID()] = make_pair(vchPubKey, vchCryptedSecret);
    ImplicitlyLearnRelatedKeyScripts(vchPubKey);
    return true;
}

bool LegacyScriptPubKeyMan::AddCryptedKey(const CPubKey &vchPubKey,
                            const std::vector<unsigned char> &vchCryptedSecret)
{
    if (!AddCryptedKeyInner(vchPubKey, vchCryptedSecret))
        return false;
    {
        LOCK(cs_KeyStore);
        if (encrypted_batch)
            return encrypted_batch->WriteCryptedKey(vchPubKey,
                                                        vchCryptedSecret,
                                                        mapKeyMetadata[vchPubKey.GetID()]);
        else
            return WalletBatch(m_storage.GetDatabase()).WriteCryptedKey(vchPubKey,
                                                            vchCryptedSecret,
                                                            mapKeyMetadata[vchPubKey.GetID()]);
    }
}

bool LegacyScriptPubKeyMan::HaveWatchOnly(const CScript &dest) const
{
    LOCK(cs_KeyStore);
    return setWatchOnly.count(dest) > 0;
}

bool LegacyScriptPubKeyMan::HaveWatchOnly() const
{
    LOCK(cs_KeyStore);
    return (!setWatchOnly.empty());
}

static bool ExtractPubKey(const CScript &dest, CPubKey& pubKeyOut)
{
    std::vector<std::vector<unsigned char>> solutions;
    return Solver(dest, solutions) == TxoutType::PUBKEY &&
        (pubKeyOut = CPubKey(solutions[0])).IsFullyValid();
}

bool LegacyScriptPubKeyMan::RemoveWatchOnly(const CScript &dest)
{
    {
        LOCK(cs_KeyStore);
        setWatchOnly.erase(dest);
        CPubKey pubKey;
        if (ExtractPubKey(dest, pubKey)) {
            mapWatchKeys.erase(pubKey.GetID());
        }
        // Related CScripts are not removed; having superfluous scripts around is
        // harmless (see comment in ImplicitlyLearnRelatedKeyScripts).
    }

    if (!HaveWatchOnly())
        NotifyWatchonlyChanged(false);
    if (!WalletBatch(m_storage.GetDatabase()).EraseWatchOnly(dest))
        return false;

    return true;
}

bool LegacyScriptPubKeyMan::LoadWatchOnly(const CScript &dest)
{
    return AddWatchOnlyInMem(dest);
}

bool LegacyScriptPubKeyMan::AddWatchOnlyInMem(const CScript &dest)
{
    LOCK(cs_KeyStore);
    setWatchOnly.insert(dest);
    CPubKey pubKey;
    if (ExtractPubKey(dest, pubKey)) {
        mapWatchKeys[pubKey.GetID()] = pubKey;
        ImplicitlyLearnRelatedKeyScripts(pubKey);
    }
    return true;
}

bool LegacyScriptPubKeyMan::AddWatchOnlyWithDB(WalletBatch &batch, const CScript& dest)
{
    if (!AddWatchOnlyInMem(dest))
        return false;
    const CKeyMetadata& meta = m_script_metadata[CScriptID(dest)];
    UpdateTimeFirstKey(meta.nCreateTime);
    NotifyWatchonlyChanged(true);
    if (batch.WriteWatchOnly(dest, meta)) {
        m_storage.UnsetBlankWalletFlag(batch);
        return true;
    }
    return false;
}

bool LegacyScriptPubKeyMan::AddWatchOnlyWithDB(WalletBatch &batch, const CScript& dest, int64_t create_time)
{
    m_script_metadata[CScriptID(dest)].nCreateTime = create_time;
    return AddWatchOnlyWithDB(batch, dest);
}

bool LegacyScriptPubKeyMan::AddWatchOnly(const CScript& dest)
{
    WalletBatch batch(m_storage.GetDatabase());
    return AddWatchOnlyWithDB(batch, dest);
}

bool LegacyScriptPubKeyMan::AddWatchOnly(const CScript& dest, int64_t nCreateTime)
{
    m_script_metadata[CScriptID(dest)].nCreateTime = nCreateTime;
    return AddWatchOnly(dest);
}

void LegacyScriptPubKeyMan::LoadHDChain(const CHDChain& chain)
{
    LOCK(cs_KeyStore);
    m_hd_chain = chain;
}

void LegacyScriptPubKeyMan::AddHDChain(const CHDChain& chain)
{
    LOCK(cs_KeyStore);
    // Store the new chain
    if (!WalletBatch(m_storage.GetDatabase()).WriteHDChain(chain)) {
        throw std::runtime_error(std::string(__func__) + ": writing chain failed");
    }
    // When there's an old chain, add it as an inactive chain as we are now rotating hd chains
    if (!m_hd_chain.seed_id.IsNull()) {
        AddInactiveHDChain(m_hd_chain);
    }

    m_hd_chain = chain;
}

void LegacyScriptPubKeyMan::AddInactiveHDChain(const CHDChain& chain)
{
    LOCK(cs_KeyStore);
    assert(!chain.seed_id.IsNull());
    m_inactive_hd_chains[chain.seed_id] = chain;
}

bool LegacyScriptPubKeyMan::HaveKey(const CKeyID &address) const
{
    if (m_storage.IsParticlWallet()) return m_storage.HaveKey(address);
    LOCK(cs_KeyStore);
    if (!m_storage.HasEncryptionKeys()) {
        return FillableSigningProvider::HaveKey(address);
    }
    return mapCryptedKeys.count(address) > 0;
}

bool LegacyScriptPubKeyMan::GetKey(const CKeyID &address, CKey& keyOut) const
{
    if (m_storage.IsParticlWallet()) return m_storage.GetKey(address, keyOut);
    LOCK(cs_KeyStore);
    if (!m_storage.HasEncryptionKeys()) {
        return FillableSigningProvider::GetKey(address, keyOut);
    }

    CryptedKeyMap::const_iterator mi = mapCryptedKeys.find(address);
    if (mi != mapCryptedKeys.end())
    {
        const CPubKey &vchPubKey = (*mi).second.first;
        const std::vector<unsigned char> &vchCryptedSecret = (*mi).second.second;
        return DecryptKey(m_storage.GetEncryptionKey(), vchCryptedSecret, vchPubKey, keyOut);
    }
    return false;
}

bool LegacyScriptPubKeyMan::GetKey_(const CKeyID &address, CKey& keyOut) const
{
    LOCK(cs_KeyStore);
    if (!m_storage.HasEncryptionKeys()) {
        return FillableSigningProvider::GetKey(address, keyOut);
    }

    CryptedKeyMap::const_iterator mi = mapCryptedKeys.find(address);
    if (mi != mapCryptedKeys.end())
    {
        const CPubKey &vchPubKey = (*mi).second.first;
        const std::vector<unsigned char> &vchCryptedSecret = (*mi).second.second;
        return DecryptKey(m_storage.GetEncryptionKey(), vchCryptedSecret, vchPubKey, keyOut);
    }
    return false;
}


bool LegacyScriptPubKeyMan::GetKeyOrigin(const CKeyID& keyID, KeyOriginInfo& info) const
{
    CKeyMetadata meta;
    {
        LOCK(cs_KeyStore);
        auto it = mapKeyMetadata.find(keyID);
        if (it != mapKeyMetadata.end()) {
            meta = it->second;
        }
    }
    if (meta.has_key_origin) {
        std::copy(meta.key_origin.fingerprint, meta.key_origin.fingerprint + 4, info.fingerprint);
        info.path = meta.key_origin.path;
    } else { // Single pubkeys get the master fingerprint of themselves
        std::copy(keyID.begin(), keyID.begin() + 4, info.fingerprint);
    }
    return true;
}

bool LegacyScriptPubKeyMan::GetWatchPubKey(const CKeyID &address, CPubKey &pubkey_out) const
{
    LOCK(cs_KeyStore);
    WatchKeyMap::const_iterator it = mapWatchKeys.find(address);
    if (it != mapWatchKeys.end()) {
        pubkey_out = it->second;
        return true;
    }
    return false;
}

bool LegacyScriptPubKeyMan::GetPubKey(const CKeyID &address, CPubKey& vchPubKeyOut) const
{
    if (m_storage.IsParticlWallet()) return m_storage.GetPubKey(address, vchPubKeyOut);
    LOCK(cs_KeyStore);
    if (!m_storage.HasEncryptionKeys()) {
        if (!FillableSigningProvider::GetPubKey(address, vchPubKeyOut)) {
            return GetWatchPubKey(address, vchPubKeyOut);
        }
        return true;
    }

    CryptedKeyMap::const_iterator mi = mapCryptedKeys.find(address);
    if (mi != mapCryptedKeys.end())
    {
        vchPubKeyOut = (*mi).second.first;
        return true;
    }
    // Check for watch-only pubkeys
    return GetWatchPubKey(address, vchPubKeyOut);
}

bool LegacyScriptPubKeyMan::GetPubKey_(const CKeyID &address, CPubKey& vchPubKeyOut) const
{
    LOCK(cs_KeyStore);
    if (!m_storage.HasEncryptionKeys()) {
        if (!FillableSigningProvider::GetPubKey(address, vchPubKeyOut)) {
            return GetWatchPubKey(address, vchPubKeyOut);
        }
        return true;
    }

    CryptedKeyMap::const_iterator mi = mapCryptedKeys.find(address);
    if (mi != mapCryptedKeys.end())
    {
        vchPubKeyOut = (*mi).second.first;
        return true;
    }
    // Check for watch-only pubkeys
    return GetWatchPubKey(address, vchPubKeyOut);
}

size_t LegacyScriptPubKeyMan::CountKeys() const
{
    LOCK(cs_KeyStore);
    if (!m_storage.HasEncryptionKeys()) {
        return FillableSigningProvider::CountKeys();
    }
    return mapCryptedKeys.size();
}


CPubKey LegacyScriptPubKeyMan::GenerateNewKey(WalletBatch &batch, CHDChain& hd_chain, bool internal)
{
    assert(!m_storage.IsWalletFlagSet(WALLET_FLAG_DISABLE_PRIVATE_KEYS));
    assert(!m_storage.IsWalletFlagSet(WALLET_FLAG_BLANK_WALLET));
    AssertLockHeld(cs_KeyStore);
    bool fCompressed = m_storage.CanSupportFeature(FEATURE_COMPRPUBKEY); // default to compressed public keys if we want 0.6.0 wallets

    CKey secret;

    // Create new metadata
    int64_t nCreationTime = GetTime();
    CKeyMetadata metadata(nCreationTime);

    // use HD key derivation if HD was enabled during wallet creation and a seed is present
    if (IsHDEnabled()) {
        DeriveNewChildKey(batch, metadata, secret, hd_chain, (m_storage.CanSupportFeature(FEATURE_HD_SPLIT) ? internal : false));
    } else {
        secret.MakeNewKey(fCompressed);
    }

    // Compressed public keys were introduced in version 0.6.0
    if (fCompressed) {
        m_storage.SetMinVersion(FEATURE_COMPRPUBKEY);
    }

    CPubKey pubkey = secret.GetPubKey();
    assert(secret.VerifyPubKey(pubkey));

    mapKeyMetadata[pubkey.GetID()] = metadata;
    UpdateTimeFirstKey(nCreationTime);

    if (!AddKeyPubKeyWithDB(batch, secret, pubkey)) {
        throw std::runtime_error(std::string(__func__) + ": AddKey failed");
    }
    return pubkey;
}

void LegacyScriptPubKeyMan::DeriveNewChildKey(WalletBatch &batch, CKeyMetadata& metadata, CKey& secret, CHDChain& hd_chain, bool internal)
{
    // for now we use a fixed keypath scheme of m/0'/0'/k
    CKey seed;                     //seed (256bit)
    CExtKey masterKey;             //hd master key
    CExtKey accountKey;            //key at m/0'
    CExtKey chainChildKey;         //key at m/0'/0' (external) or m/0'/1' (internal)
    CExtKey childKey;              //key at m/0'/0'/<n>'

    // try to get the seed
    if (!GetKey(hd_chain.seed_id, seed))
        throw std::runtime_error(std::string(__func__) + ": seed not found");

    masterKey.SetSeed(seed.begin(), seed.size());

    // derive m/0'
    // use hardened derivation (child keys >= 0x80000000 are hardened after bip32)
    masterKey.Derive(accountKey, BIP32_HARDENED_KEY_LIMIT);

    // derive m/0'/0' (external chain) OR m/0'/1' (internal chain)
    assert(internal ? m_storage.CanSupportFeature(FEATURE_HD_SPLIT) : true);
    accountKey.Derive(chainChildKey, BIP32_HARDENED_KEY_LIMIT+(internal ? 1 : 0));

    // derive child key at next index, skip keys already known to the wallet
    do {
        // always derive hardened keys
        // childIndex | BIP32_HARDENED_KEY_LIMIT = derive childIndex in hardened child-index-range
        // example: 1 | BIP32_HARDENED_KEY_LIMIT == 0x80000001 == 2147483649
        if (internal) {
            chainChildKey.Derive(childKey, hd_chain.nInternalChainCounter | BIP32_HARDENED_KEY_LIMIT);
            metadata.hdKeypath = "m/0'/1'/" + ToString(hd_chain.nInternalChainCounter) + "'";
            metadata.key_origin.path.push_back(0 | BIP32_HARDENED_KEY_LIMIT);
            metadata.key_origin.path.push_back(1 | BIP32_HARDENED_KEY_LIMIT);
            metadata.key_origin.path.push_back(hd_chain.nInternalChainCounter | BIP32_HARDENED_KEY_LIMIT);
            hd_chain.nInternalChainCounter++;
        }
        else {
            chainChildKey.Derive(childKey, hd_chain.nExternalChainCounter | BIP32_HARDENED_KEY_LIMIT);
            metadata.hdKeypath = "m/0'/0'/" + ToString(hd_chain.nExternalChainCounter) + "'";
            metadata.key_origin.path.push_back(0 | BIP32_HARDENED_KEY_LIMIT);
            metadata.key_origin.path.push_back(0 | BIP32_HARDENED_KEY_LIMIT);
            metadata.key_origin.path.push_back(hd_chain.nExternalChainCounter | BIP32_HARDENED_KEY_LIMIT);
            hd_chain.nExternalChainCounter++;
        }
    } while (HaveKey(childKey.key.GetPubKey().GetID()));
    secret = childKey.key;
    metadata.hd_seed_id = hd_chain.seed_id;
    CKeyID master_id = masterKey.key.GetPubKey().GetID();
    std::copy(master_id.begin(), master_id.begin() + 4, metadata.key_origin.fingerprint);
    metadata.has_key_origin = true;
    // update the chain model in the database
    if (hd_chain.seed_id == m_hd_chain.seed_id && !batch.WriteHDChain(hd_chain))
        throw std::runtime_error(std::string(__func__) + ": writing HD chain model failed");
}

void LegacyScriptPubKeyMan::LoadKeyPool(int64_t nIndex, const CKeyPool &keypool)
{
    LOCK(cs_KeyStore);
    if (keypool.m_pre_split) {
        set_pre_split_keypool.insert(nIndex);
    } else if (keypool.fInternal) {
        setInternalKeyPool.insert(nIndex);
    } else {
        setExternalKeyPool.insert(nIndex);
    }
    m_max_keypool_index = std::max(m_max_keypool_index, nIndex);
    m_pool_key_to_index[keypool.vchPubKey.GetID()] = nIndex;

    // If no metadata exists yet, create a default with the pool key's
    // creation time. Note that this may be overwritten by actually
    // stored metadata for that key later, which is fine.
    CKeyID keyid = keypool.vchPubKey.GetID();
    if (mapKeyMetadata.count(keyid) == 0)
        mapKeyMetadata[keyid] = CKeyMetadata(keypool.nTime);
}

bool LegacyScriptPubKeyMan::CanGenerateKeys() const
{
    // A wallet can generate keys if it has an HD seed (IsHDEnabled) or it is a non-HD wallet (pre FEATURE_HD)
    LOCK(cs_KeyStore);
    return IsHDEnabled() || !m_storage.CanSupportFeature(FEATURE_HD);
}

CPubKey LegacyScriptPubKeyMan::GenerateNewSeed()
{
    assert(!m_storage.IsWalletFlagSet(WALLET_FLAG_DISABLE_PRIVATE_KEYS));
    CKey key;
    key.MakeNewKey(true);
    return DeriveNewSeed(key);
}

CPubKey LegacyScriptPubKeyMan::DeriveNewSeed(const CKey& key)
{
    int64_t nCreationTime = GetTime();
    CKeyMetadata metadata(nCreationTime);

    // calculate the seed
    CPubKey seed = key.GetPubKey();
    assert(key.VerifyPubKey(seed));

    // set the hd keypath to "s" -> Seed, refers the seed to itself
    metadata.hdKeypath     = "s";
    metadata.has_key_origin = false;
    metadata.hd_seed_id = seed.GetID();

    {
        LOCK(cs_KeyStore);

        // mem store the metadata
        mapKeyMetadata[seed.GetID()] = metadata;

        // write the key&metadata to the database
        if (!AddKeyPubKey(key, seed))
            throw std::runtime_error(std::string(__func__) + ": AddKeyPubKey failed");
    }

    return seed;
}

void LegacyScriptPubKeyMan::SetHDSeed(const CPubKey& seed)
{
    LOCK(cs_KeyStore);
    // store the keyid (hash160) together with
    // the child index counter in the database
    // as a hdchain object
    CHDChain newHdChain;
    newHdChain.nVersion = m_storage.CanSupportFeature(FEATURE_HD_SPLIT) ? CHDChain::VERSION_HD_CHAIN_SPLIT : CHDChain::VERSION_HD_BASE;
    newHdChain.seed_id = seed.GetID();
    AddHDChain(newHdChain);
    NotifyCanGetAddressesChanged();
    WalletBatch batch(m_storage.GetDatabase());
    m_storage.UnsetBlankWalletFlag(batch);
}

/**
 * Mark old keypool keys as used,
 * and generate all new keys
 */
bool LegacyScriptPubKeyMan::NewKeyPool()
{
    if (!gArgs.GetBoolArg("-btcmode", false)) {
        return false;
    }
    if (m_storage.IsWalletFlagSet(WALLET_FLAG_DISABLE_PRIVATE_KEYS)) {
        return false;
    }
    {
        LOCK(cs_KeyStore);
        WalletBatch batch(m_storage.GetDatabase());

        for (const int64_t nIndex : setInternalKeyPool) {
            batch.ErasePool(nIndex);
        }
        setInternalKeyPool.clear();

        for (const int64_t nIndex : setExternalKeyPool) {
            batch.ErasePool(nIndex);
        }
        setExternalKeyPool.clear();

        for (const int64_t nIndex : set_pre_split_keypool) {
            batch.ErasePool(nIndex);
        }
        set_pre_split_keypool.clear();

        m_pool_key_to_index.clear();

        if (!TopUp()) {
            return false;
        }
        WalletLogPrintf("LegacyScriptPubKeyMan::NewKeyPool rewrote keypool\n");
    }
    return true;
}

bool LegacyScriptPubKeyMan::TopUp(unsigned int kpSize)
{
    if (!CanGenerateKeys()) {
        return false;
    }
    {
        LOCK(cs_KeyStore);

        if (m_storage.IsLocked()) return false;

        // Top up key pool
        unsigned int nTargetSize;
        if (kpSize > 0)
            nTargetSize = kpSize;
        else
            nTargetSize = std::max(gArgs.GetArg("-keypool", DEFAULT_KEYPOOL_SIZE), (int64_t) 0);

        // count amount of available keys (internal, external)
        // make sure the keypool of external and internal keys fits the user selected target (-keypool)
        int64_t missingExternal = std::max(std::max((int64_t) nTargetSize, (int64_t) 1) - (int64_t)setExternalKeyPool.size(), (int64_t) 0);
        int64_t missingInternal = std::max(std::max((int64_t) nTargetSize, (int64_t) 1) - (int64_t)setInternalKeyPool.size(), (int64_t) 0);

        if (!IsHDEnabled() || !m_storage.CanSupportFeature(FEATURE_HD_SPLIT))
        {
            // don't create extra internal keys
            missingInternal = 0;
        }
        bool internal = false;
        WalletBatch batch(m_storage.GetDatabase());
        for (int64_t i = missingInternal + missingExternal; i--;)
        {
            if (i < missingInternal) {
                internal = true;
            }

            CPubKey pubkey(GenerateNewKey(batch, m_hd_chain, internal));
            AddKeypoolPubkeyWithDB(pubkey, internal, batch);
        }
        if (missingInternal + missingExternal > 0) {
            WalletLogPrintf("keypool added %d keys (%d internal), size=%u (%u internal)\n", missingInternal + missingExternal, missingInternal, setInternalKeyPool.size() + setExternalKeyPool.size() + set_pre_split_keypool.size(), setInternalKeyPool.size());
        }
    }
    NotifyCanGetAddressesChanged();
    return true;
}

void LegacyScriptPubKeyMan::AddKeypoolPubkeyWithDB(const CPubKey& pubkey, const bool internal, WalletBatch& batch)
{
    LOCK(cs_KeyStore);
    assert(m_max_keypool_index < std::numeric_limits<int64_t>::max()); // How in the hell did you use so many keys?
    int64_t index = ++m_max_keypool_index;
    if (!batch.WritePool(index, CKeyPool(pubkey, internal))) {
        throw std::runtime_error(std::string(__func__) + ": writing imported pubkey failed");
    }
    if (internal) {
        setInternalKeyPool.insert(index);
    } else {
        setExternalKeyPool.insert(index);
    }
    m_pool_key_to_index[pubkey.GetID()] = index;
}

void LegacyScriptPubKeyMan::KeepDestination(int64_t nIndex, const OutputType& type)
{
    // Remove from key pool
    WalletBatch batch(m_storage.GetDatabase());
    batch.ErasePool(nIndex);
    CPubKey pubkey;
    bool have_pk = GetPubKey(m_index_to_reserved_key.at(nIndex), pubkey);
    assert(have_pk);
    LearnRelatedScripts(pubkey, type);
    m_index_to_reserved_key.erase(nIndex);
    WalletLogPrintf("keypool keep %d\n", nIndex);
}

void LegacyScriptPubKeyMan::ReturnDestination(int64_t nIndex, bool fInternal, const CTxDestination&)
{
    // Return to key pool
    {
        LOCK(cs_KeyStore);
        if (fInternal) {
            setInternalKeyPool.insert(nIndex);
        } else if (!set_pre_split_keypool.empty()) {
            set_pre_split_keypool.insert(nIndex);
        } else {
            setExternalKeyPool.insert(nIndex);
        }
        CKeyID& pubkey_id = m_index_to_reserved_key.at(nIndex);
        m_pool_key_to_index[pubkey_id] = nIndex;
        m_index_to_reserved_key.erase(nIndex);
        NotifyCanGetAddressesChanged();
    }
    WalletLogPrintf("keypool return %d\n", nIndex);
}

bool LegacyScriptPubKeyMan::GetKeyFromPool(CPubKey& result, const OutputType type, bool internal)
{
    if (!CanGetAddresses(internal)) {
        return false;
    }
    if (m_storage.IsParticlWallet()) return m_storage.GetKeyFromPool(result, internal);

    CKeyPool keypool;
    {
        LOCK(cs_KeyStore);
        int64_t nIndex;
        if (!ReserveKeyFromKeyPool(nIndex, keypool, internal) && !m_storage.IsWalletFlagSet(WALLET_FLAG_DISABLE_PRIVATE_KEYS)) {
            if (m_storage.IsLocked()) return false;
            WalletBatch batch(m_storage.GetDatabase());
            result = GenerateNewKey(batch, m_hd_chain, internal);
            return true;
        }
        KeepDestination(nIndex, type);
        result = keypool.vchPubKey;
    }
    return true;
}

bool LegacyScriptPubKeyMan::ReserveKeyFromKeyPool(int64_t& nIndex, CKeyPool& keypool, bool fRequestedInternal)
{
    nIndex = -1;
    keypool.vchPubKey = CPubKey();
    {
        LOCK(cs_KeyStore);

        bool fReturningInternal = fRequestedInternal;
        fReturningInternal &= (IsHDEnabled() && m_storage.CanSupportFeature(FEATURE_HD_SPLIT)) || m_storage.IsWalletFlagSet(WALLET_FLAG_DISABLE_PRIVATE_KEYS);
        bool use_split_keypool = set_pre_split_keypool.empty();
        std::set<int64_t>& setKeyPool = use_split_keypool ? (fReturningInternal ? setInternalKeyPool : setExternalKeyPool) : set_pre_split_keypool;

        // Get the oldest key
        if (setKeyPool.empty()) {
            return false;
        }

        WalletBatch batch(m_storage.GetDatabase());

        auto it = setKeyPool.begin();
        nIndex = *it;
        setKeyPool.erase(it);
        if (!batch.ReadPool(nIndex, keypool)) {
            throw std::runtime_error(std::string(__func__) + ": read failed");
        }
        CPubKey pk;
        if (!GetPubKey(keypool.vchPubKey.GetID(), pk)) {
            throw std::runtime_error(std::string(__func__) + ": unknown key in key pool");
        }
        // If the key was pre-split keypool, we don't care about what type it is
        if (use_split_keypool && keypool.fInternal != fReturningInternal) {
            throw std::runtime_error(std::string(__func__) + ": keypool entry misclassified");
        }
        if (!keypool.vchPubKey.IsValid()) {
            throw std::runtime_error(std::string(__func__) + ": keypool entry invalid");
        }

        assert(m_index_to_reserved_key.count(nIndex) == 0);
        m_index_to_reserved_key[nIndex] = keypool.vchPubKey.GetID();
        m_pool_key_to_index.erase(keypool.vchPubKey.GetID());
        WalletLogPrintf("keypool reserve %d\n", nIndex);
    }
    NotifyCanGetAddressesChanged();
    return true;
}

void LegacyScriptPubKeyMan::LearnRelatedScripts(const CPubKey& key, OutputType type)
{
    if (key.IsCompressed() && (type == OutputType::P2SH_SEGWIT || type == OutputType::BECH32)) {
        CTxDestination witdest = WitnessV0KeyHash(key.GetID());
        CScript witprog = GetScriptForDestination(witdest);
        // Make sure the resulting program is solvable.
        assert(IsSolvable(*this, witprog));
        AddCScript(witprog);
    }
}

void LegacyScriptPubKeyMan::LearnAllRelatedScripts(const CPubKey& key)
{
    // OutputType::P2SH_SEGWIT always adds all necessary scripts for all types.
    LearnRelatedScripts(key, OutputType::P2SH_SEGWIT);
}

void LegacyScriptPubKeyMan::MarkReserveKeysAsUsed(int64_t keypool_id)
{
    AssertLockHeld(cs_KeyStore);
    bool internal = setInternalKeyPool.count(keypool_id);
    if (!internal) assert(setExternalKeyPool.count(keypool_id) || set_pre_split_keypool.count(keypool_id));
    std::set<int64_t> *setKeyPool = internal ? &setInternalKeyPool : (set_pre_split_keypool.empty() ? &setExternalKeyPool : &set_pre_split_keypool);
    auto it = setKeyPool->begin();

    WalletBatch batch(m_storage.GetDatabase());
    while (it != std::end(*setKeyPool)) {
        const int64_t& index = *(it);
        if (index > keypool_id) break; // set*KeyPool is ordered

        CKeyPool keypool;
        if (batch.ReadPool(index, keypool)) { //TODO: This should be unnecessary
            m_pool_key_to_index.erase(keypool.vchPubKey.GetID());
        }
        LearnAllRelatedScripts(keypool.vchPubKey);
        batch.ErasePool(index);
        WalletLogPrintf("keypool index %d removed\n", index);
        it = setKeyPool->erase(it);
    }
}

std::vector<CKeyID> GetAffectedKeys(const CScript& spk, const SigningProvider& provider)
{
    std::vector<CScript> dummy;
    FlatSigningProvider out;
    InferDescriptor(spk, provider)->Expand(0, DUMMY_SIGNING_PROVIDER, dummy, out);
    std::vector<CKeyID> ret;
    for (const auto& entry : out.pubkeys) {
        ret.push_back(entry.first);
    }
    return ret;
}

void LegacyScriptPubKeyMan::MarkPreSplitKeys()
{
    WalletBatch batch(m_storage.GetDatabase());
    for (auto it = setExternalKeyPool.begin(); it != setExternalKeyPool.end();) {
        int64_t index = *it;
        CKeyPool keypool;
        if (!batch.ReadPool(index, keypool)) {
            throw std::runtime_error(std::string(__func__) + ": read keypool entry failed");
        }
        keypool.m_pre_split = true;
        if (!batch.WritePool(index, keypool)) {
            throw std::runtime_error(std::string(__func__) + ": writing modified keypool entry failed");
        }
        set_pre_split_keypool.insert(index);
        it = setExternalKeyPool.erase(it);
    }
}

bool LegacyScriptPubKeyMan::AddCScript(const CScript& redeemScript)
{
    WalletBatch batch(m_storage.GetDatabase());
    return AddCScriptWithDB(batch, redeemScript);
}

bool LegacyScriptPubKeyMan::AddCScriptWithDB(WalletBatch& batch, const CScript& redeemScript)
{
    if (!FillableSigningProvider::AddCScript(redeemScript))
        return false;
    if (batch.WriteCScript(Hash160(redeemScript), redeemScript)) {
        m_storage.UnsetBlankWalletFlag(batch);
        return true;
    }
    return false;
}

bool LegacyScriptPubKeyMan::AddKeyOriginWithDB(WalletBatch& batch, const CPubKey& pubkey, const KeyOriginInfo& info)
{
    LOCK(cs_KeyStore);
    std::copy(info.fingerprint, info.fingerprint + 4, mapKeyMetadata[pubkey.GetID()].key_origin.fingerprint);
    mapKeyMetadata[pubkey.GetID()].key_origin.path = info.path;
    mapKeyMetadata[pubkey.GetID()].has_key_origin = true;
    mapKeyMetadata[pubkey.GetID()].hdKeypath = WriteHDKeypath(info.path);
    return batch.WriteKeyMetadata(mapKeyMetadata[pubkey.GetID()], pubkey, true);
}

bool LegacyScriptPubKeyMan::ImportScripts(const std::set<CScript> scripts, int64_t timestamp)
{
    WalletBatch batch(m_storage.GetDatabase());
    for (const auto& entry : scripts) {
        CScriptID id(entry);
        if (HaveCScript(id)) {
            WalletLogPrintf("Already have script %s, skipping\n", HexStr(entry));
            continue;
        }
        if (!AddCScriptWithDB(batch, entry)) {
            return false;
        }

        if (timestamp > 0) {
            m_script_metadata[CScriptID(entry)].nCreateTime = timestamp;
        }
    }
    if (timestamp > 0) {
        UpdateTimeFirstKey(timestamp);
    }

    return true;
}

bool LegacyScriptPubKeyMan::ImportPrivKeys(const std::map<CKeyID, CKey>& privkey_map, const int64_t timestamp)
{
    WalletBatch batch(m_storage.GetDatabase());
    for (const auto& entry : privkey_map) {
        const CKey& key = entry.second;
        CPubKey pubkey = key.GetPubKey();
        const CKeyID& id = entry.first;
        assert(key.VerifyPubKey(pubkey));
        // Skip if we already have the key
        if (HaveKey(id)) {
            WalletLogPrintf("Already have key with pubkey %s, skipping\n", HexStr(pubkey));
            continue;
        }
        mapKeyMetadata[id].nCreateTime = timestamp;
        // If the private key is not present in the wallet, insert it.
        if (!AddKeyPubKeyWithDB(batch, key, pubkey)) {
            return false;
        }
        UpdateTimeFirstKey(timestamp);
    }
    return true;
}

bool LegacyScriptPubKeyMan::ImportPubKeys(const std::vector<CKeyID>& ordered_pubkeys, const std::map<CKeyID, CPubKey>& pubkey_map, const std::map<CKeyID, std::pair<CPubKey, KeyOriginInfo>>& key_origins, const bool add_keypool, const bool internal, const int64_t timestamp)
{
    WalletBatch batch(m_storage.GetDatabase());
    for (const auto& entry : key_origins) {
        AddKeyOriginWithDB(batch, entry.second.first, entry.second.second);
    }
    for (const CKeyID& id : ordered_pubkeys) {
        auto entry = pubkey_map.find(id);
        if (entry == pubkey_map.end()) {
            continue;
        }
        const CPubKey& pubkey = entry->second;
        CPubKey temp;
        if (GetPubKey(id, temp)) {
            // Already have pubkey, skipping
            WalletLogPrintf("Already have pubkey %s, skipping\n", HexStr(temp));
            continue;
        }
        if (!AddWatchOnlyWithDB(batch, GetScriptForRawPubKey(pubkey), timestamp)) {
            return false;
        }
        mapKeyMetadata[id].nCreateTime = timestamp;

        // Add to keypool only works with pubkeys
        if (add_keypool) {
            AddKeypoolPubkeyWithDB(pubkey, internal, batch);
            NotifyCanGetAddressesChanged();
        }
    }
    return true;
}

bool LegacyScriptPubKeyMan::ImportScriptPubKeys(const std::set<CScript>& script_pub_keys, const bool have_solving_data, const int64_t timestamp)
{
    WalletBatch batch(m_storage.GetDatabase());
    for (const CScript& script : script_pub_keys) {
        if (!have_solving_data || !IsMine(script)) { // Always call AddWatchOnly for non-solvable watch-only, so that watch timestamp gets updated
            if (!AddWatchOnlyWithDB(batch, script, timestamp)) {
                return false;
            }
        }
    }
    return true;
}

std::set<CKeyID> LegacyScriptPubKeyMan::GetKeys() const
{
    LOCK(cs_KeyStore);
    if (!m_storage.HasEncryptionKeys()) {
        return FillableSigningProvider::GetKeys();
    }
    std::set<CKeyID> set_address;
    for (const auto& mi : mapCryptedKeys) {
        set_address.insert(mi.first);
    }
    return set_address;
}

void LegacyScriptPubKeyMan::SetInternal(bool internal) {}

bool DescriptorScriptPubKeyMan::GetNewDestination(const OutputType type, CTxDestination& dest, std::string& error)
{
    // Returns true if this descriptor supports getting new addresses. Conditions where we may be unable to fetch them (e.g. locked) are caught later
    if (!CanGetAddresses(m_internal)) {
        error = "No addresses available";
        return false;
    }
    {
        LOCK(cs_desc_man);
        assert(m_wallet_descriptor.descriptor->IsSingleType()); // This is a combo descriptor which should not be an active descriptor
        Optional<OutputType> desc_addr_type = m_wallet_descriptor.descriptor->GetOutputType();
        assert(desc_addr_type);
        if (type != *desc_addr_type) {
            throw std::runtime_error(std::string(__func__) + ": Types are inconsistent");
        }

        TopUp();

        // Get the scriptPubKey from the descriptor
        FlatSigningProvider out_keys;
        std::vector<CScript> scripts_temp;
        if (m_wallet_descriptor.range_end <= m_max_cached_index && !TopUp(1)) {
            // We can't generate anymore keys
            error = "Error: Keypool ran out, please call keypoolrefill first";
            return false;
        }
        if (!m_wallet_descriptor.descriptor->ExpandFromCache(m_wallet_descriptor.next_index, m_wallet_descriptor.cache, scripts_temp, out_keys)) {
            // We can't generate anymore keys
            error = "Error: Keypool ran out, please call keypoolrefill first";
            return false;
        }

        Optional<OutputType> out_script_type = m_wallet_descriptor.descriptor->GetOutputType();
        if (out_script_type && out_script_type == type) {
            ExtractDestination(scripts_temp[0], dest);
        } else {
            throw std::runtime_error(std::string(__func__) + ": Types are inconsistent. Stored type does not match type of newly generated address");
        }
        m_wallet_descriptor.next_index++;
        WalletBatch(m_storage.GetDatabase()).WriteDescriptor(GetID(), m_wallet_descriptor);
        return true;
    }
}

isminetype DescriptorScriptPubKeyMan::IsMine(const CScript& script) const
{
    LOCK(cs_desc_man);
    if (m_map_script_pub_keys.count(script) > 0) {
        return ISMINE_SPENDABLE;
    }
    return ISMINE_NO;
}

bool DescriptorScriptPubKeyMan::CheckDecryptionKey(const CKeyingMaterial& master_key, bool accept_no_keys)
{
    LOCK(cs_desc_man);
    if (!m_map_keys.empty()) {
        return false;
    }

    bool keyPass = m_map_crypted_keys.empty(); // Always pass when there are no encrypted keys
    bool keyFail = false;
    for (const auto& mi : m_map_crypted_keys) {
        const CPubKey &pubkey = mi.second.first;
        const std::vector<unsigned char> &crypted_secret = mi.second.second;
        CKey key;
        if (!DecryptKey(master_key, crypted_secret, pubkey, key)) {
            keyFail = true;
            break;
        }
        keyPass = true;
        if (m_decryption_thoroughly_checked)
            break;
    }
    if (keyPass && keyFail) {
        LogPrintf("The wallet is probably corrupted: Some keys decrypt but not all.\n");
        throw std::runtime_error("Error unlocking wallet: some keys decrypt but not all. Your wallet file may be corrupt.");
    }
    if (keyFail || (!keyPass && !accept_no_keys)) {
        return false;
    }
    m_decryption_thoroughly_checked = true;
    return true;
}

bool DescriptorScriptPubKeyMan::Encrypt(const CKeyingMaterial& master_key, WalletBatch* batch)
{
    LOCK(cs_desc_man);
    if (!m_map_crypted_keys.empty()) {
        return false;
    }

    for (const KeyMap::value_type& key_in : m_map_keys)
    {
        const CKey &key = key_in.second;
        CPubKey pubkey = key.GetPubKey();
        CKeyingMaterial secret(key.begin(), key.end());
        std::vector<unsigned char> crypted_secret;
        if (!EncryptSecret(master_key, secret, pubkey.GetHash(), crypted_secret)) {
            return false;
        }
        m_map_crypted_keys[pubkey.GetID()] = make_pair(pubkey, crypted_secret);
        batch->WriteCryptedDescriptorKey(GetID(), pubkey, crypted_secret);
    }
    m_map_keys.clear();
    return true;
}

bool DescriptorScriptPubKeyMan::GetReservedDestination(const OutputType type, bool internal, CTxDestination& address, int64_t& index, CKeyPool& keypool)
{
    LOCK(cs_desc_man);
    std::string error;
    bool result = GetNewDestination(type, address, error);
    index = m_wallet_descriptor.next_index - 1;
    return result;
}

void DescriptorScriptPubKeyMan::ReturnDestination(int64_t index, bool internal, const CTxDestination& addr)
{
    LOCK(cs_desc_man);
    // Only return when the index was the most recent
    if (m_wallet_descriptor.next_index - 1 == index) {
        m_wallet_descriptor.next_index--;
    }
    WalletBatch(m_storage.GetDatabase()).WriteDescriptor(GetID(), m_wallet_descriptor);
    NotifyCanGetAddressesChanged();
}

std::map<CKeyID, CKey> DescriptorScriptPubKeyMan::GetKeys() const
{
    AssertLockHeld(cs_desc_man);
    if (m_storage.HasEncryptionKeys() && !m_storage.IsLocked()) {
        KeyMap keys;
        for (auto key_pair : m_map_crypted_keys) {
            const CPubKey& pubkey = key_pair.second.first;
            const std::vector<unsigned char>& crypted_secret = key_pair.second.second;
            CKey key;
            DecryptKey(m_storage.GetEncryptionKey(), crypted_secret, pubkey, key);
            keys[pubkey.GetID()] = key;
        }
        return keys;
    }
    return m_map_keys;
}

bool DescriptorScriptPubKeyMan::TopUp(unsigned int size)
{
    LOCK(cs_desc_man);
    unsigned int target_size;
    if (size > 0) {
        target_size = size;
    } else {
        target_size = std::max(gArgs.GetArg("-keypool", DEFAULT_KEYPOOL_SIZE), (int64_t) 1);
    }

    // Calculate the new range_end
    int32_t new_range_end = std::max(m_wallet_descriptor.next_index + (int32_t)target_size, m_wallet_descriptor.range_end);

    // If the descriptor is not ranged, we actually just want to fill the first cache item
    if (!m_wallet_descriptor.descriptor->IsRange()) {
        new_range_end = 1;
        m_wallet_descriptor.range_end = 1;
        m_wallet_descriptor.range_start = 0;
    }

    FlatSigningProvider provider;
    provider.keys = GetKeys();

    WalletBatch batch(m_storage.GetDatabase());
    uint256 id = GetID();
    for (int32_t i = m_max_cached_index + 1; i < new_range_end; ++i) {
        FlatSigningProvider out_keys;
        std::vector<CScript> scripts_temp;
        DescriptorCache temp_cache;
        // Maybe we have a cached xpub and we can expand from the cache first
        if (!m_wallet_descriptor.descriptor->ExpandFromCache(i, m_wallet_descriptor.cache, scripts_temp, out_keys)) {
            if (!m_wallet_descriptor.descriptor->Expand(i, provider, scripts_temp, out_keys, &temp_cache)) return false;
        }
        // Add all of the scriptPubKeys to the scriptPubKey set
        for (const CScript& script : scripts_temp) {
            m_map_script_pub_keys[script] = i;
        }
        for (const auto& pk_pair : out_keys.pubkeys) {
            const CPubKey& pubkey = pk_pair.second;
            if (m_map_pubkeys.count(pubkey) != 0) {
                // We don't need to give an error here.
                // It doesn't matter which of many valid indexes the pubkey has, we just need an index where we can derive it and it's private key
                continue;
            }
            m_map_pubkeys[pubkey] = i;
        }
        // Write the cache
        for (const auto& parent_xpub_pair : temp_cache.GetCachedParentExtPubKeys()) {
            CExtPubKey xpub;
            if (m_wallet_descriptor.cache.GetCachedParentExtPubKey(parent_xpub_pair.first, xpub)) {
                if (!(xpub == parent_xpub_pair.second)) {
                    throw std::runtime_error(std::string(__func__) + ": New cached parent xpub does not match already cached parent xpub");
                }
                continue;
            }
            if (!batch.WriteDescriptorParentCache(parent_xpub_pair.second, id, parent_xpub_pair.first)) {
                throw std::runtime_error(std::string(__func__) + ": writing cache item failed");
            }
            m_wallet_descriptor.cache.CacheParentExtPubKey(parent_xpub_pair.first, parent_xpub_pair.second);
        }
        for (const auto& derived_xpub_map_pair : temp_cache.GetCachedDerivedExtPubKeys()) {
            for (const auto& derived_xpub_pair : derived_xpub_map_pair.second) {
                CExtPubKey xpub;
                if (m_wallet_descriptor.cache.GetCachedDerivedExtPubKey(derived_xpub_map_pair.first, derived_xpub_pair.first, xpub)) {
                    if (!(xpub == derived_xpub_pair.second)) {
                        throw std::runtime_error(std::string(__func__) + ": New cached derived xpub does not match already cached derived xpub");
                    }
                    continue;
                }
                if (!batch.WriteDescriptorDerivedCache(derived_xpub_pair.second, id, derived_xpub_map_pair.first, derived_xpub_pair.first)) {
                    throw std::runtime_error(std::string(__func__) + ": writing cache item failed");
                }
                m_wallet_descriptor.cache.CacheDerivedExtPubKey(derived_xpub_map_pair.first, derived_xpub_pair.first, derived_xpub_pair.second);
            }
        }
        m_max_cached_index++;
    }
    m_wallet_descriptor.range_end = new_range_end;
    batch.WriteDescriptor(GetID(), m_wallet_descriptor);

    // By this point, the cache size should be the size of the entire range
    assert(m_wallet_descriptor.range_end - 1 == m_max_cached_index);

    NotifyCanGetAddressesChanged();
    return true;
}

void DescriptorScriptPubKeyMan::MarkUnusedAddresses(const CScript& script)
{
    LOCK(cs_desc_man);
    if (IsMine(script)) {
        int32_t index = m_map_script_pub_keys[script];
        if (index >= m_wallet_descriptor.next_index) {
            WalletLogPrintf("%s: Detected a used keypool item at index %d, mark all keypool items up to this item as used\n", __func__, index);
            m_wallet_descriptor.next_index = index + 1;
        }
        if (!TopUp()) {
            WalletLogPrintf("%s: Topping up keypool failed (locked wallet)\n", __func__);
        }
    }
}

void DescriptorScriptPubKeyMan::AddDescriptorKey(const CKey& key, const CPubKey &pubkey)
{
    LOCK(cs_desc_man);
    WalletBatch batch(m_storage.GetDatabase());
    if (!AddDescriptorKeyWithDB(batch, key, pubkey)) {
        throw std::runtime_error(std::string(__func__) + ": writing descriptor private key failed");
    }
}

bool DescriptorScriptPubKeyMan::AddDescriptorKeyWithDB(WalletBatch& batch, const CKey& key, const CPubKey &pubkey)
{
    AssertLockHeld(cs_desc_man);
    assert(!m_storage.IsWalletFlagSet(WALLET_FLAG_DISABLE_PRIVATE_KEYS));

    if (m_storage.HasEncryptionKeys()) {
        if (m_storage.IsLocked()) {
            return false;
        }

        std::vector<unsigned char> crypted_secret;
        CKeyingMaterial secret(key.begin(), key.end());
        if (!EncryptSecret(m_storage.GetEncryptionKey(), secret, pubkey.GetHash(), crypted_secret)) {
            return false;
        }

        m_map_crypted_keys[pubkey.GetID()] = make_pair(pubkey, crypted_secret);
        return batch.WriteCryptedDescriptorKey(GetID(), pubkey, crypted_secret);
    } else {
        m_map_keys[pubkey.GetID()] = key;
        return batch.WriteDescriptorKey(GetID(), pubkey, key.GetPrivKey());
    }
}

bool DescriptorScriptPubKeyMan::SetupDescriptorGeneration(const CExtKey& master_key, OutputType addr_type)
{
    LOCK(cs_desc_man);
    assert(m_storage.IsWalletFlagSet(WALLET_FLAG_DESCRIPTORS));

    // Ignore when there is already a descriptor
    if (m_wallet_descriptor.descriptor) {
        return false;
    }

    int64_t creation_time = GetTime();

    std::string xpub = EncodeExtPubKey(master_key.Neutered());

    // Build descriptor string
    std::string desc_prefix;
    std::string desc_suffix = "/*)";
    switch (addr_type) {
    case OutputType::LEGACY: {
        desc_prefix = "pkh(" + xpub + "/44'";
        break;
    }
    case OutputType::P2SH_SEGWIT: {
        desc_prefix = "sh(wpkh(" + xpub + "/49'";
        desc_suffix += ")";
        break;
    }
    case OutputType::BECH32: {
        desc_prefix = "wpkh(" + xpub + "/84'";
        break;
    }
    } // no default case, so the compiler can warn about missing cases
    assert(!desc_prefix.empty());

    // Mainnet derives at 0', testnet and regtest derive at 1'
    if (Params().IsTestChain()) {
        desc_prefix += "/1'";
    } else {
        desc_prefix += "/0'";
    }

    std::string internal_path = m_internal ? "/1" : "/0";
    std::string desc_str = desc_prefix + "/0'" + internal_path + desc_suffix;

    // Make the descriptor
    FlatSigningProvider keys;
    std::string error;
    std::unique_ptr<Descriptor> desc = Parse(desc_str, keys, error, false);
    WalletDescriptor w_desc(std::move(desc), creation_time, 0, 0, 0);
    m_wallet_descriptor = w_desc;

    // Store the master private key, and descriptor
    WalletBatch batch(m_storage.GetDatabase());
    if (!AddDescriptorKeyWithDB(batch, master_key.key, master_key.key.GetPubKey())) {
        throw std::runtime_error(std::string(__func__) + ": writing descriptor master private key failed");
    }
    if (!batch.WriteDescriptor(GetID(), m_wallet_descriptor)) {
        throw std::runtime_error(std::string(__func__) + ": writing descriptor failed");
    }

    // TopUp
    TopUp();

    m_storage.UnsetBlankWalletFlag(batch);
    return true;
}

bool DescriptorScriptPubKeyMan::IsHDEnabled() const
{
    LOCK(cs_desc_man);
    return m_wallet_descriptor.descriptor->IsRange();
}

bool DescriptorScriptPubKeyMan::CanGetAddresses(bool internal) const
{
    // We can only give out addresses from descriptors that are single type (not combo), ranged,
    // and either have cached keys or can generate more keys (ignoring encryption)
    LOCK(cs_desc_man);
    return m_wallet_descriptor.descriptor->IsSingleType() &&
           m_wallet_descriptor.descriptor->IsRange() &&
           (HavePrivateKeys() || m_wallet_descriptor.next_index < m_wallet_descriptor.range_end);
}

bool DescriptorScriptPubKeyMan::HavePrivateKeys() const
{
    LOCK(cs_desc_man);
    return m_map_keys.size() > 0 || m_map_crypted_keys.size() > 0;
}

int64_t DescriptorScriptPubKeyMan::GetOldestKeyPoolTime() const
{
    // This is only used for getwalletinfo output and isn't relevant to descriptor wallets.
    // The magic number 0 indicates that it shouldn't be displayed so that's what we return.
    return 0;
}

size_t DescriptorScriptPubKeyMan::KeypoolCountExternalKeys() const
{
    if (m_internal) {
        return 0;
    }
    return GetKeyPoolSize();
}

unsigned int DescriptorScriptPubKeyMan::GetKeyPoolSize() const
{
    LOCK(cs_desc_man);
    return m_wallet_descriptor.range_end - m_wallet_descriptor.next_index;
}

int64_t DescriptorScriptPubKeyMan::GetTimeFirstKey() const
{
    LOCK(cs_desc_man);
    return m_wallet_descriptor.creation_time;
}

std::unique_ptr<FlatSigningProvider> DescriptorScriptPubKeyMan::GetSigningProvider(const CScript& script, bool include_private) const
{
    LOCK(cs_desc_man);

    // Find the index of the script
    auto it = m_map_script_pub_keys.find(script);
    if (it == m_map_script_pub_keys.end()) {
        return nullptr;
    }
    int32_t index = it->second;

    return GetSigningProvider(index, include_private);
}

std::unique_ptr<FlatSigningProvider> DescriptorScriptPubKeyMan::GetSigningProvider(const CPubKey& pubkey) const
{
    LOCK(cs_desc_man);

    // Find index of the pubkey
    auto it = m_map_pubkeys.find(pubkey);
    if (it == m_map_pubkeys.end()) {
        return nullptr;
    }
    int32_t index = it->second;

    // Always try to get the signing provider with private keys. This function should only be called during signing anyways
    return GetSigningProvider(index, true);
}

std::unique_ptr<FlatSigningProvider> DescriptorScriptPubKeyMan::GetSigningProvider(int32_t index, bool include_private) const
{
    AssertLockHeld(cs_desc_man);
    // Get the scripts, keys, and key origins for this script
    std::unique_ptr<FlatSigningProvider> out_keys = std::make_unique<FlatSigningProvider>();
    std::vector<CScript> scripts_temp;
    if (!m_wallet_descriptor.descriptor->ExpandFromCache(index, m_wallet_descriptor.cache, scripts_temp, *out_keys)) return nullptr;

    if (HavePrivateKeys() && include_private) {
        FlatSigningProvider master_provider;
        master_provider.keys = GetKeys();
        m_wallet_descriptor.descriptor->ExpandPrivate(index, master_provider, *out_keys);
    }

    return out_keys;
}

std::unique_ptr<SigningProvider> DescriptorScriptPubKeyMan::GetSolvingProvider(const CScript& script) const
{
    return GetSigningProvider(script, false);
}

bool DescriptorScriptPubKeyMan::CanProvide(const CScript& script, SignatureData& sigdata)
{
    return IsMine(script);
}

bool DescriptorScriptPubKeyMan::SignTransaction(CMutableTransaction& tx, const std::map<COutPoint, Coin>& coins, int sighash, std::map<int, std::string>& input_errors) const
{
    std::unique_ptr<FlatSigningProvider> keys = std::make_unique<FlatSigningProvider>();
    for (const auto& coin_pair : coins) {
        std::unique_ptr<FlatSigningProvider> coin_keys = GetSigningProvider(coin_pair.second.out.scriptPubKey, true);
        if (!coin_keys) {
            continue;
        }
        *keys = Merge(*keys, *coin_keys);
    }

    return ::SignTransaction(tx, keys.get(), coins, sighash, input_errors);
}

SigningResult DescriptorScriptPubKeyMan::SignMessage(const std::string& message, const PKHash& pkhash, std::string& str_sig) const
{
    std::unique_ptr<FlatSigningProvider> keys = GetSigningProvider(GetScriptForDestination(pkhash), true);
    if (!keys) {
        return SigningResult::PRIVATE_KEY_NOT_AVAILABLE;
    }

    CKey key;
    if (!keys->GetKey(ToKeyID(pkhash), key)) {
        return SigningResult::PRIVATE_KEY_NOT_AVAILABLE;
    }

    if (!MessageSign(key, message, str_sig)) {
        return SigningResult::SIGNING_FAILED;
    }
    return SigningResult::OK;
}

TransactionError DescriptorScriptPubKeyMan::FillPSBT(PartiallySignedTransaction& psbtx, int sighash_type, bool sign, bool bip32derivs, int* n_signed) const
{
    if (n_signed) {
        *n_signed = 0;
    }
    for (unsigned int i = 0; i < psbtx.tx->vin.size(); ++i) {
        const CTxIn& txin = psbtx.tx->vin[i];
        PSBTInput& input = psbtx.inputs.at(i);

        if (PSBTInputSigned(input)) {
            continue;
        }

        // Get the Sighash type
        if (sign && input.sighash_type > 0 && input.sighash_type != sighash_type) {
            return TransactionError::SIGHASH_MISMATCH;
        }

        // Get the scriptPubKey to know which SigningProvider to use
        CScript script;
        if (!input.witness_utxo.IsNull()) {
            script = input.witness_utxo.scriptPubKey;
        } else if (input.non_witness_utxo) {
            if (txin.prevout.n >= input.non_witness_utxo->vout.size()) {
                return TransactionError::MISSING_INPUTS;
            }
            script = input.non_witness_utxo->vout[txin.prevout.n].scriptPubKey;
        } else {
            // There's no UTXO so we can just skip this now
            continue;
        }
        SignatureData sigdata;
        input.FillSignatureData(sigdata);

        std::unique_ptr<FlatSigningProvider> keys = std::make_unique<FlatSigningProvider>();
        std::unique_ptr<FlatSigningProvider> script_keys = GetSigningProvider(script, sign);
        if (script_keys) {
            *keys = Merge(*keys, *script_keys);
        } else {
            // Maybe there are pubkeys listed that we can sign for
            script_keys = std::make_unique<FlatSigningProvider>();
            for (const auto& pk_pair : input.hd_keypaths) {
                const CPubKey& pubkey = pk_pair.first;
                std::unique_ptr<FlatSigningProvider> pk_keys = GetSigningProvider(pubkey);
                if (pk_keys) {
                    *keys = Merge(*keys, *pk_keys);
                }
            }
        }

        SignPSBTInput(HidingSigningProvider(keys.get(), !sign, !bip32derivs), psbtx, i, sighash_type);

        bool signed_one = PSBTInputSigned(input);
        if (n_signed && (signed_one || !sign)) {
            // If sign is false, we assume that we _could_ sign if we get here. This
            // will never have false negatives; it is hard to tell under what i
            // circumstances it could have false positives.
            (*n_signed)++;
        }
    }

    // Fill in the bip32 keypaths and redeemscripts for the outputs so that hardware wallets can identify change
    for (unsigned int i = 0; i < psbtx.tx->vout.size(); ++i) {
        std::unique_ptr<SigningProvider> keys = GetSolvingProvider(psbtx.tx->vout.at(i).scriptPubKey);
        if (!keys) {
            continue;
        }
        UpdatePSBTOutput(HidingSigningProvider(keys.get(), true, !bip32derivs), psbtx, i);
    }

    return TransactionError::OK;
}

std::unique_ptr<CKeyMetadata> DescriptorScriptPubKeyMan::GetMetadata(const CTxDestination& dest) const
{
    std::unique_ptr<SigningProvider> provider = GetSigningProvider(GetScriptForDestination(dest));
    if (provider) {
        KeyOriginInfo orig;
        CKeyID key_id = GetKeyForDestination(*provider, dest);
        if (provider->GetKeyOrigin(key_id, orig)) {
            LOCK(cs_desc_man);
            std::unique_ptr<CKeyMetadata> meta = std::make_unique<CKeyMetadata>();
            meta->key_origin = orig;
            meta->has_key_origin = true;
            meta->nCreateTime = m_wallet_descriptor.creation_time;
            return meta;
        }
    }
    return nullptr;
}

uint256 DescriptorScriptPubKeyMan::GetID() const
{
    LOCK(cs_desc_man);
    std::string desc_str = m_wallet_descriptor.descriptor->ToString();
    uint256 id;
    CSHA256().Write((unsigned char*)desc_str.data(), desc_str.size()).Finalize(id.begin());
    return id;
}

void DescriptorScriptPubKeyMan::SetInternal(bool internal)
{
    this->m_internal = internal;
}

void DescriptorScriptPubKeyMan::SetCache(const DescriptorCache& cache)
{
    LOCK(cs_desc_man);
    m_wallet_descriptor.cache = cache;
    for (int32_t i = m_wallet_descriptor.range_start; i < m_wallet_descriptor.range_end; ++i) {
        FlatSigningProvider out_keys;
        std::vector<CScript> scripts_temp;
        if (!m_wallet_descriptor.descriptor->ExpandFromCache(i, m_wallet_descriptor.cache, scripts_temp, out_keys)) {
            throw std::runtime_error("Error: Unable to expand wallet descriptor from cache");
        }
        // Add all of the scriptPubKeys to the scriptPubKey set
        for (const CScript& script : scripts_temp) {
            if (m_map_script_pub_keys.count(script) != 0) {
                throw std::runtime_error(strprintf("Error: Already loaded script at index %d as being at index %d", i, m_map_script_pub_keys[script]));
            }
            m_map_script_pub_keys[script] = i;
        }
        for (const auto& pk_pair : out_keys.pubkeys) {
            const CPubKey& pubkey = pk_pair.second;
            if (m_map_pubkeys.count(pubkey) != 0) {
                // We don't need to give an error here.
                // It doesn't matter which of many valid indexes the pubkey has, we just need an index where we can derive it and it's private key
                continue;
            }
            m_map_pubkeys[pubkey] = i;
        }
        m_max_cached_index++;
    }
}

bool DescriptorScriptPubKeyMan::AddKey(const CKeyID& key_id, const CKey& key)
{
    LOCK(cs_desc_man);
    m_map_keys[key_id] = key;
    return true;
}

bool DescriptorScriptPubKeyMan::AddCryptedKey(const CKeyID& key_id, const CPubKey& pubkey, const std::vector<unsigned char>& crypted_key)
{
    LOCK(cs_desc_man);
    if (!m_map_keys.empty()) {
        return false;
    }

    m_map_crypted_keys[key_id] = make_pair(pubkey, crypted_key);
    return true;
}

bool DescriptorScriptPubKeyMan::HasWalletDescriptor(const WalletDescriptor& desc) const
{
    LOCK(cs_desc_man);
    return m_wallet_descriptor.descriptor != nullptr && desc.descriptor != nullptr && m_wallet_descriptor.descriptor->ToString() == desc.descriptor->ToString();
}

void DescriptorScriptPubKeyMan::WriteDescriptor()
{
    LOCK(cs_desc_man);
    WalletBatch batch(m_storage.GetDatabase());
    if (!batch.WriteDescriptor(GetID(), m_wallet_descriptor)) {
        throw std::runtime_error(std::string(__func__) + ": writing descriptor failed");
    }
}

const WalletDescriptor DescriptorScriptPubKeyMan::GetWalletDescriptor() const
{
    return m_wallet_descriptor;
}

const std::vector<CScript> DescriptorScriptPubKeyMan::GetScriptPubKeys() const
{
    LOCK(cs_desc_man);
    std::vector<CScript> script_pub_keys;
    script_pub_keys.reserve(m_map_script_pub_keys.size());

    for (auto const& script_pub_key: m_map_script_pub_keys) {
        script_pub_keys.push_back(script_pub_key.first);
    }
    return script_pub_keys;
}

bool DescriptorScriptPubKeyMan::GetDescriptorString(std::string& out, bool priv) const
{
    LOCK(cs_desc_man);
    if (m_storage.IsLocked()) {
        return false;
    }

    FlatSigningProvider provider;
    provider.keys = GetKeys();

    return m_wallet_descriptor.descriptor->ToNormalizedString(provider, out, priv);
<<<<<<< HEAD
}

isminetype LegacyScriptPubKeyMan::IsMineP2SH(const CScript &script) const
{
    bool isInvalid = false;
    return IsMineInner(*this, script, isInvalid, IsMineSigVersion::P2SH);
}

isminetype LegacyScriptPubKeyMan::IsMine(const CKeyID &address) const
{
    return m_storage.IsMine(address);
=======
>>>>>>> e0bc27a1
}<|MERGE_RESOLUTION|>--- conflicted
+++ resolved
@@ -115,7 +115,6 @@
     TxoutType whichType = Solver(scriptPubKey, vSolutions);
 
     CKeyID keyID;
-<<<<<<< HEAD
 
     isminetype mine = ISMINE_NO;
     switch (whichType) {
@@ -124,9 +123,6 @@
     case TxoutType::TIMELOCKED_PUBKEYHASH:
     case TxoutType::TIMELOCKED_PUBKEYHASH256:
     case TxoutType::TIMELOCKED_MULTISIG:
-=======
-    switch (whichType) {
->>>>>>> e0bc27a1
     case TxoutType::NONSTANDARD:
     case TxoutType::NULL_DATA:
     case TxoutType::WITNESS_UNKNOWN:
@@ -2415,7 +2411,6 @@
     provider.keys = GetKeys();
 
     return m_wallet_descriptor.descriptor->ToNormalizedString(provider, out, priv);
-<<<<<<< HEAD
 }
 
 isminetype LegacyScriptPubKeyMan::IsMineP2SH(const CScript &script) const
@@ -2427,6 +2422,4 @@
 isminetype LegacyScriptPubKeyMan::IsMine(const CKeyID &address) const
 {
     return m_storage.IsMine(address);
-=======
->>>>>>> e0bc27a1
 }