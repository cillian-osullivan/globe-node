--- conflicted
+++ resolved
@@ -284,8 +284,7 @@
             CKeyID256 idKey256 = newKey.GetID256();
             return CBitcoinAddress(idKey256, fBech32).ToString();
         }
-        keyID = newKey.GetID();
-        return CBitcoinAddress(keyID, fBech32).ToString();
+        return CBitcoinAddress(PKHash(newKey), fBech32).ToString();
     }
 
     LOCK2(cs_main, pwallet->cs_wallet);
@@ -349,7 +348,7 @@
         if (0 != phdw->NewKeyFromAccount(pkOut, true)) {
             throw JSONRPCError(RPC_WALLET_ERROR, "NewKeyFromAccount failed.");
         }
-        return EncodeDestination(pkOut.GetID());
+        return EncodeDestination(PKHash(pkOut.GetID()));
     }
 
     if (!pwallet->CanGetAddresses(true)) {
@@ -733,26 +732,22 @@
         throw JSONRPCError(RPC_TYPE_ERROR, "Invalid address");
     }
 
-<<<<<<< HEAD
-    const CKeyID *keyID = boost::get<CKeyID>(&dest);
+    const PKHash *pkhash = boost::get<PKHash>(&dest);
     const CKeyID256 *keyID256 = boost::get<CKeyID256>(&dest);
 
-    if (!keyID && !keyID256) {
-=======
-    const PKHash *pkhash = boost::get<PKHash>(&dest);
-    if (!pkhash) {
->>>>>>> 14959753
+    if (!pkhash && !keyID256) {
         throw JSONRPCError(RPC_TYPE_ERROR, "Address does not refer to key");
     }
-
     CKey key;
-<<<<<<< HEAD
-    if (!(dest.type() == typeid(CKeyID) ? pwallet->GetKey(*keyID, key) : pwallet->GetKey(*keyID256, key))) {
-=======
-    CKeyID keyID(*pkhash);
-    if (!pwallet->GetKey(keyID, key)) {
->>>>>>> 14959753
-        throw JSONRPCError(RPC_WALLET_ERROR, "Private key not available");
+    if (pkhash) {
+        CKeyID keyID(*pkhash);
+        if (!pwallet->GetKey(keyID, key)) {
+            throw JSONRPCError(RPC_WALLET_ERROR, "Private key not available");
+        }
+    } else {
+        if (!pwallet->GetKey(*keyID256, key)) {
+            throw JSONRPCError(RPC_WALLET_ERROR, "Private key not available");
+        }
     }
 
     CHashWriter ss(SER_GETHASH, 0);
@@ -1684,9 +1679,9 @@
             }
 
             if (fParticlWallet
-                && r.destination.type() == typeid(CKeyID)) {
+                && r.destination.type() == typeid(PKHash)) {
                 CStealthAddress sx;
-                CKeyID idK = boost::get<CKeyID>(r.destination);
+                CKeyID idK = CKeyID(boost::get<PKHash>(r.destination));
                 if (GetParticlWallet(pwallet)->GetStealthLinked(idK, sx)) {
                     entry.pushKV("stealth_address", sx.Encoded());
                 }
@@ -1804,9 +1799,9 @@
                 }
             }
         } else {
-            if (dest.type() == typeid(CKeyID)) {
+            if (dest.type() == typeid(PKHash)) {
                 CStealthAddress sx;
-                CKeyID idK = boost::get<CKeyID>(dest);
+                CKeyID idK = CKeyID(boost::get<PKHash>(dest));
                 if (phdw->GetStealthLinked(idK, sx)) {
                     entry.pushKV("stealth_address", sx.Encoded());
                 }
@@ -3709,13 +3704,8 @@
                 entry.pushKV("label", i->second.name);
             }
 
-<<<<<<< HEAD
             if (scriptPubKey->IsPayToScriptHash()) {
-                const CScriptID& hash = boost::get<CScriptID>(address);
-=======
-            if (scriptPubKey.IsPayToScriptHash()) {
                 const CScriptID& hash = CScriptID(boost::get<ScriptHash>(address));
->>>>>>> 14959753
                 CScript redeemScript;
                 if (pwallet->GetCScript(hash, redeemScript)) {
                     entry.pushKV("redeemScript", HexStr(redeemScript.begin(), redeemScript.end()));
@@ -4630,7 +4620,7 @@
                 }
             }
         } else
-        if (dest.type() == typeid(CKeyID)
+        if (dest.type() == typeid(PKHash)
             || dest.type() == typeid(CKeyID256)) {
             CKeyID idk;
             const CEKAKey *pak = nullptr;
@@ -4653,9 +4643,9 @@
                     ret.pushKV("error", "Unknown chain.");
                 }
             } else
-            if (dest.type() == typeid(CKeyID)) {
+            if (dest.type() == typeid(PKHash)) {
                 CStealthAddress sx;
-                idk = boost::get<CKeyID>(dest);
+                idk = CKeyID(boost::get<PKHash>(dest));
                 if (phdw->GetStealthLinked(idk, sx)) {
                     ret.pushKV("from_stealth_address", sx.Encoded());
                 }
