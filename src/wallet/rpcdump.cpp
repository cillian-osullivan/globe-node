--- conflicted
+++ resolved
@@ -713,15 +713,9 @@
             + HelpExampleCli("importprivkey", "\"mykey\"")
             + HelpExampleRpc("dumpprivkey", "\"myaddress\"")
                 },
-<<<<<<< HEAD
-            }.Check(request);
-
+        [&](const RPCHelpMan& self, const JSONRPCRequest& request) -> UniValue
+{
     std::shared_ptr<CWallet> wallet = GetWalletForJSONRPCRequest(request);
-=======
-        [&](const RPCHelpMan& self, const JSONRPCRequest& request) -> UniValue
-{
-    std::shared_ptr<CWallet> const wallet = GetWalletForJSONRPCRequest(request);
->>>>>>> be3af4f3
     if (!wallet) return NullUniValue;
     CWallet* const pwallet = wallet.get();
 
