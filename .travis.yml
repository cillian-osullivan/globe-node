--- conflicted
+++ resolved
@@ -96,16 +96,6 @@
         FILE_ENV="./ci/test/00_setup_env_arm.sh"
         QEMU_USER_CMD=""  # Can run the tests natively without qemu
 
-<<<<<<< HEAD
-    #- stage: test
-    #  name: 'S390x  [GOAL: install]  [buster]  [unit tests, functional tests]'
-    #  arch: s390x
-    #  env: >-
-    #    FILE_ENV="./ci/test/00_setup_env_s390x.sh"
-    #    QEMU_USER_CMD=""  # Can run the tests natively without qemu
-    #  after_success:
-    #    - echo "Skipped upload"
-=======
 # s390 build was disabled temporarily because of disk space issues on the Travis VM
 #
 #    - stage: test
@@ -114,7 +104,8 @@
 #      env: >-
 #        FILE_ENV="./ci/test/00_setup_env_s390x.sh"
 #        QEMU_USER_CMD=""  # Can run the tests natively without qemu
->>>>>>> 98264e2c
+#      after_success:
+#        - echo "Skipped upload"
 
     - stage: test
       name: 'Win64  [GOAL: deploy]  [unit tests, no gui, no functional tests]'
