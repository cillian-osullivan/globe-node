// Copyright (c) 2010 Satoshi Nakamoto
// Copyright (c) 2009-2018 The Bitcoin Core developers
// Distributed under the MIT software license, see the accompanying
// file COPYING or http://www.opensource.org/licenses/mit-license.php.

#include <amount.h>
#include <chain.h>
#include <consensus/validation.h>
#include <core_io.h>
#include <httpserver.h>
#include <init.h>
#include <interfaces/chain.h>
#include <validation.h>
#include <key_io.h>
#include <net.h>
#include <node/transaction.h>
#include <outputtype.h>
#include <policy/feerate.h>
#include <policy/fees.h>
#include <policy/policy.h>
#include <policy/rbf.h>
#include <rpc/rawtransaction.h>
#include <rpc/server.h>
#include <rpc/util.h>
#include <script/descriptor.h>
#include <script/sign.h>
#include <shutdown.h>
#include <timedata.h>
#include <util/bip32.h>
#include <util/system.h>
#include <util/moneystr.h>
#include <wallet/coincontrol.h>
#include <wallet/feebumper.h>
#include <wallet/psbtwallet.h>
#include <wallet/rpcwallet.h>
#include <wallet/wallet.h>
#include <wallet/walletdb.h>
#include <wallet/walletutil.h>

#include <wallet/hdwallet.h>


#include <stdint.h>

#include <univalue.h>

#include <functional>

static const std::string WALLET_ENDPOINT_BASE = "/wallet/";

bool GetWalletNameFromJSONRPCRequest(const JSONRPCRequest& request, std::string& wallet_name)
{
    if (request.URI.substr(0, WALLET_ENDPOINT_BASE.size()) == WALLET_ENDPOINT_BASE) {
        // wallet endpoint was used
        wallet_name = urlDecode(request.URI.substr(WALLET_ENDPOINT_BASE.size()));
        return true;
    }
    return false;
}

std::shared_ptr<CWallet> GetWalletForJSONRPCRequest(const JSONRPCRequest& request)
{
    std::string wallet_name;
    if (GetWalletNameFromJSONRPCRequest(request, wallet_name)) {
        std::shared_ptr<CWallet> pwallet = GetWallet(wallet_name);
        if (!pwallet) throw JSONRPCError(RPC_WALLET_NOT_FOUND, "Requested wallet does not exist or is not loaded");
        return pwallet;
    }

    std::vector<std::shared_ptr<CWallet>> wallets = GetWallets();
    return wallets.size() == 1 || (request.fHelp && wallets.size() > 0) ? wallets[0] : nullptr;
}

std::string HelpRequiringPassphrase(CWallet * const pwallet)
{
    return pwallet && pwallet->IsCrypted()
        ? "\nRequires wallet passphrase to be set with walletpassphrase call."
        : "";
}

bool EnsureWalletIsAvailable(CWallet * const pwallet, bool avoidException)
{
    if (pwallet) return true;
    if (avoidException) return false;
    if (!HasWallets()) {
        throw JSONRPCError(
            RPC_METHOD_NOT_FOUND, "Method not found (wallet method is disabled because no wallet is loaded)");
    }
    throw JSONRPCError(RPC_WALLET_NOT_SPECIFIED,
        "Wallet file not specified (must request wallet RPC through /wallet/<filename> uri-path).");
}

void EnsureWalletIsUnlocked(CWallet * const pwallet)
{
    if (pwallet->IsLocked())
        throw JSONRPCError(RPC_WALLET_UNLOCK_NEEDED, "Error: Please enter the wallet passphrase with walletpassphrase first.");

    if (IsParticlWallet(pwallet)
        && GetParticlWallet(pwallet)->fUnlockForStakingOnly)
        throw JSONRPCError(RPC_WALLET_UNLOCK_NEEDED, "Error: Wallet is unlocked for staking only.");
}

void WalletTxToJSON(interfaces::Chain& chain, interfaces::Chain::Lock& locked_chain, const CWalletTx& wtx, UniValue& entry, bool fFilterMode=false)
{
    int confirms = wtx.GetDepthInMainChain(locked_chain);
    entry.pushKV("confirmations", confirms);
    if (wtx.IsCoinBase())
        entry.pushKV("generated", true);
    if (confirms > 0)
    {
        entry.pushKV("blockhash", wtx.hashBlock.GetHex());
        entry.pushKV("blockindex", wtx.nIndex);
        int64_t block_time;
        bool found_block = chain.findBlock(wtx.hashBlock, nullptr /* block */, &block_time);
        assert(found_block);
        PushTime(entry, "blocktime", block_time);
    } else {
        entry.pushKV("trusted", wtx.IsTrusted(locked_chain));
    }
    uint256 hash = wtx.GetHash();
    entry.pushKV("txid", hash.GetHex());
    UniValue conflicts(UniValue::VARR);
    for (const uint256& conflict : wtx.GetConflicts())
        conflicts.push_back(conflict.GetHex());
    if (conflicts.size() > 0 || !fFilterMode)
        entry.pushKV("walletconflicts", conflicts);
    PushTime(entry, "time", wtx.GetTxTime());
    PushTime(entry, "timereceived", wtx.nTimeReceived);

    // Add opt-in RBF status
    std::string rbfStatus = "no";
    if (confirms <= 0) {
        RBFTransactionState rbfState = chain.isRBFOptIn(*wtx.tx);
        if (rbfState == RBFTransactionState::UNKNOWN)
            rbfStatus = "unknown";
        else if (rbfState == RBFTransactionState::REPLACEABLE_BIP125)
            rbfStatus = "yes";
    }
    entry.pushKV("bip125_replaceable", rbfStatus);

    if (!fFilterMode)
        for (const std::pair<const std::string, std::string>& item : wtx.mapValue) {
            entry.pushKV(item.first, item.second);
        }
}

void RecordTxToJSON(interfaces::Chain& chain, interfaces::Chain::Lock& locked_chain, CHDWallet *phdw, const uint256 &hash, const CTransactionRecord& rtx, UniValue &entry)
{
    int confirms = phdw->GetDepthInMainChain(locked_chain, rtx.blockHash, rtx.nIndex);
    entry.pushKV("confirmations", confirms);

    if (rtx.IsCoinStake()) {
        entry.pushKV("coinstake", true);
    } else
    if (rtx.IsCoinBase()) {
        entry.pushKV("generated", true);
    }

    if (confirms > 0) {
        entry.pushKV("blockhash", rtx.blockHash.GetHex());
        entry.pushKV("blockindex", rtx.nIndex);
        PushTime(entry, "blocktime", rtx.nBlockTime);
    } else {
        entry.pushKV("trusted", phdw->IsTrusted(locked_chain, hash, rtx.blockHash));
    }

    entry.pushKV("txid", hash.GetHex());
    UniValue conflicts(UniValue::VARR);
    for (const auto &conflict : phdw->GetConflicts(hash)) {
        conflicts.push_back(conflict.GetHex());
    }
    entry.pushKV("walletconflicts", conflicts);
    PushTime(entry, "time", rtx.GetTxTime());
    PushTime(entry, "timereceived", rtx.nTimeReceived);

    for (const auto &item : rtx.mapValue) {
        if (item.first == RTXVT_COMMENT) {
            entry.pushKV("comment", std::string(item.second.begin(), item.second.end()));
        } else
        if (item.first == RTXVT_TO) {
            entry.pushKV("comment_to", std::string(item.second.begin(), item.second.end()));
        }
    }

    /*
    // Add opt-in RBF status
    std::string rbfStatus = "no";
    if (confirms <= 0) {
        LOCK(mempool.cs);
        RBFTransactionState rbfState = IsRBFOptIn(wtx, mempool);
        if (rbfState == RBF_TRANSACTIONSTATE_UNKNOWN)
            rbfStatus = "unknown";
        else if (rbfState == RBF_TRANSACTIONSTATE_REPLACEABLE_BIP125)
            rbfStatus = "yes";
    }
    entry.push_back(Pair("bip125_replaceable", rbfStatus));
    */
}

static std::string LabelFromValue(const UniValue& value)
{
    std::string label = value.get_str();
    if (label == "*")
        throw JSONRPCError(RPC_WALLET_INVALID_LABEL_NAME, "Invalid label name");
    return label;
}

static UniValue getnewaddress(const JSONRPCRequest& request)
{
    std::shared_ptr<CWallet> const wallet = GetWalletForJSONRPCRequest(request);
    CWallet* const pwallet = wallet.get();

    if (!EnsureWalletIsAvailable(pwallet, request.fHelp)) {
        return NullUniValue;
    }

    if (request.fHelp || request.params.size() > 4)
        throw std::runtime_error(
            RPCHelpMan{"getnewaddress",
                "\nReturns a new Particl address for receiving payments.\n"
                "If 'label' is specified, it is added to the address book \n"
                "so payments received with the address will be associated with 'label'.\n",
                {
                    {"label", RPCArg::Type::STR, /* default */ "\"\"", "The label name for the address to be linked to. If not provided, the default label \"\" is used. It can also be set to the empty string \"\" to represent the default label. The label does not need to exist, it will be created if there is no label by the given name."},
                    {"bech32", RPCArg::Type::BOOL, /* default */ "false", "Use Bech32 encoding."},
                    {"hardened", RPCArg::Type::BOOL, /* default */ "false", "Derive a hardened key."},
                    {"256bit", RPCArg::Type::BOOL, /* default */ "false", "Use 256bit hash type."},
                    //{"address_type", RPCArg::Type::STR, /* default */ "set by -addresstype", "The address type to use. Options are \"legacy\", \"p2sh-segwit\", and \"bech32\"."},
                },
                RPCResult{
            "\"address\"    (string) The new particl address\n"
                },
                RPCExamples{
                    HelpExampleCli("getnewaddress", "")
            + HelpExampleRpc("getnewaddress", "")
                },
            }.ToString());

    if (!IsParticlWallet(pwallet)) {
        LOCK(pwallet->cs_wallet);
        if (!pwallet->CanGetAddresses()) {
            throw JSONRPCError(RPC_WALLET_ERROR, "Error: This wallet has no available keys");
        }
    }

    // Parse the label first so we don't generate a key if there's an error
    std::string label;
    if (!request.params[0].isNull())
        label = LabelFromValue(request.params[0]);

    if (IsParticlWallet(pwallet)) {
        CKeyID keyID;

        bool fBech32 = request.params.size() > 1 ? GetBool(request.params[1]) : false;
        bool fHardened = request.params.size() > 2 ? GetBool(request.params[2]) : false;
        bool f256bit = request.params.size() > 3 ? GetBool(request.params[3]) : false;

        CPubKey newKey;
        CHDWallet *phdw = GetParticlWallet(pwallet);
        {
            //LOCK2(cs_main, pwallet->cs_wallet);
            LOCK(cs_main);

            {
                LOCK(phdw->cs_wallet);
                if (pwallet->IsWalletFlagSet(WALLET_FLAG_DISABLE_PRIVATE_KEYS)) {
                    throw JSONRPCError(RPC_WALLET_ERROR, "Error: Private keys are disabled for this wallet");
                }
                if (phdw->idDefaultAccount.IsNull()) {
                    if (!phdw->pEKMaster) {
                        throw JSONRPCError(RPC_WALLET_ERROR, _("Wallet has no active master key."));
                    }
                    throw JSONRPCError(RPC_WALLET_ERROR, _("No default account set."));
                }
            }
            if (0 != phdw->NewKeyFromAccount(newKey, false, fHardened, f256bit, fBech32, label.c_str())) {
                throw JSONRPCError(RPC_WALLET_ERROR, "NewKeyFromAccount failed.");
            }
        }

        if (f256bit) {
            CKeyID256 idKey256 = newKey.GetID256();
            return CBitcoinAddress(idKey256, fBech32).ToString();
        }
        keyID = newKey.GetID();
        return CBitcoinAddress(keyID, fBech32).ToString();
    }

    LOCK2(cs_main, pwallet->cs_wallet);

    OutputType output_type = pwallet->m_default_address_type;
    if (!request.params[1].isNull()) {
        if (!ParseOutputType(request.params[1].get_str(), output_type)) {
            throw JSONRPCError(RPC_INVALID_ADDRESS_OR_KEY, strprintf("Unknown address type '%s'", request.params[1].get_str()));
        }
    }

    if (!pwallet->IsLocked()) {
        pwallet->TopUpKeyPool();
    }

    // Generate a new key that is added to wallet
    CPubKey newKey;
    if (!pwallet->GetKeyFromPool(newKey)) {
        throw JSONRPCError(RPC_WALLET_KEYPOOL_RAN_OUT, "Error: Keypool ran out, please call keypoolrefill first");
    }
    pwallet->LearnRelatedScripts(newKey, output_type);
    CTxDestination dest = GetDestinationForKey(newKey, output_type);

    pwallet->SetAddressBook(dest, label, "receive");

    return EncodeDestination(dest);
}

static UniValue getrawchangeaddress(const JSONRPCRequest& request)
{
    std::shared_ptr<CWallet> const wallet = GetWalletForJSONRPCRequest(request);
    CWallet* const pwallet = wallet.get();

    if (!EnsureWalletIsAvailable(pwallet, request.fHelp)) {
        return NullUniValue;
    }

    if (request.fHelp || request.params.size() > 1)
        throw std::runtime_error(
            RPCHelpMan{"getrawchangeaddress",
                "\nReturns a new Particl address, for receiving change.\n"
                "This is for use with raw transactions, NOT normal use.\n",
                {
                    {"address_type", RPCArg::Type::STR, /* default */ "set by -changetype", "The address type to use. Options are \"legacy\", \"p2sh-segwit\", and \"bech32\"."},
                },
                RPCResult{
            "\"address\"    (string) The address\n"
                },
                RPCExamples{
                    HelpExampleCli("getrawchangeaddress", "")
            + HelpExampleRpc("getrawchangeaddress", "")
                },
            }.ToString());

    LOCK(pwallet->cs_wallet);

    if (IsParticlWallet(pwallet)) {
        CHDWallet *phdw = GetParticlWallet(pwallet);
        CPubKey pkOut;

        if (0 != phdw->NewKeyFromAccount(pkOut, true)) {
            throw JSONRPCError(RPC_WALLET_ERROR, "NewKeyFromAccount failed.");
        }
        return EncodeDestination(pkOut.GetID());
    }

    if (!pwallet->CanGetAddresses(true)) {
        throw JSONRPCError(RPC_WALLET_ERROR, "Error: This wallet has no available keys");
    }

    if (!pwallet->IsLocked()) {
        pwallet->TopUpKeyPool();
    }

    OutputType output_type = pwallet->m_default_change_type != OutputType::CHANGE_AUTO ? pwallet->m_default_change_type : pwallet->m_default_address_type;
    if (!request.params[0].isNull()) {
        if (!ParseOutputType(request.params[0].get_str(), output_type)) {
            throw JSONRPCError(RPC_INVALID_ADDRESS_OR_KEY, strprintf("Unknown address type '%s'", request.params[0].get_str()));
        }
    }

    CReserveKey reservekey(pwallet);
    CPubKey vchPubKey;
    if (!reservekey.GetReservedKey(vchPubKey, true))
        throw JSONRPCError(RPC_WALLET_KEYPOOL_RAN_OUT, "Error: Keypool ran out, please call keypoolrefill first");

    reservekey.KeepKey();

    pwallet->LearnRelatedScripts(vchPubKey, output_type);
    CTxDestination dest = GetDestinationForKey(vchPubKey, output_type);

    return EncodeDestination(dest);
}


static UniValue setlabel(const JSONRPCRequest& request)
{
    std::shared_ptr<CWallet> const wallet = GetWalletForJSONRPCRequest(request);
    CWallet* const pwallet = wallet.get();

    if (!EnsureWalletIsAvailable(pwallet, request.fHelp)) {
        return NullUniValue;
    }

    if (request.fHelp || request.params.size() != 2)
        throw std::runtime_error(
            RPCHelpMan{"setlabel",
                "\nSets the label associated with the given address.\n",
                {
                    {"address", RPCArg::Type::STR, RPCArg::Optional::OMITTED_NAMED_ARG, "The particl address to be associated with a label."},
                    {"label", RPCArg::Type::STR, RPCArg::Optional::OMITTED_NAMED_ARG, "The label to assign to the address."},
                },
                RPCResults{},
                RPCExamples{
                    HelpExampleCli("setlabel", "\"PswXnorAgjpAtaySWkPSmWQe3Fc8LmviVc\" \"tabby\"")
            + HelpExampleRpc("setlabel", "\"PswXnorAgjpAtaySWkPSmWQe3Fc8LmviVc\", \"tabby\"")
                },
            }.ToString());

    LOCK(pwallet->cs_wallet);

    CTxDestination dest = DecodeDestination(request.params[0].get_str());
    if (!IsValidDestination(dest)) {
        throw JSONRPCError(RPC_INVALID_ADDRESS_OR_KEY, "Invalid Particl address");
    }

    std::string label = LabelFromValue(request.params[1]);

    if (IsMine(*pwallet, dest)) {
        pwallet->SetAddressBook(dest, label, "receive");
    } else {
        pwallet->SetAddressBook(dest, label, "send");
    }

    return NullUniValue;
}


static CTransactionRef SendMoney(interfaces::Chain::Lock& locked_chain, CWallet * const pwallet, const CTxDestination &address, CAmount nValue, bool fSubtractFeeFromAmount, const CCoinControl& coin_control, mapValue_t mapValue)
{
    CAmount curBalance = pwallet->GetBalance();

    // Check amount
    if (nValue <= 0)
        throw JSONRPCError(RPC_INVALID_PARAMETER, "Invalid amount");

    if (nValue > curBalance)
        throw JSONRPCError(RPC_WALLET_INSUFFICIENT_FUNDS, "Insufficient funds");

    if (pwallet->GetBroadcastTransactions() && !pwallet->chain().p2pEnabled()) {
        throw JSONRPCError(RPC_CLIENT_P2P_DISABLED, "Error: Peer-to-peer functionality missing or disabled");
    }

    // Parse Bitcoin address
    CScript scriptPubKey = GetScriptForDestination(address);

    // Create and send the transaction
    CReserveKey reservekey(pwallet);
    CAmount nFeeRequired;
    std::string strError;
    std::vector<CRecipient> vecSend;
    int nChangePosRet = -1;
    CRecipient recipient = {scriptPubKey, nValue, fSubtractFeeFromAmount};
    vecSend.push_back(recipient);
    CTransactionRef tx;
    if (!pwallet->CreateTransaction(locked_chain, vecSend, tx, reservekey, nFeeRequired, nChangePosRet, strError, coin_control)) {
        if (!fSubtractFeeFromAmount && nValue + nFeeRequired > curBalance)
            strError = strprintf("Error: This transaction requires a transaction fee of at least %s", FormatMoney(nFeeRequired));
        throw JSONRPCError(RPC_WALLET_ERROR, strError);
    }
    CValidationState state;
    if (!pwallet->CommitTransaction(tx, std::move(mapValue), {} /* orderForm */, reservekey, state)) {
        strError = strprintf("Error: The transaction was rejected! Reason given: %s", FormatStateMessage(state));
        throw JSONRPCError(RPC_WALLET_ERROR, strError);
    }
    return tx;
}

extern UniValue sendtypeto(const JSONRPCRequest &request);
static UniValue sendtoaddress(const JSONRPCRequest& request)
{
    std::shared_ptr<CWallet> const wallet = GetWalletForJSONRPCRequest(request);
    CWallet* const pwallet = wallet.get();

    if (!EnsureWalletIsAvailable(pwallet, request.fHelp)) {
        return NullUniValue;
    }

    if (request.fHelp || request.params.size() < 2 || request.params.size() > 9)
        throw std::runtime_error(
            RPCHelpMan{"sendtoaddress",
                "\nSend an amount to a given address." +
                    HelpRequiringPassphrase(pwallet) + "\n",
                {
                    {"address", RPCArg::Type::STR, RPCArg::Optional::NO, "The particl address to send to."},
                    {"amount", RPCArg::Type::AMOUNT, RPCArg::Optional::NO, "The amount in " + CURRENCY_UNIT + " to send. eg 0.1"},
                    {"comment", RPCArg::Type::STR, RPCArg::Optional::OMITTED_NAMED_ARG, "A comment used to store what the transaction is for.\n"
            "                             This is not part of the transaction, just kept in your wallet."},
                    {"comment_to", RPCArg::Type::STR, RPCArg::Optional::OMITTED_NAMED_ARG, "A comment to store the name of the person or organization\n"
            "                             to which you're sending the transaction. This is not part of the \n"
            "                             transaction, just kept in your wallet."},
                    {"subtractfeefromamount", RPCArg::Type::BOOL, /* default */ "false", "The fee will be deducted from the amount being sent.\n"
            "                             The recipient will receive less particl than you enter in the amount field."},
                    {"narration", RPCArg::Type::STR, /* default */ "", "Up to 24 characters sent with the transaction.\n"
            "                             Plaintext if sending to standard address type, encrypted when sending to stealthaddresses."},
                    {"replaceable", RPCArg::Type::BOOL, /* default */ "fallback to wallet's default", "Allow this transaction to be replaced by a transaction with higher fees via BIP 125"},
                    {"conf_target", RPCArg::Type::NUM, /* default */ "fallback to wallet's default", "Confirmation target (in blocks)"},
                    {"estimate_mode", RPCArg::Type::STR, /* default */ "UNSET", "The fee estimate mode, must be one of:\n"
            "       \"UNSET\"\n"
            "       \"ECONOMICAL\"\n"
            "       \"CONSERVATIVE\""},
                },
                RPCResult{
            "\"txid\"                  (string) The transaction id.\n"
                },
                RPCExamples{
                    HelpExampleCli("sendtoaddress", "\"PbpVcjgYatnkKgveaeqhkeQBFwjqR7jKBR\" 0.1")
            + HelpExampleCli("sendtoaddress", "\"PbpVcjgYatnkKgveaeqhkeQBFwjqR7jKBR\" 0.1 \"donation\" \"seans outpost\"")
            + HelpExampleCli("sendtoaddress", "\"PbpVcjgYatnkKgveaeqhkeQBFwjqR7jKBR\" 0.1 \"\" \"\" true")
            + HelpExampleRpc("sendtoaddress", "\"PbpVcjgYatnkKgveaeqhkeQBFwjqR7jKBR\", 0.1, \"donation\", \"seans outpost\"")
                },
            }.ToString());

    // Make sure the results are valid at least up to the most recent block
    // the user could have gotten from another RPC command prior to now
    pwallet->BlockUntilSyncedToCurrentChain();

    auto locked_chain = pwallet->chain().lock();
    LOCK(pwallet->cs_wallet);

    CTxDestination dest = DecodeDestination(request.params[0].get_str());
    if (!IsValidDestination(dest)) {
        throw JSONRPCError(RPC_INVALID_ADDRESS_OR_KEY, "Invalid address");
    }

    // Amount
    CAmount nAmount = AmountFromValue(request.params[1]);
    if (nAmount <= 0)
        throw JSONRPCError(RPC_TYPE_ERROR, "Invalid amount for send");

    // Wallet comments
    mapValue_t mapValue;
    if (!request.params[2].isNull() && !request.params[2].get_str().empty())
        mapValue["comment"] = request.params[2].get_str();
    if (!request.params[3].isNull() && !request.params[3].get_str().empty())
        mapValue["to"] = request.params[3].get_str();

    bool fSubtractFeeFromAmount = false;
    if (!request.params[4].isNull()) {
        fSubtractFeeFromAmount = request.params[4].get_bool();
    }

    CCoinControl coin_control;
    if (!request.params[6].isNull()) {
<<<<<<< HEAD
        coin_control.m_signal_bip125_rbf = request.params[6].get_bool();
=======
        coin_control.m_confirm_target = ParseConfirmTarget(request.params[6], pwallet->chain().estimateMaxBlocks());
>>>>>>> 14023c96
    }

    if (!request.params[7].isNull()) {
        coin_control.m_confirm_target = ParseConfirmTarget(request.params[7]);
    }

    if (!request.params[8].isNull()) {
        if (!FeeModeFromString(request.params[8].get_str(), coin_control.m_fee_mode)) {
            throw JSONRPCError(RPC_INVALID_PARAMETER, "Invalid estimate_mode parameter");
        }
    }

    if (IsParticlWallet(pwallet)) {
        JSONRPCRequest newRequest;
        newRequest.fHelp = false;
        newRequest.fSkipBlock = true; // already blocked in this function
        newRequest.URI = request.URI;
        UniValue params(UniValue::VARR);
        params.push_back("part");
        params.push_back("part");
        UniValue arr(UniValue::VARR);
        UniValue out(UniValue::VOBJ);

        out.pushKV("address", request.params[0].get_str());
        out.pushKV("amount", request.params[1]);

        if (request.params.size() > 5) {
            out.pushKV("narr", request.params[5].get_str());
        }

        if (fSubtractFeeFromAmount) {
            UniValue uvBool(fSubtractFeeFromAmount);
            out.pushKV("subfee", uvBool);
        }
        arr.push_back(out);
        params.push_back(arr);

        std::string sComment, sCommentTo;
        if (!request.params[2].isNull() && !request.params[2].get_str().empty()) {
            sComment = request.params[2].get_str();
        }
        if (!request.params[3].isNull() && !request.params[3].get_str().empty()) {
            sCommentTo = request.params[3].get_str();
        }

        params.push_back(sComment);
        params.push_back(sCommentTo);

        // Add coinstake params
        if (request.params.size() > 6) {
            UniValue uvRingsize(4);
            params.push_back(uvRingsize);
            UniValue uvNumInputs(32);
            params.push_back(uvNumInputs);
            UniValue uvBool(false);
            params.push_back(uvBool); // test_fee

            UniValue uvCoinControl(UniValue::VOBJ);
            uvCoinControl.pushKV("replaceable", coin_control.m_signal_bip125_rbf.get_value_or(pwallet->m_signal_rbf));
            unsigned int target = coin_control.m_confirm_target ? *coin_control.m_confirm_target : pwallet->m_confirm_target;
            uvCoinControl.pushKV("conf_target", (int)target);
            std::string sEstimateMode = "UNSET";
            if (coin_control.m_fee_mode == FeeEstimateMode::ECONOMICAL) {
                sEstimateMode = "ECONOMICAL";
            } else
            if (coin_control.m_fee_mode == FeeEstimateMode::CONSERVATIVE) {
                sEstimateMode = "CONSERVATIVE";
            }
            uvCoinControl.pushKV("estimate_mode", sEstimateMode);

            params.push_back(uvCoinControl);
        }

        newRequest.params = params;
        return sendtypeto(newRequest);
    }

    EnsureWalletIsUnlocked(pwallet);

    CTransactionRef tx = SendMoney(*locked_chain, pwallet, dest, nAmount, fSubtractFeeFromAmount, coin_control, std::move(mapValue));
    return tx->GetHash().GetHex();
}

static UniValue listaddressgroupings(const JSONRPCRequest& request)
{
    std::shared_ptr<CWallet> const wallet = GetWalletForJSONRPCRequest(request);
    CWallet* const pwallet = wallet.get();

    if (!EnsureWalletIsAvailable(pwallet, request.fHelp)) {
        return NullUniValue;
    }

    if (request.fHelp || request.params.size() != 0)
        throw std::runtime_error(
            RPCHelpMan{"listaddressgroupings",
                "\nLists groups of addresses which have had their common ownership\n"
                "made public by common use as inputs or as the resulting change\n"
                "in past transactions\n",
                {},
                RPCResult{
            "[\n"
            "  [\n"
            "    [\n"
            "      \"address\",            (string) The particl address\n"
            "      amount,                 (numeric) The amount in " + CURRENCY_UNIT + "\n"
            "      \"label\"               (string, optional) The label\n"
            "    ]\n"
            "    ,...\n"
            "  ]\n"
            "  ,...\n"
            "]\n"
                },
                RPCExamples{
                    HelpExampleCli("listaddressgroupings", "")
            + HelpExampleRpc("listaddressgroupings", "")
                },
            }.ToString());

    // Make sure the results are valid at least up to the most recent block
    // the user could have gotten from another RPC command prior to now
    pwallet->BlockUntilSyncedToCurrentChain();

    auto locked_chain = pwallet->chain().lock();
    LOCK(pwallet->cs_wallet);

    UniValue jsonGroupings(UniValue::VARR);
    std::map<CTxDestination, CAmount> balances = pwallet->GetAddressBalances(*locked_chain);
    for (const std::set<CTxDestination>& grouping : pwallet->GetAddressGroupings()) {
        UniValue jsonGrouping(UniValue::VARR);
        for (const CTxDestination& address : grouping)
        {
            UniValue addressInfo(UniValue::VARR);
            addressInfo.push_back(EncodeDestination(address));
            addressInfo.push_back(ValueFromAmount(balances[address]));
            {
                if (pwallet->mapAddressBook.find(address) != pwallet->mapAddressBook.end()) {
                    addressInfo.push_back(pwallet->mapAddressBook.find(address)->second.name);
                }
            }
            jsonGrouping.push_back(addressInfo);
        }
        jsonGroupings.push_back(jsonGrouping);
    }
    return jsonGroupings;
}

static UniValue signmessage(const JSONRPCRequest& request)
{
    std::shared_ptr<CWallet> const wallet = GetWalletForJSONRPCRequest(request);
    CWallet* const pwallet = wallet.get();

    if (!EnsureWalletIsAvailable(pwallet, request.fHelp)) {
        return NullUniValue;
    }

    if (request.fHelp || request.params.size() != 2)
        throw std::runtime_error(
            RPCHelpMan{"signmessage",
                "\nSign a message with the private key of an address" +
                    HelpRequiringPassphrase(pwallet) + "\n",
                {
                    {"address", RPCArg::Type::STR, RPCArg::Optional::NO, "The particl address to use for the private key."},
                    {"message", RPCArg::Type::STR, RPCArg::Optional::NO, "The message to create a signature of."},
                },
                RPCResult{
            "\"signature\"          (string) The signature of the message encoded in base 64\n"
                },
                RPCExamples{
            "\nUnlock the wallet for 30 seconds\n"
            + HelpExampleCli("walletpassphrase", "\"mypassphrase\" 30") +
            "\nCreate the signature\n"
            + HelpExampleCli("signmessage", "\"PswXnorAgjpAtaySWkPSmWQe3Fc8LmviVc\" \"my message\"") +
            "\nVerify the signature\n"
            + HelpExampleCli("verifymessage", "\"PswXnorAgjpAtaySWkPSmWQe3Fc8LmviVc\" \"signature\" \"my message\"") +
            "\nAs a JSON-RPC call\n"
            + HelpExampleRpc("signmessage", "\"PswXnorAgjpAtaySWkPSmWQe3Fc8LmviVc\", \"my message\"")
                },
            }.ToString());

    auto locked_chain = pwallet->chain().lock();
    LOCK(pwallet->cs_wallet);

    EnsureWalletIsUnlocked(pwallet);

    std::string strAddress = request.params[0].get_str();
    std::string strMessage = request.params[1].get_str();

    CTxDestination dest = DecodeDestination(strAddress);
    if (!IsValidDestination(dest)) {
        throw JSONRPCError(RPC_TYPE_ERROR, "Invalid address");
    }

    const CKeyID *keyID = boost::get<CKeyID>(&dest);
    const CKeyID256 *keyID256 = boost::get<CKeyID256>(&dest);

    if (!keyID && !keyID256) {
        throw JSONRPCError(RPC_TYPE_ERROR, "Address does not refer to key");
    }

    CKey key;
    if (!(dest.type() == typeid(CKeyID) ? pwallet->GetKey(*keyID, key) : pwallet->GetKey(*keyID256, key))) {
        throw JSONRPCError(RPC_WALLET_ERROR, "Private key not available");
    }

    CHashWriter ss(SER_GETHASH, 0);
    ss << strMessageMagic;
    ss << strMessage;

    std::vector<unsigned char> vchSig;
    if (!key.SignCompact(ss.GetHash(), vchSig))
        throw JSONRPCError(RPC_INVALID_ADDRESS_OR_KEY, "Sign failed");

    return EncodeBase64(vchSig.data(), vchSig.size());
}

static UniValue getreceivedbyaddress(const JSONRPCRequest& request)
{
    std::shared_ptr<CWallet> const wallet = GetWalletForJSONRPCRequest(request);
    CWallet* const pwallet = wallet.get();

    if (!EnsureWalletIsAvailable(pwallet, request.fHelp)) {
        return NullUniValue;
    }

    if (request.fHelp || request.params.size() < 1 || request.params.size() > 2)
        throw std::runtime_error(
            RPCHelpMan{"getreceivedbyaddress",
                "\nReturns the total amount received by the given address in transactions with at least minconf confirmations.\n",
                {
                    {"address", RPCArg::Type::STR, RPCArg::Optional::NO, "The particl address for transactions."},
                    {"minconf", RPCArg::Type::NUM, /* default */ "1", "Only include transactions confirmed at least this many times."},
                },
                RPCResult{
            "amount   (numeric) The total amount in " + CURRENCY_UNIT + " received at this address.\n"
                },
                RPCExamples{
            "\nThe amount from transactions with at least 1 confirmation\n"
            + HelpExampleCli("getreceivedbyaddress", "\"PswXnorAgjpAtaySWkPSmWQe3Fc8LmviVc\"") +
            "\nThe amount including unconfirmed transactions, zero confirmations\n"
            + HelpExampleCli("getreceivedbyaddress", "\"PswXnorAgjpAtaySWkPSmWQe3Fc8LmviVc\" 0") +
            "\nThe amount with at least 6 confirmation\n"
            + HelpExampleCli("getreceivedbyaddress", "\"PswXnorAgjpAtaySWkPSmWQe3Fc8LmviVc\" 6") +
            "\nAs a JSON-RPC call\n"
            + HelpExampleRpc("getreceivedbyaddress", "\"PswXnorAgjpAtaySWkPSmWQe3Fc8LmviVc\", 6")
                },
            }.ToString());

    // Make sure the results are valid at least up to the most recent block
    // the user could have gotten from another RPC command prior to now
    pwallet->BlockUntilSyncedToCurrentChain();

    auto locked_chain = pwallet->chain().lock();
    LOCK(pwallet->cs_wallet);

    // Bitcoin address
    CTxDestination dest = DecodeDestination(request.params[0].get_str());
    if (!IsValidDestination(dest)) {
        throw JSONRPCError(RPC_INVALID_ADDRESS_OR_KEY, "Invalid Particl address");
    }
    CScript scriptPubKey = GetScriptForDestination(dest);
    if (!IsMine(*pwallet, scriptPubKey)) {
        throw JSONRPCError(RPC_WALLET_ERROR, "Address not found in wallet");
    }

    // Minimum confirmations
    int nMinDepth = 1;
    if (!request.params[1].isNull())
        nMinDepth = request.params[1].get_int();

    // Tally
    CAmount nAmount = 0;
    for (const std::pair<const uint256, CWalletTx>& pairWtx : pwallet->mapWallet) {
        const CWalletTx& wtx = pairWtx.second;
<<<<<<< HEAD

        if ((!fParticlWallet && wtx.IsCoinBase()) || !CheckFinalTx(*wtx.tx))
=======
        if (wtx.IsCoinBase() || !locked_chain->checkFinalTx(*wtx.tx)) {
>>>>>>> 14023c96
            continue;
        }

        if (fParticlWallet) {
            for (auto &txout : wtx.tx->vpout) {
                if (txout->IsStandardOutput()
                    && *txout->GetPScriptPubKey() == scriptPubKey) {
                    if (wtx.GetDepthInMainChain(*locked_chain) >= nMinDepth) {
                        nAmount += txout->GetValue();
                    }
                }
            }
        } else
        for (const CTxOut& txout : wtx.tx->vout)
            if (txout.scriptPubKey == scriptPubKey)
                if (wtx.GetDepthInMainChain(*locked_chain) >= nMinDepth)
                    nAmount += txout.nValue;
    }

    return  ValueFromAmount(nAmount);
}


static UniValue getreceivedbylabel(const JSONRPCRequest& request)
{
    std::shared_ptr<CWallet> const wallet = GetWalletForJSONRPCRequest(request);
    CWallet* const pwallet = wallet.get();

    if (!EnsureWalletIsAvailable(pwallet, request.fHelp)) {
        return NullUniValue;
    }

    if (request.fHelp || request.params.size() < 1 || request.params.size() > 2)
        throw std::runtime_error(
            RPCHelpMan{"getreceivedbylabel",
                "\nReturns the total amount received by addresses with <label> in transactions with at least [minconf] confirmations.\n",
                {
                    {"label", RPCArg::Type::STR, RPCArg::Optional::NO, "The selected label, may be the default label using \"\"."},
                    {"minconf", RPCArg::Type::NUM, /* default */ "1", "Only include transactions confirmed at least this many times."},
                },
                RPCResult{
            "amount              (numeric) The total amount in " + CURRENCY_UNIT + " received for this label.\n"
                },
                RPCExamples{
            "\nAmount received by the default label with at least 1 confirmation\n"
            + HelpExampleCli("getreceivedbylabel", "\"\"") +
            "\nAmount received at the tabby label including unconfirmed amounts with zero confirmations\n"
            + HelpExampleCli("getreceivedbylabel", "\"tabby\" 0") +
            "\nThe amount with at least 6 confirmations\n"
            + HelpExampleCli("getreceivedbylabel", "\"tabby\" 6") +
            "\nAs a JSON-RPC call\n"
            + HelpExampleRpc("getreceivedbylabel", "\"tabby\", 6")
                },
            }.ToString());

    // Make sure the results are valid at least up to the most recent block
    // the user could have gotten from another RPC command prior to now
    pwallet->BlockUntilSyncedToCurrentChain();

    auto locked_chain = pwallet->chain().lock();
    LOCK(pwallet->cs_wallet);

    // Minimum confirmations
    int nMinDepth = 1;
    if (!request.params[1].isNull())
        nMinDepth = request.params[1].get_int();

    // Get the set of pub keys assigned to label
    std::string label = LabelFromValue(request.params[0]);
    std::set<CTxDestination> setAddress = pwallet->GetLabelAddresses(label);

    // Tally
    CAmount nAmount = 0;
    for (const std::pair<const uint256, CWalletTx>& pairWtx : pwallet->mapWallet) {
        const CWalletTx& wtx = pairWtx.second;
<<<<<<< HEAD
        if ((!fParticlWallet && wtx.IsCoinBase()) || !CheckFinalTx(*wtx.tx))
=======
        if (wtx.IsCoinBase() || !locked_chain->checkFinalTx(*wtx.tx)) {
>>>>>>> 14023c96
            continue;
        }

        if (fParticlWallet) {
            for (auto &txout : wtx.tx->vpout) {
                CTxDestination address;
                if (txout->IsStandardOutput()
                    && ExtractDestination(*txout->GetPScriptPubKey(), address) && IsMine(*pwallet, address) && setAddress.count(address)) {
                    if (wtx.GetDepthInMainChain(*locked_chain) >= nMinDepth) {
                        nAmount += txout->GetValue();
                    }
                }
            }
        } else
        for (const CTxOut& txout : wtx.tx->vout)
        {
            CTxDestination address;
            if (ExtractDestination(txout.scriptPubKey, address) && IsMine(*pwallet, address) && setAddress.count(address)) {
                if (wtx.GetDepthInMainChain(*locked_chain) >= nMinDepth)
                    nAmount += txout.nValue;
            }
        }
    }

    return ValueFromAmount(nAmount);
}


static UniValue getbalance(const JSONRPCRequest& request)
{
    std::shared_ptr<CWallet> const wallet = GetWalletForJSONRPCRequest(request);
    CWallet* const pwallet = wallet.get();

    if (!EnsureWalletIsAvailable(pwallet, request.fHelp)) {
        return NullUniValue;
    }

    if (request.fHelp || (request.params.size() > 3 ))
        throw std::runtime_error(
            RPCHelpMan{"getbalance",
                "\nReturns the total available balance.\n"
                "The available balance is what the wallet considers currently spendable, and is\n"
                "thus affected by options which limit spendability such as -spendzeroconfchange.\n",
                {
                    {"dummy", RPCArg::Type::STR, RPCArg::Optional::OMITTED_NAMED_ARG, "Remains for backward compatibility. Must be excluded or set to \"*\"."},
                    {"minconf", RPCArg::Type::NUM, /* default */ "0", "Only include transactions confirmed at least this many times."},
                    {"include_watchonly", RPCArg::Type::BOOL, /* default */ "false", "Also include balance in watch-only addresses (see 'importaddress')"},
                },
                RPCResult{
            "amount              (numeric) The total amount in " + CURRENCY_UNIT + " received for this wallet.\n"
                },
                RPCExamples{
            "\nThe total amount in the wallet with 1 or more confirmations\n"
            + HelpExampleCli("getbalance", "") +
            "\nThe total amount in the wallet at least 6 blocks confirmed\n"
            + HelpExampleCli("getbalance", "\"*\" 6") +
            "\nAs a JSON-RPC call\n"
            + HelpExampleRpc("getbalance", "\"*\", 6")
                },
            }.ToString());

    // Make sure the results are valid at least up to the most recent block
    // the user could have gotten from another RPC command prior to now
    pwallet->BlockUntilSyncedToCurrentChain();

    auto locked_chain = pwallet->chain().lock();
    LOCK(pwallet->cs_wallet);

    const UniValue& dummy_value = request.params[0];
    if (!dummy_value.isNull() && dummy_value.get_str() != "*") {
        throw JSONRPCError(RPC_METHOD_DEPRECATED, "dummy first argument must be excluded or set to \"*\".");
    }

    int min_depth = 0;
    if (!request.params[1].isNull()) {
        min_depth = request.params[1].get_int();
    }

    isminefilter filter = ISMINE_SPENDABLE;
    if (!request.params[2].isNull() && request.params[2].get_bool()) {
        filter = filter | ISMINE_WATCH_ONLY;
    }

    return ValueFromAmount(pwallet->GetBalance(filter, min_depth));
}

static UniValue getunconfirmedbalance(const JSONRPCRequest &request)
{
    std::shared_ptr<CWallet> const wallet = GetWalletForJSONRPCRequest(request);
    CWallet* const pwallet = wallet.get();

    if (!EnsureWalletIsAvailable(pwallet, request.fHelp)) {
        return NullUniValue;
    }

    if (request.fHelp || request.params.size() > 0)
        throw std::runtime_error(
            RPCHelpMan{"getunconfirmedbalance",
                "Returns the server's total unconfirmed balance\n",
                {},
                RPCResults{},
                RPCExamples{""},
            }.ToString());

    // Make sure the results are valid at least up to the most recent block
    // the user could have gotten from another RPC command prior to now
    pwallet->BlockUntilSyncedToCurrentChain();

    auto locked_chain = pwallet->chain().lock();
    LOCK(pwallet->cs_wallet);

    return ValueFromAmount(pwallet->GetUnconfirmedBalance());
}

static UniValue sendmany(const JSONRPCRequest& request)
{
    std::shared_ptr<CWallet> const wallet = GetWalletForJSONRPCRequest(request);
    CWallet* const pwallet = wallet.get();

    if (!EnsureWalletIsAvailable(pwallet, request.fHelp)) {
        return NullUniValue;
    }

    if (request.fHelp || request.params.size() < 2 || request.params.size() > 8)
        throw std::runtime_error(
            RPCHelpMan{"sendmany",
                "\nSend multiple times. Amounts are double-precision floating point numbers." +
                    HelpRequiringPassphrase(pwallet) + "\n",
                {
                    {"dummy", RPCArg::Type::STR, RPCArg::Optional::NO, "Must be set to \"\" for backwards compatibility.", "\"\""},
                    {"amounts", RPCArg::Type::OBJ, RPCArg::Optional::NO, "A json object with addresses and amounts",
                        {
                            {"address", RPCArg::Type::AMOUNT, RPCArg::Optional::NO, "The particl address is the key, the numeric amount (can be string) in " + CURRENCY_UNIT + " is the value"},
                        },
                    },
                    {"minconf", RPCArg::Type::NUM, /* default */ "1", "Only use the balance confirmed at least this many times."},
                    {"comment", RPCArg::Type::STR, RPCArg::Optional::OMITTED_NAMED_ARG, "A comment"},
                    {"subtractfeefrom", RPCArg::Type::ARR, RPCArg::Optional::OMITTED_NAMED_ARG, "A json array with addresses.\n"
            "                           The fee will be equally deducted from the amount of each selected address.\n"
            "                           Those recipients will receive less particl than you enter in their corresponding amount field.\n"
            "                           If no addresses are specified here, the sender pays the fee.",
                        {
                            {"address", RPCArg::Type::STR, RPCArg::Optional::OMITTED, "Subtract fee from this address"},
                        },
                    },
                    {"replaceable", RPCArg::Type::BOOL, /* default */ "fallback to wallet's default", "Allow this transaction to be replaced by a transaction with higher fees via BIP 125"},
                    {"conf_target", RPCArg::Type::NUM, /* default */ "fallback to wallet's default", "Confirmation target (in blocks)"},
                    {"estimate_mode", RPCArg::Type::STR, /* default */ "UNSET", "The fee estimate mode, must be one of:\n"
            "       \"UNSET\"\n"
            "       \"ECONOMICAL\"\n"
            "       \"CONSERVATIVE\""},
                },
                 RPCResult{
            "\"txid\"                   (string) The transaction id for the send. Only 1 transaction is created regardless of \n"
            "                                    the number of addresses.\n"
                 },
                RPCExamples{
            "\nSend two amounts to two different addresses:\n"
            + HelpExampleCli("sendmany", "\"\" \"{\\\"PswXnorAgjpAtaySWkPSmWQe3Fc8LmviVc\\\":0.01,\\\"PvhJj4j9s6SsuRsAkPZUfHPCjZRNKLeuqP\\\":0.02}\"") +
            "\nSend two amounts to two different addresses setting the confirmation and comment:\n"
            + HelpExampleCli("sendmany", "\"\" \"{\\\"PswXnorAgjpAtaySWkPSmWQe3Fc8LmviVc\\\":0.01,\\\"PvhJj4j9s6SsuRsAkPZUfHPCjZRNKLeuqP\\\":0.02}\" 6 \"testing\"") +
            "\nSend two amounts to two different addresses, subtract fee from amount:\n"
            + HelpExampleCli("sendmany", "\"\" \"{\\\"PswXnorAgjpAtaySWkPSmWQe3Fc8LmviVc\\\":0.01,\\\"PvhJj4j9s6SsuRsAkPZUfHPCjZRNKLeuqP\\\":0.02}\" 1 \"\" \"[\\\"1D1ZrZNe3JUo7ZycKEYQQiQAWd9y54F4XX\\\",\\\"1353tsE8YMTA4EuV7dgUXGjNFf9KpVvKHz\\\"]\"") +
            "\nAs a JSON-RPC call\n"
            + HelpExampleRpc("sendmany", "\"\", {\"PswXnorAgjpAtaySWkPSmWQe3Fc8LmviVc\":0.01,\"PvhJj4j9s6SsuRsAkPZUfHPCjZRNKLeuqP\":0.02}, 6, \"testing\"")
                },
            }.ToString());

    // Make sure the results are valid at least up to the most recent block
    // the user could have gotten from another RPC command prior to now
    pwallet->BlockUntilSyncedToCurrentChain();

    auto locked_chain = pwallet->chain().lock();
    LOCK(pwallet->cs_wallet);

    if (pwallet->GetBroadcastTransactions() && !pwallet->chain().p2pEnabled()) {
        throw JSONRPCError(RPC_CLIENT_P2P_DISABLED, "Error: Peer-to-peer functionality missing or disabled");
    }

    if (!request.params[0].isNull() && !request.params[0].get_str().empty()) {
        throw JSONRPCError(RPC_INVALID_PARAMETER, "Dummy value must be set to \"\"");
    }
    UniValue sendTo = request.params[1].get_obj();
    int nMinDepth = 1;
    if (!request.params[2].isNull())
        nMinDepth = request.params[2].get_int();

    mapValue_t mapValue;
    if (!request.params[3].isNull() && !request.params[3].get_str().empty())
        mapValue["comment"] = request.params[3].get_str();

    UniValue subtractFeeFromAmount(UniValue::VARR);
    if (!request.params[4].isNull())
        subtractFeeFromAmount = request.params[4].get_array();

    CCoinControl coin_control;
    if (!request.params[5].isNull()) {
        coin_control.m_signal_bip125_rbf = request.params[5].get_bool();
    }

    if (!request.params[6].isNull()) {
        coin_control.m_confirm_target = ParseConfirmTarget(request.params[6], pwallet->chain().estimateMaxBlocks());
    }

    if (!request.params[7].isNull()) {
        if (!FeeModeFromString(request.params[7].get_str(), coin_control.m_fee_mode)) {
            throw JSONRPCError(RPC_INVALID_PARAMETER, "Invalid estimate_mode parameter");
        }
    }
    if (IsParticlWallet(pwallet)) {
        JSONRPCRequest newRequest;
        newRequest.fHelp = false;
        newRequest.fSkipBlock = true; // already blocked in this function
        newRequest.URI = request.URI;
        UniValue params(UniValue::VARR);
        params.push_back("part");
        params.push_back("part");
        UniValue arr(UniValue::VARR);

        std::vector<std::string> keys = sendTo.getKeys();
        for (const std::string& name_ : keys) {
            UniValue out(UniValue::VOBJ);

            out.pushKV("address", name_);
            out.pushKV("amount", sendTo[name_]);

            bool fSubtractFeeFromAmount = false;
            for (unsigned int idx = 0; idx < subtractFeeFromAmount.size(); idx++) {
                const UniValue& addr = subtractFeeFromAmount[idx];
                if (addr.get_str() == name_)
                    fSubtractFeeFromAmount = true;
            }
            if (fSubtractFeeFromAmount) {
                UniValue uvBool(fSubtractFeeFromAmount);
                out.pushKV("subfee", uvBool);
            }
            arr.push_back(out);
        }
        params.push_back(arr);

        std::string sComment, sCommentTo;
        if (!request.params[3].isNull() && !request.params[3].get_str().empty())
            sComment = request.params[3].get_str();

        params.push_back(sComment);
        params.push_back(sCommentTo);

        // Add coinstake params
        if (request.params.size() > 5) {
            UniValue uvRingsize(4);
            params.push_back(uvRingsize);
            UniValue uvNumInputs(32);
            params.push_back(uvNumInputs);
            UniValue uvBool(false);
            params.push_back(uvBool); // test_fee

            UniValue uvCoinControl(UniValue::VOBJ);
            uvCoinControl.pushKV("replaceable", coin_control.m_signal_bip125_rbf.get_value_or(pwallet->m_signal_rbf));
            unsigned int target = coin_control.m_confirm_target ? *coin_control.m_confirm_target : pwallet->m_confirm_target;
            uvCoinControl.pushKV("conf_target", (int)target);
            std::string sEstimateMode = "UNSET";
            if (coin_control.m_fee_mode == FeeEstimateMode::ECONOMICAL) {
                sEstimateMode = "ECONOMICAL";
            } else
            if (coin_control.m_fee_mode == FeeEstimateMode::CONSERVATIVE) {
                sEstimateMode = "CONSERVATIVE";
            }
            uvCoinControl.pushKV("estimate_mode", sEstimateMode);

            params.push_back(uvCoinControl);
        }

        newRequest.params = params;
        return sendtypeto(newRequest);
    }

    std::set<CTxDestination> destinations;
    std::vector<CRecipient> vecSend;

    CAmount totalAmount = 0;
    std::vector<std::string> keys = sendTo.getKeys();
    for (const std::string& name_ : keys) {
        CTxDestination dest = DecodeDestination(name_);
        if (!IsValidDestination(dest)) {
            throw JSONRPCError(RPC_INVALID_ADDRESS_OR_KEY, std::string("Invalid Particl address: ") + name_);
        }

        if (destinations.count(dest)) {
            throw JSONRPCError(RPC_INVALID_PARAMETER, std::string("Invalid parameter, duplicated address: ") + name_);
        }
        destinations.insert(dest);

        CScript scriptPubKey = GetScriptForDestination(dest);
        CAmount nAmount = AmountFromValue(sendTo[name_]);
        if (nAmount <= 0)
            throw JSONRPCError(RPC_TYPE_ERROR, "Invalid amount for send");
        totalAmount += nAmount;

        bool fSubtractFeeFromAmount = false;
        for (unsigned int idx = 0; idx < subtractFeeFromAmount.size(); idx++) {
            const UniValue& addr = subtractFeeFromAmount[idx];
            if (addr.get_str() == name_)
                fSubtractFeeFromAmount = true;
        }

        CRecipient recipient = {scriptPubKey, nAmount, fSubtractFeeFromAmount};
        vecSend.push_back(recipient);
    }

    EnsureWalletIsUnlocked(pwallet);

    // Check funds
    if (totalAmount > pwallet->GetLegacyBalance(ISMINE_SPENDABLE, nMinDepth)) {
        throw JSONRPCError(RPC_WALLET_INSUFFICIENT_FUNDS, "Wallet has insufficient funds");
    }

    // Shuffle recipient list
    std::shuffle(vecSend.begin(), vecSend.end(), FastRandomContext());

    // Send
    CReserveKey keyChange(pwallet);
    CAmount nFeeRequired = 0;
    int nChangePosRet = -1;
    std::string strFailReason;
    CTransactionRef tx;
    bool fCreated = pwallet->CreateTransaction(*locked_chain, vecSend, tx, keyChange, nFeeRequired, nChangePosRet, strFailReason, coin_control);
    if (!fCreated)
        throw JSONRPCError(RPC_WALLET_INSUFFICIENT_FUNDS, strFailReason);
    CValidationState state;
    if (!pwallet->CommitTransaction(tx, std::move(mapValue), {} /* orderForm */, keyChange, state)) {
        strFailReason = strprintf("Transaction commit failed:: %s", FormatStateMessage(state));
        throw JSONRPCError(RPC_WALLET_ERROR, strFailReason);
    }

    return tx->GetHash().GetHex();
}

static UniValue addmultisigaddress(const JSONRPCRequest& request)
{
    std::shared_ptr<CWallet> const wallet = GetWalletForJSONRPCRequest(request);
    CWallet* const pwallet = wallet.get();

    if (!EnsureWalletIsAvailable(pwallet, request.fHelp)) {
        return NullUniValue;
    }

    if (request.fHelp || request.params.size() < 2 || request.params.size() > 5) {
        std::string msg =
            RPCHelpMan{"addmultisigaddress",
                "\nAdd a nrequired-to-sign multisignature address to the wallet. Requires a new wallet backup.\n"
                "Each key is a Particl address or hex-encoded public key.\n"
                "This functionality is only intended for use with non-watchonly addresses.\n"
                "See `importaddress` for watchonly p2sh address support.\n"
                "If 'label' is specified, assign address to that label.\n",
                {
                    {"nrequired", RPCArg::Type::NUM, RPCArg::Optional::NO, "The number of required signatures out of the n keys or addresses."},
                    {"keys", RPCArg::Type::ARR, RPCArg::Optional::NO, "A json array of particl addresses or hex-encoded public keys",
                        {
                            {"key", RPCArg::Type::STR, RPCArg::Optional::OMITTED, "particl address or hex-encoded public key"},
                        },
                        },
                    {"label", RPCArg::Type::STR, RPCArg::Optional::OMITTED_NAMED_ARG, "A label to assign the addresses to."},
                    //{"address_type", RPCArg::Type::STR, /* opt */ true, /* default_val */ "set by -addresstype", "The address type to use. Options are \"legacy\", \"p2sh-segwit\", and \"bech32\". Default is set by -addresstype."},
                    {"bech32", RPCArg::Type::BOOL, /* default */ "false", "Use Bech32 encoding."},
                    {"256bit", RPCArg::Type::BOOL, /* default */ "false", "Use 256bit hash type."},
                },
                RPCResult{
            "{\n"
            "  \"address\":\"multisigaddress\",    (string) The value of the new multisig address.\n"
            "  \"redeemScript\":\"script\"         (string) The string value of the hex-encoded redemption script.\n"
            "}\n"
                },
                RPCExamples{
            "\nAdd a multisig address from 2 addresses\n"
            + HelpExampleCli("addmultisigaddress", "2 \"[\\\"PbpVcjgYatnkKgveaeqhkeQBFwjqR7jKBR\\\",\\\"PswXnorAgjpAtaySWkPSmWQe3Fc8LmviVc\\\"]\"") +
            "\nAs a JSON-RPC call\n"
            + HelpExampleRpc("addmultisigaddress", "2, \"[\\\"PbpVcjgYatnkKgveaeqhkeQBFwjqR7jKBR\\\",\\\"PswXnorAgjpAtaySWkPSmWQe3Fc8LmviVc\\\"]\"")
                },
            }.ToString();
        throw std::runtime_error(msg);
    }

    auto locked_chain = pwallet->chain().lock();
    LOCK(pwallet->cs_wallet);

    std::string label;
    if (!request.params[2].isNull())
        label = LabelFromValue(request.params[2]);

    int required = request.params[0].get_int();

    // Get the public keys
    const UniValue& keys_or_addrs = request.params[1].get_array();
    std::vector<CPubKey> pubkeys;
    for (unsigned int i = 0; i < keys_or_addrs.size(); ++i) {
        if (IsHex(keys_or_addrs[i].get_str()) && (keys_or_addrs[i].get_str().length() == 66 || keys_or_addrs[i].get_str().length() == 130)) {
            pubkeys.push_back(HexToPubKey(keys_or_addrs[i].get_str()));
        } else {
            pubkeys.push_back(AddrToPubKey(pwallet, keys_or_addrs[i].get_str()));
        }
    }

    OutputType output_type = pwallet->m_default_address_type;
    if (!fParticlMode)
    if (!request.params[3].isNull()) {
        if (!ParseOutputType(request.params[3].get_str(), output_type)) {
            throw JSONRPCError(RPC_INVALID_ADDRESS_OR_KEY, strprintf("Unknown address type '%s'", request.params[3].get_str()));
        }
    }

    // Construct using pay-to-script-hash:
    CScript inner = CreateMultisigRedeemscript(required, pubkeys);
    CTxDestination dest = AddAndGetDestinationForScript(*pwallet, inner, output_type);

    UniValue result(UniValue::VOBJ);
    bool fbech32 = fParticlMode && request.params.size() > 3 ? request.params[3].get_bool() : false;
    bool f256Hash = fParticlMode && request.params.size() > 4 ? request.params[4].get_bool() : false;

    if (f256Hash) {
        CScriptID256 innerID;
        innerID.Set(inner);
        pwallet->SetAddressBook(innerID, label, "send", fbech32);
        result.pushKV("address", CBitcoinAddress(innerID, fbech32).ToString());
    } else {
        pwallet->SetAddressBook(dest, label, "send", fbech32);
        result.pushKV("address", EncodeDestination(dest, fbech32));
    }

    result.pushKV("redeemScript", HexStr(inner.begin(), inner.end()));
    return result;
}

struct tallyitem
{
    CAmount nAmount{0};
    int nConf{std::numeric_limits<int>::max()};
    std::vector<uint256> txids;
    bool fIsWatchonly{false};
    tallyitem()
    {
    }
};

static UniValue ListReceived(interfaces::Chain::Lock& locked_chain, CWallet * const pwallet, const UniValue& params, bool by_label) EXCLUSIVE_LOCKS_REQUIRED(pwallet->cs_wallet)
{
    // Minimum confirmations
    int nMinDepth = 1;
    if (!params[0].isNull())
        nMinDepth = params[0].get_int();

    // Whether to include empty labels
    bool fIncludeEmpty = false;
    if (!params[1].isNull())
        fIncludeEmpty = params[1].get_bool();

    isminefilter filter = ISMINE_SPENDABLE;
    if(!params[2].isNull())
        if(params[2].get_bool())
            filter = filter | ISMINE_WATCH_ONLY;

    bool has_filtered_address = false;
    CTxDestination filtered_address = CNoDestination();
    if (!by_label && params.size() > 3) {
        if (!IsValidDestinationString(params[3].get_str())) {
            throw JSONRPCError(RPC_WALLET_ERROR, "address_filter parameter was invalid");
        }
        filtered_address = DecodeDestination(params[3].get_str());
        has_filtered_address = true;
    }

    // Tally
    std::map<CTxDestination, tallyitem> mapTally;
    for (const std::pair<const uint256, CWalletTx>& pairWtx : pwallet->mapWallet) {
        const CWalletTx& wtx = pairWtx.second;

        if (wtx.IsCoinBase() || !locked_chain.checkFinalTx(*wtx.tx)) {
            continue;
        }

        int nDepth = wtx.GetDepthInMainChain(locked_chain);
        if (nDepth < nMinDepth)
            continue;

        for (auto &txout : wtx.tx->vpout)
        {
            if (!txout->IsType(OUTPUT_STANDARD))
                continue;
            CTxOutStandard *pOut = (CTxOutStandard*)txout.get();

            CTxDestination address;
            if (!ExtractDestination(pOut->scriptPubKey, address))
                continue;

            isminefilter mine = IsMine(*pwallet, address);
            if (!(mine & filter))
                continue;

            tallyitem& item = mapTally[address];
            item.nAmount += pOut->nValue;
            item.nConf = std::min(item.nConf, nDepth);
            item.txids.push_back(wtx.GetHash());
            if (mine & ISMINE_WATCH_ONLY)
                item.fIsWatchonly = true;
        };

        for (const CTxOut& txout : wtx.tx->vout)
        {
            CTxDestination address;
            if (!ExtractDestination(txout.scriptPubKey, address))
                continue;

            if (has_filtered_address && !(filtered_address == address)) {
                continue;
            }

            isminefilter mine = IsMine(*pwallet, address);
            if(!(mine & filter))
                continue;

            tallyitem& item = mapTally[address];
            item.nAmount += txout.nValue;
            item.nConf = std::min(item.nConf, nDepth);
            item.txids.push_back(wtx.GetHash());
            if (mine & ISMINE_WATCH_ONLY)
                item.fIsWatchonly = true;
        }
    }

    // Reply
    UniValue ret(UniValue::VARR);
    std::map<std::string, tallyitem> label_tally;

    // Create mapAddressBook iterator
    // If we aren't filtering, go from begin() to end()
    auto start = pwallet->mapAddressBook.begin();
    auto end = pwallet->mapAddressBook.end();
    // If we are filtering, find() the applicable entry
    if (has_filtered_address) {
        start = pwallet->mapAddressBook.find(filtered_address);
        if (start != end) {
            end = std::next(start);
        }
    }

    for (auto item_it = start; item_it != end; ++item_it)
    {
        const CTxDestination& address = item_it->first;
        const std::string& label = item_it->second.name;
        auto it = mapTally.find(address);
        if (it == mapTally.end() && !fIncludeEmpty)
            continue;

        CAmount nAmount = 0;
        int nConf = std::numeric_limits<int>::max();
        bool fIsWatchonly = false;
        if (it != mapTally.end())
        {
            nAmount = (*it).second.nAmount;
            nConf = (*it).second.nConf;
            fIsWatchonly = (*it).second.fIsWatchonly;
        }

        if (by_label)
        {
            tallyitem& _item = label_tally[label];
            _item.nAmount += nAmount;
            _item.nConf = std::min(_item.nConf, nConf);
            _item.fIsWatchonly = fIsWatchonly;
        }
        else
        {
            UniValue obj(UniValue::VOBJ);
            if(fIsWatchonly)
                obj.pushKV("involvesWatchonly", true);
            obj.pushKV("address",       EncodeDestination(address));
            obj.pushKV("amount",        ValueFromAmount(nAmount));
            obj.pushKV("confirmations", (nConf == std::numeric_limits<int>::max() ? 0 : nConf));
            obj.pushKV("label", label);
            UniValue transactions(UniValue::VARR);
            if (it != mapTally.end())
            {
                for (const uint256& _item : (*it).second.txids)
                {
                    transactions.push_back(_item.GetHex());
                }
            }
            obj.pushKV("txids", transactions);
            ret.push_back(obj);
        }
    }

    if (by_label)
    {
        for (const auto& entry : label_tally)
        {
            CAmount nAmount = entry.second.nAmount;
            int nConf = entry.second.nConf;
            UniValue obj(UniValue::VOBJ);
            if (entry.second.fIsWatchonly)
                obj.pushKV("involvesWatchonly", true);
            obj.pushKV("amount",        ValueFromAmount(nAmount));
            obj.pushKV("confirmations", (nConf == std::numeric_limits<int>::max() ? 0 : nConf));
            obj.pushKV("label",         entry.first);
            ret.push_back(obj);
        }
    }

    return ret;
}

static UniValue listreceivedbyaddress(const JSONRPCRequest& request)
{
    std::shared_ptr<CWallet> const wallet = GetWalletForJSONRPCRequest(request);
    CWallet* const pwallet = wallet.get();

    if (!EnsureWalletIsAvailable(pwallet, request.fHelp)) {
        return NullUniValue;
    }

    if (request.fHelp || request.params.size() > 4)
        throw std::runtime_error(
            RPCHelpMan{"listreceivedbyaddress",
                "\nList balances by receiving address.\n",
                {
                    {"minconf", RPCArg::Type::NUM, /* default */ "1", "The minimum number of confirmations before payments are included."},
                    {"include_empty", RPCArg::Type::BOOL, /* default */ "false", "Whether to include addresses that haven't received any payments."},
                    {"include_watchonly", RPCArg::Type::BOOL, /* default */ "false", "Whether to include watch-only addresses (see 'importaddress')."},
                    {"address_filter", RPCArg::Type::STR, RPCArg::Optional::OMITTED_NAMED_ARG, "If present, only return information on this address."},
                },
                RPCResult{
            "[\n"
            "  {\n"
            "    \"involvesWatchonly\" : true,        (bool) Only returned if imported addresses were involved in transaction\n"
            "    \"address\" : \"receivingaddress\",  (string) The receiving address\n"
            "    \"amount\" : x.xxx,                  (numeric) The total amount in " + CURRENCY_UNIT + " received by the address\n"
            "    \"confirmations\" : n,               (numeric) The number of confirmations of the most recent transaction included\n"
            "    \"label\" : \"label\",               (string) The label of the receiving address. The default label is \"\".\n"
            "    \"txids\": [\n"
            "       \"txid\",                         (string) The ids of transactions received with the address \n"
            "       ...\n"
            "    ]\n"
            "  }\n"
            "  ,...\n"
            "]\n"
                },
                RPCExamples{
                    HelpExampleCli("listreceivedbyaddress", "")
            + HelpExampleCli("listreceivedbyaddress", "6 true")
            + HelpExampleRpc("listreceivedbyaddress", "6, true, true")
            + HelpExampleRpc("listreceivedbyaddress", "6, true, true, \"1M72Sfpbz1BPpXFHz9m3CdqATR44Jvaydd\"")
                },
            }.ToString());

    // Make sure the results are valid at least up to the most recent block
    // the user could have gotten from another RPC command prior to now
    pwallet->BlockUntilSyncedToCurrentChain();

    auto locked_chain = pwallet->chain().lock();
    LOCK(pwallet->cs_wallet);

    return ListReceived(*locked_chain, pwallet, request.params, false);
}

static UniValue listreceivedbylabel(const JSONRPCRequest& request)
{
    std::shared_ptr<CWallet> const wallet = GetWalletForJSONRPCRequest(request);
    CWallet* const pwallet = wallet.get();

    if (!EnsureWalletIsAvailable(pwallet, request.fHelp)) {
        return NullUniValue;
    }

    if (request.fHelp || request.params.size() > 3)
        throw std::runtime_error(
            RPCHelpMan{"listreceivedbylabel",
                "\nList received transactions by label.\n",
                {
                    {"minconf", RPCArg::Type::NUM, /* default */ "1", "The minimum number of confirmations before payments are included."},
                    {"include_empty", RPCArg::Type::BOOL, /* default */ "false", "Whether to include labels that haven't received any payments."},
                    {"include_watchonly", RPCArg::Type::BOOL, /* default */ "false", "Whether to include watch-only addresses (see 'importaddress')."},
                },
                RPCResult{
            "[\n"
            "  {\n"
            "    \"involvesWatchonly\" : true,   (bool) Only returned if imported addresses were involved in transaction\n"
            "    \"amount\" : x.xxx,             (numeric) The total amount received by addresses with this label\n"
            "    \"confirmations\" : n,          (numeric) The number of confirmations of the most recent transaction included\n"
            "    \"label\" : \"label\"           (string) The label of the receiving address. The default label is \"\".\n"
            "  }\n"
            "  ,...\n"
            "]\n"
                },
                RPCExamples{
                    HelpExampleCli("listreceivedbylabel", "")
            + HelpExampleCli("listreceivedbylabel", "6 true")
            + HelpExampleRpc("listreceivedbylabel", "6, true, true")
                },
            }.ToString());

    // Make sure the results are valid at least up to the most recent block
    // the user could have gotten from another RPC command prior to now
    pwallet->BlockUntilSyncedToCurrentChain();

    auto locked_chain = pwallet->chain().lock();
    LOCK(pwallet->cs_wallet);

    return ListReceived(*locked_chain, pwallet, request.params, true);
}

static void MaybePushAddress(UniValue & entry, const CTxDestination &dest)
{
    if (IsValidDestination(dest)) {
        entry.pushKV("address", EncodeDestination(dest));
    }
}

/**
 * List transactions based on the given criteria.
 *
 * @param  pwallet        The wallet.
 * @param  wtx            The wallet transaction.
 * @param  nMinDepth      The minimum confirmation depth.
 * @param  fLong          Whether to include the JSON version of the transaction.
 * @param  ret            The UniValue into which the result is stored.
 * @param  filter_ismine  The "is mine" filter flags.
 * @param  filter_label   Optional label string to filter incoming transactions.
 */
static void ListTransactions(interfaces::Chain::Lock& locked_chain, CWallet* const pwallet, const CWalletTx& wtx, int nMinDepth, bool fLong, UniValue& ret, const isminefilter& filter_ismine, const std::string* filter_label) EXCLUSIVE_LOCKS_REQUIRED(pwallet->cs_wallet)
{
    CAmount nFee;
    std::list<COutputEntry> listReceived;
    std::list<COutputEntry> listSent;
    std::list<COutputEntry> listStaked;

    wtx.GetAmounts(listReceived, listSent, listStaked, nFee, filter_ismine);

    bool involvesWatchonly = wtx.IsFromMe(ISMINE_WATCH_ONLY);

    // Sent
    if (!filter_label)
    {
        for (const COutputEntry& s : listSent)
        {
            UniValue entry(UniValue::VOBJ);
            if (involvesWatchonly || (s.ismine & ISMINE_WATCH_ONLY)) {
                entry.pushKV("involvesWatchonly", true);
            }
            MaybePushAddress(entry, s.destination);
            if (s.destStake.type() != typeid(CNoDestination))
                entry.pushKV("coldstake_address", EncodeDestination(s.destStake));
            entry.pushKV("category", "send");
            entry.pushKV("amount", ValueFromAmount(-s.amount));
            if (pwallet->mapAddressBook.count(s.destination)) {
                entry.pushKV("label", pwallet->mapAddressBook[s.destination].name);
            }
            entry.pushKV("vout", s.vout);
            entry.pushKV("fee", ValueFromAmount(-nFee));
            if (fLong)
                WalletTxToJSON(pwallet->chain(), locked_chain, wtx, entry);
            else
            {
                std::string sNarrKey = strprintf("n%d", s.vout);
                mapValue_t::const_iterator mi = wtx.mapValue.find(sNarrKey);
                if (mi != wtx.mapValue.end() && !mi->second.empty())
                    entry.pushKV("narration", mi->second);
            };
            entry.pushKV("abandoned", wtx.isAbandoned());

            ret.push_back(entry);
        }
    }

    // Received
    if (listReceived.size() > 0 && wtx.GetDepthInMainChain(locked_chain) >= nMinDepth) {
        for (const COutputEntry &r : listReceived) {
            std::string label;
            if (pwallet->mapAddressBook.count(r.destination)) {
                label = pwallet->mapAddressBook[r.destination].name;
            }
            if (filter_label && label != *filter_label) {
                continue;
            }
            UniValue entry(UniValue::VOBJ);
            if (involvesWatchonly || (r.ismine & ISMINE_WATCH_ONLY)) {
                entry.pushKV("involvesWatchonly", true);
            }

            if (fParticlWallet
                && r.destination.type() == typeid(CKeyID)) {
                CStealthAddress sx;
                CKeyID idK = boost::get<CKeyID>(r.destination);
                if (GetParticlWallet(pwallet)->GetStealthLinked(idK, sx)) {
                    entry.pushKV("stealth_address", sx.Encoded());
                }
            }

            MaybePushAddress(entry, r.destination);
            if (r.destStake.type() != typeid(CNoDestination)) {
                entry.pushKV("coldstake_address", EncodeDestination(r.destStake));
            }
            if (wtx.IsCoinBase()) {
                if (wtx.GetDepthInMainChain(locked_chain) < 1) {
                    entry.pushKV("category", "orphan");
                } else
                if (wtx.IsImmatureCoinBase(locked_chain)) {
                    entry.pushKV("category", "immature");
                } else {
                    entry.pushKV("category", (fParticlMode ? "coinbase" : "generate"));
                }
            } else {
                entry.pushKV("category", "receive");
            }
            entry.pushKV("amount", ValueFromAmount(r.amount));
            if (pwallet->mapAddressBook.count(r.destination)) {
                entry.pushKV("label", label);
            }
            entry.pushKV("vout", r.vout);
            if (fLong) {
                WalletTxToJSON(pwallet->chain(), locked_chain, wtx, entry);
            } else {
                std::string sNarrKey = strprintf("n%d", r.vout);
                mapValue_t::const_iterator mi = wtx.mapValue.find(sNarrKey);
                if (mi != wtx.mapValue.end() && !mi->second.empty()) {
                    entry.pushKV("narration", mi->second);
                }
            }
            ret.push_back(entry);
        }
    }

    // Staked
    if (listStaked.size() > 0 && wtx.GetDepthInMainChain(locked_chain) >= nMinDepth) {
        for (const auto &s : listStaked) {
            UniValue entry(UniValue::VOBJ);
            if (involvesWatchonly || (s.ismine & ISMINE_WATCH_ONLY)) {
                entry.pushKV("involvesWatchonly", true);
            }
            MaybePushAddress(entry, s.destination);
            if (s.destStake.type() != typeid(CNoDestination)) {
                entry.pushKV("coldstake_address", EncodeDestination(s.destStake));
            }
            entry.pushKV("category", wtx.GetDepthInMainChain(locked_chain) < 1 ? "orphaned_stake" : "stake");

            entry.pushKV("amount", ValueFromAmount(s.amount));
            if (pwallet->mapAddressBook.count(s.destination)) {
                entry.pushKV("label", pwallet->mapAddressBook[s.destination].name);
            }
            entry.pushKV("vout", s.vout);
            entry.pushKV("reward", ValueFromAmount(-nFee));
            if (fLong) {
                WalletTxToJSON(pwallet->chain(), locked_chain, wtx, entry);
            }
            entry.pushKV("abandoned", wtx.isAbandoned());
            ret.push_back(entry);
        }
    }
}

static void ListRecord(interfaces::Chain::Lock& locked_chain, CHDWallet *phdw, const uint256 &hash, const CTransactionRecord &rtx,
    const std::string &strAccount, int nMinDepth, bool fLong, UniValue &ret, const isminefilter &filter) EXCLUSIVE_LOCKS_REQUIRED(phdw->cs_wallet)
{
    bool fAllAccounts = (strAccount == std::string("*"));

    for (const auto &r : rtx.vout) {
        if (r.nFlags & ORF_CHANGE) {
            continue;
        }

        if (!(r.nFlags & ORF_FROM) && !(r.nFlags & ORF_OWNED) && !(filter & ISMINE_WATCH_ONLY)) {
            continue;
        }

        std::string account;
        CBitcoinAddress addr;
        CTxDestination dest;
        if (ExtractDestination(r.scriptPubKey, dest) && !r.scriptPubKey.IsUnspendable()) {
            addr.Set(dest);

            std::map<CTxDestination, CAddressBookData>::iterator mai = phdw->mapAddressBook.find(dest);
            if (mai != phdw->mapAddressBook.end() && !mai->second.name.empty()) {
                account = mai->second.name;
            }
        }

        if (!fAllAccounts && (account != strAccount)) {
            continue;
        }

        UniValue entry(UniValue::VOBJ);
        if (r.nFlags & ORF_OWN_WATCH) {
            entry.pushKV("involvesWatchonly", true);
        }
        entry.pushKV("account", account);

        if (r.vPath.size() > 0) {
            if (r.vPath[0] == ORA_STEALTH) {
                if (r.vPath.size() < 5) {
                    LogPrintf("%s: Warning, malformed vPath.\n", __func__);
                } else {
                    uint32_t sidx;
                    memcpy(&sidx, &r.vPath[1], 4);
                    CStealthAddress sx;
                    if (phdw->GetStealthByIndex(sidx, sx)) {
                        entry.pushKV("stealth_address", sx.Encoded());
                    }
                }
            }
        } else {
            if (dest.type() == typeid(CKeyID)) {
                CStealthAddress sx;
                CKeyID idK = boost::get<CKeyID>(dest);
                if (phdw->GetStealthLinked(idK, sx)) {
                    entry.pushKV("stealth_address", sx.Encoded());
                }
            }
        }

        if (r.nFlags & ORF_LOCKED) {
            entry.pushKV("requires_unlock", true);
        }

        if (dest.type() == typeid(CNoDestination)) {
            entry.pushKV("address", "none");
        } else {
            entry.pushKV("address", addr.ToString());
        }

        std::string sCategory;
        if (r.nFlags & ORF_OWNED && r.nFlags & ORF_FROM) {
            // sent to self
            //continue;
            sCategory = "receive";
        } else
        if (r.nFlags & ORF_OWN_ANY) {
            sCategory = "receive";
        } else
        if (r.nFlags & ORF_FROM) {
            sCategory = "send";
        }

        entry.pushKV("category", sCategory);
        entry.pushKV("type", r.nType == OUTPUT_STANDARD ? "standard"
                : r.nType == OUTPUT_CT ? "blind" : r.nType == OUTPUT_RINGCT ? "anon" : "unknown");

        if (r.nFlags & ORF_OWNED && r.nFlags & ORF_FROM) {
            entry.pushKV("fromself", "true");
        }

        entry.pushKV("amount", ValueFromAmount(r.nValue * ((r.nFlags & ORF_OWN_ANY) ? 1 : -1)));

        if (r.nFlags & ORF_FROM) {
            entry.pushKV("fee", ValueFromAmount(-rtx.nFee));
        }

        entry.pushKV("vout", r.n);

        int confirms = phdw->GetDepthInMainChain(locked_chain, rtx.blockHash);
        entry.pushKV("confirmations", confirms);
        if (confirms > 0) {
            entry.pushKV("blockhash", rtx.blockHash.GetHex());
            entry.pushKV("blockindex", rtx.nIndex);
            PushTime(entry, "blocktime", rtx.nBlockTime);
        } else {
            entry.pushKV("trusted", phdw->IsTrusted(locked_chain, hash, rtx.blockHash));
        }

        entry.pushKV("txid", hash.ToString());

        UniValue conflicts(UniValue::VARR);
        std::set<uint256> setconflicts = phdw->GetConflicts(hash);
        setconflicts.erase(hash);
        for (const auto &conflict : setconflicts) {
            conflicts.push_back(conflict.GetHex());
        }
        entry.pushKV("walletconflicts", conflicts);

        PushTime(entry, "time", rtx.nTimeReceived);

        if (!r.sNarration.empty()) {
            entry.pushKV("narration", r.sNarration);
        }

        if (r.nFlags & ORF_FROM) {
            entry.pushKV("abandoned", rtx.IsAbandoned());
        }

        ret.push_back(entry);
    };
};

UniValue listtransactions(const JSONRPCRequest& request)
{
    std::shared_ptr<CWallet> const wallet = GetWalletForJSONRPCRequest(request);
    CWallet* const pwallet = wallet.get();

    if (!EnsureWalletIsAvailable(pwallet, request.fHelp)) {
        return NullUniValue;
    }

    if (request.fHelp || request.params.size() > 4)
        throw std::runtime_error(
            RPCHelpMan{"listtransactions",
                "\nIf a label name is provided, this will return only incoming transactions paying to addresses with the specified label.\n"
                "\nReturns up to 'count' most recent transactions skipping the first 'from' transactions.\n",
                {
                    {"label", RPCArg::Type::STR, RPCArg::Optional::OMITTED_NAMED_ARG, "If set, should be a valid label name to return only incoming transactions\n"
            "              with the specified label, or \"*\" to disable filtering and return all transactions."},
                    {"count", RPCArg::Type::NUM, /* default */ "10", "The number of transactions to return"},
                    {"skip", RPCArg::Type::NUM, /* default */ "0", "The number of transactions to skip"},
                    {"include_watchonly", RPCArg::Type::BOOL, /* default */ "false", "Include transactions to watch-only addresses (see 'importaddress')"},
                },
                RPCResult{
            "[\n"
            "  {\n"
            "    \"address\":\"address\",    (string) The particl address of the transaction.\n"
            "    \"category\":               (string) The transaction category.\n"
            "                \"send\"                  Transactions sent.\n"
            "                \"receive\"               Non-coinbase transactions received.\n"
            "                \"generate\"              Coinbase transactions received with more than 100 confirmations.\n"
            "                \"immature\"              Coinbase transactions received with 100 or fewer confirmations.\n"
            "                \"orphan\"                Orphaned coinbase transactions received.\n"
            "    \"amount\": x.xxx,          (numeric) The amount in " + CURRENCY_UNIT + ". This is negative for the 'send' category, and is positive\n"
            "                                        for all other categories\n"
            "    \"label\": \"label\",       (string) A comment for the address/transaction, if any\n"
            "    \"vout\": n,                (numeric) the vout value\n"
            "    \"fee\": x.xxx,             (numeric) The amount of the fee in " + CURRENCY_UNIT + ". This is negative and only available for the \n"
            "                                         'send' category of transactions.\n"
            "    \"confirmations\": n,       (numeric) The number of confirmations for the transaction. Negative confirmations indicate the\n"
            "                                         transaction conflicts with the block chain\n"
            "    \"trusted\": xxx,           (bool) Whether we consider the outputs of this unconfirmed transaction safe to spend.\n"
            "    \"blockhash\": \"hashvalue\", (string) The block hash containing the transaction.\n"
            "    \"blockindex\": n,          (numeric) The index of the transaction in the block that includes it.\n"
            "    \"blocktime\": xxx,         (numeric) The block time in seconds since epoch (1 Jan 1970 GMT).\n"
            "    \"txid\": \"transactionid\", (string) The transaction id.\n"
            "    \"time\": xxx,              (numeric) The transaction time in seconds since epoch (midnight Jan 1 1970 GMT).\n"
            "    \"timereceived\": xxx,      (numeric) The time received in seconds since epoch (midnight Jan 1 1970 GMT).\n"
            "    \"comment\": \"...\",       (string) If a comment is associated with the transaction.\n"
            "    \"bip125-replaceable\": \"yes|no|unknown\",  (string) Whether this transaction could be replaced due to BIP125 (replace-by-fee);\n"
            "                                                     may be unknown for unconfirmed transactions not in the mempool\n"
            "    \"abandoned\": xxx          (bool) 'true' if the transaction has been abandoned (inputs are respendable). Only available for the \n"
            "                                         'send' category of transactions.\n"
            "  }\n"
            "]\n"
                },
                RPCExamples{
            "\nList the most recent 10 transactions in the systems\n"
            + HelpExampleCli("listtransactions", "") +
            "\nList transactions 100 to 120\n"
            + HelpExampleCli("listtransactions", "\"*\" 20 100") +
            "\nAs a JSON-RPC call\n"
            + HelpExampleRpc("listtransactions", "\"*\", 20, 100")
                },
            }.ToString());

    // Make sure the results are valid at least up to the most recent block
    // the user could have gotten from another RPC command prior to now
    pwallet->BlockUntilSyncedToCurrentChain();

    const std::string* filter_label = nullptr;
    if (!request.params[0].isNull() && request.params[0].get_str() != "*") {
        filter_label = &request.params[0].get_str();
        if (filter_label->empty()) {
            throw JSONRPCError(RPC_INVALID_PARAMETER, "Label argument must be a valid label name or \"*\".");
        }
    }
    int nCount = 10;
    if (!request.params[1].isNull())
        nCount = request.params[1].get_int();
    int nFrom = 0;
    if (!request.params[2].isNull())
        nFrom = request.params[2].get_int();
    isminefilter filter = ISMINE_SPENDABLE;
    if(!request.params[3].isNull())
        if(request.params[3].get_bool())
            filter = filter | ISMINE_WATCH_ONLY;

    if (nCount < 0)
        throw JSONRPCError(RPC_INVALID_PARAMETER, "Negative count");
    if (nFrom < 0)
        throw JSONRPCError(RPC_INVALID_PARAMETER, "Negative from");


    // NOTE: nFrom and nCount seem to apply to the individual json entries, not the txn
    //  a txn producing 2 entries will output only 1 entry if nCount is 1
    // TODO: Change to count on unique txids?

    UniValue ret(UniValue::VARR);
    {
        auto locked_chain = pwallet->chain().lock();
        LOCK(pwallet->cs_wallet);
        const CWallet::TxItems &txOrdered = pwallet->wtxOrdered;

        // iterate backwards until we have nCount items to return:
        for (CWallet::TxItems::const_reverse_iterator it = txOrdered.rbegin(); it != txOrdered.rend(); ++it) {
            CWalletTx *const pwtx = (*it).second;
            ListTransactions(*locked_chain, pwallet, *pwtx, 0, true, ret, filter, filter_label);
            if ((int)ret.size() >= nCount + nFrom) break;
        }
    }
    // ret must be newest to oldest
    ret.reverse();

    if (IsParticlWallet(pwallet)) {
        auto locked_chain = pwallet->chain().lock();
        LOCK(pwallet->cs_wallet);

        CHDWallet *phdw = GetParticlWallet(pwallet);
        const RtxOrdered_t &txOrdered = phdw->rtxOrdered;

        // TODO: Combine finding and inserting into ret loops

        UniValue retRecords(UniValue::VARR);
        for (RtxOrdered_t::const_reverse_iterator it = txOrdered.rbegin(); it != txOrdered.rend(); ++it) {
            std::string strAccount = "*";
            ListRecord(*locked_chain, phdw, it->second->first, it->second->second, strAccount, 0, true, retRecords, filter);
            if ((int)retRecords.size() >= nCount + nFrom) {
                break;
            }
        }

        size_t nSearchStart = 0;
        for(int i = (int)retRecords.size() - 1; i >= 0; --i) {
            int64_t nInsertTime = find_value(retRecords[i], "time").get_int64();
            bool fFound = false;
            for (size_t k = nSearchStart; k < ret.size(); k++) {
                nSearchStart = k;
                int64_t nTime = find_value(ret[k], "time").get_int64();
                if (nTime > nInsertTime) {
                    ret.insert(k, retRecords[i]);
                    fFound = true;
                    break;
                }
            }

            if (!fFound) {
                ret.push_back(retRecords[i]);
            }
        }

        if (nFrom > 0 && ret.size() > 0) {
            ret.erase(std::max((size_t)0, ret.size() - nFrom), ret.size());
        }

        if (ret.size() > (size_t)nCount) {
            ret.erase(0, ret.size() - nCount);
        }
    }

    return ret;
}

static UniValue listsinceblock(const JSONRPCRequest& request)
{
    std::shared_ptr<CWallet> const wallet = GetWalletForJSONRPCRequest(request);
    CWallet* const pwallet = wallet.get();

    if (!EnsureWalletIsAvailable(pwallet, request.fHelp)) {
        return NullUniValue;
    }

    if (request.fHelp || request.params.size() > 4)
        throw std::runtime_error(
            RPCHelpMan{"listsinceblock",
                "\nGet all transactions in blocks since block [blockhash], or all transactions if omitted.\n"
                "If \"blockhash\" is no longer a part of the main chain, transactions from the fork point onward are included.\n"
                "Additionally, if include_removed is set, transactions affecting the wallet which were removed are returned in the \"removed\" array.\n",
                {
                    {"blockhash", RPCArg::Type::STR, RPCArg::Optional::OMITTED_NAMED_ARG, "If set, the block hash to list transactions since, otherwise list all transactions."},
                    {"target_confirmations", RPCArg::Type::NUM, /* default */ "1", "Return the nth block hash from the main chain. e.g. 1 would mean the best block hash. Note: this is not used as a filter, but only affects [lastblock] in the return value"},
                    {"include_watchonly", RPCArg::Type::BOOL, /* default */ "false", "Include transactions to watch-only addresses (see 'importaddress')"},
                    {"include_removed", RPCArg::Type::BOOL, /* default */ "true", "Show transactions that were removed due to a reorg in the \"removed\" array\n"
            "                                                           (not guaranteed to work on pruned nodes)"},
                },
                RPCResult{
            "{\n"
            "  \"transactions\": [\n"
            "    \"address\":\"address\",    (string) The particl address of the transaction.\n"
            "    \"category\":               (string) The transaction category.\n"
            "                \"send\"                  Transactions sent.\n"
            "                \"receive\"               Non-coinbase transactions received.\n"
            "                \"generate\"              Coinbase transactions received with more than 100 confirmations.\n"
            "                \"immature\"              Coinbase transactions received with 100 or fewer confirmations.\n"
            "                \"orphan\"                Orphaned coinbase transactions received.\n"
            "    \"amount\": x.xxx,          (numeric) The amount in " + CURRENCY_UNIT + ". This is negative for the 'send' category, and is positive\n"
            "                                         for all other categories\n"
            "    \"vout\" : n,               (numeric) the vout value\n"
            "    \"fee\": x.xxx,             (numeric) The amount of the fee in " + CURRENCY_UNIT + ". This is negative and only available for the 'send' category of transactions.\n"
            "    \"confirmations\": n,       (numeric) The number of confirmations for the transaction.\n"
            "                                          When it's < 0, it means the transaction conflicted that many blocks ago.\n"
            "    \"blockhash\": \"hashvalue\",     (string) The block hash containing the transaction.\n"
            "    \"blockindex\": n,          (numeric) The index of the transaction in the block that includes it.\n"
            "    \"blocktime\": xxx,         (numeric) The block time in seconds since epoch (1 Jan 1970 GMT).\n"
            "    \"txid\": \"transactionid\",  (string) The transaction id.\n"
            "    \"time\": xxx,              (numeric) The transaction time in seconds since epoch (Jan 1 1970 GMT).\n"
            "    \"timereceived\": xxx,      (numeric) The time received in seconds since epoch (Jan 1 1970 GMT).\n"
            "    \"bip125-replaceable\": \"yes|no|unknown\",  (string) Whether this transaction could be replaced due to BIP125 (replace-by-fee);\n"
            "                                                   may be unknown for unconfirmed transactions not in the mempool\n"
            "    \"abandoned\": true|false,  (bool) 'true' if the transaction has been abandoned (inputs are respendable). Only available for the 'send' category of transactions.\n"
            "    \"comment\": \"...\",       (string) If a comment is associated with the transaction.\n"
            "    \"label\" : \"label\"       (string) A comment for the address/transaction, if any\n"
            "    \"to\": \"...\",            (string) If a comment to is associated with the transaction.\n"
            "  ],\n"
            "  \"removed\": [\n"
            "    <structure is the same as \"transactions\" above, only present if include_removed=true>\n"
            "    Note: transactions that were re-added in the active chain will appear as-is in this array, and may thus have a positive confirmation count.\n"
            "  ],\n"
            "  \"lastblock\": \"lastblockhash\"     (string) The hash of the block (target_confirmations-1) from the best block on the main chain. This is typically used to feed back into listsinceblock the next time you call it. So you would generally use a target_confirmations of say 6, so you will be continually re-notified of transactions until they've reached 6 confirmations plus any new ones\n"
            "}\n"
                },
                RPCExamples{
                    HelpExampleCli("listsinceblock", "")
            + HelpExampleCli("listsinceblock", "\"000000000000000bacf66f7497b7dc45ef753ee9a7d38571037cdb1a57f663ad\" 6")
            + HelpExampleRpc("listsinceblock", "\"000000000000000bacf66f7497b7dc45ef753ee9a7d38571037cdb1a57f663ad\", 6")
                },
            }.ToString());

    // Make sure the results are valid at least up to the most recent block
    // the user could have gotten from another RPC command prior to now
    pwallet->BlockUntilSyncedToCurrentChain();

    auto locked_chain = pwallet->chain().lock();
    LOCK(pwallet->cs_wallet);

    // The way the 'height' is initialized is just a workaround for the gcc bug #47679 since version 4.6.0.
    Optional<int> height = MakeOptional(false, int()); // Height of the specified block or the common ancestor, if the block provided was in a deactivated chain.
    Optional<int> altheight; // Height of the specified block, even if it's in a deactivated chain.
    int target_confirms = 1;
    isminefilter filter = ISMINE_SPENDABLE;

    uint256 blockId;
    if (!request.params[0].isNull() && !request.params[0].get_str().empty()) {
        blockId = ParseHashV(request.params[0], "blockhash");
        height = locked_chain->findFork(blockId, &altheight);
        if (!height) {
            throw JSONRPCError(RPC_INVALID_ADDRESS_OR_KEY, "Block not found");
        }
    }

    if (!request.params[1].isNull()) {
        target_confirms = request.params[1].get_int();

        if (target_confirms < 1) {
            throw JSONRPCError(RPC_INVALID_PARAMETER, "Invalid parameter");
        }
    }

    if (!request.params[2].isNull() && request.params[2].get_bool()) {
        filter = filter | ISMINE_WATCH_ONLY;
    }

    bool include_removed = (request.params[3].isNull() || request.params[3].get_bool());

    const Optional<int> tip_height = locked_chain->getHeight();
    int depth = tip_height && height ? (1 + *tip_height - *height) : -1;

    UniValue transactions(UniValue::VARR);

    for (const std::pair<const uint256, CWalletTx>& pairWtx : pwallet->mapWallet) {
        CWalletTx tx = pairWtx.second;

        if (depth == -1 || tx.GetDepthInMainChain(*locked_chain) < depth) {
            ListTransactions(*locked_chain, pwallet, tx, 0, true, transactions, filter, nullptr /* filter_label */);
        }
    }

    if (IsParticlWallet(pwallet)) {
        CHDWallet *phdw = GetParticlWallet(pwallet);

        for (const auto &ri : phdw->mapRecords) {
            const uint256 &txhash = ri.first;
            const CTransactionRecord &rtx = ri.second;
            if (depth == -1 || phdw->GetDepthInMainChain(*locked_chain, rtx.blockHash, rtx.nIndex) < depth) {
                ListRecord(*locked_chain, phdw, txhash, rtx, "*", 0, true, transactions, filter);
            }
        }
    }


    // when a reorg'd block is requested, we also list any relevant transactions
    // in the blocks of the chain that was detached
    UniValue removed(UniValue::VARR);
    while (include_removed && altheight && *altheight > *height) {
        CBlock block;
        if (!pwallet->chain().findBlock(blockId, &block) || block.IsNull()) {
            throw JSONRPCError(RPC_INTERNAL_ERROR, "Can't read block from disk");
        }
        for (const CTransactionRef& tx : block.vtx) {
            auto it = pwallet->mapWallet.find(tx->GetHash());
            if (it != pwallet->mapWallet.end()) {
                // We want all transactions regardless of confirmation count to appear here,
                // even negative confirmation ones, hence the big negative.
                ListTransactions(*locked_chain, pwallet, it->second, -100000000, true, removed, filter, nullptr /* filter_label */);
            } else
            if (IsParticlWallet(pwallet)) {
                CHDWallet *phdw = GetParticlWallet(pwallet);
                const uint256 &txhash = tx->GetHash();
                MapRecords_t::const_iterator mri = phdw->mapRecords.find(txhash);
                if (mri != phdw->mapRecords.end()) {
                    const CTransactionRecord &rtx = mri->second;
                    ListRecord(*locked_chain, phdw, txhash, rtx, "*", -100000000, true, removed, filter);
                }
            }
        }
        blockId = block.hashPrevBlock;
        --*altheight;
    }

    int last_height = tip_height ? *tip_height + 1 - target_confirms : -1;
    uint256 lastblock = last_height >= 0 ? locked_chain->getBlockHash(last_height) : uint256();

    UniValue ret(UniValue::VOBJ);
    ret.pushKV("transactions", transactions);
    if (include_removed) ret.pushKV("removed", removed);
    ret.pushKV("lastblock", lastblock.GetHex());

    return ret;
}

UniValue gettransaction(const JSONRPCRequest& request)
{
    std::shared_ptr<CWallet> const wallet = GetWalletForJSONRPCRequest(request);
    CWallet* const pwallet = wallet.get();

    if (!EnsureWalletIsAvailable(pwallet, request.fHelp)) {
        return NullUniValue;
    }

    if (request.fHelp || request.params.size() < 1 || request.params.size() > 2)
        throw std::runtime_error(
            RPCHelpMan{"gettransaction",
                "\nGet detailed information about in-wallet transaction <txid>\n",
                {
                    {"txid", RPCArg::Type::STR, RPCArg::Optional::NO, "The transaction id"},
                    {"include_watchonly", RPCArg::Type::BOOL, /* default */ "false", "Whether to include watch-only addresses in balance calculation and details[]"},
                },
                RPCResult{
            "{\n"
            "  \"amount\" : x.xxx,        (numeric) The transaction amount in " + CURRENCY_UNIT + "\n"
            "  \"fee\": x.xxx,            (numeric) The amount of the fee in " + CURRENCY_UNIT + ". This is negative and only available for the \n"
            "                              'send' category of transactions.\n"
            "  \"confirmations\" : n,     (numeric) The number of confirmations\n"
            "  \"blockhash\" : \"hash\",  (string) The block hash\n"
            "  \"blockindex\" : xx,       (numeric) The index of the transaction in the block that includes it\n"
            "  \"blocktime\" : ttt,       (numeric) The time in seconds since epoch (midnight 1 Jan 1970 GMT)\n"
            "  \"txid\" : \"transactionid\",   (string) The transaction id.\n"
            "  \"time\" : ttt,            (numeric) The transaction time in seconds since epoch (midnight 1 Jan 1970 GMT)\n"
            "  \"timereceived\" : ttt,    (numeric) The time received in seconds since epoch (midnight 1 Jan 1970 GMT)\n"
            "  \"bip125_replaceable\": \"yes|no|unknown\",  (string) Whether this transaction could be replaced due to BIP125 (replace-by-fee);\n"
            "                                                   may be unknown for unconfirmed transactions not in the mempool\n"
            "  \"details\" : [\n"
            "    {\n"
            "      \"address\" : \"address\",          (string) The particl address involved in the transaction\n"
            "      \"category\" :                      (string) The transaction category.\n"
            "                   \"send\"                  Transactions sent.\n"
            "                   \"receive\"               Non-coinbase transactions received.\n"
            "                   \"generate\"              Coinbase transactions received with more than 100 confirmations.\n"
            "                   \"immature\"              Coinbase transactions received with 100 or fewer confirmations.\n"
            "                   \"orphan\"                Orphaned coinbase transactions received.\n"
            "      \"amount\" : x.xxx,                 (numeric) The amount in " + CURRENCY_UNIT + "\n"
            "      \"label\" : \"label\",              (string) A comment for the address/transaction, if any\n"
            "      \"vout\" : n,                       (numeric) the vout value\n"
            "      \"fee\": x.xxx,                     (numeric) The amount of the fee in " + CURRENCY_UNIT + ". This is negative and only available for the \n"
            "                                           'send' category of transactions.\n"
            "      \"abandoned\": true|false           (bool) 'true' if the transaction has been abandoned (inputs are respendable). Only available for the \n"
            "                                           'send' category of transactions.\n"
            "    }\n"
            "    ,...\n"
            "  ],\n"
            "  \"hex\" : \"data\"         (string) Raw data for transaction\n"
            "}\n"
                },
                RPCExamples{
                    HelpExampleCli("gettransaction", "\"1075db55d416d3ca199f55b6084e2115b9345e16c5cf302fc80e9d5fbf5d48d\"")
            + HelpExampleCli("gettransaction", "\"1075db55d416d3ca199f55b6084e2115b9345e16c5cf302fc80e9d5fbf5d48d\" true")
            + HelpExampleRpc("gettransaction", "\"1075db55d416d3ca199f55b6084e2115b9345e16c5cf302fc80e9d5fbf5d48d\"")
                },
            }.ToString());

    // Make sure the results are valid at least up to the most recent block
    // the user could have gotten from another RPC command prior to now
    if (!request.fSkipBlock)
        pwallet->BlockUntilSyncedToCurrentChain();

    auto locked_chain = pwallet->chain().lock();
    LOCK(pwallet->cs_wallet);

    uint256 hash(ParseHashV(request.params[0], "txid"));

    isminefilter filter = ISMINE_SPENDABLE;
    if(!request.params[1].isNull())
        if(request.params[1].get_bool())
            filter = filter | ISMINE_WATCH_ONLY;

    UniValue entry(UniValue::VOBJ);
    auto it = pwallet->mapWallet.find(hash);
    if (it == pwallet->mapWallet.end()) {
        if (IsParticlWallet(pwallet)) {
            CHDWallet *phdw = GetParticlWallet(pwallet);
            MapRecords_t::const_iterator mri = phdw->mapRecords.find(hash);

            if (mri != phdw->mapRecords.end()) {
                const CTransactionRecord &rtx = mri->second;
                RecordTxToJSON(pwallet->chain(), *locked_chain, phdw, mri->first, rtx, entry);

                UniValue details(UniValue::VARR);
                ListRecord(*locked_chain, phdw, hash, rtx, "*", 0, false, details, filter);
                entry.pushKV("details", details);

                CStoredTransaction stx;
                if (CHDWalletDB(phdw->GetDBHandle()).ReadStoredTx(hash, stx)) { // TODO: cache / use mapTempWallet
                    std::string strHex = EncodeHexTx(*(stx.tx.get()), RPCSerializationFlags());
                    entry.pushKV("hex", strHex);
                }

                return entry;
            }
        }

        throw JSONRPCError(RPC_INVALID_ADDRESS_OR_KEY, "Invalid or non-wallet transaction id");
    }
    const CWalletTx& wtx = it->second;

    CAmount nCredit = wtx.GetCredit(*locked_chain, filter);
    CAmount nDebit = wtx.GetDebit(filter);
    CAmount nNet = nCredit - nDebit;
    CAmount nFee = (wtx.IsFromMe(filter) ? wtx.tx->GetValueOut() - nDebit : 0);

    entry.pushKV("amount", ValueFromAmount(nNet - nFee));
    if (wtx.IsFromMe(filter))
        entry.pushKV("fee", ValueFromAmount(nFee));

    WalletTxToJSON(pwallet->chain(), *locked_chain, wtx, entry);

    UniValue details(UniValue::VARR);
    ListTransactions(*locked_chain, pwallet, wtx, 0, false, details, filter, nullptr /* filter_label */);
    entry.pushKV("details", details);

    std::string strHex = EncodeHexTx(*wtx.tx, RPCSerializationFlags());
    entry.pushKV("hex", strHex);

    return entry;
}

static UniValue abandontransaction(const JSONRPCRequest& request)
{
    std::shared_ptr<CWallet> const wallet = GetWalletForJSONRPCRequest(request);
    CWallet* const pwallet = wallet.get();

    if (!EnsureWalletIsAvailable(pwallet, request.fHelp)) {
        return NullUniValue;
    }

    if (request.fHelp || request.params.size() != 1) {
        throw std::runtime_error(
            RPCHelpMan{"abandontransaction",
                "\nMark in-wallet transaction <txid> as abandoned\n"
                "This will mark this transaction and all its in-wallet descendants as abandoned which will allow\n"
                "for their inputs to be respent.  It can be used to replace \"stuck\" or evicted transactions.\n"
                "It only works on transactions which are not included in a block and are not currently in the mempool.\n"
                "It has no effect on transactions which are already abandoned.\n",
                {
                    {"txid", RPCArg::Type::STR_HEX, RPCArg::Optional::NO, "The transaction id"},
                },
                RPCResults{},
                RPCExamples{
                    HelpExampleCli("abandontransaction", "\"1075db55d416d3ca199f55b6084e2115b9345e16c5cf302fc80e9d5fbf5d48d\"")
            + HelpExampleRpc("abandontransaction", "\"1075db55d416d3ca199f55b6084e2115b9345e16c5cf302fc80e9d5fbf5d48d\"")
                },
            }.ToString());
    }

    // Make sure the results are valid at least up to the most recent block
    // the user could have gotten from another RPC command prior to now
    pwallet->BlockUntilSyncedToCurrentChain();

    auto locked_chain = pwallet->chain().lock();
    LOCK(pwallet->cs_wallet);

    uint256 hash(ParseHashV(request.params[0], "txid"));

    if (!pwallet->mapWallet.count(hash)) {
        if (!IsParticlWallet(pwallet) || !GetParticlWallet(pwallet)->HaveTransaction(hash)) {
            throw JSONRPCError(RPC_INVALID_ADDRESS_OR_KEY, "Invalid or non-wallet transaction id");
        }
    }
    if (!pwallet->AbandonTransaction(*locked_chain, hash)) {
        throw JSONRPCError(RPC_INVALID_ADDRESS_OR_KEY, "Transaction not eligible for abandonment");
    }

    return NullUniValue;
}


static UniValue backupwallet(const JSONRPCRequest& request)
{
    std::shared_ptr<CWallet> const wallet = GetWalletForJSONRPCRequest(request);
    CWallet* const pwallet = wallet.get();

    if (!EnsureWalletIsAvailable(pwallet, request.fHelp)) {
        return NullUniValue;
    }

    if (request.fHelp || request.params.size() != 1)
        throw std::runtime_error(
            RPCHelpMan{"backupwallet",
                "\nSafely copies current wallet file to destination, which can be a directory or a path with filename.\n",
                {
                    {"destination", RPCArg::Type::STR, RPCArg::Optional::NO, "The destination directory or file"},
                },
                RPCResults{},
                RPCExamples{
                    HelpExampleCli("backupwallet", "\"backup.dat\"")
            + HelpExampleRpc("backupwallet", "\"backup.dat\"")
                },
            }.ToString());

    // Make sure the results are valid at least up to the most recent block
    // the user could have gotten from another RPC command prior to now
    pwallet->BlockUntilSyncedToCurrentChain();

    auto locked_chain = pwallet->chain().lock();
    LOCK(pwallet->cs_wallet);

    std::string strDest = request.params[0].get_str();
    if (!pwallet->BackupWallet(strDest)) {
        throw JSONRPCError(RPC_WALLET_ERROR, "Error: Wallet backup failed!");
    }

    return NullUniValue;
}


static UniValue keypoolrefill(const JSONRPCRequest& request)
{
    std::shared_ptr<CWallet> const wallet = GetWalletForJSONRPCRequest(request);
    CWallet* const pwallet = wallet.get();

    if (!EnsureWalletIsAvailable(pwallet, request.fHelp)) {
        return NullUniValue;
    }

    if (request.fHelp || request.params.size() > 1)
        throw std::runtime_error(
            RPCHelpMan{"keypoolrefill",
                "\nFills the keypool."+
                    HelpRequiringPassphrase(pwallet) + "\n",
                {
                    {"newsize", RPCArg::Type::NUM, /* default */ "100", "The new keypool size"},
                },
                RPCResults{},
                RPCExamples{
                    HelpExampleCli("keypoolrefill", "")
            + HelpExampleRpc("keypoolrefill", "")
                },
            }.ToString());

    if (pwallet->IsWalletFlagSet(WALLET_FLAG_DISABLE_PRIVATE_KEYS)) {
        throw JSONRPCError(RPC_WALLET_ERROR, "Error: Private keys are disabled for this wallet");
    }

    auto locked_chain = pwallet->chain().lock();
    LOCK(pwallet->cs_wallet);

    // 0 is interpreted by TopUpKeyPool() as the default keypool size given by -keypool
    unsigned int kpSize = 0;
    if (!request.params[0].isNull()) {
        if (request.params[0].get_int() < 0)
            throw JSONRPCError(RPC_INVALID_PARAMETER, "Invalid parameter, expected valid size.");
        kpSize = (unsigned int)request.params[0].get_int();
    }

    EnsureWalletIsUnlocked(pwallet);
    pwallet->TopUpKeyPool(kpSize);

    if (pwallet->GetKeyPoolSize() < kpSize) {
        throw JSONRPCError(RPC_WALLET_ERROR, "Error refreshing keypool.");
    }

    return NullUniValue;
}

static UniValue walletpassphrase(const JSONRPCRequest& request)
{
    std::shared_ptr<CWallet> const wallet = GetWalletForJSONRPCRequest(request);
    CWallet* const pwallet = wallet.get();

    if (!EnsureWalletIsAvailable(pwallet, request.fHelp)) {
        return NullUniValue;
    }

    if (request.fHelp || request.params.size() < 2 || request.params.size() > 3) {
        throw std::runtime_error(
            RPCHelpMan{"walletpassphrase",
                "\nStores the wallet decryption key in memory for 'timeout' seconds.\n"
                "This is needed prior to performing transactions related to private keys such as sending bitcoins\n"
            "\nNote:\n"
            "Issuing the walletpassphrase command while the wallet is already unlocked will set a new unlock\n"
            "time that overrides the old one.\n"
            "If [stakingonly] is true and <timeout> is 0, the wallet will remain unlocked for staking until manually locked again.\n",
                {
                    {"passphrase", RPCArg::Type::STR, RPCArg::Optional::NO, "The wallet passphrase"},
                    {"timeout", RPCArg::Type::NUM, RPCArg::Optional::NO, "The time to keep the decryption key in seconds; capped at 100000000 (~3 years)."},
                    {"stakingonly", RPCArg::Type::NUM, /* default */ "false", "If true, sending functions are disabled."},
                },
                RPCResults{},
                RPCExamples{
            "\nUnlock the wallet for 60 seconds\n"
            + HelpExampleCli("walletpassphrase", "\"my pass phrase\" 60") +
            "\nLock the wallet again (before 60 seconds)\n"
            + HelpExampleCli("walletlock", "") +
            "\nAs a JSON-RPC call\n"
            + HelpExampleRpc("walletpassphrase", "\"my pass phrase\", 60")
                },
            }.ToString());
    }

    auto locked_chain = pwallet->chain().lock();
    //LOCK(pwallet->cs_wallet);

    if (!pwallet->IsCrypted()) {
        throw JSONRPCError(RPC_WALLET_WRONG_ENC_STATE, "Error: running with an unencrypted wallet, but walletpassphrase was called.");
    }

    // Note that the walletpassphrase is stored in request.params[0] which is not mlock()ed
    SecureString strWalletPass;
    strWalletPass.reserve(100);
    // TODO: get rid of this .c_str() by implementing SecureString::operator=(std::string)
    // Alternately, find a way to make request.params[0] mlock()'d to begin with.
    strWalletPass = request.params[0].get_str().c_str();

    // Get the timeout
    int64_t nSleepTime = request.params[1].get_int64();
    // Timeout cannot be negative, otherwise it will relock immediately
    if (nSleepTime < 0) {
        throw JSONRPCError(RPC_INVALID_PARAMETER, "Timeout cannot be negative.");
    }
    // Clamp timeout
    constexpr int64_t MAX_SLEEP_TIME = 100000000; // larger values trigger a macos/libevent bug?
    if (nSleepTime > MAX_SLEEP_TIME) {
        nSleepTime = MAX_SLEEP_TIME;
    }

    if (strWalletPass.empty()) {
        throw JSONRPCError(RPC_INVALID_PARAMETER, "passphrase can not be empty");
    }

    if (!pwallet->Unlock(strWalletPass)) {
        throw JSONRPCError(RPC_WALLET_PASSPHRASE_INCORRECT, "Error: The wallet passphrase entered was incorrect.");
    }

    {
    LOCK(pwallet->cs_wallet);
    pwallet->TopUpKeyPool();

    bool fWalletUnlockStakingOnly = false;
    if (request.params.size() > 2) {
        fWalletUnlockStakingOnly = request.params[2].get_bool();
    }

    if (IsParticlWallet(pwallet)) {
        CHDWallet *phdw = GetParticlWallet(pwallet);
        LOCK(phdw->cs_wallet);
        phdw->fUnlockForStakingOnly = fWalletUnlockStakingOnly;
    }
    pwallet->nRelockTime = GetTime() + nSleepTime;

    // Only allow unlimited timeout (nSleepTime=0) on staking.
    if (nSleepTime > 0 || !fWalletUnlockStakingOnly) {
        // Keep a weak pointer to the wallet so that it is possible to unload the
        // wallet before the following callback is called. If a valid shared pointer
        // is acquired in the callback then the wallet is still loaded.
        std::weak_ptr<CWallet> weak_wallet = wallet;
        RPCRunLater(strprintf("lockwallet(%s)", pwallet->GetName()), [weak_wallet] {
            if (auto shared_wallet = weak_wallet.lock()) {
                LOCK(shared_wallet->cs_wallet);
                shared_wallet->Lock();
                shared_wallet->nRelockTime = 0;
            }
        }, nSleepTime);
    } else {
        RPCRunLaterErase(strprintf("lockwallet(%s)", pwallet->GetName()));
        pwallet->nRelockTime = 0;
    }
    }
    return NullUniValue;
}


static UniValue walletpassphrasechange(const JSONRPCRequest& request)
{
    std::shared_ptr<CWallet> const wallet = GetWalletForJSONRPCRequest(request);
    CWallet* const pwallet = wallet.get();

    if (!EnsureWalletIsAvailable(pwallet, request.fHelp)) {
        return NullUniValue;
    }

    if (request.fHelp || request.params.size() != 2) {
        throw std::runtime_error(
            RPCHelpMan{"walletpassphrasechange",
                "\nChanges the wallet passphrase from 'oldpassphrase' to 'newpassphrase'.\n",
                {
                    {"oldpassphrase", RPCArg::Type::STR, RPCArg::Optional::NO, "The current passphrase"},
                    {"newpassphrase", RPCArg::Type::STR, RPCArg::Optional::NO, "The new passphrase"},
                },
                RPCResults{},
                RPCExamples{
                    HelpExampleCli("walletpassphrasechange", "\"old one\" \"new one\"")
            + HelpExampleRpc("walletpassphrasechange", "\"old one\", \"new one\"")
                },
            }.ToString());
    }

    auto locked_chain = pwallet->chain().lock();
    LOCK(pwallet->cs_wallet);

    if (!pwallet->IsCrypted()) {
        throw JSONRPCError(RPC_WALLET_WRONG_ENC_STATE, "Error: running with an unencrypted wallet, but walletpassphrasechange was called.");
    }

    // TODO: get rid of these .c_str() calls by implementing SecureString::operator=(std::string)
    // Alternately, find a way to make request.params[0] mlock()'d to begin with.
    SecureString strOldWalletPass;
    strOldWalletPass.reserve(100);
    strOldWalletPass = request.params[0].get_str().c_str();

    SecureString strNewWalletPass;
    strNewWalletPass.reserve(100);
    strNewWalletPass = request.params[1].get_str().c_str();

    if (strOldWalletPass.empty() || strNewWalletPass.empty()) {
        throw JSONRPCError(RPC_INVALID_PARAMETER, "passphrase can not be empty");
    }

    if (!pwallet->ChangeWalletPassphrase(strOldWalletPass, strNewWalletPass)) {
        throw JSONRPCError(RPC_WALLET_PASSPHRASE_INCORRECT, "Error: The wallet passphrase entered was incorrect.");
    }

    return NullUniValue;
}


static UniValue walletlock(const JSONRPCRequest& request)
{
    std::shared_ptr<CWallet> const wallet = GetWalletForJSONRPCRequest(request);
    CWallet* const pwallet = wallet.get();

    if (!EnsureWalletIsAvailable(pwallet, request.fHelp)) {
        return NullUniValue;
    }

    if (request.fHelp || request.params.size() != 0) {
        throw std::runtime_error(
            RPCHelpMan{"walletlock",
                "\nRemoves the wallet encryption key from memory, locking the wallet.\n"
                "After calling this method, you will need to call walletpassphrase again\n"
                "before being able to call any methods which require the wallet to be unlocked.\n",
                {},
                RPCResults{},
                RPCExamples{
            "\nSet the passphrase for 2 minutes to perform a transaction\n"
            + HelpExampleCli("walletpassphrase", "\"my pass phrase\" 120") +
            "\nPerform a send (requires passphrase set)\n"
            + HelpExampleCli("sendtoaddress", "\"PbpVcjgYatnkKgveaeqhkeQBFwjqR7jKBR\" 1.0") +
            "\nClear the passphrase since we are done before 2 minutes is up\n"
            + HelpExampleCli("walletlock", "") +
            "\nAs a JSON-RPC call\n"
            + HelpExampleRpc("walletlock", "")
                },
            }.ToString());
    }

    auto locked_chain = pwallet->chain().lock();
    LOCK(pwallet->cs_wallet);

    if (!pwallet->IsCrypted()) {
        throw JSONRPCError(RPC_WALLET_WRONG_ENC_STATE, "Error: running with an unencrypted wallet, but walletlock was called.");
    }

    pwallet->Lock();
    pwallet->nRelockTime = 0;

    return NullUniValue;
}


static UniValue encryptwallet(const JSONRPCRequest& request)
{
    std::shared_ptr<CWallet> const wallet = GetWalletForJSONRPCRequest(request);
    CWallet* const pwallet = wallet.get();

    if (!EnsureWalletIsAvailable(pwallet, request.fHelp)) {
        return NullUniValue;
    }

    if (request.fHelp || request.params.size() != 1) {
        throw std::runtime_error(
            RPCHelpMan{"encryptwallet",
                "\nEncrypts the wallet with 'passphrase'. This is for first time encryption.\n"
                "After this, any calls that interact with private keys such as sending or signing \n"
                "will require the passphrase to be set prior the making these calls.\n"
                "Use the walletpassphrase call for this, and then walletlock call.\n"
                "If the wallet is already encrypted, use the walletpassphrasechange call.\n",
                {
                    {"passphrase", RPCArg::Type::STR, RPCArg::Optional::NO, "The pass phrase to encrypt the wallet with. It must be at least 1 character, but should be long."},
                },
                RPCResults{},
                RPCExamples{
            "\nEncrypt your wallet\n"
            + HelpExampleCli("encryptwallet", "\"my pass phrase\"") +
            "\nNow set the passphrase to use the wallet, such as for signing or sending particl\n"
            + HelpExampleCli("walletpassphrase", "\"my pass phrase\"") +
            "\nNow we can do something like sign\n"
            + HelpExampleCli("signmessage", "\"address\" \"test message\"") +
            "\nNow lock the wallet again by removing the passphrase\n"
            + HelpExampleCli("walletlock", "") +
            "\nAs a JSON-RPC call\n"
            + HelpExampleRpc("encryptwallet", "\"my pass phrase\"")
                },
            }.ToString());
    }

    auto locked_chain = pwallet->chain().lock();
    LOCK(pwallet->cs_wallet);

    if (pwallet->IsCrypted()) {
        throw JSONRPCError(RPC_WALLET_WRONG_ENC_STATE, "Error: running with an encrypted wallet, but encryptwallet was called.");
    }

    // TODO: get rid of this .c_str() by implementing SecureString::operator=(std::string)
    // Alternately, find a way to make request.params[0] mlock()'d to begin with.
    SecureString strWalletPass;
    strWalletPass.reserve(100);
    strWalletPass = request.params[0].get_str().c_str();

    if (strWalletPass.empty()) {
        throw JSONRPCError(RPC_INVALID_PARAMETER, "passphrase can not be empty");
    }

    if (!pwallet->EncryptWallet(strWalletPass)) {
        throw JSONRPCError(RPC_WALLET_ENCRYPTION_FAILED, "Error: Failed to encrypt the wallet.");
    }

    return "wallet encrypted; You need to make a new backup.";
}

static UniValue lockunspent(const JSONRPCRequest& request)
{
    std::shared_ptr<CWallet> const wallet = GetWalletForJSONRPCRequest(request);
    CWallet* const pwallet = wallet.get();

    if (!EnsureWalletIsAvailable(pwallet, request.fHelp)) {
        return NullUniValue;
    }

    if (request.fHelp || request.params.size() < 1 || request.params.size() > 3)
        throw std::runtime_error(
            RPCHelpMan{"lockunspent",
                "\nUpdates list of temporarily unspendable outputs.\n"
                "Temporarily lock (unlock=false) or unlock (unlock=true) specified transaction outputs.\n"
                "If no transaction outputs are specified when unlocking then all current locked transaction outputs are unlocked.\n"
                "A locked transaction output will not be chosen by automatic coin selection, when spending " + CURRENCY_UNIT + ".\n"
                "Locks are stored in memory only. Nodes start with zero locked outputs, and the locked output list\n"
                "is always cleared (by virtue of process exit) when a node stops or fails.\n"
                "When (permanent=true) locks are recorded in the wallet database and restored at startup"
                "Also see the listunspent call\n",
                {
                    {"unlock", RPCArg::Type::BOOL, RPCArg::Optional::NO, "Whether to unlock (true) or lock (false) the specified transactions"},
                    {"transactions", RPCArg::Type::ARR, /* default */ "empty array", "A json array of objects. Each object the txid (string) vout (numeric).",
                        {
                            {"", RPCArg::Type::OBJ, RPCArg::Optional::OMITTED, "",
                                {
                                    {"txid", RPCArg::Type::STR_HEX, RPCArg::Optional::NO, "The transaction id"},
                                    {"vout", RPCArg::Type::NUM, RPCArg::Optional::NO, "The output number"},
                                },
                            },
                        },
                    },
                    {"permanent", RPCArg::Type::BOOL, /* default */ "false", "If true the lock/s are recorded in the wallet database and restored at startup"},
                },
                RPCResult{
            "true|false    (boolean) Whether the command was successful or not\n"
                },
                RPCExamples{
            "\nList the unspent transactions\n"
            + HelpExampleCli("listunspent", "") +
            "\nLock an unspent transaction\n"
            + HelpExampleCli("lockunspent", "false \"[{\\\"txid\\\":\\\"a08e6907dbbd3d809776dbfc5d82e371b764ed838b5655e72f463568df1aadf0\\\",\\\"vout\\\":1}]\"") +
            "\nList the locked transactions\n"
            + HelpExampleCli("listlockunspent", "") +
            "\nUnlock the transaction again\n"
            + HelpExampleCli("lockunspent", "true \"[{\\\"txid\\\":\\\"a08e6907dbbd3d809776dbfc5d82e371b764ed838b5655e72f463568df1aadf0\\\",\\\"vout\\\":1}]\"") +
            "\nAs a JSON-RPC call\n"
            + HelpExampleRpc("lockunspent", "false, \"[{\\\"txid\\\":\\\"a08e6907dbbd3d809776dbfc5d82e371b764ed838b5655e72f463568df1aadf0\\\",\\\"vout\\\":1}]\"")
                },
            }.ToString());

    // Make sure the results are valid at least up to the most recent block
    // the user could have gotten from another RPC command prior to now
    pwallet->BlockUntilSyncedToCurrentChain();

    auto locked_chain = pwallet->chain().lock();
    LOCK(pwallet->cs_wallet);

    RPCTypeCheckArgument(request.params[0], UniValue::VBOOL);

    bool fUnlock = request.params[0].get_bool();

    if (request.params[1].isNull()) {
        if (fUnlock)
            pwallet->UnlockAllCoins();
        return true;
    }

    RPCTypeCheckArgument(request.params[1], UniValue::VARR);

    const UniValue& output_params = request.params[1];

    // Create and validate the COutPoints first.

    std::vector<COutPoint> outputs;
    outputs.reserve(output_params.size());

    for (unsigned int idx = 0; idx < output_params.size(); idx++) {
        const UniValue& o = output_params[idx].get_obj();

        RPCTypeCheckObj(o,
            {
                {"txid", UniValueType(UniValue::VSTR)},
                {"vout", UniValueType(UniValue::VNUM)},
            });

        const uint256 txid(ParseHashO(o, "txid"));
        const int nOutput = find_value(o, "vout").get_int();
        if (nOutput < 0) {
            throw JSONRPCError(RPC_INVALID_PARAMETER, "Invalid parameter, vout must be positive");
        }

        const COutPoint outpt(txid, nOutput);

        if (IsParticlWallet(pwallet))  {
            const auto it = pwallet->mapWallet.find(outpt.hash);
            if (it == pwallet->mapWallet.end()) {
                CHDWallet *phdw = GetParticlWallet(pwallet);
                const auto it = phdw->mapRecords.find(outpt.hash);
                if (it == phdw->mapRecords.end()) {
                    throw JSONRPCError(RPC_INVALID_PARAMETER, "Invalid parameter, unknown transaction");
                }
                const CTransactionRecord &rtx = it->second;
                if (!rtx.GetOutput(outpt.n)) {
                    throw JSONRPCError(RPC_INVALID_PARAMETER, "Invalid parameter, vout index out of bounds");
                }
            } else {
                const CWalletTx& trans = it->second;
                if (outpt.n >= trans.tx->GetNumVOuts()) {
                    throw JSONRPCError(RPC_INVALID_PARAMETER, "Invalid parameter, vout index out of bounds");
                }
            }
        } else {
        const auto it = pwallet->mapWallet.find(outpt.hash);
        if (it == pwallet->mapWallet.end()) {
            throw JSONRPCError(RPC_INVALID_PARAMETER, "Invalid parameter, unknown transaction");
        }

        const CWalletTx& trans = it->second;

        if (outpt.n >= trans.tx->vout.size()) {
            throw JSONRPCError(RPC_INVALID_PARAMETER, "Invalid parameter, vout index out of bounds");
        }
        }

        if (pwallet->IsSpent(*locked_chain, outpt.hash, outpt.n)) {
            throw JSONRPCError(RPC_INVALID_PARAMETER, "Invalid parameter, expected unspent output");
        }

        const bool is_locked = pwallet->IsLockedCoin(outpt.hash, outpt.n);

        if (fUnlock && !is_locked) {
            throw JSONRPCError(RPC_INVALID_PARAMETER, "Invalid parameter, expected locked output");
        }

        if (!fUnlock && is_locked) {
            throw JSONRPCError(RPC_INVALID_PARAMETER, "Invalid parameter, output already locked");
        }

        outputs.push_back(outpt);
    }

    bool fPermanent = false;
    if (!request.params[2].isNull()) {
        RPCTypeCheckArgument(request.params[2], UniValue::VBOOL);
        fPermanent = request.params[2].get_bool();
    }

    // Atomically set (un)locked status for the outputs.
    for (const COutPoint& outpt : outputs) {
        if (fUnlock) pwallet->UnlockCoin(outpt);
        else pwallet->LockCoin(outpt, fPermanent);
    }

    return true;
}

static UniValue listlockunspent(const JSONRPCRequest& request)
{
    std::shared_ptr<CWallet> const wallet = GetWalletForJSONRPCRequest(request);
    CWallet* const pwallet = wallet.get();

    if (!EnsureWalletIsAvailable(pwallet, request.fHelp)) {
        return NullUniValue;
    }

    if (request.fHelp || request.params.size() > 0)
        throw std::runtime_error(
            RPCHelpMan{"listlockunspent",
                "\nReturns list of temporarily unspendable outputs.\n"
                "See the lockunspent call to lock and unlock transactions for spending.\n",
                {},
                RPCResult{
            "[\n"
            "  {\n"
            "    \"txid\" : \"transactionid\",     (string) The transaction id locked\n"
            "    \"vout\" : n                      (numeric) The vout value\n"
            "  }\n"
            "  ,...\n"
            "]\n"
                },
                RPCExamples{
            "\nList the unspent transactions\n"
            + HelpExampleCli("listunspent", "") +
            "\nLock an unspent transaction\n"
            + HelpExampleCli("lockunspent", "false \"[{\\\"txid\\\":\\\"a08e6907dbbd3d809776dbfc5d82e371b764ed838b5655e72f463568df1aadf0\\\",\\\"vout\\\":1}]\"") +
            "\nList the locked transactions\n"
            + HelpExampleCli("listlockunspent", "") +
            "\nUnlock the transaction again\n"
            + HelpExampleCli("lockunspent", "true \"[{\\\"txid\\\":\\\"a08e6907dbbd3d809776dbfc5d82e371b764ed838b5655e72f463568df1aadf0\\\",\\\"vout\\\":1}]\"") +
            "\nAs a JSON-RPC call\n"
            + HelpExampleRpc("listlockunspent", "")
                },
            }.ToString());

    auto locked_chain = pwallet->chain().lock();
    LOCK(pwallet->cs_wallet);

    std::vector<COutPoint> vOutpts;
    pwallet->ListLockedCoins(vOutpts);

    UniValue ret(UniValue::VARR);

    for (const COutPoint& outpt : vOutpts) {
        UniValue o(UniValue::VOBJ);

        o.pushKV("txid", outpt.hash.GetHex());
        o.pushKV("vout", (int)outpt.n);
        ret.push_back(o);
    }

    return ret;
}

static UniValue settxfee(const JSONRPCRequest& request)
{
    std::shared_ptr<CWallet> const wallet = GetWalletForJSONRPCRequest(request);
    CWallet* const pwallet = wallet.get();

    if (!EnsureWalletIsAvailable(pwallet, request.fHelp)) {
        return NullUniValue;
    }

    if (request.fHelp || request.params.size() < 1 || request.params.size() > 1) {
        throw std::runtime_error(
            RPCHelpMan{"settxfee",
                "\nSet the transaction fee per kB for this wallet. Overrides the global -paytxfee command line parameter.\n",
                {
                    {"amount", RPCArg::Type::AMOUNT, RPCArg::Optional::NO, "The transaction fee in " + CURRENCY_UNIT + "/kB"},
                },
                RPCResult{
            "true|false        (boolean) Returns true if successful\n"
                },
                RPCExamples{
                    HelpExampleCli("settxfee", "0.00001")
            + HelpExampleRpc("settxfee", "0.00001")
                },
            }.ToString());
    }

    auto locked_chain = pwallet->chain().lock();
    LOCK(pwallet->cs_wallet);

    CAmount nAmount = AmountFromValue(request.params[0]);
    CFeeRate tx_fee_rate(nAmount, 1000);
    if (tx_fee_rate == 0) {
        // automatic selection
    } else if (tx_fee_rate < ::minRelayTxFee) {
        throw JSONRPCError(RPC_INVALID_PARAMETER, strprintf("txfee cannot be less than min relay tx fee (%s)", ::minRelayTxFee.ToString()));
    } else if (tx_fee_rate < pwallet->m_min_fee) {
        throw JSONRPCError(RPC_INVALID_PARAMETER, strprintf("txfee cannot be less than wallet min fee (%s)", pwallet->m_min_fee.ToString()));
    }

    pwallet->m_pay_tx_fee = tx_fee_rate;
    return true;
}

static UniValue getwalletinfo(const JSONRPCRequest& request)
{
    std::shared_ptr<CWallet> const wallet = GetWalletForJSONRPCRequest(request);
    CWallet* const pwallet = wallet.get();

    if (!EnsureWalletIsAvailable(pwallet, request.fHelp)) {
        return NullUniValue;
    }

    if (request.fHelp || request.params.size() != 0)
        throw std::runtime_error(
            RPCHelpMan{"getwalletinfo",
                "Returns an object containing various wallet state info.\n",
                {},
                RPCResult{
            "{\n"
            "  \"walletname\": xxxxx,             (string) the wallet name\n"
            "  \"walletversion\": xxxxx,          (numeric) the wallet version\n"
            "  \"total_balance\": xxxxxxx,        (numeric) the total balance of the wallet in " + CURRENCY_UNIT + "\n"
            "  \"balance\": xxxxxxx,              (numeric) the total confirmed balance of the wallet in " + CURRENCY_UNIT + "\n"
            "  \"blind_balance\": xxxxxxx,        (numeric) the total confirmed blinded balance of the wallet in " + CURRENCY_UNIT + "\n"
            "  \"anon_balance\": xxxxxxx,         (numeric) the total confirmed anon balance of the wallet in " + CURRENCY_UNIT + "\n"
            "  \"staked_balance\": xxxxxxx,       (numeric) the total staked balance of the wallet in " + CURRENCY_UNIT + " (non-spendable until maturity)\n"
            "  \"unconfirmed_balance\": xxx,      (numeric) the total unconfirmed balance of the wallet in " + CURRENCY_UNIT + "\n"
            "  \"immature_balance\": xxxxxx,      (numeric) the total immature balance of the wallet in " + CURRENCY_UNIT + "\n"
            "  \"reserve\": xxxxxx,               (numeric) the reserve balance of the wallet in " + CURRENCY_UNIT + "\n"
            "  \"txcount\": xxxxxxx,              (numeric) the total number of transactions in the wallet\n"
            "  \"keypoololdest\": xxxxxx,           (numeric) the timestamp (seconds since Unix epoch) of the oldest pre-generated key in the key pool\n"
            "  \"keypoolsize\": xxxx,               (numeric) how many new keys are pre-generated (only counts external keys)\n"
            "  \"keypoolsize_hd_internal\": xxxx,   (numeric) how many new keys are pre-generated for internal use (used for change outputs, only appears if the wallet is using this feature, otherwise external keys are used)\n"
            "  \"encryptionstatus\":              (string) unencrypted/locked/unlocked\n"
            "  \"unlocked_until\": ttt,           (numeric) the timestamp in seconds since epoch (midnight Jan 1 1970 GMT) that the wallet is unlocked for transfers, or 0 if the wallet is locked\n"
            "  \"paytxfee\": x.xxxx,              (numeric) the transaction fee configuration, set in " + CURRENCY_UNIT + "/kB\n"
            "  \"hdseedid\": \"<hash160>\"          (string, optional) the Hash160 of the HD account pubkey (only present when HD is enabled)\n"
            "  \"private_keys_enabled\": true|false (boolean) false if privatekeys are disabled for this wallet (enforced watch-only wallet)\n"
            "}\n"
                },
                RPCExamples{
                    HelpExampleCli("getwalletinfo", "")
            + HelpExampleRpc("getwalletinfo", "")
                },
            }.ToString());

    // Make sure the results are valid at least up to the most recent block
    // the user could have gotten from another RPC command prior to now
    pwallet->BlockUntilSyncedToCurrentChain();

    auto locked_chain = pwallet->chain().lock();
    LOCK(pwallet->cs_wallet);

    UniValue obj(UniValue::VOBJ);
    obj.pushKV("walletname", pwallet->GetName());
    obj.pushKV("walletversion", pwallet->GetVersion());

    if (fParticlWallet) {
        CHDWalletBalances bal;
        ((CHDWallet*)pwallet)->GetBalances(bal);

        obj.pushKV("total_balance",         ValueFromAmount(
            bal.nPart + bal.nPartUnconf + bal.nPartStaked + bal.nPartImmature
            + bal.nBlind + bal.nBlindUnconf
            + bal.nAnon + bal.nAnonUnconf));

        obj.pushKV("balance",               ValueFromAmount(bal.nPart));

        obj.pushKV("blind_balance",         ValueFromAmount(bal.nBlind));
        obj.pushKV("anon_balance",          ValueFromAmount(bal.nAnon));
        obj.pushKV("staked_balance",        ValueFromAmount(bal.nPartStaked));

        obj.pushKV("unconfirmed_balance",   ValueFromAmount(bal.nPartUnconf));
        obj.pushKV("unconfirmed_blind",     ValueFromAmount(bal.nBlindUnconf));
        obj.pushKV("unconfirmed_anon",      ValueFromAmount(bal.nAnonUnconf));
        obj.pushKV("immature_balance",      ValueFromAmount(bal.nPartImmature));

        if (bal.nPartWatchOnly > 0 || bal.nPartWatchOnlyUnconf > 0 || bal.nPartWatchOnlyStaked > 0) {
            obj.pushKV("watchonly_balance",                 ValueFromAmount(bal.nPartWatchOnly));
            obj.pushKV("watchonly_staked_balance",          ValueFromAmount(bal.nPartWatchOnlyStaked));
            obj.pushKV("watchonly_unconfirmed_balance",     ValueFromAmount(bal.nPartWatchOnlyUnconf));
            obj.pushKV("watchonly_total_balance",
                ValueFromAmount(bal.nPartWatchOnly + bal.nPartWatchOnlyStaked + bal.nPartWatchOnlyUnconf));
        }
    } else {
        obj.pushKV("balance",       ValueFromAmount(pwallet->GetBalance()));
        obj.pushKV("unconfirmed_balance", ValueFromAmount(pwallet->GetUnconfirmedBalance()));
        obj.pushKV("immature_balance",    ValueFromAmount(pwallet->GetImmatureBalance()));
    }

    int nTxCount = (int)pwallet->mapWallet.size() + (fParticlWallet ? (int)((CHDWallet*)pwallet)->mapRecords.size() : 0);
    obj.pushKV("txcount",       (int)nTxCount);

    CKeyID seed_id;
    if (IsParticlWallet(pwallet)) {
        CHDWallet *pwhd = GetParticlWallet(pwallet);

        obj.pushKV("keypoololdest", pwhd->GetOldestActiveAccountTime());
        obj.pushKV("keypoolsize",   pwhd->CountActiveAccountKeys());

        obj.pushKV("reserve",   ValueFromAmount(pwhd->nReserveBalance));

        obj.pushKV("encryptionstatus", !pwhd->IsCrypted()
            ? "Unencrypted" : pwhd->IsLocked() ? "Locked" : pwhd->fUnlockForStakingOnly ? "Unlocked, staking only" : "Unlocked");

        seed_id = pwhd->idDefaultAccount;
    } else {
        size_t kpExternalSize = pwallet->KeypoolCountExternalKeys();
        obj.pushKV("keypoololdest", pwallet->GetOldestKeyPoolTime());
        obj.pushKV("keypoolsize", (int64_t)kpExternalSize);
        seed_id = pwallet->GetHDChain().seed_id;
        if (pwallet->CanSupportFeature(FEATURE_HD_SPLIT)) {
            obj.pushKV("keypoolsize_hd_internal",   (int64_t)(pwallet->GetKeyPoolSize() - kpExternalSize));
        }
        obj.pushKV("encryptionstatus", !pwallet->IsCrypted()
            ? "Unencrypted" : pwallet->IsLocked() ? "Locked" : "Unlocked");
    }

    if (pwallet->IsCrypted())
        obj.pushKV("unlocked_until", pwallet->nRelockTime);

    obj.pushKV("paytxfee", ValueFromAmount(pwallet->m_pay_tx_fee.GetFeePerK()));

    if (!seed_id.IsNull()) {
        obj.pushKV("hdseedid", seed_id.GetHex());
    }
    obj.pushKV("private_keys_enabled", !pwallet->IsWalletFlagSet(WALLET_FLAG_DISABLE_PRIVATE_KEYS));
    return obj;
}

static UniValue listwalletdir(const JSONRPCRequest& request)
{
    if (request.fHelp || request.params.size() != 0) {
        throw std::runtime_error(
            RPCHelpMan{"listwalletdir",
                "Returns a list of wallets in the wallet directory.\n",
                {},
                RPCResult{
            "{\n"
            "  \"wallets\" : [                (json array of objects)\n"
            "    {\n"
            "      \"name\" : \"name\"          (string) The wallet name\n"
            "    }\n"
            "    ,...\n"
            "  ]\n"
            "}\n"
                },
                RPCExamples{
                    HelpExampleCli("listwalletdir", "")
            + HelpExampleRpc("listwalletdir", "")
                },
            }.ToString());
    }

    UniValue wallets(UniValue::VARR);
    for (const auto& path : ListWalletDir()) {
        UniValue wallet(UniValue::VOBJ);
        wallet.pushKV("name", path.string());
        wallets.push_back(wallet);
    }

    UniValue result(UniValue::VOBJ);
    result.pushKV("wallets", wallets);
    return result;
}

static UniValue listwallets(const JSONRPCRequest& request)
{
    if (request.fHelp || request.params.size() != 0)
        throw std::runtime_error(
            RPCHelpMan{"listwallets",
                "Returns a list of currently loaded wallets.\n"
                "For full information on the wallet, use \"getwalletinfo\"\n",
                {},
                RPCResult{
            "[                         (json array of strings)\n"
            "  \"walletname\"            (string) the wallet name\n"
            "   ...\n"
            "]\n"
                },
                RPCExamples{
                    HelpExampleCli("listwallets", "")
            + HelpExampleRpc("listwallets", "")
                },
            }.ToString());

    UniValue obj(UniValue::VARR);

    for (const std::shared_ptr<CWallet>& wallet : GetWallets()) {
        if (!EnsureWalletIsAvailable(wallet.get(), request.fHelp)) {
            return NullUniValue;
        }

        LOCK(wallet->cs_wallet);

        obj.push_back(wallet->GetName());
    }

    return obj;
}

static UniValue loadwallet(const JSONRPCRequest& request)
{
    if (request.fHelp || request.params.size() != 1)
        throw std::runtime_error(
            RPCHelpMan{"loadwallet",
                "\nLoads a wallet from a wallet file or directory."
                "\nNote that all wallet command-line options used when starting particld will be"
                "\napplied to the new wallet (eg -zapwallettxes, upgradewallet, rescan, etc).\n",
                {
                    {"filename", RPCArg::Type::STR, RPCArg::Optional::NO, "The wallet directory or .dat file."},
                },
                RPCResult{
            "{\n"
            "  \"name\" :    <wallet_name>,        (string) The wallet name if loaded successfully.\n"
            "  \"warning\" : <warning>,            (string) Warning message if wallet was not loaded cleanly.\n"
            "}\n"
                },
                RPCExamples{
                    HelpExampleCli("loadwallet", "\"test.dat\"")
            + HelpExampleRpc("loadwallet", "\"test.dat\"")
                },
            }.ToString());

    WalletLocation location(request.params[0].get_str());

    if (!location.Exists()) {
        throw JSONRPCError(RPC_WALLET_NOT_FOUND, "Wallet " + location.GetName() + " not found.");
    } else if (fs::is_directory(location.GetPath())) {
        // The given filename is a directory. Check that there's a wallet.dat file.
        fs::path wallet_dat_file = location.GetPath() / "wallet.dat";
        if (fs::symlink_status(wallet_dat_file).type() == fs::file_not_found) {
            throw JSONRPCError(RPC_WALLET_NOT_FOUND, "Directory " + location.GetName() + " does not contain a wallet.dat file.");
        }
    }

    std::string error, warning;
    std::shared_ptr<CWallet> const wallet = LoadWallet(*g_rpc_interfaces->chain, location, error, warning);
    if (!wallet) throw JSONRPCError(RPC_WALLET_ERROR, error);

    UniValue obj(UniValue::VOBJ);
    obj.pushKV("name", wallet->GetName());
    obj.pushKV("warning", warning);

    return obj;
}

static UniValue createwallet(const JSONRPCRequest& request)
{
    if (request.fHelp || request.params.size() < 1 || request.params.size() > 3) {
        throw std::runtime_error(
            RPCHelpMan{"createwallet",
                "\nCreates and loads a new wallet.\n",
                {
                    {"wallet_name", RPCArg::Type::STR, RPCArg::Optional::NO, "The name for the new wallet. If this is a path, the wallet will be created at the path location."},
                    {"disable_private_keys", RPCArg::Type::BOOL, /* default */ "false", "Disable the possibility of private keys (only watchonlys are possible in this mode)."},
                    {"blank", RPCArg::Type::BOOL, /* default */ "false", "Create a blank wallet. A blank wallet has no keys or HD seed. One can be set using sethdseed."},
                },
                RPCResult{
            "{\n"
            "  \"name\" :    <wallet_name>,        (string) The wallet name if created successfully. If the wallet was created using a full path, the wallet_name will be the full path.\n"
            "  \"warning\" : <warning>,            (string) Warning message if wallet was not loaded cleanly.\n"
            "}\n"
                },
                RPCExamples{
                    HelpExampleCli("createwallet", "\"testwallet\"")
            + HelpExampleRpc("createwallet", "\"testwallet\"")
                },
            }.ToString());
    }
    std::string error;
    std::string warning;

    uint64_t flags = 0;
    if (!request.params[1].isNull() && request.params[1].get_bool()) {
        flags |= WALLET_FLAG_DISABLE_PRIVATE_KEYS;
    }

    if (!request.params[2].isNull() && request.params[2].get_bool()) {
        flags |= WALLET_FLAG_BLANK_WALLET;
    }

    WalletLocation location(request.params[0].get_str());
    if (location.Exists()) {
        throw JSONRPCError(RPC_WALLET_ERROR, "Wallet " + location.GetName() + " already exists.");
    }

    // Wallet::Verify will check if we're trying to create a wallet with a duplication name.
    if (!CWallet::Verify(*g_rpc_interfaces->chain, location, false, error, warning)) {
        throw JSONRPCError(RPC_WALLET_ERROR, "Wallet file verification failed: " + error);
    }

    std::shared_ptr<CWallet> const wallet = CWallet::CreateWalletFromFile(*g_rpc_interfaces->chain, location, flags);
    if (!wallet) {
        throw JSONRPCError(RPC_WALLET_ERROR, "Wallet creation failed.");
    }
    if (fParticlMode && !((CHDWallet*)wallet.get())->Initialise()) {
        throw JSONRPCError(RPC_WALLET_ERROR, "Wallet initialise failed.");
    }
    AddWallet(wallet);

    wallet->postInitProcess();

    UniValue obj(UniValue::VOBJ);
    obj.pushKV("name", wallet->GetName());
    obj.pushKV("warning", warning);

    return obj;
}

static UniValue unloadwallet(const JSONRPCRequest& request)
{
    if (request.fHelp || request.params.size() > 1) {
        throw std::runtime_error(
            RPCHelpMan{"unloadwallet",
                "Unloads the wallet referenced by the request endpoint otherwise unloads the wallet specified in the argument.\n"
                "Specifying the wallet name on a wallet endpoint is invalid.",
                {
                    {"wallet_name", RPCArg::Type::STR, /* default */ "the wallet name from the RPC request", "The name of the wallet to unload."},
                },
                RPCResults{},
                RPCExamples{
                    HelpExampleCli("unloadwallet", "wallet_name")
            + HelpExampleRpc("unloadwallet", "wallet_name")
                },
            }.ToString());
    }

    std::string wallet_name;
    if (GetWalletNameFromJSONRPCRequest(request, wallet_name)) {
        if (!request.params[0].isNull()) {
            throw JSONRPCError(RPC_INVALID_PARAMETER, "Cannot unload the requested wallet");
        }
    } else {
        wallet_name = request.params[0].get_str();
    }

    std::shared_ptr<CWallet> wallet = GetWallet(wallet_name);
    if (!wallet) {
        throw JSONRPCError(RPC_WALLET_NOT_FOUND, "Requested wallet does not exist or is not loaded");
    }

    // Release the "main" shared pointer and prevent further notifications.
    // Note that any attempt to load the same wallet would fail until the wallet
    // is destroyed (see CheckUniqueFileid).
    if (!RemoveWallet(wallet)) {
        throw JSONRPCError(RPC_MISC_ERROR, "Requested wallet already unloaded");
    }

    UnloadWallet(std::move(wallet));

    if (fParticlMode) {
        RestartStakingThreads();
    }

    return NullUniValue;
}

static UniValue resendwallettransactions(const JSONRPCRequest& request)
{
    std::shared_ptr<CWallet> const wallet = GetWalletForJSONRPCRequest(request);
    CWallet* const pwallet = wallet.get();

    if (!EnsureWalletIsAvailable(pwallet, request.fHelp)) {
        return NullUniValue;
    }

    if (request.fHelp || request.params.size() != 0)
        throw std::runtime_error(
            RPCHelpMan{"resendwallettransactions",
                "Immediately re-broadcast unconfirmed wallet transactions to all peers.\n"
                "Intended only for testing; the wallet code periodically re-broadcasts\n"
                "automatically.\n",
                {},
                RPCResult{
            "Returns an RPC error if -walletbroadcast is set to false.\n"
            "Returns array of transaction ids that were re-broadcast.\n"
                },
                 RPCExamples{""},
             }.ToString()
            );

    if (!pwallet->chain().p2pEnabled()) {
        throw JSONRPCError(RPC_CLIENT_P2P_DISABLED, "Error: Peer-to-peer functionality missing or disabled");
    }

    auto locked_chain = pwallet->chain().lock();
    LOCK(pwallet->cs_wallet);

    if (!pwallet->GetBroadcastTransactions()) {
        throw JSONRPCError(RPC_WALLET_ERROR, "Error: Wallet transaction broadcasting is disabled with -walletbroadcast");
    }

    std::vector<uint256> txids = pwallet->ResendWalletTransactionsBefore(*locked_chain, GetTime());
    UniValue result(UniValue::VARR);
    if (IsParticlWallet(pwallet)) {
        CHDWallet *phdw = GetParticlWallet(pwallet);
        std::vector<uint256> txidsRec;
        txidsRec = phdw->ResendRecordTransactionsBefore(*locked_chain, GetTime(), g_connman.get());

        for (auto &txid : txidsRec) {
            result.push_back(txid.ToString());
        }
    }

    for (const uint256& txid : txids)
    {
        result.push_back(txid.ToString());
    }
    return result;
}

static UniValue listunspent(const JSONRPCRequest& request)
{
    std::shared_ptr<CWallet> const wallet = GetWalletForJSONRPCRequest(request);
    CWallet* const pwallet = wallet.get();

    if (!EnsureWalletIsAvailable(pwallet, request.fHelp)) {
        return NullUniValue;
    }

    if (request.fHelp || request.params.size() > 5)
        throw std::runtime_error(
            RPCHelpMan{"listunspent",
                "\nReturns array of unspent transaction outputs\n"
                "with between minconf and maxconf (inclusive) confirmations.\n"
                "Optionally filter to only include txouts paid to specified addresses.\n",
                {
                    {"minconf", RPCArg::Type::NUM, /* default */ "1", "The minimum confirmations to filter"},
                    {"maxconf", RPCArg::Type::NUM, /* default */ "9999999", "The maximum confirmations to filter"},
                    {"addresses", RPCArg::Type::ARR, /* default */ "empty array", "A json array of particl addresses to filter",
                        {
                            {"address", RPCArg::Type::STR, RPCArg::Optional::OMITTED, "particl address"},
                        },
                    },
                    {"include_unsafe", RPCArg::Type::BOOL, /* default */ "true", "Include outputs that are not safe to spend\n"
            "                  See description of \"safe\" attribute below."},
                    {"query_options", RPCArg::Type::OBJ, RPCArg::Optional::OMITTED_NAMED_ARG, "JSON with query options",
                        {
                            {"minimumAmount", RPCArg::Type::AMOUNT, /* default */ "0", "Minimum value of each UTXO in " + CURRENCY_UNIT + ""},
                            {"maximumAmount", RPCArg::Type::AMOUNT, /* default */ "unlimited", "Maximum value of each UTXO in " + CURRENCY_UNIT + ""},
                            {"maximumCount", RPCArg::Type::NUM, /* default */ "unlimited", "Maximum number of UTXOs"},
                            {"minimumSumAmount", RPCArg::Type::AMOUNT, /* default */ "unlimited", "Minimum sum value of all UTXOs in " + CURRENCY_UNIT + ""},
                            {"cc_format", RPCArg::Type::BOOL, /* default */ "false", "Format output for coincontrol"},
                            {"include_immature", RPCArg::Type::BOOL, /* default */ "false", "Include immature staked outputs"},
                        },
                        "query_options"},
                },
                RPCResult{
            "[                   (array of json object)\n"
            "  {\n"
            "    \"txid\" : \"txid\",        (string) the transaction id \n"
            "    \"vout\" : n,               (numeric) the vout value\n"
            "    \"address\" : \"address\",    (string) the particl address\n"
            "    \"coldstaking_address\"  : \"address\" (string) the particl address this output must stake on\n"
            "    \"label\" : \"label\",        (string) The associated label, or \"\" for the default label\n"
            "    \"scriptPubKey\" : \"key\",   (string) the script key\n"
            "    \"amount\" : x.xxx,         (numeric) the transaction output amount in " + CURRENCY_UNIT + "\n"
            "    \"confirmations\" : n,      (numeric) The number of confirmations\n"
            "    \"redeemScript\" : \"script\" (string) The redeemScript if scriptPubKey is P2SH\n"
            "    \"witnessScript\" : \"script\" (string) witnessScript if the scriptPubKey is P2WSH or P2SH-P2WSH\n"
            "    \"spendable\" : xxx,        (bool) Whether we have the private keys to spend this output\n"
            "    \"solvable\" : xxx,         (bool) Whether we know how to spend this output, ignoring the lack of keys\n"
            "    \"desc\" : xxx,             (string, only when solvable) A descriptor for spending this output\n"
            "    \"safe\" : xxx              (bool) Whether this output is considered safe to spend. Unconfirmed transactions\n"
            "                              from outside keys and unconfirmed replacement transactions are considered unsafe\n"
            "                              and are not eligible for spending by fundrawtransaction and sendtoaddress.\n"
            "    \"stakeable\" : xxx,        (bool) Whether we have the private keys to stake this output\n"
            "  }\n"
            "  ,...\n"
            "]\n"
                },
                RPCExamples{
                    HelpExampleCli("listunspent", "")
            + HelpExampleCli("listunspent", "6 9999999 \"[\\\"PfqK97PXYfqRFtdYcZw82x3dzPrZbEAcYa\\\",\\\"Pka9M2Bva8WetQhQ4ngC255HAbMJf5P5Dc\\\"]\"")
            + HelpExampleRpc("listunspent", "6, 9999999 \"[\\\"PfqK97PXYfqRFtdYcZw82x3dzPrZbEAcYa\\\",\\\"Pka9M2Bva8WetQhQ4ngC255HAbMJf5P5Dc\\\"]\"")
            + HelpExampleCli("listunspent", "6 9999999 '[]' true '{ \"minimumAmount\": 0.005 }'")
            + HelpExampleRpc("listunspent", "6, 9999999, [] , true, { \"minimumAmount\": 0.005 } ")
            + HelpExampleCli("listunspent", "1 9999999 '[]' false '{\"include_immature\":true}'")
            + HelpExampleRpc("listunspent", "1, 9999999, [] , false, {\"include_immature\":true} ")
                },
            }.ToString());

    int nMinDepth = 1;
    if (!request.params[0].isNull()) {
        RPCTypeCheckArgument(request.params[0], UniValue::VNUM);
        nMinDepth = request.params[0].get_int();
    }

    int nMaxDepth = 9999999;
    if (!request.params[1].isNull()) {
        RPCTypeCheckArgument(request.params[1], UniValue::VNUM);
        nMaxDepth = request.params[1].get_int();
    }

    std::set<CTxDestination> destinations;
    if (!request.params[2].isNull()) {
        RPCTypeCheckArgument(request.params[2], UniValue::VARR);
        UniValue inputs = request.params[2].get_array();
        for (unsigned int idx = 0; idx < inputs.size(); idx++) {
            const UniValue& input = inputs[idx];
            CTxDestination dest = DecodeDestination(input.get_str());
            if (!IsValidDestination(dest)) {
                throw JSONRPCError(RPC_INVALID_ADDRESS_OR_KEY, std::string("Invalid Particl address: ") + input.get_str());
            }
            if (!destinations.insert(dest).second) {
                throw JSONRPCError(RPC_INVALID_PARAMETER, std::string("Invalid parameter, duplicated address: ") + input.get_str());
            }
        }
    }

    bool include_unsafe = true;
    if (!request.params[3].isNull()) {
        RPCTypeCheckArgument(request.params[3], UniValue::VBOOL);
        include_unsafe = request.params[3].get_bool();
    }

    bool fCCFormat = false;
    bool fIncludeImmature = false;
    CAmount nMinimumAmount = 0;
    CAmount nMaximumAmount = MAX_MONEY;
    CAmount nMinimumSumAmount = MAX_MONEY;
    uint64_t nMaximumCount = 0;

    if (!request.params[4].isNull()) {
        const UniValue& options = request.params[4].get_obj();

        RPCTypeCheckObj(options,
            {
                {"maximumCount",            UniValueType(UniValue::VNUM)},
                {"cc_format",               UniValueType(UniValue::VBOOL)},
                {"include_immature",        UniValueType(UniValue::VBOOL)},
            }, true, false);

        if (options.exists("minimumAmount"))
            nMinimumAmount = AmountFromValue(options["minimumAmount"]);

        if (options.exists("maximumAmount"))
            nMaximumAmount = AmountFromValue(options["maximumAmount"]);

        if (options.exists("minimumSumAmount"))
            nMinimumSumAmount = AmountFromValue(options["minimumSumAmount"]);

        if (options.exists("maximumCount"))
            nMaximumCount = options["maximumCount"].get_int64();

        if (options.exists("cc_format"))
            fCCFormat = options["cc_format"].get_bool();

        if (options.exists("include_immature"))
            fIncludeImmature = options["include_immature"].get_bool();
    }

    // Make sure the results are valid at least up to the most recent block
    // the user could have gotten from another RPC command prior to now
    pwallet->BlockUntilSyncedToCurrentChain();

    UniValue results(UniValue::VARR);
    std::vector<COutput> vecOutputs;
    {
        auto locked_chain = pwallet->chain().lock();
        LOCK(pwallet->cs_wallet);
        pwallet->AvailableCoins(*locked_chain, vecOutputs, !include_unsafe, nullptr, nMinimumAmount, nMaximumAmount, nMinimumSumAmount, nMaximumCount, nMinDepth, nMaxDepth, fIncludeImmature);
    }

    LOCK(pwallet->cs_wallet);

    for (const COutput& out : vecOutputs) {

        CAmount nValue;
        CTxDestination address;
        const CScript *scriptPubKey;
        bool fValidAddress;
        if (fParticlWallet)
        {
            scriptPubKey = out.tx->tx->vpout[out.i]->GetPScriptPubKey();
            nValue = out.tx->tx->vpout[out.i]->GetValue();
        } else
        {
            scriptPubKey = &out.tx->tx->vout[out.i].scriptPubKey;
            nValue = out.tx->tx->vout[out.i].nValue;
        };

        fValidAddress = ExtractDestination(*scriptPubKey, address);
        if (destinations.size() && (!fValidAddress || !destinations.count(address)))
            continue;

        UniValue entry(UniValue::VOBJ);
        entry.pushKV("txid", out.tx->GetHash().GetHex());
        entry.pushKV("vout", out.i);

        if (fValidAddress) {
            entry.pushKV("address", EncodeDestination(address));

            auto i = pwallet->mapAddressBook.find(address);
            if (i != pwallet->mapAddressBook.end()) {
                entry.pushKV("label", i->second.name);
            }

            if (scriptPubKey->IsPayToScriptHash()) {
                const CScriptID& hash = boost::get<CScriptID>(address);
                CScript redeemScript;
                if (pwallet->GetCScript(hash, redeemScript)) {
                    entry.pushKV("redeemScript", HexStr(redeemScript.begin(), redeemScript.end()));
                    // Now check if the redeemScript is actually a P2WSH script
                    CTxDestination witness_destination;
                    if (redeemScript.IsPayToWitnessScriptHash()) {
                        bool extracted = ExtractDestination(redeemScript, witness_destination);
                        assert(extracted);
                        // Also return the witness script
                        const WitnessV0ScriptHash& whash = boost::get<WitnessV0ScriptHash>(witness_destination);
                        CScriptID id;
                        CRIPEMD160().Write(whash.begin(), whash.size()).Finalize(id.begin());
                        CScript witnessScript;
                        if (pwallet->GetCScript(id, witnessScript)) {
                            entry.pushKV("witnessScript", HexStr(witnessScript.begin(), witnessScript.end()));
                        }
                    }
                }
            } else if (scriptPubKey->IsPayToWitnessScriptHash()) {
                const WitnessV0ScriptHash& whash = boost::get<WitnessV0ScriptHash>(address);
                CScriptID id;
                CRIPEMD160().Write(whash.begin(), whash.size()).Finalize(id.begin());
                CScript witnessScript;
                if (pwallet->GetCScript(id, witnessScript)) {
                    entry.pushKV("witnessScript", HexStr(witnessScript.begin(), witnessScript.end()));
                }
            }
            if (scriptPubKey->IsPayToScriptHash256()) {
                const CScriptID256& hash = boost::get<CScriptID256>(address);
                CScriptID scriptID;
                scriptID.Set(hash);
                CScript redeemScript;
                if (pwallet->GetCScript(scriptID, redeemScript)) {
                    entry.pushKV("redeemScript", HexStr(redeemScript.begin(), redeemScript.end()));
                }
            }
        }

        if (HasIsCoinstakeOp(*scriptPubKey)) {
            CScript scriptStake;
            if (GetCoinstakeScriptPath(*scriptPubKey, scriptStake)) {
                if (ExtractDestination(scriptStake, address)) {
                    entry.pushKV("coldstaking_address", EncodeDestination(address));
                }
            }
        }

        entry.pushKV("scriptPubKey", HexStr(scriptPubKey->begin(), scriptPubKey->end()));

        if (fCCFormat)
        {
            entry.pushKV("time", out.tx->GetTxTime());
            entry.pushKV("amount", nValue);
        } else
        {
            entry.pushKV("amount", ValueFromAmount(nValue));
        };

        entry.pushKV("confirmations", out.nDepth);
        entry.pushKV("spendable", out.fSpendable);
        entry.pushKV("solvable", out.fSolvable);
        if (out.fSolvable) {
            auto descriptor = InferDescriptor(*scriptPubKey, *pwallet);
            entry.pushKV("desc", descriptor->ToString());
        }
        entry.pushKV("safe", out.fSafe);

        if (IsParticlWallet(pwallet))
        {
            CHDWallet *phdw = GetParticlWallet(pwallet);
            CKeyID stakingKeyID;
            bool fStakeable = ExtractStakingKeyID(*scriptPubKey, stakingKeyID);
            if (fStakeable)
            {
                isminetype mine = phdw->IsMine(stakingKeyID);
                if (!(mine & ISMINE_SPENDABLE)
                    || (mine & ISMINE_HARDWARE_DEVICE))
                    fStakeable = false;
            };
            entry.pushKV("stakeable", fStakeable);
        };

        if (fIncludeImmature)
            entry.pushKV("mature", out.fMature);

        if (out.fNeedHardwareKey)
            entry.pushKV("ondevice", out.fNeedHardwareKey);

        results.push_back(entry);
    }

    return results;
}

void FundTransaction(CWallet* const pwallet, CMutableTransaction& tx, CAmount& fee_out, int& change_position, UniValue options)
{
    // Make sure the results are valid at least up to the most recent block
    // the user could have gotten from another RPC command prior to now
    pwallet->BlockUntilSyncedToCurrentChain();

    CCoinControl coinControl;
    change_position = -1;
    bool lockUnspents = false;
    UniValue subtractFeeFromOutputs;
    std::set<int> setSubtractFeeFromOutputs;

    if (!options.isNull()) {
      if (options.type() == UniValue::VBOOL) {
        // backward compatibility bool only fallback
        coinControl.fAllowWatchOnly = options.get_bool();
      }
      else {
        RPCTypeCheckArgument(options, UniValue::VOBJ);
        RPCTypeCheckObj(options,
            {
                {"changeAddress", UniValueType(UniValue::VSTR)},
                {"changePosition", UniValueType(UniValue::VNUM)},
                {"change_type", UniValueType(UniValue::VSTR)},
                {"includeWatching", UniValueType(UniValue::VBOOL)},
                {"lockUnspents", UniValueType(UniValue::VBOOL)},
                {"feeRate", UniValueType()}, // will be checked below
                {"subtractFeeFromOutputs", UniValueType(UniValue::VARR)},
                {"replaceable", UniValueType(UniValue::VBOOL)},
                {"conf_target", UniValueType(UniValue::VNUM)},
                {"estimate_mode", UniValueType(UniValue::VSTR)},
            },
            true, true);

        if (options.exists("changeAddress")) {
            CTxDestination dest = DecodeDestination(options["changeAddress"].get_str());

            if (!IsValidDestination(dest)) {
                throw JSONRPCError(RPC_INVALID_ADDRESS_OR_KEY, "changeAddress must be a valid particl address");
            }

            coinControl.destChange = dest;
        }

        if (options.exists("changePosition"))
            change_position = options["changePosition"].get_int();

        if (options.exists("change_type")) {
            if (options.exists("changeAddress")) {
                throw JSONRPCError(RPC_INVALID_PARAMETER, "Cannot specify both changeAddress and address_type options");
            }
            coinControl.m_change_type = pwallet->m_default_change_type;
            if (!ParseOutputType(options["change_type"].get_str(), *coinControl.m_change_type)) {
                throw JSONRPCError(RPC_INVALID_ADDRESS_OR_KEY, strprintf("Unknown change type '%s'", options["change_type"].get_str()));
            }
        }

        if (options.exists("includeWatching"))
            coinControl.fAllowWatchOnly = options["includeWatching"].get_bool();

        if (options.exists("lockUnspents"))
            lockUnspents = options["lockUnspents"].get_bool();

        if (options.exists("feeRate"))
        {
            coinControl.m_feerate = CFeeRate(AmountFromValue(options["feeRate"]));
            coinControl.fOverrideFeeRate = true;
        }

        if (options.exists("subtractFeeFromOutputs"))
            subtractFeeFromOutputs = options["subtractFeeFromOutputs"].get_array();

        if (options.exists("replaceable")) {
            coinControl.m_signal_bip125_rbf = options["replaceable"].get_bool();
        }
        if (options.exists("conf_target")) {
            if (options.exists("feeRate")) {
                throw JSONRPCError(RPC_INVALID_PARAMETER, "Cannot specify both conf_target and feeRate");
            }
            coinControl.m_confirm_target = ParseConfirmTarget(options["conf_target"], pwallet->chain().estimateMaxBlocks());
        }
        if (options.exists("estimate_mode")) {
            if (options.exists("feeRate")) {
                throw JSONRPCError(RPC_INVALID_PARAMETER, "Cannot specify both estimate_mode and feeRate");
            }
            if (!FeeModeFromString(options["estimate_mode"].get_str(), coinControl.m_fee_mode)) {
                throw JSONRPCError(RPC_INVALID_PARAMETER, "Invalid estimate_mode parameter");
            }
        }
      }
    }

    size_t nOutputs = IsParticlWallet(pwallet) ? tx.vpout.size() : tx.vout.size();
    if (nOutputs == 0)
        throw JSONRPCError(RPC_INVALID_PARAMETER, "TX must have at least one output");

    if (change_position != -1 && (change_position < 0 || (unsigned int)change_position > nOutputs))
        throw JSONRPCError(RPC_INVALID_PARAMETER, "changePosition out of bounds");

    for (unsigned int idx = 0; idx < subtractFeeFromOutputs.size(); idx++) {
        int pos = subtractFeeFromOutputs[idx].get_int();
        if (setSubtractFeeFromOutputs.count(pos))
            throw JSONRPCError(RPC_INVALID_PARAMETER, strprintf("Invalid parameter, duplicated position: %d", pos));
        if (pos < 0)
            throw JSONRPCError(RPC_INVALID_PARAMETER, strprintf("Invalid parameter, negative position: %d", pos));
        if (pos >= int(nOutputs))
            throw JSONRPCError(RPC_INVALID_PARAMETER, strprintf("Invalid parameter, position too large: %d", pos));
        setSubtractFeeFromOutputs.insert(pos);
    }

    std::string strFailReason;

    if (!pwallet->FundTransaction(tx, fee_out, change_position, strFailReason, lockUnspents, setSubtractFeeFromOutputs, coinControl)) {
        throw JSONRPCError(RPC_WALLET_ERROR, strFailReason);
    }
}

static UniValue fundrawtransaction(const JSONRPCRequest& request)
{
    std::shared_ptr<CWallet> const wallet = GetWalletForJSONRPCRequest(request);
    CWallet* const pwallet = wallet.get();

    if (!EnsureWalletIsAvailable(pwallet, request.fHelp)) {
        return NullUniValue;
    }

    if (request.fHelp || request.params.size() < 1 || request.params.size() > 3)
        throw std::runtime_error(
            RPCHelpMan{"fundrawtransaction",
                "\nAdd inputs to a transaction until it has enough in value to meet its out value.\n"
                "This will not modify existing inputs, and will add at most one change output to the outputs.\n"
                "No existing outputs will be modified unless \"subtractFeeFromOutputs\" is specified.\n"
                "Note that inputs which were signed may need to be resigned after completion since in/outputs have been added.\n"
                "The inputs added will not be signed, use signrawtransactionwithkey\n"
                " or signrawtransactionwithwallet for that.\n"
                "Note that all existing inputs must have their previous output transaction be in the wallet.\n"
                "Note that all inputs selected must be of standard form and P2SH scripts must be\n"
                "in the wallet using importaddress or addmultisigaddress (to calculate fees).\n"
                "You can see whether this is the case by checking the \"solvable\" field in the listunspent output.\n"
                "Only pay-to-pubkey, multisig, and P2SH versions thereof are currently supported for watch-only\n",
                {
                    {"hexstring", RPCArg::Type::STR_HEX, RPCArg::Optional::NO, "The hex string of the raw transaction"},
                    {"options", RPCArg::Type::OBJ, RPCArg::Optional::OMITTED_NAMED_ARG, "for backward compatibility: passing in a true instead of an object will result in {\"includeWatching\":true}",
                        {
                            {"changeAddress", RPCArg::Type::STR, /* default */ "pool address", "The particl address to receive the change"},
                            {"changePosition", RPCArg::Type::NUM, /* default */ "random", "The index of the change output"},
                            {"change_type", RPCArg::Type::STR, /* default */ "set by -changetype", "The output type to use. Only valid if changeAddress is not specified. Options are \"legacy\", \"p2sh-segwit\", and \"bech32\"."},
                            {"includeWatching", RPCArg::Type::BOOL, /* default */ "false", "Also select inputs which are watch only"},
                            {"lockUnspents", RPCArg::Type::BOOL, /* default */ "false", "Lock selected unspent outputs"},
                            {"feeRate", RPCArg::Type::AMOUNT, /* default */ "not set: makes wallet determine the fee", "Set a specific fee rate in " + CURRENCY_UNIT + "/kB"},
                            {"subtractFeeFromOutputs", RPCArg::Type::ARR, /* default */ "empty array", "A json array of integers.\n"
                            "                              The fee will be equally deducted from the amount of each specified output.\n"
                            "                              Those recipients will receive less particl than you enter in their corresponding amount field.\n"
                            "                              If no outputs are specified here, the sender pays the fee.",
                                {
                                    {"vout_index", RPCArg::Type::NUM, RPCArg::Optional::OMITTED, "The zero-based output index, before a change output is added."},
                                },
                            },
                            {"replaceable", RPCArg::Type::BOOL, /* default */ "fallback to wallet's default", "Marks this transaction as BIP125 replaceable.\n"
                            "                              Allows this transaction to be replaced by a transaction with higher fees"},
                            {"conf_target", RPCArg::Type::NUM, /* default */ "fallback to wallet's default", "Confirmation target (in blocks)"},
                            {"estimate_mode", RPCArg::Type::STR, /* default */ "UNSET", "The fee estimate mode, must be one of:\n"
                            "         \"UNSET\"\n"
                            "         \"ECONOMICAL\"\n"
                            "         \"CONSERVATIVE\""},
                        },
                        "options"},
                    {"iswitness", RPCArg::Type::BOOL, /* default */ "depends on heuristic tests", "Whether the transaction hex is a serialized witness transaction \n"
                            "                              If iswitness is not present, heuristic tests will be used in decoding"},
                },
                RPCResult{
                            "{\n"
                            "  \"hex\":       \"value\", (string)  The resulting raw transaction (hex-encoded string)\n"
                            "  \"fee\":       n,         (numeric) Fee in " + CURRENCY_UNIT + " the resulting transaction pays\n"
                            "  \"changepos\": n          (numeric) The position of the added change output, or -1\n"
                            "}\n"
                                },
                                RPCExamples{
                            "\nCreate a transaction with no inputs\n"
                            + HelpExampleCli("createrawtransaction", "\"[]\" \"{\\\"myaddress\\\":0.01}\"") +
                            "\nAdd sufficient unsigned inputs to meet the output value\n"
                            + HelpExampleCli("fundrawtransaction", "\"rawtransactionhex\"") +
                            "\nSign the transaction\n"
                            + HelpExampleCli("signrawtransactionwithwallet", "\"fundedtransactionhex\"") +
                            "\nSend the transaction\n"
                            + HelpExampleCli("sendrawtransaction", "\"signedtransactionhex\"")
                                },
                            }.ToString());

    RPCTypeCheck(request.params, {UniValue::VSTR, UniValueType(), UniValue::VBOOL});

    // parse hex string from parameter
    CMutableTransaction tx;
    bool try_witness = request.params[2].isNull() ? true : request.params[2].get_bool();
    bool try_no_witness = request.params[2].isNull() ? true : !request.params[2].get_bool();
    if (!DecodeHexTx(tx, request.params[0].get_str(), try_no_witness, try_witness)) {
        throw JSONRPCError(RPC_DESERIALIZATION_ERROR, "TX decode failed");
    }

    CAmount fee;
    int change_position;
    FundTransaction(pwallet, tx, fee, change_position, request.params[1]);

    UniValue result(UniValue::VOBJ);
    result.pushKV("hex", EncodeHexTx(CTransaction(tx)));
    result.pushKV("fee", ValueFromAmount(fee));
    result.pushKV("changepos", change_position);

    return result;
}

UniValue signrawtransactionwithwallet(const JSONRPCRequest& request)
{
    std::shared_ptr<CWallet> const wallet = GetWalletForJSONRPCRequest(request);
    CWallet* const pwallet = wallet.get();

    if (!EnsureWalletIsAvailable(pwallet, request.fHelp)) {
        return NullUniValue;
    }

    if (request.fHelp || request.params.size() < 1 || request.params.size() > 3)
        throw std::runtime_error(
            RPCHelpMan{"signrawtransactionwithwallet",
                "\nSign inputs for raw transaction (serialized, hex-encoded).\n"
                "The second optional argument (may be null) is an array of previous transaction outputs that\n"
                "this transaction depends on but may not yet be in the block chain." +
                    HelpRequiringPassphrase(pwallet) + "\n",
                {
                    {"hexstring", RPCArg::Type::STR, RPCArg::Optional::NO, "The transaction hex string"},
                    {"prevtxs", RPCArg::Type::ARR, RPCArg::Optional::OMITTED_NAMED_ARG, "A json array of previous dependent transaction outputs",
                        {
                            {"", RPCArg::Type::OBJ, RPCArg::Optional::OMITTED, "",
                                {
                                    {"txid", RPCArg::Type::STR_HEX, RPCArg::Optional::NO, "The transaction id"},
                                    {"vout", RPCArg::Type::NUM, RPCArg::Optional::NO, "The output number"},
                                    {"scriptPubKey", RPCArg::Type::STR_HEX, RPCArg::Optional::NO, "script key"},
                                    {"redeemScript", RPCArg::Type::STR_HEX, RPCArg::Optional::OMITTED, "(required for P2SH) redeem script"},
                                    {"witnessScript", RPCArg::Type::STR_HEX, RPCArg::Optional::OMITTED, "(required for P2WSH or P2SH-P2WSH) witness script"},
                                    {"amount", RPCArg::Type::AMOUNT, RPCArg::Optional::NO, "The amount spent"},
                                },
                            },
                        },
                    },
                    {"sighashtype", RPCArg::Type::STR, /* default */ "ALL", "The signature hash type. Must be one of\n"
            "       \"ALL\"\n"
            "       \"NONE\"\n"
            "       \"SINGLE\"\n"
            "       \"ALL|ANYONECANPAY\"\n"
            "       \"NONE|ANYONECANPAY\"\n"
            "       \"SINGLE|ANYONECANPAY\""},
                },
                RPCResult{
            "{\n"
            "  \"hex\" : \"value\",                  (string) The hex-encoded raw transaction with signature(s)\n"
            "  \"complete\" : true|false,          (boolean) If the transaction has a complete set of signatures\n"
            "  \"errors\" : [                      (json array of objects) Script verification errors (if there are any)\n"
            "    {\n"
            "      \"txid\" : \"hash\",              (string) The hash of the referenced, previous transaction\n"
            "      \"vout\" : n,                   (numeric) The index of the output to spent and used as input\n"
            "      \"scriptSig\" : \"hex\",          (string) The hex-encoded signature script\n"
            "      \"sequence\" : n,               (numeric) Script sequence number\n"
            "      \"error\" : \"text\"              (string) Verification or signing error related to the input\n"
            "    }\n"
            "    ,...\n"
            "  ]\n"
            "}\n"
                },
                RPCExamples{
                    HelpExampleCli("signrawtransactionwithwallet", "\"myhex\"")
            + HelpExampleRpc("signrawtransactionwithwallet", "\"myhex\"")
                },
            }.ToString());

    RPCTypeCheck(request.params, {UniValue::VSTR, UniValue::VARR, UniValue::VSTR}, true);

    CMutableTransaction mtx;
    if (!DecodeHexTx(mtx, request.params[0].get_str(), true)) {
        throw JSONRPCError(RPC_DESERIALIZATION_ERROR, "TX decode failed");
    }

    // Sign the transaction
    auto locked_chain = pwallet->chain().lock();
    LOCK(pwallet->cs_wallet);
    EnsureWalletIsUnlocked(pwallet);

    return SignTransaction(pwallet->chain(), mtx, request.params[1], pwallet, false, request.params[2]);
}

static UniValue bumpfee(const JSONRPCRequest& request)
{
    std::shared_ptr<CWallet> const wallet = GetWalletForJSONRPCRequest(request);
    CWallet* const pwallet = wallet.get();

    if (!EnsureWalletIsAvailable(pwallet, request.fHelp))
        return NullUniValue;

    if (request.fHelp || request.params.size() < 1 || request.params.size() > 2) {
        throw std::runtime_error(
            RPCHelpMan{"bumpfee",
                "\nBumps the fee of an opt-in-RBF transaction T, replacing it with a new transaction B.\n"
                "An opt-in RBF transaction with the given txid must be in the wallet.\n"
                "The command will pay the additional fee by decreasing (or perhaps removing) its change output.\n"
                "If the change output is not big enough to cover the increased fee, the command will currently fail\n"
                "instead of adding new inputs to compensate. (A future implementation could improve this.)\n"
                "The command will fail if the wallet or mempool contains a transaction that spends one of T's outputs.\n"
                "By default, the new fee will be calculated automatically using estimatesmartfee.\n"
                "The user can specify a confirmation target for estimatesmartfee.\n"
                "Alternatively, the user can specify totalFee, or use RPC settxfee to set a higher fee rate.\n"
                "At a minimum, the new fee rate must be high enough to pay an additional new relay fee (incrementalfee\n"
                "returned by getnetworkinfo) to enter the node's mempool.\n",
                {
                    {"txid", RPCArg::Type::STR_HEX, RPCArg::Optional::NO, "The txid to be bumped"},
                    {"options", RPCArg::Type::OBJ, RPCArg::Optional::OMITTED_NAMED_ARG, "",
                        {
                            {"confTarget", RPCArg::Type::NUM, /* default */ "fallback to wallet's default", "Confirmation target (in blocks)"},
                            {"totalFee", RPCArg::Type::NUM, /* default */ "fallback to 'confTarget'", "Total fee (NOT feerate) to pay, in satoshis.\n"
            "                         In rare cases, the actual fee paid might be slightly higher than the specified\n"
            "                         totalFee if the tx change output has to be removed because it is too close to\n"
            "                         the dust threshold."},
                            {"replaceable", RPCArg::Type::BOOL, /* default */ "true", "Whether the new transaction should still be\n"
            "                         marked bip-125 replaceable. If true, the sequence numbers in the transaction will\n"
            "                         be left unchanged from the original. If false, any input sequence numbers in the\n"
            "                         original transaction that were less than 0xfffffffe will be increased to 0xfffffffe\n"
            "                         so the new transaction will not be explicitly bip-125 replaceable (though it may\n"
            "                         still be replaceable in practice, for example if it has unconfirmed ancestors which\n"
            "                         are replaceable)."},
                            {"estimate_mode", RPCArg::Type::STR, /* default */ "UNSET", "The fee estimate mode, must be one of:\n"
            "         \"UNSET\"\n"
            "         \"ECONOMICAL\"\n"
            "         \"CONSERVATIVE\""},
                        },
                        "options"},
                },
                RPCResult{
            "{\n"
            "  \"txid\":    \"value\",  (string)  The id of the new transaction\n"
            "  \"origfee\":  n,         (numeric) Fee of the replaced transaction\n"
            "  \"fee\":      n,         (numeric) Fee of the new transaction\n"
            "  \"errors\":  [ str... ] (json array of strings) Errors encountered during processing (may be empty)\n"
            "}\n"
                },
                RPCExamples{
            "\nBump the fee, get the new transaction\'s txid\n" +
                    HelpExampleCli("bumpfee", "<txid>")
                },
            }.ToString());
    }

    RPCTypeCheck(request.params, {UniValue::VSTR, UniValue::VOBJ});
    uint256 hash(ParseHashV(request.params[0], "txid"));

    // optional parameters
    CAmount totalFee = 0;
    CCoinControl coin_control;
    coin_control.m_signal_bip125_rbf = true;
    if (!request.params[1].isNull()) {
        UniValue options = request.params[1];
        RPCTypeCheckObj(options,
            {
                {"confTarget", UniValueType(UniValue::VNUM)},
                {"totalFee", UniValueType(UniValue::VNUM)},
                {"replaceable", UniValueType(UniValue::VBOOL)},
                {"estimate_mode", UniValueType(UniValue::VSTR)},
            },
            true, true);

        if (options.exists("confTarget") && options.exists("totalFee")) {
            throw JSONRPCError(RPC_INVALID_PARAMETER, "confTarget and totalFee options should not both be set. Please provide either a confirmation target for fee estimation or an explicit total fee for the transaction.");
        } else if (options.exists("confTarget")) { // TODO: alias this to conf_target
            coin_control.m_confirm_target = ParseConfirmTarget(options["confTarget"], pwallet->chain().estimateMaxBlocks());
        } else if (options.exists("totalFee")) {
            totalFee = options["totalFee"].get_int64();
            if (totalFee <= 0) {
                throw JSONRPCError(RPC_INVALID_PARAMETER, strprintf("Invalid totalFee %s (must be greater than 0)", FormatMoney(totalFee)));
            }
        }

        if (options.exists("replaceable")) {
            coin_control.m_signal_bip125_rbf = options["replaceable"].get_bool();
        }
        if (options.exists("estimate_mode")) {
            if (!FeeModeFromString(options["estimate_mode"].get_str(), coin_control.m_fee_mode)) {
                throw JSONRPCError(RPC_INVALID_PARAMETER, "Invalid estimate_mode parameter");
            }
        }
    }

    // Make sure the results are valid at least up to the most recent block
    // the user could have gotten from another RPC command prior to now
    pwallet->BlockUntilSyncedToCurrentChain();

    auto locked_chain = pwallet->chain().lock();
    LOCK(pwallet->cs_wallet);
    EnsureWalletIsUnlocked(pwallet);


    std::vector<std::string> errors;
    CAmount old_fee;
    CAmount new_fee;
    CMutableTransaction mtx;
    feebumper::Result res = feebumper::CreateTransaction(pwallet, hash, coin_control, totalFee, errors, old_fee, new_fee, mtx);
    if (res != feebumper::Result::OK) {
        switch(res) {
            case feebumper::Result::INVALID_ADDRESS_OR_KEY:
                throw JSONRPCError(RPC_INVALID_ADDRESS_OR_KEY, errors[0]);
                break;
            case feebumper::Result::INVALID_REQUEST:
                throw JSONRPCError(RPC_INVALID_REQUEST, errors[0]);
                break;
            case feebumper::Result::INVALID_PARAMETER:
                throw JSONRPCError(RPC_INVALID_PARAMETER, errors[0]);
                break;
            case feebumper::Result::WALLET_ERROR:
                throw JSONRPCError(RPC_WALLET_ERROR, errors[0]);
                break;
            default:
                throw JSONRPCError(RPC_MISC_ERROR, errors[0]);
                break;
        }
    }

    // sign bumped transaction
    if (!feebumper::SignTransaction(pwallet, mtx)) {
        throw JSONRPCError(RPC_WALLET_ERROR, "Can't sign transaction.");
    }
    // commit the bumped transaction
    uint256 txid;
    if (feebumper::CommitTransaction(pwallet, hash, std::move(mtx), errors, txid) != feebumper::Result::OK) {
        throw JSONRPCError(RPC_WALLET_ERROR, errors[0]);
    }
    UniValue result(UniValue::VOBJ);
    result.pushKV("txid", txid.GetHex());
    result.pushKV("origfee", ValueFromAmount(old_fee));
    result.pushKV("fee", ValueFromAmount(new_fee));
    UniValue result_errors(UniValue::VARR);
    for (const std::string& error : errors) {
        result_errors.push_back(error);
    }
    result.pushKV("errors", result_errors);

    return result;
}

UniValue rescanblockchain(const JSONRPCRequest& request)
{
    std::shared_ptr<CWallet> const wallet = GetWalletForJSONRPCRequest(request);
    CWallet* const pwallet = wallet.get();

    if (!EnsureWalletIsAvailable(pwallet, request.fHelp)) {
        return NullUniValue;
    }

    if (request.fHelp || request.params.size() > 2) {
        throw std::runtime_error(
            RPCHelpMan{"rescanblockchain",
                "\nRescan the local blockchain for wallet related transactions.\n",
                {
                    {"start_height", RPCArg::Type::NUM, /* default */ "0", "block height where the rescan should start"},
                    {"stop_height", RPCArg::Type::NUM, RPCArg::Optional::OMITTED_NAMED_ARG, "the last block height that should be scanned. If none is provided it will rescan up to the tip at return time of this call."},
                },
                RPCResult{
            "{\n"
            "  \"start_height\"     (numeric) The block height where the rescan started (the requested height or 0)\n"
            "  \"stop_height\"      (numeric) The height of the last rescanned block. May be null in rare cases if there was a reorg and the call didn't scan any blocks because they were already scanned in the background.\n"
            "}\n"
                },
                RPCExamples{
                    HelpExampleCli("rescanblockchain", "100000 120000")
            + HelpExampleRpc("rescanblockchain", "100000, 120000")
                },
            }.ToString());
    }

    WalletRescanReserver reserver(pwallet);
    if (!reserver.reserve()) {
        throw JSONRPCError(RPC_WALLET_ERROR, "Wallet is currently rescanning. Abort existing rescan or wait.");
    }

    int start_height = 0;
    uint256 start_block, stop_block;
    {
        auto locked_chain = pwallet->chain().lock();
        Optional<int> tip_height = locked_chain->getHeight();

        if (!request.params[0].isNull()) {
            start_height = request.params[0].get_int();
            if (start_height < 0 || !tip_height || start_height > *tip_height) {
                throw JSONRPCError(RPC_INVALID_PARAMETER, "Invalid start_height");
            }
        }

        Optional<int> stop_height;
        if (!request.params[1].isNull()) {
            stop_height = request.params[1].get_int();
            if (*stop_height < 0 || !tip_height || *stop_height > *tip_height) {
                throw JSONRPCError(RPC_INVALID_PARAMETER, "Invalid stop_height");
            }
            else if (*stop_height < start_height) {
                throw JSONRPCError(RPC_INVALID_PARAMETER, "stop_height must be greater than start_height");
            }
        }

        // We can't rescan beyond non-pruned blocks, stop and throw an error
        if (locked_chain->findPruned(start_height, stop_height)) {
            throw JSONRPCError(RPC_MISC_ERROR, "Can't rescan beyond pruned data. Use RPC call getblockchaininfo to determine your pruned height.");
        }

        if (tip_height) {
            start_block = locked_chain->getBlockHash(start_height);
            // If called with a stop_height, set the stop_height here to
            // trigger a rescan to that height.
            // If called without a stop height, leave stop_height as null here
            // so rescan continues to the tip (even if the tip advances during
            // rescan).
            if (stop_height) {
                stop_block = locked_chain->getBlockHash(*stop_height);
            }
        }
    }

    CWallet::ScanResult result =
        pwallet->ScanForWalletTransactions(start_block, stop_block, reserver, true /* fUpdate */);
    switch (result.status) {
    case CWallet::ScanResult::SUCCESS:
        break;
    case CWallet::ScanResult::FAILURE:
        throw JSONRPCError(RPC_MISC_ERROR, "Rescan failed. Potentially corrupted data files.");
    case CWallet::ScanResult::USER_ABORT:
        throw JSONRPCError(RPC_MISC_ERROR, "Rescan aborted.");
        // no default case, so the compiler can warn about missing cases
    }
    UniValue response(UniValue::VOBJ);
    response.pushKV("start_height", start_height);
    response.pushKV("stop_height", result.last_scanned_height ? *result.last_scanned_height : UniValue());
    return response;
}

class DescribeWalletAddressVisitor : public boost::static_visitor<UniValue>
{
public:
    CWallet * const pwallet;

    void ProcessSubScript(const CScript& subscript, UniValue& obj, bool include_addresses = false) const
    {
        // Always present: script type and redeemscript
        std::vector<std::vector<unsigned char>> solutions_data;
        txnouttype which_type = Solver(subscript, solutions_data);
        obj.pushKV("script", GetTxnOutputType(which_type));
        obj.pushKV("hex", HexStr(subscript.begin(), subscript.end()));

        CTxDestination embedded;
        UniValue a(UniValue::VARR);
        if (ExtractDestination(subscript, embedded)) {
            // Only when the script corresponds to an address.
            UniValue subobj(UniValue::VOBJ);
            UniValue detail = DescribeAddress(embedded);
            subobj.pushKVs(detail);
            UniValue wallet_detail = boost::apply_visitor(*this, embedded);
            subobj.pushKVs(wallet_detail);
            subobj.pushKV("address", EncodeDestination(embedded));
            subobj.pushKV("scriptPubKey", HexStr(subscript.begin(), subscript.end()));
            // Always report the pubkey at the top level, so that `getnewaddress()['pubkey']` always works.
            if (subobj.exists("pubkey")) obj.pushKV("pubkey", subobj["pubkey"]);
            obj.pushKV("embedded", std::move(subobj));
            if (include_addresses) a.push_back(EncodeDestination(embedded));
        } else if (which_type == TX_MULTISIG) {
            // Also report some information on multisig scripts (which do not have a corresponding address).
            // TODO: abstract out the common functionality between this logic and ExtractDestinations.
            obj.pushKV("sigsrequired", solutions_data[0][0]);
            UniValue pubkeys(UniValue::VARR);
            for (size_t i = 1; i < solutions_data.size() - 1; ++i) {
                CPubKey key(solutions_data[i].begin(), solutions_data[i].end());
                if (include_addresses) a.push_back(EncodeDestination(key.GetID()));
                pubkeys.push_back(HexStr(key.begin(), key.end()));
            }
            obj.pushKV("pubkeys", std::move(pubkeys));
        }

        // The "addresses" field is confusing because it refers to public keys using their P2PKH address.
        // For that reason, only add the 'addresses' field when needed for backward compatibility. New applications
        // can use the 'embedded'->'address' field for P2SH or P2WSH wrapped addresses, and 'pubkeys' for
        // inspecting multisig participants.
        if (include_addresses) obj.pushKV("addresses", std::move(a));
    }

    explicit DescribeWalletAddressVisitor(CWallet* _pwallet) : pwallet(_pwallet) {}

    UniValue operator()(const CNoDestination& dest) const { return UniValue(UniValue::VOBJ); }

    UniValue operator()(const CKeyID& keyID) const
    {
        UniValue obj(UniValue::VOBJ);
        CPubKey vchPubKey;
        if (pwallet && pwallet->GetPubKey(keyID, vchPubKey)) {
            obj.pushKV("pubkey", HexStr(vchPubKey));
            obj.pushKV("iscompressed", vchPubKey.IsCompressed());
        }
        return obj;
    }

    UniValue operator()(const CScriptID& scriptID) const
    {
        UniValue obj(UniValue::VOBJ);
        CScript subscript;
        if (pwallet && pwallet->GetCScript(scriptID, subscript)) {
            ProcessSubScript(subscript, obj, IsDeprecatedRPCEnabled("validateaddress"));
        }
        return obj;
    }

    UniValue operator()(const WitnessV0KeyHash& id) const
    {
        UniValue obj(UniValue::VOBJ);
        CPubKey pubkey;
        if (pwallet && pwallet->GetPubKey(CKeyID(id), pubkey)) {
            obj.pushKV("pubkey", HexStr(pubkey));
        }
        return obj;
    }

    UniValue operator()(const WitnessV0ScriptHash& id) const
    {
        UniValue obj(UniValue::VOBJ);
        CScript subscript;
        CRIPEMD160 hasher;
        uint160 hash;
        hasher.Write(id.begin(), 32).Finalize(hash.begin());
        if (pwallet && pwallet->GetCScript(CScriptID(hash), subscript)) {
            ProcessSubScript(subscript, obj);
        }
        return obj;
    }

    UniValue operator()(const CExtKeyPair &ekp) const {
        UniValue obj(UniValue::VOBJ);
        obj.pushKV("isextkey", true);
        return obj;
    }

    UniValue operator()(const CStealthAddress &sxAddr) const {
        UniValue obj(UniValue::VOBJ);
        obj.pushKV("isstealthaddress", true);
        obj.pushKV("prefix_num_bits", sxAddr.prefix.number_bits);
        obj.pushKV("prefix_bitfield", strprintf("0x%04x", sxAddr.prefix.bitfield));
        return obj;
    }

    UniValue operator()(const CKeyID256 &idk256) const {
        UniValue obj(UniValue::VOBJ);
        CPubKey vchPubKey;
        obj.pushKV("is256bit", true);
        CKeyID id160(idk256);
        if (pwallet && pwallet->GetPubKey(id160, vchPubKey)) {
            obj.pushKV("pubkey", HexStr(vchPubKey));
            obj.pushKV("iscompressed", vchPubKey.IsCompressed());
        }
        return obj;
    }

    UniValue operator()(const CScriptID256 &scriptID256) const {
        UniValue obj(UniValue::VOBJ);
        CScript subscript;
        obj.pushKV("isscript", true);
        CScriptID scriptID;
        scriptID.Set(scriptID256);
        if (pwallet && pwallet->GetCScript(scriptID, subscript)) {
            ProcessSubScript(subscript, obj);
        }
        return obj;
    }

    UniValue operator()(const WitnessUnknown& id) const { return UniValue(UniValue::VOBJ); }
};

static UniValue DescribeWalletAddress(CWallet* pwallet, const CTxDestination& dest)
{
    UniValue ret(UniValue::VOBJ);
    UniValue detail = DescribeAddress(dest);
    ret.pushKVs(detail);
    ret.pushKVs(boost::apply_visitor(DescribeWalletAddressVisitor(pwallet), dest));
    return ret;
}

/** Convert CAddressBookData to JSON record.  */
static UniValue AddressBookDataToJSON(const CAddressBookData& data, const bool verbose)
{
    UniValue ret(UniValue::VOBJ);
    if (verbose) {
        ret.pushKV("name", data.name);
    }
    ret.pushKV("purpose", data.purpose);
    return ret;
}

UniValue getaddressinfo(const JSONRPCRequest& request)
{
    std::shared_ptr<CWallet> const wallet = GetWalletForJSONRPCRequest(request);
    CWallet* const pwallet = wallet.get();

    if (!EnsureWalletIsAvailable(pwallet, request.fHelp)) {
        return NullUniValue;
    }

    if (request.fHelp || request.params.size() != 1) {
        throw std::runtime_error(
            RPCHelpMan{"getaddressinfo",
            "\nReturn information about the given particl address. Some information requires the address\n"
            "to be in the wallet.\n",
                {
                    {"address", RPCArg::Type::STR, RPCArg::Optional::NO, "The particl address to get the information of."},
                },
                RPCResult{
            "{\n"
            "  \"address\" : \"address\",        (string) The particl address validated\n"
            "  \"scriptPubKey\" : \"hex\",       (string) The hex-encoded scriptPubKey generated by the address\n"
            "  \"ismine\" : true|false,        (boolean) If the address is yours or not\n"
            "  \"iswatchonly\" : true|false,   (boolean) If the address is watchonly\n"
            "  \"solvable\" : true|false,      (boolean) Whether we know how to spend coins sent to this address, ignoring the possible lack of private keys\n"
            "  \"desc\" : \"desc\",            (string, optional) A descriptor for spending coins sent to this address (only when solvable)\n"
            "  \"isscript\" : true|false,      (boolean) If the key is a script\n"
            "  \"ischange\" : true|false,      (boolean) If the address was used for change output\n"
            "  \"iswitness\" : true|false,     (boolean) If the address is a witness address\n"
            "  \"witness_version\" : version   (numeric, optional) The version number of the witness program\n"
            "  \"witness_program\" : \"hex\"     (string, optional) The hex value of the witness program\n"
            "  \"script\" : \"type\"             (string, optional) The output script type. Only if \"isscript\" is true and the redeemscript is known. Possible types: nonstandard, pubkey, pubkeyhash, scripthash, multisig, nulldata, witness_v0_keyhash, witness_v0_scripthash, witness_unknown\n"
            "  \"hex\" : \"hex\",                (string, optional) The redeemscript for the p2sh address\n"
            "  \"pubkeys\"                     (string, optional) Array of pubkeys associated with the known redeemscript (only if \"script\" is \"multisig\")\n"
            "    [\n"
            "      \"pubkey\"\n"
            "      ,...\n"
            "    ]\n"
            "  \"sigsrequired\" : xxxxx        (numeric, optional) Number of signatures required to spend multisig output (only if \"script\" is \"multisig\")\n"
            "  \"pubkey\" : \"publickeyhex\",    (string, optional) The hex value of the raw public key, for single-key addresses (possibly embedded in P2SH or P2WSH)\n"
            "  \"embedded\" : {...},           (object, optional) Information about the address embedded in P2SH or P2WSH, if relevant and known. It includes all getaddressinfo output fields for the embedded address, excluding metadata (\"timestamp\", \"hdkeypath\", \"hdseedid\") and relation to the wallet (\"ismine\", \"iswatchonly\").\n"
            "  \"iscompressed\" : true|false,  (boolean, optional) If the pubkey is compressed\n"
            "  \"label\" :  \"label\"         (string) The label associated with the address, \"\" is the default label\n"
            "  \"timestamp\" : timestamp,      (number, optional) The creation time of the key if available in seconds since epoch (Jan 1 1970 GMT)\n"
            "  \"hdkeypath\" : \"keypath\"       (string, optional) The HD keypath if the key is HD and available\n"
            "  \"hdseedid\" : \"<hash160>\"      (string, optional) The Hash160 of the HD seed\n"
            "  \"hdmasterfingerprint\" : \"<hash160>\" (string, optional) The fingperint of the master key.\n"
            "  \"labels\"                      (object) Array of labels associated with the address.\n"
            "    [\n"
            "      { (json object of label data)\n"
            "        \"name\": \"labelname\" (string) The label\n"
            "        \"purpose\": \"string\" (string) Purpose of address (\"send\" for sending address, \"receive\" for receiving address)\n"
            "      },...\n"
            "    ]\n"
            "}\n"
                },
                RPCExamples{
                    HelpExampleCli("getaddressinfo", "\"1PSSGeFHDnKNxiEyFrD1wcEaHr9hrQDDWc\"")
            + HelpExampleRpc("getaddressinfo", "\"1PSSGeFHDnKNxiEyFrD1wcEaHr9hrQDDWc\"")
                },
            }.ToString());
    }

    LOCK(pwallet->cs_wallet);

    UniValue ret(UniValue::VOBJ);
    std::string s = request.params[0].get_str();
    bool fBech32 = bech32::Decode(s).second.size() > 0;
    bool is_stake_only_version = false;
    CTxDestination dest = DecodeDestination(s);
    if (fBech32 && !IsValidDestination(dest)) {
        dest = DecodeDestination(s, true);
        is_stake_only_version = true;
    }

    // Make sure the destination is valid
    if (!IsValidDestination(dest)) {
        throw JSONRPCError(RPC_INVALID_ADDRESS_OR_KEY, "Invalid address");
    }

    std::string currentAddress = EncodeDestination(dest, fBech32, is_stake_only_version);
    ret.pushKV("address", currentAddress);

    CScript scriptPubKey = GetScriptForDestination(dest);
    ret.pushKV("scriptPubKey", HexStr(scriptPubKey.begin(), scriptPubKey.end()));

    isminetype mine = ISMINE_NO;
    if (IsParticlWallet(pwallet)) {
        CHDWallet *phdw = GetParticlWallet(pwallet);
        if (dest.type() == typeid(CExtKeyPair)) {
            CExtKeyPair ek = boost::get<CExtKeyPair>(dest);
            CKeyID id = ek.GetID();
            mine = phdw->HaveExtKey(id);
        } else
        if (dest.type() == typeid(CStealthAddress)) {
            const CStealthAddress &sxAddr = boost::get<CStealthAddress>(dest);
            const CExtKeyAccount *pa = nullptr;
            const CEKAStealthKey *pask = nullptr;
            mine = phdw->IsMine(sxAddr, pa, pask);
            if (pa && pask) {
                ret.pushKV("account", pa->GetIDString58());
                CStoredExtKey *sek = pa->GetChain(pask->nScanParent);
                std::string sPath;
                if (sek) {
                    std::vector<uint32_t> vPath;
                    AppendChainPath(sek, vPath);
                    vPath.push_back(pask->nScanKey);
                    PathToString(vPath, sPath);
                    ret.pushKV("scan_path", sPath);
                }
                sek = pa->GetChain(pask->akSpend.nParent);
                if (sek) {
                    std::vector<uint32_t> vPath;
                    AppendChainPath(sek, vPath);
                    vPath.push_back(pask->akSpend.nKey);
                    PathToString(vPath, sPath);
                    ret.pushKV("spend_path", sPath);
                }
            }
        } else
        if (dest.type() == typeid(CKeyID)
            || dest.type() == typeid(CKeyID256)) {
            CKeyID idk;
            const CEKAKey *pak = nullptr;
            const CEKASCKey *pasc = nullptr;
            CExtKeyAccount *pa = nullptr;
            bool isInvalid;
            mine = phdw->IsMine(scriptPubKey, idk, pak, pasc, pa, isInvalid);

            if (pa && pak) {
                CStoredExtKey *sek = pa->GetChain(pak->nParent);
                if (sek) {
                    ret.pushKV("from_ext_address_id", sek->GetIDString58());
                    std::string sPath;
                    std::vector<uint32_t> vPath;
                    AppendChainPath(sek, vPath);
                    vPath.push_back(pak->nKey);
                    PathToString(vPath, sPath);
                    ret.pushKV("path", sPath);
                } else {
                    ret.pushKV("error", "Unknown chain.");
                }
            } else
            if (dest.type() == typeid(CKeyID)) {
                CStealthAddress sx;
                idk = boost::get<CKeyID>(dest);
                if (phdw->GetStealthLinked(idk, sx)) {
                    ret.pushKV("from_stealth_address", sx.Encoded());
                }
            }
        } else {
            mine = phdw ? IsMine(*phdw, dest) : ISMINE_NO;
        }
        if (mine & ISMINE_HARDWARE_DEVICE) {
            ret.pushKV("isondevice", true);
        }
    } else {
        mine = IsMine(*pwallet, dest);
    }

    ret.pushKV("ismine", bool(mine & ISMINE_SPENDABLE));
    bool solvable = IsSolvable(*pwallet, scriptPubKey);
    ret.pushKV("solvable", solvable);
    if (solvable) {
       ret.pushKV("desc", InferDescriptor(scriptPubKey, *pwallet)->ToString());
    }
    ret.pushKV("iswatchonly", bool(mine & ISMINE_WATCH_ONLY));
    if (is_stake_only_version) {
        ret.pushKV("isstakeonly", true);
    }
    UniValue detail = DescribeWalletAddress(pwallet, dest);
    ret.pushKVs(detail);
    if (pwallet->mapAddressBook.count(dest)) {
        ret.pushKV("label", pwallet->mapAddressBook[dest].name);
    }
    ret.pushKV("ischange", pwallet->IsChange(scriptPubKey));
    const CKeyMetadata* meta = nullptr;
    CKeyID key_id = GetKeyForDestination(*pwallet, dest);
    if (!key_id.IsNull()) {
        auto it = pwallet->mapKeyMetadata.find(key_id);
        if (it != pwallet->mapKeyMetadata.end()) {
            meta = &it->second;
        }
    }
    if (!meta) {
        auto it = pwallet->m_script_metadata.find(CScriptID(scriptPubKey));
        if (it != pwallet->m_script_metadata.end()) {
            meta = &it->second;
        }
    }
    if (meta) {
        ret.pushKV("timestamp", meta->nCreateTime);
        if (meta->has_key_origin) {
            ret.pushKV("hdkeypath", WriteHDKeypath(meta->key_origin.path));
            ret.pushKV("hdseedid", meta->hd_seed_id.GetHex());
            ret.pushKV("hdmasterfingerprint", HexStr(meta->key_origin.fingerprint, meta->key_origin.fingerprint + 4));
        }
    }

    // Currently only one label can be associated with an address, return an array
    // so the API remains stable if we allow multiple labels to be associated with
    // an address.
    UniValue labels(UniValue::VARR);
    std::map<CTxDestination, CAddressBookData>::iterator mi = pwallet->mapAddressBook.find(dest);
    if (mi != pwallet->mapAddressBook.end()) {
        labels.push_back(AddressBookDataToJSON(mi->second, true));
    }
    ret.pushKV("labels", std::move(labels));

    return ret;
}

static UniValue getaddressesbylabel(const JSONRPCRequest& request)
{
    std::shared_ptr<CWallet> const wallet = GetWalletForJSONRPCRequest(request);
    CWallet* const pwallet = wallet.get();

    if (!EnsureWalletIsAvailable(pwallet, request.fHelp)) {
        return NullUniValue;
    }

    if (request.fHelp || request.params.size() != 1)
        throw std::runtime_error(
            RPCHelpMan{"getaddressesbylabel",
                "\nReturns the list of addresses assigned the specified label.\n",
                {
                    {"label", RPCArg::Type::STR, RPCArg::Optional::NO, "The label."},
                },
                RPCResult{
            "{ (json object with addresses as keys)\n"
            "  \"address\": { (json object with information about address)\n"
            "    \"purpose\": \"string\" (string)  Purpose of address (\"send\" for sending address, \"receive\" for receiving address)\n"
            "  },...\n"
            "}\n"
                },
                RPCExamples{
                    HelpExampleCli("getaddressesbylabel", "\"tabby\"")
            + HelpExampleRpc("getaddressesbylabel", "\"tabby\"")
                },
            }.ToString());

    LOCK(pwallet->cs_wallet);

    std::string label = LabelFromValue(request.params[0]);

    // Find all addresses that have the given label
    UniValue ret(UniValue::VOBJ);
    for (const std::pair<const CTxDestination, CAddressBookData>& item : pwallet->mapAddressBook) {
        if (item.second.name == label) {
            ret.pushKV(EncodeDestination(item.first), AddressBookDataToJSON(item.second, false));
        }
    }

    if (ret.empty()) {
        throw JSONRPCError(RPC_WALLET_INVALID_LABEL_NAME, std::string("No addresses with label " + label));
    }

    return ret;
}

static UniValue listlabels(const JSONRPCRequest& request)
{
    std::shared_ptr<CWallet> const wallet = GetWalletForJSONRPCRequest(request);
    CWallet* const pwallet = wallet.get();

    if (!EnsureWalletIsAvailable(pwallet, request.fHelp)) {
        return NullUniValue;
    }

    if (request.fHelp || request.params.size() > 1)
        throw std::runtime_error(
            RPCHelpMan{"listlabels",
                "\nReturns the list of all labels, or labels that are assigned to addresses with a specific purpose.\n",
                {
                    {"purpose", RPCArg::Type::STR, RPCArg::Optional::OMITTED_NAMED_ARG, "Address purpose to list labels for ('send','receive'). An empty string is the same as not providing this argument."},
                },
                RPCResult{
            "[               (json array of string)\n"
            "  \"label\",      (string) Label name\n"
            "  ...\n"
            "]\n"
                },
                RPCExamples{
            "\nList all labels\n"
            + HelpExampleCli("listlabels", "") +
            "\nList labels that have receiving addresses\n"
            + HelpExampleCli("listlabels", "receive") +
            "\nList labels that have sending addresses\n"
            + HelpExampleCli("listlabels", "send") +
            "\nAs a JSON-RPC call\n"
            + HelpExampleRpc("listlabels", "receive")
                },
            }.ToString());

    LOCK(pwallet->cs_wallet);

    std::string purpose;
    if (!request.params[0].isNull()) {
        purpose = request.params[0].get_str();
    }

    // Add to a set to sort by label name, then insert into Univalue array
    std::set<std::string> label_set;
    for (const std::pair<const CTxDestination, CAddressBookData>& entry : pwallet->mapAddressBook) {
        if (purpose.empty() || entry.second.purpose == purpose) {
            label_set.insert(entry.second.name);
        }
    }

    UniValue ret(UniValue::VARR);
    for (const std::string& name : label_set) {
        ret.push_back(name);
    }

    return ret;
}

UniValue sethdseed(const JSONRPCRequest& request)
{
    std::shared_ptr<CWallet> const wallet = GetWalletForJSONRPCRequest(request);
    CWallet* const pwallet = wallet.get();

    if (!EnsureWalletIsAvailable(pwallet, request.fHelp)) {
        return NullUniValue;
    }

    if (request.fHelp || request.params.size() > 2) {
        throw std::runtime_error(
            RPCHelpMan{"sethdseed",
                "\nSet or generate a new HD wallet seed. Non-HD wallets will not be upgraded to being a HD wallet. Wallets that are already\n"
                "HD will have a new HD seed set so that new keys added to the keypool will be derived from this new seed.\n"
                "\nNote that you will need to MAKE A NEW BACKUP of your wallet after setting the HD wallet seed." +
                    HelpRequiringPassphrase(pwallet) + "\n",
                {
                    {"newkeypool", RPCArg::Type::BOOL, /* default */ "true", "Whether to flush old unused addresses, including change addresses, from the keypool and regenerate it.\n"
            "                             If true, the next address from getnewaddress and change address from getrawchangeaddress will be from this new seed.\n"
            "                             If false, addresses (including change addresses if the wallet already had HD Chain Split enabled) from the existing\n"
            "                             keypool will be used until it has been depleted."},
                    {"seed", RPCArg::Type::STR, /* default */ "random seed", "The WIF private key to use as the new HD seed.\n"
            "                             The seed value can be retrieved using the dumpwallet command. It is the private key marked hdseed=1"},
                },
                RPCResults{},
                RPCExamples{
                    HelpExampleCli("sethdseed", "")
            + HelpExampleCli("sethdseed", "false")
            + HelpExampleCli("sethdseed", "true \"wifkey\"")
            + HelpExampleRpc("sethdseed", "true, \"wifkey\"")
                },
            }.ToString());
    }

    if (pwallet->chain().isInitialBlockDownload()) {
        throw JSONRPCError(RPC_CLIENT_IN_INITIAL_DOWNLOAD, "Cannot set a new HD seed while still in Initial Block Download");
    }

    if (pwallet->IsWalletFlagSet(WALLET_FLAG_DISABLE_PRIVATE_KEYS)) {
        throw JSONRPCError(RPC_WALLET_ERROR, "Cannot set a HD seed to a wallet with private keys disabled");
    }

    auto locked_chain = pwallet->chain().lock();
    LOCK(pwallet->cs_wallet);

    // Do not do anything to non-HD wallets
    if (!pwallet->CanSupportFeature(FEATURE_HD)) {
        throw JSONRPCError(RPC_WALLET_ERROR, "Cannot set a HD seed on a non-HD wallet. Start with -upgradewallet in order to upgrade a non-HD wallet to HD");
    }

    if (IsParticlWallet(pwallet))
        throw JSONRPCError(RPC_WALLET_ERROR, "Not necessary in Particl mode.");

    EnsureWalletIsUnlocked(pwallet);

    bool flush_key_pool = true;
    if (!request.params[0].isNull()) {
        flush_key_pool = request.params[0].get_bool();
    }

    CPubKey master_pub_key;
    if (request.params[1].isNull()) {
        master_pub_key = pwallet->GenerateNewSeed();
    } else {
        CKey key = DecodeSecret(request.params[1].get_str());
        if (!key.IsValid()) {
            throw JSONRPCError(RPC_INVALID_ADDRESS_OR_KEY, "Invalid private key");
        }

        if (HaveKey(*pwallet, key)) {
            throw JSONRPCError(RPC_INVALID_ADDRESS_OR_KEY, "Already have this key (either as an HD seed or as a loose private key)");
        }

        master_pub_key = pwallet->DeriveNewSeed(key);
    }

    pwallet->SetHDSeed(master_pub_key);
    if (flush_key_pool) pwallet->NewKeyPool();

    return NullUniValue;
}

void AddKeypathToMap(const CWallet* pwallet, const CKeyID& keyID, std::map<CPubKey, KeyOriginInfo>& hd_keypaths)
{
    CPubKey vchPubKey;
    if (!pwallet->GetPubKey(keyID, vchPubKey)) {
        return;
    }
    KeyOriginInfo info;
    if (!pwallet->GetKeyOrigin(keyID, info)) {
        throw JSONRPCError(RPC_INTERNAL_ERROR, "Internal keypath is broken");
    }
    hd_keypaths.emplace(vchPubKey, std::move(info));
}

UniValue walletprocesspsbt(const JSONRPCRequest& request)
{
    std::shared_ptr<CWallet> const wallet = GetWalletForJSONRPCRequest(request);
    CWallet* const pwallet = wallet.get();

    if (!EnsureWalletIsAvailable(pwallet, request.fHelp)) {
        return NullUniValue;
    }

    if (request.fHelp || request.params.size() < 1 || request.params.size() > 4)
        throw std::runtime_error(
            RPCHelpMan{"walletprocesspsbt",
                "\nUpdate a PSBT with input information from our wallet and then sign inputs\n"
                "that we can sign for." +
                    HelpRequiringPassphrase(pwallet) + "\n",
                {
                    {"psbt", RPCArg::Type::STR, RPCArg::Optional::NO, "The transaction base64 string"},
                    {"sign", RPCArg::Type::BOOL, /* default */ "true", "Also sign the transaction when updating"},
                    {"sighashtype", RPCArg::Type::STR, /* default */ "ALL", "The signature hash type to sign with if not specified by the PSBT. Must be one of\n"
            "       \"ALL\"\n"
            "       \"NONE\"\n"
            "       \"SINGLE\"\n"
            "       \"ALL|ANYONECANPAY\"\n"
            "       \"NONE|ANYONECANPAY\"\n"
            "       \"SINGLE|ANYONECANPAY\""},
                    {"bip32derivs", RPCArg::Type::BOOL, /* default */ "false", "If true, includes the BIP 32 derivation paths for public keys if we know them"},
                },
                RPCResult{
            "{\n"
            "  \"psbt\" : \"value\",          (string) The base64-encoded partially signed transaction\n"
            "  \"complete\" : true|false,   (boolean) If the transaction has a complete set of signatures\n"
            "  ]\n"
            "}\n"
                },
                RPCExamples{
                    HelpExampleCli("walletprocesspsbt", "\"psbt\"")
                },
            }.ToString());

    RPCTypeCheck(request.params, {UniValue::VSTR, UniValue::VBOOL, UniValue::VSTR});

    // Unserialize the transaction
    PartiallySignedTransaction psbtx;
    std::string error;
    if (!DecodeBase64PSBT(psbtx, request.params[0].get_str(), error)) {
        throw JSONRPCError(RPC_DESERIALIZATION_ERROR, strprintf("TX decode failed %s", error));
    }

    // Get the sighash type
    int nHashType = ParseSighashString(request.params[2]);

    // Fill transaction with our data and also sign
    bool sign = request.params[1].isNull() ? true : request.params[1].get_bool();
    bool bip32derivs = request.params[3].isNull() ? false : request.params[3].get_bool();
    bool complete = true;
    const TransactionError err = FillPSBT(pwallet, psbtx, complete, nHashType, sign, bip32derivs);
    if (err != TransactionError::OK) {
        throw JSONRPCTransactionError(err);
    }

    UniValue result(UniValue::VOBJ);
    CDataStream ssTx(SER_NETWORK, PROTOCOL_VERSION);
    ssTx << psbtx;
    result.pushKV("psbt", EncodeBase64(ssTx.str()));
    result.pushKV("complete", complete);

    return result;
}

UniValue walletcreatefundedpsbt(const JSONRPCRequest& request)
{
    std::shared_ptr<CWallet> const wallet = GetWalletForJSONRPCRequest(request);
    CWallet* const pwallet = wallet.get();

    if (!EnsureWalletIsAvailable(pwallet, request.fHelp)) {
        return NullUniValue;
    }

    if (request.fHelp || request.params.size() < 2 || request.params.size() > 5)
        throw std::runtime_error(
            RPCHelpMan{"walletcreatefundedpsbt",
                "\nCreates and funds a transaction in the Partially Signed Transaction format. Inputs will be added if supplied inputs are not enough\n"
                "Implements the Creator and Updater roles.\n",
                {
                    {"inputs", RPCArg::Type::ARR, RPCArg::Optional::NO, "A json array of json objects",
                        {
                            {"", RPCArg::Type::OBJ, RPCArg::Optional::OMITTED, "",
                                {
                                    {"txid", RPCArg::Type::STR_HEX, RPCArg::Optional::NO, "The transaction id"},
                                    {"vout", RPCArg::Type::NUM, RPCArg::Optional::NO, "The output number"},
                                    {"sequence", RPCArg::Type::NUM, RPCArg::Optional::NO, "The sequence number"},
                                },
                            },
                        },
                        },
                    {"outputs", RPCArg::Type::ARR, RPCArg::Optional::NO, "a json array with outputs (key-value pairs), where none of the keys are duplicated.\n"
                            "That is, each address can only appear once and there can only be one 'data' object.\n"
                            "For compatibility reasons, a dictionary, which holds the key-value pairs directly, is also\n"
                            "                             accepted as second parameter.",
                        {
                            {"", RPCArg::Type::OBJ, RPCArg::Optional::OMITTED, "",
                                {
                                    {"address", RPCArg::Type::AMOUNT, RPCArg::Optional::NO, "A key-value pair. The key (string) is the particl address, the value (float or string) is the amount in " + CURRENCY_UNIT + ""},
                                },
                                },
                            {"", RPCArg::Type::OBJ, RPCArg::Optional::OMITTED, "",
                                {
                                    {"data", RPCArg::Type::STR_HEX, RPCArg::Optional::NO, "A key-value pair. The key must be \"data\", the value is hex-encoded data"},
                                },
                            },
                        },
                    },
                    {"locktime", RPCArg::Type::NUM, /* default */ "0", "Raw locktime. Non-0 value also locktime-activates inputs"},
                    {"options", RPCArg::Type::OBJ, RPCArg::Optional::OMITTED_NAMED_ARG, "",
                        {
                            {"changeAddress", RPCArg::Type::STR_HEX, /* default */ "pool address", "The particl address to receive the change"},
                            {"changePosition", RPCArg::Type::NUM, /* default */ "random", "The index of the change output"},
                            {"change_type", RPCArg::Type::STR, /* default */ "set by -changetype", "The output type to use. Only valid if changeAddress is not specified. Options are \"legacy\", \"p2sh-segwit\", and \"bech32\"."},
                            {"includeWatching", RPCArg::Type::BOOL, /* default */ "false", "Also select inputs which are watch only"},
                            {"lockUnspents", RPCArg::Type::BOOL, /* default */ "false", "Lock selected unspent outputs"},
                            {"feeRate", RPCArg::Type::AMOUNT, /* default */ "not set: makes wallet determine the fee", "Set a specific fee rate in " + CURRENCY_UNIT + "/kB"},
                            {"subtractFeeFromOutputs", RPCArg::Type::ARR, /* default */ "empty array", "A json array of integers.\n"
                            "                              The fee will be equally deducted from the amount of each specified output.\n"
                            "                              Those recipients will receive less particl than you enter in their corresponding amount field.\n"
                            "                              If no outputs are specified here, the sender pays the fee.",
                                {
                                    {"vout_index", RPCArg::Type::NUM, RPCArg::Optional::OMITTED, "The zero-based output index, before a change output is added."},
                                },
                            },
                            {"replaceable", RPCArg::Type::BOOL, /* default */ "false", "Marks this transaction as BIP125 replaceable.\n"
                            "                              Allows this transaction to be replaced by a transaction with higher fees"},
                            {"conf_target", RPCArg::Type::NUM, /* default */ "Fallback to wallet's confirmation target", "Confirmation target (in blocks)"},
                            {"estimate_mode", RPCArg::Type::STR, /* default */ "UNSET", "The fee estimate mode, must be one of:\n"
                            "         \"UNSET\"\n"
                            "         \"ECONOMICAL\"\n"
                            "         \"CONSERVATIVE\""},
                        },
                        "options"},
                    {"bip32derivs", RPCArg::Type::BOOL, /* default */ "false", "If true, includes the BIP 32 derivation paths for public keys if we know them"},
                },
                RPCResult{
                            "{\n"
                            "  \"psbt\": \"value\",        (string)  The resulting raw transaction (base64-encoded string)\n"
                            "  \"fee\":       n,         (numeric) Fee in " + CURRENCY_UNIT + " the resulting transaction pays\n"
                            "  \"changepos\": n          (numeric) The position of the added change output, or -1\n"
                            "}\n"
                                },
                                RPCExamples{
                            "\nCreate a transaction with no inputs\n"
                            + HelpExampleCli("walletcreatefundedpsbt", "\"[{\\\"txid\\\":\\\"myid\\\",\\\"vout\\\":0}]\" \"[{\\\"data\\\":\\\"00010203\\\"}]\"")
                                },
                            }.ToString());

    RPCTypeCheck(request.params, {
        UniValue::VARR,
        UniValueType(), // ARR or OBJ, checked later
        UniValue::VNUM,
        UniValue::VOBJ,
        UniValue::VBOOL
        }, true
    );

    CAmount fee;
    int change_position;
    CMutableTransaction rawTx = ConstructTransaction(request.params[0], request.params[1], request.params[2], request.params[3]["replaceable"]);
    FundTransaction(pwallet, rawTx, fee, change_position, request.params[3]);

    // Make a blank psbt
    PartiallySignedTransaction psbtx(rawTx);

    // Fill transaction with out data but don't sign
    bool bip32derivs = request.params[4].isNull() ? false : request.params[4].get_bool();
    bool complete = true;
    const TransactionError err = FillPSBT(pwallet, psbtx, complete, 1, false, bip32derivs);
    if (err != TransactionError::OK) {
        throw JSONRPCTransactionError(err);
    }

    // Serialize the PSBT
    CDataStream ssTx(SER_NETWORK, PROTOCOL_VERSION);
    ssTx << psbtx;

    UniValue result(UniValue::VOBJ);
    result.pushKV("psbt", EncodeBase64(ssTx.str()));
    result.pushKV("fee", ValueFromAmount(fee));
    result.pushKV("changepos", change_position);
    return result;
}

UniValue abortrescan(const JSONRPCRequest& request); // in rpcdump.cpp
UniValue dumpprivkey(const JSONRPCRequest& request); // in rpcdump.cpp
UniValue importprivkey(const JSONRPCRequest& request);
UniValue importaddress(const JSONRPCRequest& request);
UniValue importpubkey(const JSONRPCRequest& request);
UniValue dumpwallet(const JSONRPCRequest& request);
UniValue importwallet(const JSONRPCRequest& request);
UniValue importprunedfunds(const JSONRPCRequest& request);
UniValue removeprunedfunds(const JSONRPCRequest& request);
UniValue importmulti(const JSONRPCRequest& request);

// clang-format off
static const CRPCCommand commands[] =
{ //  category              name                                actor (function)                argNames
    //  --------------------- ------------------------          -----------------------         ----------
    { "hidden",             "resendwallettransactions",         &resendwallettransactions,      {} },
    { "rawtransactions",    "fundrawtransaction",               &fundrawtransaction,            {"hexstring","options","iswitness"} },
    { "wallet",             "abandontransaction",               &abandontransaction,            {"txid"} },
    { "wallet",             "abortrescan",                      &abortrescan,                   {} },
    { "wallet",             "addmultisigaddress",               &addmultisigaddress,            {"nrequired","keys","label|account","bech32","256bit"} },
    { "wallet",             "backupwallet",                     &backupwallet,                  {"destination"} },
    { "wallet",             "bumpfee",                          &bumpfee,                       {"txid", "options"} },
    { "wallet",             "createwallet",                     &createwallet,                  {"wallet_name", "disable_private_keys", "blank"} },
    { "wallet",             "dumpprivkey",                      &dumpprivkey,                   {"address"}  },
    { "wallet",             "dumpwallet",                       &dumpwallet,                    {"filename"} },
    { "wallet",             "encryptwallet",                    &encryptwallet,                 {"passphrase"} },
    { "wallet",             "getaddressesbylabel",              &getaddressesbylabel,           {"label"} },
    { "wallet",             "getaddressinfo",                   &getaddressinfo,                {"address"} },
    { "wallet",             "getbalance",                       &getbalance,                    {"dummy","minconf","include_watchonly"} },
    { "wallet",             "getnewaddress",                    &getnewaddress,                 {"label","address_type"} },
    { "wallet",             "getrawchangeaddress",              &getrawchangeaddress,           {"address_type"} },
    { "wallet",             "getreceivedbyaddress",             &getreceivedbyaddress,          {"address","minconf"} },
    { "wallet",             "getreceivedbylabel",               &getreceivedbylabel,            {"label","minconf"} },
    { "wallet",             "gettransaction",                   &gettransaction,                {"txid","include_watchonly"} },
    { "wallet",             "getunconfirmedbalance",            &getunconfirmedbalance,         {} },
    { "wallet",             "getwalletinfo",                    &getwalletinfo,                 {} },
    { "wallet",             "importaddress",                    &importaddress,                 {"address","label","rescan","p2sh"} },
    { "wallet",             "importmulti",                      &importmulti,                   {"requests","options"} },
    { "wallet",             "importprivkey",                    &importprivkey,                 {"privkey","label","rescan"} },
    { "wallet",             "importprunedfunds",                &importprunedfunds,             {"rawtransaction","txoutproof"} },
    { "wallet",             "importpubkey",                     &importpubkey,                  {"pubkey","label","rescan"} },
    { "wallet",             "importwallet",                     &importwallet,                  {"filename"} },
    { "wallet",             "keypoolrefill",                    &keypoolrefill,                 {"newsize"} },
    { "wallet",             "listaddressgroupings",             &listaddressgroupings,          {} },
    { "wallet",             "listlabels",                       &listlabels,                    {"purpose"} },
    { "wallet",             "listlockunspent",                  &listlockunspent,               {} },
    { "wallet",             "listreceivedbyaddress",            &listreceivedbyaddress,         {"minconf","include_empty","include_watchonly","address_filter"} },
    { "wallet",             "listreceivedbylabel",              &listreceivedbylabel,           {"minconf","include_empty","include_watchonly"} },
    { "wallet",             "listsinceblock",                   &listsinceblock,                {"blockhash","target_confirmations","include_watchonly","include_removed"} },
    { "wallet",             "listtransactions",                 &listtransactions,              {"label|dummy","count","skip","include_watchonly"} },
    { "wallet",             "listunspent",                      &listunspent,                   {"minconf","maxconf","addresses","include_unsafe","query_options"} },
    { "wallet",             "listwalletdir",                    &listwalletdir,                 {} },
    { "wallet",             "listwallets",                      &listwallets,                   {} },
    { "wallet",             "loadwallet",                       &loadwallet,                    {"filename"} },
    { "wallet",             "lockunspent",                      &lockunspent,                   {"unlock","transactions","permanent"} },
    { "wallet",             "removeprunedfunds",                &removeprunedfunds,             {"txid"} },
    { "wallet",             "rescanblockchain",                 &rescanblockchain,              {"start_height", "stop_height"} },
    { "wallet",             "sendmany",                         &sendmany,                      {"dummy","amounts","minconf","comment","subtractfeefrom","replaceable","conf_target","estimate_mode"} },
    { "wallet",             "sendtoaddress",                    &sendtoaddress,                 {"address","amount","comment","comment_to","subtractfeefromamount","narration","replaceable","conf_target","estimate_mode"} },
    { "wallet",             "sethdseed",                        &sethdseed,                     {"newkeypool","seed"} },
    { "wallet",             "setlabel",                         &setlabel,                      {"address","label"} },
    { "wallet",             "settxfee",                         &settxfee,                      {"amount"} },
    { "wallet",             "signmessage",                      &signmessage,                   {"address","message"} },
    { "wallet",             "signrawtransactionwithwallet",     &signrawtransactionwithwallet,  {"hexstring","prevtxs","sighashtype"} },
    { "wallet",             "unloadwallet",                     &unloadwallet,                  {"wallet_name"} },
    { "wallet",             "walletcreatefundedpsbt",           &walletcreatefundedpsbt,        {"inputs","outputs","locktime","options","bip32derivs"} },
    { "wallet",             "walletlock",                       &walletlock,                    {} },
    { "wallet",             "walletpassphrase",                 &walletpassphrase,              {"passphrase","timeout","stakingonly"} },
    { "wallet",             "walletpassphrasechange",           &walletpassphrasechange,        {"oldpassphrase","newpassphrase"} },
    { "wallet",             "walletprocesspsbt",                &walletprocesspsbt,             {"psbt","sign","sighashtype","bip32derivs"} },
};
// clang-format on

void RegisterWalletRPCCommands(CRPCTable &t)
{
    for (unsigned int vcidx = 0; vcidx < ARRAYLEN(commands); vcidx++)
        t.appendCommand(commands[vcidx].name, &commands[vcidx]);
}<|MERGE_RESOLUTION|>--- conflicted
+++ resolved
@@ -538,15 +538,11 @@
 
     CCoinControl coin_control;
     if (!request.params[6].isNull()) {
-<<<<<<< HEAD
         coin_control.m_signal_bip125_rbf = request.params[6].get_bool();
-=======
-        coin_control.m_confirm_target = ParseConfirmTarget(request.params[6], pwallet->chain().estimateMaxBlocks());
->>>>>>> 14023c96
     }
 
     if (!request.params[7].isNull()) {
-        coin_control.m_confirm_target = ParseConfirmTarget(request.params[7]);
+        coin_control.m_confirm_target = ParseConfirmTarget(request.params[7], pwallet->chain().estimateMaxBlocks());
     }
 
     if (!request.params[8].isNull()) {
@@ -816,12 +812,8 @@
     CAmount nAmount = 0;
     for (const std::pair<const uint256, CWalletTx>& pairWtx : pwallet->mapWallet) {
         const CWalletTx& wtx = pairWtx.second;
-<<<<<<< HEAD
-
-        if ((!fParticlWallet && wtx.IsCoinBase()) || !CheckFinalTx(*wtx.tx))
-=======
-        if (wtx.IsCoinBase() || !locked_chain->checkFinalTx(*wtx.tx)) {
->>>>>>> 14023c96
+
+        if ((!fParticlWallet && wtx.IsCoinBase()) || !locked_chain->checkFinalTx(*wtx.tx)) {
             continue;
         }
 
@@ -897,11 +889,7 @@
     CAmount nAmount = 0;
     for (const std::pair<const uint256, CWalletTx>& pairWtx : pwallet->mapWallet) {
         const CWalletTx& wtx = pairWtx.second;
-<<<<<<< HEAD
-        if ((!fParticlWallet && wtx.IsCoinBase()) || !CheckFinalTx(*wtx.tx))
-=======
-        if (wtx.IsCoinBase() || !locked_chain->checkFinalTx(*wtx.tx)) {
->>>>>>> 14023c96
+        if ((!fParticlWallet && wtx.IsCoinBase()) || !locked_chain->checkFinalTx(*wtx.tx)) {
             continue;
         }
 
@@ -3400,7 +3388,7 @@
     if (IsParticlWallet(pwallet)) {
         CHDWallet *phdw = GetParticlWallet(pwallet);
         std::vector<uint256> txidsRec;
-        txidsRec = phdw->ResendRecordTransactionsBefore(*locked_chain, GetTime(), g_connman.get());
+        txidsRec = phdw->ResendRecordTransactionsBefore(*locked_chain, GetTime());
 
         for (auto &txid : txidsRec) {
             result.push_back(txid.ToString());
