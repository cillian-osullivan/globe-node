// Copyright (c) 2009-2010 Satoshi Nakamoto
// Copyright (c) 2009-2020 The Bitcoin Core developers
// Distributed under the MIT software license, see the accompanying
// file COPYING or http://www.opensource.org/licenses/mit-license.php.

#ifndef BITCOIN_UTIL_TIME_H
#define BITCOIN_UTIL_TIME_H

#include <compat.h>

#include <chrono>
#include <stdint.h>
#include <string>

using namespace std::chrono_literals;

void UninterruptibleSleep(const std::chrono::microseconds& n);

/**
 * Helper to count the seconds of a duration.
 *
 * All durations should be using std::chrono and calling this should generally
 * be avoided in code. Though, it is still preferred to an inline t.count() to
 * protect against a reliance on the exact type of t.
 *
 * This helper is used to convert durations before passing them over an
 * interface that doesn't support std::chrono (e.g. RPC, debug log, or the GUI)
 */
inline int64_t count_seconds(std::chrono::seconds t) { return t.count(); }
inline int64_t count_milliseconds(std::chrono::milliseconds t) { return t.count(); }
inline int64_t count_microseconds(std::chrono::microseconds t) { return t.count(); }

/**
 * DEPRECATED
 * Use either GetSystemTimeInSeconds (not mockable) or GetTime<T> (mockable)
 */
int64_t GetTime();

/** Returns the system time (not mockable) */
int64_t GetTimeMillis();
/** Returns the system time (not mockable) */
int64_t GetTimeMicros();
/** Returns the system time (not mockable) */
int64_t GetSystemTimeInSeconds(); // Like GetTime(), but not mockable

/**
 * DEPRECATED
 * Use SetMockTime with chrono type
 *
 * @param[in] nMockTimeIn Time in seconds.
 */
void SetMockTime(int64_t nMockTimeIn);
<<<<<<< HEAD
void SetMockTimeOffset(int64_t nMockTimeIn);
int64_t GetMockTime();
=======

/** For testing. Set e.g. with the setmocktime rpc, or -mocktime argument */
void SetMockTime(std::chrono::seconds mock_time_in);

/** For testing */
std::chrono::seconds GetMockTime();
>>>>>>> 372dd8da

/** Return system time (or mocked time, if set) */
template <typename T>
T GetTime();

/**
 * ISO 8601 formatting is preferred. Use the FormatISO8601{DateTime,Date}
 * helper functions if possible.
 */
std::string FormatISO8601DateTime(int64_t nTime);
std::string FormatISO8601Date(int64_t nTime);
int64_t ParseISO8601DateTime(const std::string& str);

/**
 * Convert milliseconds to a struct timeval for e.g. select.
 */
struct timeval MillisToTimeval(int64_t nTimeout);

/**
 * Convert milliseconds to a struct timeval for e.g. select.
 */
struct timeval MillisToTimeval(std::chrono::milliseconds ms);

<<<<<<< HEAD
namespace part
{
    std::string GetTimeString(int64_t timestamp, char *buffer, size_t nBuffer);
    int64_t strToEpoch(const char *input, bool fFillMax=false);
}
=======
/** Sanity check epoch match normal Unix epoch */
bool ChronoSanityCheck();
>>>>>>> 372dd8da

#endif // BITCOIN_UTIL_TIME_H<|MERGE_RESOLUTION|>--- conflicted
+++ resolved
@@ -43,6 +43,8 @@
 /** Returns the system time (not mockable) */
 int64_t GetSystemTimeInSeconds(); // Like GetTime(), but not mockable
 
+void SetMockTimeOffset(int64_t nMockTimeIn);
+
 /**
  * DEPRECATED
  * Use SetMockTime with chrono type
@@ -50,17 +52,12 @@
  * @param[in] nMockTimeIn Time in seconds.
  */
 void SetMockTime(int64_t nMockTimeIn);
-<<<<<<< HEAD
-void SetMockTimeOffset(int64_t nMockTimeIn);
-int64_t GetMockTime();
-=======
 
 /** For testing. Set e.g. with the setmocktime rpc, or -mocktime argument */
 void SetMockTime(std::chrono::seconds mock_time_in);
 
 /** For testing */
 std::chrono::seconds GetMockTime();
->>>>>>> 372dd8da
 
 /** Return system time (or mocked time, if set) */
 template <typename T>
@@ -84,15 +81,13 @@
  */
 struct timeval MillisToTimeval(std::chrono::milliseconds ms);
 
-<<<<<<< HEAD
+/** Sanity check epoch match normal Unix epoch */
+bool ChronoSanityCheck();
+
 namespace part
 {
     std::string GetTimeString(int64_t timestamp, char *buffer, size_t nBuffer);
     int64_t strToEpoch(const char *input, bool fFillMax=false);
 }
-=======
-/** Sanity check epoch match normal Unix epoch */
-bool ChronoSanityCheck();
->>>>>>> 372dd8da
 
 #endif // BITCOIN_UTIL_TIME_H