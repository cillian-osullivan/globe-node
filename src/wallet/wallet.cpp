--- conflicted
+++ resolved
@@ -1718,7 +1718,6 @@
 
             isminetype fIsMine = pwallet->IsMine(txout);
 
-<<<<<<< HEAD
             // Only need to handle txouts if AT LEAST one of these is true:
             //   1) they debit from us (sent)
             //   2) the output is to us (received)
@@ -1737,7 +1736,7 @@
             CTxDestination addressStake = CNoDestination();
 
             if (!ExtractDestination(scriptPubKey, address) && !scriptPubKey.IsUnspendable()) {
-                LogPrintf("CWalletTx::GetAmounts: Unknown transaction type found, txid %s\n",
+                pwallet->WalletLogPrintf("CWalletTx::GetAmounts: Unknown transaction type found, txid %s\n",
                          this->GetHash().ToString());
                 address = CNoDestination();
             }
@@ -1760,13 +1759,6 @@
             if (fIsMine & filter) {
                 listReceived.push_back(output);
             }
-=======
-        if (!ExtractDestination(txout.scriptPubKey, address) && !txout.scriptPubKey.IsUnspendable())
-        {
-            pwallet->WalletLogPrintf("CWalletTx::GetAmounts: Unknown transaction type found, txid %s\n",
-                                    this->GetHash().ToString());
-            address = CNoDestination();
->>>>>>> 26f59f50
         }
     } else
     {
@@ -1792,7 +1784,7 @@
 
             if (!ExtractDestination(txout.scriptPubKey, address) && !txout.scriptPubKey.IsUnspendable())
             {
-                LogPrintf("CWalletTx::GetAmounts: Unknown transaction type found, txid %s\n",
+                pwallet->WalletLogPrintf("CWalletTx::GetAmounts: Unknown transaction type found, txid %s\n",
                          this->GetHash().ToString());
                 address = CNoDestination();
             }
