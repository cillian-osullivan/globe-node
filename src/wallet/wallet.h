// Copyright (c) 2009-2010 Satoshi Nakamoto
// Copyright (c) 2009-2019 The Bitcoin Core developers
// Distributed under the MIT software license, see the accompanying
// file COPYING or http://www.opensource.org/licenses/mit-license.php.

#ifndef BITCOIN_WALLET_WALLET_H
#define BITCOIN_WALLET_WALLET_H

#include <amount.h>
#include <interfaces/chain.h>
#include <interfaces/handler.h>
#include <outputtype.h>
#include <policy/feerate.h>
#include <script/sign.h>
#include <tinyformat.h>
#include <ui_interface.h>
#include <util/strencodings.h>
#include <util/system.h>
#include <validationinterface.h>
#include <wallet/coinselection.h>
#include <wallet/crypter.h>
#include <wallet/ismine.h>
#include <wallet/walletdb.h>
#include <wallet/walletutil.h>
#include <key/extkey.h>
#include <key/stealth.h>

#include <algorithm>
#include <atomic>
#include <map>
#include <memory>
#include <set>
#include <stdexcept>
#include <stdint.h>
#include <string>
#include <utility>
#include <vector>

#include <boost/signals2/signal.hpp>

//! Explicitly unload and delete the wallet.
//! Blocks the current thread after signaling the unload intent so that all
//! wallet clients release the wallet.
//! Note that, when blocking is not required, the wallet is implicitly unloaded
//! by the shared pointer deleter.
void UnloadWallet(std::shared_ptr<CWallet>&& wallet);

bool AddWallet(const std::shared_ptr<CWallet>& wallet);
bool RemoveWallet(const std::shared_ptr<CWallet>& wallet);
bool HasWallets();
std::vector<std::shared_ptr<CWallet>> GetWallets();
std::shared_ptr<CWallet> GetWallet(const std::string& name);
std::shared_ptr<CWallet> LoadWallet(interfaces::Chain& chain, const WalletLocation& location, std::string& error, std::string& warning);

enum class WalletCreationStatus {
    SUCCESS,
    CREATION_FAILED,
    ENCRYPTION_FAILED
};

WalletCreationStatus CreateWallet(interfaces::Chain& chain, const SecureString& passphrase, uint64_t wallet_creation_flags, const std::string& name, std::string& error, std::string& warning, std::shared_ptr<CWallet>& result);

//! Default for -keypool
static const unsigned int DEFAULT_KEYPOOL_SIZE = 1000;
//! -paytxfee default
constexpr CAmount DEFAULT_PAY_TX_FEE = 0;
//! -fallbackfee default
static const CAmount DEFAULT_FALLBACK_FEE = 20000;
//! -discardfee default
static const CAmount DEFAULT_DISCARD_FEE = 10000;
//! -mintxfee default
static const CAmount DEFAULT_TRANSACTION_MINFEE = 200000;
static const CAmount DEFAULT_TRANSACTION_MINFEE_BTC = 1000;
//! minimum recommended increment for BIP 125 replacement txs
static const CAmount WALLET_INCREMENTAL_RELAY_FEE = 5000;
//! Default for -spendzeroconfchange
static const bool DEFAULT_SPEND_ZEROCONF_CHANGE = true;
//! Default for -walletrejectlongchains
static const bool DEFAULT_WALLET_REJECT_LONG_CHAINS = false;
//! Default for -avoidpartialspends
static const bool DEFAULT_AVOIDPARTIALSPENDS = false;
//! -txconfirmtarget default
static const unsigned int DEFAULT_TX_CONFIRM_TARGET = 6;
//! -walletrbf default
static const bool DEFAULT_WALLET_RBF = false;
static const bool DEFAULT_WALLETBROADCAST = true;
static const bool DEFAULT_DISABLE_WALLET = false;
//! -maxtxfee default
constexpr CAmount DEFAULT_TRANSACTION_MAXFEE{COIN / 2};
constexpr CAmount DEFAULT_TRANSACTION_MAXFEE_BTC{COIN / 10};
//! Discourage users to set fees higher than this amount (in satoshis) per kB
constexpr CAmount HIGH_TX_FEE_PER_KB{COIN / 100};
//! -maxtxfee will warn if called with a higher fee than this amount (in satoshis)
constexpr CAmount HIGH_MAX_TX_FEE{100 * HIGH_TX_FEE_PER_KB};

//! Pre-calculated constants for input size estimation in *virtual size*
static constexpr size_t DUMMY_NESTED_P2WPKH_INPUT_SIZE = 91;

class CCoinControl;
class COutput;
class CScript;
class CWalletTx;
class CTransactionRecord;
struct FeeCalculation;
enum class FeeEstimateMode;
class ReserveDestination;

/** (client) version numbers for particular wallet features */
enum WalletFeature
{
    FEATURE_BASE = 10500, // the earliest version new wallets supports (only useful for getwalletinfo's clientversion output)

    FEATURE_WALLETCRYPT = 40000, // wallet encryption
    FEATURE_COMPRPUBKEY = 60000, // compressed public keys

    FEATURE_HD = 130000, // Hierarchical key derivation after BIP32 (HD Wallet)

    FEATURE_HD_SPLIT = 139900, // Wallet with HD chain split (change outputs will use m/0'/1'/k)

    FEATURE_NO_DEFAULT_KEY = 159900, // Wallet without a default key written

    FEATURE_PRE_SPLIT_KEYPOOL = 169900, // Upgraded to HD SPLIT and can have a pre-split keypool

    FEATURE_LATEST = FEATURE_PRE_SPLIT_KEYPOOL
};

//! Default for -addresstype
constexpr OutputType DEFAULT_ADDRESS_TYPE{OutputType::P2SH_SEGWIT};

//! Default for -changetype
constexpr OutputType DEFAULT_CHANGE_TYPE{OutputType::CHANGE_AUTO};

enum WalletFlags : uint64_t {
    // wallet flags in the upper section (> 1 << 31) will lead to not opening the wallet if flag is unknown
    // unknown wallet flags in the lower section <= (1 << 31) will be tolerated

    // will categorize coins as clean (not reused) and dirty (reused), and handle
    // them with privacy considerations in mind
    WALLET_FLAG_AVOID_REUSE = (1ULL << 0),

    // Indicates that the metadata has already been upgraded to contain key origins
    WALLET_FLAG_KEY_ORIGIN_METADATA = (1ULL << 1),

    // will enforce the rule that the wallet can't contain any private keys (only watch-only/pubkeys)
    WALLET_FLAG_DISABLE_PRIVATE_KEYS = (1ULL << 32),

    //! Flag set when a wallet contains no HD seed and no private keys, scripts,
    //! addresses, and other watch only things, and is therefore "blank."
    //!
    //! The only function this flag serves is to distinguish a blank wallet from
    //! a newly created wallet when the wallet database is loaded, to avoid
    //! initialization that should only happen on first run.
    //!
    //! This flag is also a mandatory flag to prevent previous versions of
    //! bitcoin from opening the wallet, thinking it was newly created, and
    //! then improperly reinitializing it.
    WALLET_FLAG_BLANK_WALLET = (1ULL << 33),
};

static constexpr uint64_t KNOWN_WALLET_FLAGS =
        WALLET_FLAG_AVOID_REUSE
    |   WALLET_FLAG_BLANK_WALLET
    |   WALLET_FLAG_KEY_ORIGIN_METADATA
    |   WALLET_FLAG_DISABLE_PRIVATE_KEYS;

static constexpr uint64_t MUTABLE_WALLET_FLAGS =
        WALLET_FLAG_AVOID_REUSE;

static const std::map<std::string,WalletFlags> WALLET_FLAG_MAP{
    {"avoid_reuse", WALLET_FLAG_AVOID_REUSE},
    {"blank", WALLET_FLAG_BLANK_WALLET},
    {"key_origin_metadata", WALLET_FLAG_KEY_ORIGIN_METADATA},
    {"disable_private_keys", WALLET_FLAG_DISABLE_PRIVATE_KEYS},
};

extern const std::map<uint64_t,std::string> WALLET_FLAG_CAVEATS;

/** A key from a CWallet's keypool
 *
 * The wallet holds one (for pre HD-split wallets) or several keypools. These
 * are sets of keys that have not yet been used to provide addresses or receive
 * change.
 *
 * The Bitcoin Core wallet was originally a collection of unrelated private
 * keys with their associated addresses. If a non-HD wallet generated a
 * key/address, gave that address out and then restored a backup from before
 * that key's generation, then any funds sent to that address would be
 * lost definitively.
 *
 * The keypool was implemented to avoid this scenario (commit: 10384941). The
 * wallet would generate a set of keys (100 by default). When a new public key
 * was required, either to give out as an address or to use in a change output,
 * it would be drawn from the keypool. The keypool would then be topped up to
 * maintain 100 keys. This ensured that as long as the wallet hadn't used more
 * than 100 keys since the previous backup, all funds would be safe, since a
 * restored wallet would be able to scan for all owned addresses.
 *
 * A keypool also allowed encrypted wallets to give out addresses without
 * having to be decrypted to generate a new private key.
 *
 * With the introduction of HD wallets (commit: f1902510), the keypool
 * essentially became an address look-ahead pool. Restoring old backups can no
 * longer definitively lose funds as long as the addresses used were from the
 * wallet's HD seed (since all private keys can be rederived from the seed).
 * However, if many addresses were used since the backup, then the wallet may
 * not know how far ahead in the HD chain to look for its addresses. The
 * keypool is used to implement a 'gap limit'. The keypool maintains a set of
 * keys (by default 1000) ahead of the last used key and scans for the
 * addresses of those keys.  This avoids the risk of not seeing transactions
 * involving the wallet's addresses, or of re-using the same address.
 *
 * The HD-split wallet feature added a second keypool (commit: 02592f4c). There
 * is an external keypool (for addresses to hand out) and an internal keypool
 * (for change addresses).
 *
 * Keypool keys are stored in the wallet/keystore's keymap. The keypool data is
 * stored as sets of indexes in the wallet (setInternalKeyPool,
 * setExternalKeyPool and set_pre_split_keypool), and a map from the key to the
 * index (m_pool_key_to_index). The CKeyPool object is used to
 * serialize/deserialize the pool data to/from the database.
 */
class CKeyPool
{
public:
    //! The time at which the key was generated. Set in AddKeypoolPubKeyWithDB
    int64_t nTime;
    //! The public key
    CPubKey vchPubKey;
    //! Whether this keypool entry is in the internal keypool (for change outputs)
    bool fInternal;
    //! Whether this key was generated for a keypool before the wallet was upgraded to HD-split
    bool m_pre_split;

    CKeyPool();
    CKeyPool(const CPubKey& vchPubKeyIn, bool internalIn);

    ADD_SERIALIZE_METHODS;

    template <typename Stream, typename Operation>
    inline void SerializationOp(Stream& s, Operation ser_action) {
        int nVersion = s.GetVersion();
        if (!(s.GetType() & SER_GETHASH))
            READWRITE(nVersion);
        READWRITE(nTime);
        READWRITE(vchPubKey);
        if (ser_action.ForRead()) {
            try {
                READWRITE(fInternal);
            }
            catch (std::ios_base::failure&) {
                /* flag as external address if we can't read the internal boolean
                   (this will be the case for any wallet before the HD chain split version) */
                fInternal = false;
            }
            try {
                READWRITE(m_pre_split);
            }
            catch (std::ios_base::failure&) {
                /* flag as postsplit address if we can't read the m_pre_split boolean
                   (this will be the case for any wallet that upgrades to HD chain split)*/
                m_pre_split = false;
            }
        }
        else {
            READWRITE(fInternal);
            READWRITE(m_pre_split);
        }
    }
};

/** A wrapper to reserve an address from a wallet
 *
 * ReserveDestination is used to reserve an address.
 * It is currently only used inside of CreateTransaction.
 *
 * Instantiating a ReserveDestination does not reserve an address. To do so,
 * GetReservedDestination() needs to be called on the object. Once an address has been
 * reserved, call KeepDestination() on the ReserveDestination object to make sure it is not
 * returned. Call ReturnDestination() to return the address so it can be re-used (for
 * example, if the address was used in a new transaction
 * and that transaction was not completed and needed to be aborted).
 *
 * If an address is reserved and KeepDestination() is not called, then the address will be
 * returned when the ReserveDestination goes out of scope.
 */
class ReserveDestination
{
protected:
    //! The wallet to reserve from
    CWallet* pwallet;
    //! The index of the address's key in the keypool
    int64_t nIndex{-1};
    //! The public key for the address
    CPubKey vchPubKey;
    //! The destination
    CTxDestination address;
    //! Whether this is from the internal (change output) keypool
    bool fInternal{false};

public:
    //! Construct a ReserveDestination object. This does NOT reserve an address yet
    explicit ReserveDestination(CWallet* pwalletIn)
    {
        pwallet = pwalletIn;
    }

    ReserveDestination(const ReserveDestination&) = delete;
    ReserveDestination& operator=(const ReserveDestination&) = delete;

    //! Destructor. If a key has been reserved and not KeepKey'ed, it will be returned to the keypool
    ~ReserveDestination()
    {
        ReturnDestination();
    }

    //! Reserve an address
    bool GetReservedDestination(const OutputType type, CTxDestination& pubkey, bool internal);
    //! Return reserved address
    void ReturnDestination();
    //! Keep the address. Do not return it's key to the keypool when this object goes out of scope
    void KeepDestination();
};

/** Address book data */
class CAddressBookData
{
public:
    std::string name;
    std::string purpose = "unknown";
    bool fBech32 = false;

    std::vector<uint32_t> vPath; // index to m is stored in first entry

    mutable uint8_t nOwned = 0; // 0 unknown, 1 yes, 2 no

    ADD_SERIALIZE_METHODS;
    template <typename Stream, typename Operation>
    inline void SerializationOp(Stream &s, Operation ser_action)
    {
        READWRITE(name);
        READWRITE(purpose);
        READWRITE(vPath);
        READWRITE(destdata);

        try { READWRITE(fBech32); } catch(std::exception &e) {
            // old format
        }
    }

    typedef std::map<std::string, std::string> StringMap;
    StringMap destdata;
};

struct CRecipient
{
    CScript scriptPubKey;
    CAmount nAmount;
    bool fSubtractFeeFromAmount;
};

typedef std::map<std::string, std::string> mapValue_t;


static inline void ReadOrderPos(int64_t& nOrderPos, mapValue_t& mapValue)
{
    if (!mapValue.count("n"))
    {
        nOrderPos = -1; // TODO: calculate elsewhere
        return;
    }
    nOrderPos = atoi64(mapValue["n"].c_str());
}


static inline void WriteOrderPos(const int64_t& nOrderPos, mapValue_t& mapValue)
{
    if (nOrderPos == -1)
        return;
    mapValue["n"] = i64tostr(nOrderPos);
}

struct COutputEntry
{
    CTxDestination destination;
    CAmount amount;
    int vout;
    isminetype ismine;
    CTxDestination destStake;
};

<<<<<<< HEAD
extern const uint256 ABANDON_HASH;

/** A transaction with a merkle branch linking it to the block chain. */
class CMerkleTx
{
private:
  /** Constant used in hashBlock to indicate tx has been abandoned */
    //static const uint256 ABANDON_HASH;

public:
    CTransactionRef tx;
    uint256 hashBlock;
    std::vector<uint256> vHashes; // used for abandoned stakes

    /* An nIndex == -1 means that hashBlock (in nonzero) refers to the earliest
     * block in the chain we know this or any in-wallet dependency conflicts
     * with. Older clients interpret nIndex == -1 as unconfirmed for backward
     * compatibility.
     */
    int nIndex;

    mutable int m_cached_height = 0;

    CMerkleTx()
    {
        SetTx(MakeTransactionRef());
        Init();
    }

    explicit CMerkleTx(CTransactionRef arg)
    {
        SetTx(std::move(arg));
        Init();
    }

    void Init()
    {
        hashBlock = uint256();
        nIndex = -1;
    }

    void SetTx(CTransactionRef arg)
=======
/** Legacy class used for deserializing vtxPrev for backwards compatibility.
 * vtxPrev was removed in commit 93a18a3650292afbb441a47d1fa1b94aeb0164e3,
 * but old wallet.dat files may still contain vtxPrev vectors of CMerkleTxs.
 * These need to get deserialized for field alignment when deserializing
 * a CWalletTx, but the deserialized values are discarded.**/
class CMerkleTx
{
public:
    template<typename Stream>
    void Unserialize(Stream& s)
>>>>>>> 8241b515
    {
        CTransactionRef tx;
        uint256 hashBlock;
        std::vector<uint256> vMerkleBranch;
        int nIndex;

<<<<<<< HEAD
    ADD_SERIALIZE_METHODS;

    template <typename Stream, typename Operation>
    inline void SerializationOp(Stream& s, Operation ser_action) {
        READWRITE(tx);
        READWRITE(hashBlock);
        READWRITE(vHashes);
        READWRITE(nIndex);
    }

    void SetMerkleBranch(const uint256& block_hash, int posInBlock);

    /**
     * Return depth of transaction in blockchain:
     * <0  : conflicts with a transaction this deep in the blockchain
     *  0  : in memory pool, waiting to be included in a block
     * >=1 : this many blocks deep in the main chain
     */
    int GetDepthInMainChain(interfaces::Chain::Lock& locked_chain) const;
    bool IsInMainChain(interfaces::Chain::Lock& locked_chain) const { return GetDepthInMainChain(locked_chain) > 0; }

    /**
     * @return number of blocks to maturity for this transaction:
     *  0 : is not a coinbase transaction, or is a mature coinbase transaction
     * >0 : is a coinbase transaction which matures in this many blocks
     */
    int GetBlocksToMaturity(interfaces::Chain::Lock& locked_chain, const int *pdepth=nullptr) const;
    bool hashUnset() const { return (hashBlock.IsNull() || hashBlock == ABANDON_HASH); }
    bool isAbandoned() const { return (hashBlock == ABANDON_HASH); }
    void setAbandoned()
    {
        if (IsCoinStake() && !hashUnset()) {
            // Store original hash
            if (vHashes.size() < 1) {
                vHashes.resize(1);
            }
            vHashes[0] = hashBlock;
        }

        hashBlock = ABANDON_HASH;
    }

    const uint256& GetHash() const { return tx->GetHash(); }
    bool IsCoinBase() const { return tx->IsCoinBase(); }
    bool IsCoinStake() const { return tx->IsCoinStake(); }
    bool IsImmatureCoinBase(interfaces::Chain::Lock& locked_chain) const;
=======
        s >> tx >> hashBlock >> vMerkleBranch >> nIndex;
    }
>>>>>>> 8241b515
};

//Get the marginal bytes of spending the specified output
int CalculateMaximumSignedInputSize(const CTxOut& txout, const CWallet* pwallet, bool use_max_sig = false);

/**
 * A transaction with a bunch of additional info that only the owner cares about.
 * It includes any unrecorded transactions needed to link it back to the block chain.
 */
class CWalletTx
{
private:
    const CWallet* pwallet;

  /** Constant used in hashBlock to indicate tx has been abandoned */
    static const uint256 ABANDON_HASH;

public:
    std::vector<uint32_t> vPath; // index to m is stored in first entry
    /**
     * Key/value map with information about the transaction.
     *
     * The following keys can be read and written through the map and are
     * serialized in the wallet database:
     *
     *     "comment", "to"   - comment strings provided to sendtoaddress,
     *                         and sendmany wallet RPCs
     *     "replaces_txid"   - txid (as HexStr) of transaction replaced by
     *                         bumpfee on transaction created by bumpfee
     *     "replaced_by_txid" - txid (as HexStr) of transaction created by
     *                         bumpfee on transaction replaced by bumpfee
     *     "from", "message" - obsolete fields that could be set in UI prior to
     *                         2011 (removed in commit 4d9b223)
     *
     * The following keys are serialized in the wallet database, but shouldn't
     * be read or written through the map (they will be temporarily added and
     * removed from the map during serialization):
     *
     *     "fromaccount"     - serialized strFromAccount value
     *     "n"               - serialized nOrderPos value
     *     "timesmart"       - serialized nTimeSmart value
     *     "spent"           - serialized vfSpent value that existed prior to
     *                         2014 (removed in commit 93a18a3)
     */
    mapValue_t mapValue;
    std::vector<std::pair<std::string, std::string> > vOrderForm;
    unsigned int fTimeReceivedIsTxTime;
    unsigned int nTimeReceived; //!< time received by this node
    /**
     * Stable timestamp that never changes, and reflects the order a transaction
     * was added to the wallet. Timestamp is based on the block time for a
     * transaction added as part of a block, or else the time when the
     * transaction was received if it wasn't part of a block, with the timestamp
     * adjusted in both cases so timestamp order matches the order transactions
     * were added to the wallet. More details can be found in
     * CWallet::ComputeTimeSmart().
     */
    unsigned int nTimeSmart;
    /**
     * From me flag is set to 1 for transactions that were created by the wallet
     * on this bitcoin node, and set to 0 for transactions that were created
     * externally and came in through the network or sendrawtransaction RPC.
     */
    char fFromMe;
    int64_t nOrderPos; //!< position in ordered transaction list
    std::multimap<int64_t, CWalletTx*>::const_iterator m_it_wtxOrdered;

    // memory only
    enum AmountType { DEBIT, CREDIT, IMMATURE_CREDIT, AVAILABLE_CREDIT, AMOUNTTYPE_ENUM_ELEMENTS };
    CAmount GetCachableAmount(AmountType type, const isminefilter& filter, bool recalculate = false) const;
    mutable CachableAmount m_amounts[AMOUNTTYPE_ENUM_ELEMENTS];
    mutable bool fChangeCached;
    mutable bool fInMempool;
    mutable CAmount nChangeCached;

    CWalletTx(const CWallet* pwalletIn, CTransactionRef arg)
        : tx(std::move(arg)),
          hashBlock(uint256()),
          nIndex(-1)
    {
        Init(pwalletIn);
    }

    void Init(const CWallet* pwalletIn)
    {
        pwallet = pwalletIn;
        vPath.clear();
        mapValue.clear();
        vOrderForm.clear();
        fTimeReceivedIsTxTime = false;
        nTimeReceived = 0;
        nTimeSmart = 0;
        fFromMe = false;
        fChangeCached = false;
        fInMempool = false;
        nChangeCached = 0;
        nOrderPos = -1;
    }

    CTransactionRef tx;
    uint256 hashBlock;
    /* An nIndex == -1 means that hashBlock (in nonzero) refers to the earliest
     * block in the chain we know this or any in-wallet dependency conflicts
     * with. Older clients interpret nIndex == -1 as unconfirmed for backward
     * compatibility.
     */
    int nIndex;

    template<typename Stream>
    void Serialize(Stream& s) const
    {
        mapValue_t mapValueCopy = mapValue;

        mapValueCopy["fromaccount"] = "";
        WriteOrderPos(nOrderPos, mapValueCopy);
        if (nTimeSmart) {
            mapValueCopy["timesmart"] = strprintf("%u", nTimeSmart);
        }

<<<<<<< HEAD
        s << static_cast<const CMerkleTx&>(*this);
        std::vector<CMerkleTx> vUnused; //!< Used to be vtxPrev
        s << vUnused << vPath << mapValueCopy << vOrderForm << fTimeReceivedIsTxTime << nTimeReceived << fFromMe << fSpent;
=======
        std::vector<char> dummy_vector1; //!< Used to be vMerkleBranch
        std::vector<char> dummy_vector2; //!< Used to be vtxPrev
        char dummy_char = false; //!< Used to be fSpent
        s << tx << hashBlock << dummy_vector1 << nIndex << dummy_vector2 << mapValueCopy << vOrderForm << fTimeReceivedIsTxTime << nTimeReceived << fFromMe << dummy_char;
>>>>>>> 8241b515
    }

    template<typename Stream>
    void Unserialize(Stream& s)
    {
        Init(nullptr);

<<<<<<< HEAD
        s >> static_cast<CMerkleTx&>(*this);
        std::vector<CMerkleTx> vUnused; //!< Used to be vtxPrev
        s >> vUnused >> vPath >> mapValue >> vOrderForm >> fTimeReceivedIsTxTime >> nTimeReceived >> fFromMe >> fSpent;
=======
        std::vector<uint256> dummy_vector1; //!< Used to be vMerkleBranch
        std::vector<CMerkleTx> dummy_vector2; //!< Used to be vtxPrev
        char dummy_char; //! Used to be fSpent
        s >> tx >> hashBlock >> dummy_vector1 >> nIndex >> dummy_vector2 >> mapValue >> vOrderForm >> fTimeReceivedIsTxTime >> nTimeReceived >> fFromMe >> dummy_char;
>>>>>>> 8241b515

        ReadOrderPos(nOrderPos, mapValue);
        nTimeSmart = mapValue.count("timesmart") ? (unsigned int)atoi64(mapValue["timesmart"]) : 0;

        mapValue.erase("fromaccount");
        mapValue.erase("spent");
        mapValue.erase("n");
        mapValue.erase("timesmart");
    }

    void SetTx(CTransactionRef arg)
    {
        tx = std::move(arg);
    }

    //! make sure balances are recalculated
    void MarkDirty()
    {
        m_amounts[DEBIT].Reset();
        m_amounts[CREDIT].Reset();
        m_amounts[IMMATURE_CREDIT].Reset();
        m_amounts[AVAILABLE_CREDIT].Reset();
        fChangeCached = false;
    }

    void BindWallet(CWallet *pwalletIn)
    {
        pwallet = pwalletIn;
        MarkDirty();
    }

    //! filter decides which addresses will count towards the debit
    CAmount GetDebit(const isminefilter& filter) const;
    CAmount GetCredit(interfaces::Chain::Lock& locked_chain, const isminefilter& filter, bool allow_immature=false) const;
    CAmount GetImmatureCredit(interfaces::Chain::Lock& locked_chain, bool fUseCache=true) const;
    // TODO: Remove "NO_THREAD_SAFETY_ANALYSIS" and replace it with the correct
    // annotation "EXCLUSIVE_LOCKS_REQUIRED(pwallet->cs_wallet)". The
    // annotation "NO_THREAD_SAFETY_ANALYSIS" was temporarily added to avoid
    // having to resolve the issue of member access into incomplete type CWallet.
    CAmount GetAvailableCredit(interfaces::Chain::Lock& locked_chain, bool fUseCache=true, const isminefilter& filter=ISMINE_SPENDABLE) const NO_THREAD_SAFETY_ANALYSIS;
    CAmount GetImmatureWatchOnlyCredit(interfaces::Chain::Lock& locked_chain, const bool fUseCache=true) const;
    CAmount GetChange() const;

    // Get the marginal bytes if spending the specified output from this transaction
    int GetSpendSize(unsigned int out, bool use_max_sig = false) const
    {
        if (tx->IsParticlVersion()) {
            assert(tx->vpout[out]->IsStandardOutput());
            CTxOut txout;
            txout.nValue = tx->vpout[out]->GetValue();
            txout.scriptPubKey = *tx->vpout[out]->GetPScriptPubKey();
            return CalculateMaximumSignedInputSize(txout, pwallet, use_max_sig);
        }
        return CalculateMaximumSignedInputSize(tx->vout[out], pwallet, use_max_sig);
    }

    void GetAmounts(std::list<COutputEntry>& listReceived,
                    std::list<COutputEntry>& listSent,
                    std::list<COutputEntry>& listStaked, CAmount& nFee, const isminefilter& filter, bool fForFilterTx=false) const;

    bool IsFromMe(const isminefilter& filter) const
    {
        return (GetDebit(filter) > 0);
    }

    // True if only scriptSigs are different
    bool IsEquivalentTo(const CWalletTx& tx) const;

    bool InMempool() const;
    bool IsTrusted(interfaces::Chain::Lock& locked_chain) const;

    int64_t GetTxTime() const;

    // Pass this transaction to the node to relay to its peers
    bool RelayWalletTransaction(interfaces::Chain::Lock& locked_chain);

    /** Pass this transaction to the mempool. Fails if absolute fee exceeds absurd fee. */
    bool AcceptToMemoryPool(interfaces::Chain::Lock& locked_chain, CValidationState& state, CAmount override_max_fee=-1);

    // TODO: Remove "NO_THREAD_SAFETY_ANALYSIS" and replace it with the correct
    // annotation "EXCLUSIVE_LOCKS_REQUIRED(pwallet->cs_wallet)". The annotation
    // "NO_THREAD_SAFETY_ANALYSIS" was temporarily added to avoid having to
    // resolve the issue of member access into incomplete type CWallet. Note
    // that we still have the runtime check "AssertLockHeld(pwallet->cs_wallet)"
    // in place.
    std::set<uint256> GetConflicts() const NO_THREAD_SAFETY_ANALYSIS;

    void SetMerkleBranch(const uint256& block_hash, int posInBlock);

    /**
     * Return depth of transaction in blockchain:
     * <0  : conflicts with a transaction this deep in the blockchain
     *  0  : in memory pool, waiting to be included in a block
     * >=1 : this many blocks deep in the main chain
     */
    int GetDepthInMainChain(interfaces::Chain::Lock& locked_chain) const;
    bool IsInMainChain(interfaces::Chain::Lock& locked_chain) const { return GetDepthInMainChain(locked_chain) > 0; }

    /**
     * @return number of blocks to maturity for this transaction:
     *  0 : is not a coinbase transaction, or is a mature coinbase transaction
     * >0 : is a coinbase transaction which matures in this many blocks
     */
    int GetBlocksToMaturity(interfaces::Chain::Lock& locked_chain) const;
    bool hashUnset() const { return (hashBlock.IsNull() || hashBlock == ABANDON_HASH); }
    bool isAbandoned() const { return (hashBlock == ABANDON_HASH); }
    void setAbandoned() { hashBlock = ABANDON_HASH; }

    const uint256& GetHash() const { return tx->GetHash(); }
    bool IsCoinBase() const { return tx->IsCoinBase(); }
    bool IsImmatureCoinBase(interfaces::Chain::Lock& locked_chain) const;
};

class COutput
{
public:
    const CWalletTx *tx;
    int i;
    int nDepth;

    /** Pre-computed estimated size of this output as a fully-signed input in a transaction. Can be -1 if it could not be calculated */
    int nInputBytes;

    /** Whether we have the private keys to spend this output */
    bool fSpendable;

    /** Whether we know how to spend this output, ignoring the lack of keys */
    bool fSolvable;

    /**
     * Whether this output is considered safe to spend. Unconfirmed transactions
     * from outside keys and unconfirmed replacement transactions are considered
     * unsafe and will not be used to fund new spending transactions.
     */
    bool fSafe;

    /** Whether to use the maximum sized, 72 byte signature when calculating the size of the input spend. This should only be set when watch-only outputs are allowed */
    bool use_max_sig;

    bool fMature;
    bool fNeedHardwareKey = false;

    COutput(const CWalletTx *txIn, int iIn, int nDepthIn, bool fSpendableIn, bool fSolvableIn, bool fSafeIn, bool use_max_sig_in = false, bool fMatureIn=true, bool fNeedHardwareKeyIn=false, bool fGetSpendSize=true)
        : tx(txIn), i(iIn), nDepth(nDepthIn), fSpendable(fSpendableIn), fSolvable(fSolvableIn), fSafe(fSafeIn), use_max_sig(use_max_sig_in), fMature(fMatureIn), fNeedHardwareKey(fNeedHardwareKeyIn)
    {
        // fGetSpendSize, avoid running DummySignInput when staking
        tx = txIn; i = iIn; nDepth = nDepthIn; fSpendable = fSpendableIn; fSolvable = fSolvableIn; fSafe = fSafeIn; nInputBytes = -1;

        // If known and signable by the given wallet, compute nInputBytes
        // Failure will keep this value -1
        if (fGetSpendSize && fSpendable && tx) {
            nInputBytes = tx->GetSpendSize(i);
        }
    }

    std::string ToString() const;

    inline CInputCoin GetInputCoin() const
    {
        return CInputCoin(tx->tx, i, nInputBytes);
    }
};

/** Private key that was serialized by an old wallet (only used for deserialization) */
struct OldKey {
    CPrivKey vchPrivKey;
    ADD_SERIALIZE_METHODS;

    template <typename Stream, typename Operation>
    inline void SerializationOp(Stream& s, Operation ser_action) {
        // no longer used by the wallet, thus dropped after deserialization:
        int64_t nTimeCreated;
        int64_t nTimeExpires;
        std::string strComment;

        int nVersion = s.GetVersion();
        if (!(s.GetType() & SER_GETHASH))
            READWRITE(nVersion);
        READWRITE(vchPrivKey);
        READWRITE(nTimeCreated);
        READWRITE(nTimeExpires);
        READWRITE(LIMITED_STRING(strComment, 65536));
    }
};

struct CoinSelectionParams
{
    bool use_bnb = true;
    size_t change_output_size = 0;
    size_t change_spend_size = 0;
    CFeeRate effective_fee = CFeeRate(0);
    size_t tx_noinputs_size = 0;

    CoinSelectionParams(bool use_bnb, size_t change_output_size, size_t change_spend_size, CFeeRate effective_fee, size_t tx_noinputs_size) : use_bnb(use_bnb), change_output_size(change_output_size), change_spend_size(change_spend_size), effective_fee(effective_fee), tx_noinputs_size(tx_noinputs_size) {}
    CoinSelectionParams() {}
};

class WalletRescanReserver; //forward declarations for ScanForWalletTransactions/RescanFromTime
/**
 * A CWallet is an extension of a keystore, which also maintains a set of transactions and balances,
 * and provides the ability to create new transactions.
 */
class CWallet : public FillableSigningProvider, public interfaces::Chain::Notifications
{
friend class CHDWallet;
private:
    CKeyingMaterial vMasterKey GUARDED_BY(cs_KeyStore);

    //! if fUseCrypto is true, mapKeys must be empty
    //! if fUseCrypto is false, vMasterKey must be empty
    std::atomic<bool> fUseCrypto;

    //! keeps track of whether Unlock has run a thorough check before
    bool fDecryptionThoroughlyChecked;

    using CryptedKeyMap = std::map<CKeyID, std::pair<CPubKey, std::vector<unsigned char>>>;
    using WatchOnlySet = std::set<CScript>;
    using WatchKeyMap = std::map<CKeyID, CPubKey>;

    bool SetCrypted();

    //! will encrypt previously unencrypted keys
    bool EncryptKeys(CKeyingMaterial& vMasterKeyIn);

    virtual bool Unlock(const CKeyingMaterial& vMasterKeyIn, bool accept_no_keys = false);
    CryptedKeyMap mapCryptedKeys GUARDED_BY(cs_KeyStore);
    WatchOnlySet setWatchOnly GUARDED_BY(cs_KeyStore);
    WatchKeyMap mapWatchKeys GUARDED_BY(cs_KeyStore);

    bool AddCryptedKeyInner(const CPubKey &vchPubKey, const std::vector<unsigned char> &vchCryptedSecret);
    bool AddKeyPubKeyInner(const CKey& key, const CPubKey &pubkey);

    std::atomic<bool> fAbortRescan{false};
    std::atomic<bool> fScanningWallet{false}; // controlled by WalletRescanReserver
    std::atomic<int64_t> m_scanning_start{0};
    std::atomic<double> m_scanning_progress{0};
    std::mutex mutexScanning;
    friend class WalletRescanReserver;

    WalletBatch *encrypted_batch GUARDED_BY(cs_wallet) = nullptr;

    //! the current wallet version: clients below this version are not able to load the wallet
    int nWalletVersion GUARDED_BY(cs_wallet){FEATURE_BASE};

    //! the maximum wallet format version: memory-only variable that specifies to what version this wallet may be upgraded
    int nWalletMaxVersion GUARDED_BY(cs_wallet) = FEATURE_BASE;

    int64_t nNextResend = 0;
    int64_t nLastResend = 0;
    bool fBroadcastTransactions = false;
    // Local time that the tip block was received. Used to schedule wallet rebroadcasts.
    std::atomic<int64_t> m_best_block_time {0};

    /**
     * Used to keep track of spent outpoints, and
     * detect and report conflicts (double-spends or
     * mutated transactions where the mutant gets mined).
     */
    typedef std::multimap<COutPoint, uint256> TxSpends;
    TxSpends mapTxSpends GUARDED_BY(cs_wallet);
    void AddToSpends(const COutPoint& outpoint, const uint256& wtxid) EXCLUSIVE_LOCKS_REQUIRED(cs_wallet);
    virtual void AddToSpends(const uint256& wtxid) EXCLUSIVE_LOCKS_REQUIRED(cs_wallet);

    /**
     * Add a transaction to the wallet, or update it.  pIndex and posInBlock should
     * be set when the transaction was known to be included in a block.  When
     * pIndex == nullptr, then wallet state is not updated in AddToWallet, but
     * notifications happen and cached balances are marked dirty.
     *
     * If fUpdate is true, existing transactions will be updated.
     * TODO: One exception to this is that the abandoned state is cleared under the
     * assumption that any further notification of a transaction that was considered
     * abandoned is an indication that it is not safe to be considered abandoned.
     * Abandoned state should probably be more carefully tracked via different
     * posInBlock signals or by checking mempool presence when necessary.
     */
    virtual bool AddToWalletIfInvolvingMe(const CTransactionRef& tx, const uint256& block_hash, int posInBlock, bool fUpdate) EXCLUSIVE_LOCKS_REQUIRED(cs_wallet);

    /* Mark a transaction (and its in-wallet descendants) as conflicting with a particular block. */
    virtual void MarkConflicted(const uint256& hashBlock, const uint256& hashTx);

    /* Mark a transaction's inputs dirty, thus forcing the outputs to be recomputed */
    void MarkInputsDirty(const CTransactionRef& tx) EXCLUSIVE_LOCKS_REQUIRED(cs_wallet);

    virtual void SyncMetaData(std::pair<TxSpends::iterator, TxSpends::iterator>) EXCLUSIVE_LOCKS_REQUIRED(cs_wallet);

    /* Used by TransactionAddedToMemorypool/BlockConnected/Disconnected/ScanForWalletTransactions.
     * Should be called with non-zero block_hash and posInBlock if this is for a transaction that is included in a block. */
    void SyncTransaction(const CTransactionRef& tx, const uint256& block_hash, int posInBlock = 0, bool update_tx = true) EXCLUSIVE_LOCKS_REQUIRED(cs_wallet);

    /* the HD chain data model (external chain counters) */
    CHDChain hdChain;

    /* HD derive new child key (on internal or external chain) */
    void DeriveNewChildKey(WalletBatch& batch, CKeyMetadata& metadata, CKey& secret, bool internal = false) EXCLUSIVE_LOCKS_REQUIRED(cs_wallet);

    std::set<int64_t> setInternalKeyPool GUARDED_BY(cs_wallet);
    std::set<int64_t> setExternalKeyPool GUARDED_BY(cs_wallet);
    std::set<int64_t> set_pre_split_keypool GUARDED_BY(cs_wallet);
    int64_t m_max_keypool_index GUARDED_BY(cs_wallet) = 0;
    std::map<CKeyID, int64_t> m_pool_key_to_index;
    std::atomic<uint64_t> m_wallet_flags{0};

    int64_t nTimeFirstKey GUARDED_BY(cs_wallet) = 0;

    /**
     * Private version of AddWatchOnly method which does not accept a
     * timestamp, and which will reset the wallet's nTimeFirstKey value to 1 if
     * the watch key did not previously have a timestamp associated with it.
     * Because this is an inherited virtual method, it is accessible despite
     * being marked private, but it is marked private anyway to encourage use
     * of the other AddWatchOnly which accepts a timestamp and sets
     * nTimeFirstKey more intelligently for more efficient rescans.
     */
    bool AddWatchOnly(const CScript& dest) EXCLUSIVE_LOCKS_REQUIRED(cs_wallet);
    bool AddWatchOnlyWithDB(WalletBatch &batch, const CScript& dest) EXCLUSIVE_LOCKS_REQUIRED(cs_wallet);
    bool AddWatchOnlyInMem(const CScript &dest);

    /** Add a KeyOriginInfo to the wallet */
    bool AddKeyOriginWithDB(WalletBatch& batch, const CPubKey& pubkey, const KeyOriginInfo& info);

    //! Adds a key to the store, and saves it to disk.
    bool AddKeyPubKeyWithDB(WalletBatch &batch,const CKey& key, const CPubKey &pubkey) EXCLUSIVE_LOCKS_REQUIRED(cs_wallet);

    //! Adds a watch-only address to the store, and saves it to disk.
    bool AddWatchOnlyWithDB(WalletBatch &batch, const CScript& dest, int64_t create_time) EXCLUSIVE_LOCKS_REQUIRED(cs_wallet);

    void AddKeypoolPubkeyWithDB(const CPubKey& pubkey, const bool internal, WalletBatch& batch);

    bool SetAddressBookWithDB(WalletBatch& batch, const CTxDestination& address, const std::string& strName, const std::string& strPurpose, bool fBech32=false);

    //! Adds a script to the store and saves it to disk
    bool AddCScriptWithDB(WalletBatch& batch, const CScript& script);

    //! Unsets a wallet flag and saves it to disk
    void UnsetWalletFlagWithDB(WalletBatch& batch, uint64_t flag);

    /** Interface for accessing chain state. */
    interfaces::Chain* m_chain;

    /** Wallet location which includes wallet name (see WalletLocation). */
    WalletLocation m_location;

    /** Internal database handle. */
    std::unique_ptr<WalletDatabase> database;

    /**
     * The following is used to keep track of how far behind the wallet is
     * from the chain sync, and to allow clients to block on us being caught up.
     *
     * Note that this is *not* how far we've processed, we may need some rescan
     * to have seen all transactions in the chain, but is only used to track
     * live BlockConnected callbacks.
     */
    uint256 m_last_block_processed GUARDED_BY(cs_wallet);

    //! Fetches a key from the keypool
    virtual bool GetKeyFromPool(CPubKey &key, bool internal = false);

public:
    /*
     * Main wallet lock.
     * This lock protects all the fields added by CWallet.
     */
    mutable CCriticalSection cs_wallet;

    /** Get database handle used by this wallet. Ideally this function would
     * not be necessary.
     */
    WalletDatabase& GetDBHandle()
    {
        return *database;
    }

    /**
     * Select a set of coins such that nValueRet >= nTargetValue and at least
     * all coins from coinControl are selected; Never select unconfirmed coins
     * if they are not ours
     */
    virtual bool SelectCoins(const std::vector<COutput>& vAvailableCoins, const CAmount& nTargetValue, std::set<CInputCoin>& setCoinsRet, CAmount& nValueRet,
                    const CCoinControl& coin_control, CoinSelectionParams& coin_selection_params, bool& bnb_used) const EXCLUSIVE_LOCKS_REQUIRED(cs_wallet);

    const WalletLocation& GetLocation() const { return m_location; }

    /** Get a name for this wallet for logging/debugging purposes.
     */
    const std::string& GetName() const { return m_location.GetName(); }

    void LoadKeyPool(int64_t nIndex, const CKeyPool &keypool) EXCLUSIVE_LOCKS_REQUIRED(cs_wallet);
    void MarkPreSplitKeys() EXCLUSIVE_LOCKS_REQUIRED(cs_wallet);

    // Map from Key ID to key metadata.
    std::map<CKeyID, CKeyMetadata> mapKeyMetadata GUARDED_BY(cs_wallet);

    // Map from Script ID to key metadata (for watch-only keys).
    std::map<CScriptID, CKeyMetadata> m_script_metadata GUARDED_BY(cs_wallet);

    typedef std::map<unsigned int, CMasterKey> MasterKeyMap;
    MasterKeyMap mapMasterKeys;
    unsigned int nMasterKeyMaxID = 0;

    /** Construct wallet with specified name and database implementation. */
    CWallet(interfaces::Chain* chain, const WalletLocation& location, std::unique_ptr<WalletDatabase> database)
        : fUseCrypto(false),
          fDecryptionThoroughlyChecked(false),
          m_chain(chain),
          m_location(location),
          database(std::move(database))
    {
        if (!fParticlMode) {
            m_min_fee = CFeeRate(DEFAULT_TRANSACTION_MINFEE_BTC);
            m_default_max_tx_fee = DEFAULT_TRANSACTION_MAXFEE_BTC;
        }
    }

    virtual ~CWallet()
    {
        // Should not have slots connected at this point.
        assert(NotifyUnload.empty());
        delete encrypted_batch;
        encrypted_batch = nullptr;
    }

    virtual bool IsCrypted() const { return fUseCrypto; }
    virtual bool IsLocked() const;
    virtual bool Lock();

    std::map<uint256, CWalletTx> mapWallet GUARDED_BY(cs_wallet);

    typedef std::multimap<int64_t, CWalletTx*> TxItems;
    TxItems wtxOrdered;

    int64_t nOrderPosNext GUARDED_BY(cs_wallet) = 0;
    uint64_t nAccountingEntryNumber = 0;

    std::map<CTxDestination, CAddressBookData> mapAddressBook GUARDED_BY(cs_wallet);

    std::set<COutPoint> setLockedCoins GUARDED_BY(cs_wallet);

    /** Registered interfaces::Chain::Notifications handler. */
    std::unique_ptr<interfaces::Handler> m_chain_notifications_handler;

    /** Register the wallet for chain notifications */
    void handleNotifications();

    /** Interface for accessing chain state. */
    interfaces::Chain& chain() const { assert(m_chain); return *m_chain; }

    virtual const CWalletTx* GetWalletTx(const uint256& hash) const;

    //! check whether we are allowed to upgrade (or already support) to the named feature
    bool CanSupportFeature(enum WalletFeature wf) const EXCLUSIVE_LOCKS_REQUIRED(cs_wallet) { AssertLockHeld(cs_wallet); return nWalletMaxVersion >= wf; }

    /**
     * populate vCoins with vector of available COutputs.
     */
    virtual void AvailableCoins(interfaces::Chain::Lock& locked_chain, std::vector<COutput>& vCoins, bool fOnlySafe=true, const CCoinControl *coinControl = nullptr, const CAmount& nMinimumAmount = 1, const CAmount& nMaximumAmount = MAX_MONEY, const CAmount& nMinimumSumAmount = MAX_MONEY, const uint64_t nMaximumCount = 0, const int nMinDepth = 0, const int nMaxDepth = 9999999, bool fIncludeImmature=false) const EXCLUSIVE_LOCKS_REQUIRED(cs_wallet);
    /**
     * Return list of available coins and locked coins grouped by non-change output address.
     */
    virtual std::map<CTxDestination, std::vector<COutput>> ListCoins(interfaces::Chain::Lock& locked_chain) const EXCLUSIVE_LOCKS_REQUIRED(cs_wallet);

    /**
     * Find non-change parent output.
     */
    const CTxOut& FindNonChangeParentOutput(const CTransaction& tx, int output) const EXCLUSIVE_LOCKS_REQUIRED(cs_wallet);

    /**
     * Shuffle and select coins until nTargetValue is reached while avoiding
     * small change; This method is stochastic for some inputs and upon
     * completion the coin set and corresponding actual target value is
     * assembled
     */
    bool SelectCoinsMinConf(const CAmount& nTargetValue, const CoinEligibilityFilter& eligibility_filter, std::vector<OutputGroup> groups,
        std::set<CInputCoin>& setCoinsRet, CAmount& nValueRet, const CoinSelectionParams& coin_selection_params, bool& bnb_used) const;

    virtual bool IsSpent(interfaces::Chain::Lock& locked_chain, const uint256& hash, unsigned int n) const EXCLUSIVE_LOCKS_REQUIRED(cs_wallet);

    // Whether this or any UTXO with the same CTxDestination has been spent.
    bool IsUsedDestination(const CTxDestination& dst) const;
    virtual bool IsUsedDestination(const uint256& hash, unsigned int n) const;
    virtual void SetUsedDestinationState(const uint256& hash, unsigned int n, bool used);

    std::vector<OutputGroup> GroupOutputs(const std::vector<COutput>& outputs, bool single_coin) const;

    bool IsLockedCoin(uint256 hash, unsigned int n) const EXCLUSIVE_LOCKS_REQUIRED(cs_wallet);
    void LockCoin(const COutPoint& output, bool fPermanent=false) EXCLUSIVE_LOCKS_REQUIRED(cs_wallet);
    void UnlockCoin(const COutPoint& output);
    void UnlockAllCoins() EXCLUSIVE_LOCKS_REQUIRED(cs_wallet);
    void ListLockedCoins(std::vector<COutPoint>& vOutpts) const EXCLUSIVE_LOCKS_REQUIRED(cs_wallet);

    /*
     * Rescan abort properties
     */
    void AbortRescan() { fAbortRescan = true; }
    bool IsAbortingRescan() { return fAbortRescan; }
    bool IsScanning() { return fScanningWallet; }
    int64_t ScanningDuration() const { return fScanningWallet ? GetTimeMillis() - m_scanning_start : 0; }
    double ScanningProgress() const { return fScanningWallet ? (double) m_scanning_progress : 0; }

    /**
     * keystore implementation
     * Generate a new key
     */
    CPubKey GenerateNewKey(WalletBatch& batch, bool internal = false) EXCLUSIVE_LOCKS_REQUIRED(cs_wallet);
    //! Adds a key to the store, and saves it to disk.
    bool AddKeyPubKey(const CKey& key, const CPubKey &pubkey) override EXCLUSIVE_LOCKS_REQUIRED(cs_wallet);
    //! Adds a key to the store, without saving it to disk (used by LoadWallet)
    bool LoadKey(const CKey& key, const CPubKey &pubkey) { return AddKeyPubKeyInner(key, pubkey); }
    //! Load metadata (used by LoadWallet)
    void LoadKeyMetadata(const CKeyID& keyID, const CKeyMetadata &metadata) EXCLUSIVE_LOCKS_REQUIRED(cs_wallet);
    void LoadScriptMetadata(const CScriptID& script_id, const CKeyMetadata &metadata) EXCLUSIVE_LOCKS_REQUIRED(cs_wallet);
    //! Upgrade stored CKeyMetadata objects to store key origin info as KeyOriginInfo
    void UpgradeKeyMetadata() EXCLUSIVE_LOCKS_REQUIRED(cs_wallet);

    bool LoadMinVersion(int nVersion) EXCLUSIVE_LOCKS_REQUIRED(cs_wallet) { AssertLockHeld(cs_wallet); nWalletVersion = nVersion; nWalletMaxVersion = std::max(nWalletMaxVersion, nVersion); return true; }
    void UpdateTimeFirstKey(int64_t nCreateTime) EXCLUSIVE_LOCKS_REQUIRED(cs_wallet);

    //! Adds an encrypted key to the store, and saves it to disk.
    bool AddCryptedKey(const CPubKey &vchPubKey, const std::vector<unsigned char> &vchCryptedSecret);
    //! Adds an encrypted key to the store, without saving it to disk (used by LoadWallet)
    bool LoadCryptedKey(const CPubKey &vchPubKey, const std::vector<unsigned char> &vchCryptedSecret);
    bool GetKey(const CKeyID &address, CKey& keyOut) const override;
    bool GetPubKey(const CKeyID &address, CPubKey& vchPubKeyOut) const override;
    bool HaveKey(const CKeyID &address) const override;
    std::set<CKeyID> GetKeys() const override;
    bool AddCScript(const CScript& redeemScript) override;
    bool LoadCScript(const CScript& redeemScript);

    //! Adds a destination data tuple to the store, and saves it to disk
    bool AddDestData(const CTxDestination& dest, const std::string& key, const std::string& value) EXCLUSIVE_LOCKS_REQUIRED(cs_wallet);
    //! Erases a destination data tuple in the store and on disk
    bool EraseDestData(const CTxDestination& dest, const std::string& key) EXCLUSIVE_LOCKS_REQUIRED(cs_wallet);
    //! Adds a destination data tuple to the store, without saving it to disk
    void LoadDestData(const CTxDestination& dest, const std::string& key, const std::string& value) EXCLUSIVE_LOCKS_REQUIRED(cs_wallet);
    //! Look up a destination data tuple in the store, return true if found false otherwise
    bool GetDestData(const CTxDestination& dest, const std::string& key, std::string* value) const EXCLUSIVE_LOCKS_REQUIRED(cs_wallet);
    //! Get all destination values matching a prefix.
    std::vector<std::string> GetDestValues(const std::string& prefix) const EXCLUSIVE_LOCKS_REQUIRED(cs_wallet);

    //! Adds a watch-only address to the store, and saves it to disk.
    bool AddWatchOnly(const CScript& dest, int64_t nCreateTime) EXCLUSIVE_LOCKS_REQUIRED(cs_wallet);
    bool RemoveWatchOnly(const CScript &dest) EXCLUSIVE_LOCKS_REQUIRED(cs_wallet);
    //! Adds a watch-only address to the store, without saving it to disk (used by LoadWallet)
    bool LoadWatchOnly(const CScript &dest);
    //! Returns whether the watch-only script is in the wallet
    bool HaveWatchOnly(const CScript &dest) const;
    //! Returns whether there are any watch-only things in the wallet
    bool HaveWatchOnly() const;
    //! Fetches a pubkey from mapWatchKeys if it exists there
    bool GetWatchPubKey(const CKeyID &address, CPubKey &pubkey_out) const;

    //! Holds a timestamp at which point the wallet is scheduled (externally) to be relocked. Caller must arrange for actual relocking to occur via Lock().
    int64_t nRelockTime = 0;

    virtual int ExtKeyUnlock(const CKeyingMaterial &vMKey) {return 0;};
    virtual bool Unlock(const SecureString& strWalletPassphrase, bool accept_no_keys = false);
    bool ChangeWalletPassphrase(const SecureString& strOldWalletPassphrase, const SecureString& strNewWalletPassphrase);
    virtual bool EncryptWallet(const SecureString& strWalletPassphrase);

    void GetKeyBirthTimes(interfaces::Chain::Lock& locked_chain, std::map<CKeyID, int64_t> &mapKeyBirth) const EXCLUSIVE_LOCKS_REQUIRED(cs_wallet);
    unsigned int ComputeTimeSmart(const CWalletTx& wtx) const;

    /**
     * Increment the next transaction order id
     * @return next transaction order id
     */
    int64_t IncOrderPosNext(WalletBatch *batch = nullptr) EXCLUSIVE_LOCKS_REQUIRED(cs_wallet);
    DBErrors ReorderTransactions();

    //! For ParticlWallet, clear cached balances from wallet called at new block and adding new transaction
    virtual void ClearCachedBalances() {};
    void MarkDirty();
    bool AddToWallet(const CWalletTx& wtxIn, bool fFlushOnClose=true);
    virtual void LoadToWallet(const CWalletTx& wtxIn) EXCLUSIVE_LOCKS_REQUIRED(cs_wallet);
    void TransactionAddedToMempool(const CTransactionRef& tx) override;
    void BlockConnected(const CBlock& block, const std::vector<CTransactionRef>& vtxConflicted) override;
    void BlockDisconnected(const CBlock& block) override;
    void UpdatedBlockTip() override;
    int64_t RescanFromTime(int64_t startTime, const WalletRescanReserver& reserver, bool update);

    struct ScanResult {
        enum { SUCCESS, FAILURE, USER_ABORT } status = SUCCESS;

        //! Hash and height of most recent block that was successfully scanned.
        //! Unset if no blocks were scanned due to read errors or the chain
        //! being empty.
        uint256 last_scanned_block;
        Optional<int> last_scanned_height;

        //! Height of the most recent block that could not be scanned due to
        //! read errors or pruning. Will be set if status is FAILURE, unset if
        //! status is SUCCESS, and may or may not be set if status is
        //! USER_ABORT.
        uint256 last_failed_block;
    };
    ScanResult ScanForWalletTransactions(const uint256& first_block, const uint256& last_block, const WalletRescanReserver& reserver, bool fUpdate);
    void TransactionRemovedFromMempool(const CTransactionRef &ptx) override;
    void ReacceptWalletTransactions(interfaces::Chain::Lock& locked_chain) EXCLUSIVE_LOCKS_REQUIRED(cs_wallet);
    std::vector<uint256> ResendWalletTransactionsBefore(interfaces::Chain::Lock& locked_chain, int64_t nTime);
    virtual void ResendWalletTransactions();
    struct Balance {
        CAmount m_mine_trusted{0};           //!< Trusted, at depth=GetBalance.min_depth or more
        CAmount m_mine_untrusted_pending{0}; //!< Untrusted, but in mempool (pending)
        CAmount m_mine_immature{0};          //!< Immature coinbases in the main chain
        CAmount m_watchonly_trusted{0};
        CAmount m_watchonly_untrusted_pending{0};
        CAmount m_watchonly_immature{0};
    };
    virtual Balance GetBalance(int min_depth = 0, bool avoid_reuse = true) const;
    virtual CAmount GetAvailableBalance(const CCoinControl* coinControl = nullptr) const;

    OutputType TransactionChangeType(OutputType change_type, const std::vector<CRecipient>& vecSend);

    /**
     * Insert additional inputs into the transaction by
     * calling CreateTransaction();
     */
    virtual bool FundTransaction(CMutableTransaction& tx, CAmount& nFeeRet, int& nChangePosInOut, std::string& strFailReason, bool lockUnspents, const std::set<int>& setSubtractFeeFromOutputs, CCoinControl);
    virtual bool SignTransaction(CMutableTransaction& tx) EXCLUSIVE_LOCKS_REQUIRED(cs_wallet);

    /**
     * Create a new transaction paying the recipients with a set of coins
     * selected by SelectCoins(); Also create the change output, when needed
     * @note passing nChangePosInOut as -1 will result in setting a random position
     */
    virtual bool CreateTransaction(interfaces::Chain::Lock& locked_chain, const std::vector<CRecipient>& vecSend, CTransactionRef& tx, CAmount& nFeeRet, int& nChangePosInOut,
                           std::string& strFailReason, const CCoinControl& coin_control, bool sign = true);
    virtual bool CommitTransaction(CTransactionRef tx, mapValue_t mapValue, std::vector<std::pair<std::string, std::string>> orderForm, CValidationState& state);

    bool DummySignTx(CMutableTransaction &txNew, const std::set<CTxOut> &txouts, bool use_max_sig = false) const
    {
        std::vector<CTxOut> v_txouts(txouts.size());
        std::copy(txouts.begin(), txouts.end(), v_txouts.begin());
        return DummySignTx(txNew, v_txouts, use_max_sig);
    }
    bool DummySignTx(CMutableTransaction &txNew, const std::vector<CTxOut> &txouts, bool use_max_sig = false) const;
    virtual bool DummySignInput(CTxIn &tx_in, const CTxOut &txout, bool use_max_sig = false) const;

    bool ImportScripts(const std::set<CScript> scripts, int64_t timestamp) EXCLUSIVE_LOCKS_REQUIRED(cs_wallet);
    bool ImportPrivKeys(const std::map<CKeyID, CKey>& privkey_map, const int64_t timestamp) EXCLUSIVE_LOCKS_REQUIRED(cs_wallet);
    bool ImportPubKeys(const std::vector<CKeyID>& ordered_pubkeys, const std::map<CKeyID, CPubKey>& pubkey_map, const std::map<CKeyID, std::pair<CPubKey, KeyOriginInfo>>& key_origins, const bool add_keypool, const bool internal, const int64_t timestamp) EXCLUSIVE_LOCKS_REQUIRED(cs_wallet);
    bool ImportScriptPubKeys(const std::string& label, const std::set<CScript>& script_pub_keys, const bool have_solving_data, const bool apply_label, const int64_t timestamp) EXCLUSIVE_LOCKS_REQUIRED(cs_wallet);

    CFeeRate m_pay_tx_fee{DEFAULT_PAY_TX_FEE};
    unsigned int m_confirm_target{DEFAULT_TX_CONFIRM_TARGET};
    bool m_spend_zero_conf_change{DEFAULT_SPEND_ZEROCONF_CHANGE};
    bool m_signal_rbf{DEFAULT_WALLET_RBF};
    bool m_allow_fallback_fee{true}; //!< will be defined via chainparams
    CFeeRate m_min_fee{DEFAULT_TRANSACTION_MINFEE}; //!< Override with -mintxfee
    /**
     * If fee estimation does not have enough data to provide estimates, use this fee instead.
     * Has no effect if not using fee estimation
     * Override with -fallbackfee
     */
    CFeeRate m_fallback_fee{DEFAULT_FALLBACK_FEE};
    CFeeRate m_discard_rate{DEFAULT_DISCARD_FEE};
    OutputType m_default_address_type{DEFAULT_ADDRESS_TYPE};
    OutputType m_default_change_type{DEFAULT_CHANGE_TYPE};
    /** Absolute maximum transaction fee (in satoshis) used by default for the wallet */
    CAmount m_default_max_tx_fee{DEFAULT_TRANSACTION_MAXFEE};

    bool NewKeyPool();
    size_t KeypoolCountExternalKeys() EXCLUSIVE_LOCKS_REQUIRED(cs_wallet);
    bool TopUpKeyPool(unsigned int kpSize = 0);

    /**
     * Reserves a key from the keypool and sets nIndex to its index
     *
     * @param[out] nIndex the index of the key in keypool
     * @param[out] keypool the keypool the key was drawn from, which could be the
     *     the pre-split pool if present, or the internal or external pool
     * @param fRequestedInternal true if the caller would like the key drawn
     *     from the internal keypool, false if external is preferred
     *
     * @return true if succeeded, false if failed due to empty keypool
     * @throws std::runtime_error if keypool read failed, key was invalid,
     *     was not found in the wallet, or was misclassified in the internal
     *     or external keypool
     */
    bool ReserveKeyFromKeyPool(int64_t& nIndex, CKeyPool& keypool, bool fRequestedInternal);
    void KeepKey(int64_t nIndex);
    void ReturnKey(int64_t nIndex, bool fInternal, const CPubKey& pubkey);
    int64_t GetOldestKeyPoolTime();
    /**
     * Marks all keys in the keypool up to and including reserve_key as used.
     */
    void MarkReserveKeysAsUsed(int64_t keypool_id) EXCLUSIVE_LOCKS_REQUIRED(cs_wallet);
    const std::map<CKeyID, int64_t>& GetAllReserveKeys() const { return m_pool_key_to_index; }

    virtual std::set<std::set<CTxDestination>> GetAddressGroupings() EXCLUSIVE_LOCKS_REQUIRED(cs_wallet);
    virtual std::map<CTxDestination, CAmount> GetAddressBalances(interfaces::Chain::Lock& locked_chain);

    std::set<CTxDestination> GetLabelAddresses(const std::string& label) const;

    bool GetNewDestination(const OutputType type, const std::string label, CTxDestination& dest, std::string& error);
    bool GetNewChangeDestination(const OutputType type, CTxDestination& dest, std::string& error);

    using FillableSigningProvider::IsMine;
    isminetype IsMine(const CKeyID &address) const override;
    virtual isminetype IsMine(const CTxIn& txin) const;
    /**
     * Returns amount of debit if the input matches the
     * filter, otherwise returns 0
     */
    virtual CAmount GetDebit(const CTxIn& txin, const isminefilter& filter) const;

    isminetype IsMine(const CTxOut& txout) const;
    CAmount GetCredit(const CTxOut& txout, const isminefilter& filter) const;

    virtual isminetype IsMine(const CTxOutBase *txout) const { assert(false); return ISMINE_NO; };
    virtual CAmount GetCredit(const CTxOutBase *txout, const isminefilter &filter) const { return 0; };

    virtual bool IsChange(const CTxOutBase *txout) const { assert(false); return false; };
    bool IsChange(const CTxOut& txout) const;
    bool IsChange(const CScript& script) const;
    CAmount GetChange(const CTxOut& txout) const;
    virtual bool IsMine(const CTransaction& tx) const;
    /** should probably be renamed to IsRelevantToMe */
    virtual bool IsFromMe(const CTransaction& tx) const;
    virtual CAmount GetDebit(const CTransaction& tx, const isminefilter& filter) const;
    /** Returns whether all of the inputs match the filter */
    virtual bool IsAllFromMe(const CTransaction& tx, const isminefilter& filter) const;
    virtual CAmount GetCredit(const CTransaction& tx, const isminefilter& filter) const;
    CAmount GetChange(const CTransaction& tx) const;
    void ChainStateFlushed(const CBlockLocator& loc) override;

    DBErrors virtual LoadWallet(bool& fFirstRunRet);
    DBErrors ZapWalletTx(std::vector<CWalletTx>& vWtx);
    DBErrors ZapSelectTx(std::vector<uint256>& vHashIn, std::vector<uint256>& vHashOut) EXCLUSIVE_LOCKS_REQUIRED(cs_wallet);

    virtual bool SetAddressBook(const CTxDestination& address, const std::string& strName, const std::string& purpose, bool fBech32=false);

    virtual bool DelAddressBook(const CTxDestination& address);

    const std::string& GetLabelName(const CScript& scriptPubKey) const EXCLUSIVE_LOCKS_REQUIRED(cs_wallet);

    unsigned int GetKeyPoolSize() EXCLUSIVE_LOCKS_REQUIRED(cs_wallet)
    {
        AssertLockHeld(cs_wallet);
        return setInternalKeyPool.size() + setExternalKeyPool.size();
    }

    //! signify that a particular wallet feature is now used. this may change nWalletVersion and nWalletMaxVersion if those are lower
    void SetMinVersion(enum WalletFeature, WalletBatch* batch_in = nullptr, bool fExplicit = false);

    //! change which version we're allowed to upgrade to (note that this does not immediately imply upgrading to that format)
    bool SetMaxVersion(int nVersion);

    //! get the current wallet format (the oldest client version guaranteed to understand this wallet)
    int GetVersion() { LOCK(cs_wallet); return nWalletVersion; }

    //! Get wallet transactions that conflict with given transaction (spend same outputs)
    std::set<uint256> GetConflicts(const uint256& txid) const EXCLUSIVE_LOCKS_REQUIRED(cs_wallet);

    //! Check if a given transaction has any of its outputs spent by another transaction in the wallet
    bool HasWalletSpend(const uint256& txid) const EXCLUSIVE_LOCKS_REQUIRED(cs_wallet);

    //! Flush wallet (bitdb flush)
    void Flush(bool shutdown=false);

    /** Wallet is about to be unloaded */
    boost::signals2::signal<void ()> NotifyUnload;

    /**
     * Address book entry changed.
     * @note called with lock cs_wallet held.
     */
    boost::signals2::signal<void (CWallet *wallet, const CTxDestination
            &address, const std::string &label, bool isMine,
            const std::string &purpose,
            ChangeType status)> NotifyAddressBookChanged;

    /**
     * Wallet transaction added, removed or updated.
     * @note called with lock cs_wallet held.
     */
    boost::signals2::signal<void (CWallet *wallet, const uint256 &hashTx,
            ChangeType status)> NotifyTransactionChanged;

    /** Show progress e.g. for rescan */
    boost::signals2::signal<void (const std::string &title, int nProgress)> ShowProgress;

    /** Watch-only address added */
    boost::signals2::signal<void (bool fHaveWatchOnly)> NotifyWatchonlyChanged;

    /** Keypool has new keys */
    boost::signals2::signal<void ()> NotifyCanGetAddressesChanged;

    /**
     * Wallet status (encrypted, locked) changed.
     * Note: Called without locks held.
     */
    boost::signals2::signal<void (CWallet* wallet)> NotifyStatusChanged;

    /** Inquire whether this wallet broadcasts transactions. */
    bool GetBroadcastTransactions() const { return fBroadcastTransactions; }
    /** Set whether this wallet broadcasts transactions. */
    void SetBroadcastTransactions(bool broadcast) { fBroadcastTransactions = broadcast; }

    /** Return whether transaction can be abandoned */
    bool TransactionCanBeAbandoned(const uint256& hashTx) const;

    /* Mark a transaction (and it in-wallet descendants) as abandoned so its inputs may be respent. */
    virtual bool AbandonTransaction(interfaces::Chain::Lock& locked_chain, const uint256& hashTx);

    /** Mark a transaction as replaced by another transaction (e.g., BIP 125). */
    bool MarkReplaced(const uint256& originalHash, const uint256& newHash);

    //! Verify wallet naming and perform salvage on the wallet if required
    static bool Verify(interfaces::Chain& chain, const WalletLocation& location, bool salvage_wallet, std::string& error_string, std::string& warning_string);

    /* Initializes the wallet, returns a new CWallet instance or a null pointer in case of an error */
    static std::shared_ptr<CWallet> CreateWalletFromFile(interfaces::Chain& chain, const WalletLocation& location, uint64_t wallet_creation_flags = 0);

    /**
     * Wallet post-init setup
     * Gives the wallet a chance to register repetitive tasks and complete post-init tasks
     */
    void postInitProcess();

    bool BackupWallet(const std::string& strDest);

    /* Set the HD chain model (chain child index counters) */
    void SetHDChain(const CHDChain& chain, bool memonly);
    const CHDChain& GetHDChain() const { return hdChain; }

    /* Returns true if HD is enabled */
    virtual bool IsHDEnabled() const;


    /* Returns true if the wallet can generate new keys */
    bool CanGenerateKeys();

    /* Returns true if the wallet can give out new addresses. This means it has keys in the keypool or can generate new keys */
    bool CanGetAddresses(bool internal = false);

    /* Generates a new HD seed (will not be activated) */
    CPubKey GenerateNewSeed();

    /* Derives a new HD seed (will not be activated) */
    CPubKey DeriveNewSeed(const CKey& key);

    /* Set the current HD seed (will reset the chain child index counters)
       Sets the seed's version based on the current wallet version (so the
       caller must ensure the current wallet version is correct before calling
       this function). */
    void SetHDSeed(const CPubKey& key);

    /**
     * Blocks until the wallet state is up-to-date to /at least/ the current
     * chain at the time this function is entered
     * Obviously holding cs_main/cs_wallet when going into this call may cause
     * deadlock
     */
    void BlockUntilSyncedToCurrentChain() LOCKS_EXCLUDED(cs_main, cs_wallet);

    /**
     * Explicitly make the wallet learn the related scripts for outputs to the
     * given key. This is purely to make the wallet file compatible with older
     * software, as FillableSigningProvider automatically does this implicitly for all
     * keys now.
     */
    void LearnRelatedScripts(const CPubKey& key, OutputType);

    /**
     * Same as LearnRelatedScripts, but when the OutputType is not known (and could
     * be anything).
     */
    void LearnAllRelatedScripts(const CPubKey& key);

    /** set a single wallet flag */
    void SetWalletFlag(uint64_t flags);

    /** Unsets a single wallet flag */
    void UnsetWalletFlag(uint64_t flag);

    /** check if a certain wallet flag is set */
    bool IsWalletFlagSet(uint64_t flag) const;

    /** overwrite all flags by the given uint64_t
       returns false if unknown, non-tolerable flags are present */
    bool SetWalletFlags(uint64_t overwriteFlags, bool memOnly);

    /** Returns a bracketed wallet name for displaying in logs, will return [default wallet] if the wallet has no name */
    const std::string GetDisplayName() const {
        std::string wallet_name = GetName().length() == 0 ? "default wallet" : GetName();
        return strprintf("[%s]", wallet_name);
    };

    /** Prepends the wallet name in logging output to ease debugging in multi-wallet use cases */
    template<typename... Params>
    void WalletLogPrintf(std::string fmt, Params... parameters) const {
        LogPrintf(("%s " + fmt).c_str(), GetDisplayName(), parameters...);
    };

    /** Implement lookup of key origin information through wallet key metadata. */
    bool GetKeyOrigin(const CKeyID& keyid, KeyOriginInfo& info) const override;
};

/**
 * Called periodically by the schedule thread. Prompts individual wallets to resend
 * their transactions. Actual rebroadcast schedule is managed by the wallets themselves.
 */
void MaybeResendWalletTxs();

/** RAII object to check and reserve a wallet rescan */
class WalletRescanReserver
{
private:
    CWallet* m_wallet;
    bool m_could_reserve;
public:
    explicit WalletRescanReserver(CWallet* w) : m_wallet(w), m_could_reserve(false) {}

    bool reserve()
    {
        assert(!m_could_reserve);
        std::lock_guard<std::mutex> lock(m_wallet->mutexScanning);
        if (m_wallet->fScanningWallet) {
            return false;
        }
        m_wallet->m_scanning_start = GetTimeMillis();
        m_wallet->m_scanning_progress = 0;
        m_wallet->fScanningWallet = true;
        m_could_reserve = true;
        return true;
    }

    bool isReserved() const
    {
        return (m_could_reserve && m_wallet->fScanningWallet);
    }

    ~WalletRescanReserver()
    {
        std::lock_guard<std::mutex> lock(m_wallet->mutexScanning);
        if (m_could_reserve) {
            m_wallet->fScanningWallet = false;
        }
    }
};

// Calculate the size of the transaction assuming all signatures are max size
// Use DummySignatureCreator, which inserts 71 byte signatures everywhere.
// NOTE: this requires that all inputs must be in mapWallet (eg the tx should
// be IsAllFromMe).
int64_t CalculateMaximumSignedTxSize(const CTransaction &tx, const CWallet *wallet, bool use_max_sig = false) EXCLUSIVE_LOCKS_REQUIRED(wallet->cs_wallet);
int64_t CalculateMaximumSignedTxSize(const CTransaction &tx, const CWallet *wallet, const std::vector<CTxOut>& txouts, bool use_max_sig = false);
#endif // BITCOIN_WALLET_WALLET_H<|MERGE_RESOLUTION|>--- conflicted
+++ resolved
@@ -388,50 +388,6 @@
     CTxDestination destStake;
 };
 
-<<<<<<< HEAD
-extern const uint256 ABANDON_HASH;
-
-/** A transaction with a merkle branch linking it to the block chain. */
-class CMerkleTx
-{
-private:
-  /** Constant used in hashBlock to indicate tx has been abandoned */
-    //static const uint256 ABANDON_HASH;
-
-public:
-    CTransactionRef tx;
-    uint256 hashBlock;
-    std::vector<uint256> vHashes; // used for abandoned stakes
-
-    /* An nIndex == -1 means that hashBlock (in nonzero) refers to the earliest
-     * block in the chain we know this or any in-wallet dependency conflicts
-     * with. Older clients interpret nIndex == -1 as unconfirmed for backward
-     * compatibility.
-     */
-    int nIndex;
-
-    mutable int m_cached_height = 0;
-
-    CMerkleTx()
-    {
-        SetTx(MakeTransactionRef());
-        Init();
-    }
-
-    explicit CMerkleTx(CTransactionRef arg)
-    {
-        SetTx(std::move(arg));
-        Init();
-    }
-
-    void Init()
-    {
-        hashBlock = uint256();
-        nIndex = -1;
-    }
-
-    void SetTx(CTransactionRef arg)
-=======
 /** Legacy class used for deserializing vtxPrev for backwards compatibility.
  * vtxPrev was removed in commit 93a18a3650292afbb441a47d1fa1b94aeb0164e3,
  * but old wallet.dat files may still contain vtxPrev vectors of CMerkleTxs.
@@ -442,64 +398,14 @@
 public:
     template<typename Stream>
     void Unserialize(Stream& s)
->>>>>>> 8241b515
     {
         CTransactionRef tx;
         uint256 hashBlock;
         std::vector<uint256> vMerkleBranch;
         int nIndex;
 
-<<<<<<< HEAD
-    ADD_SERIALIZE_METHODS;
-
-    template <typename Stream, typename Operation>
-    inline void SerializationOp(Stream& s, Operation ser_action) {
-        READWRITE(tx);
-        READWRITE(hashBlock);
-        READWRITE(vHashes);
-        READWRITE(nIndex);
-    }
-
-    void SetMerkleBranch(const uint256& block_hash, int posInBlock);
-
-    /**
-     * Return depth of transaction in blockchain:
-     * <0  : conflicts with a transaction this deep in the blockchain
-     *  0  : in memory pool, waiting to be included in a block
-     * >=1 : this many blocks deep in the main chain
-     */
-    int GetDepthInMainChain(interfaces::Chain::Lock& locked_chain) const;
-    bool IsInMainChain(interfaces::Chain::Lock& locked_chain) const { return GetDepthInMainChain(locked_chain) > 0; }
-
-    /**
-     * @return number of blocks to maturity for this transaction:
-     *  0 : is not a coinbase transaction, or is a mature coinbase transaction
-     * >0 : is a coinbase transaction which matures in this many blocks
-     */
-    int GetBlocksToMaturity(interfaces::Chain::Lock& locked_chain, const int *pdepth=nullptr) const;
-    bool hashUnset() const { return (hashBlock.IsNull() || hashBlock == ABANDON_HASH); }
-    bool isAbandoned() const { return (hashBlock == ABANDON_HASH); }
-    void setAbandoned()
-    {
-        if (IsCoinStake() && !hashUnset()) {
-            // Store original hash
-            if (vHashes.size() < 1) {
-                vHashes.resize(1);
-            }
-            vHashes[0] = hashBlock;
-        }
-
-        hashBlock = ABANDON_HASH;
-    }
-
-    const uint256& GetHash() const { return tx->GetHash(); }
-    bool IsCoinBase() const { return tx->IsCoinBase(); }
-    bool IsCoinStake() const { return tx->IsCoinStake(); }
-    bool IsImmatureCoinBase(interfaces::Chain::Lock& locked_chain) const;
-=======
         s >> tx >> hashBlock >> vMerkleBranch >> nIndex;
     }
->>>>>>> 8241b515
 };
 
 //Get the marginal bytes of spending the specified output
@@ -509,13 +415,14 @@
  * A transaction with a bunch of additional info that only the owner cares about.
  * It includes any unrecorded transactions needed to link it back to the block chain.
  */
+extern const uint256 ABANDON_HASH;
 class CWalletTx
 {
 private:
     const CWallet* pwallet;
 
   /** Constant used in hashBlock to indicate tx has been abandoned */
-    static const uint256 ABANDON_HASH;
+    //static const uint256 ABANDON_HASH;
 
 public:
     std::vector<uint32_t> vPath; // index to m is stored in first entry
@@ -601,12 +508,16 @@
 
     CTransactionRef tx;
     uint256 hashBlock;
+    std::vector<uint256> vHashes; // used for abandoned stakes
+
     /* An nIndex == -1 means that hashBlock (in nonzero) refers to the earliest
      * block in the chain we know this or any in-wallet dependency conflicts
      * with. Older clients interpret nIndex == -1 as unconfirmed for backward
      * compatibility.
      */
     int nIndex;
+
+    mutable int m_cached_height = 0;
 
     template<typename Stream>
     void Serialize(Stream& s) const
@@ -619,16 +530,10 @@
             mapValueCopy["timesmart"] = strprintf("%u", nTimeSmart);
         }
 
-<<<<<<< HEAD
-        s << static_cast<const CMerkleTx&>(*this);
-        std::vector<CMerkleTx> vUnused; //!< Used to be vtxPrev
-        s << vUnused << vPath << mapValueCopy << vOrderForm << fTimeReceivedIsTxTime << nTimeReceived << fFromMe << fSpent;
-=======
-        std::vector<char> dummy_vector1; //!< Used to be vMerkleBranch
+        //std::vector<char> dummy_vector1; //!< Used to be vMerkleBranch
         std::vector<char> dummy_vector2; //!< Used to be vtxPrev
         char dummy_char = false; //!< Used to be fSpent
-        s << tx << hashBlock << dummy_vector1 << nIndex << dummy_vector2 << mapValueCopy << vOrderForm << fTimeReceivedIsTxTime << nTimeReceived << fFromMe << dummy_char;
->>>>>>> 8241b515
+        s << tx << hashBlock << vHashes << nIndex << dummy_vector2 << vPath << mapValueCopy << vOrderForm << fTimeReceivedIsTxTime << nTimeReceived << fFromMe << dummy_char;
     }
 
     template<typename Stream>
@@ -636,16 +541,10 @@
     {
         Init(nullptr);
 
-<<<<<<< HEAD
-        s >> static_cast<CMerkleTx&>(*this);
-        std::vector<CMerkleTx> vUnused; //!< Used to be vtxPrev
-        s >> vUnused >> vPath >> mapValue >> vOrderForm >> fTimeReceivedIsTxTime >> nTimeReceived >> fFromMe >> fSpent;
-=======
-        std::vector<uint256> dummy_vector1; //!< Used to be vMerkleBranch
+        //std::vector<uint256> dummy_vector1; //!< Used to be vMerkleBranch
         std::vector<CMerkleTx> dummy_vector2; //!< Used to be vtxPrev
         char dummy_char; //! Used to be fSpent
-        s >> tx >> hashBlock >> dummy_vector1 >> nIndex >> dummy_vector2 >> mapValue >> vOrderForm >> fTimeReceivedIsTxTime >> nTimeReceived >> fFromMe >> dummy_char;
->>>>>>> 8241b515
+        s >> tx >> hashBlock >> vHashes >> nIndex >> dummy_vector2 >> vPath >> mapValue >> vOrderForm >> fTimeReceivedIsTxTime >> nTimeReceived >> fFromMe >> dummy_char;
 
         ReadOrderPos(nOrderPos, mapValue);
         nTimeSmart = mapValue.count("timesmart") ? (unsigned int)atoi64(mapValue["timesmart"]) : 0;
@@ -749,13 +648,24 @@
      *  0 : is not a coinbase transaction, or is a mature coinbase transaction
      * >0 : is a coinbase transaction which matures in this many blocks
      */
-    int GetBlocksToMaturity(interfaces::Chain::Lock& locked_chain) const;
+    int GetBlocksToMaturity(interfaces::Chain::Lock& locked_chain, const int *pdepth=nullptr) const;
     bool hashUnset() const { return (hashBlock.IsNull() || hashBlock == ABANDON_HASH); }
     bool isAbandoned() const { return (hashBlock == ABANDON_HASH); }
-    void setAbandoned() { hashBlock = ABANDON_HASH; }
+    void setAbandoned()
+    {
+        if (IsCoinStake() && !hashUnset()) {
+            // Store original hash
+            if (vHashes.size() < 1) {
+                vHashes.resize(1);
+            }
+            vHashes[0] = hashBlock;
+        }
+        hashBlock = ABANDON_HASH;
+    }
 
     const uint256& GetHash() const { return tx->GetHash(); }
     bool IsCoinBase() const { return tx->IsCoinBase(); }
+    bool IsCoinStake() const { return tx->IsCoinStake(); }
     bool IsImmatureCoinBase(interfaces::Chain::Lock& locked_chain) const;
 };
 
