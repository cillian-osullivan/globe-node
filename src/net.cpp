--- conflicted
+++ resolved
@@ -2234,13 +2234,11 @@
 
 void CConnman::ThreadMessageHandler()
 {
-<<<<<<< HEAD
+    SetSyscallSandboxPolicy(SyscallSandboxPolicy::MESSAGE_HANDLER);
+
     const int64_t nTimeDecBanThreshold = 60; // TODO: make option
     int64_t nTimeNextBanReduced = GetTime() + nTimeDecBanThreshold;
 
-=======
-    SetSyscallSandboxPolicy(SyscallSandboxPolicy::MESSAGE_HANDLER);
->>>>>>> 113b863f
     FastRandomContext rng;
     while (!flagInterruptMsgProc)
     {
