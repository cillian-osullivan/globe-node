--- conflicted
+++ resolved
@@ -2041,16 +2041,10 @@
     uint256 hashTx = GetHash();
     for (unsigned int i = 0; i < tx->GetNumVOuts(); i++)
     {
-<<<<<<< HEAD
-        if (!pwallet->IsSpent(hashTx, i) && (allow_used_addresses || !pwallet->IsUsedDestination(hashTx, i))) {
+        if (!pwallet->IsSpent(hashTx, i) && (allow_used_addresses || !pwallet->IsSpentKey(hashTx, i))) {
             nCredit += pwallet->IsParticlWallet()
                        ? pwallet->GetCredit(tx->vpout[i].get(), filter)
                        : pwallet->GetCredit(tx->vout[i], filter);
-=======
-        if (!pwallet->IsSpent(hashTx, i) && (allow_used_addresses || !pwallet->IsSpentKey(hashTx, i))) {
-            const CTxOut &txout = tx->vout[i];
-            nCredit += pwallet->GetCredit(txout, filter);
->>>>>>> c3b47159
             if (!MoneyRange(nCredit))
                 throw std::runtime_error(std::string(__func__) + " : value out of range");
         }
