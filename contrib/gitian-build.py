--- conflicted
+++ resolved
@@ -135,12 +135,8 @@
 
     parser = argparse.ArgumentParser(usage='%(prog)s [options] signer version')
     parser.add_argument('-c', '--commit', action='store_true', dest='commit', help='Indicate that the version argument is for a commit or branch')
-<<<<<<< HEAD
+    parser.add_argument('-p', '--pull', action='store_true', dest='pull', help='Indicate that the version argument is the number of a github repository pull request')
     parser.add_argument('-u', '--url', dest='url', default='https://github.com/particl/particl-core', help='Specify the URL of the repository. Default is %(default)s')
-=======
-    parser.add_argument('-p', '--pull', action='store_true', dest='pull', help='Indicate that the version argument is the number of a github repository pull request')
-    parser.add_argument('-u', '--url', dest='url', default='https://github.com/bitcoin/bitcoin', help='Specify the URL of the repository. Default is %(default)s')
->>>>>>> a5fc1aa0
     parser.add_argument('-v', '--verify', action='store_true', dest='verify', help='Verify the Gitian build')
     parser.add_argument('-b', '--build', action='store_true', dest='build', help='Do a Gitian build')
     parser.add_argument('-s', '--sign', action='store_true', dest='sign', help='Make signed binaries for Windows and MacOS')
@@ -208,10 +204,7 @@
     if args.setup:
         setup()
 
-<<<<<<< HEAD
     os.chdir('particl-core')
-=======
-    os.chdir('bitcoin')
     if args.pull:
         subprocess.check_call(['git', 'fetch', args.url, 'refs/pull/'+args.version+'/merge'])
         os.chdir('../gitian-builder/inputs/bitcoin')
@@ -219,7 +212,6 @@
         args.commit = subprocess.check_output(['git', 'show', '-s', '--format=%H', 'FETCH_HEAD'], universal_newlines=True).strip()
         args.version = 'pull-' + args.version
     print(args.commit)
->>>>>>> a5fc1aa0
     subprocess.check_call(['git', 'fetch'])
     subprocess.check_call(['git', 'checkout', args.commit])
     os.chdir(workdir)
