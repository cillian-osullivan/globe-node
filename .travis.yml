sudo: required
dist: trusty
os: linux
language: minimal
cache:
  ccache: true
  directories:
  - depends/built
  - depends/sdk-sources
  - $HOME/.ccache
git:
  depth: false  # full clone for git subtree check, this works around issue #12388
env:
  global:
    - MAKEJOBS=-j3
    - RUN_TESTS=false
    - TEST_ZMQ=0
    - RUN_UNIT_TESTS=false
    - CHECK_DOC=0
    - BOOST_TEST_RANDOM=1$TRAVIS_BUILD_ID
    - CCACHE_SIZE=100M
    - CCACHE_TEMPDIR=/tmp/.ccache-temp
    - CCACHE_COMPRESS=1
    - BASE_OUTDIR=$TRAVIS_BUILD_DIR/out
    - SDK_URL=https://bitcoincore.org/depends-sources/sdks
    - WINEDEBUG=fixme-all
    - UNIT_TESTS_TIMEOUT = 6000 # Run unit tests if compilation took less than UNIT_TESTS_TIMEOUT seconds
  matrix:
# ARM
    - HOST=arm-linux-gnueabihf PACKAGES="g++-arm-linux-gnueabihf python3-pip shellcheck" DEP_OPTS="NO_USB=1 NO_QT=1" CHECK_DOC=1 GOAL="install" BITCOIN_CONFIG="--enable-glibc-back-compat --enable-reduce-exports"
# bitcoind
    - HOST=x86_64-unknown-linux-gnu TEST_ZMQ=1 PACKAGES="python3-pip libudev-dev bc" DEP_OPTS="DEBUG=1 NO_QT=1" RUN_UNIT_TESTS=true RUN_TESTS=true GOAL="install" BITCOIN_CONFIG="--enable-usbdevice --enable-gui --enable-zmq --enable-glibc-back-compat --enable-reduce-exports CPPFLAGS=-DDEBUG_LOCKORDER"
# Win32
    - HOST=i686-w64-mingw32 DPKG_ADD_ARCH="i386" PACKAGES="python3 nsis g++-mingw-w64-i686 wine1.6" DEP_OPTS="NO_QT=1" RUN_UNIT_TESTS=true RUN_TESTS=false GOAL="install" BITCOIN_CONFIG="--enable-usbdevice --enable-reduce-exports" UNIT_TESTS_TIMEOUT=1200
# Win64
    - HOST=x86_64-w64-mingw32 DPKG_ADD_ARCH="i386" DEP_OPTS="NO_QT=1" PACKAGES="nsis g++-mingw-w64-x86-64 wine1.6" RUN_UNIT_TESTS=true RUN_TESTS=false GOAL="install" BITCOIN_CONFIG="--enable-usbdevice --enable-reduce-exports"
# Qt4 & system libs
    - HOST=x86_64-unknown-linux-gnu PACKAGES="python3-pip qt4-dev-tools libssl-dev libevent-dev bsdmainutils libboost-system-dev libboost-filesystem-dev libboost-chrono-dev libboost-program-options-dev libboost-test-dev libboost-thread-dev libdb5.1++-dev libminiupnpc-dev libzmq3-dev libprotobuf-dev protobuf-compiler libqrencode-dev xvfb" NO_DEPENDS=1 NEED_XVFB=1 RUN_TESTS=true GOAL="install" BITCOIN_CONFIG="--disable-zmq --with-incompatible-bdb --enable-glibc-back-compat --enable-reduce-exports --with-gui=qt4 CPPFLAGS=-DDEBUG_LOCKORDER" RUN_UNIT_TESTS=true TEST_ZMQ=0
# 32-bit + dash
    - HOST=i686-pc-linux-gnu PACKAGES="libudev-dev:i386 g++-multilib bc" DEP_OPTS="NO_QT=1" RUN_UNIT_TESTS=true RUN_TESTS=false GOAL="install" BITCOIN_CONFIG="--enable-usbdevice --enable-zmq --enable-glibc-back-compat --enable-reduce-exports LDFLAGS=-static-libstdc++" USE_SHELL="/bin/dash"
# x86_64 Linux (uses qt5 dev package instead of depends Qt to speed up build and avoid timeout)
    - HOST=x86_64-unknown-linux-gnu PACKAGES="libudev-dev qtbase5-dev qttools5-dev-tools protobuf-compiler libdbus-1-dev libharfbuzz-dev" DEP_OPTS="NO_QT=1 NO_UPNP=1 DEBUG=1 ALLOW_HOST_PACKAGES=1" RUN_UNIT_TESTS=true RUN_TESTS=false GOAL="install" BITCOIN_CONFIG="--enable-usbdevice --enable-zmq --with-gui=qt5 --enable-glibc-back-compat --enable-reduce-exports CPPFLAGS=-DDEBUG_LOCKORDER"
# x86_64 Linux, No wallet
    - HOST=x86_64-unknown-linux-gnu PACKAGES="python3" DEP_OPTS="NO_USB=1 NO_WALLET=1" RUN_UNIT_TESTS=true GOAL="install" BITCOIN_CONFIG="--enable-glibc-back-compat --enable-reduce-exports"
# Cross-Mac
    - HOST=x86_64-apple-darwin11 PACKAGES="cmake imagemagick libcap-dev librsvg2-bin libz-dev libbz2-dev libtiff-tools python-dev" RUN_TESTS=false BITCOIN_CONFIG="--enable-usbdevice --enable-gui --enable-reduce-exports --enable-werror" OSX_SDK=10.11 GOAL="deploy"

before_install:
    - export START_TIME=`date +%s`
    - export PATH=$(echo $PATH | tr ':' "\n" | sed '/\/opt\/python/d' | tr "\n" ":" | sed "s|::|:|g")
install:
    - if [ -n "$DPKG_ADD_ARCH" ]; then sudo dpkg --add-architecture "$DPKG_ADD_ARCH" ; fi
    - if [ -n "$PACKAGES" ]; then travis_retry sudo apt-get update; fi
    - if [ -n "$PACKAGES" ]; then travis_retry sudo apt-get install --no-install-recommends --no-upgrade -qq $PACKAGES; fi
    - if [ "$CHECK_DOC" = 1 -a "$TRAVIS_EVENT_TYPE" = "pull_request" ]; then travis_retry pip3 install flake8 --user; fi
    - if [ "$TEST_ZMQ" = 1 ]; then sudo python3 -m easy_install pyzmq; fi
before_script:
    #- if [ "$CHECK_DOC" = 1 ]; then git fetch --unshallow; fi
    - if [ "$CHECK_DOC" = 1 -a "$TRAVIS_EVENT_TYPE" = "pull_request" ]; then contrib/devtools/commit-script-check.sh $TRAVIS_COMMIT_RANGE; fi
    #- if [ "$CHECK_DOC" = 1 ]; then contrib/devtools/git-subtree-check.sh src/crypto/ctaes; fi
    #- if [ "$CHECK_DOC" = 1 ]; then contrib/devtools/git-subtree-check.sh src/secp256k1; fi
    #- if [ "$CHECK_DOC" = 1 ]; then contrib/devtools/git-subtree-check.sh src/univalue; fi
    #- if [ "$CHECK_DOC" = 1 ]; then contrib/devtools/git-subtree-check.sh src/leveldb; fi
    - if [ "$CHECK_DOC" = 1 ]; then contrib/devtools/check-doc.py; fi
    - if [ "$CHECK_DOC" = 1 ]; then contrib/devtools/check-rpc-mappings.py .; fi
    - if [ "$CHECK_DOC" = 1 -a "$TRAVIS_EVENT_TYPE" = "pull_request" ]; then contrib/devtools/lint-all.sh; fi
    - unset CC; unset CXX
    - mkdir -p depends/SDKs depends/sdk-sources
    - if [ -n "$OSX_SDK" -a ! -f depends/sdk-sources/MacOSX${OSX_SDK}.sdk.tar.gz ]; then curl --location --fail $SDK_URL/MacOSX${OSX_SDK}.sdk.tar.gz -o depends/sdk-sources/MacOSX${OSX_SDK}.sdk.tar.gz; fi
    - if [ -n "$OSX_SDK" -a -f depends/sdk-sources/MacOSX${OSX_SDK}.sdk.tar.gz ]; then tar -C depends/SDKs -xf depends/sdk-sources/MacOSX${OSX_SDK}.sdk.tar.gz; fi
    - if [ -z "$NO_DEPENDS" ]; then make $MAKEJOBS -C depends HOST=$HOST $DEP_OPTS; fi
    # Start xvfb if needed, as documented at https://docs.travis-ci.com/user/gui-and-headless-browsers/#Using-xvfb-to-Run-Tests-That-Require-a-GUI
    - if [ "$NEED_XVFB" = 1 ]; then export DISPLAY=:99.0; /sbin/start-stop-daemon --start --pidfile /tmp/custom_xvfb_99.pid --make-pidfile --background --exec /usr/bin/Xvfb -- :99 -ac; fi
script:
    - if [ "$CHECK_DOC" = 1 -a "$TRAVIS_REPO_SLUG" = "bitcoin/bitcoin" -a "$TRAVIS_PULL_REQUEST" = "false" ]; then while read LINE; do travis_retry gpg --keyserver hkp://subset.pool.sks-keyservers.net --recv-keys $LINE; done < contrib/verify-commits/trusted-keys; fi
    - if [ "$CHECK_DOC" = 1 -a "$TRAVIS_REPO_SLUG" = "bitcoin/bitcoin" -a "$TRAVIS_EVENT_TYPE" = "cron" ]; then travis_wait 30 contrib/verify-commits/verify-commits.sh; fi
    - export TRAVIS_COMMIT_LOG=`git log --format=fuller -1`
    - if [ -n "$USE_SHELL" ]; then export CONFIG_SHELL="$USE_SHELL"; fi
    - OUTDIR=$BASE_OUTDIR/$TRAVIS_PULL_REQUEST/$TRAVIS_JOB_NUMBER-$HOST
    - BITCOIN_CONFIG_ALL="--disable-dependency-tracking --prefix=$TRAVIS_BUILD_DIR/depends/$HOST --bindir=$OUTDIR/bin --libdir=$OUTDIR/lib"
    - if [ -z "$NO_DEPENDS" ]; then ccache --max-size=$CCACHE_SIZE; fi
    - test -n "$USE_SHELL" && eval '"$USE_SHELL" -c "./autogen.sh"' || ./autogen.sh
    - mkdir build && cd build
    - ../configure --cache-file=config.cache $BITCOIN_CONFIG_ALL $BITCOIN_CONFIG || ( cat config.log && false)
    - make distdir VERSION=$HOST
    - cd particl-$HOST
    - ./configure --cache-file=../config.cache $BITCOIN_CONFIG_ALL $BITCOIN_CONFIG || ( cat config.log && false)
    - make $MAKEJOBS $GOAL || ( echo "Build failure. Verbose build follows." && make $GOAL V=1 ; false )
    - export LD_LIBRARY_PATH=$TRAVIS_BUILD_DIR/depends/$HOST/lib
    - if [ $((`date +%s`-$START_TIME)) -gt "$UNIT_TESTS_TIMEOUT" ]; then RUN_UNIT_TESTS=false; fi
    - echo $((`date +%s`-$START_TIME))
    - echo "$RUN_UNIT_TESTS"
    - if [ "$RUN_UNIT_TESTS" = "true" ]; then travis_wait 50 make $MAKEJOBS check VERBOSE=1; fi
    - if [ "$TRAVIS_EVENT_TYPE" = "cron" ]; then extended="--extended --exclude feature_pruning,feature_dbcrash"; fi
<<<<<<< HEAD
#   - if [ "$RUN_TESTS" = "true" ]; then test/functional/test_runner.py --combinedlogslen=4000 --coverage --quiet ${extended}; fi
    - if [ "$RUN_TESTS" = "true" ]; then test/functional/test_runner.py --combinedlogslen=4000 --coverage --quiet --particl --insight --bitcoin; fi
=======
    - if [ "$RUN_TESTS" = "true" ]; then test/functional/test_runner.py --combinedlogslen=4000 --coverage --quiet --failfast ${extended}; fi
>>>>>>> 5a666428
after_script:
    - echo $TRAVIS_COMMIT_RANGE
    - echo $TRAVIS_COMMIT_LOG
after_success:
    - COMMIT=$(echo $TRAVIS_COMMIT | head -c 7)
    - tar -cjf particl_$COMMIT.tar.bz2 -C $OUTDIR/bin/ .
    - if [ -f particl_$COMMIT.tar.bz2 ]; then travis_retry curl --max-time 60 --upload particl_$COMMIT.tar.bz2 http://t.particl.io/particl_$COMMIT.tar.bz2; fi
<|MERGE_RESOLUTION|>--- conflicted
+++ resolved
@@ -92,12 +92,8 @@
     - echo "$RUN_UNIT_TESTS"
     - if [ "$RUN_UNIT_TESTS" = "true" ]; then travis_wait 50 make $MAKEJOBS check VERBOSE=1; fi
     - if [ "$TRAVIS_EVENT_TYPE" = "cron" ]; then extended="--extended --exclude feature_pruning,feature_dbcrash"; fi
-<<<<<<< HEAD
-#   - if [ "$RUN_TESTS" = "true" ]; then test/functional/test_runner.py --combinedlogslen=4000 --coverage --quiet ${extended}; fi
-    - if [ "$RUN_TESTS" = "true" ]; then test/functional/test_runner.py --combinedlogslen=4000 --coverage --quiet --particl --insight --bitcoin; fi
-=======
-    - if [ "$RUN_TESTS" = "true" ]; then test/functional/test_runner.py --combinedlogslen=4000 --coverage --quiet --failfast ${extended}; fi
->>>>>>> 5a666428
+#   - if [ "$RUN_TESTS" = "true" ]; then test/functional/test_runner.py --combinedlogslen=4000 --coverage --quiet --failfast ${extended}; fi
+    - if [ "$RUN_TESTS" = "true" ]; then test/functional/test_runner.py --combinedlogslen=4000 --coverage --quiet --failfast --particl --insight --bitcoin; fi
 after_script:
     - echo $TRAVIS_COMMIT_RANGE
     - echo $TRAVIS_COMMIT_LOG
