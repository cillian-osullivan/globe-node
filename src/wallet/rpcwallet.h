// Copyright (c) 2016-2020 The Bitcoin Core developers
// Distributed under the MIT software license, see the accompanying
// file COPYING or http://www.opensource.org/licenses/mit-license.php.

#ifndef BITCOIN_WALLET_RPCWALLET_H
#define BITCOIN_WALLET_RPCWALLET_H

#include <span.h>

#include <memory>
#include <string>
#include <vector>

<<<<<<< HEAD
class CRPCTable;
class UniValue;
class CWalletTx;
=======
class CRPCCommand;
>>>>>>> 17cfa52d
class CWallet;
class JSONRPCRequest;
class LegacyScriptPubKeyMan;
class UniValue;
class CTransaction;
struct PartiallySignedTransaction;
struct WalletContext;

Span<const CRPCCommand> GetWalletRPCCommands();

/**
 * Figures out what wallet, if any, to use for a JSONRPCRequest.
 *
 * @param[in] request JSONRPCRequest that wishes to access a wallet
 * @return nullptr if no wallet should be used, or a pointer to the CWallet
 */
std::shared_ptr<CWallet> GetWalletForJSONRPCRequest(const JSONRPCRequest& request);

void EnsureWalletIsUnlocked(const CWallet*);
bool EnsureWalletIsAvailable(const CWallet*, bool avoidException);
WalletContext& EnsureWalletContext(const util::Ref& context);
LegacyScriptPubKeyMan& EnsureLegacyScriptPubKeyMan(CWallet& wallet, bool also_create = false);

UniValue getaddressinfo(const JSONRPCRequest& request);
UniValue signrawtransactionwithwallet(const JSONRPCRequest& request);

bool GetAvoidReuseFlag(const CWallet* const pwallet, const UniValue& param);
#endif //BITCOIN_WALLET_RPCWALLET_H<|MERGE_RESOLUTION|>--- conflicted
+++ resolved
@@ -11,13 +11,9 @@
 #include <string>
 #include <vector>
 
-<<<<<<< HEAD
-class CRPCTable;
+class CRPCCommand;
 class UniValue;
 class CWalletTx;
-=======
-class CRPCCommand;
->>>>>>> 17cfa52d
 class CWallet;
 class JSONRPCRequest;
 class LegacyScriptPubKeyMan;
