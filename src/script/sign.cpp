--- conflicted
+++ resolved
@@ -729,9 +729,10 @@
         assert(txin.prevout.n < txFrom.vpout.size());
         CScript scriptPubKey;
         std::vector<uint8_t> vamount;
-        if (!txFrom.vpout[txin.prevout.n]->PutValue(vamount)
-            || !txFrom.vpout[txin.prevout.n]->GetScriptPubKey(scriptPubKey))
+        if (!txFrom.vpout[txin.prevout.n]->PutValue(vamount) ||
+            !txFrom.vpout[txin.prevout.n]->GetScriptPubKey(scriptPubKey)) {
             return false;
+        }
         return SignSignature(provider, scriptPubKey, txTo, nIn, vamount, nHashType);
     }
 
@@ -754,12 +755,8 @@
 
 const BaseSignatureChecker& DUMMY_CHECKER = DummySignatureChecker();
 
-<<<<<<< HEAD
+namespace {
 class DummySignatureCreator : public BaseSignatureCreator {
-=======
-namespace {
-class DummySignatureCreator final : public BaseSignatureCreator {
->>>>>>> c89fabff
 private:
     char m_r_len = 32;
     char m_s_len = 32;
