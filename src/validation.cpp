// Copyright (c) 2009-2010 Satoshi Nakamoto
// Copyright (c) 2009-2018 The Bitcoin Core developers
// Distributed under the MIT software license, see the accompanying
// file COPYING or http://www.opensource.org/licenses/mit-license.php.

#include <validation.h>

#include <arith_uint256.h>
#include <chain.h>
#include <chainparams.h>
#include <checkqueue.h>
#include <consensus/consensus.h>
#include <consensus/merkle.h>
#include <consensus/tx_check.h>
#include <consensus/tx_verify.h>
#include <consensus/validation.h>
#include <cuckoocache.h>
#include <flatfile.h>
#include <hash.h>
#include <index/txindex.h>
#include <policy/fees.h>
#include <policy/policy.h>
#include <policy/settings.h>
#include <pow.h>
#include <primitives/block.h>
#include <primitives/transaction.h>
#include <random.h>
#include <reverse_iterator.h>
#include <script/script.h>
#include <script/interpreter.h>
#include <script/sigcache.h>
#include <script/standard.h>
#include <shutdown.h>
#include <timedata.h>
#include <tinyformat.h>
#include <txdb.h>
#include <txmempool.h>
#include <ui_interface.h>
#include <uint256.h>
#include <undo.h>
#include <util/moneystr.h>
#include <util/rbf.h>
#include <util/strencodings.h>
#include <util/system.h>
#include <util/translation.h>
#include <util/validation.h>
#include <validationinterface.h>
#include <warnings.h>
#include <smsg/smessage.h>
#include <net.h>
#include <pos/kernel.h>
#include <anon.h>
#include <rctindex.h>
#include <insight/insight.h>

#include <future>
#include <sstream>
#include <string>

#include <boost/algorithm/string/replace.hpp>
#include <boost/thread.hpp>

#if defined(NDEBUG)
# error "Particl cannot be compiled without assertions."
#endif

#define MICRO 0.000001
#define MILLI 0.001

bool CBlockIndexWorkComparator::operator()(const CBlockIndex *pa, const CBlockIndex *pb) const {
    // First sort by most total work, ...
    if (pa->nChainWork > pb->nChainWork) return false;
    if (pa->nChainWork < pb->nChainWork) return true;

    // ... then by earliest time received, ...
    if (pa->nSequenceId < pb->nSequenceId) return false;
    if (pa->nSequenceId > pb->nSequenceId) return true;

    // Use pointer address as tie breaker (should only happen with blocks
    // loaded from disk, as those all have id 0).
    if (pa < pb) return false;
    if (pa > pb) return true;

    // Identical blocks.
    return false;
}

namespace {
BlockManager g_blockman;
} // anon namespace

std::unique_ptr<CChainState> g_chainstate;

CChainState& ChainstateActive() {
    assert(g_chainstate);
    return *g_chainstate;
}

CChain& ChainActive() {
    assert(g_chainstate);
    return g_chainstate->m_chain;
}

/**
 * Mutex to guard access to validation specific variables, such as reading
 * or changing the chainstate.
 *
 * This may also need to be locked when updating the transaction pool, e.g. on
 * AcceptToMemoryPool. See CTxMemPool::cs comment for details.
 *
 * The transaction pool has a separate lock to allow reading from it and the
 * chainstate at the same time.
 */
RecursiveMutex cs_main;

std::map<uint256, StakeConflict> mapStakeConflict;
std::map<COutPoint, uint256> mapStakeSeen;
std::list<COutPoint> listStakeSeen;

CoinStakeCache coinStakeCache GUARDED_BY(cs_main);
std::set<CCmpPubKey> setConnectKi; // hacky workaround

CBlockIndex *pindexBestHeader = nullptr;
Mutex g_best_block_mutex;
std::condition_variable g_best_block_cv;
uint256 g_best_block;
int nScriptCheckThreads = 0;
std::atomic_bool fImporting(false);
std::atomic_bool fReindex(false);
std::atomic_bool fSkipRangeproof(false);
std::atomic_bool fBusyImporting(false);        // covers ActivateBestChain too
bool fHavePruned = false;
bool fPruneMode = false;
bool fRequireStandard = true;
bool fCheckBlockIndex = false;
bool fCheckpointsEnabled = DEFAULT_CHECKPOINTS_ENABLED;
size_t nCoinCacheUsage = 5000 * 300;
uint64_t nPruneTarget = 0;
int64_t nMaxTipAge = DEFAULT_MAX_TIP_AGE;
static bool fVerifyingDB = false;

uint256 hashAssumeValid;
arith_uint256 nMinimumChainWork;

CFeeRate minRelayTxFee = CFeeRate(DEFAULT_MIN_RELAY_TX_FEE);

CBlockPolicyEstimator feeEstimator;
CTxMemPool mempool(&feeEstimator);

/** Constant stuff for coinbase transactions we create: */
CScript COINBASE_FLAGS;

// Internal stuff
namespace {
    CBlockIndex* pindexBestInvalid = nullptr;

    CCriticalSection cs_LastBlockFile;
    std::vector<CBlockFileInfo> vinfoBlockFile;
    int nLastBlockFile = 0;
    /** Global flag to indicate we should check to see if there are
     *  block/undo files that should be deleted.  Set on startup
     *  or if we allocate more file space when we're in prune mode
     */
    bool fCheckForPruning = false;

    /** Dirty block index entries. */
    std::set<CBlockIndex*> setDirtyBlockIndex;

    /** Dirty block file entries. */
    std::set<int> setDirtyFileInfo;
} // anon namespace

int StakeConflict::Add(NodeId id)
{
    nLastUpdated = GetAdjustedTime();
    std::pair<std::map<NodeId, int>::iterator,bool> ret;
    ret = peerCount.insert(std::pair<NodeId, int>(id, 1));
    if (ret.second == false) // existing element
        ret.first->second++;

    return 0;
};

CBlockIndex* LookupBlockIndex(const uint256& hash)
{
    AssertLockHeld(cs_main);
    BlockMap::const_iterator it = g_blockman.m_block_index.find(hash);
    return it == g_blockman.m_block_index.end() ? nullptr : it->second;
}

CBlockIndex* FindForkInGlobalIndex(const CChain& chain, const CBlockLocator& locator)
{
    AssertLockHeld(cs_main);

    // Find the latest block common to locator and chain - we expect that
    // locator.vHave is sorted descending by height.
    for (const uint256& hash : locator.vHave) {
        CBlockIndex* pindex = LookupBlockIndex(hash);
        if (pindex) {
            if (chain.Contains(pindex))
                return pindex;
            if (pindex->GetAncestor(chain.Height()) == chain.Tip()) {
                return chain.Tip();
            }
        }
    }
    return chain.Genesis();
}

std::unique_ptr<CBlockTreeDB> pblocktree;

// See definition for documentation
static void FindFilesToPruneManual(std::set<int>& setFilesToPrune, int nManualPruneHeight);
static void FindFilesToPrune(std::set<int>& setFilesToPrune, uint64_t nPruneAfterHeight);
bool CheckInputs(const CTransaction& tx, CValidationState &state, const CCoinsViewCache &inputs, unsigned int flags, bool cacheSigStore, bool cacheFullScriptStore, PrecomputedTransactionData& txdata, std::vector<CScriptCheck> *pvChecks = nullptr, bool fAnonChecks = true);
static FILE* OpenUndoFile(const FlatFilePos &pos, bool fReadOnly = false);
static FlatFileSeq BlockFileSeq();
static FlatFileSeq UndoFileSeq();

bool CheckFinalTx(const CTransaction &tx, int flags)
{
    AssertLockHeld(cs_main);

    // By convention a negative value for flags indicates that the
    // current network-enforced consensus rules should be used. In
    // a future soft-fork scenario that would mean checking which
    // rules would be enforced for the next block and setting the
    // appropriate flags. At the present time no soft-forks are
    // scheduled, so no flags are set.
    flags = std::max(flags, 0);

    // CheckFinalTx() uses ::ChainActive().Height()+1 to evaluate
    // nLockTime because when IsFinalTx() is called within
    // CBlock::AcceptBlock(), the height of the block *being*
    // evaluated is what is used. Thus if we want to know if a
    // transaction can be part of the *next* block, we need to call
    // IsFinalTx() with one more than ::ChainActive().Height().
    const int nBlockHeight = ::ChainActive().Height() + 1;

    // BIP113 requires that time-locked transactions have nLockTime set to
    // less than the median time of the previous block they're contained in.
    // When the next block is created its previous block will be the current
    // chain tip, so we use that to calculate the median time passed to
    // IsFinalTx() if LOCKTIME_MEDIAN_TIME_PAST is set.
    const int64_t nBlockTime = (flags & LOCKTIME_MEDIAN_TIME_PAST)
                             ? ::ChainActive().Tip()->GetMedianTimePast()
                             : GetAdjustedTime();

    return IsFinalTx(tx, nBlockHeight, nBlockTime);
}


bool TestLockPointValidity(const LockPoints* lp)
{
    AssertLockHeld(cs_main);
    assert(lp);
    // If there are relative lock times then the maxInputBlock will be set
    // If there are no relative lock times, the LockPoints don't depend on the chain
    if (lp->maxInputBlock) {
        // Check whether ::ChainActive() is an extension of the block at which the LockPoints
        // calculation was valid.  If not LockPoints are no longer valid
        if (!::ChainActive().Contains(lp->maxInputBlock)) {
            return false;
        }
    }

    // LockPoints still valid
    return true;
}

bool CheckSequenceLocks(const CTxMemPool& pool, const CTransaction& tx, int flags, LockPoints* lp, bool useExistingLockPoints)
{
    AssertLockHeld(cs_main);
    AssertLockHeld(pool.cs);

    CBlockIndex* tip = ::ChainActive().Tip();
    assert(tip != nullptr);

    CBlockIndex index;
    index.pprev = tip;
    // CheckSequenceLocks() uses ::ChainActive().Height()+1 to evaluate
    // height based locks because when SequenceLocks() is called within
    // ConnectBlock(), the height of the block *being*
    // evaluated is what is used.
    // Thus if we want to know if a transaction can be part of the
    // *next* block, we need to use one more than ::ChainActive().Height()
    index.nHeight = tip->nHeight + 1;

    std::pair<int, int64_t> lockPair;
    if (useExistingLockPoints) {
        assert(lp);
        lockPair.first = lp->height;
        lockPair.second = lp->time;
    }
    else {
        // CoinsTip() contains the UTXO set for ::ChainActive().Tip()
        CCoinsViewMemPool viewMemPool(&::ChainstateActive().CoinsTip(), pool);
        std::vector<int> prevheights;
        prevheights.resize(tx.vin.size());
        for (size_t txinIndex = 0; txinIndex < tx.vin.size(); txinIndex++) {
            const CTxIn& txin = tx.vin[txinIndex];

            if (txin.IsAnonInput())
            {
                prevheights[txinIndex] = tip->nHeight + 1;
                continue;
            };

            Coin coin;
            if (!viewMemPool.GetCoin(txin.prevout, coin)) {
                return error("%s: Missing input", __func__);
            }
            if (coin.nHeight == MEMPOOL_HEIGHT) {
                // Assume all mempool transaction confirm in the next block
                prevheights[txinIndex] = tip->nHeight + 1;
            } else {
                prevheights[txinIndex] = coin.nHeight;
            }
        }
        lockPair = CalculateSequenceLocks(tx, flags, &prevheights, index);
        if (lp) {
            lp->height = lockPair.first;
            lp->time = lockPair.second;
            // Also store the hash of the block with the highest height of
            // all the blocks which have sequence locked prevouts.
            // This hash needs to still be on the chain
            // for these LockPoint calculations to be valid
            // Note: It is impossible to correctly calculate a maxInputBlock
            // if any of the sequence locked inputs depend on unconfirmed txs,
            // except in the special case where the relative lock time/height
            // is 0, which is equivalent to no sequence lock. Since we assume
            // input height of tip+1 for mempool txs and test the resulting
            // lockPair from CalculateSequenceLocks against tip+1.  We know
            // EvaluateSequenceLocks will fail if there was a non-zero sequence
            // lock on a mempool input, so we can use the return value of
            // CheckSequenceLocks to indicate the LockPoints validity
            int maxInputHeight = 0;
            for (const int height : prevheights) {
                // Can ignore mempool inputs since we'll fail if they had non-zero locks
                if (height != tip->nHeight+1) {
                    maxInputHeight = std::max(maxInputHeight, height);
                }
            }
            lp->maxInputBlock = tip->GetAncestor(maxInputHeight);
        }
    }
    return EvaluateSequenceLocks(index, lockPair);
}

// Returns the script flags which should be checked for a given block
static unsigned int GetBlockScriptFlags(const CBlockIndex* pindex, const Consensus::Params& chainparams);

static void LimitMempoolSize(CTxMemPool& pool, size_t limit, unsigned long age)
    EXCLUSIVE_LOCKS_REQUIRED(pool.cs, ::cs_main)
{
    int expired = pool.Expire(GetTime() - age);
    if (expired != 0) {
        LogPrint(BCLog::MEMPOOL, "Expired %i transactions from the memory pool\n", expired);
    }

    std::vector<COutPoint> vNoSpendsRemaining;
    pool.TrimToSize(limit, &vNoSpendsRemaining);
    for (const COutPoint& removed : vNoSpendsRemaining)
        ::ChainstateActive().CoinsTip().Uncache(removed);
}

static bool IsCurrentForFeeEstimation() EXCLUSIVE_LOCKS_REQUIRED(cs_main)
{
    AssertLockHeld(cs_main);
    if (::ChainstateActive().IsInitialBlockDownload())
        return false;
    if (::ChainActive().Tip()->GetBlockTime() < (GetTime() - MAX_FEE_ESTIMATION_TIP_AGE))
        return false;
    if (::ChainActive().Height() < pindexBestHeader->nHeight - 1)
        return false;
    return true;
}

/* Make mempool consistent after a reorg, by re-adding or recursively erasing
 * disconnected block transactions from the mempool, and also removing any
 * other transactions from the mempool that are no longer valid given the new
 * tip/height.
 *
 * Note: we assume that disconnectpool only contains transactions that are NOT
 * confirmed in the current chain nor already in the mempool (otherwise,
 * in-mempool descendants of such transactions would be removed).
 *
 * Passing fAddToMempool=false will skip trying to add the transactions back,
 * and instead just erase from the mempool as needed.
 */

static void UpdateMempoolForReorg(DisconnectedBlockTransactions& disconnectpool, bool fAddToMempool) EXCLUSIVE_LOCKS_REQUIRED(cs_main, ::mempool.cs)
{
    AssertLockHeld(cs_main);
    std::vector<uint256> vHashUpdate;
    // disconnectpool's insertion_order index sorts the entries from
    // oldest to newest, but the oldest entry will be the last tx from the
    // latest mined block that was disconnected.
    // Iterate disconnectpool in reverse, so that we add transactions
    // back to the mempool starting with the earliest transaction that had
    // been previously seen in a block.
    auto it = disconnectpool.queuedTx.get<insertion_order>().rbegin();
    while (it != disconnectpool.queuedTx.get<insertion_order>().rend()) {
        // ignore validation errors in resurrected transactions
        CValidationState stateDummy;
        if (!fAddToMempool || (*it)->IsCoinBase() ||
            !AcceptToMemoryPool(mempool, stateDummy, *it, nullptr /* pfMissingInputs */,
                                nullptr /* plTxnReplaced */, true /* bypass_limits */, 0 /* nAbsurdFee */)) {
            // If the transaction doesn't make it in to the mempool, remove any
            // transactions that depend on it (which would now be orphans).
            mempool.removeRecursive(**it, MemPoolRemovalReason::REORG);
        } else if (mempool.exists((*it)->GetHash())) {
            vHashUpdate.push_back((*it)->GetHash());
        }
        ++it;
    }
    disconnectpool.queuedTx.clear();
    // AcceptToMemoryPool/addUnchecked all assume that new mempool entries have
    // no in-mempool children, which is generally not true when adding
    // previously-confirmed transactions back to the mempool.
    // UpdateTransactionsFromBlock finds descendants of any transactions in
    // the disconnectpool that were added back and cleans up the mempool state.
    mempool.UpdateTransactionsFromBlock(vHashUpdate);

    // We also need to remove any now-immature transactions
    mempool.removeForReorg(&::ChainstateActive().CoinsTip(), ::ChainActive().Tip()->nHeight + 1, STANDARD_LOCKTIME_VERIFY_FLAGS);
    // Re-limit mempool size, in case we added any transactions
    LimitMempoolSize(mempool, gArgs.GetArg("-maxmempool", DEFAULT_MAX_MEMPOOL_SIZE) * 1000000, gArgs.GetArg("-mempoolexpiry", DEFAULT_MEMPOOL_EXPIRY) * 60 * 60);
}

// Used to avoid mempool polluting consensus critical paths if CCoinsViewMempool
// were somehow broken and returning the wrong scriptPubKeys
static bool CheckInputsFromMempoolAndCache(const CTransaction& tx, CValidationState& state, const CCoinsViewCache& view, const CTxMemPool& pool,
                 unsigned int flags, bool cacheSigStore, PrecomputedTransactionData& txdata) EXCLUSIVE_LOCKS_REQUIRED(cs_main) {
    AssertLockHeld(cs_main);

    // pool.cs should be locked already, but go ahead and re-take the lock here
    // to enforce that mempool doesn't change between when we check the view
    // and when we actually call through to CheckInputs
    LOCK(pool.cs);

    assert(!tx.IsCoinBase());
    for (const CTxIn& txin : tx.vin) {
        if (txin.IsAnonInput())
            continue;
        const Coin& coin = view.AccessCoin(txin.prevout);

        // At this point we haven't actually checked if the coins are all
        // available (or shouldn't assume we have, since CheckInputs does).
        // So we just return failure if the inputs are not available here,
        // and then only have to check equivalence for available inputs.
        if (coin.IsSpent()) return false;

        const CTransactionRef& txFrom = pool.get(txin.prevout.hash);
        if (txFrom) {
            assert(txFrom->GetHash() == txin.prevout.hash);
            assert(txFrom->GetNumVOuts() > txin.prevout.n);
            if (txFrom->IsParticlVersion())
            {
                assert(coin.Matches(txFrom->vpout[txin.prevout.n].get()));
            } else
            {
                assert(txFrom->vout[txin.prevout.n] == coin.out);
            }
        } else {
            const Coin& coinFromDisk = ::ChainstateActive().CoinsTip().AccessCoin(txin.prevout);
            assert(!coinFromDisk.IsSpent());
            assert(coinFromDisk.out == coin.out);
        }
    }

    return CheckInputs(tx, state, view, flags, cacheSigStore, true, txdata);
}

<<<<<<< HEAD
/**
 * @param[out] coins_to_uncache   Return any outpoints which were not previously present in the
 *                                coins cache, but were added as a result of validating the tx
 *                                for mempool acceptance. This allows the caller to optionally
 *                                remove the cache additions if the associated transaction ends
 *                                up being rejected by the mempool.
 */
static bool AcceptToMemoryPoolWorker(const CChainParams& chainparams, CTxMemPool& pool, CValidationState& state, const CTransactionRef& ptx,
                              bool* pfMissingInputs, int64_t nAcceptTime, std::list<CTransactionRef>* plTxnReplaced,
                              bool bypass_limits, const CAmount& nAbsurdFee, std::vector<COutPoint>& coins_to_uncache, bool test_accept, bool ignore_locks) EXCLUSIVE_LOCKS_REQUIRED(cs_main)
=======
namespace {

class MemPoolAccept
>>>>>>> 9bf5768d
{
public:
    MemPoolAccept(CTxMemPool& mempool) : m_pool(mempool), m_view(&m_dummy), m_viewmempool(&::ChainstateActive().CoinsTip(), m_pool),
        m_limit_ancestors(gArgs.GetArg("-limitancestorcount", DEFAULT_ANCESTOR_LIMIT)),
        m_limit_ancestor_size(gArgs.GetArg("-limitancestorsize", DEFAULT_ANCESTOR_SIZE_LIMIT)*1000),
        m_limit_descendants(gArgs.GetArg("-limitdescendantcount", DEFAULT_DESCENDANT_LIMIT)),
        m_limit_descendant_size(gArgs.GetArg("-limitdescendantsize", DEFAULT_DESCENDANT_SIZE_LIMIT)*1000) {}

    // We put the arguments we're handed into a struct, so we can pass them
    // around easier.
    struct ATMPArgs {
        const CChainParams& m_chainparams;
        CValidationState &m_state;
        bool* m_missing_inputs;
        const int64_t m_accept_time;
        std::list<CTransactionRef>* m_replaced_transactions;
        const bool m_bypass_limits;
        const CAmount& m_absurd_fee;
        /*
         * Return any outpoints which were not previously present in the coins
         * cache, but were added as a result of validating the tx for mempool
         * acceptance. This allows the caller to optionally remove the cache
         * additions if the associated transaction ends up being rejected by
         * the mempool.
         */
        std::vector<COutPoint>& m_coins_to_uncache;
        const bool m_test_accept;
    };

    // Single transaction acceptance
    bool AcceptSingleTransaction(const CTransactionRef& ptx, ATMPArgs& args) EXCLUSIVE_LOCKS_REQUIRED(cs_main);

private:
    // All the intermediate state that gets passed between the various levels
    // of checking a given transaction.
    struct Workspace {
        Workspace(const CTransactionRef& ptx) : m_ptx(ptx), m_hash(ptx->GetHash()) {}
        std::set<uint256> m_conflicts;
        CTxMemPool::setEntries m_all_conflicting;
        CTxMemPool::setEntries m_ancestors;
        std::unique_ptr<CTxMemPoolEntry> m_entry;

        bool m_replacement_transaction;
        CAmount m_modified_fees;
        CAmount m_conflicting_fees;
        size_t m_conflicting_size;

        const CTransactionRef& m_ptx;
        const uint256& m_hash;
    };

    // Run the policy checks on a given transaction, excluding any script checks.
    // Looks up inputs, calculates feerate, considers replacement, evaluates
    // package limits, etc. As this function can be invoked for "free" by a peer,
    // only tests that are fast should be done here (to avoid CPU DoS).
    bool PreChecks(ATMPArgs& args, Workspace& ws) EXCLUSIVE_LOCKS_REQUIRED(cs_main, m_pool.cs);

    // Run the script checks using our policy flags. As this can be slow, we should
    // only invoke this on transactions that have otherwise passed policy checks.
    bool PolicyScriptChecks(ATMPArgs& args, Workspace& ws, PrecomputedTransactionData& txdata) EXCLUSIVE_LOCKS_REQUIRED(cs_main);

    // Re-run the script checks, using consensus flags, and try to cache the
    // result in the scriptcache. This should be done after
    // PolicyScriptChecks(). This requires that all inputs either be in our
    // utxo set or in the mempool.
    bool ConsensusScriptChecks(ATMPArgs& args, Workspace& ws, PrecomputedTransactionData &txdata) EXCLUSIVE_LOCKS_REQUIRED(cs_main);

    // Try to add the transaction to the mempool, removing any conflicts first.
    // Returns true if the transaction is in the mempool after any size
    // limiting is performed, false otherwise.
    bool Finalize(ATMPArgs& args, Workspace& ws) EXCLUSIVE_LOCKS_REQUIRED(cs_main, m_pool.cs);

    // Compare a package's feerate against minimum allowed.
    bool CheckFeeRate(size_t package_size, CAmount package_fee, CValidationState& state)
    {
        CAmount mempoolRejectFee = m_pool.GetMinFee(gArgs.GetArg("-maxmempool", DEFAULT_MAX_MEMPOOL_SIZE) * 1000000).GetFee(package_size);
        if (mempoolRejectFee > 0 && package_fee < mempoolRejectFee) {
            return state.Invalid(ValidationInvalidReason::TX_MEMPOOL_POLICY, false, REJECT_INSUFFICIENTFEE, "mempool min fee not met", strprintf("%d < %d", package_fee, mempoolRejectFee));
        }

        if (package_fee < ::minRelayTxFee.GetFee(package_size)) {
            return state.Invalid(ValidationInvalidReason::TX_MEMPOOL_POLICY, false, REJECT_INSUFFICIENTFEE, "min relay fee not met", strprintf("%d < %d", package_fee, ::minRelayTxFee.GetFee(package_size)));
        }
        return true;
    }

private:
    CTxMemPool& m_pool;
    CCoinsViewCache m_view;
    CCoinsViewMemPool m_viewmempool;
    CCoinsView m_dummy;

    // The package limits in effect at the time of invocation.
    const size_t m_limit_ancestors;
    const size_t m_limit_ancestor_size;
    // These may be modified while evaluating a transaction (eg to account for
    // in-mempool conflicts; see below).
    size_t m_limit_descendants;
    size_t m_limit_descendant_size;
};

bool MemPoolAccept::PreChecks(ATMPArgs& args, Workspace& ws)
{
    const CTransactionRef& ptx = ws.m_ptx;
    const CTransaction& tx = *ws.m_ptx;
    const uint256& hash = ws.m_hash;

    // Copy/alias what we need out of args
    CValidationState &state = args.m_state;
    bool* pfMissingInputs = args.m_missing_inputs;
    const int64_t nAcceptTime = args.m_accept_time;
    const bool bypass_limits = args.m_bypass_limits;
    const CAmount& nAbsurdFee = args.m_absurd_fee;
    std::vector<COutPoint>& coins_to_uncache = args.m_coins_to_uncache;

    // Alias what we need out of ws
    std::set<uint256>& setConflicts = ws.m_conflicts;
    CTxMemPool::setEntries& allConflicting = ws.m_all_conflicting;
    CTxMemPool::setEntries& setAncestors = ws.m_ancestors;
    std::unique_ptr<CTxMemPoolEntry>& entry = ws.m_entry;
    bool& fReplacementTransaction = ws.m_replacement_transaction;
    CAmount& nModifiedFees = ws.m_modified_fees;
    CAmount& nConflictingFees = ws.m_conflicting_fees;
    size_t& nConflictingSize = ws.m_conflicting_size;

    if (pfMissingInputs) {
        *pfMissingInputs = false;
    }

    const Consensus::Params &consensus = Params().GetConsensus();
    state.SetStateInfo(nAcceptTime, ::ChainActive().Height(), consensus);

    if (!CheckTransaction(tx, state))
        return false; // state filled in by CheckTransaction

    // Coinbase is only valid in a block, not as a loose transaction
    if (tx.IsCoinBase())
        return state.Invalid(ValidationInvalidReason::CONSENSUS, false, REJECT_INVALID, "coinbase");

    // Coinstake is only valid in a block, not as a loose transaction
    if (tx.IsCoinStake())
        return state.Invalid(ValidationInvalidReason::CONSENSUS, false, REJECT_INVALID, "coinstake");

    // Rather not work on nonstandard transactions (unless -testnet/-regtest)
    std::string reason;
    if (fRequireStandard && !IsStandardTx(tx, reason, nAcceptTime))
        return state.Invalid(ValidationInvalidReason::TX_NOT_STANDARD, false, REJECT_NONSTANDARD, reason);

    // Do not work on transactions that are too small.
    // A transaction with 1 segwit input and 1 P2WPHK output has non-witness size of 82 bytes.
<<<<<<< HEAD
    // Transactions smaller than this are not relayed to reduce unnecessary malloc overhead.
    if (::GetSerializeSize(tx, PROTOCOL_VERSION | SERIALIZE_TRANSACTION_NO_WITNESS) < (fParticlMode ? MIN_STANDARD_TX_NONWITNESS_SIZE_PART : MIN_STANDARD_TX_NONWITNESS_SIZE))
=======
    // Transactions smaller than this are not relayed to mitigate CVE-2017-12842 by not relaying
    // 64-byte transactions.
    if (::GetSerializeSize(tx, PROTOCOL_VERSION | SERIALIZE_TRANSACTION_NO_WITNESS) < MIN_STANDARD_TX_NONWITNESS_SIZE)
>>>>>>> 9bf5768d
        return state.Invalid(ValidationInvalidReason::TX_NOT_STANDARD, false, REJECT_NONSTANDARD, "tx-size-small");

    // Only accept nLockTime-using transactions that can be mined in the next
    // block; we don't want our mempool filled up with transactions that can't
    // be mined yet.
    if (!test_accept || !ignore_locks)
    if (!CheckFinalTx(tx, STANDARD_LOCKTIME_VERIFY_FLAGS))
        return state.Invalid(ValidationInvalidReason::TX_PREMATURE_SPEND, false, REJECT_NONSTANDARD, "non-final");

    // is it already in the memory pool?
    if (m_pool.exists(hash)) {
        return state.Invalid(ValidationInvalidReason::TX_CONFLICT, false, REJECT_DUPLICATE, "txn-already-in-mempool");
    }

    // Check for conflicts with in-memory transactions
    for (const CTxIn &txin : tx.vin)
    {
<<<<<<< HEAD
        if (txin.IsAnonInput()) {
            continue;
        }
        const CTransaction* ptxConflicting = pool.GetConflictTx(txin.prevout);
=======
        const CTransaction* ptxConflicting = m_pool.GetConflictTx(txin.prevout);
>>>>>>> 9bf5768d
        if (ptxConflicting) {
            if (!setConflicts.count(ptxConflicting->GetHash()))
            {
                // Allow opt-out of transaction replacement by setting
                // nSequence > MAX_BIP125_RBF_SEQUENCE (SEQUENCE_FINAL-2) on all inputs.
                //
                // SEQUENCE_FINAL-1 is picked to still allow use of nLockTime by
                // non-replaceable transactions. All inputs rather than just one
                // is for the sake of multi-party protocols, where we don't
                // want a single party to be able to disable replacement.
                //
                // The opt-out ignores descendants as anyone relying on
                // first-seen mempool behavior should be checking all
                // unconfirmed ancestors anyway; doing otherwise is hopelessly
                // insecure.
                bool fReplacementOptOut = true;
                for (const CTxIn &_txin : ptxConflicting->vin)
                {
                    if (_txin.nSequence <= MAX_BIP125_RBF_SEQUENCE)
                    {
                        fReplacementOptOut = false;
                        break;
                    }
                }
                if (fReplacementOptOut) {
                    return state.Invalid(ValidationInvalidReason::TX_MEMPOOL_POLICY, false, REJECT_DUPLICATE, "txn-mempool-conflict");
                }

                setConflicts.insert(ptxConflicting->GetHash());
            }
        }
    }

<<<<<<< HEAD
    state.fHasAnonInput = false;
    {
        CCoinsView dummy;
        CCoinsViewCache view(&dummy);

        LockPoints lp;
        CCoinsViewCache& coins_cache = ::ChainstateActive().CoinsTip();
        CCoinsViewMemPool viewMemPool(&coins_cache, pool);
        view.SetBackend(viewMemPool);

        // do all inputs exist?
        for (const CTxIn& txin : tx.vin) {
            if (txin.IsAnonInput()) {
                state.fHasAnonInput = true;
                continue;
            }
            if (!coins_cache.HaveCoinInCache(txin.prevout)) {
                coins_to_uncache.push_back(txin.prevout);
            }

            // Note: this call may add txin.prevout to the coins cache
            // (CoinsTip().cacheCoins) by way of FetchCoin(). It should be removed
            // later (via coins_to_uncache) if this tx turns out to be invalid.
            if (!view.HaveCoin(txin.prevout)) {
                // Are inputs missing because we already have the tx?
                for (size_t out = 0; out < tx.GetNumVOuts(); out++) {
                    // Optimistically just do efficient check of cache for outputs
                    if (coins_cache.HaveCoinInCache(COutPoint(hash, out))) {
                        return state.Invalid(ValidationInvalidReason::TX_CONFLICT, false, REJECT_DUPLICATE, "txn-already-known");
                    }
                }
                // Otherwise assume this might be an orphan tx for which we just haven't seen parents yet
                if (pfMissingInputs) {
                    *pfMissingInputs = true;
=======
    LockPoints lp;
    m_view.SetBackend(m_viewmempool);

    CCoinsViewCache& coins_cache = ::ChainstateActive().CoinsTip();
    // do all inputs exist?
    for (const CTxIn& txin : tx.vin) {
        if (!coins_cache.HaveCoinInCache(txin.prevout)) {
            coins_to_uncache.push_back(txin.prevout);
        }

        // Note: this call may add txin.prevout to the coins cache
        // (coins_cache.cacheCoins) by way of FetchCoin(). It should be removed
        // later (via coins_to_uncache) if this tx turns out to be invalid.
        if (!m_view.HaveCoin(txin.prevout)) {
            // Are inputs missing because we already have the tx?
            for (size_t out = 0; out < tx.vout.size(); out++) {
                // Optimistically just do efficient check of cache for outputs
                if (coins_cache.HaveCoinInCache(COutPoint(hash, out))) {
                    return state.Invalid(ValidationInvalidReason::TX_CONFLICT, false, REJECT_DUPLICATE, "txn-already-known");
>>>>>>> 9bf5768d
                }
            }
<<<<<<< HEAD
        };

        if (state.fHasAnonInput
             && (::ChainActive().Height() < GetNumBlocksOfPeers()-1)) {
            LogPrintf("%s: Ignoring anon transaction while chain syncs height %d - peers %d.\n",
                __func__, ::ChainActive().Height(), GetNumBlocksOfPeers());
            return false; // Might be missing inputs
=======
            // Otherwise assume this might be an orphan tx for which we just haven't seen parents yet
            if (pfMissingInputs) {
                *pfMissingInputs = true;
            }
            return false; // fMissingInputs and !state.IsInvalid() is used to detect this condition, don't set state.Invalid()
>>>>>>> 9bf5768d
        }
    }

<<<<<<< HEAD
        if (!AllAnonOutputsUnknown(tx, state)) // set state.fHasAnonOutput
            return false; // Already in the blockchain, containing block could have been received before loose tx

        // Bring the best block into scope
        view.GetBestBlock();
        // we have all inputs cached now, so switch back to dummy, so we don't need to keep lock on mempool
        view.SetBackend(dummy);

        // Only accept BIP68 sequence locked transactions that can be mined in the next
        // block; we don't want our mempool filled up with transactions that can't
        // be mined yet.
        // Must keep pool.cs for this unless we change CheckSequenceLocks to take a
        // CoinsViewCache instead of create its own
        if (!test_accept || !ignore_locks)
        if (!CheckSequenceLocks(pool, tx, STANDARD_LOCKTIME_VERIFY_FLAGS, &lp))
            return state.Invalid(ValidationInvalidReason::TX_PREMATURE_SPEND, false, REJECT_NONSTANDARD, "non-BIP68-final");
=======
    // Bring the best block into scope
    m_view.GetBestBlock();

    // we have all inputs cached now, so switch back to dummy (to protect
    // against bugs where we pull more inputs from disk that miss being added
    // to coins_to_uncache)
    m_view.SetBackend(m_dummy);

    // Only accept BIP68 sequence locked transactions that can be mined in the next
    // block; we don't want our mempool filled up with transactions that can't
    // be mined yet.
    // Must keep pool.cs for this unless we change CheckSequenceLocks to take a
    // CoinsViewCache instead of create its own
    if (!CheckSequenceLocks(m_pool, tx, STANDARD_LOCKTIME_VERIFY_FLAGS, &lp))
        return state.Invalid(ValidationInvalidReason::TX_PREMATURE_SPEND, false, REJECT_NONSTANDARD, "non-BIP68-final");
>>>>>>> 9bf5768d

    CAmount nFees = 0;
    if (!Consensus::CheckTxInputs(tx, state, m_view, GetSpendHeight(m_view), nFees)) {
        return error("%s: Consensus::CheckTxInputs: %s, %s", __func__, tx.GetHash().ToString(), FormatStateMessage(state));
    }

<<<<<<< HEAD
        // Check for non-standard pay-to-script-hash in inputs
        if (fRequireStandard && !AreInputsStandard(tx, view, nAcceptTime))
            return state.Invalid(ValidationInvalidReason::TX_NOT_STANDARD, false, REJECT_NONSTANDARD, "bad-txns-nonstandard-inputs");
=======
    // Check for non-standard pay-to-script-hash in inputs
    if (fRequireStandard && !AreInputsStandard(tx, m_view))
        return state.Invalid(ValidationInvalidReason::TX_NOT_STANDARD, false, REJECT_NONSTANDARD, "bad-txns-nonstandard-inputs");
>>>>>>> 9bf5768d

    // Check for non-standard witness in P2WSH
    if (tx.HasWitness() && fRequireStandard && !IsWitnessStandard(tx, m_view))
        return state.Invalid(ValidationInvalidReason::TX_WITNESS_MUTATED, false, REJECT_NONSTANDARD, "bad-witness-nonstandard");

    int64_t nSigOpsCost = GetTransactionSigOpCost(tx, m_view, STANDARD_SCRIPT_VERIFY_FLAGS);

    // nModifiedFees includes any fee deltas from PrioritiseTransaction
    nModifiedFees = nFees;
    m_pool.ApplyDelta(hash, nModifiedFees);

<<<<<<< HEAD
        // Keep track of transactions that spend a coinbase, which we re-scan
        // during reorgs to ensure COINBASE_MATURITY is still met.
        bool fSpendsCoinbase = false;
        for (const CTxIn &txin : tx.vin)
        {
            if (txin.IsAnonInput()) {
                continue;
            }
            const Coin &coin = view.AccessCoin(txin.prevout);
            if (coin.IsCoinBase()) {
                fSpendsCoinbase = true;
                break;
            }
=======
    // Keep track of transactions that spend a coinbase, which we re-scan
    // during reorgs to ensure COINBASE_MATURITY is still met.
    bool fSpendsCoinbase = false;
    for (const CTxIn &txin : tx.vin) {
        const Coin &coin = m_view.AccessCoin(txin.prevout);
        if (coin.IsCoinBase()) {
            fSpendsCoinbase = true;
            break;
>>>>>>> 9bf5768d
        }
    }

    entry.reset(new CTxMemPoolEntry(ptx, nFees, nAcceptTime, ::ChainActive().Height(),
            fSpendsCoinbase, nSigOpsCost, lp));
    unsigned int nSize = entry->GetTxSize();

    if (nSigOpsCost > MAX_STANDARD_TX_SIGOPS_COST)
        return state.Invalid(ValidationInvalidReason::TX_NOT_STANDARD, false, REJECT_NONSTANDARD, "bad-txns-too-many-sigops",
                strprintf("%d", nSigOpsCost));

<<<<<<< HEAD
        CAmount mempoolRejectFee = pool.GetMinFee(gArgs.GetArg("-maxmempool", DEFAULT_MAX_MEMPOOL_SIZE) * 1000000).GetFee(nSize);
        if (state.fHasAnonOutput)
            mempoolRejectFee *= ANON_FEE_MULTIPLIER;

        if (!bypass_limits && mempoolRejectFee > 0 && nModifiedFees < mempoolRejectFee) {
            return state.Invalid(ValidationInvalidReason::TX_MEMPOOL_POLICY, false, REJECT_INSUFFICIENTFEE, "mempool min fee not met", strprintf("%d < %d", nModifiedFees, mempoolRejectFee));
        }

        // No transactions are allowed below minRelayTxFee except from disconnected blocks
        if (!bypass_limits && nModifiedFees < ::minRelayTxFee.GetFee(nSize)) {
            return state.Invalid(ValidationInvalidReason::TX_MEMPOOL_POLICY, false, REJECT_INSUFFICIENTFEE, "min relay fee not met", strprintf("%d < %d", nModifiedFees, ::minRelayTxFee.GetFee(nSize)));
        }
=======
    // No transactions are allowed below minRelayTxFee except from disconnected
    // blocks
    if (!bypass_limits && !CheckFeeRate(nSize, nModifiedFees, state)) return false;
>>>>>>> 9bf5768d

    if (nAbsurdFee && nFees > nAbsurdFee)
        return state.Invalid(ValidationInvalidReason::TX_NOT_STANDARD, false,
                REJECT_HIGHFEE, "absurdly-high-fee",
                strprintf("%d > %d", nFees, nAbsurdFee));

    const CTxMemPool::setEntries setIterConflicting = m_pool.GetIterSet(setConflicts);
    // Calculate in-mempool ancestors, up to a limit.
    if (setConflicts.size() == 1) {
        // In general, when we receive an RBF transaction with mempool conflicts, we want to know whether we
        // would meet the chain limits after the conflicts have been removed. However, there isn't a practical
        // way to do this short of calculating the ancestor and descendant sets with an overlay cache of
        // changed mempool entries. Due to both implementation and runtime complexity concerns, this isn't
        // very realistic, thus we only ensure a limited set of transactions are RBF'able despite mempool
        // conflicts here. Importantly, we need to ensure that some transactions which were accepted using
        // the below carve-out are able to be RBF'ed, without impacting the security the carve-out provides
        // for off-chain contract systems (see link in the comment below).
        //
        // Specifically, the subset of RBF transactions which we allow despite chain limits are those which
        // conflict directly with exactly one other transaction (but may evict children of said transaction),
        // and which are not adding any new mempool dependencies. Note that the "no new mempool dependencies"
        // check is accomplished later, so we don't bother doing anything about it here, but if BIP 125 is
        // amended, we may need to move that check to here instead of removing it wholesale.
        //
        // Such transactions are clearly not merging any existing packages, so we are only concerned with
        // ensuring that (a) no package is growing past the package size (not count) limits and (b) we are
        // not allowing something to effectively use the (below) carve-out spot when it shouldn't be allowed
        // to.
        //
        // To check these we first check if we meet the RBF criteria, above, and increment the descendant
        // limits by the direct conflict and its descendants (as these are recalculated in
        // CalculateMempoolAncestors by assuming the new transaction being added is a new descendant, with no
        // removals, of each parent's existing dependant set). The ancestor count limits are unmodified (as
        // the ancestor limits should be the same for both our new transaction and any conflicts).
        // We don't bother incrementing m_limit_descendants by the full removal count as that limit never comes
        // into force here (as we're only adding a single transaction).
        assert(setIterConflicting.size() == 1);
        CTxMemPool::txiter conflict = *setIterConflicting.begin();

        m_limit_descendants += 1;
        m_limit_descendant_size += conflict->GetSizeWithDescendants();
    }

    std::string errString;
    if (!m_pool.CalculateMemPoolAncestors(*entry, setAncestors, m_limit_ancestors, m_limit_ancestor_size, m_limit_descendants, m_limit_descendant_size, errString)) {
        setAncestors.clear();
        // If CalculateMemPoolAncestors fails second time, we want the original error string.
        std::string dummy_err_string;
        // Contracting/payment channels CPFP carve-out:
        // If the new transaction is relatively small (up to 40k weight)
        // and has at most one ancestor (ie ancestor limit of 2, including
        // the new transaction), allow it if its parent has exactly the
        // descendant limit descendants.
        //
        // This allows protocols which rely on distrusting counterparties
        // being able to broadcast descendants of an unconfirmed transaction
        // to be secure by simply only having two immediately-spendable
        // outputs - one for each counterparty. For more info on the uses for
        // this, see https://lists.linuxfoundation.org/pipermail/bitcoin-dev/2018-November/016518.html
        if (nSize >  EXTRA_DESCENDANT_TX_SIZE_LIMIT ||
                !m_pool.CalculateMemPoolAncestors(*entry, setAncestors, 2, m_limit_ancestor_size, m_limit_descendants + 1, m_limit_descendant_size + EXTRA_DESCENDANT_TX_SIZE_LIMIT, dummy_err_string)) {
            return state.Invalid(ValidationInvalidReason::TX_MEMPOOL_POLICY, false, REJECT_NONSTANDARD, "too-long-mempool-chain", errString);
        }
    }

    // A transaction that spends outputs that would be replaced by it is invalid. Now
    // that we have the set of all ancestors we can detect this
    // pathological case by making sure setConflicts and setAncestors don't
    // intersect.
    for (CTxMemPool::txiter ancestorIt : setAncestors)
    {
        const uint256 &hashAncestor = ancestorIt->GetTx().GetHash();
        if (setConflicts.count(hashAncestor))
        {
            return state.Invalid(ValidationInvalidReason::CONSENSUS, false, REJECT_INVALID, "bad-txns-spends-conflicting-tx",
                    strprintf("%s spends conflicting transaction %s",
                        hash.ToString(),
                        hashAncestor.ToString()));
        }
    }

    // Check if it's economically rational to mine this transaction rather
    // than the ones it replaces.
    nConflictingFees = 0;
    nConflictingSize = 0;
    uint64_t nConflictingCount = 0;

    // If we don't hold the lock allConflicting might be incomplete; the
    // subsequent RemoveStaged() and addUnchecked() calls don't guarantee
    // mempool consistency for us.
    fReplacementTransaction = setConflicts.size();
    if (fReplacementTransaction)
    {
        CFeeRate newFeeRate(nModifiedFees, nSize);
        std::set<uint256> setConflictsParents;
        const int maxDescendantsToVisit = 100;
        for (const auto& mi : setIterConflicting) {
            // Don't allow the replacement to reduce the feerate of the
            // mempool.
            //
            // We usually don't want to accept replacements with lower
            // feerates than what they replaced as that would lower the
            // feerate of the next block. Requiring that the feerate always
            // be increased is also an easy-to-reason about way to prevent
            // DoS attacks via replacements.
            //
            // We only consider the feerates of transactions being directly
            // replaced, not their indirect descendants. While that does
            // mean high feerate children are ignored when deciding whether
            // or not to replace, we do require the replacement to pay more
            // overall fees too, mitigating most cases.
            CFeeRate oldFeeRate(mi->GetModifiedFee(), mi->GetTxSize());
            if (newFeeRate <= oldFeeRate)
            {
                return state.Invalid(ValidationInvalidReason::TX_MEMPOOL_POLICY, false, REJECT_INSUFFICIENTFEE, "insufficient fee",
                        strprintf("rejecting replacement %s; new feerate %s <= old feerate %s",
                            hash.ToString(),
                            newFeeRate.ToString(),
                            oldFeeRate.ToString()));
            }

            for (const CTxIn &txin : mi->GetTx().vin)
            {
<<<<<<< HEAD
                if (tx.vin[j].IsAnonInput()) {
                    continue;
                }
                // We don't want to accept replacements that require low
                // feerate junk to be mined first. Ideally we'd keep track of
                // the ancestor feerates and make the decision based on that,
                // but for now requiring all new inputs to be confirmed works.
                //
                // Note that if you relax this to make RBF a little more useful,
                // this may break the CalculateMempoolAncestors RBF relaxation,
                // above. See the comment above the first CalculateMempoolAncestors
                // call for more info.
                if (!setConflictsParents.count(tx.vin[j].prevout.hash))
                {
                    // Rather than check the UTXO set - potentially expensive -
                    // it's cheaper to just check if the new input refers to a
                    // tx that's in the mempool.
                    if (pool.exists(tx.vin[j].prevout.hash)) {
                        return state.Invalid(ValidationInvalidReason::TX_MEMPOOL_POLICY, false, REJECT_NONSTANDARD, "replacement-adds-unconfirmed",
                                         strprintf("replacement %s adds unconfirmed input, idx %d",
                                                  hash.ToString(), j));
                    }
                }
=======
                setConflictsParents.insert(txin.prevout.hash);
>>>>>>> 9bf5768d
            }

            nConflictingCount += mi->GetCountWithDescendants();
        }
        // This potentially overestimates the number of actual descendants
        // but we just want to be conservative to avoid doing too much
        // work.
        if (nConflictingCount <= maxDescendantsToVisit) {
            // If not too many to replace, then calculate the set of
            // transactions that would have to be evicted
            for (CTxMemPool::txiter it : setIterConflicting) {
                m_pool.CalculateDescendants(it, allConflicting);
            }
            for (CTxMemPool::txiter it : allConflicting) {
                nConflictingFees += it->GetModifiedFee();
                nConflictingSize += it->GetTxSize();
            }
        } else {
            return state.Invalid(ValidationInvalidReason::TX_MEMPOOL_POLICY, false, REJECT_NONSTANDARD, "too many potential replacements",
                    strprintf("rejecting replacement %s; too many potential replacements (%d > %d)\n",
                        hash.ToString(),
                        nConflictingCount,
                        maxDescendantsToVisit));
        }

        for (unsigned int j = 0; j < tx.vin.size(); j++)
        {
            // We don't want to accept replacements that require low
            // feerate junk to be mined first. Ideally we'd keep track of
            // the ancestor feerates and make the decision based on that,
            // but for now requiring all new inputs to be confirmed works.
            //
            // Note that if you relax this to make RBF a little more useful,
            // this may break the CalculateMempoolAncestors RBF relaxation,
            // above. See the comment above the first CalculateMempoolAncestors
            // call for more info.
            if (!setConflictsParents.count(tx.vin[j].prevout.hash))
            {
                // Rather than check the UTXO set - potentially expensive -
                // it's cheaper to just check if the new input refers to a
                // tx that's in the mempool.
                if (m_pool.exists(tx.vin[j].prevout.hash)) {
                    return state.Invalid(ValidationInvalidReason::TX_MEMPOOL_POLICY, false, REJECT_NONSTANDARD, "replacement-adds-unconfirmed",
                            strprintf("replacement %s adds unconfirmed input, idx %d",
                                hash.ToString(), j));
                }
            }
        }

        // The replacement must pay greater fees than the transactions it
        // replaces - if we did the bandwidth used by those conflicting
        // transactions would not be paid for.
        if (nModifiedFees < nConflictingFees)
        {
            return state.Invalid(ValidationInvalidReason::TX_MEMPOOL_POLICY, false, REJECT_INSUFFICIENTFEE, "insufficient fee",
                    strprintf("rejecting replacement %s, less fees than conflicting txs; %s < %s",
                        hash.ToString(), FormatMoney(nModifiedFees), FormatMoney(nConflictingFees)));
        }

        // Finally in addition to paying more fees than the conflicts the
        // new transaction must pay for its own bandwidth.
        CAmount nDeltaFees = nModifiedFees - nConflictingFees;
        if (nDeltaFees < ::incrementalRelayFee.GetFee(nSize))
        {
<<<<<<< HEAD
            LogPrint(BCLog::MEMPOOL, "replacing tx %s with %s for %s %s additional fees, %d delta bytes\n",
                    it->GetTx().GetHash().ToString(),
                    hash.ToString(),
                    FormatMoney(nModifiedFees - nConflictingFees),
                    CURRENCY_UNIT.c_str(),
                    (int)nSize - (int)nConflictingSize);
            if (plTxnReplaced)
                plTxnReplaced->push_back(it->GetSharedTx());
=======
            return state.Invalid(ValidationInvalidReason::TX_MEMPOOL_POLICY, false, REJECT_INSUFFICIENTFEE, "insufficient fee",
                    strprintf("rejecting replacement %s, not enough additional fees to relay; %s < %s",
                        hash.ToString(),
                        FormatMoney(nDeltaFees),
                        FormatMoney(::incrementalRelayFee.GetFee(nSize))));
>>>>>>> 9bf5768d
        }
    }
    return true;
}

bool MemPoolAccept::PolicyScriptChecks(ATMPArgs& args, Workspace& ws, PrecomputedTransactionData& txdata)
{
    const CTransaction& tx = *ws.m_ptx;

    CValidationState &state = args.m_state;

    constexpr unsigned int scriptVerifyFlags = STANDARD_SCRIPT_VERIFY_FLAGS;

<<<<<<< HEAD
        // Add memory address index
        if (fAddressIndex) {
            pool.addAddressIndex(entry, view);
        }

        // Add memory spent index
        if (fSpentIndex) {
            pool.addSpentIndex(entry, view);
        }

        // trim mempool and check if tx was trimmed
        if (!bypass_limits) {
            LimitMempoolSize(pool, gArgs.GetArg("-maxmempool", DEFAULT_MAX_MEMPOOL_SIZE) * 1000000, gArgs.GetArg("-mempoolexpiry", DEFAULT_MEMPOOL_EXPIRY) * 60 * 60);
            if (!pool.exists(hash))
                return state.Invalid(ValidationInvalidReason::TX_MEMPOOL_POLICY, false, REJECT_INSUFFICIENTFEE, "mempool full");
=======
    // Check against previous transactions
    // This is done last to help prevent CPU exhaustion denial-of-service attacks.
    if (!CheckInputs(tx, state, m_view, scriptVerifyFlags, true, false, txdata)) {
        // SCRIPT_VERIFY_CLEANSTACK requires SCRIPT_VERIFY_WITNESS, so we
        // need to turn both off, and compare against just turning off CLEANSTACK
        // to see if the failure is specifically due to witness validation.
        CValidationState stateDummy; // Want reported failures to be from first CheckInputs
        if (!tx.HasWitness() && CheckInputs(tx, stateDummy, m_view, scriptVerifyFlags & ~(SCRIPT_VERIFY_WITNESS | SCRIPT_VERIFY_CLEANSTACK), true, false, txdata) &&
                !CheckInputs(tx, stateDummy, m_view, scriptVerifyFlags & ~SCRIPT_VERIFY_CLEANSTACK, true, false, txdata)) {
            // Only the witness is missing, so the transaction itself may be fine.
            state.Invalid(ValidationInvalidReason::TX_WITNESS_MUTATED, false,
                    state.GetRejectCode(), state.GetRejectReason(), state.GetDebugMessage());
>>>>>>> 9bf5768d
        }
        assert(IsTransactionReason(state.GetReason()));
        return false; // state filled in by CheckInputs
    }

    return true;
}

bool MemPoolAccept::ConsensusScriptChecks(ATMPArgs& args, Workspace& ws, PrecomputedTransactionData& txdata)
{
    const CTransaction& tx = *ws.m_ptx;
    const uint256& hash = ws.m_hash;

    CValidationState &state = args.m_state;
    const CChainParams& chainparams = args.m_chainparams;

    // Check again against the current block tip's script verification
    // flags to cache our script execution flags. This is, of course,
    // useless if the next block has different script flags from the
    // previous one, but because the cache tracks script flags for us it
    // will auto-invalidate and we'll just have a few blocks of extra
    // misses on soft-fork activation.
    //
    // This is also useful in case of bugs in the standard flags that cause
    // transactions to pass as valid when they're actually invalid. For
    // instance the STRICTENC flag was incorrectly allowing certain
    // CHECKSIG NOT scripts to pass, even though they were invalid.
    //
    // There is a similar check in CreateNewBlock() to prevent creating
    // invalid blocks (using TestBlockValidity), however allowing such
    // transactions into the mempool can be exploited as a DoS attack.
    unsigned int currentBlockScriptVerifyFlags = GetBlockScriptFlags(::ChainActive().Tip(), chainparams.GetConsensus());
    if (!CheckInputsFromMempoolAndCache(tx, state, m_view, m_pool, currentBlockScriptVerifyFlags, true, txdata)) {
        return error("%s: BUG! PLEASE REPORT THIS! CheckInputs failed against latest-block but not STANDARD flags %s, %s",
                __func__, hash.ToString(), FormatStateMessage(state));
    }

    return true;
}

bool MemPoolAccept::Finalize(ATMPArgs& args, Workspace& ws)
{
    const CTransaction& tx = *ws.m_ptx;
    const uint256& hash = ws.m_hash;
    CValidationState &state = args.m_state;
    const bool bypass_limits = args.m_bypass_limits;

    CTxMemPool::setEntries& allConflicting = ws.m_all_conflicting;
    CTxMemPool::setEntries& setAncestors = ws.m_ancestors;
    const CAmount& nModifiedFees = ws.m_modified_fees;
    const CAmount& nConflictingFees = ws.m_conflicting_fees;
    const size_t& nConflictingSize = ws.m_conflicting_size;
    const bool fReplacementTransaction = ws.m_replacement_transaction;
    std::unique_ptr<CTxMemPoolEntry>& entry = ws.m_entry;

    // Remove conflicting transactions from the mempool
    for (CTxMemPool::txiter it : allConflicting)
    {
        LogPrint(BCLog::MEMPOOL, "replacing tx %s with %s for %s BTC additional fees, %d delta bytes\n",
                it->GetTx().GetHash().ToString(),
                hash.ToString(),
                FormatMoney(nModifiedFees - nConflictingFees),
                (int)entry->GetTxSize() - (int)nConflictingSize);
        if (args.m_replaced_transactions)
            args.m_replaced_transactions->push_back(it->GetSharedTx());
    }
    m_pool.RemoveStaged(allConflicting, false, MemPoolRemovalReason::REPLACED);

    // This transaction should only count for fee estimation if:
    // - it isn't a BIP 125 replacement transaction (may not be widely supported)
    // - it's not being re-added during a reorg which bypasses typical mempool fee limits
    // - the node is not behind
    // - the transaction is not dependent on any other transactions in the mempool
    bool validForFeeEstimation = !fReplacementTransaction && !bypass_limits && IsCurrentForFeeEstimation() && m_pool.HasNoInputsOf(tx);

    // Store transaction in memory
    m_pool.addUnchecked(*entry, setAncestors, validForFeeEstimation);

    // trim mempool and check if tx was trimmed
    if (!bypass_limits) {
        LimitMempoolSize(m_pool, gArgs.GetArg("-maxmempool", DEFAULT_MAX_MEMPOOL_SIZE) * 1000000, gArgs.GetArg("-mempoolexpiry", DEFAULT_MEMPOOL_EXPIRY) * 60 * 60);
        if (!m_pool.exists(hash))
            return state.Invalid(ValidationInvalidReason::TX_MEMPOOL_POLICY, false, REJECT_INSUFFICIENTFEE, "mempool full");
    }
    return true;
}

bool MemPoolAccept::AcceptSingleTransaction(const CTransactionRef& ptx, ATMPArgs& args)
{
    AssertLockHeld(cs_main);
    LOCK(m_pool.cs); // mempool "read lock" (held through GetMainSignals().TransactionAddedToMempool())

    Workspace workspace(ptx);

    if (!PreChecks(args, workspace)) return false;

    // Only compute the precomputed transaction data if we need to verify
    // scripts (ie, other policy checks pass). We perform the inexpensive
    // checks first and avoid hashing and signature verification unless those
    // checks pass, to mitigate CPU exhaustion denial-of-service attacks.
    PrecomputedTransactionData txdata(*ptx);

    if (!PolicyScriptChecks(args, workspace, txdata)) return false;

    if (!ConsensusScriptChecks(args, workspace, txdata)) return false;

    // Tx was accepted, but not added
    if (args.m_test_accept) return true;

    if (!Finalize(args, workspace)) return false;

    if (!AddKeyImagesToMempool(tx, pool)) {
        return state.Invalid(ValidationInvalidReason::CONSENSUS, error("%s: AddKeyImagesToMempool failed.", __func__), REJECT_MALFORMED, "bad-anonin-keyimages");
    }

    GetMainSignals().TransactionAddedToMempool(ptx);

    return true;
}

} // anon namespace

/** (try to) add transaction to memory pool with a specified acceptance time **/
static bool AcceptToMemoryPoolWithTime(const CChainParams& chainparams, CTxMemPool& pool, CValidationState &state, const CTransactionRef &tx,
                        bool* pfMissingInputs, int64_t nAcceptTime, std::list<CTransactionRef>* plTxnReplaced,
                        bool bypass_limits, const CAmount nAbsurdFee, bool test_accept, bool ignore_locks) EXCLUSIVE_LOCKS_REQUIRED(cs_main)
{
    std::vector<COutPoint> coins_to_uncache;
<<<<<<< HEAD
    bool res = AcceptToMemoryPoolWorker(chainparams, pool, state, tx, pfMissingInputs, nAcceptTime, plTxnReplaced, bypass_limits, nAbsurdFee, coins_to_uncache, test_accept, ignore_locks);
=======
    MemPoolAccept::ATMPArgs args { chainparams, state, pfMissingInputs, nAcceptTime, plTxnReplaced, bypass_limits, nAbsurdFee, coins_to_uncache, test_accept };
    bool res = MemPoolAccept(pool).AcceptSingleTransaction(tx, args);
>>>>>>> 9bf5768d
    if (!res) {
        // Remove coins that were not present in the coins cache before calling ATMPW;
        // this is to prevent memory DoS in case we receive a large number of
        // invalid transactions that attempt to overrun the in-memory coins cache
        // (`CCoinsViewCache::cacheCoins`).

        for (const COutPoint& hashTx : coins_to_uncache)
            ::ChainstateActive().CoinsTip().Uncache(hashTx);
    }
    // After we've (potentially) uncached entries, ensure our coins cache is still within its size limits
    CValidationState stateDummy;
    ::ChainstateActive().FlushStateToDisk(chainparams, stateDummy, FlushStateMode::PERIODIC);
    return res;
}

bool AcceptToMemoryPool(CTxMemPool& pool, CValidationState &state, const CTransactionRef &tx,
                        bool* pfMissingInputs, std::list<CTransactionRef>* plTxnReplaced,
                        bool bypass_limits, const CAmount nAbsurdFee, bool test_accept, bool ignore_locks)
{
    const CChainParams& chainparams = Params();
    return AcceptToMemoryPoolWithTime(chainparams, pool, state, tx, pfMissingInputs, GetTime(), plTxnReplaced, bypass_limits, nAbsurdFee, test_accept, ignore_locks);
}

/**
 * Return transaction in txOut, and if it was found inside a block, its hash is placed in hashBlock.
 * If blockIndex is provided, the transaction is fetched from the corresponding block.
 */
bool GetTransaction(const uint256& hash, CTransactionRef& txOut, const Consensus::Params& consensusParams, uint256& hashBlock, const CBlockIndex* const block_index)
{
    LOCK(cs_main);

    if (!block_index) {
        CTransactionRef ptx = mempool.get(hash);
        if (ptx) {
            txOut = ptx;
            return true;
        }

        if (g_txindex) {
            return g_txindex->FindTx(hash, hashBlock, txOut);
        }
    } else {
        CBlock block;
        if (ReadBlockFromDisk(block, block_index, consensusParams)) {
            for (const auto& tx : block.vtx) {
                if (tx->GetHash() == hash) {
                    txOut = tx;
                    hashBlock = block_index->GetBlockHash();
                    return true;
                }
            }
        }
    }

    return false;
}


/** Retrieve a transaction and block header from disk
  * If blockIndex is provided, the transaction is fetched from the corresponding block.
  */
bool GetTransaction(const uint256 &hash, CTransactionRef &txOut, const Consensus::Params &consensusParams, CBlock &block, bool fAllowSlow, CBlockIndex* blockIndex)
{
    CBlockIndex *pindexSlow = blockIndex;

    LOCK(cs_main);

    if (g_txindex) {
        CBlockHeader header;
        if (g_txindex->FindTx(hash, header, txOut)) {
            block = CBlock(header);
            return true;
        }
        return false;
    }

    if (fAllowSlow) { // use coin database to locate block that contains transaction, and scan it
        const Coin& coin = AccessByTxid(::ChainstateActive().CoinsTip(), hash);
        if (!coin.IsSpent()) pindexSlow = ::ChainActive()[coin.nHeight];
    }

    if (pindexSlow) {
        // read and return entire block
        if (ReadBlockFromDisk(block, pindexSlow, consensusParams)) {
            for (const auto& tx : block.vtx) {
                if (tx->GetHash() == hash) {
                    txOut = tx;
                    return true;
                }
            }
        }
    }

    return false;
}


//////////////////////////////////////////////////////////////////////////////
//
// CBlock and CBlockIndex
//

static bool WriteBlockToDisk(const CBlock& block, FlatFilePos& pos, const CMessageHeader::MessageStartChars& messageStart)
{
    // Open history file to append
    CAutoFile fileout(OpenBlockFile(pos), SER_DISK, CLIENT_VERSION);
    if (fileout.IsNull())
        return error("WriteBlockToDisk: OpenBlockFile failed");

    // Write index header
    unsigned int nSize = GetSerializeSize(block, fileout.GetVersion());
    fileout << messageStart << nSize;

    // Write block
    long fileOutPos = ftell(fileout.Get());
    if (fileOutPos < 0)
        return error("WriteBlockToDisk: ftell failed");
    pos.nPos = (unsigned int)fileOutPos;
    fileout << block;

    return true;
}

bool ReadBlockFromDisk(CBlock& block, const FlatFilePos& pos, const Consensus::Params& consensusParams)
{
    block.SetNull();

    // Open history file to read
    CAutoFile filein(OpenBlockFile(pos, true), SER_DISK, CLIENT_VERSION);
    if (filein.IsNull())
        return error("ReadBlockFromDisk: OpenBlockFile failed for %s", pos.ToString());

    // Read block
    try {
        filein >> block;
    }
    catch (const std::exception& e) {
        return error("%s: Deserialize or I/O error - %s at %s", __func__, e.what(), pos.ToString());
    }

    // Check the header
    if (fParticlMode) {
        // only CheckProofOfWork for genesis blocks
        if (block.hashPrevBlock.IsNull()
            && !CheckProofOfWork(block.GetHash(), block.nBits, consensusParams, 0, Params().GetLastImportHeight())) {
            return error("ReadBlockFromDisk: Errors in block header at %s", pos.ToString());
        }
    } else {
        if (!CheckProofOfWork(block.GetHash(), block.nBits, consensusParams))
            return error("ReadBlockFromDisk: Errors in block header at %s", pos.ToString());
    }

    return true;
}

bool ReadBlockFromDisk(CBlock& block, const CBlockIndex* pindex, const Consensus::Params& consensusParams)
{
    FlatFilePos blockPos;
    {
        LOCK(cs_main);
        blockPos = pindex->GetBlockPos();
    }

    if (!ReadBlockFromDisk(block, blockPos, consensusParams))
        return false;
    if (block.GetHash() != pindex->GetBlockHash())
        return error("ReadBlockFromDisk(CBlock&, CBlockIndex*): GetHash() doesn't match index for %s at %s",
                pindex->ToString(), pindex->GetBlockPos().ToString());
    return true;
}

bool ReadTransactionFromDiskBlock(const CBlockIndex* pindex, int nIndex, CTransactionRef &txOut)
{
    FlatFilePos hpos;
    {
        LOCK(cs_main);
        hpos = pindex->GetBlockPos();
    }

    // Open history file to read
    CAutoFile filein(OpenBlockFile(hpos, true), SER_DISK, CLIENT_VERSION);
    if (filein.IsNull())
        return error("%s: OpenBlockFile failed for %s", __func__, hpos.ToString());

    CBlockHeader blockHeader;
    try {
        filein >> blockHeader;

        int nTxns = ReadCompactSize(filein);

        if (nTxns <= nIndex || nIndex < 0)
            return error("%s: Block %s, txn %d not in available range %d.", __func__, pindex->GetBlockPos().ToString(), nIndex, nTxns);

        for (int k = 0; k <= nIndex; ++k)
            filein >> txOut;
    } catch (const std::exception& e)
    {
        return error("%s: Deserialize or I/O error - %s at %s", __func__, e.what(), hpos.ToString());
    }

    if (blockHeader.GetHash() != pindex->GetBlockHash())
        return error("%s: Hash doesn't match index for %s at %s",
                __func__, pindex->ToString(), hpos.ToString());
    return true;
}

bool ReadRawBlockFromDisk(std::vector<uint8_t>& block, const FlatFilePos& pos, const CMessageHeader::MessageStartChars& message_start)
{
    FlatFilePos hpos = pos;
    hpos.nPos -= 8; // Seek back 8 bytes for meta header
    CAutoFile filein(OpenBlockFile(hpos, true), SER_DISK, CLIENT_VERSION);
    if (filein.IsNull()) {
        return error("%s: OpenBlockFile failed for %s", __func__, pos.ToString());
    }

    try {
        CMessageHeader::MessageStartChars blk_start;
        unsigned int blk_size;

        filein >> blk_start >> blk_size;

        if (memcmp(blk_start, message_start, CMessageHeader::MESSAGE_START_SIZE)) {
            return error("%s: Block magic mismatch for %s: %s versus expected %s", __func__, pos.ToString(),
                    HexStr(blk_start, blk_start + CMessageHeader::MESSAGE_START_SIZE),
                    HexStr(message_start, message_start + CMessageHeader::MESSAGE_START_SIZE));
        }

        if (blk_size > MAX_SIZE) {
            return error("%s: Block data is larger than maximum deserialization size for %s: %s versus %s", __func__, pos.ToString(),
                    blk_size, MAX_SIZE);
        }

        block.resize(blk_size); // Zeroing of memory is intentional here
        filein.read((char*)block.data(), blk_size);
    } catch(const std::exception& e) {
        return error("%s: Read from block file failed: %s for %s", __func__, e.what(), pos.ToString());
    }

    return true;
}

bool ReadRawBlockFromDisk(std::vector<uint8_t>& block, const CBlockIndex* pindex, const CMessageHeader::MessageStartChars& message_start)
{
    FlatFilePos block_pos;
    {
        LOCK(cs_main);
        block_pos = pindex->GetBlockPos();
    }

    return ReadRawBlockFromDisk(block, block_pos, message_start);
}

CAmount GetBlockSubsidy(int nHeight, const Consensus::Params& consensusParams)
{
    int halvings = nHeight / consensusParams.nSubsidyHalvingInterval;
    // Force block reward to zero when right shift is undefined.
    if (halvings >= 64)
        return 0;

    CAmount nSubsidy = 50 * COIN;
    // Subsidy is cut in half every 210,000 blocks which will occur approximately every 4 years.
    nSubsidy >>= halvings;
    return nSubsidy;
}

//! Returns last CBlockIndex* that is a checkpoint
static CBlockIndex* GetLastCheckpoint(const CCheckpointData& data) EXCLUSIVE_LOCKS_REQUIRED(cs_main)
{
    const MapCheckpoints& checkpoints = data.mapCheckpoints;

    for (const MapCheckpoints::value_type& i : reverse_iterate(checkpoints))
    {
        const uint256& hash = i.second;
        CBlockIndex* pindex = LookupBlockIndex(hash);
        if (pindex) {
            return pindex;
        }
    }
    return nullptr;
}


class HeightEntry {
public:
    HeightEntry(int height, NodeId id, int64_t time) : m_height(height), m_id(id), m_time(time)  {};
    int m_height;
    NodeId m_id;
    int64_t m_time;
};
static std::atomic_int nPeerBlocks(std::numeric_limits<int>::max());
static std::atomic_int nPeers(0);
static std::list<HeightEntry> peer_blocks;
const size_t max_peer_blocks = 9;

void UpdateNumPeers(int num_peers)
{
    nPeers = num_peers;
}

int GetNumPeers()
{
    return nPeers;
}

void UpdateNumBlocksOfPeers(NodeId id, int height) EXCLUSIVE_LOCKS_REQUIRED(cs_main)
{
    // Select median value. Only one sample per peer. Remove oldest sample.
    int new_value = 0;

    bool inserted = false;
    size_t num_elements = 0;
    std::list<HeightEntry>::iterator oldest = peer_blocks.end();
    for (auto it = peer_blocks.begin(); it != peer_blocks.end(); ) {
        if (id == it->m_id) {
            if (height == it->m_height) {
                inserted = true;
            } else {
                it = peer_blocks.erase(it);
                continue;
            }
        }
        if (!inserted && it->m_height > height) {
            peer_blocks.emplace(it, height, id, GetTime());
            inserted = true;
        }
        if (oldest == peer_blocks.end() || oldest->m_time > it->m_time) {
            oldest = it;
        }
        it++;
        num_elements++;
    }

    if (!inserted) {
        peer_blocks.emplace_back(height, id, GetTime());
        num_elements++;
    }
    if (num_elements > max_peer_blocks && oldest != peer_blocks.end()) {
        peer_blocks.erase(oldest);
        num_elements--;
    }

    size_t stop = num_elements / 2;
    num_elements = 0;
    for (auto it = peer_blocks.begin(); it != peer_blocks.end(); ++it) {
        if (num_elements >= stop) {
            new_value = it->m_height;
            break;
        }
        num_elements++;
    }

    static const CBlockIndex *pcheckpoint = GetLastCheckpoint(Params().Checkpoints());
    if (pcheckpoint) {
        if (new_value < pcheckpoint->nHeight) {
            new_value = std::numeric_limits<int>::max();
        }
    }
    nPeerBlocks = new_value;
}

int GetNumBlocksOfPeers()
{
    return nPeerBlocks;
}

CoinsViews::CoinsViews(
    std::string ldb_name,
    size_t cache_size_bytes,
    bool in_memory,
    bool should_wipe) : m_dbview(
                            GetDataDir() / ldb_name, cache_size_bytes, in_memory, should_wipe),
                        m_catcherview(&m_dbview) {}

void CoinsViews::InitCache()
{
    m_cacheview = MakeUnique<CCoinsViewCache>(&m_catcherview);
}

// NOTE: for now m_blockman is set to a global, but this will be changed
// in a future commit.
CChainState::CChainState() : m_blockman(g_blockman) {}


void CChainState::InitCoinsDB(
    size_t cache_size_bytes,
    bool in_memory,
    bool should_wipe,
    std::string leveldb_name)
{
    m_coins_views = MakeUnique<CoinsViews>(
        leveldb_name, cache_size_bytes, in_memory, should_wipe);
}

void CChainState::InitCoinsCache()
{
    assert(m_coins_views != nullptr);
    m_coins_views->InitCache();
}

// Note that though this is marked const, we may end up modifying `m_cached_finished_ibd`, which
// is a performance-related implementation detail. This function must be marked
// `const` so that `CValidationInterface` clients (which are given a `const CChainState*`)
// can call it.
//
bool CChainState::IsInitialBlockDownload() const
{
    // Optimization: pre-test latch before taking the lock.
    if (m_cached_finished_ibd.load(std::memory_order_relaxed))
        return false;

    LOCK(cs_main);
    if (m_cached_finished_ibd.load(std::memory_order_relaxed))
        return false;
    if (fImporting || fReindex)
        return true;
    if (m_chain.Tip() == nullptr)
        return true;
    if (m_chain.Tip()->nChainWork < nMinimumChainWork)
        return true;
    if (m_chain.Tip()->nHeight > COINBASE_MATURITY
        && m_chain.Tip()->GetBlockTime() < (GetTime() - nMaxTipAge))
        return true;
    if (fParticlMode
        && (GetNumPeers() < 1
            || m_chain.Tip()->nHeight < GetNumBlocksOfPeers()-10))
        return true;

    LogPrintf("Leaving InitialBlockDownload (latching to false)\n");
    m_cached_finished_ibd.store(true, std::memory_order_relaxed);
    return false;
}

static CBlockIndex *pindexBestForkTip = nullptr, *pindexBestForkBase = nullptr;

BlockMap& BlockIndex()
{
    return g_blockman.m_block_index;
}

static void AlertNotify(const std::string& strMessage)
{
    uiInterface.NotifyAlertChanged();
#if HAVE_SYSTEM
    std::string strCmd = gArgs.GetArg("-alertnotify", "");
    if (strCmd.empty()) return;

    // Alert text should be plain ascii coming from a trusted source, but to
    // be safe we first strip anything not in safeChars, then add single quotes around
    // the whole string before passing it to the shell:
    std::string singleQuote("'");
    std::string safeStatus = SanitizeString(strMessage);
    safeStatus = singleQuote+safeStatus+singleQuote;
    boost::replace_all(strCmd, "%s", safeStatus);

    std::thread t(runCommand, strCmd);
    t.detach(); // thread runs free
#endif
}

static void CheckForkWarningConditions() EXCLUSIVE_LOCKS_REQUIRED(cs_main)
{
    AssertLockHeld(cs_main);
    // Before we get past initial download, we cannot reliably alert about forks
    // (we assume we don't get stuck on a fork before finishing our initial sync)
    if (::ChainstateActive().IsInitialBlockDownload())
        return;

    // If our best fork is no longer within 72 blocks (+/- 12 hours if no one mines it)
    // of our head, drop it
    if (pindexBestForkTip && ::ChainActive().Height() - pindexBestForkTip->nHeight >= 72)
        pindexBestForkTip = nullptr;

    if (pindexBestForkTip || (pindexBestInvalid && pindexBestInvalid->nChainWork > ::ChainActive().Tip()->nChainWork + (GetBlockProof(*::ChainActive().Tip()) * 6)))
    {
        if (!GetfLargeWorkForkFound() && pindexBestForkBase)
        {
            std::string warning = std::string("'Warning: Large-work fork detected, forking after block ") +
                pindexBestForkBase->phashBlock->ToString() + std::string("'");
            AlertNotify(warning);
        }
        if (pindexBestForkTip && pindexBestForkBase)
        {
            LogPrintf("%s: Warning: Large valid fork found\n  forking the chain at height %d (%s)\n  lasting to height %d (%s).\nChain state database corruption likely.\n", __func__,
                   pindexBestForkBase->nHeight, pindexBestForkBase->phashBlock->ToString(),
                   pindexBestForkTip->nHeight, pindexBestForkTip->phashBlock->ToString());
            SetfLargeWorkForkFound(true);
        }
        else
        {
            LogPrintf("%s: Warning: Found invalid chain at least ~6 blocks longer than our best chain.\nChain state database corruption likely.\n", __func__);
            SetfLargeWorkInvalidChainFound(true);
        }
    }
    else
    {
        SetfLargeWorkForkFound(false);
        SetfLargeWorkInvalidChainFound(false);
    }
}

static void CheckForkWarningConditionsOnNewFork(CBlockIndex* pindexNewForkTip) EXCLUSIVE_LOCKS_REQUIRED(cs_main)
{
    AssertLockHeld(cs_main);
    // If we are on a fork that is sufficiently large, set a warning flag
    CBlockIndex* pfork = pindexNewForkTip;
    CBlockIndex* plonger = ::ChainActive().Tip();
    while (pfork && pfork != plonger)
    {
        while (plonger && plonger->nHeight > pfork->nHeight)
            plonger = plonger->pprev;
        if (pfork == plonger)
            break;
        pfork = pfork->pprev;
    }

    // We define a condition where we should warn the user about as a fork of at least 7 blocks
    // with a tip within 72 blocks (+/- 12 hours if no one mines it) of ours
    // We use 7 blocks rather arbitrarily as it represents just under 10% of sustained network
    // hash rate operating on the fork.
    // or a chain that is entirely longer than ours and invalid (note that this should be detected by both)
    // We define it this way because it allows us to only store the highest fork tip (+ base) which meets
    // the 7-block condition and from this always have the most-likely-to-cause-warning fork
    if (pfork && (!pindexBestForkTip || pindexNewForkTip->nHeight > pindexBestForkTip->nHeight) &&
            pindexNewForkTip->nChainWork - pfork->nChainWork > (GetBlockProof(*pfork) * 7) &&
            ::ChainActive().Height() - pindexNewForkTip->nHeight < 72)
    {
        pindexBestForkTip = pindexNewForkTip;
        pindexBestForkBase = pfork;
    }

    CheckForkWarningConditions();
}

void static InvalidChainFound(CBlockIndex* pindexNew) EXCLUSIVE_LOCKS_REQUIRED(cs_main)
{
    if (!pindexBestInvalid || pindexNew->nChainWork > pindexBestInvalid->nChainWork)
        pindexBestInvalid = pindexNew;

    LogPrintf("%s: invalid block=%s  height=%d  log2_work=%.8g  date=%s\n", __func__,
      pindexNew->GetBlockHash().ToString(), pindexNew->nHeight,
      log(pindexNew->nChainWork.getdouble())/log(2.0), FormatISO8601DateTime(pindexNew->GetBlockTime()));
    CBlockIndex *tip = ::ChainActive().Tip();
    assert (tip);
    LogPrintf("%s:  current best=%s  height=%d  log2_work=%.8g  date=%s\n", __func__,
      tip->GetBlockHash().ToString(), ::ChainActive().Height(), log(tip->nChainWork.getdouble())/log(2.0),
      FormatISO8601DateTime(tip->GetBlockTime()));
    CheckForkWarningConditions();
}

void CChainState::InvalidBlockFound(CBlockIndex *pindex, const CBlock &block, const CValidationState &state) {
    if (state.GetReason() != ValidationInvalidReason::BLOCK_MUTATED) {
        pindex->nStatus |= BLOCK_FAILED_VALID;
        m_blockman.m_failed_blocks.insert(pindex);
        setDirtyBlockIndex.insert(pindex);
        setBlockIndexCandidates.erase(pindex);
        InvalidChainFound(pindex);
    }
}

void UpdateCoins(const CTransaction& tx, CCoinsViewCache& inputs, CTxUndo &txundo, int nHeight)
{
    // mark inputs spent
    if (!tx.IsCoinBase()) {
        txundo.vprevout.reserve(tx.vin.size());
        for (const CTxIn &txin : tx.vin)
        {
            if (txin.IsAnonInput())
                continue;

            txundo.vprevout.emplace_back();
            bool is_spent = inputs.SpendCoin(txin.prevout, &txundo.vprevout.back());
            assert(is_spent);
        }
    }
    // add outputs
    AddCoins(inputs, tx, nHeight);
}

void UpdateCoins(const CTransaction& tx, CCoinsViewCache& inputs, int nHeight)
{
    CTxUndo txundo;
    UpdateCoins(tx, inputs, txundo, nHeight);
}

bool CScriptCheck::operator()() {
    const CScript &scriptSig = ptxTo->vin[nIn].scriptSig;
    const CScriptWitness *witness = &ptxTo->vin[nIn].scriptWitness;

    return VerifyScript(scriptSig, scriptPubKey, witness, nFlags, CachingTransactionSignatureChecker(ptxTo, nIn, vchAmount, cacheStore, *txdata), &error);
    //return VerifyScript(scriptSig, m_tx_out.scriptPubKey, witness, nFlags, CachingTransactionSignatureChecker(ptxTo, nIn, m_tx_out.nValue, cacheStore, *txdata), &error);
}

int GetSpendHeight(const CCoinsViewCache& inputs)
{
    LOCK(cs_main);

    const CBlockIndex* pindexPrev = LookupBlockIndex(inputs.GetBestBlock());

    if (!pindexPrev)
        return 0;

    return pindexPrev->nHeight + 1;
}

static CuckooCache::cache<uint256, SignatureCacheHasher> scriptExecutionCache;
static uint256 scriptExecutionCacheNonce(GetRandHash());

void InitScriptExecutionCache() {
    // nMaxCacheSize is unsigned. If -maxsigcachesize is set to zero,
    // setup_bytes creates the minimum possible cache (2 elements).
    size_t nMaxCacheSize = std::min(std::max((int64_t)0, gArgs.GetArg("-maxsigcachesize", DEFAULT_MAX_SIG_CACHE_SIZE) / 2), MAX_MAX_SIG_CACHE_SIZE) * ((size_t) 1 << 20);
    size_t nElems = scriptExecutionCache.setup_bytes(nMaxCacheSize);
    LogPrintf("Using %zu MiB out of %zu/2 requested for script execution cache, able to store %zu elements\n",
            (nElems*sizeof(uint256)) >>20, (nMaxCacheSize*2)>>20, nElems);
}

/**
 * Check whether all inputs of this transaction are valid (no double spends, scripts & sigs, amounts)
 * This does not modify the UTXO set.
 *
 * If pvChecks is not nullptr, script checks are pushed onto it instead of being performed inline. Any
 * script checks which are not necessary (eg due to script execution cache hits) are, obviously,
 * not pushed onto pvChecks/run.
 *
 * Setting cacheSigStore/cacheFullScriptStore to false will remove elements from the corresponding cache
 * which are matched. This is useful for checking blocks where we will likely never need the cache
 * entry again.
 *
 * Note that we may set state.reason to NOT_STANDARD for extra soft-fork flags in flags, block-checking
 * callers should probably reset it to CONSENSUS in such cases.
 *
 * Non-static (and re-declared) in src/test/txvalidationcache_tests.cpp
 */
bool CheckInputs(const CTransaction& tx, CValidationState &state, const CCoinsViewCache &inputs, unsigned int flags, bool cacheSigStore, bool cacheFullScriptStore, PrecomputedTransactionData& txdata, std::vector<CScriptCheck> *pvChecks, bool fAnonChecks) EXCLUSIVE_LOCKS_REQUIRED(cs_main)
{
    if (tx.IsCoinBase()) return true;
    if (pvChecks) {
        pvChecks->reserve(tx.vin.size());
    }

    bool fHasAnonInput = false;
    // First check if script executions have been cached with the same
    // flags. Note that this assumes that the inputs provided are
    // correct (ie that the transaction hash which is in tx's prevouts
    // properly commits to the scriptPubKey in the inputs view of that
    // transaction).
    uint256 hashCacheEntry;
    // We only use the first 19 bytes of nonce to avoid a second SHA
    // round - giving us 19 + 32 + 4 = 55 bytes (+ 8 + 1 = 64)
    static_assert(55 - sizeof(flags) - 32 >= 128/8, "Want at least 128 bits of nonce for script execution cache");
    CSHA256().Write(scriptExecutionCacheNonce.begin(), 55 - sizeof(flags) - 32).Write(tx.GetWitnessHash().begin(), 32).Write((unsigned char*)&flags, sizeof(flags)).Finalize(hashCacheEntry.begin());
    AssertLockHeld(cs_main); //TODO: Remove this requirement by making CuckooCache not require external locks

    if (scriptExecutionCache.contains(hashCacheEntry, !cacheFullScriptStore)) {
        return true;
    }

    for (unsigned int i = 0; i < tx.vin.size(); i++) {
        if (tx.vin[i].IsAnonInput()) {
            fHasAnonInput = true;
            continue;
        }

        const COutPoint &prevout = tx.vin[i].prevout;
        const Coin& coin = inputs.AccessCoin(prevout);
        assert(!coin.IsSpent());

        // We very carefully only pass in things to CScriptCheck which
        // are clearly committed to by tx' witness hash. This provides
        // a sanity check that our caching is not introducing consensus
        // failures through additional data in, eg, the coins being
        // spent being checked as a part of CScriptCheck.
        const CScript& scriptPubKey = coin.out.scriptPubKey;
        const CAmount amount = coin.out.nValue;

        std::vector<uint8_t> vchAmount;
        if (coin.nType == OUTPUT_STANDARD) {
            vchAmount.resize(8);
            memcpy(vchAmount.data(), &amount, sizeof(amount));
        } else
        if (coin.nType == OUTPUT_CT) {
            vchAmount.resize(33);
            memcpy(vchAmount.data(), coin.commitment.data, 33);
        }

        // Verify signature
        CScriptCheck check(scriptPubKey, vchAmount, tx, i, flags, cacheSigStore, &txdata);
        if (pvChecks) {
            pvChecks->push_back(CScriptCheck());
            check.swap(pvChecks->back());
        } else if (!check()) {
            if (flags & STANDARD_NOT_MANDATORY_VERIFY_FLAGS) {
                // Check whether the failure was caused by a
                // non-mandatory script verification check, such as
                // non-standard DER encodings or non-null dummy
                // arguments; if so, ensure we return NOT_STANDARD
                // instead of CONSENSUS to avoid downstream users
                // splitting the network between upgraded and
                // non-upgraded nodes by banning CONSENSUS-failing
                // data providers.
                CScriptCheck check2(scriptPubKey, vchAmount, tx, i,
                        flags & ~STANDARD_NOT_MANDATORY_VERIFY_FLAGS, cacheSigStore, &txdata);

                if (check2())
                    return state.Invalid(ValidationInvalidReason::TX_NOT_STANDARD, false, REJECT_NONSTANDARD, strprintf("non-mandatory-script-verify-flag (%s)", ScriptErrorString(check.GetScriptError())));
            }
            // MANDATORY flag failures correspond to
            // ValidationInvalidReason::CONSENSUS. Because CONSENSUS
            // failures are the most serious case of validation
            // failures, we may need to consider using
            // RECENT_CONSENSUS_CHANGE for any script failure that
            // could be due to non-upgraded nodes which we may want to
            // support, to avoid splitting the network (but this
            // depends on the details of how net_processing handles
            // such errors).
            return state.Invalid(ValidationInvalidReason::CONSENSUS, false, REJECT_INVALID, strprintf("mandatory-script-verify-flag-failed (%s)", ScriptErrorString(check.GetScriptError())));
        }
    }

    if (fHasAnonInput && fAnonChecks
        && !VerifyMLSAG(tx, state)) {
            return false;
    }

    if (cacheFullScriptStore && !pvChecks) {
        // We executed all of the provided scripts, and were told to
        // cache the result. Do so now.
        scriptExecutionCache.insert(hashCacheEntry);
    }

    return true;
}

static bool UndoWriteToDisk(const CBlockUndo& blockundo, FlatFilePos& pos, const uint256& hashBlock, const CMessageHeader::MessageStartChars& messageStart)
{
    // Open history file to append
    CAutoFile fileout(OpenUndoFile(pos), SER_DISK, CLIENT_VERSION);
    if (fileout.IsNull())
        return error("%s: OpenUndoFile failed", __func__);

    // Write index header
    unsigned int nSize = GetSerializeSize(blockundo, fileout.GetVersion());
    fileout << messageStart << nSize;

    // Write undo data
    long fileOutPos = ftell(fileout.Get());
    if (fileOutPos < 0)
        return error("%s: ftell failed", __func__);
    pos.nPos = (unsigned int)fileOutPos;
    fileout << blockundo;

    // calculate & write checksum
    CHashWriter hasher(SER_GETHASH, PROTOCOL_VERSION);
    hasher << hashBlock;
    hasher << blockundo;
    fileout << hasher.GetHash();

    return true;
}

bool UndoReadFromDisk(CBlockUndo& blockundo, const CBlockIndex* pindex)
{
    FlatFilePos pos = pindex->GetUndoPos();
    if (pos.IsNull()) {
        return error("%s: no undo data available", __func__);
    }

    // Open history file to read
    CAutoFile filein(OpenUndoFile(pos, true), SER_DISK, CLIENT_VERSION);
    if (filein.IsNull())
        return error("%s: OpenUndoFile failed", __func__);

    // Read block
    uint256 hashChecksum, nullHash;
    CHashVerifier<CAutoFile> verifier(&filein); // We need a CHashVerifier as reserializing may lose data
    try {
        verifier << (pindex->pprev ? pindex->pprev->GetBlockHash() : nullHash);
        verifier >> blockundo;
        filein >> hashChecksum;
    }
    catch (const std::exception& e) {
        return error("%s: Deserialize or I/O error - %s", __func__, e.what());
    }

    // Verify checksum
    if (hashChecksum != verifier.GetHash())
        return error("%s: Checksum mismatch", __func__);

    return true;
}

/** Abort with a message */
static bool AbortNode(const std::string& strMessage, const std::string& userMessage = "", unsigned int prefix = 0)
{
    SetMiscWarning(strMessage);
    LogPrintf("*** %s\n", strMessage);
    if (!userMessage.empty()) {
        uiInterface.ThreadSafeMessageBox(userMessage, "", CClientUIInterface::MSG_ERROR | prefix);
    } else {
        uiInterface.ThreadSafeMessageBox(_("Error: A fatal internal error occurred, see debug.log for details").translated, "", CClientUIInterface::MSG_ERROR | CClientUIInterface::MSG_NOPREFIX);
    }
    StartShutdown();
    return false;
}

static bool AbortNode(CValidationState& state, const std::string& strMessage, const std::string& userMessage = "", unsigned int prefix = 0)
{
    AbortNode(strMessage, userMessage, prefix);
    return state.Error(strMessage);
}

/**
 * Restore the UTXO in a Coin at a given COutPoint
 * @param undo The Coin to be restored.
 * @param view The coins view to which to apply the changes.
 * @param out The out point that corresponds to the tx input.
 * @return A DisconnectResult as an int
 */
int ApplyTxInUndo(Coin&& undo, CCoinsViewCache& view, const COutPoint& out)
{
    bool fClean = true;

    if (view.HaveCoin(out)) fClean = false; // overwriting transaction output

    if (undo.nHeight == 0) {
        // Missing undo metadata (height and coinbase). Older versions included this
        // information only in undo records for the last spend of a transactions'
        // outputs. This implies that it must be present for some other output of the same tx.
        const Coin& alternate = AccessByTxid(view, out.hash);
        if (!alternate.IsSpent()) {
            undo.nHeight = alternate.nHeight;
            undo.fCoinBase = alternate.fCoinBase;
        } else {
            return DISCONNECT_FAILED; // adding output for transaction without known metadata
        }
    }
    // The potential_overwrite parameter to AddCoin is only allowed to be false if we know for
    // sure that the coin did not already exist in the cache. As we have queried for that above
    // using HaveCoin, we don't need to guess. When fClean is false, a coin already existed and
    // it is an overwrite.
    view.AddCoin(out, std::move(undo), !fClean);

    return fClean ? DISCONNECT_OK : DISCONNECT_UNCLEAN;
}

/** Undo the effects of this block (with given index) on the UTXO set represented by coins.
 *  When FAILED is returned, view is left in an indeterminate state. */
DisconnectResult CChainState::DisconnectBlock(const CBlock& block, const CBlockIndex* pindex, CCoinsViewCache& view)
{
    if (LogAcceptCategory(BCLog::HDWALLET))
        LogPrintf("%s: hash %s, height %d\n", __func__, block.GetHash().ToString(), pindex->nHeight);

    assert(pindex->GetBlockHash() == view.GetBestBlock());

    bool fClean = true;

    CBlockUndo blockUndo;
    if (!UndoReadFromDisk(blockUndo, pindex)) {
        error("DisconnectBlock(): failure reading undo data");
        return DISCONNECT_FAILED;
    }

    if (!fParticlMode) {
        if (blockUndo.vtxundo.size() + 1 != block.vtx.size()) {
            error("DisconnectBlock(): block and undo data inconsistent");
            return DISCONNECT_FAILED;
        }
    } else {
        if (blockUndo.vtxundo.size() != block.vtx.size()) {
            // Count non coinbase txns, this should only happen in early blocks.
            size_t nExpectTxns = 0;
            for (auto &tx : block.vtx) {
                if (!tx->IsCoinBase()) {
                    nExpectTxns++;
                }
            }

            if (blockUndo.vtxundo.size() != nExpectTxns) {
                error("DisconnectBlock(): block and undo data inconsistent");
                return DISCONNECT_FAILED;
            }
        }
    }

    int nVtxundo = blockUndo.vtxundo.size()-1;
    // undo transactions in reverse order
    for (int i = block.vtx.size() - 1; i >= 0; i--)
    {
        const CTransaction &tx = *(block.vtx[i]);
        uint256 hash = tx.GetHash();

        for (const auto &txin : tx.vin) {
            if (txin.IsAnonInput()) {
                uint32_t nInputs, nRingSize;
                txin.GetAnonInfo(nInputs, nRingSize);
                if (txin.scriptData.stack.size() != 1
                    || txin.scriptData.stack[0].size() != 33 * nInputs) {
                    error("%s: Bad scriptData stack, %s.", __func__, hash.ToString());
                    return DISCONNECT_FAILED;
                }

                const std::vector<uint8_t> &vKeyImages = txin.scriptData.stack[0];
                for (size_t k = 0; k < nInputs; ++k) {
                    const CCmpPubKey &ki = *((CCmpPubKey*)&vKeyImages[k*33]);

                    view.keyImages.push_back(std::make_pair(ki, hash));
                }
            }
        }

        bool is_coinbase = tx.IsCoinBase() || tx.IsCoinStake();

        for (size_t k = tx.vpout.size(); k-- > 0;) {
            const CTxOutBase *out = tx.vpout[k].get();

            if (out->IsType(OUTPUT_RINGCT)) {
                CTxOutRingCT *txout = (CTxOutRingCT*)out;

                if (view.nLastRCTOutput == 0) {
                    view.nLastRCTOutput = pindex->nAnonOutputs;
                    // Verify data matches
                    CAnonOutput ao;
                    if (!pblocktree->ReadRCTOutput(view.nLastRCTOutput, ao)) {
                        error("%s: RCT output missing, txn %s, %d, index %d.", __func__, hash.ToString(), k, view.nLastRCTOutput);
                        if (!view.fForceDisconnect) {
                            return DISCONNECT_FAILED;
                        }
                    } else
                    if (ao.pubkey != txout->pk) {
                        error("%s: RCT output mismatch, txn %s, %d, index %d.", __func__, hash.ToString(), k, view.nLastRCTOutput);
                        if (!view.fForceDisconnect) {
                            return DISCONNECT_FAILED;
                        }
                    }
                }

                view.anonOutputLinks[txout->pk] = view.nLastRCTOutput;
                view.nLastRCTOutput--;

                continue;
            }

            // Check that all outputs are available and match the outputs in the block itself
            // exactly.
            if (out->IsType(OUTPUT_STANDARD) || out->IsType(OUTPUT_CT)) {
                const CScript *pScript = out->GetPScriptPubKey();
                if (!pScript->IsUnspendable()) {
                    COutPoint op(hash, k);
                    Coin coin;

                    CTxOut txout(0, *pScript);

                    if (out->IsType(OUTPUT_STANDARD)) {
                        txout.nValue = out->GetValue();
                    }
                    bool is_spent = view.SpendCoin(op, &coin);
                    if (!is_spent || txout != coin.out || pindex->nHeight != coin.nHeight || is_coinbase != coin.fCoinBase) {
                        fClean = false; // transaction output mismatch
                    }
                }
            }

            if (!fAddressIndex
                || (!out->IsType(OUTPUT_STANDARD)
                && !out->IsType(OUTPUT_CT))) {
                continue;
            }

            const CScript *pScript;
            std::vector<unsigned char> hashBytes;
            int scriptType = 0;
            CAmount nValue;
            if (!ExtractIndexInfo(out, scriptType, hashBytes, nValue, pScript)
                || scriptType == 0) {
                continue;
            }
            // undo receiving activity
            view.addressIndex.push_back(std::make_pair(CAddressIndexKey(scriptType, uint256(hashBytes.data(), hashBytes.size()), pindex->nHeight, i, hash, k, false), nValue));
            // undo unspent index
            view.addressUnspentIndex.push_back(std::make_pair(CAddressUnspentKey(scriptType, uint256(hashBytes.data(), hashBytes.size()), hash, k), CAddressUnspentValue()));
        }


        if (fParticlMode) {
            // restore inputs
            if (!tx.IsCoinBase()) {
                if (nVtxundo < 0 || nVtxundo >= (int)blockUndo.vtxundo.size()) {
                    error("DisconnectBlock(): transaction undo data offset out of range.");
                    return DISCONNECT_FAILED;
                }

                size_t nExpectUndo = 0;
                for (const auto &txin : tx.vin)
                if (!txin.IsAnonInput()) {
                    nExpectUndo++;
                }

                CTxUndo &txundo = blockUndo.vtxundo[nVtxundo--];
                if (txundo.vprevout.size() != nExpectUndo) {
                    error("DisconnectBlock(): transaction and undo data inconsistent");
                    return DISCONNECT_FAILED;
                }

                for (unsigned int j = tx.vin.size(); j-- > 0;) {
                    if (tx.vin[j].IsAnonInput()) {
                        continue;
                    }

                    const COutPoint &out = tx.vin[j].prevout;
                    int res = ApplyTxInUndo(std::move(txundo.vprevout[j]), view, out);
                    if (res == DISCONNECT_FAILED) {
                        error("DisconnectBlock(): ApplyTxInUndo failed");
                        return DISCONNECT_FAILED;
                    }
                    fClean = fClean && res != DISCONNECT_UNCLEAN;

                    const CTxIn input = tx.vin[j];

                    if (fSpentIndex) { // undo and delete the spent index
                        view.spentIndex.push_back(std::make_pair(CSpentIndexKey(input.prevout.hash, input.prevout.n), CSpentIndexValue()));
                    }

                    if (fAddressIndex) {
                        const Coin &coin = view.AccessCoin(tx.vin[j].prevout);
                        const CScript *pScript = &coin.out.scriptPubKey;

                        CAmount nValue = coin.nType == OUTPUT_CT ? 0 : coin.out.nValue;
                        std::vector<uint8_t> hashBytes;
                        int scriptType = 0;
                        if (!ExtractIndexInfo(pScript, scriptType, hashBytes)
                            || scriptType == 0) {
                            continue;
                        }

                        // undo spending activity
                        view.addressIndex.push_back(std::make_pair(CAddressIndexKey(scriptType, uint256(hashBytes.data(), hashBytes.size()), pindex->nHeight, i, hash, j, true), nValue * -1));
                        // restore unspent index
                        view.addressUnspentIndex.push_back(std::make_pair(CAddressUnspentKey(scriptType, uint256(hashBytes.data(), hashBytes.size()), input.prevout.hash, input.prevout.n), CAddressUnspentValue(nValue, *pScript, coin.nHeight)));
                    }
                }
            }
        } else
        {
            // Check that all outputs are available and match the outputs in the block itself
            // exactly.
            for (size_t o = 0; o < tx.vout.size(); o++) {
                if (!tx.vout[o].scriptPubKey.IsUnspendable()) {
                    COutPoint out(hash, o);
                    Coin coin;
                    bool is_spent = view.SpendCoin(out, &coin);
                    if (!is_spent || tx.vout[o] != coin.out || pindex->nHeight != coin.nHeight || is_coinbase != coin.fCoinBase) {
                        fClean = false; // transaction output mismatch
                    }
                }
            }

            if (i > 0) { // not coinbases
                CTxUndo &txundo = blockUndo.vtxundo[i-1];
                if (txundo.vprevout.size() != tx.vin.size()) {
                    error("DisconnectBlock(): transaction and undo data inconsistent");
                    return DISCONNECT_FAILED;
                }
                for (unsigned int j = tx.vin.size(); j-- > 0;) {
                    const COutPoint &out = tx.vin[j].prevout;
                    int res = ApplyTxInUndo(std::move(txundo.vprevout[j]), view, out);
                    if (res == DISCONNECT_FAILED) return DISCONNECT_FAILED;
                    fClean = fClean && res != DISCONNECT_UNCLEAN;
                }
            }
            // At this point, all of txundo.vprevout should have been moved out.
        }
    }

    // move best block pointer to prevout block
    view.SetBestBlock(pindex->pprev->GetBlockHash(), pindex->pprev->nHeight);

    return fClean ? DISCONNECT_OK : DISCONNECT_UNCLEAN;
}

bool ConnectBlock(const CBlock& block, CValidationState& state, CBlockIndex* pindex,
    CCoinsViewCache& view, const CChainParams& chainparams, bool fJustCheck)
{
    return g_chainstate->ConnectBlock(block, state, pindex, view, chainparams, fJustCheck);
};

DisconnectResult DisconnectBlock(const CBlock& block, const CBlockIndex* pindex, CCoinsViewCache& view)
{
    return g_chainstate->DisconnectBlock(block, pindex, view);
};

void static FlushBlockFile(bool fFinalize = false)
{
    LOCK(cs_LastBlockFile);

    FlatFilePos block_pos_old(nLastBlockFile, vinfoBlockFile[nLastBlockFile].nSize);
    FlatFilePos undo_pos_old(nLastBlockFile, vinfoBlockFile[nLastBlockFile].nUndoSize);

    bool status = true;
    status &= BlockFileSeq().Flush(block_pos_old, fFinalize);
    status &= UndoFileSeq().Flush(undo_pos_old, fFinalize);
    if (!status) {
        AbortNode("Flushing block file to disk failed. This is likely the result of an I/O error.");
    }
}

static bool FindUndoPos(CValidationState &state, int nFile, FlatFilePos &pos, unsigned int nAddSize);

static bool WriteUndoDataForBlock(const CBlockUndo& blockundo, CValidationState& state, CBlockIndex* pindex, const CChainParams& chainparams)
{
    // Write undo information to disk
    if (pindex->GetUndoPos().IsNull()) {
        FlatFilePos _pos;
        if (!FindUndoPos(state, pindex->nFile, _pos, ::GetSerializeSize(blockundo, CLIENT_VERSION) + 40))
            return error("ConnectBlock(): FindUndoPos failed");

        uint256 nullHash;
        if (!UndoWriteToDisk(blockundo, _pos, pindex->pprev ? pindex->pprev->GetBlockHash() : nullHash, chainparams.MessageStart()))
            return AbortNode(state, "Failed to write undo data");

        // update nUndoPos in block index
        pindex->nUndoPos = _pos.nPos;
        pindex->nStatus |= BLOCK_HAVE_UNDO;
        setDirtyBlockIndex.insert(pindex);
    }

    return true;
}

static CCheckQueue<CScriptCheck> scriptcheckqueue(128);

void ThreadScriptCheck(int worker_num) {
    util::ThreadRename(strprintf("scriptch.%i", worker_num));
    scriptcheckqueue.Thread();
}

VersionBitsCache versionbitscache GUARDED_BY(cs_main);

int32_t ComputeBlockVersion(const CBlockIndex* pindexPrev, const Consensus::Params& params)
{
    LOCK(cs_main);
    int32_t nVersion = VERSIONBITS_TOP_BITS;

    for (int i = 0; i < (int)Consensus::MAX_VERSION_BITS_DEPLOYMENTS; i++) {
        ThresholdState state = VersionBitsState(pindexPrev, params, static_cast<Consensus::DeploymentPos>(i), versionbitscache);
        if (state == ThresholdState::LOCKED_IN || state == ThresholdState::STARTED) {
            nVersion |= VersionBitsMask(params, static_cast<Consensus::DeploymentPos>(i));
        }
    }

    return nVersion;
}

/**
 * Threshold condition checker that triggers when unknown versionbits are seen on the network.
 */
class WarningBitsConditionChecker : public AbstractThresholdConditionChecker
{
private:
    int bit;

public:
    explicit WarningBitsConditionChecker(int bitIn) : bit(bitIn) {}

    int64_t BeginTime(const Consensus::Params& params) const override { return 0; }
    int64_t EndTime(const Consensus::Params& params) const override { return std::numeric_limits<int64_t>::max(); }
    int Period(const Consensus::Params& params) const override { return params.nMinerConfirmationWindow; }
    int Threshold(const Consensus::Params& params) const override { return params.nRuleChangeActivationThreshold; }

    bool Condition(const CBlockIndex* pindex, const Consensus::Params& params) const override
    {
        return ((pindex->nVersion & VERSIONBITS_TOP_MASK) == VERSIONBITS_TOP_BITS) &&
               ((pindex->nVersion >> bit) & 1) != 0 &&
               ((ComputeBlockVersion(pindex->pprev, params) >> bit) & 1) == 0;
    }
};

static ThresholdConditionCache warningcache[VERSIONBITS_NUM_BITS] GUARDED_BY(cs_main);

// 0.13.0 was shipped with a segwit deployment defined for testnet, but not for
// mainnet. We no longer need to support disabling the segwit deployment
// except for testing purposes, due to limitations of the functional test
// environment. See test/functional/p2p-segwit.py.
static bool IsScriptWitnessEnabled(const Consensus::Params& params)
{
    return params.SegwitHeight != std::numeric_limits<int>::max();
}

static unsigned int GetBlockScriptFlags(const CBlockIndex* pindex, const Consensus::Params& consensusparams) EXCLUSIVE_LOCKS_REQUIRED(cs_main) {
    AssertLockHeld(cs_main);

    if (fParticlMode) {
        unsigned int flags = SCRIPT_VERIFY_P2SH;
        flags |= SCRIPT_VERIFY_DERSIG;
        flags |= SCRIPT_VERIFY_CHECKLOCKTIMEVERIFY;
        flags |= SCRIPT_VERIFY_CHECKSEQUENCEVERIFY;
        flags |= SCRIPT_VERIFY_WITNESS;
        flags |= SCRIPT_VERIFY_NULLDUMMY;

        if (pindex->nTime < consensusparams.csp2shTime) {
            flags |= SCRIPT_VERIFY_NO_CSP2SH;
        }
        return flags;
    }

    unsigned int flags = SCRIPT_VERIFY_NONE;

    // BIP16 didn't become active until Apr 1 2012 (on mainnet, and
    // retroactively applied to testnet)
    // However, only one historical block violated the P2SH rules (on both
    // mainnet and testnet), so for simplicity, always leave P2SH
    // on except for the one violating block.
    if (consensusparams.BIP16Exception.IsNull() || // no bip16 exception on this chain
        pindex->phashBlock == nullptr || // this is a new candidate block, eg from TestBlockValidity()
        *pindex->phashBlock != consensusparams.BIP16Exception) // this block isn't the historical exception
    {
        flags |= SCRIPT_VERIFY_P2SH;
    }

    // Enforce WITNESS rules whenever P2SH is in effect (and the segwit
    // deployment is defined).
    if (flags & SCRIPT_VERIFY_P2SH && IsScriptWitnessEnabled(consensusparams)) {
        flags |= SCRIPT_VERIFY_WITNESS;
    }

    // Start enforcing the DERSIG (BIP66) rule
    if (pindex->nHeight >= consensusparams.BIP66Height) {
        flags |= SCRIPT_VERIFY_DERSIG;
    }

    // Start enforcing CHECKLOCKTIMEVERIFY (BIP65) rule
    if (pindex->nHeight >= consensusparams.BIP65Height) {
        flags |= SCRIPT_VERIFY_CHECKLOCKTIMEVERIFY;
    }

    // Start enforcing BIP112 (CHECKSEQUENCEVERIFY)
    if (pindex->nHeight >= consensusparams.CSVHeight) {
        flags |= SCRIPT_VERIFY_CHECKSEQUENCEVERIFY;
    }

    // Start enforcing BIP147 NULLDUMMY (activated simultaneously with segwit)
    if (IsWitnessEnabled(pindex->pprev, consensusparams)) {
        flags |= SCRIPT_VERIFY_NULLDUMMY;
    }

    return flags;
}



static int64_t nTimeCheck = 0;
static int64_t nTimeForks = 0;
static int64_t nTimeVerify = 0;
static int64_t nTimeConnect = 0;
static int64_t nTimeIndex = 0;
static int64_t nTimeCallbacks = 0;
static int64_t nTimeTotal = 0;
static int64_t nBlocksTotal = 0;

/** Apply the effects of this block (with given index) on the UTXO set represented by coins.
 *  Validity checks that depend on the UTXO set are also done; ConnectBlock()
 *  can fail if those validity checks fail (among other reasons). */
bool CChainState::ConnectBlock(const CBlock& block, CValidationState& state, CBlockIndex* pindex,
                  CCoinsViewCache& view, const CChainParams& chainparams, bool fJustCheck)
{
    AssertLockHeld(cs_main);
    assert(pindex);
    assert(*pindex->phashBlock == block.GetHash());
    int64_t nTimeStart = GetTimeMicros();

    const Consensus::Params &consensus = Params().GetConsensus();
    state.SetStateInfo(block.nTime, pindex->nHeight, consensus);

    // Check it again in case a previous version let a bad block in
    // NOTE: We don't currently (re-)invoke ContextualCheckBlock() or
    // ContextualCheckBlockHeader() here. This means that if we add a new
    // consensus rule that is enforced in one of those two functions, then we
    // may have let in a block that violates the rule prior to updating the
    // software, and we would NOT be enforcing the rule here. Fully solving
    // upgrade from one software version to the next after a consensus rule
    // change is potentially tricky and issue-specific (see RewindBlockIndex()
    // for one general approach that was used for BIP 141 deployment).
    // Also, currently the rule against blocks more than 2 hours in the future
    // is enforced in ContextualCheckBlockHeader(); we wouldn't want to
    // re-enforce that rule here (at least until we make it impossible for
    // GetAdjustedTime() to go backward).
    if (!CheckBlock(block, state, chainparams.GetConsensus(), !fJustCheck, !fJustCheck)) {
        if (state.GetReason() == ValidationInvalidReason::BLOCK_MUTATED) {
            // We don't write down blocks to disk if they may have been
            // corrupted, so this should be impossible unless we're having hardware
            // problems.
            return AbortNode(state, "Corrupt block found indicating potential hardware failure; shutting down");
        }
        return error("%s: Consensus::CheckBlock: %s", __func__, FormatStateMessage(state));
    }

    if (block.IsProofOfStake()) {
        pindex->bnStakeModifier = ComputeStakeModifierV2(pindex->pprev, pindex->prevoutStake.hash);
        setDirtyBlockIndex.insert(pindex);

        uint256 hashProof, targetProofOfStake;
        if (!CheckProofOfStake(state, pindex->pprev, *block.vtx[0], block.nTime, block.nBits, hashProof, targetProofOfStake)) {
            return error("%s: Check proof of stake failed.", __func__);
        }
    }

    // verify that the view's current state corresponds to the previous block
    uint256 hashPrevBlock = pindex->pprev == nullptr ? uint256() : pindex->pprev->GetBlockHash();
    assert(hashPrevBlock == view.GetBestBlock());

    uint256 blockHash = block.GetHash();
    bool fIsGenesisBlock = blockHash == chainparams.GetConsensus().hashGenesisBlock;
    // Special case for the genesis block, skipping connection of its transactions
    // (its coinbase is unspendable)
    if (!fParticlMode  // genesis coinbase is spendable when in Particl mode
        && fIsGenesisBlock) {
        if (!fJustCheck)
            view.SetBestBlock(pindex->GetBlockHash(), pindex->nHeight);
        return true;
    }

    nBlocksTotal++;

    bool fScriptChecks = true;
    if (!hashAssumeValid.IsNull()) {
        // We've been configured with the hash of a block which has been externally verified to have a valid history.
        // A suitable default value is included with the software and updated from time to time.  Because validity
        //  relative to a piece of software is an objective fact these defaults can be easily reviewed.
        // This setting doesn't force the selection of any particular chain but makes validating some faster by
        //  effectively caching the result of part of the verification.
        BlockMap::const_iterator  it = m_blockman.m_block_index.find(hashAssumeValid);
        if (it != m_blockman.m_block_index.end()) {
            if (it->second->GetAncestor(pindex->nHeight) == pindex &&
                pindexBestHeader->GetAncestor(pindex->nHeight) == pindex &&
                pindexBestHeader->nChainWork >= nMinimumChainWork) {
                // This block is a member of the assumed verified chain and an ancestor of the best header.
                // Script verification is skipped when connecting blocks under the
                // assumevalid block. Assuming the assumevalid block is valid this
                // is safe because block merkle hashes are still computed and checked,
                // Of course, if an assumed valid block is invalid due to false scriptSigs
                // this optimization would allow an invalid chain to be accepted.
                // The equivalent time check discourages hash power from extorting the network via DOS attack
                //  into accepting an invalid block through telling users they must manually set assumevalid.
                //  Requiring a software change or burying the invalid block, regardless of the setting, makes
                //  it hard to hide the implication of the demand.  This also avoids having release candidates
                //  that are hardly doing any signature verification at all in testing without having to
                //  artificially set the default assumed verified block further back.
                // The test against nMinimumChainWork prevents the skipping when denied access to any chain at
                //  least as good as the expected chain.
                fScriptChecks = (GetBlockProofEquivalentTime(*pindexBestHeader, *pindex, *pindexBestHeader, chainparams.GetConsensus()) <= 60 * 60 * 24 * 7 * 2);
            }
        }
    }

    int64_t nTime1 = GetTimeMicros(); nTimeCheck += nTime1 - nTimeStart;
    LogPrint(BCLog::BENCH, "    - Sanity checks: %.2fms [%.2fs (%.2fms/blk)]\n", MILLI * (nTime1 - nTimeStart), nTimeCheck * MICRO, nTimeCheck * MILLI / nBlocksTotal);

<<<<<<< HEAD
    bool fEnforceBIP30 = true;
    if (!fParticlMode)
    {
        // Do not allow blocks that contain transactions which 'overwrite' older transactions,
        // unless those are already completely spent.
        // If such overwrites are allowed, coinbases and transactions depending upon those
        // can be duplicated to remove the ability to spend the first instance -- even after
        // being sent to another address.
        // See BIP30 and http://r6.ca/blog/20120206T005236Z.html for more information.
        // This logic is not necessary for memory pool transactions, as AcceptToMemoryPool
        // already refuses previously-known transaction ids entirely.
        // This rule was originally applied to all blocks with a timestamp after March 15, 2012, 0:00 UTC.
        // Now that the whole chain is irreversibly beyond that time it is applied to all blocks except the
        // two in the chain that violate it. This prevents exploiting the issue against nodes during their
        // initial block download.
        bool fEnforceBIP30 = !((pindex->nHeight==91842 && pindex->GetBlockHash() == uint256S("0x00000000000a4d0a398161ffc163c503763b1f4360639393e0e4c8e300e0caec")) ||
                               (pindex->nHeight==91880 && pindex->GetBlockHash() == uint256S("0x00000000000743f190a18c5577a3c2d2a1f610ae9601ac046a38084ccb7cd721")));

        // Once BIP34 activated it was not possible to create new duplicate coinbases and thus other than starting
        // with the 2 existing duplicate coinbase pairs, not possible to create overwriting txs.  But by the
        // time BIP34 activated, in each of the existing pairs the duplicate coinbase had overwritten the first
        // before the first had been spent.  Since those coinbases are sufficiently buried it's no longer possible to create further
        // duplicate transactions descending from the known pairs either.
        // If we're on the known chain at height greater than where BIP34 activated, we can save the db accesses needed for the BIP30 check.

        // BIP34 requires that a block at height X (block X) has its coinbase
        // scriptSig start with a CScriptNum of X (indicated height X).  The above
        // logic of no longer requiring BIP30 once BIP34 activates is flawed in the
        // case that there is a block X before the BIP34 height of 227,931 which has
        // an indicated height Y where Y is greater than X.  The coinbase for block
        // X would also be a valid coinbase for block Y, which could be a BIP30
        // violation.  An exhaustive search of all mainnet coinbases before the
        // BIP34 height which have an indicated height greater than the block height
        // reveals many occurrences. The 3 lowest indicated heights found are
        // 209,921, 490,897, and 1,983,702 and thus coinbases for blocks at these 3
        // heights would be the first opportunity for BIP30 to be violated.

        // There is no potential to create a duplicate coinbase at block 209,921
        // because this is still before the BIP34 height and so explicit BIP30
        // checking is still active.

        // The final case is block 176,684 which has an indicated height of
        // 490,897. Unfortunately, this issue was not discovered until about 2 weeks
        // before block 490,897 so there was not much opportunity to address this
        // case other than to carefully analyze it and determine it would not be a
        // problem. Block 490,897 was, in fact, mined with a different coinbase than
        // block 176,684, but it is important to note that even if it hadn't been or
        // is remined on an alternate fork with a duplicate coinbase, we would still
        // not run into a BIP30 violation.  This is because the coinbase for 176,684
        // is spent in block 185,956 in transaction
        // d4f7fbbf92f4a3014a230b2dc70b8058d02eb36ac06b4a0736d9d60eaa9e8781.  This
        // spending transaction can't be duplicated because it also spends coinbase
        // 0328dd85c331237f18e781d692c92de57649529bd5edf1d01036daea32ffde29.  This
        // coinbase has an indicated height of over 4.2 billion, and wouldn't be
        // duplicatable until that height, and it's currently impossible to create a
        // chain that long. Nevertheless we may wish to consider a future soft fork
        // which retroactively prevents block 490,897 from creating a duplicate
        // coinbase. The two historical BIP30 violations often provide a confusing
        // edge case when manipulating the UTXO and it would be simpler not to have
        // another edge case to deal with.

        // testnet3 has no blocks before the BIP34 height with indicated heights
        // post BIP34 before approximately height 486,000,000 and presumably will
        // be reset before it reaches block 1,983,702 and starts doing unnecessary
        // BIP30 checking again.
        assert(pindex->pprev);
        CBlockIndex *pindexBIP34height = pindex->pprev->GetAncestor(chainparams.GetConsensus().BIP34Height);
        //Only continue to enforce if we're below BIP34 activation height or the block hash at that height doesn't correspond.
        fEnforceBIP30 = fEnforceBIP30 && (!pindexBIP34height || !(pindexBIP34height->GetBlockHash() == chainparams.GetConsensus().BIP34Hash));
    };
=======
    // Do not allow blocks that contain transactions which 'overwrite' older transactions,
    // unless those are already completely spent.
    // If such overwrites are allowed, coinbases and transactions depending upon those
    // can be duplicated to remove the ability to spend the first instance -- even after
    // being sent to another address.
    // See BIP30, CVE-2012-1909, and http://r6.ca/blog/20120206T005236Z.html for more information.
    // This logic is not necessary for memory pool transactions, as AcceptToMemoryPool
    // already refuses previously-known transaction ids entirely.
    // This rule was originally applied to all blocks with a timestamp after March 15, 2012, 0:00 UTC.
    // Now that the whole chain is irreversibly beyond that time it is applied to all blocks except the
    // two in the chain that violate it. This prevents exploiting the issue against nodes during their
    // initial block download.
    bool fEnforceBIP30 = !((pindex->nHeight==91842 && pindex->GetBlockHash() == uint256S("0x00000000000a4d0a398161ffc163c503763b1f4360639393e0e4c8e300e0caec")) ||
                           (pindex->nHeight==91880 && pindex->GetBlockHash() == uint256S("0x00000000000743f190a18c5577a3c2d2a1f610ae9601ac046a38084ccb7cd721")));

    // Once BIP34 activated it was not possible to create new duplicate coinbases and thus other than starting
    // with the 2 existing duplicate coinbase pairs, not possible to create overwriting txs.  But by the
    // time BIP34 activated, in each of the existing pairs the duplicate coinbase had overwritten the first
    // before the first had been spent.  Since those coinbases are sufficiently buried it's no longer possible to create further
    // duplicate transactions descending from the known pairs either.
    // If we're on the known chain at height greater than where BIP34 activated, we can save the db accesses needed for the BIP30 check.

    // BIP34 requires that a block at height X (block X) has its coinbase
    // scriptSig start with a CScriptNum of X (indicated height X).  The above
    // logic of no longer requiring BIP30 once BIP34 activates is flawed in the
    // case that there is a block X before the BIP34 height of 227,931 which has
    // an indicated height Y where Y is greater than X.  The coinbase for block
    // X would also be a valid coinbase for block Y, which could be a BIP30
    // violation.  An exhaustive search of all mainnet coinbases before the
    // BIP34 height which have an indicated height greater than the block height
    // reveals many occurrences. The 3 lowest indicated heights found are
    // 209,921, 490,897, and 1,983,702 and thus coinbases for blocks at these 3
    // heights would be the first opportunity for BIP30 to be violated.
>>>>>>> 9bf5768d

    // The search reveals a great many blocks which have an indicated height
    // greater than 1,983,702, so we simply remove the optimization to skip
    // BIP30 checking for blocks at height 1,983,702 or higher.  Before we reach
    // that block in another 25 years or so, we should take advantage of a
    // future consensus change to do a new and improved version of BIP34 that
    // will actually prevent ever creating any duplicate coinbases in the
    // future.
    static constexpr int BIP34_IMPLIES_BIP30_LIMIT = 1983702;

    // TODO: Remove BIP30 checking from block height 1,983,702 on, once we have a
    // consensus change that ensures coinbases at those heights can not
    // duplicate earlier coinbases.
    if (fEnforceBIP30 || pindex->nHeight >= BIP34_IMPLIES_BIP30_LIMIT) {
        for (const auto& tx : block.vtx) {
            for (size_t o = 0; o < tx->GetNumVOuts(); o++) {
                if (view.HaveCoin(COutPoint(tx->GetHash(), o))) {
                    return state.Invalid(ValidationInvalidReason::CONSENSUS, error("ConnectBlock(): tried to overwrite transaction"),
                                     REJECT_INVALID, "bad-txns-BIP30");
                }
            }
        }
    }

    // Start enforcing BIP68 (sequence locks)
    int nLockTimeFlags = 0;
    if ((fParticlMode && pindex->pprev) || pindex->nHeight >= chainparams.GetConsensus().CSVHeight) {
        nLockTimeFlags |= LOCKTIME_VERIFY_SEQUENCE;
    }

    // Get the script flags for this block
    unsigned int flags = GetBlockScriptFlags(pindex, chainparams.GetConsensus());

    int64_t nTime2 = GetTimeMicros(); nTimeForks += nTime2 - nTime1;
    LogPrint(BCLog::BENCH, "    - Fork checks: %.2fms [%.2fs (%.2fms/blk)]\n", MILLI * (nTime2 - nTime1), nTimeForks * MICRO, nTimeForks * MILLI / nBlocksTotal);

    CBlockUndo blockundo;

    CCheckQueueControl<CScriptCheck> control(fScriptChecks && nScriptCheckThreads ? &scriptcheckqueue : nullptr);

    std::vector<int> prevheights;
    CAmount nFees = 0;
    int nInputs = 0;
    int64_t nSigOpsCost = 0;
    int64_t nAnonIn = 0;
    int64_t nStakeReward = 0;

    blockundo.vtxundo.reserve(block.vtx.size() - (fParticlMode ? 0 : 1));

    std::vector<PrecomputedTransactionData> txdata;
    txdata.reserve(block.vtx.size()); // Required so that pointers to individual PrecomputedTransactionData don't get invalidated

    // NOTE: Be careful tracking coin created, block reward is based on nMoneySupply
    CAmount nMoneyCreated = 0;

    for (unsigned int i = 0; i < block.vtx.size(); i++)
    {
        const CTransaction &tx = *(block.vtx[i]);
        const uint256 txhash = tx.GetHash();
        nInputs += tx.vin.size();

        if (!tx.IsCoinBase())
        {
            CAmount txfee = 0;
            if (!Consensus::CheckTxInputs(tx, state, view, pindex->nHeight, txfee)) {
                control.Wait();
                if (!IsBlockReason(state.GetReason())) {
                    // CheckTxInputs may return MISSING_INPUTS or
                    // PREMATURE_SPEND but we can't return that, as it's not
                    // defined for a block, so we reset the reason flag to
                    // CONSENSUS here.
                    state.Invalid(ValidationInvalidReason::CONSENSUS, false,
                            state.GetRejectCode(), state.GetRejectReason(), state.GetDebugMessage());
                }
                return error("%s: Consensus::CheckTxInputs: %s, %s", __func__, tx.GetHash().ToString(), FormatStateMessage(state));
            }
            if (tx.IsCoinStake())
            {
                // Stake reward is passed back in txfee (nPlainValueOut - nPlainValueIn)
                nStakeReward += txfee;
                nMoneyCreated += nStakeReward;
            } else
            {
                nFees += txfee;
            }
            if (!MoneyRange(nFees)) {
                control.Wait();
                return state.Invalid(ValidationInvalidReason::CONSENSUS, error("%s: accumulated fee in the block out of range.", __func__),
                                 REJECT_INVALID, "bad-txns-accumulated-fee-outofrange");
            }

            // Check that transaction is BIP68 final
            // BIP68 lock checks (as opposed to nLockTime checks) must
            // be in ConnectBlock because they require the UTXO set

            prevheights.resize(tx.vin.size());
            for (size_t j = 0; j < tx.vin.size(); j++) {
                if (tx.vin[j].IsAnonInput())
                    prevheights[j] = 0;
                else
                    prevheights[j] = view.AccessCoin(tx.vin[j].prevout).nHeight;
            }

            if (!SequenceLocks(tx, nLockTimeFlags, &prevheights, *pindex)) {
                control.Wait();
                return state.Invalid(ValidationInvalidReason::CONSENSUS, error("%s: contains a non-BIP68-final transaction", __func__),
                                 REJECT_INVALID, "bad-txns-nonfinal");
            }

            if (tx.IsParticlVersion()
                && (fAddressIndex || fSpentIndex)) {
                // Update spent inputs for insight
                for (size_t j = 0; j < tx.vin.size(); j++) {
                    const CTxIn input = tx.vin[j];
                    if (input.IsAnonInput()) {
                        nAnonIn++;
                        continue;
                    }

                    const Coin &coin = view.AccessCoin(input.prevout);
                    const CScript *pScript = &coin.out.scriptPubKey;

                    CAmount nValue = coin.nType == OUTPUT_CT ? 0 : coin.out.nValue;
                    std::vector<uint8_t> hashBytes;
                    int scriptType = 0;

                    if (!ExtractIndexInfo(pScript, scriptType, hashBytes)
                        || scriptType == 0) {
                        continue;
                    }

                    uint256 hashAddress;
                    if (scriptType > 0)
                        hashAddress = uint256(hashBytes.data(), hashBytes.size());

                    if (fAddressIndex && scriptType > 0) {
                        // record spending activity
                        view.addressIndex.push_back(std::make_pair(CAddressIndexKey(scriptType, hashAddress, pindex->nHeight, i, txhash, j, true), nValue * -1));
                        // remove address from unspent index
                        view.addressUnspentIndex.push_back(std::make_pair(CAddressUnspentKey(scriptType, hashAddress, input.prevout.hash, input.prevout.n), CAddressUnspentValue()));
                    }

                    if (fSpentIndex) {
                        CAmount nValue = coin.nType == OUTPUT_CT ? -1 : coin.out.nValue;
                        // add the spent index to determine the txid and input that spent an output
                        // and to find the amount and address from an input
                        view.spentIndex.push_back(std::make_pair(CSpentIndexKey(input.prevout.hash, input.prevout.n), CSpentIndexValue(txhash, j, pindex->nHeight, nValue, scriptType, hashAddress)));
                    }
                }
            }
        }

        // GetTransactionSigOpCost counts 3 types of sigops:
        // * legacy (always)
        // * p2sh (when P2SH enabled in flags and excludes coinbase)
        // * witness (when witness enabled in flags and excludes coinbase)
        nSigOpsCost += GetTransactionSigOpCost(tx, view, flags);
        if (nSigOpsCost > MAX_BLOCK_SIGOPS_COST) {
            control.Wait();
            return state.Invalid(ValidationInvalidReason::CONSENSUS, error("ConnectBlock(): too many sigops"),
                             REJECT_INVALID, "bad-blk-sigops");
        }
        txdata.emplace_back(tx);

        if (!tx.IsCoinBase())
        {
            std::vector<CScriptCheck> vChecks;
            bool fCacheResults = fJustCheck; /* Don't cache results if we're actually connecting blocks (still consult the cache, though) */
            if (fScriptChecks && !CheckInputs(tx, state, view, flags, fCacheResults, fCacheResults, txdata[i], nScriptCheckThreads ? &vChecks : nullptr)) {
                control.Wait();
                if (state.GetReason() == ValidationInvalidReason::TX_NOT_STANDARD) {
                    // CheckInputs may return NOT_STANDARD for extra flags we passed,
                    // but we can't return that, as it's not defined for a block, so
                    // we reset the reason flag to CONSENSUS here.
                    // In the event of a future soft-fork, we may need to
                    // consider whether rewriting to CONSENSUS or
                    // RECENT_CONSENSUS_CHANGE would be more appropriate.
                    state.Invalid(ValidationInvalidReason::CONSENSUS, false,
                              state.GetRejectCode(), state.GetRejectReason(), state.GetDebugMessage());
                }
                return error("ConnectBlock(): CheckInputs on %s failed with %s",
                    txhash.ToString(), FormatStateMessage(state));
            }
            control.Add(vChecks);

            blockundo.vtxundo.push_back(CTxUndo());
            UpdateCoins(tx, view, blockundo.vtxundo.back(), pindex->nHeight);
        } else
        {
            // tx is coinbase
            CTxUndo undoDummy;
            UpdateCoins(tx, view, undoDummy, pindex->nHeight);
            nMoneyCreated += tx.GetValueOut();
        }

        if (view.nLastRCTOutput == 0) {
            view.nLastRCTOutput = pindex->pprev ? pindex->pprev->nAnonOutputs : 0;
        }
        // Index rct outputs and keyimages
        if (state.fHasAnonOutput || state.fHasAnonInput) {
            COutPoint op(txhash, 0);
            for (const auto &txin : tx.vin) {
                if (txin.IsAnonInput()) {
                    uint32_t nAnonInputs, nRingSize;
                    txin.GetAnonInfo(nAnonInputs, nRingSize);
                    if (txin.scriptData.stack.size() != 1
                        || txin.scriptData.stack[0].size() != 33 * nAnonInputs) {
                        control.Wait();
                        return error("%s: Bad scriptData stack, %s.", __func__, txhash.ToString());
                    }

                    const std::vector<uint8_t> &vKeyImages = txin.scriptData.stack[0];
                    for (size_t k = 0; k < nAnonInputs; ++k) {
                        const CCmpPubKey &ki = *((CCmpPubKey*)&vKeyImages[k*33]);

                        view.keyImages.push_back(std::make_pair(ki, txhash));
                    }
                }
            }

            for (unsigned int k = 0; k < tx.vpout.size(); k++) {
                if (!tx.vpout[k]->IsType(OUTPUT_RINGCT)) {
                    continue;
                }

                CTxOutRingCT *txout = (CTxOutRingCT*)tx.vpout[k].get();

                int64_t nTestExists;
                if (!fVerifyingDB && pblocktree->ReadRCTOutputLink(txout->pk, nTestExists)) {
                    control.Wait();

                    if (nTestExists > pindex->pprev->nAnonOutputs) {
                        // The anon index can diverge from the chain index if shutdown does not complete
                        LogPrintf("%s: Duplicate anon-output %s, index %d, above last index %d.\n", __func__, HexStr(txout->pk.begin(), txout->pk.end()), nTestExists, pindex->pprev->nAnonOutputs);
                        LogPrintf("Attempting to repair anon index.\n");
                        std::set<CCmpPubKey> setKi; // unused
                        RollBackRCTIndex(pindex->pprev->nAnonOutputs, nTestExists, setKi);
                        return false;
                    }

                    return error("%s: Duplicate anon-output (db) %s, index %d.", __func__, HexStr(txout->pk.begin(), txout->pk.end()), nTestExists);
                }
                if (!fVerifyingDB && view.ReadRCTOutputLink(txout->pk, nTestExists)) {
                    control.Wait();
                    return error("%s: Duplicate anon-output (view) %s, index %d.", __func__, HexStr(txout->pk.begin(), txout->pk.end()), nTestExists);
                }

                op.n = k;
                view.nLastRCTOutput++;
                CAnonOutput ao(txout->pk, txout->commitment, op, pindex->nHeight, 0);

                view.anonOutputLinks[txout->pk] = view.nLastRCTOutput;
                view.anonOutputs.push_back(std::make_pair(view.nLastRCTOutput, ao));
            }
        }

        if (fAddressIndex) {
            // Update outputs for insight
            for (unsigned int k = 0; k < tx.vpout.size(); k++) {
                const CTxOutBase *out = tx.vpout[k].get();

                if (!out->IsType(OUTPUT_STANDARD)
                    && !out->IsType(OUTPUT_CT)) {
                    continue;
                }

                const CScript *pScript;
                std::vector<unsigned char> hashBytes;
                int scriptType = 0;
                CAmount nValue;
                if (!ExtractIndexInfo(out, scriptType, hashBytes, nValue, pScript)
                    || scriptType == 0) {
                    continue;
                }

                // Record receiving activity
                view.addressIndex.push_back(std::make_pair(CAddressIndexKey(scriptType, uint256(hashBytes.data(), hashBytes.size()), pindex->nHeight, i, txhash, k, false), nValue));
                // Record unspent output
                view.addressUnspentIndex.push_back(std::make_pair(CAddressUnspentKey(scriptType, uint256(hashBytes.data(), hashBytes.size()), txhash, k), CAddressUnspentValue(nValue, *pScript, pindex->nHeight)));
            }
        }
    }

    int64_t nTime3 = GetTimeMicros(); nTimeConnect += nTime3 - nTime2;
    LogPrint(BCLog::BENCH, "      - Connect %u transactions: %.2fms (%.3fms/tx, %.3fms/txin) [%.2fs (%.2fms/blk)]\n", (unsigned)block.vtx.size(), MILLI * (nTime3 - nTime2), MILLI * (nTime3 - nTime2) / block.vtx.size(), nInputs <= 1 ? 0 : MILLI * (nTime3 - nTime2) / (nInputs-1), nTimeConnect * MICRO, nTimeConnect * MILLI / nBlocksTotal);

    if (!control.Wait())
        return state.Invalid(ValidationInvalidReason::CONSENSUS, error("%s: CheckQueue failed", __func__), REJECT_INVALID, "block-validation-failed");

    if (fParticlMode) {
        if (block.IsProofOfStake()) { // Only the genesis block isn't proof of stake
            CTransactionRef txCoinstake = block.vtx[0];
            CTransactionRef txPrevCoinstake = nullptr;
            const DevFundSettings *pDevFundSettings = chainparams.GetDevFundSettings(block.nTime);
            const CAmount nCalculatedStakeReward = Params().GetProofOfStakeReward(pindex->pprev, nFees); // stake_test

            if (block.nTime >= consensus.smsg_fee_time) {
                CAmount smsg_fee_new, smsg_fee_prev;
                if (pindex->pprev->nHeight > 0 // Skip genesis block (POW)
                    && pindex->pprev->nTime >= consensus.smsg_fee_time) {
                    if (!coinStakeCache.GetCoinStake(pindex->pprev->GetBlockHash(), txPrevCoinstake)
                        || !txPrevCoinstake->GetSmsgFeeRate(smsg_fee_prev)) {
                        return state.Invalid(ValidationInvalidReason::CONSENSUS, error("%s: Failed to get previous smsg fee.", __func__), REJECT_INVALID, "bad-cs-smsg-fee-prev");
                    }
                } else {
                    smsg_fee_prev = consensus.smsg_fee_msg_per_day_per_k;
                }

                if (!txCoinstake->GetSmsgFeeRate(smsg_fee_new)) {
                    return state.Invalid(ValidationInvalidReason::CONSENSUS, error("%s: Failed to get smsg fee.", __func__), REJECT_INVALID, "bad-cs-smsg-fee");
                }
                if (smsg_fee_new < 1) {
                    return state.Invalid(ValidationInvalidReason::CONSENSUS, error("%s: Smsg fee < 1.", __func__), REJECT_INVALID, "bad-cs-smsg-fee");
                }
                int64_t delta = std::abs(smsg_fee_new - smsg_fee_prev);
                int64_t max_delta = chainparams.GetMaxSmsgFeeRateDelta(smsg_fee_prev);
                if (delta > max_delta) {
                    return state.Invalid(ValidationInvalidReason::CONSENSUS, error("%s: Bad smsg-fee (delta=%d, max_delta=%d)", __func__, delta, max_delta), REJECT_INVALID, "bad-cs-smsg-fee");
                }
            }

            if (block.nTime >= consensus.smsg_difficulty_time) {
                uint32_t smsg_difficulty_new, smsg_difficulty_prev;
                if (pindex->pprev->nHeight > 0 // Skip genesis block (POW)
                    && pindex->pprev->nTime >= consensus.smsg_difficulty_time) {
                    if (!coinStakeCache.GetCoinStake(pindex->pprev->GetBlockHash(), txPrevCoinstake)
                        || !txPrevCoinstake->GetSmsgDifficulty(smsg_difficulty_prev)) {
                        return state.Invalid(ValidationInvalidReason::CONSENSUS, error("%s: Failed to get previous smsg difficulty.", __func__), REJECT_INVALID, "bad-cs-smsg-diff-prev");
                    }
                } else {
                    smsg_difficulty_prev = consensus.smsg_min_difficulty;
                }

                if (!txCoinstake->GetSmsgDifficulty(smsg_difficulty_new)) {
                    return state.Invalid(ValidationInvalidReason::CONSENSUS, error("%s: Failed to get smsg difficulty.", __func__), REJECT_INVALID, "bad-cs-smsg-diff");
                }
                if (smsg_difficulty_new < 1 || smsg_difficulty_new > consensus.smsg_min_difficulty) {
                    return state.Invalid(ValidationInvalidReason::CONSENSUS, error("%s: Smsg difficulty out of range.", __func__), REJECT_INVALID, "bad-cs-smsg-diff");
                }
                int delta = int(smsg_difficulty_prev) - int(smsg_difficulty_new);
                if (abs(delta) > int(consensus.smsg_difficulty_max_delta)) {
                    return state.Invalid(ValidationInvalidReason::CONSENSUS, error("%s: Smsg difficulty change out of range.", __func__), REJECT_INVALID, "bad-cs-smsg-diff");
                }
            }

            if (!pDevFundSettings || pDevFundSettings->nMinDevStakePercent <= 0) {
                if (nStakeReward < 0 || nStakeReward > nCalculatedStakeReward) {
                    return state.Invalid(ValidationInvalidReason::CONSENSUS, error("%s: Coinstake pays too much(actual=%d vs calculated=%d)", __func__, nStakeReward, nCalculatedStakeReward), REJECT_INVALID, "bad-cs-amount");
                }
            } else {
                assert(pDevFundSettings->nMinDevStakePercent <= 100);

                CAmount nDevBfwd = 0, nDevCfwdCheck = 0;
                CAmount nMinDevPart = (nCalculatedStakeReward * pDevFundSettings->nMinDevStakePercent) / 100;
                CAmount nMaxHolderPart = nCalculatedStakeReward - nMinDevPart;
                if (nMinDevPart < 0 || nMaxHolderPart < 0) {
                    return state.Invalid(ValidationInvalidReason::CONSENSUS, error("%s: Bad coinstake split amount (foundation=%d vs reward=%d)", __func__, nMinDevPart, nMaxHolderPart), REJECT_INVALID, "bad-cs-amount");
                }

                if (pindex->pprev->nHeight > 0) { // Genesis block is pow
                    if (!txPrevCoinstake
                        && !coinStakeCache.GetCoinStake(pindex->pprev->GetBlockHash(), txPrevCoinstake)) {
                        return state.Invalid(ValidationInvalidReason::CONSENSUS, error("%s: Failed to get previous coinstake.", __func__), REJECT_INVALID, "bad-cs-prev");
                    }

                    assert(txPrevCoinstake->IsCoinStake()); // Sanity check
                    if (!txPrevCoinstake->GetDevFundCfwd(nDevBfwd)) {
                        nDevBfwd = 0;
                    }
                }

                if (pindex->nHeight % pDevFundSettings->nDevOutputPeriod == 0) {
                    // Fund output must exist and match cfwd, cfwd data output must be unset
                    // nStakeReward must == nDevBfwd + nCalculatedStakeReward

                    if (nStakeReward != nDevBfwd + nCalculatedStakeReward) {
                        return state.Invalid(ValidationInvalidReason::CONSENSUS, error("%s: Bad stake-reward (actual=%d vs expected=%d)", __func__, nStakeReward, nDevBfwd + nCalculatedStakeReward), REJECT_INVALID, "bad-cs-amount");
                    }

                    CTxDestination dfDest = CBitcoinAddress(pDevFundSettings->sDevFundAddresses).Get();
                    if (dfDest.type() == typeid(CNoDestination)) {
                        return error("%s: Failed to get foundation fund destination: %s.", __func__, pDevFundSettings->sDevFundAddresses);
                    }
                    CScript devFundScriptPubKey = GetScriptForDestination(dfDest);

                    // Output 1 must be to the dev fund
                    const CTxOutStandard *outputDF = txCoinstake->vpout[1]->GetStandardOutput();
                    if (!outputDF) {
                        return state.Invalid(ValidationInvalidReason::CONSENSUS, error("%s: Bad foundation fund output.", __func__), REJECT_INVALID, "bad-cs");
                    }
                    if (outputDF->scriptPubKey != devFundScriptPubKey) {
                        return state.Invalid(ValidationInvalidReason::CONSENSUS, error("%s: Bad foundation fund output script.", __func__), REJECT_INVALID, "bad-cs");
                    }
                    if (outputDF->nValue < nDevBfwd + nMinDevPart) { // Max value is clamped already
                        return state.Invalid(ValidationInvalidReason::CONSENSUS, error("%s: Bad foundation-reward (actual=%d vs minfundpart=%d)", __func__, nStakeReward, nDevBfwd + nMinDevPart), REJECT_INVALID, "bad-cs-fund-amount");
                    }
                    if (txCoinstake->GetDevFundCfwd(nDevCfwdCheck)) {
                        return state.Invalid(ValidationInvalidReason::CONSENSUS, error("%s: Coinstake foundation cfwd must be unset.", __func__), REJECT_INVALID, "bad-cs-cfwd");
                    }
                } else {
                    // Ensure cfwd data output is correct and nStakeReward is <= nHolderPart
                    // cfwd must == nDevBfwd + (nCalculatedStakeReward - nStakeReward) // Allowing users to set a higher split

                    if (nStakeReward < 0 || nStakeReward > nMaxHolderPart) {
                        return state.Invalid(ValidationInvalidReason::CONSENSUS, error("%s: Bad stake-reward (actual=%d vs maxholderpart=%d)", __func__, nStakeReward, nMaxHolderPart), REJECT_INVALID, "bad-cs-amount");
                    }
                    CAmount nDevCfwd = nDevBfwd + nCalculatedStakeReward - nStakeReward;
                    if (!txCoinstake->GetDevFundCfwd(nDevCfwdCheck)
                        || nDevCfwdCheck != nDevCfwd) {
                        return state.Invalid(ValidationInvalidReason::CONSENSUS, error("%s: Coinstake foundation fund carried forward mismatch (actual=%d vs expected=%d)", __func__, nDevCfwdCheck, nDevCfwd), REJECT_INVALID, "bad-cs-cfwd");
                    }
                }

                coinStakeCache.InsertCoinStake(blockHash, txCoinstake);
            }
        } else {
            if (block.GetHash() != chainparams.GenesisBlock().GetHash()) {
                return state.Invalid(ValidationInvalidReason::CONSENSUS, error("%s: Block isn't coinstake or genesis.", __func__), REJECT_INVALID, "bad-cs");
            }
        }
    } else {
        CAmount blockReward = nFees + GetBlockSubsidy(pindex->nHeight, chainparams.GetConsensus());
        if (block.vtx[0]->GetValueOut() > blockReward)
            return state.Invalid(ValidationInvalidReason::CONSENSUS,
                             error("ConnectBlock(): coinbase pays too much (actual=%d vs limit=%d)",
                                   block.vtx[0]->GetValueOut(), blockReward),
                                   REJECT_INVALID, "bad-cb-amount");
    }

    int64_t nTime4 = GetTimeMicros(); nTimeVerify += nTime4 - nTime2;
    LogPrint(BCLog::BENCH, "    - Verify %u txins: %.2fms (%.3fms/txin) [%.2fs (%.2fms/blk)]\n", nInputs - 1, MILLI * (nTime4 - nTime2), nInputs <= 1 ? 0 : MILLI * (nTime4 - nTime2) / (nInputs-1), nTimeVerify * MICRO, nTimeVerify * MILLI / nBlocksTotal);

    if (fJustCheck)
        return true;

    pindex->nMoneySupply = (pindex->pprev ? pindex->pprev->nMoneySupply : 0) + nMoneyCreated;
    pindex->nAnonOutputs = view.nLastRCTOutput;
    setDirtyBlockIndex.insert(pindex); // pindex has changed, must save to disk

    if ((!fIsGenesisBlock || fParticlMode)
     && !WriteUndoDataForBlock(blockundo, state, pindex, chainparams))
        return false;

    if (!pindex->IsValid(BLOCK_VALID_SCRIPTS)) {
        pindex->RaiseValidity(BLOCK_VALID_SCRIPTS);
        setDirtyBlockIndex.insert(pindex);
    }


    if (fTimestampIndex) {
        unsigned int logicalTS = pindex->nTime;
        unsigned int prevLogicalTS = 0;

        // Retrieve logical timestamp of the previous block
        if (pindex->pprev) {
            if (!pblocktree->ReadTimestampBlockIndex(pindex->pprev->GetBlockHash(), prevLogicalTS)) {
                LogPrintf("%s: Failed to read previous block's logical timestamp\n", __func__);
            }
        }

        if (logicalTS <= prevLogicalTS) {
            logicalTS = prevLogicalTS + 1;
            LogPrintf("%s: Previous logical timestamp is newer Actual[%d] prevLogical[%d] Logical[%d]\n", __func__, pindex->nTime, prevLogicalTS, logicalTS);
        }

        if (!pblocktree->WriteTimestampIndex(CTimestampIndexKey(logicalTS, pindex->GetBlockHash()))) {
            return AbortNode(state, "Failed to write timestamp index");
        }

        if (!pblocktree->WriteTimestampBlockIndex(CTimestampBlockIndexKey(pindex->GetBlockHash()), CTimestampBlockIndexValue(logicalTS))) {
            return AbortNode(state, "Failed to write blockhash index");
        }
    }

    assert(pindex->phashBlock);
    // add this block to the view's block chain
    view.SetBestBlock(pindex->GetBlockHash(), pindex->nHeight);

    int64_t nTime5 = GetTimeMicros(); nTimeIndex += nTime5 - nTime4;
    LogPrint(BCLog::BENCH, "    - Index writing: %.2fms [%.2fs (%.2fms/blk)]\n", MILLI * (nTime5 - nTime4), nTimeIndex * MICRO, nTimeIndex * MILLI / nBlocksTotal);

    int64_t nTime6 = GetTimeMicros(); nTimeCallbacks += nTime6 - nTime5;
    LogPrint(BCLog::BENCH, "    - Callbacks: %.2fms [%.2fs (%.2fms/blk)]\n", MILLI * (nTime6 - nTime5), nTimeCallbacks * MICRO, nTimeCallbacks * MILLI / nBlocksTotal);

    return true;
}

bool CChainState::FlushStateToDisk(
    const CChainParams& chainparams,
    CValidationState &state,
    FlushStateMode mode,
    int nManualPruneHeight)
{
    int64_t nMempoolUsage = mempool.DynamicMemoryUsage();
    LOCK(cs_main);
    assert(this->CanFlushToDisk());
    static int64_t nLastWrite = 0;
    static int64_t nLastFlush = 0;
    std::set<int> setFilesToPrune;
    bool full_flush_completed = false;
    try {
    {
        bool fFlushForPrune = false;
        bool fDoFullFlush = false;
        LOCK(cs_LastBlockFile);
        if (fPruneMode && (fCheckForPruning || nManualPruneHeight > 0) && !fReindex) {
            if (nManualPruneHeight > 0) {
                FindFilesToPruneManual(setFilesToPrune, nManualPruneHeight);
            } else {
                FindFilesToPrune(setFilesToPrune, chainparams.PruneAfterHeight());
                fCheckForPruning = false;
            }
            if (!setFilesToPrune.empty()) {
                fFlushForPrune = true;
                if (!fHavePruned) {
                    pblocktree->WriteFlag("prunedblockfiles", true);
                    fHavePruned = true;
                }
            }
        }
        int64_t nNow = GetTimeMicros();
        // Avoid writing/flushing immediately after startup.
        if (nLastWrite == 0) {
            nLastWrite = nNow;
        }
        if (nLastFlush == 0) {
            nLastFlush = nNow;
        }
        int64_t nMempoolSizeMax = gArgs.GetArg("-maxmempool", DEFAULT_MAX_MEMPOOL_SIZE) * 1000000;
        int64_t cacheSize = CoinsTip().DynamicMemoryUsage();
        int64_t nTotalSpace = nCoinCacheUsage + std::max<int64_t>(nMempoolSizeMax - nMempoolUsage, 0);
        // The cache is large and we're within 10% and 10 MiB of the limit, but we have time now (not in the middle of a block processing).
        bool fCacheLarge = mode == FlushStateMode::PERIODIC && cacheSize > std::max((9 * nTotalSpace) / 10, nTotalSpace - MAX_BLOCK_COINSDB_USAGE * 1024 * 1024);
        // The cache is over the limit, we have to write now.
        bool fCacheCritical = mode == FlushStateMode::IF_NEEDED && cacheSize > nTotalSpace;
        // It's been a while since we wrote the block index to disk. Do this frequently, so we don't need to redownload after a crash.
        bool fPeriodicWrite = mode == FlushStateMode::PERIODIC && nNow > nLastWrite + (int64_t)DATABASE_WRITE_INTERVAL * 1000000;
        // It's been very long since we flushed the cache. Do this infrequently, to optimize cache usage.
        bool fPeriodicFlush = mode == FlushStateMode::PERIODIC && nNow > nLastFlush + (int64_t)DATABASE_FLUSH_INTERVAL * 1000000;
        // Combine all conditions that result in a full cache flush.
        fDoFullFlush = (mode == FlushStateMode::ALWAYS) || fCacheLarge || fCacheCritical || fPeriodicFlush || fFlushForPrune;
        // Write blocks and block index to disk.
        if (fDoFullFlush || fPeriodicWrite) {
            // Depend on nMinDiskSpace to ensure we can write block index
            if (!CheckDiskSpace(GetBlocksDir())) {
                return AbortNode(state, "Disk space is too low!", _("Error: Disk space is too low!").translated, CClientUIInterface::MSG_NOPREFIX);
            }
            // First make sure all block and undo data is flushed to disk.
            FlushBlockFile();
            // Then update all block file information (which may refer to block and undo files).
            {
                std::vector<std::pair<int, const CBlockFileInfo*> > vFiles;
                vFiles.reserve(setDirtyFileInfo.size());
                for (std::set<int>::iterator it = setDirtyFileInfo.begin(); it != setDirtyFileInfo.end(); ) {
                    vFiles.push_back(std::make_pair(*it, &vinfoBlockFile[*it]));
                    setDirtyFileInfo.erase(it++);
                }
                std::vector<const CBlockIndex*> vBlocks;
                vBlocks.reserve(setDirtyBlockIndex.size());
                for (std::set<CBlockIndex*>::iterator it = setDirtyBlockIndex.begin(); it != setDirtyBlockIndex.end(); ) {
                    if ((*it)->nFlags & BLOCK_ACCEPTED) {
                        vBlocks.push_back(*it);
                    }
                    setDirtyBlockIndex.erase(it++);
                }
                if (!pblocktree->WriteBatchSync(vFiles, nLastBlockFile, vBlocks)) {
                    return AbortNode(state, "Failed to write to block index database");
                }
            }
            // Finally remove any pruned files
            if (fFlushForPrune)
                UnlinkPrunedFiles(setFilesToPrune);
            nLastWrite = nNow;
        }
        // Flush best chain related state. This can only be done if the blocks / block index write was also done.
        if (fDoFullFlush && !CoinsTip().GetBestBlock().IsNull()) {
            // Typical Coin structures on disk are around 48 bytes in size.
            // Pushing a new one to the database can cause it to be written
            // twice (once in the log, and once in the tables). This is already
            // an overestimation, as most will delete an existing entry or
            // overwrite one. Still, use a conservative safety factor of 2.
            if (!CheckDiskSpace(GetDataDir(), 48 * 2 * 2 * CoinsTip().GetCacheSize())) {
                return AbortNode(state, "Disk space is too low!", _("Error: Disk space is too low!").translated, CClientUIInterface::MSG_NOPREFIX);
            }
            // Flush the chainstate (which may refer to block index entries).
            if (!CoinsTip().Flush())
                return AbortNode(state, "Failed to write to coin database");
            nLastFlush = nNow;
            full_flush_completed = true;
        }
    }
    if (full_flush_completed) {
        // Update best block in wallet (so we can detect restored wallets).
        GetMainSignals().ChainStateFlushed(m_chain.GetLocator());
    }
    } catch (const std::runtime_error& e) {
        return AbortNode(state, std::string("System error while flushing: ") + e.what());
    }
    return true;
}

void CChainState::ForceFlushStateToDisk() {
    CValidationState state;
    const CChainParams& chainparams = Params();
    if (!this->FlushStateToDisk(chainparams, state, FlushStateMode::ALWAYS)) {
        LogPrintf("%s: failed to flush state (%s)\n", __func__, FormatStateMessage(state));
    }
}

void CChainState::PruneAndFlush() {
    CValidationState state;
    fCheckForPruning = true;
    const CChainParams& chainparams = Params();

    if (!this->FlushStateToDisk(chainparams, state, FlushStateMode::NONE)) {
        LogPrintf("%s: failed to flush state (%s)\n", __func__, FormatStateMessage(state));
    }
}

static void DoWarning(const std::string& strWarning)
{
    static bool fWarned = false;
    SetMiscWarning(strWarning);
    if (!fWarned) {
        AlertNotify(strWarning);
        fWarned = true;
    }
}

bool FlushView(CCoinsViewCache *view, CValidationState& state, bool fDisconnecting)
{
    if (!view->Flush())
        return false;

    if (fAddressIndex) {
        if (fDisconnecting) {
            if (!pblocktree->EraseAddressIndex(view->addressIndex)) {
                return AbortNode(state, "Failed to delete address index");
            }
        } else {
            if (!pblocktree->WriteAddressIndex(view->addressIndex)) {
                return AbortNode(state, "Failed to write address index");
            }
        }

        if (!pblocktree->UpdateAddressUnspentIndex(view->addressUnspentIndex)) {
            return AbortNode(state, "Failed to write address unspent index");
        }
    }

    if (fSpentIndex) {
        if (!pblocktree->UpdateSpentIndex(view->spentIndex)) {
            return AbortNode(state, "Failed to write transaction index");
        }
    }

    view->addressIndex.clear();
    view->addressUnspentIndex.clear();
    view->spentIndex.clear();

    if (fDisconnecting) {
        for (auto &it : view->keyImages) {
            if (!pblocktree->EraseRCTKeyImage(it.first)) {
                return error("%s: EraseRCTKeyImage failed, txn %s.", __func__, it.second.ToString());
            }
        }

        if (view->anonOutputLinks.size() > 0) {
            for (auto &it : view->anonOutputLinks) {
                if (!pblocktree->EraseRCTOutput(it.second)) {
                    return error("%s: EraseRCTOutput failed.", __func__);
                }

                if (!pblocktree->EraseRCTOutputLink(it.first)) {
                    return error("%s: EraseRCTOutput failed.", __func__);
                }
            }
        }
    } else {
        CDBBatch batch(*pblocktree);

        for (auto &it : view->keyImages) {
            batch.Write(std::make_pair(DB_RCTKEYIMAGE, it.first), it.second);
        }

        for (auto &it : view->anonOutputs) {
            batch.Write(std::make_pair(DB_RCTOUTPUT, it.first), it.second);
        }

        for (auto &it : view->anonOutputLinks) {
            batch.Write(std::make_pair(DB_RCTOUTPUT_LINK, it.first), it.second);
        }

        if (!pblocktree->WriteBatch(batch)) {
            return error("%s: Write RCT outputs failed.", __func__);
        }
    }

    view->nLastRCTOutput = 0;
    view->anonOutputs.clear();
    view->anonOutputLinks.clear();
    view->keyImages.clear();

    return true;
};

/** Private helper function that concatenates warning messages. */
static void AppendWarning(std::string& res, const std::string& warn)
{
    if (!res.empty()) res += ", ";
    res += warn;
}

/** Check warning conditions and do some notifications on new chain tip set. */
void UpdateTip(const CBlockIndex* pindexNew, const CChainParams& chainParams)
    EXCLUSIVE_LOCKS_REQUIRED(::cs_main)
{
    // New best block
    mempool.AddTransactionsUpdated(1);

    {
        LOCK(g_best_block_mutex);
        g_best_block = pindexNew->GetBlockHash();
        g_best_block_cv.notify_all();
    }

    std::string warningMessages;
    if (!::ChainstateActive().IsInitialBlockDownload())
    {
        int nUpgraded = 0;
        const CBlockIndex* pindex = pindexNew;
        for (int bit = 0; bit < VERSIONBITS_NUM_BITS; bit++) {
            WarningBitsConditionChecker checker(bit);
            ThresholdState state = checker.GetStateFor(pindex, chainParams.GetConsensus(), warningcache[bit]);
            if (state == ThresholdState::ACTIVE || state == ThresholdState::LOCKED_IN) {
                const std::string strWarning = strprintf(_("Warning: unknown new rules activated (versionbit %i)").translated, bit);
                if (state == ThresholdState::ACTIVE) {
                    DoWarning(strWarning);
                } else {
                    AppendWarning(warningMessages, strWarning);
                }
            }
        }
        // Check the version of the last 100 blocks to see if we need to upgrade:
        for (int i = 0; i < 100 && pindex != nullptr; i++)
        {
            if (fParticlMode)
            {
                if (pindex->nVersion > PARTICL_BLOCK_VERSION)
                    ++nUpgraded;
            } else
            {
                int32_t nExpectedVersion = ComputeBlockVersion(pindex->pprev, chainParams.GetConsensus());
                if (pindex->nVersion > VERSIONBITS_LAST_OLD_BLOCK_VERSION && (pindex->nVersion & ~nExpectedVersion) != 0)
                    ++nUpgraded;
            }
            pindex = pindex->pprev;
        }
        if (nUpgraded > 0)
            AppendWarning(warningMessages, strprintf(_("%d of last 100 blocks have unexpected version").translated, nUpgraded));
    }
    LogPrintf("%s: new best=%s height=%d version=0x%08x log2_work=%.8g tx=%lu date='%s' progress=%f cache=%.1fMiB(%utxo)%s\n", __func__,
      pindexNew->GetBlockHash().ToString(), pindexNew->nHeight, pindexNew->nVersion,
      log(pindexNew->nChainWork.getdouble())/log(2.0), (unsigned long)pindexNew->nChainTx,
      FormatISO8601DateTime(pindexNew->GetBlockTime()),
      GuessVerificationProgress(chainParams.TxData(), pindexNew), ::ChainstateActive().CoinsTip().DynamicMemoryUsage() * (1.0 / (1<<20)), ::ChainstateActive().CoinsTip().GetCacheSize(),
      !warningMessages.empty() ? strprintf(" warning='%s'", warningMessages) : "");

}

/** Disconnect m_chain's tip.
  * After calling, the mempool will be in an inconsistent state, with
  * transactions from disconnected blocks being added to disconnectpool.  You
  * should make the mempool consistent again by calling UpdateMempoolForReorg.
  * with cs_main held.
  *
  * If disconnectpool is nullptr, then no disconnected transactions are added to
  * disconnectpool (note that the caller is responsible for mempool consistency
  * in any case).
  */
bool CChainState::DisconnectTip(CValidationState& state, const CChainParams& chainparams, DisconnectedBlockTransactions *disconnectpool)
{
    CBlockIndex *pindexDelete = m_chain.Tip();
    assert(pindexDelete);
    // Read block from disk.
    std::shared_ptr<CBlock> pblock = std::make_shared<CBlock>();
    CBlock& block = *pblock;
    if (!ReadBlockFromDisk(block, pindexDelete, chainparams.GetConsensus()))
        return error("DisconnectTip(): Failed to read block");
    // Apply the block atomically to the chain state.
    int64_t nStart = GetTimeMicros();
    {
        CCoinsViewCache view(&CoinsTip());
        assert(view.GetBestBlock() == pindexDelete->GetBlockHash());
        if (DisconnectBlock(block, pindexDelete, view) != DISCONNECT_OK)
            return error("DisconnectTip(): DisconnectBlock %s failed", pindexDelete->GetBlockHash().ToString());
        bool flushed = FlushView(&view, state, true);
        assert(flushed);
    }
    LogPrint(BCLog::BENCH, "- Disconnect block: %.2fms\n", (GetTimeMicros() - nStart) * MILLI);
    // Write the chain state to disk, if necessary.
    if (!FlushStateToDisk(chainparams, state, FlushStateMode::IF_NEEDED))
        return false;

    if (disconnectpool) {
        // Save transactions to re-add to mempool at end of reorg
        for (auto it = block.vtx.rbegin(); it != block.vtx.rend(); ++it) {
            disconnectpool->addTransaction(*it);
        }
        while (disconnectpool->DynamicMemoryUsage() > MAX_DISCONNECTED_TX_POOL_SIZE * 1000) {
            // Drop the earliest entry, and remove its children from the mempool.
            auto it = disconnectpool->queuedTx.get<insertion_order>().begin();
            mempool.removeRecursive(**it, MemPoolRemovalReason::REORG);
            disconnectpool->removeEntry(it);
        }
    }

    m_chain.SetTip(pindexDelete->pprev);

    UpdateTip(pindexDelete->pprev, chainparams);
    // Let wallets know transactions went from 1-confirmed to
    // 0-confirmed or conflicted:
    GetMainSignals().BlockDisconnected(pblock);
    return true;
}

static int64_t nTimeReadFromDisk = 0;
static int64_t nTimeConnectTotal = 0;
static int64_t nTimeFlush = 0;
static int64_t nTimeChainState = 0;
static int64_t nTimePostConnect = 0;

struct PerBlockConnectTrace {
    CBlockIndex* pindex = nullptr;
    std::shared_ptr<const CBlock> pblock;
    std::shared_ptr<std::vector<CTransactionRef>> conflictedTxs;
    PerBlockConnectTrace() : conflictedTxs(std::make_shared<std::vector<CTransactionRef>>()) {}
};
/**
 * Used to track blocks whose transactions were applied to the UTXO state as a
 * part of a single ActivateBestChainStep call.
 *
 * This class also tracks transactions that are removed from the mempool as
 * conflicts (per block) and can be used to pass all those transactions
 * through SyncTransaction.
 *
 * This class assumes (and asserts) that the conflicted transactions for a given
 * block are added via mempool callbacks prior to the BlockConnected() associated
 * with those transactions. If any transactions are marked conflicted, it is
 * assumed that an associated block will always be added.
 *
 * This class is single-use, once you call GetBlocksConnected() you have to throw
 * it away and make a new one.
 */
class ConnectTrace {
private:
    std::vector<PerBlockConnectTrace> blocksConnected;
    CTxMemPool &pool;
    boost::signals2::scoped_connection m_connNotifyEntryRemoved;

public:
    explicit ConnectTrace(CTxMemPool &_pool) : blocksConnected(1), pool(_pool) {
        m_connNotifyEntryRemoved = pool.NotifyEntryRemoved.connect(std::bind(&ConnectTrace::NotifyEntryRemoved, this, std::placeholders::_1, std::placeholders::_2));
    }

    void BlockConnected(CBlockIndex* pindex, std::shared_ptr<const CBlock> pblock) {
        assert(!blocksConnected.back().pindex);
        assert(pindex);
        assert(pblock);
        blocksConnected.back().pindex = pindex;
        blocksConnected.back().pblock = std::move(pblock);
        blocksConnected.emplace_back();
    }

    std::vector<PerBlockConnectTrace>& GetBlocksConnected() {
        // We always keep one extra block at the end of our list because
        // blocks are added after all the conflicted transactions have
        // been filled in. Thus, the last entry should always be an empty
        // one waiting for the transactions from the next block. We pop
        // the last entry here to make sure the list we return is sane.
        assert(!blocksConnected.back().pindex);
        assert(blocksConnected.back().conflictedTxs->empty());
        blocksConnected.pop_back();
        return blocksConnected;
    }

    void NotifyEntryRemoved(CTransactionRef txRemoved, MemPoolRemovalReason reason) {
        assert(!blocksConnected.back().pindex);
        if (reason == MemPoolRemovalReason::CONFLICT) {
            blocksConnected.back().conflictedTxs->emplace_back(std::move(txRemoved));
        }
    }
};

/**
 * Connect a new block to m_chain. pblock is either nullptr or a pointer to a CBlock
 * corresponding to pindexNew, to bypass loading it again from disk.
 *
 * The block is added to connectTrace if connection succeeds.
 */
bool CChainState::ConnectTip(CValidationState& state, const CChainParams& chainparams, CBlockIndex* pindexNew, const std::shared_ptr<const CBlock>& pblock, ConnectTrace& connectTrace, DisconnectedBlockTransactions &disconnectpool)
{
    assert(pindexNew->pprev == m_chain.Tip());
    // Read block from disk.
    int64_t nTime1 = GetTimeMicros();
    std::shared_ptr<const CBlock> pthisBlock;
    if (!pblock) {
        std::shared_ptr<CBlock> pblockNew = std::make_shared<CBlock>();
        if (!ReadBlockFromDisk(*pblockNew, pindexNew, chainparams.GetConsensus()))
            return AbortNode(state, "Failed to read block");
        pthisBlock = pblockNew;
    } else {
        pthisBlock = pblock;
    }
    const CBlock& blockConnecting = *pthisBlock;
    // Apply the block atomically to the chain state.
    int64_t nTime2 = GetTimeMicros(); nTimeReadFromDisk += nTime2 - nTime1;
    int64_t nTime3;

    LogPrint(BCLog::BENCH, "  - Load block from disk: %.2fms [%.2fs]\n", (nTime2 - nTime1) * MILLI, nTimeReadFromDisk * MICRO);
    setConnectKi.clear();
    {
        CCoinsViewCache view(&CoinsTip());
        bool rv = ConnectBlock(blockConnecting, state, pindexNew, view, chainparams);
        if (pindexNew->nFlags & BLOCK_FAILED_DUPLICATE_STAKE)
            state.nFlags |= BLOCK_FAILED_DUPLICATE_STAKE;
        GetMainSignals().BlockChecked(blockConnecting, state);
        if (!rv) {
            if (state.IsInvalid())
                InvalidBlockFound(pindexNew, blockConnecting, state);
            return error("%s: ConnectBlock %s failed, %s", __func__, pindexNew->GetBlockHash().ToString(), FormatStateMessage(state));
        }
        nTime3 = GetTimeMicros(); nTimeConnectTotal += nTime3 - nTime2;
        LogPrint(BCLog::BENCH, "  - Connect total: %.2fms [%.2fs (%.2fms/blk)]\n", (nTime3 - nTime2) * MILLI, nTimeConnectTotal * MICRO, nTimeConnectTotal * MILLI / nBlocksTotal);
        bool flushed = FlushView(&view, state, false);
        assert(flushed);
    }
    int64_t nTime4 = GetTimeMicros(); nTimeFlush += nTime4 - nTime3;
    LogPrint(BCLog::BENCH, "  - Flush: %.2fms [%.2fs (%.2fms/blk)]\n", (nTime4 - nTime3) * MILLI, nTimeFlush * MICRO, nTimeFlush * MILLI / nBlocksTotal);
    // Write the chain state to disk, if necessary.
    if (!FlushStateToDisk(chainparams, state, FlushStateMode::IF_NEEDED))
    {
        //RollBackRCTIndex(nLastValidRCTOutput, setConnectKi);
        return false;
    }
    int64_t nTime5 = GetTimeMicros(); nTimeChainState += nTime5 - nTime4;
    LogPrint(BCLog::BENCH, "  - Writing chainstate: %.2fms [%.2fs (%.2fms/blk)]\n", (nTime5 - nTime4) * MILLI, nTimeChainState * MICRO, nTimeChainState * MILLI / nBlocksTotal);
    // Remove conflicting transactions from the mempool.;
    mempool.removeForBlock(blockConnecting.vtx, pindexNew->nHeight);
    disconnectpool.removeForBlock(blockConnecting.vtx);
    // Update m_chain & related variables.
    m_chain.SetTip(pindexNew);
    UpdateTip(pindexNew, chainparams);

    int64_t nTime6 = GetTimeMicros(); nTimePostConnect += nTime6 - nTime5; nTimeTotal += nTime6 - nTime1;
    LogPrint(BCLog::BENCH, "  - Connect postprocess: %.2fms [%.2fs (%.2fms/blk)]\n", (nTime6 - nTime5) * MILLI, nTimePostConnect * MICRO, nTimePostConnect * MILLI / nBlocksTotal);
    LogPrint(BCLog::BENCH, "- Connect block: %.2fms [%.2fs (%.2fms/blk)]\n", (nTime6 - nTime1) * MILLI, nTimeTotal * MICRO, nTimeTotal * MILLI / nBlocksTotal);

    connectTrace.BlockConnected(pindexNew, std::move(pthisBlock));
    return true;
}

/**
 * Return the tip of the chain with the most work in it, that isn't
 * known to be invalid (it's however far from certain to be valid).
 */
CBlockIndex* CChainState::FindMostWorkChain() {
    do {
        CBlockIndex *pindexNew = nullptr;

        // Find the best candidate header.
        {
            std::set<CBlockIndex*, CBlockIndexWorkComparator>::reverse_iterator it = setBlockIndexCandidates.rbegin();
            if (it == setBlockIndexCandidates.rend())
                return nullptr;
            pindexNew = *it;
        }

        // Check whether all blocks on the path between the currently active chain and the candidate are valid.
        // Just going until the active chain is an optimization, as we know all blocks in it are valid already.
        CBlockIndex *pindexTest = pindexNew;
        bool fInvalidAncestor = false;
        while (pindexTest && !m_chain.Contains(pindexTest)) {
            assert(pindexTest->HaveTxsDownloaded() || pindexTest->nHeight == 0);

            // Pruned nodes may have entries in setBlockIndexCandidates for
            // which block files have been deleted.  Remove those as candidates
            // for the most work chain if we come across them; we can't switch
            // to a chain unless we have all the non-active-chain parent blocks.
            bool fFailedChain = pindexTest->nStatus & BLOCK_FAILED_MASK;
            bool fMissingData = !(pindexTest->nStatus & BLOCK_HAVE_DATA);

            if (fFailedChain || fMissingData) {
                // Candidate chain is not usable (either invalid or missing data)
                if (fFailedChain && (pindexBestInvalid == nullptr || pindexNew->nChainWork > pindexBestInvalid->nChainWork))
                    pindexBestInvalid = pindexNew;
                CBlockIndex *pindexFailed = pindexNew;
                // Remove the entire chain from the set.
                while (pindexTest != pindexFailed) {
                    if (fFailedChain) {

                        if (pindexTest->nFlags & BLOCK_FAILED_DUPLICATE_STAKE)
                            pindexFailed->nFlags |= BLOCK_FAILED_DUPLICATE_STAKE;

                        pindexFailed->nStatus |= BLOCK_FAILED_CHILD;
                    } else if (fMissingData) {
                        // If we're missing data, then add back to m_blocks_unlinked,
                        // so that if the block arrives in the future we can try adding
                        // to setBlockIndexCandidates again.
                        m_blockman.m_blocks_unlinked.insert(
                            std::make_pair(pindexFailed->pprev, pindexFailed));
                    }
                    setBlockIndexCandidates.erase(pindexFailed);
                    pindexFailed = pindexFailed->pprev;
                }
                setBlockIndexCandidates.erase(pindexTest);
                fInvalidAncestor = true;
                break;
            }
            pindexTest = pindexTest->pprev;
        }
        if (!fInvalidAncestor)
            return pindexNew;
    } while(true);
}

/** Delete all entries in setBlockIndexCandidates that are worse than the current tip. */
void CChainState::PruneBlockIndexCandidates() {
    // Note that we can't delete the current block itself, as we may need to return to it later in case a
    // reorganization to a better block fails.
    std::set<CBlockIndex*, CBlockIndexWorkComparator>::iterator it = setBlockIndexCandidates.begin();
    while (it != setBlockIndexCandidates.end() && setBlockIndexCandidates.value_comp()(*it, m_chain.Tip())) {
        setBlockIndexCandidates.erase(it++);
    }
    // Either the current tip or a successor of it we're working towards is left in setBlockIndexCandidates.
    assert(!setBlockIndexCandidates.empty());
}

/**
 * Try to make some progress towards making pindexMostWork the active block.
 * pblock is either nullptr or a pointer to a CBlock corresponding to pindexMostWork.
 *
 * @returns true unless a system error occurred
 */
bool CChainState::ActivateBestChainStep(CValidationState& state, const CChainParams& chainparams, CBlockIndex* pindexMostWork, const std::shared_ptr<const CBlock>& pblock, bool& fInvalidFound, ConnectTrace& connectTrace)
{
    AssertLockHeld(cs_main);

    const CBlockIndex *pindexOldTip = m_chain.Tip();
    const CBlockIndex *pindexFork = m_chain.FindFork(pindexMostWork);

    // Disconnect active blocks which are no longer in the best chain.
    bool fBlocksDisconnected = false;
    DisconnectedBlockTransactions disconnectpool;
    while (m_chain.Tip() && m_chain.Tip() != pindexFork) {
        if (!DisconnectTip(state, chainparams, &disconnectpool)) {
            // This is likely a fatal error, but keep the mempool consistent,
            // just in case. Only remove from the mempool in this case.
            UpdateMempoolForReorg(disconnectpool, false);

            // If we're unable to disconnect a block during normal operation,
            // then that is a failure of our local system -- we should abort
            // rather than stay on a less work chain.
            AbortNode(state, "Failed to disconnect block; see debug.log for details");
            return false;
        }
        fBlocksDisconnected = true;
    }

    // Build list of new blocks to connect.
    std::vector<CBlockIndex*> vpindexToConnect;
    bool fContinue = true;
    int nHeight = pindexFork ? pindexFork->nHeight : -1;
    while (fContinue && nHeight != pindexMostWork->nHeight) {
        // Don't iterate the entire list of potential improvements toward the best tip, as we likely only need
        // a few blocks along the way.
        int nTargetHeight = std::min(nHeight + 32, pindexMostWork->nHeight);
        vpindexToConnect.clear();
        vpindexToConnect.reserve(nTargetHeight - nHeight);
        CBlockIndex *pindexIter = pindexMostWork->GetAncestor(nTargetHeight);
        while (pindexIter && pindexIter->nHeight != nHeight) {
            vpindexToConnect.push_back(pindexIter);
            pindexIter = pindexIter->pprev;
        }
        nHeight = nTargetHeight;

        // Connect new blocks.
        for (CBlockIndex *pindexConnect : reverse_iterate(vpindexToConnect)) {
            if (!ConnectTip(state, chainparams, pindexConnect, pindexConnect == pindexMostWork ? pblock : std::shared_ptr<const CBlock>(), connectTrace, disconnectpool)) {
                if (state.IsInvalid()) {
                    // The block violates a consensus rule.
                    if (state.GetReason() != ValidationInvalidReason::BLOCK_MUTATED) {
                        InvalidChainFound(vpindexToConnect.front());
                    }
                    state = CValidationState();
                    fInvalidFound = true;
                    fContinue = false;
                    break;
                } else {
                    // A system error occurred (disk space, database error, ...).
                    // Make the mempool consistent with the current tip, just in case
                    // any observers try to use it before shutdown.
                    UpdateMempoolForReorg(disconnectpool, false);
                    return false;
                }
            } else {
                PruneBlockIndexCandidates();
                if (!pindexOldTip || m_chain.Tip()->nChainWork > pindexOldTip->nChainWork) {
                    // We're in a better position than we were. Return temporarily to release the lock.
                    fContinue = false;
                    break;
                }
            }
        }
    }

    if (fBlocksDisconnected) {
        // If any blocks were disconnected, disconnectpool may be non empty.  Add
        // any disconnected transactions back to the mempool.
        UpdateMempoolForReorg(disconnectpool, true);
    }
    mempool.check(&CoinsTip());


    // Callbacks/notifications for a new best chain.
    if (fInvalidFound)
        CheckForkWarningConditionsOnNewFork(vpindexToConnect.back());
    else
        CheckForkWarningConditions();

    return true;
}

static bool NotifyHeaderTip() LOCKS_EXCLUDED(cs_main) {
    bool fNotify = false;
    bool fInitialBlockDownload = false;
    static CBlockIndex* pindexHeaderOld = nullptr;
    CBlockIndex* pindexHeader = nullptr;
    {
        LOCK(cs_main);
        pindexHeader = pindexBestHeader;

        if (pindexHeader != pindexHeaderOld) {
            fNotify = true;
            fInitialBlockDownload = ::ChainstateActive().IsInitialBlockDownload();
            pindexHeaderOld = pindexHeader;
        }
    }
    // Send block tip changed notifications without cs_main
    if (fNotify) {
        uiInterface.NotifyHeaderTip(fInitialBlockDownload, pindexHeader);
    }
    return fNotify;
}

void CheckDelayedBlocks(const CChainParams& chainparams, const uint256 &block_hash) LOCKS_EXCLUDED(cs_main);

static void LimitValidationInterfaceQueue() LOCKS_EXCLUDED(cs_main) {
    AssertLockNotHeld(cs_main);

    if (GetMainSignals().CallbacksPending() > 10) {
        SyncWithValidationInterfaceQueue();
    }
}

bool CChainState::ActivateBestChain(CValidationState &state, const CChainParams& chainparams, std::shared_ptr<const CBlock> pblock) {
    // Note that while we're often called here from ProcessNewBlock, this is
    // far from a guarantee. Things in the P2P/RPC will often end up calling
    // us in the middle of ProcessNewBlock - do not assume pblock is set
    // sanely for performance or correctness!
    AssertLockNotHeld(cs_main);

    // ABC maintains a fair degree of expensive-to-calculate internal state
    // because this function periodically releases cs_main so that it does not lock up other threads for too long
    // during large connects - and to allow for e.g. the callback queue to drain
    // we use m_cs_chainstate to enforce mutual exclusion so that only one caller may execute this function at a time
    LOCK(m_cs_chainstate);

    CBlockIndex *pindexMostWork = nullptr;
    CBlockIndex *pindexNewTip = nullptr;
    int nStopAtHeight = gArgs.GetArg("-stopatheight", DEFAULT_STOPATHEIGHT);
    do {
        boost::this_thread::interruption_point();

        // Block until the validation queue drains. This should largely
        // never happen in normal operation, however may happen during
        // reindex, causing memory blowup if we run too far ahead.
        // Note that if a validationinterface callback ends up calling
        // ActivateBestChain this may lead to a deadlock! We should
        // probably have a DEBUG_LOCKORDER test for this in the future.
        LimitValidationInterfaceQueue();

        std::vector<uint256> connected_blocks;
        {
            LOCK2(cs_main, ::mempool.cs); // Lock transaction pool for at least as long as it takes for connectTrace to be consumed
            CBlockIndex* starting_tip = m_chain.Tip();
            bool blocks_connected = false;
            do {
                // We absolutely may not unlock cs_main until we've made forward progress
                // (with the exception of shutdown due to hardware issues, low disk space, etc).
                ConnectTrace connectTrace(mempool); // Destructed before cs_main is unlocked

                if (pindexMostWork == nullptr) {
                    pindexMostWork = FindMostWorkChain();
                }

                // Whether we have anything to do at all.
                if (pindexMostWork == nullptr || pindexMostWork == m_chain.Tip()) {
                    break;
                }

                bool fInvalidFound = false;
                std::shared_ptr<const CBlock> nullBlockPtr;
                if (!ActivateBestChainStep(state, chainparams, pindexMostWork, pblock && pblock->GetHash() == pindexMostWork->GetBlockHash() ? pblock : nullBlockPtr, fInvalidFound, connectTrace)) {
                    // A system error occurred
                    return false;
                }
                blocks_connected = true;

                if (fInvalidFound) {
                    // Wipe cache, we may need another branch now.
                    pindexMostWork = nullptr;
                }
                pindexNewTip = m_chain.Tip();

                for (const PerBlockConnectTrace& trace : connectTrace.GetBlocksConnected()) {
                    assert(trace.pblock && trace.pindex);
                    connected_blocks.push_back(trace.pblock->GetHash());
                    GetMainSignals().BlockConnected(trace.pblock, trace.pindex, trace.conflictedTxs);
                }
            } while (!m_chain.Tip() || (starting_tip && CBlockIndexWorkComparator()(m_chain.Tip(), starting_tip)));
            if (!blocks_connected) return true;

            const CBlockIndex* pindexFork = m_chain.FindFork(starting_tip);
            bool fInitialDownload = IsInitialBlockDownload();

            // Notify external listeners about the new tip.
            // Enqueue while holding cs_main to ensure that UpdatedBlockTip is called in the order in which blocks are connected
            if (pindexFork != pindexNewTip) {
                // Notify ValidationInterface subscribers
                GetMainSignals().UpdatedBlockTip(pindexNewTip, pindexFork, fInitialDownload);

                // Always notify the UI if a new block tip was connected
                uiInterface.NotifyBlockTip(fInitialDownload, pindexNewTip);
            }
        }
        // When we reach this point, we switched to a new tip (stored in pindexNewTip).

        for (const auto& block_hash : connected_blocks) {
            CheckDelayedBlocks(chainparams, block_hash);
        }

        if (nStopAtHeight && pindexNewTip && pindexNewTip->nHeight >= nStopAtHeight) StartShutdown();

        // We check shutdown only after giving ActivateBestChainStep a chance to run once so that we
        // never shutdown before connecting the genesis block during LoadChainTip(). Previously this
        // caused an assert() failure during shutdown in such cases as the UTXO DB flushing checks
        // that the best block hash is non-null.
        if (ShutdownRequested())
            break;
    } while (pindexNewTip != pindexMostWork);
    CheckBlockIndex(chainparams.GetConsensus());


    // Write changes periodically to disk, after relay.
    if (!FlushStateToDisk(chainparams, state, FlushStateMode::PERIODIC)) {
        return false;
    }
    return true;
}

bool ActivateBestChain(CValidationState &state, const CChainParams& chainparams, std::shared_ptr<const CBlock> pblock) {
    return ::ChainstateActive().ActivateBestChain(state, chainparams, std::move(pblock));
}

bool CChainState::PreciousBlock(CValidationState& state, const CChainParams& params, CBlockIndex *pindex)
{
    {
        LOCK(cs_main);
        if (pindex->nChainWork < m_chain.Tip()->nChainWork) {
            // Nothing to do, this block is not at the tip.
            return true;
        }
        if (m_chain.Tip()->nChainWork > nLastPreciousChainwork) {
            // The chain has been extended since the last call, reset the counter.
            nBlockReverseSequenceId = -1;
        }
        nLastPreciousChainwork = m_chain.Tip()->nChainWork;
        setBlockIndexCandidates.erase(pindex);
        pindex->nSequenceId = nBlockReverseSequenceId;
        if (nBlockReverseSequenceId > std::numeric_limits<int32_t>::min()) {
            // We can't keep reducing the counter if somebody really wants to
            // call preciousblock 2**31-1 times on the same set of tips...
            nBlockReverseSequenceId--;
        }
        if (pindex->IsValid(BLOCK_VALID_TRANSACTIONS) && pindex->HaveTxsDownloaded()) {
            setBlockIndexCandidates.insert(pindex);
            PruneBlockIndexCandidates();
        }
    }

    return ActivateBestChain(state, params, std::shared_ptr<const CBlock>());
}
bool PreciousBlock(CValidationState& state, const CChainParams& params, CBlockIndex *pindex) {
    return ::ChainstateActive().PreciousBlock(state, params, pindex);
}

bool CChainState::InvalidateBlock(CValidationState& state, const CChainParams& chainparams, CBlockIndex *pindex)
{
    CBlockIndex* to_mark_failed = pindex;
    bool pindex_was_in_chain = false;
    int disconnected = 0;

    // Disconnect (descendants of) pindex, and mark them invalid.
    while (true) {
        if (ShutdownRequested()) break;

        // Make sure the queue of validation callbacks doesn't grow unboundedly.
        LimitValidationInterfaceQueue();

        LOCK(cs_main);
        LOCK(::mempool.cs); // Lock for as long as disconnectpool is in scope to make sure UpdateMempoolForReorg is called after DisconnectTip without unlocking in between
        if (!m_chain.Contains(pindex)) break;
        pindex_was_in_chain = true;
        CBlockIndex *invalid_walk_tip = m_chain.Tip();

        // ActivateBestChain considers blocks already in m_chain
        // unconditionally valid already, so force disconnect away from it.
        DisconnectedBlockTransactions disconnectpool;
        bool ret = DisconnectTip(state, chainparams, &disconnectpool);
        // DisconnectTip will add transactions to disconnectpool.
        // Adjust the mempool to be consistent with the new tip, adding
        // transactions back to the mempool if disconnecting was successful,
        // and we're not doing a very deep invalidation (in which case
        // keeping the mempool up to date is probably futile anyway).
        UpdateMempoolForReorg(disconnectpool, /* fAddToMempool = */ (++disconnected <= 10) && ret);
        if (!ret) return false;
        assert(invalid_walk_tip->pprev == m_chain.Tip());

        // We immediately mark the disconnected blocks as invalid.
        // This prevents a case where pruned nodes may fail to invalidateblock
        // and be left unable to start as they have no tip candidates (as there
        // are no blocks that meet the "have data and are not invalid per
        // nStatus" criteria for inclusion in setBlockIndexCandidates).
        invalid_walk_tip->nStatus |= BLOCK_FAILED_VALID;
        setDirtyBlockIndex.insert(invalid_walk_tip);
        setBlockIndexCandidates.erase(invalid_walk_tip);
        setBlockIndexCandidates.insert(invalid_walk_tip->pprev);
        if (invalid_walk_tip->pprev == to_mark_failed && (to_mark_failed->nStatus & BLOCK_FAILED_VALID)) {
            // We only want to mark the last disconnected block as BLOCK_FAILED_VALID; its children
            // need to be BLOCK_FAILED_CHILD instead.
            to_mark_failed->nStatus = (to_mark_failed->nStatus ^ BLOCK_FAILED_VALID) | BLOCK_FAILED_CHILD;
            setDirtyBlockIndex.insert(to_mark_failed);
        }

        // Track the last disconnected block, so we can correct its BLOCK_FAILED_CHILD status in future
        // iterations, or, if it's the last one, call InvalidChainFound on it.
        to_mark_failed = invalid_walk_tip;
    }

    {
        LOCK(cs_main);
        if (m_chain.Contains(to_mark_failed)) {
            // If the to-be-marked invalid block is in the active chain, something is interfering and we can't proceed.
            return false;
        }

        // Mark pindex (or the last disconnected block) as invalid, even when it never was in the main chain
        to_mark_failed->nStatus |= BLOCK_FAILED_VALID;
        setDirtyBlockIndex.insert(to_mark_failed);
        setBlockIndexCandidates.erase(to_mark_failed);
        m_blockman.m_failed_blocks.insert(to_mark_failed);

        // The resulting new best tip may not be in setBlockIndexCandidates anymore, so
        // add it again.
        BlockMap::iterator it = m_blockman.m_block_index.begin();
        while (it != m_blockman.m_block_index.end()) {
            if (it->second->IsValid(BLOCK_VALID_TRANSACTIONS) && it->second->HaveTxsDownloaded() && !setBlockIndexCandidates.value_comp()(it->second, m_chain.Tip())) {
                setBlockIndexCandidates.insert(it->second);
            }
            it++;
        }

        InvalidChainFound(to_mark_failed);
    }

    // Only notify about a new block tip if the active chain was modified.
    if (pindex_was_in_chain) {
        uiInterface.NotifyBlockTip(IsInitialBlockDownload(), to_mark_failed->pprev);
    }
    return true;
}

bool InvalidateBlock(CValidationState& state, const CChainParams& chainparams, CBlockIndex *pindex) {
    return ::ChainstateActive().InvalidateBlock(state, chainparams, pindex);
}

void CChainState::ResetBlockFailureFlags(CBlockIndex *pindex) {
    AssertLockHeld(cs_main);

    int nHeight = pindex->nHeight;

    // Remove the invalidity flag from this block and all its descendants.
    BlockMap::iterator it = m_blockman.m_block_index.begin();
    while (it != m_blockman.m_block_index.end()) {
        if (!it->second->IsValid() && it->second->GetAncestor(nHeight) == pindex) {
            it->second->nStatus &= ~BLOCK_FAILED_MASK;
            it->second->nFlags &= ~(BLOCK_FAILED_DUPLICATE_STAKE | BLOCK_STAKE_KERNEL_SPENT);
            setDirtyBlockIndex.insert(it->second);
            if (it->second->IsValid(BLOCK_VALID_TRANSACTIONS) && it->second->HaveTxsDownloaded() && setBlockIndexCandidates.value_comp()(m_chain.Tip(), it->second)) {
                setBlockIndexCandidates.insert(it->second);
            }
            if (it->second == pindexBestInvalid) {
                // Reset invalid block marker if it was pointing to one of those.
                pindexBestInvalid = nullptr;
            }
            m_blockman.m_failed_blocks.erase(it->second);
        }
        it++;
    }

    // Remove the invalidity flag from all ancestors too.
    while (pindex != nullptr) {
        if (pindex->nStatus & BLOCK_FAILED_MASK) {
            pindex->nStatus &= ~BLOCK_FAILED_MASK;
            setDirtyBlockIndex.insert(pindex);
            m_blockman.m_failed_blocks.erase(pindex);
        }
        pindex = pindex->pprev;
    }
}

void ResetBlockFailureFlags(CBlockIndex *pindex) {
    return ::ChainstateActive().ResetBlockFailureFlags(pindex);
}

CBlockIndex* BlockManager::AddToBlockIndex(const CBlockHeader& block)
{
    AssertLockHeld(cs_main);

    // Check for duplicate
    uint256 hash = block.GetHash();
    BlockMap::iterator it = m_block_index.find(hash);
    if (it != m_block_index.end())
        return it->second;

    // Construct new block index object
    CBlockIndex* pindexNew = new CBlockIndex(block);
    // We assign the sequence id to blocks only when the full data is available,
    // to avoid miners withholding blocks but broadcasting headers, to get a
    // competitive advantage.
    pindexNew->nSequenceId = 0;
    BlockMap::iterator mi = m_block_index.insert(std::make_pair(hash, pindexNew)).first;
    pindexNew->phashBlock = &((*mi).first);
    BlockMap::iterator miPrev = m_block_index.find(block.hashPrevBlock);
    if (miPrev != m_block_index.end())
    {
        pindexNew->pprev = (*miPrev).second;
        pindexNew->nHeight = pindexNew->pprev->nHeight + 1;
        pindexNew->BuildSkip();
    }
    pindexNew->nTimeMax = (pindexNew->pprev ? std::max(pindexNew->pprev->nTimeMax, pindexNew->nTime) : pindexNew->nTime);
    pindexNew->nChainWork = (pindexNew->pprev ? pindexNew->pprev->nChainWork : 0) + GetBlockProof(*pindexNew);

    pindexNew->RaiseValidity(BLOCK_VALID_TREE);
    if (pindexBestHeader == nullptr || pindexBestHeader->nChainWork < pindexNew->nChainWork)
        pindexBestHeader = pindexNew;

    setDirtyBlockIndex.insert(pindexNew);

    return pindexNew;
}

/** Mark a block as having its data received and checked (up to BLOCK_VALID_TRANSACTIONS). */
void CChainState::ReceivedBlockTransactions(const CBlock& block, CBlockIndex* pindexNew, const FlatFilePos& pos, const Consensus::Params& consensusParams)
{
    pindexNew->nTx = block.vtx.size();
    pindexNew->nChainTx = 0;
    pindexNew->nFile = pos.nFile;
    pindexNew->nDataPos = pos.nPos;
    pindexNew->nUndoPos = 0;
    pindexNew->nStatus |= BLOCK_HAVE_DATA;
    if (IsWitnessEnabled(pindexNew->pprev, consensusParams)) {
        pindexNew->nStatus |= BLOCK_OPT_WITNESS;
    }
    pindexNew->RaiseValidity(BLOCK_VALID_TRANSACTIONS);
    setDirtyBlockIndex.insert(pindexNew);

    if (pindexNew->pprev == nullptr || pindexNew->pprev->HaveTxsDownloaded()) {
        // If pindexNew is the genesis block or all parents are BLOCK_VALID_TRANSACTIONS.
        std::deque<CBlockIndex*> queue;
        queue.push_back(pindexNew);

        // Recursively process any descendant blocks that now may be eligible to be connected.
        while (!queue.empty()) {
            CBlockIndex *pindex = queue.front();
            queue.pop_front();
            pindex->nChainTx = (pindex->pprev ? pindex->pprev->nChainTx : 0) + pindex->nTx;
            {
                LOCK(cs_nBlockSequenceId);
                pindex->nSequenceId = nBlockSequenceId++;
            }
            if (m_chain.Tip() == nullptr || !setBlockIndexCandidates.value_comp()(pindex, m_chain.Tip())) {
                setBlockIndexCandidates.insert(pindex);
            }
            std::pair<std::multimap<CBlockIndex*, CBlockIndex*>::iterator, std::multimap<CBlockIndex*, CBlockIndex*>::iterator> range = m_blockman.m_blocks_unlinked.equal_range(pindex);
            while (range.first != range.second) {
                std::multimap<CBlockIndex*, CBlockIndex*>::iterator it = range.first;
                queue.push_back(it->second);
                range.first++;
                m_blockman.m_blocks_unlinked.erase(it);
            }
        }
    } else {
        if (pindexNew->pprev && pindexNew->pprev->IsValid(BLOCK_VALID_TREE)) {
            m_blockman.m_blocks_unlinked.insert(std::make_pair(pindexNew->pprev, pindexNew));
        }
    }
}

static bool FindBlockPos(FlatFilePos &pos, unsigned int nAddSize, unsigned int nHeight, uint64_t nTime, bool fKnown = false)
{
    LOCK(cs_LastBlockFile);

    unsigned int nFile = fKnown ? pos.nFile : nLastBlockFile;
    if (vinfoBlockFile.size() <= nFile) {
        vinfoBlockFile.resize(nFile + 1);
    }

    if (!fKnown) {
        while (vinfoBlockFile[nFile].nSize + nAddSize >= MAX_BLOCKFILE_SIZE) {
            nFile++;
            if (vinfoBlockFile.size() <= nFile) {
                vinfoBlockFile.resize(nFile + 1);
            }
        }
        pos.nFile = nFile;
        pos.nPos = vinfoBlockFile[nFile].nSize;
    }

    if ((int)nFile != nLastBlockFile) {
        if (!fKnown) {
            LogPrintf("Leaving block file %i: %s\n", nLastBlockFile, vinfoBlockFile[nLastBlockFile].ToString());
        }
        FlushBlockFile(!fKnown);
        nLastBlockFile = nFile;
    }

    vinfoBlockFile[nFile].AddBlock(nHeight, nTime);
    if (fKnown)
        vinfoBlockFile[nFile].nSize = std::max(pos.nPos + nAddSize, vinfoBlockFile[nFile].nSize);
    else
        vinfoBlockFile[nFile].nSize += nAddSize;

    if (!fKnown) {
        bool out_of_space;
        size_t bytes_allocated = BlockFileSeq().Allocate(pos, nAddSize, out_of_space);
        if (out_of_space) {
            return AbortNode("Disk space is too low!", _("Error: Disk space is too low!").translated, CClientUIInterface::MSG_NOPREFIX);
        }
        if (bytes_allocated != 0 && fPruneMode) {
            fCheckForPruning = true;
        }
    }

    setDirtyFileInfo.insert(nFile);
    return true;
}

static bool FindUndoPos(CValidationState &state, int nFile, FlatFilePos &pos, unsigned int nAddSize)
{
    pos.nFile = nFile;

    LOCK(cs_LastBlockFile);

    pos.nPos = vinfoBlockFile[nFile].nUndoSize;
    vinfoBlockFile[nFile].nUndoSize += nAddSize;
    setDirtyFileInfo.insert(nFile);

    bool out_of_space;
    size_t bytes_allocated = UndoFileSeq().Allocate(pos, nAddSize, out_of_space);
    if (out_of_space) {
        return AbortNode(state, "Disk space is too low!", _("Error: Disk space is too low!").translated, CClientUIInterface::MSG_NOPREFIX);
    }
    if (bytes_allocated != 0 && fPruneMode) {
        fCheckForPruning = true;
    }

    return true;
}

static bool CheckBlockHeader(const CBlockHeader& block, CValidationState& state, const Consensus::Params& consensusParams, bool fCheckPOW = true)
{
    if (fParticlMode
        && !block.IsParticlVersion())
        return state.Invalid(ValidationInvalidReason::CONSENSUS, false, REJECT_INVALID, "block-version", "bad block version");

    // Check timestamp
    if (fParticlMode
        && !block.hashPrevBlock.IsNull() // allow genesis block to be created in the future
        && block.GetBlockTime() > FutureDrift(GetAdjustedTime()))
        return state.Invalid(ValidationInvalidReason::CONSENSUS, false, REJECT_INVALID, "block-timestamp", "block timestamp too far in the future");

    // Check proof of work matches claimed amount
    if (!fParticlMode
        && fCheckPOW && !CheckProofOfWork(block.GetHash(), block.nBits, consensusParams))
        return state.Invalid(ValidationInvalidReason::BLOCK_INVALID_HEADER, false, REJECT_INVALID, "high-hash", "proof of work failed");

    return true;
}


bool CheckBlockSignature(const CBlock &block)
{
    if (!block.IsProofOfStake())
        return block.vchBlockSig.empty();
    if (block.vchBlockSig.empty())
        return false;
    if (block.vtx[0]->vin.size() < 1)
        return false;

    const auto &txin = block.vtx[0]->vin[0];
    if (txin.scriptWitness.stack.size() != 2)
        return false;

    if (txin.scriptWitness.stack[1].size() != 33)
        return false;

    CPubKey pubKey(txin.scriptWitness.stack[1]);
    return pubKey.Verify(block.GetHash(), block.vchBlockSig);
};

bool AddToMapStakeSeen(const COutPoint &kernel, const uint256 &blockHash)
{
    // Overwrites existing values

    std::pair<std::map<COutPoint, uint256>::iterator,bool> ret;
    ret = mapStakeSeen.insert(std::pair<COutPoint, uint256>(kernel, blockHash));
    if (ret.second == false) { // existing element
        ret.first->second = blockHash;
    } else {
        listStakeSeen.push_back(kernel);
    }

    return true;
};

bool CheckStakeUnused(const COutPoint &kernel)
{
    std::map<COutPoint, uint256>::const_iterator mi = mapStakeSeen.find(kernel);
    return (mi == mapStakeSeen.end());
}

bool CheckStakeUnique(const CBlock &block, bool fUpdate)
{
    LOCK(cs_main);

    uint256 blockHash = block.GetHash();
    const COutPoint &kernel = block.vtx[0]->vin[0].prevout;

    std::map<COutPoint, uint256>::const_iterator mi = mapStakeSeen.find(kernel);
    if (mi != mapStakeSeen.end()) {
        if (mi->second == blockHash) {
            return true;
        }
        return error("%s: Stake kernel for %s first seen on %s.", __func__, blockHash.ToString(), mi->second.ToString());
    }

    if (!fUpdate) {
        return true;
    }

    while (listStakeSeen.size() > MAX_STAKE_SEEN_SIZE) {
        const COutPoint &oldest = listStakeSeen.front();
        if (1 != mapStakeSeen.erase(oldest)) {
            LogPrintf("%s: Warning: mapStakeSeen did not erase %s %n\n", __func__, oldest.hash.ToString(), oldest.n);
        }
        listStakeSeen.pop_front();
    }

    return AddToMapStakeSeen(kernel, blockHash);
};

bool CheckBlock(const CBlock& block, CValidationState& state, const Consensus::Params& consensusParams, bool fCheckPOW, bool fCheckMerkleRoot)
{
    // These are checks that are independent of context.

    if (block.fChecked)
        return true;

    // Check that the header is valid (particularly PoW).  This is mostly
    // redundant with the call in AcceptBlockHeader.
    if (!CheckBlockHeader(block, state, consensusParams, fCheckPOW))
        return false;

    state.SetStateInfo(block.nTime, -1, consensusParams);

    // Check the merkle root.
    if (fCheckMerkleRoot) {
        bool mutated;

        uint256 hashMerkleRoot2 = BlockMerkleRoot(block, &mutated);

        if (block.hashMerkleRoot != hashMerkleRoot2)
            return state.Invalid(ValidationInvalidReason::BLOCK_MUTATED, false, REJECT_INVALID, "bad-txnmrklroot", "hashMerkleRoot mismatch");

        // Check for merkle tree malleability (CVE-2012-2459): repeating sequences
        // of transactions in a block without affecting the merkle root of a block,
        // while still invalidating it.
        if (mutated)
            return state.Invalid(ValidationInvalidReason::BLOCK_MUTATED, false, REJECT_INVALID, "bad-txns-duplicate", "duplicate transaction");
    }

    // All potential-corruption validation must be done before we do any
    // transaction validation, as otherwise we may mark the header as invalid
    // because we receive the wrong transactions for it.
    // Note that witness malleability is checked in ContextualCheckBlock, so no
    // checks that use witness data may be performed here.

    // Size limits
    if (block.vtx.empty() || block.vtx.size() * WITNESS_SCALE_FACTOR > MAX_BLOCK_WEIGHT || ::GetSerializeSize(block, PROTOCOL_VERSION | SERIALIZE_TRANSACTION_NO_WITNESS) * WITNESS_SCALE_FACTOR > MAX_BLOCK_WEIGHT)
        return state.Invalid(ValidationInvalidReason::CONSENSUS, false, REJECT_INVALID, "bad-blk-length", "size limits failed");

    if (fParticlMode) {
        if (!::ChainstateActive().IsInitialBlockDownload()
            && block.vtx[0]->IsCoinStake()
            && !CheckStakeUnique(block)) {
            //state.DoS(10, false, REJECT_INVALID, "bad-cs-duplicate", false, "duplicate coinstake");

            state.nFlags |= BLOCK_FAILED_DUPLICATE_STAKE;

            /*
            // TODO: ask peers which stake kernel they have
            if (chainActive.Tip()->nHeight < GetNumBlocksOfPeers() - 8) // peers have significantly longer chain, this node must've got the wrong stake 1st
            {
                LogPrint(BCLog::POS, "%s: Ignoring CheckStakeUnique for block %s, chain height behind peers.\n", __func__, block.GetHash().ToString());
                const COutPoint &kernel = block.vtx[0]->vin[0].prevout;
                mapStakeSeen[kernel] = block.GetHash();
            } else
                return state.DoS(20, false, REJECT_INVALID, "bad-cs-duplicate", false, "duplicate coinstake");
            */
        }

        // First transaction must be coinbase (genesis only) or coinstake
        // 2nd txn may be coinbase in early blocks: check further in ContextualCheckBlock
        if (!(block.vtx[0]->IsCoinBase() || block.vtx[0]->IsCoinStake())) { // only genesis can be coinbase, check in ContextualCheckBlock
            return state.Invalid(ValidationInvalidReason::CONSENSUS, false, REJECT_INVALID, "bad-cb-missing", "first tx is not coinbase");
        }

        // 2nd txn may never be coinstake, remaining txns must not be coinbase/stake
        for (size_t i = 1; i < block.vtx.size(); i++) {
            if ((i > 1 && block.vtx[i]->IsCoinBase()) || block.vtx[i]->IsCoinStake()) {
                return state.Invalid(ValidationInvalidReason::CONSENSUS, false, REJECT_INVALID, "bad-cb-multiple", "more than one coinbase or coinstake");
            }
        }

        if (!CheckBlockSignature(block)) {
            return state.Invalid(ValidationInvalidReason::CONSENSUS, false, REJECT_INVALID, "bad-block-signature", "bad block signature");
        }
    } else {
        // First transaction must be coinbase, the rest must not be
        if (block.vtx.empty() || !block.vtx[0]->IsCoinBase())
            return state.Invalid(ValidationInvalidReason::CONSENSUS, false, REJECT_INVALID, "bad-cb-missing", "first tx is not coinbase");
        for (unsigned int i = 1; i < block.vtx.size(); i++)
        if (block.vtx[i]->IsCoinBase())
            return state.Invalid(ValidationInvalidReason::CONSENSUS, false, REJECT_INVALID, "bad-cb-multiple", "more than one coinbase");
    }

    // Check transactions
    // Must check for duplicate inputs (see CVE-2018-17144)
    for (const auto& tx : block.vtx)
        if (!CheckTransaction(*tx, state, true)) // Check for duplicate inputs, TODO: UpdateCoins should return a bool, db/coinsview txn should be undone
            return state.Invalid(state.GetReason(), false, state.GetRejectCode(), state.GetRejectReason(),
                                 strprintf("Transaction check failed (tx hash %s) %s", tx->GetHash().ToString(), state.GetDebugMessage()));

    unsigned int nSigOps = 0;
    for (const auto& tx : block.vtx)
    {
        nSigOps += GetLegacySigOpCount(*tx);
    }
    if (nSigOps * WITNESS_SCALE_FACTOR > MAX_BLOCK_SIGOPS_COST)
        return state.Invalid(ValidationInvalidReason::CONSENSUS, false, REJECT_INVALID, "bad-blk-sigops", "out-of-bounds SigOpCount");

    if (fCheckPOW && fCheckMerkleRoot)
        block.fChecked = true;

    return true;
}

bool IsWitnessEnabled(const CBlockIndex* pindexPrev, const Consensus::Params& params)
{
    if (fParticlMode) return true;

    int height = pindexPrev == nullptr ? 0 : pindexPrev->nHeight + 1;
    return (height >= params.SegwitHeight);
}

// Compute at which vout of the block's coinbase transaction the witness
// commitment occurs, or -1 if not found.
static int GetWitnessCommitmentIndex(const CBlock& block)
{
    int commitpos = -1;
    if (!block.vtx.empty()) {
        for (size_t o = 0; o < block.vtx[0]->vout.size(); o++) {
            if (block.vtx[0]->vout[o].scriptPubKey.size() >= 38 && block.vtx[0]->vout[o].scriptPubKey[0] == OP_RETURN && block.vtx[0]->vout[o].scriptPubKey[1] == 0x24 && block.vtx[0]->vout[o].scriptPubKey[2] == 0xaa && block.vtx[0]->vout[o].scriptPubKey[3] == 0x21 && block.vtx[0]->vout[o].scriptPubKey[4] == 0xa9 && block.vtx[0]->vout[o].scriptPubKey[5] == 0xed) {
                commitpos = o;
            }
        }
    }
    return commitpos;
}

void UpdateUncommittedBlockStructures(CBlock& block, const CBlockIndex* pindexPrev, const Consensus::Params& consensusParams)
{
    int commitpos = GetWitnessCommitmentIndex(block);
    static const std::vector<unsigned char> nonce(32, 0x00);
    if (commitpos != -1 && IsWitnessEnabled(pindexPrev, consensusParams) && !block.vtx[0]->HasWitness()) {
        CMutableTransaction tx(*block.vtx[0]);
        tx.vin[0].scriptWitness.stack.resize(1);
        tx.vin[0].scriptWitness.stack[0] = nonce;
        block.vtx[0] = MakeTransactionRef(std::move(tx));
    }
}

std::vector<unsigned char> GenerateCoinbaseCommitment(CBlock& block, const CBlockIndex* pindexPrev, const Consensus::Params& consensusParams)
{
    std::vector<unsigned char> commitment;
    if (fParticlMode)
        return commitment;

    int commitpos = GetWitnessCommitmentIndex(block);
    std::vector<unsigned char> ret(32, 0x00);
    if (consensusParams.SegwitHeight != std::numeric_limits<int>::max()) {
        if (commitpos == -1) {
            uint256 witnessroot = BlockWitnessMerkleRoot(block, nullptr);
            CHash256().Write(witnessroot.begin(), 32).Write(ret.data(), 32).Finalize(witnessroot.begin());
            CTxOut out;
            out.nValue = 0;
            out.scriptPubKey.resize(38);
            out.scriptPubKey[0] = OP_RETURN;
            out.scriptPubKey[1] = 0x24;
            out.scriptPubKey[2] = 0xaa;
            out.scriptPubKey[3] = 0x21;
            out.scriptPubKey[4] = 0xa9;
            out.scriptPubKey[5] = 0xed;
            memcpy(&out.scriptPubKey[6], witnessroot.begin(), 32);
            commitment = std::vector<unsigned char>(out.scriptPubKey.begin(), out.scriptPubKey.end());
            CMutableTransaction tx(*block.vtx[0]);
            tx.vout.push_back(out);
            block.vtx[0] = MakeTransactionRef(std::move(tx));
        }
    }
    UpdateUncommittedBlockStructures(block, pindexPrev, consensusParams);
    return commitment;
}

unsigned int GetNextTargetRequired(const CBlockIndex *pindexLast)
{
    const Consensus::Params &consensus = Params().GetConsensus();

    arith_uint256 bnProofOfWorkLimit;
    unsigned int nProofOfWorkLimit;
    int nHeight = pindexLast ? pindexLast->nHeight+1 : 0;

    if (nHeight < (int)Params().GetLastImportHeight()) {
        if (nHeight == 0) {
            return arith_uint256("00ffffffffffffffffffffffffffffffffffffffffffffffffffffffffffffff").GetCompact();
        }
        int nLastImportHeight = (int) Params().GetLastImportHeight();
        arith_uint256 nMaxProofOfWorkLimit = arith_uint256("000000000008ffffffffffffffffffffffffffffffffffffffffffffffffffff");
        arith_uint256 nMinProofOfWorkLimit = UintToArith256(consensus.powLimit);
        arith_uint256 nStep = (nMaxProofOfWorkLimit - nMinProofOfWorkLimit) / nLastImportHeight;

        bnProofOfWorkLimit = nMaxProofOfWorkLimit - (nStep * nHeight);
        nProofOfWorkLimit = bnProofOfWorkLimit.GetCompact();
    } else {
        bnProofOfWorkLimit = UintToArith256(consensus.powLimit);
        nProofOfWorkLimit = bnProofOfWorkLimit.GetCompact();
    }

    if (pindexLast == nullptr)
        return nProofOfWorkLimit; // Genesis block

    const CBlockIndex* pindexPrev = pindexLast;
    if (pindexPrev->pprev == nullptr)
        return nProofOfWorkLimit; // first block
    const CBlockIndex *pindexPrevPrev = pindexPrev->pprev;
    if (pindexPrevPrev->pprev == nullptr)
        return nProofOfWorkLimit; // second block

    int64_t nTargetSpacing = Params().GetTargetSpacing();
    int64_t nTargetTimespan = Params().GetTargetTimespan();
    int64_t nActualSpacing = pindexPrev->GetBlockTime() - pindexPrevPrev->GetBlockTime();

    if (nActualSpacing > nTargetSpacing * 10)
        nActualSpacing = nTargetSpacing * 10;

    // pos: target change every block
    // pos: retarget with exponential moving toward target spacing
    arith_uint256 bnNew;
    bnNew.SetCompact(pindexLast->nBits);

    int64_t nInterval = nTargetTimespan / nTargetSpacing;
    bnNew *= ((nInterval - 1) * nTargetSpacing + nActualSpacing + nActualSpacing);
    bnNew /= ((nInterval + 1) * nTargetSpacing);

    if (bnNew <= 0 || bnNew > bnProofOfWorkLimit)
        return nProofOfWorkLimit;

    return bnNew.GetCompact();
}

/** Context-dependent validity checks.
 *  By "context", we mean only the previous block headers, but not the UTXO
 *  set; UTXO-related validity checks are done in ConnectBlock().
 *  NOTE: This function is not currently invoked by ConnectBlock(), so we
 *  should consider upgrade issues if we change which consensus rules are
 *  enforced in this function (eg by adding a new consensus rule). See comment
 *  in ConnectBlock().
 *  Note that -reindex-chainstate skips the validation that happens here!
 */
static bool ContextualCheckBlockHeader(const CBlockHeader& block, CValidationState& state, const CChainParams& params, const CBlockIndex* pindexPrev, int64_t nAdjustedTime) EXCLUSIVE_LOCKS_REQUIRED(cs_main)
{
    const int nHeight = pindexPrev == nullptr ? 0 : pindexPrev->nHeight + 1;
    const Consensus::Params& consensusParams = params.GetConsensus();

    if (fParticlMode && pindexPrev) {
        // Check proof-of-stake
        if (block.nBits != GetNextTargetRequired(pindexPrev))
            return state.Invalid(ValidationInvalidReason::BLOCK_INVALID_HEADER, false, REJECT_INVALID, "bad-diffbits-pos", "incorrect proof of stake");
    } else {
        // Check proof of work
        if (block.nBits != GetNextWorkRequired(pindexPrev, &block, consensusParams))
            return state.Invalid(ValidationInvalidReason::BLOCK_INVALID_HEADER, false, REJECT_INVALID, "bad-diffbits", "incorrect proof of work");
    }

    // Check against checkpoints
    if (fCheckpointsEnabled) {
        // Don't accept any forks from the main chain prior to last checkpoint.
        // GetLastCheckpoint finds the last checkpoint in MapCheckpoints that's in our
        // g_blockman.m_block_index.
        CBlockIndex* pcheckpoint = GetLastCheckpoint(params.Checkpoints());
        if (pcheckpoint && nHeight < pcheckpoint->nHeight)
            return state.Invalid(ValidationInvalidReason::BLOCK_CHECKPOINT, error("%s: forked chain older than last checkpoint (height %d)", __func__, nHeight), REJECT_CHECKPOINT, "bad-fork-prior-to-checkpoint");
    }

    // Check timestamp against prev
    if (block.GetBlockTime() <= pindexPrev->GetMedianTimePast())
        return state.Invalid(ValidationInvalidReason::BLOCK_INVALID_HEADER, false, REJECT_INVALID, "time-too-old", "block's timestamp is too early");

    // Check timestamp
    if (nHeight > 0
        && block.GetBlockTime() > nAdjustedTime + MAX_FUTURE_BLOCK_TIME)
        return state.Invalid(ValidationInvalidReason::BLOCK_TIME_FUTURE, false, REJECT_INVALID, "time-too-new", "block timestamp too far in the future");

    // Reject outdated version blocks when 95% (75% on testnet) of the network has upgraded:
    // check for version 2, 3 and 4 upgrades
    if((block.nVersion < 2 && nHeight >= consensusParams.BIP34Height) ||
       (block.nVersion < 3 && nHeight >= consensusParams.BIP66Height) ||
       (block.nVersion < 4 && nHeight >= consensusParams.BIP65Height))
            return state.Invalid(ValidationInvalidReason::BLOCK_INVALID_HEADER, false, REJECT_OBSOLETE, strprintf("bad-version(0x%08x)", block.nVersion),
                                 strprintf("rejected nVersion=0x%08x block", block.nVersion));

    return true;
}

/** NOTE: This function is not currently invoked by ConnectBlock(), so we
 *  should consider upgrade issues if we change which consensus rules are
 *  enforced in this function (eg by adding a new consensus rule). See comment
 *  in ConnectBlock().
 *  Note that -reindex-chainstate skips the validation that happens here!
 */
static bool ContextualCheckBlock(const CBlock& block, CValidationState& state, const Consensus::Params& consensusParams, const CBlockIndex* pindexPrev, bool accept_block=false) EXCLUSIVE_LOCKS_REQUIRED(cs_main)
{
    const int nHeight = pindexPrev == nullptr ? 0 : pindexPrev->nHeight + 1;
    const int64_t nPrevTime = pindexPrev ? pindexPrev->nTime : 0;

    // Start enforcing BIP113 (Median Time Past).
    int nLockTimeFlags = 0;
    if ((fParticlMode && pindexPrev) || nHeight >= consensusParams.CSVHeight) {
        assert(pindexPrev != nullptr);
        nLockTimeFlags |= LOCKTIME_MEDIAN_TIME_PAST;
    }

    int64_t nLockTimeCutoff = (nLockTimeFlags & LOCKTIME_MEDIAN_TIME_PAST)
                              ? (pindexPrev ? pindexPrev->GetMedianTimePast() : block.GetBlockTime())
                              : block.GetBlockTime();

    // Check that all transactions are finalized
    for (const auto& tx : block.vtx) {
        if (!IsFinalTx(*tx, nHeight, nLockTimeCutoff)) {
            return state.Invalid(ValidationInvalidReason::CONSENSUS, false, REJECT_INVALID, "bad-txns-nonfinal", "non-final transaction");
        }
    }

    if (fParticlMode) {
        // Enforce rule that the coinbase/coinstake ends with serialized block height
        // genesis block scriptSig size will be different

        if (block.IsProofOfStake()) {
            // Limit the number of outputs in a coinstake txn to 6: 1 data + 1 foundation + 4 user
            if (nPrevTime >= consensusParams.OpIsCoinstakeTime) {
                if (block.vtx[0]->vpout.size() > 6) {
                    return state.Invalid(ValidationInvalidReason::CONSENSUS, false, REJECT_INVALID, "bad-cs-outputs", "Too many outputs in coinstake");
                }
            }

            // coinstake output 0 must be data output of blockheight
            int i;
            if (!block.vtx[0]->GetCoinStakeHeight(i)) {
                return state.Invalid(ValidationInvalidReason::CONSENSUS, false, REJECT_INVALID, "bad-cs-malformed", "coinstake txn is malformed");
            }

            if (i != nHeight) {
                return state.Invalid(ValidationInvalidReason::CONSENSUS, false, REJECT_INVALID, "bad-cs-height", "block height mismatch in coinstake");
            }

            std::vector<uint8_t> &vData = ((CTxOutData*)block.vtx[0]->vpout[0].get())->vData;
            if (vData.size() > 8 && vData[4] == DO_VOTE) {
                uint32_t voteToken;
                memcpy(&voteToken, &vData[5], 4);

                LogPrint(BCLog::HDWALLET, _("Block %d casts vote for option %u of proposal %u.\n").translated.c_str(),
                    nHeight, voteToken >> 16, voteToken & 0xFFFF);
            }

            // check witness merkleroot, TODO: should witnessmerkleroot be hashed?
            bool malleated = false;
            uint256 hashWitness = BlockWitnessMerkleRoot(block, &malleated);

            if (hashWitness != block.hashWitnessMerkleRoot) {
                return state.Invalid(ValidationInvalidReason::BLOCK_MUTATED, false, REJECT_INVALID, "bad-witness-merkle-match", strprintf("%s : witness merkle commitment mismatch", __func__));
            }

            if (!CheckCoinStakeTimestamp(nHeight, block.GetBlockTime())) {
                return state.Invalid(ValidationInvalidReason::DOS_50, false, REJECT_INVALID, "bad-coinstake-time", strprintf("%s: coinstake timestamp violation nTimeBlock=%d", __func__, block.GetBlockTime()));
            }

            // Check timestamp against prev
            if (block.GetBlockTime() <= pindexPrev->GetPastTimeLimit() || FutureDrift(block.GetBlockTime()) < pindexPrev->GetBlockTime()) {
                return state.Invalid(ValidationInvalidReason::DOS_50, false, REJECT_INVALID, "bad-block-time", strprintf("%s: block's timestamp is too early", __func__));
            }

            uint256 hashProof, targetProofOfStake;

            // Blocks are connected at end of import / reindex
            // CheckProofOfStake is run again during connectblock
            if (!::ChainstateActive().IsInitialBlockDownload() // checks (!fImporting && !fReindex)
                && (!accept_block || ::ChainActive().Height() > (int)Params().GetStakeMinConfirmations())
                && !CheckProofOfStake(state, pindexPrev, *block.vtx[0], block.nTime, block.nBits, hashProof, targetProofOfStake)) {
                return error("ContextualCheckBlock(): check proof-of-stake failed for block %s\n", block.GetHash().ToString());
            }
        } else {
            bool fCheckPOW = true; // TODO: pass properly
            if (fCheckPOW && !CheckProofOfWork(block.GetHash(), block.nBits, consensusParams, nHeight, Params().GetLastImportHeight()))
                return state.Invalid(ValidationInvalidReason::BLOCK_INVALID_HEADER, false, REJECT_INVALID, "high-hash", "proof of work failed");

            // Enforce rule that the coinbase/ ends with serialized block height
            // genesis block scriptSig size will be different
            CScript expect = CScript() << OP_RETURN << nHeight;
            const CScript &scriptSig = block.vtx[0]->vin[0].scriptSig;
            if (scriptSig.size() < expect.size() ||
                !std::equal(expect.begin()
                    , expect.end(), scriptSig.begin() + scriptSig.size()-expect.size())) {
                return state.Invalid(ValidationInvalidReason::CONSENSUS, false, REJECT_INVALID, "bad-cb-height", "block height mismatch in coinbase");
            }
        }

        if (nHeight > 0 && !block.vtx[0]->IsCoinStake()) { // only genesis block can start with coinbase
            return state.Invalid(ValidationInvalidReason::CONSENSUS, false, REJECT_INVALID, "bad-cs-missing", "first tx is not coinstake");
        }

        if (nHeight > 0 // skip genesis
            && Params().GetLastImportHeight() >= (uint32_t)nHeight) {
            // 2nd txn must be coinbase
            if (block.vtx.size() < 2 || !block.vtx[1]->IsCoinBase()) {
                return state.Invalid(ValidationInvalidReason::CONSENSUS, false, REJECT_INVALID, "bad-cb", "Second txn of import block must be coinbase");
            }

            // Check hash of genesis import txn matches expected hash.
            uint256 txnHash = block.vtx[1]->GetHash();
            if (!Params().CheckImportCoinbase(nHeight, txnHash)) {
                return state.Invalid(ValidationInvalidReason::CONSENSUS, false, REJECT_INVALID, "bad-cb", "Incorrect outputs hash.");
            }
        } else {
            // 2nd txn can't be coinbase if block height > GetLastImportHeight
            if (block.vtx.size() > 1 && block.vtx[1]->IsCoinBase()) {
                return state.Invalid(ValidationInvalidReason::CONSENSUS, false, REJECT_INVALID, "bad-cb-multiple", "unexpected coinbase");
            }
        }
    } else {
        if (nHeight >= consensusParams.BIP34Height)
        {
            CScript expect = CScript() << nHeight;
            if (block.vtx[0]->vin[0].scriptSig.size() < expect.size() ||
                !std::equal(expect.begin(), expect.end(), block.vtx[0]->vin[0].scriptSig.begin())) {
                return state.Invalid(ValidationInvalidReason::CONSENSUS, false, REJECT_INVALID, "bad-cb-height", "block height mismatch in coinbase");
            }
        }

        // Validation for witness commitments.
        // * We compute the witness hash (which is the hash including witnesses) of all the block's transactions, except the
        //   coinbase (where 0x0000....0000 is used instead).
        // * The coinbase scriptWitness is a stack of a single 32-byte vector, containing a witness reserved value (unconstrained).
        // * We build a merkle tree with all those witness hashes as leaves (similar to the hashMerkleRoot in the block header).
        // * There must be at least one output whose scriptPubKey is a single 36-byte push, the first 4 bytes of which are
        //   {0xaa, 0x21, 0xa9, 0xed}, and the following 32 bytes are SHA256^2(witness root, witness reserved value). In case there are
        //   multiple, the last one is used.
        bool fHaveWitness = false;
        if (nHeight >= consensusParams.SegwitHeight) {
            int commitpos = GetWitnessCommitmentIndex(block);
            if (commitpos != -1) {
                bool malleated = false;
                uint256 hashWitness = BlockWitnessMerkleRoot(block, &malleated);
                // The malleation check is ignored; as the transaction tree itself
                // already does not permit it, it is impossible to trigger in the
                // witness tree.
                if (block.vtx[0]->vin[0].scriptWitness.stack.size() != 1 || block.vtx[0]->vin[0].scriptWitness.stack[0].size() != 32) {
                    return state.Invalid(ValidationInvalidReason::BLOCK_MUTATED, false, REJECT_INVALID, "bad-witness-nonce-size", strprintf("%s : invalid witness reserved value size", __func__));
                }
                CHash256().Write(hashWitness.begin(), 32).Write(&block.vtx[0]->vin[0].scriptWitness.stack[0][0], 32).Finalize(hashWitness.begin());
                if (memcmp(hashWitness.begin(), &block.vtx[0]->vout[commitpos].scriptPubKey[6], 32)) {
                    return state.Invalid(ValidationInvalidReason::BLOCK_MUTATED, false, REJECT_INVALID, "bad-witness-merkle-match", strprintf("%s : witness merkle commitment mismatch", __func__));
                }
                fHaveWitness = true;
            }
        }

        // No witness data is allowed in blocks that don't commit to witness data, as this would otherwise leave room for spam
        if (!fHaveWitness) {
          for (const auto& tx : block.vtx) {
                if (tx->HasWitness()) {
                    return state.Invalid(ValidationInvalidReason::BLOCK_MUTATED, false, REJECT_INVALID, "unexpected-witness", strprintf("%s : unexpected witness data found", __func__));
                }
            }
        }
    };

    // After the coinbase witness reserved value and commitment are verified,
    // we can check if the block weight passes (before we've checked the
    // coinbase witness, it would be possible for the weight to be too
    // large by filling up the coinbase witness, which doesn't change
    // the block hash, so we couldn't mark the block as permanently
    // failed).
    if (GetBlockWeight(block) > MAX_BLOCK_WEIGHT) {
        return state.Invalid(ValidationInvalidReason::CONSENSUS, false, REJECT_INVALID, "bad-blk-weight", strprintf("%s : weight limit failed", __func__));
    }

    return true;
}

bool ProcessDuplicateStakeHeader(CBlockIndex *pindex, NodeId nodeId) EXCLUSIVE_LOCKS_REQUIRED(cs_main)
{
    if (!pindex) {
        return false;
    }

    uint256 hash = pindex->GetBlockHash();

    bool fMakeValid = false;
    if (nodeId == -1) {
        LogPrintf("%s: Duplicate stake block %s was received in a group, marking valid.\n",
            __func__, hash.ToString());

        fMakeValid = true;
    }

    if (nodeId > -1) {
        std::pair<std::map<uint256, StakeConflict>::iterator,bool> ret;
        ret = mapStakeConflict.insert(std::pair<uint256, StakeConflict>(hash, StakeConflict()));
        StakeConflict &sc = ret.first->second;
        sc.Add(nodeId);

        if ((int)sc.peerCount.size() > std::min(GetNumPeers() / 2, 4)) {
            LogPrintf("%s: More than half the connected peers are building on block %s," /* Continued */
                "  marked as duplicate stake, assuming this node has the duplicate.\n", __func__, hash.ToString());

            fMakeValid = true;
        }
    }

    if (fMakeValid) {
        pindex->nFlags &= (~BLOCK_FAILED_DUPLICATE_STAKE);
        pindex->nStatus &= (~BLOCK_FAILED_VALID);
        setDirtyBlockIndex.insert(pindex);

        //if (pindex->nStatus & BLOCK_FAILED_CHILD)
        //{
            CBlockIndex *pindexPrev = pindex->pprev;
            while (pindexPrev) {
                if (pindexPrev->nStatus & BLOCK_VALID_MASK) {
                    break;
                }

                if (pindexPrev->nFlags & BLOCK_FAILED_DUPLICATE_STAKE) {
                    pindexPrev->nFlags &= (~BLOCK_FAILED_DUPLICATE_STAKE);
                    pindexPrev->nStatus &= (~BLOCK_FAILED_VALID);
                    setDirtyBlockIndex.insert(pindexPrev);

                    if (!pindexPrev->prevoutStake.IsNull()) {
                        uint256 prevhash = pindexPrev->GetBlockHash();
                        AddToMapStakeSeen(pindexPrev->prevoutStake, prevhash);
                    }

                    pindexPrev->nStatus &= (~BLOCK_FAILED_CHILD);
                }

                pindexPrev = pindexPrev->pprev;
            }

            pindex->nStatus &= (~BLOCK_FAILED_CHILD);
        //};

        if (!pindex->prevoutStake.IsNull()) {
            AddToMapStakeSeen(pindex->prevoutStake, hash);
        }
        return true;
    }

    return false;
}

size_t MAX_DELAYED_BLOCKS = 64;
int64_t MAX_DELAY_BLOCK_SECONDS = 180;

class DelayedBlock
{
public:
    DelayedBlock(const std::shared_ptr<const CBlock>& pblock, int node_id) : m_pblock(pblock), m_node_id(node_id) {
        m_time = GetTime();
    }
    int64_t m_time;
    std::shared_ptr<const CBlock> m_pblock;
    int m_node_id;
};
std::list<DelayedBlock> list_delayed_blocks;

extern void Misbehaving(NodeId nodeid, int howmuch, const std::string& message="") EXCLUSIVE_LOCKS_REQUIRED(cs_main);
extern void IncPersistentMisbehaviour(NodeId node_id, int howmuch) EXCLUSIVE_LOCKS_REQUIRED(cs_main);
extern bool AddNodeHeader(NodeId node_id, const uint256 &hash) EXCLUSIVE_LOCKS_REQUIRED(cs_main);
extern void RemoveNodeHeader(const uint256 &hash) EXCLUSIVE_LOCKS_REQUIRED(cs_main);
extern void RemoveNonReceivedHeaderFromNodes(BlockMap::iterator mi) EXCLUSIVE_LOCKS_REQUIRED(cs_main);
extern bool IncDuplicateHeaders(NodeId node_id) EXCLUSIVE_LOCKS_REQUIRED(cs_main);

void EraseDelayedBlock(std::list<DelayedBlock>::iterator p) EXCLUSIVE_LOCKS_REQUIRED(cs_main)
{
    if (p->m_node_id > -1) {
        Misbehaving(p->m_node_id, 25, "Delayed block");
    }

    auto it = ::BlockIndex().find(p->m_pblock->GetHash());
    if (it != ::BlockIndex().end()) {
        it->second->nFlags &= ~BLOCK_DELAYED;
        setDirtyBlockIndex.insert(it->second);
    }
}

extern NodeId GetBlockSource(uint256 hash) EXCLUSIVE_LOCKS_REQUIRED(cs_main);
bool DelayBlock(const std::shared_ptr<const CBlock>& pblock, CValidationState& state) EXCLUSIVE_LOCKS_REQUIRED(cs_main)
{
    NodeId nodeId = GetBlockSource(pblock->GetHash());
    LogPrintf("Warning: %s - Previous stake modifier is null for block %s from peer %d.\n", __func__, pblock->GetHash().ToString(), nodeId);
    while (list_delayed_blocks.size() >= MAX_DELAYED_BLOCKS) {
        LogPrint(BCLog::NET, "Removing Delayed block %s, too many delayed.\n", pblock->GetHash().ToString());
        EraseDelayedBlock(list_delayed_blocks.begin());
        list_delayed_blocks.erase(list_delayed_blocks.begin());
    }
    assert(list_delayed_blocks.size() < MAX_DELAYED_BLOCKS);
    state.nFlags |= BLOCK_DELAYED; // Mark to prevent further processing
    list_delayed_blocks.emplace_back(pblock, nodeId);
    return true;
}

void CheckDelayedBlocks(const CChainParams& chainparams, const uint256 &block_hash) LOCKS_EXCLUDED(cs_main)
{
    if (list_delayed_blocks.empty()) {
        return;
    }

    int64_t now = GetTime();
    std::vector<std::shared_ptr<const CBlock> > process_blocks;
    {
        LOCK(cs_main);
        std::list<DelayedBlock>::iterator p = list_delayed_blocks.begin();
        while (p != list_delayed_blocks.end()) {
            if (p->m_pblock->hashPrevBlock == block_hash) {
                process_blocks.push_back(p->m_pblock);
                p = list_delayed_blocks.erase(p);
                continue;
            }
            if (p->m_time + MAX_DELAY_BLOCK_SECONDS < now) {
                LogPrint(BCLog::NET, "Removing delayed block %s, timed out.\n", p->m_pblock->GetHash().ToString());
                EraseDelayedBlock(p);
                p = list_delayed_blocks.erase(p);
                continue;
            }
            ++p;
        }
    }

    for (auto &p : process_blocks) {
        LogPrint(BCLog::NET, "Processing delayed block %s prev %s.\n", p->GetHash().ToString(), block_hash.ToString());
        ProcessNewBlock(chainparams, p, false, nullptr); // Should update DoS if necessary, finding block through mapBlockSource
    }
}

bool RemoveUnreceivedHeader(const uint256 &hash) EXCLUSIVE_LOCKS_REQUIRED(cs_main)
{
    BlockMap::iterator mi = ::BlockIndex().find(hash);
    if (mi != ::BlockIndex().end() && (mi->second->nFlags & BLOCK_ACCEPTED)) {
        return false;
    }
    if (mi == ::BlockIndex().end()) {
        return true; // was already removed, peer misbehaving
    }

    // Remove entire chain
    std::vector<BlockMap::iterator> remove_headers;
    std::vector<BlockMap::iterator> last_round[2];

    size_t n = 0;
    last_round[n].push_back(mi);
    remove_headers.push_back(mi);
    while (last_round[n].size()) {
        last_round[!n].clear();

        for (BlockMap::iterator& check_header : last_round[n]) {
            BlockMap::iterator it = ::BlockIndex().begin();
            while (it != ::BlockIndex().end()) {
                if (it->second->pprev == check_header->second) {
                    if ((it->second->nFlags & BLOCK_ACCEPTED)) {
                        LogPrintf("Can't remove header %s, descendant block %s accepted.\n", hash.ToString(), it->second->GetBlockHash().ToString());
                        return true; // Can't remove any blocks, peer misbehaving for not sending
                    }
                    last_round[!n].push_back(it);
                    remove_headers.push_back(it);
                }
                it++;
            }
        }
        n = !n;
    }

    LogPrintf("Removing %d loose headers from %s.\n", remove_headers.size(), hash.ToString());

    for (auto &entry : remove_headers) {
        LogPrint(BCLog::NET, "Removing loose header %s.\n", entry->second->GetBlockHash().ToString());
        setDirtyBlockIndex.erase(entry->second);

        if (pindexBestHeader == entry->second) {
            pindexBestHeader = ::ChainActive().Tip();
        }
        if (pindexBestInvalid == entry->second) {
            pindexBestInvalid = nullptr;
        }
        RemoveNonReceivedHeaderFromNodes(entry);
        delete entry->second;
        ::BlockIndex().erase(entry);
    }

    return true;
}

size_t CountDelayedBlocks() EXCLUSIVE_LOCKS_REQUIRED(cs_main)
{
    return list_delayed_blocks.size();
}

CoinStakeCache smsgFeeCoinstakeCache;
int64_t GetSmsgFeeRate(const CBlockIndex *pindex, bool reduce_height) EXCLUSIVE_LOCKS_REQUIRED(cs_main)
{
    const Consensus::Params &consensusParams = Params().GetConsensus();

    if ((pindex && pindex->nTime < consensusParams.smsg_fee_time)
        || (!pindex && GetTime() < consensusParams.smsg_fee_time)) {
        return consensusParams.smsg_fee_msg_per_day_per_k;
    }

    int chain_height = pindex ? pindex->nHeight : ::ChainActive().Height();
    if (reduce_height) { // Grace period, push back to previous period
        chain_height -= 10;
    }
    int fee_height = (chain_height / consensusParams.smsg_fee_period) * consensusParams.smsg_fee_period;

    CBlockIndex *fee_block = ::ChainActive()[fee_height];
    if (!fee_block || fee_block->nTime < consensusParams.smsg_fee_time) {
        return consensusParams.smsg_fee_msg_per_day_per_k;
    }

    int64_t smsg_fee_rate;
    CTransactionRef coinstake = nullptr;
    if (!smsgFeeCoinstakeCache.GetCoinStake(fee_block->GetBlockHash(), coinstake)
        || !coinstake->GetSmsgFeeRate(smsg_fee_rate)) {
        return consensusParams.smsg_fee_msg_per_day_per_k;
    }

    return smsg_fee_rate;
};

CoinStakeCache smsgDifficultyCoinstakeCache(180);
uint32_t GetSmsgDifficulty(uint64_t time, bool verify) EXCLUSIVE_LOCKS_REQUIRED(cs_main)
{
    const Consensus::Params &consensusParams = Params().GetConsensus();

    CBlockIndex *pindex = ::ChainActive().Tip();
    for (size_t k = 0; k < 180; ++k) {
        if (!pindex) {
            break;
        }
        if (time >= pindex->nTime) {
            uint32_t smsg_difficulty;
            CTransactionRef coinstake = nullptr;
            if (smsgDifficultyCoinstakeCache.GetCoinStake(pindex->GetBlockHash(), coinstake)
                && coinstake->GetSmsgDifficulty(smsg_difficulty)) {

                if (verify && smsg_difficulty != consensusParams.smsg_min_difficulty) {
                    return smsg_difficulty + consensusParams.smsg_difficulty_max_delta;
                }
                return smsg_difficulty - consensusParams.smsg_difficulty_max_delta;
            }
        }
        pindex = pindex->pprev;
    }

    return consensusParams.smsg_min_difficulty - consensusParams.smsg_difficulty_max_delta;
};

bool BlockManager::AcceptBlockHeader(const CBlockHeader& block, CValidationState& state, const CChainParams& chainparams, CBlockIndex** ppindex, bool fRequested)
{
    AssertLockHeld(cs_main);
    // Check for duplicate
    uint256 hash = block.GetHash();
    BlockMap::iterator miSelf = m_block_index.find(hash);
    CBlockIndex *pindex = nullptr;
    if (hash != chainparams.GetConsensus().hashGenesisBlock) {
        if (miSelf != m_block_index.end()) {
            // Block header is already known.
            if (fParticlMode && !fRequested && !::ChainstateActive().IsInitialBlockDownload() && state.nodeId >= 0
                && !IncDuplicateHeaders(state.nodeId)) {
                Misbehaving(state.nodeId, 5, "Too many duplicates");
            }

            pindex = miSelf->second;
            if (ppindex)
                *ppindex = pindex;

            if (pindex->nStatus & BLOCK_FAILED_MASK)
                return state.Invalid(ValidationInvalidReason::CACHED_INVALID, error("%s: block %s is marked invalid", __func__, hash.ToString()), 0, "duplicate");
            return true;
        }

        if (!CheckBlockHeader(block, state, chainparams.GetConsensus()))
            return error("%s: Consensus::CheckBlockHeader: %s, %s", __func__, hash.ToString(), FormatStateMessage(state));

        // Get prev block index
        CBlockIndex* pindexPrev = nullptr;
        BlockMap::iterator mi = m_block_index.find(block.hashPrevBlock);
        if (mi == m_block_index.end())
            return state.Invalid(ValidationInvalidReason::BLOCK_MISSING_PREV, error("%s: prev block not found", __func__), 0, "prev-blk-not-found");
        pindexPrev = (*mi).second;

        if (pindexPrev->nStatus & BLOCK_FAILED_MASK)
            return state.Invalid(ValidationInvalidReason::BLOCK_INVALID_PREV, error("%s: prev block invalid", __func__), REJECT_INVALID, "bad-prevblk");
        if (!ContextualCheckBlockHeader(block, state, chainparams, pindexPrev, GetAdjustedTime()))
            return error("%s: Consensus::ContextualCheckBlockHeader: %s, %s", __func__, hash.ToString(), FormatStateMessage(state));

        /* Determine if this block descends from any block which has been found
         * invalid (m_failed_blocks), then mark pindexPrev and any blocks between
         * them as failed. For example:
         *
         *                D3
         *              /
         *      B2 - C2
         *    /         \
         *  A             D2 - E2 - F2
         *    \
         *      B1 - C1 - D1 - E1
         *
         * In the case that we attempted to reorg from E1 to F2, only to find
         * C2 to be invalid, we would mark D2, E2, and F2 as BLOCK_FAILED_CHILD
         * but NOT D3 (it was not in any of our candidate sets at the time).
         *
         * In any case D3 will also be marked as BLOCK_FAILED_CHILD at restart
         * in LoadBlockIndex.
         */
        if (!pindexPrev->IsValid(BLOCK_VALID_SCRIPTS)) {
            // The above does not mean "invalid": it checks if the previous block
            // hasn't been validated up to BLOCK_VALID_SCRIPTS. This is a performance
            // optimization, in the common case of adding a new block to the tip,
            // we don't need to iterate over the failed blocks list.
            for (const CBlockIndex* failedit : m_failed_blocks) {
                if (pindexPrev->GetAncestor(failedit->nHeight) == failedit) {
                    //assert(failedit->nStatus & BLOCK_FAILED_VALID);
                    CBlockIndex* invalid_walk = pindexPrev;
                    if (failedit->nStatus & BLOCK_FAILED_VALID)
                    while (invalid_walk != failedit) {
                        invalid_walk->nStatus |= BLOCK_FAILED_CHILD;
                        setDirtyBlockIndex.insert(invalid_walk);
                        invalid_walk = invalid_walk->pprev;
                    }
                    return state.Invalid(ValidationInvalidReason::BLOCK_INVALID_PREV, error("%s: prev block invalid", __func__), REJECT_INVALID, "bad-prevblk");
                }
            }
        }
    }
    if (pindex == nullptr) {
        bool force_accept = true;
        if (fParticlMode && !::ChainstateActive().IsInitialBlockDownload() && state.nodeId >= 0) {
            if (!AddNodeHeader(state.nodeId, hash)) {
                return state.Invalid(ValidationInvalidReason::DOS_20, error("%s: DoS limits", __func__), REJECT_INVALID, "dos-limits");
            }
            force_accept = false;
        }
        pindex = AddToBlockIndex(block);
        if (force_accept) {
            pindex->nFlags |= BLOCK_ACCEPTED;
        }
    }

    if (ppindex)
        *ppindex = pindex;

    return true;
}

// Exposed wrapper for AcceptBlockHeader
bool ProcessNewBlockHeaders(const std::vector<CBlockHeader>& headers, CValidationState& state, const CChainParams& chainparams, const CBlockIndex** ppindex, CBlockHeader *first_invalid)
{
    if (first_invalid != nullptr) first_invalid->SetNull();
    {
        LOCK(cs_main);
        for (const CBlockHeader& header : headers) {
            CBlockIndex *pindex = nullptr; // Use a temp pindex instead of ppindex to avoid a const_cast
            bool accepted = g_blockman.AcceptBlockHeader(header, state, chainparams, &pindex);
            ::ChainstateActive().CheckBlockIndex(chainparams.GetConsensus());

            if (!accepted) {
                if (first_invalid) *first_invalid = header;
                return false;
            }
            if (ppindex) {
                *ppindex = pindex;
            }
        }
    }
    if (NotifyHeaderTip()) {
        if (::ChainstateActive().IsInitialBlockDownload() && ppindex && *ppindex) {
            LogPrintf("Synchronizing blockheaders, height: %d (~%.2f%%)\n", (*ppindex)->nHeight, 100.0/((*ppindex)->nHeight+(GetAdjustedTime() - (*ppindex)->GetBlockTime()) / Params().GetConsensus().nPowTargetSpacing) * (*ppindex)->nHeight);
        }
    }
    return true;
}

/** Store block on disk. If dbp is non-nullptr, the file is known to already reside on disk */
static FlatFilePos SaveBlockToDisk(const CBlock& block, int nHeight, const CChainParams& chainparams, const FlatFilePos* dbp) {
    unsigned int nBlockSize = ::GetSerializeSize(block, CLIENT_VERSION);
    FlatFilePos blockPos;
    if (dbp != nullptr)
        blockPos = *dbp;
    if (!FindBlockPos(blockPos, nBlockSize+8, nHeight, block.GetBlockTime(), dbp != nullptr)) {
        error("%s: FindBlockPos failed", __func__);
        return FlatFilePos();
    }
    if (dbp == nullptr) {
        if (!WriteBlockToDisk(block, blockPos, chainparams.MessageStart())) {
            AbortNode("Failed to write block");
            return FlatFilePos();
        }
    }
    return blockPos;
}

/** Store block on disk. If dbp is non-nullptr, the file is known to already reside on disk */
bool CChainState::AcceptBlock(const std::shared_ptr<const CBlock>& pblock, CValidationState& state, const CChainParams& chainparams, CBlockIndex** ppindex, bool fRequested, const FlatFilePos* dbp, bool* fNewBlock)
{
    const CBlock& block = *pblock;

    if (fNewBlock) *fNewBlock = false;
    AssertLockHeld(cs_main);

    CBlockIndex *pindexDummy = nullptr;
    CBlockIndex *&pindex = ppindex ? *ppindex : pindexDummy;

    bool accepted_header = m_blockman.AcceptBlockHeader(block, state, chainparams, &pindex, fRequested);
    CheckBlockIndex(chainparams.GetConsensus());

    if (!accepted_header)
        return false;

    // Try to process all requested blocks that we don't have, but only
    // process an unrequested block if it's new and has enough work to
    // advance our tip, and isn't too many blocks ahead.
    bool fAlreadyHave = pindex->nStatus & BLOCK_HAVE_DATA;
    bool fHasMoreOrSameWork = (m_chain.Tip() ? pindex->nChainWork >= m_chain.Tip()->nChainWork : true);
    // Blocks that are too out-of-order needlessly limit the effectiveness of
    // pruning, because pruning will not delete block files that contain any
    // blocks which are too close in height to the tip.  Apply this test
    // regardless of whether pruning is enabled; it should generally be safe to
    // not process unrequested blocks.
    bool fTooFarAhead = (pindex->nHeight > int(m_chain.Height() + MIN_BLOCKS_TO_KEEP));

    // TODO: Decouple this function from the block download logic by removing fRequested
    // This requires some new chain data structure to efficiently look up if a
    // block is in a chain leading to a candidate for best tip, despite not
    // being such a candidate itself.

    // TODO: deal better with return value and error conditions for duplicate
    // and unrequested blocks.
    if (fAlreadyHave) return true;
    if (!fRequested) {  // If we didn't ask for it:
        if (pindex->nTx != 0) return true;    // This is a previously-processed block that was pruned
        if (!fHasMoreOrSameWork) return true; // Don't process less-work chains
        if (fTooFarAhead) return true;        // Block height is too high

        // Protect against DoS attacks from low-work chains.
        // If our tip is behind, a peer could try to send us
        // low-work blocks on a fake chain that we would never
        // request; don't process these.
        if (pindex->nChainWork < nMinimumChainWork) return true;
    }

    if (!CheckBlock(block, state, chainparams.GetConsensus())) {
        return error("%s: %s", __func__, FormatStateMessage(state));
    }

    if (block.IsProofOfStake()) {
        pindex->SetProofOfStake();
        pindex->prevoutStake = pblock->vtx[0]->vin[0].prevout;
        if (!pindex->pprev
            || (pindex->pprev->bnStakeModifier.IsNull()
                && pindex->pprev->GetBlockHash() != chainparams.GetConsensus().hashGenesisBlock)) {
            // Block received out of order
            if (fParticlMode && !IsInitialBlockDownload()) {
                if (pindex->nFlags & BLOCK_DELAYED) {
                    // Block is already delayed
                    state.nFlags |= BLOCK_DELAYED;
                    return true;
                }
                pindex->nFlags |= BLOCK_DELAYED;
                return DelayBlock(pblock, state);
            }
        } else {
            pindex->bnStakeModifier = ComputeStakeModifierV2(pindex->pprev, pindex->prevoutStake.hash);
        }
        pindex->nFlags &= ~BLOCK_DELAYED;
        setDirtyBlockIndex.insert(pindex);
    }

    if (!ContextualCheckBlock(block, state, chainparams.GetConsensus(), pindex->pprev, true)) {
        assert(IsBlockReason(state.GetReason()));
        if (state.IsInvalid() && state.GetReason() != ValidationInvalidReason::BLOCK_MUTATED) {
            pindex->nStatus |= BLOCK_FAILED_VALID;
            setDirtyBlockIndex.insert(pindex);
        }
        return error("%s: %s", __func__, FormatStateMessage(state));
    }

    if (state.nFlags & BLOCK_STAKE_KERNEL_SPENT && !(state.nFlags & BLOCK_FAILED_DUPLICATE_STAKE)) {
        if (state.nodeId > -1) {
            IncPersistentMisbehaviour(state.nodeId, 20);
            Misbehaving(state.nodeId, 20, "Spent kernel");
        }
    }

    RemoveNodeHeader(pindex->GetBlockHash());
    pindex->nFlags |= BLOCK_ACCEPTED;
    setDirtyBlockIndex.insert(pindex);

    // Header is valid/has work, merkle tree and segwit merkle tree are good...RELAY NOW
    // (but if it does not build on our best tip, let the SendMessages loop relay it)
    if (!(state.nFlags & (BLOCK_STAKE_KERNEL_SPENT | BLOCK_FAILED_DUPLICATE_STAKE))
        && !IsInitialBlockDownload() && m_chain.Tip() == pindex->pprev) {
        GetMainSignals().NewPoWValidBlock(pindex, pblock);
    }

    // Write block to history file
    if (fNewBlock) *fNewBlock = true;
    try {
        FlatFilePos blockPos = SaveBlockToDisk(block, pindex->nHeight, chainparams, dbp);
        if (blockPos.IsNull()) {
            state.Error(strprintf("%s: Failed to find position to write new block to disk", __func__));
            return false;
        }
        ReceivedBlockTransactions(block, pindex, blockPos, chainparams.GetConsensus());
    } catch (const std::runtime_error& e) {
        return AbortNode(state, std::string("System error: ") + e.what());
    }

    FlushStateToDisk(chainparams, state, FlushStateMode::NONE);

    CheckBlockIndex(chainparams.GetConsensus());

    return true;
}

bool ProcessNewBlock(const CChainParams& chainparams, const std::shared_ptr<const CBlock> pblock, bool fForceProcessing, bool *fNewBlock, NodeId node_id)
{
    AssertLockNotHeld(cs_main);

    CBlockIndex *pindex = nullptr;
    {
        /*
        uint256 hash = pblock->GetHash();
        // Limited duplicity on stake: prevents block flood attack
        // Duplicate stake allowed only when there is orphan child block
        if (!fReindex && !fImporting && pblock->IsProofOfStake() && setStakeSeen.count(pblock->GetProofOfStake()) && !mapOrphanBlocksByPrev.count(hash))
            return error("%s: Duplicate proof-of-stake (%s, %d) for block %s", pblock->GetProofOfStake().first.ToString(), pblock->GetProofOfStake().second, hash.ToString());
        */

        if (fNewBlock) *fNewBlock = false;
        CValidationState state;
        if (node_id > -1) {
            state.nodeId = node_id;
        }

        // CheckBlock() does not support multi-threaded block validation because CBlock::fChecked can cause data race.
        // Therefore, the following critical section must include the CheckBlock() call as well.
        LOCK(cs_main);

        // Ensure that CheckBlock() passes before calling AcceptBlock, as
        // belt-and-suspenders.
        bool ret = CheckBlock(*pblock, state, chainparams.GetConsensus());
        if (ret) {
            // Store to disk
            ret = ::ChainstateActive().AcceptBlock(pblock, state, chainparams, &pindex, fForceProcessing, nullptr, fNewBlock);
        }
        if (state.nFlags & BLOCK_DELAYED) {
            return true;
        }
        if (!ret) {
            if (fParticlMode) {
                // Mark block as invalid to prevent re-requesting from peer.
                // Block will have been added to the block index in AcceptBlockHeader
                CBlockIndex *pindex = g_blockman.AddToBlockIndex(*pblock);
                g_chainstate->InvalidBlockFound(pindex, *pblock, state);
            }
            GetMainSignals().BlockChecked(*pblock, state);
            return error("%s: AcceptBlock FAILED (%s)", __func__, FormatStateMessage(state));
        }

        if (pindex && state.nFlags & BLOCK_FAILED_DUPLICATE_STAKE) {
            pindex->nFlags |= BLOCK_FAILED_DUPLICATE_STAKE;
            setDirtyBlockIndex.insert(pindex);
            LogPrint(BCLog::POS, "%s Marking duplicate stake: %s.\n", __func__, pindex->GetBlockHash().ToString());
            GetMainSignals().BlockChecked(*pblock, state);
        }
    }

    NotifyHeaderTip();

    CValidationState state; // Only used to report errors, not invalidity - ignore it
    if (!::ChainstateActive().ActivateBestChain(state, chainparams, pblock))
        return error("%s: ActivateBestChain failed (%s)", __func__, FormatStateMessage(state));

    if (smsg::fSecMsgEnabled && gArgs.GetBoolArg("-smsgscanincoming", false)) {
        smsgModule.ScanBlock(*pblock);
    }

    {
        assert(pindex);
        // Check here for blocks not connected to the chain, TODO: move to a timer.
        CheckDelayedBlocks(chainparams, pindex->GetBlockHash());
    }

    return true;
}

bool TestBlockValidity(CValidationState& state, const CChainParams& chainparams, const CBlock& block, CBlockIndex* pindexPrev, bool fCheckPOW, bool fCheckMerkleRoot)
{
    AssertLockHeld(cs_main);
    assert(pindexPrev && pindexPrev == ::ChainActive().Tip());
    CCoinsViewCache viewNew(&::ChainstateActive().CoinsTip());
    uint256 block_hash(block.GetHash());
    CBlockIndex indexDummy(block);
    indexDummy.pprev = pindexPrev;
    indexDummy.nHeight = pindexPrev->nHeight + 1;
    indexDummy.phashBlock = &block_hash;

    // NOTE: CheckBlockHeader is called by CheckBlock
    if (!ContextualCheckBlockHeader(block, state, chainparams, pindexPrev, GetAdjustedTime()))
        return error("%s: Consensus::ContextualCheckBlockHeader: %s", __func__, FormatStateMessage(state));
    if (!CheckBlock(block, state, chainparams.GetConsensus(), fCheckPOW, fCheckMerkleRoot))
        return error("%s: Consensus::CheckBlock: %s", __func__, FormatStateMessage(state));
    if (!ContextualCheckBlock(block, state, chainparams.GetConsensus(), pindexPrev))
        return error("%s: Consensus::ContextualCheckBlock: %s", __func__, FormatStateMessage(state));
    if (!::ChainstateActive().ConnectBlock(block, state, &indexDummy, viewNew, chainparams, true))
        return false;
    assert(state.IsValid());

    return true;
}

/**
 * BLOCK PRUNING CODE
 */

/* Calculate the amount of disk space the block & undo files currently use */
uint64_t CalculateCurrentUsage()
{
    LOCK(cs_LastBlockFile);

    uint64_t retval = 0;
    for (const CBlockFileInfo &file : vinfoBlockFile) {
        retval += file.nSize + file.nUndoSize;
    }
    return retval;
}

/* Prune a block file (modify associated database entries)*/
void PruneOneBlockFile(const int fileNumber)
{
    LOCK(cs_LastBlockFile);

    for (const auto& entry : g_blockman.m_block_index) {
        CBlockIndex* pindex = entry.second;
        if (pindex->nFile == fileNumber) {
            pindex->nStatus &= ~BLOCK_HAVE_DATA;
            pindex->nStatus &= ~BLOCK_HAVE_UNDO;
            pindex->nFile = 0;
            pindex->nDataPos = 0;
            pindex->nUndoPos = 0;
            setDirtyBlockIndex.insert(pindex);

            // Prune from m_blocks_unlinked -- any block we prune would have
            // to be downloaded again in order to consider its chain, at which
            // point it would be considered as a candidate for
            // m_blocks_unlinked or setBlockIndexCandidates.
            auto range = g_blockman.m_blocks_unlinked.equal_range(pindex->pprev);
            while (range.first != range.second) {
                std::multimap<CBlockIndex *, CBlockIndex *>::iterator _it = range.first;
                range.first++;
                if (_it->second == pindex) {
                    g_blockman.m_blocks_unlinked.erase(_it);
                }
            }
        }
    }

    vinfoBlockFile[fileNumber].SetNull();
    setDirtyFileInfo.insert(fileNumber);
}


void UnlinkPrunedFiles(const std::set<int>& setFilesToPrune)
{
    for (std::set<int>::iterator it = setFilesToPrune.begin(); it != setFilesToPrune.end(); ++it) {
        FlatFilePos pos(*it, 0);
        fs::remove(BlockFileSeq().FileName(pos));
        fs::remove(UndoFileSeq().FileName(pos));
        LogPrintf("Prune: %s deleted blk/rev (%05u)\n", __func__, *it);
    }
}

/* Calculate the block/rev files to delete based on height specified by user with RPC command pruneblockchain */
static void FindFilesToPruneManual(std::set<int>& setFilesToPrune, int nManualPruneHeight)
{
    assert(fPruneMode && nManualPruneHeight > 0);

    LOCK2(cs_main, cs_LastBlockFile);
    if (::ChainActive().Tip() == nullptr)
        return;

    // last block to prune is the lesser of (user-specified height, MIN_BLOCKS_TO_KEEP from the tip)
    unsigned int nLastBlockWeCanPrune = std::min((unsigned)nManualPruneHeight, ::ChainActive().Tip()->nHeight - MIN_BLOCKS_TO_KEEP);
    int count=0;
    for (int fileNumber = 0; fileNumber < nLastBlockFile; fileNumber++) {
        if (vinfoBlockFile[fileNumber].nSize == 0 || vinfoBlockFile[fileNumber].nHeightLast > nLastBlockWeCanPrune)
            continue;
        PruneOneBlockFile(fileNumber);
        setFilesToPrune.insert(fileNumber);
        count++;
    }
    LogPrintf("Prune (Manual): prune_height=%d removed %d blk/rev pairs\n", nLastBlockWeCanPrune, count);
}

/* This function is called from the RPC code for pruneblockchain */
void PruneBlockFilesManual(int nManualPruneHeight)
{
    CValidationState state;
    const CChainParams& chainparams = Params();
    if (!::ChainstateActive().FlushStateToDisk(
            chainparams, state, FlushStateMode::NONE, nManualPruneHeight)) {
        LogPrintf("%s: failed to flush state (%s)\n", __func__, FormatStateMessage(state));
    }
}

/**
 * Prune block and undo files (blk???.dat and undo???.dat) so that the disk space used is less than a user-defined target.
 * The user sets the target (in MB) on the command line or in config file.  This will be run on startup and whenever new
 * space is allocated in a block or undo file, staying below the target. Changing back to unpruned requires a reindex
 * (which in this case means the blockchain must be re-downloaded.)
 *
 * Pruning functions are called from FlushStateToDisk when the global fCheckForPruning flag has been set.
 * Block and undo files are deleted in lock-step (when blk00003.dat is deleted, so is rev00003.dat.)
 * Pruning cannot take place until the longest chain is at least a certain length (100000 on mainnet, 1000 on testnet, 1000 on regtest).
 * Pruning will never delete a block within a defined distance (currently 288) from the active chain's tip.
 * The block index is updated by unsetting HAVE_DATA and HAVE_UNDO for any blocks that were stored in the deleted files.
 * A db flag records the fact that at least some block files have been pruned.
 *
 * @param[out]   setFilesToPrune   The set of file indices that can be unlinked will be returned
 */
static void FindFilesToPrune(std::set<int>& setFilesToPrune, uint64_t nPruneAfterHeight)
{
    LOCK2(cs_main, cs_LastBlockFile);
    if (::ChainActive().Tip() == nullptr || nPruneTarget == 0) {
        return;
    }
    if ((uint64_t)::ChainActive().Tip()->nHeight <= nPruneAfterHeight) {
        return;
    }

    unsigned int nLastBlockWeCanPrune = ::ChainActive().Tip()->nHeight - MIN_BLOCKS_TO_KEEP;
    uint64_t nCurrentUsage = CalculateCurrentUsage();
    // We don't check to prune until after we've allocated new space for files
    // So we should leave a buffer under our target to account for another allocation
    // before the next pruning.
    uint64_t nBuffer = BLOCKFILE_CHUNK_SIZE + UNDOFILE_CHUNK_SIZE;
    uint64_t nBytesToPrune;
    int count=0;

    if (nCurrentUsage + nBuffer >= nPruneTarget) {
        // On a prune event, the chainstate DB is flushed.
        // To avoid excessive prune events negating the benefit of high dbcache
        // values, we should not prune too rapidly.
        // So when pruning in IBD, increase the buffer a bit to avoid a re-prune too soon.
        if (::ChainstateActive().IsInitialBlockDownload()) {
            // Since this is only relevant during IBD, we use a fixed 10%
            nBuffer += nPruneTarget / 10;
        }

        for (int fileNumber = 0; fileNumber < nLastBlockFile; fileNumber++) {
            nBytesToPrune = vinfoBlockFile[fileNumber].nSize + vinfoBlockFile[fileNumber].nUndoSize;

            if (vinfoBlockFile[fileNumber].nSize == 0)
                continue;

            if (nCurrentUsage + nBuffer < nPruneTarget)  // are we below our target?
                break;

            // don't prune files that could have a block within MIN_BLOCKS_TO_KEEP of the main chain's tip but keep scanning
            if (vinfoBlockFile[fileNumber].nHeightLast > nLastBlockWeCanPrune)
                continue;

            PruneOneBlockFile(fileNumber);
            // Queue up the files for removal
            setFilesToPrune.insert(fileNumber);
            nCurrentUsage -= nBytesToPrune;
            count++;
        }
    }

    LogPrint(BCLog::PRUNE, "Prune: target=%dMiB actual=%dMiB diff=%dMiB max_prune_height=%d removed %d blk/rev pairs\n",
           nPruneTarget/1024/1024, nCurrentUsage/1024/1024,
           ((int64_t)nPruneTarget - (int64_t)nCurrentUsage)/1024/1024,
           nLastBlockWeCanPrune, count);
}

static FlatFileSeq BlockFileSeq()
{
    return FlatFileSeq(GetBlocksDir(), "blk", BLOCKFILE_CHUNK_SIZE);
}

static FlatFileSeq UndoFileSeq()
{
    return FlatFileSeq(GetBlocksDir(), "rev", UNDOFILE_CHUNK_SIZE);
}

FILE* OpenBlockFile(const FlatFilePos &pos, bool fReadOnly) {
    return BlockFileSeq().Open(pos, fReadOnly);
}

/** Open an undo file (rev?????.dat) */
static FILE* OpenUndoFile(const FlatFilePos &pos, bool fReadOnly) {
    return UndoFileSeq().Open(pos, fReadOnly);
}

fs::path GetBlockPosFilename(const FlatFilePos &pos)
{
    return BlockFileSeq().FileName(pos);
}

CBlockIndex * BlockManager::InsertBlockIndex(const uint256& hash)
{
    AssertLockHeld(cs_main);

    if (hash.IsNull())
        return nullptr;

    // Return existing
    BlockMap::iterator mi = m_block_index.find(hash);
    if (mi != m_block_index.end())
        return (*mi).second;

    // Create new
    CBlockIndex* pindexNew = new CBlockIndex();
    mi = m_block_index.insert(std::make_pair(hash, pindexNew)).first;
    pindexNew->phashBlock = &((*mi).first);

    return pindexNew;
}

bool BlockManager::LoadBlockIndex(
    const Consensus::Params& consensus_params,
    CBlockTreeDB& blocktree,
    std::set<CBlockIndex*, CBlockIndexWorkComparator>& block_index_candidates)
{
    if (!blocktree.LoadBlockIndexGuts(consensus_params, [this](const uint256& hash) EXCLUSIVE_LOCKS_REQUIRED(cs_main) { return this->InsertBlockIndex(hash); }))
        return false;

    // Calculate nChainWork
    std::vector<std::pair<int, CBlockIndex*> > vSortedByHeight;
    vSortedByHeight.reserve(m_block_index.size());
    for (const std::pair<const uint256, CBlockIndex*>& item : m_block_index)
    {
        CBlockIndex* pindex = item.second;
        vSortedByHeight.push_back(std::make_pair(pindex->nHeight, pindex));
    }
    sort(vSortedByHeight.begin(), vSortedByHeight.end());
    for (const std::pair<int, CBlockIndex*>& item : vSortedByHeight)
    {
        if (ShutdownRequested()) return false;
        CBlockIndex* pindex = item.second;
        pindex->nChainWork = (pindex->pprev ? pindex->pprev->nChainWork : 0) + GetBlockProof(*pindex);
        pindex->nTimeMax = (pindex->pprev ? std::max(pindex->pprev->nTimeMax, pindex->nTime) : pindex->nTime);
        // We can link the chain of blocks for which we've received transactions at some point.
        // Pruned nodes may have deleted the block.
        if (pindex->nTx > 0) {
            if (pindex->pprev) {
                if (pindex->pprev->HaveTxsDownloaded()) {
                    pindex->nChainTx = pindex->pprev->nChainTx + pindex->nTx;
                } else {
                    pindex->nChainTx = 0;
                    m_blocks_unlinked.insert(std::make_pair(pindex->pprev, pindex));
                }
            } else {
                pindex->nChainTx = pindex->nTx;
            }
        }
        if (!(pindex->nStatus & BLOCK_FAILED_MASK) && pindex->pprev && (pindex->pprev->nStatus & BLOCK_FAILED_MASK)) {
            pindex->nStatus |= BLOCK_FAILED_CHILD;
            setDirtyBlockIndex.insert(pindex);
        }
        if (pindex->IsValid(BLOCK_VALID_TRANSACTIONS) && (pindex->HaveTxsDownloaded() || pindex->pprev == nullptr)) {
            block_index_candidates.insert(pindex);
        }
        if (pindex->nStatus & BLOCK_FAILED_MASK && (!pindexBestInvalid || pindex->nChainWork > pindexBestInvalid->nChainWork))
            pindexBestInvalid = pindex;
        if (pindex->pprev)
            pindex->BuildSkip();
        if (pindex->IsValid(BLOCK_VALID_TREE) && (pindexBestHeader == nullptr || CBlockIndexWorkComparator()(pindexBestHeader, pindex)))
            pindexBestHeader = pindex;
    }

    return true;
}

void BlockManager::Unload() {
    m_failed_blocks.clear();
    m_blocks_unlinked.clear();

    for (const BlockMap::value_type& entry : m_block_index) {
        delete entry.second;
    }

    m_block_index.clear();
}

bool static LoadBlockIndexDB(const CChainParams& chainparams) EXCLUSIVE_LOCKS_REQUIRED(cs_main)
{
    if (!g_blockman.LoadBlockIndex(
            chainparams.GetConsensus(), *pblocktree, ::ChainstateActive().setBlockIndexCandidates))
        return false;

    // Load block file info
    pblocktree->ReadLastBlockFile(nLastBlockFile);
    vinfoBlockFile.resize(nLastBlockFile + 1);
    LogPrintf("%s: last block file = %i\n", __func__, nLastBlockFile);
    for (int nFile = 0; nFile <= nLastBlockFile; nFile++) {
        pblocktree->ReadBlockFileInfo(nFile, vinfoBlockFile[nFile]);
    }
    LogPrintf("%s: last block file info: %s\n", __func__, vinfoBlockFile[nLastBlockFile].ToString());
    for (int nFile = nLastBlockFile + 1; true; nFile++) {
        CBlockFileInfo info;
        if (pblocktree->ReadBlockFileInfo(nFile, info)) {
            vinfoBlockFile.push_back(info);
        } else {
            break;
        }
    }

    // Check presence of blk files
    LogPrintf("Checking all blk files are present...\n");
    std::set<int> setBlkDataFiles;
    for (const std::pair<const uint256, CBlockIndex*>& item : g_blockman.m_block_index)
    {
        CBlockIndex* pindex = item.second;
        if (pindex->nStatus & BLOCK_HAVE_DATA) {
            setBlkDataFiles.insert(pindex->nFile);
        }
    }
    for (std::set<int>::iterator it = setBlkDataFiles.begin(); it != setBlkDataFiles.end(); it++)
    {
        FlatFilePos pos(*it, 0);
        if (CAutoFile(OpenBlockFile(pos, true), SER_DISK, CLIENT_VERSION).IsNull()) {
            return false;
        }
    }

    // Check whether we have ever pruned block & undo files
    pblocktree->ReadFlag("prunedblockfiles", fHavePruned);
    if (fHavePruned)
        LogPrintf("LoadBlockIndexDB(): Block files have previously been pruned\n");

    // Check whether we need to continue reindexing
    bool fReindexing = false;
    pblocktree->ReadReindexing(fReindexing);
    if(fReindexing) fReindex = true;

    // Check whether we have an address index
    pblocktree->ReadFlag("addressindex", fAddressIndex);
    LogPrintf("%s: address index %s\n", __func__, fAddressIndex ? "enabled" : "disabled");

    // Check whether we have a timestamp index
    pblocktree->ReadFlag("timestampindex", fTimestampIndex);
    LogPrintf("%s: timestamp index %s\n", __func__, fTimestampIndex ? "enabled" : "disabled");

    // Check whether we have a spent index
    pblocktree->ReadFlag("spentindex", fSpentIndex);
    LogPrintf("%s: spent index %s\n", __func__, fSpentIndex ? "enabled" : "disabled");

    return true;
}

bool LoadChainTip(const CChainParams& chainparams)
{
    AssertLockHeld(cs_main);
    const CCoinsViewCache& coins_cache = ::ChainstateActive().CoinsTip();
    assert(!coins_cache.GetBestBlock().IsNull()); // Never called when the coins view is empty

    if (::ChainActive().Tip() &&
        ::ChainActive().Tip()->GetBlockHash() == coins_cache.GetBestBlock()) return true;

    // Load pointer to end of best chain
    CBlockIndex* pindex = LookupBlockIndex(coins_cache.GetBestBlock());
    if (!pindex) {
        return false;
    }
    ::ChainActive().SetTip(pindex);

    ::ChainstateActive().PruneBlockIndexCandidates();

    LogPrintf("Loaded best chain: hashBestChain=%s height=%d date=%s progress=%f\n",
        ::ChainActive().Tip()->GetBlockHash().ToString(), ::ChainActive().Height(),
        FormatISO8601DateTime(::ChainActive().Tip()->GetBlockTime()),
        GuessVerificationProgress(chainparams.TxData(), ::ChainActive().Tip()));
    return true;
}

CVerifyDB::CVerifyDB()
{
    uiInterface.ShowProgress(_("Verifying blocks...").translated, 0, false);
}

CVerifyDB::~CVerifyDB()
{
    uiInterface.ShowProgress("", 100, false);
}

bool CVerifyDB::VerifyDB(const CChainParams& chainparams, CCoinsView *coinsview, int nCheckLevel, int nCheckDepth)
{
    LOCK(cs_main);
    if (::ChainActive().Tip() == nullptr || ::ChainActive().Tip()->pprev == nullptr)
        return true;

    fVerifyingDB = true;

    // Verify blocks in the best chain
    if (nCheckDepth <= 0 || nCheckDepth > ::ChainActive().Height())
        nCheckDepth = ::ChainActive().Height();
    nCheckLevel = std::max(0, std::min(4, nCheckLevel));
    LogPrintf("Verifying last %i blocks at level %i\n", nCheckDepth, nCheckLevel);
    CCoinsViewCache coins(coinsview);
    CBlockIndex* pindex;
    CBlockIndex* pindexFailure = nullptr;
    int nGoodTransactions = 0;
    CValidationState state;
    int reportDone = 0;
    LogPrintf("[0%%]..."); /* Continued */
    for (pindex = ::ChainActive().Tip(); pindex && pindex->pprev; pindex = pindex->pprev) {
        boost::this_thread::interruption_point();
        const int percentageDone = std::max(1, std::min(99, (int)(((double)(::ChainActive().Height() - pindex->nHeight)) / (double)nCheckDepth * (nCheckLevel >= 4 ? 50 : 100))));
        if (reportDone < percentageDone/10) {
            // report every 10% step
            LogPrintf("[%d%%]...", percentageDone); /* Continued */
            reportDone = percentageDone/10;
        }
        uiInterface.ShowProgress(_("Verifying blocks...").translated, percentageDone, false);
        if (pindex->nHeight <= ::ChainActive().Height()-nCheckDepth)
            break;
        if (fPruneMode && !(pindex->nStatus & BLOCK_HAVE_DATA)) {
            // If pruning, only go back as far as we have data.
            LogPrintf("VerifyDB(): block verification stopping at height %d (pruning, no data)\n", pindex->nHeight);
            break;
        }
        CBlock block;
        // check level 0: read from disk
        if (!ReadBlockFromDisk(block, pindex, chainparams.GetConsensus()))
            return error("VerifyDB(): *** ReadBlockFromDisk failed at %d, hash=%s", pindex->nHeight, pindex->GetBlockHash().ToString());
        // check level 1: verify block validity
        if (nCheckLevel >= 1 && !CheckBlock(block, state, chainparams.GetConsensus()))
            return error("%s: *** found bad block at %d, hash=%s (%s)\n", __func__,
                         pindex->nHeight, pindex->GetBlockHash().ToString(), FormatStateMessage(state));
        // check level 2: verify undo validity
        if (nCheckLevel >= 2 && pindex) {
            CBlockUndo undo;
            if (!pindex->GetUndoPos().IsNull()) {
                if (!UndoReadFromDisk(undo, pindex)) {
                    return error("VerifyDB(): *** found bad undo data at %d, hash=%s\n", pindex->nHeight, pindex->GetBlockHash().ToString());
                }
            }
        }
        // check level 3: check for inconsistencies during memory-only disconnect of tip blocks
        if (nCheckLevel >= 3 && (coins.DynamicMemoryUsage() + ::ChainstateActive().CoinsTip().DynamicMemoryUsage()) <= nCoinCacheUsage) {
            assert(coins.GetBestBlock() == pindex->GetBlockHash());
            DisconnectResult res = ::ChainstateActive().DisconnectBlock(block, pindex, coins);
            if (res == DISCONNECT_FAILED) {
                return error("VerifyDB(): *** irrecoverable inconsistency in block data at %d, hash=%s", pindex->nHeight, pindex->GetBlockHash().ToString());
            }
            if (res == DISCONNECT_UNCLEAN) {
                nGoodTransactions = 0;
                pindexFailure = pindex;
            } else {
                nGoodTransactions += block.vtx.size();
            }
        }
        if (ShutdownRequested())
            return true;
    }
    if (pindexFailure)
        return error("VerifyDB(): *** coin database inconsistencies found (last %i blocks, %i good transactions before that)\n", ::ChainActive().Height() - pindexFailure->nHeight + 1, nGoodTransactions);

    // store block count as we move pindex at check level >= 4
    int block_count = ::ChainActive().Height() - pindex->nHeight;

    // check level 4: try reconnecting blocks
    if (nCheckLevel >= 4) {
        while (pindex != ::ChainActive().Tip()) {
            boost::this_thread::interruption_point();
            const int percentageDone = std::max(1, std::min(99, 100 - (int)(((double)(::ChainActive().Height() - pindex->nHeight)) / (double)nCheckDepth * 50)));
            if (reportDone < percentageDone/10) {
                // report every 10% step
                LogPrintf("[%d%%]...", percentageDone); /* Continued */
                reportDone = percentageDone/10;
            }
            uiInterface.ShowProgress(_("Verifying blocks...").translated, percentageDone, false);
            pindex = ::ChainActive().Next(pindex);
            CBlock block;
            if (!ReadBlockFromDisk(block, pindex, chainparams.GetConsensus()))
                return error("VerifyDB(): *** ReadBlockFromDisk failed at %d, hash=%s", pindex->nHeight, pindex->GetBlockHash().ToString());
            if (!::ChainstateActive().ConnectBlock(block, state, pindex, coins, chainparams))
                return error("VerifyDB(): *** found unconnectable block at %d, hash=%s (%s)", pindex->nHeight, pindex->GetBlockHash().ToString(), FormatStateMessage(state));
        }
    }

    LogPrintf("[DONE].\n");
    LogPrintf("No coin database inconsistencies in last %i blocks (%i transactions)\n", block_count, nGoodTransactions);
    fVerifyingDB = false;

    return true;
}

/** Apply the effects of a block on the utxo cache, ignoring that it may already have been applied. */
bool CChainState::RollforwardBlock(const CBlockIndex* pindex, CCoinsViewCache& inputs, const CChainParams& params)
{
    // TODO: merge with ConnectBlock
    CBlock block;
    if (!ReadBlockFromDisk(block, pindex, params.GetConsensus())) {
        return error("ReplayBlock(): ReadBlockFromDisk failed at %d, hash=%s", pindex->nHeight, pindex->GetBlockHash().ToString());
    }

    for (const CTransactionRef& tx : block.vtx) {
        if (!tx->IsCoinBase()) {
            for (const CTxIn &txin : tx->vin) {
                inputs.SpendCoin(txin.prevout);
            }
        }
        // Pass check = true as every addition may be an overwrite.
        AddCoins(inputs, *tx, pindex->nHeight, true);
    }
    return true;
}

bool CChainState::ReplayBlocks(const CChainParams& params, CCoinsView* view)
{
    LOCK(cs_main);

    CCoinsViewCache cache(view);

    std::vector<uint256> hashHeads = view->GetHeadBlocks();
    if (hashHeads.empty()) return true; // We're already in a consistent state.
    if (hashHeads.size() != 2) return error("ReplayBlocks(): unknown inconsistent state");

    uiInterface.ShowProgress(_("Replaying blocks...").translated, 0, false);
    LogPrintf("Replaying blocks\n");

    const CBlockIndex* pindexOld = nullptr;  // Old tip during the interrupted flush.
    const CBlockIndex* pindexNew;            // New tip during the interrupted flush.
    const CBlockIndex* pindexFork = nullptr; // Latest block common to both the old and the new tip.

    if (m_blockman.m_block_index.count(hashHeads[0]) == 0) {
        return error("ReplayBlocks(): reorganization to unknown block requested");
    }
    pindexNew = m_blockman.m_block_index[hashHeads[0]];

    if (!hashHeads[1].IsNull()) { // The old tip is allowed to be 0, indicating it's the first flush.
        if (m_blockman.m_block_index.count(hashHeads[1]) == 0) {
            return error("ReplayBlocks(): reorganization from unknown block requested");
        }
        pindexOld = m_blockman.m_block_index[hashHeads[1]];
        pindexFork = LastCommonAncestor(pindexOld, pindexNew);
        assert(pindexFork != nullptr);
    }

    // Rollback along the old branch.
    while (pindexOld != pindexFork) {
        if (pindexOld->nHeight > 0) { // Never disconnect the genesis block.
            CBlock block;
            if (!ReadBlockFromDisk(block, pindexOld, params.GetConsensus())) {
                return error("RollbackBlock(): ReadBlockFromDisk() failed at %d, hash=%s", pindexOld->nHeight, pindexOld->GetBlockHash().ToString());
            }
            LogPrintf("Rolling back %s (%i)\n", pindexOld->GetBlockHash().ToString(), pindexOld->nHeight);
            DisconnectResult res = DisconnectBlock(block, pindexOld, cache);
            if (res == DISCONNECT_FAILED) {
                return error("RollbackBlock(): DisconnectBlock failed at %d, hash=%s", pindexOld->nHeight, pindexOld->GetBlockHash().ToString());
            }
            // If DISCONNECT_UNCLEAN is returned, it means a non-existing UTXO was deleted, or an existing UTXO was
            // overwritten. It corresponds to cases where the block-to-be-disconnect never had all its operations
            // applied to the UTXO set. However, as both writing a UTXO and deleting a UTXO are idempotent operations,
            // the result is still a version of the UTXO set with the effects of that block undone.
        }
        pindexOld = pindexOld->pprev;
    }

    // Roll forward from the forking point to the new tip.
    int nForkHeight = pindexFork ? pindexFork->nHeight : 0;
    for (int nHeight = nForkHeight + 1; nHeight <= pindexNew->nHeight; ++nHeight) {
        const CBlockIndex* pindex = pindexNew->GetAncestor(nHeight);
        LogPrintf("Rolling forward %s (%i)\n", pindex->GetBlockHash().ToString(), nHeight);
        uiInterface.ShowProgress(_("Replaying blocks...").translated, (int) ((nHeight - nForkHeight) * 100.0 / (pindexNew->nHeight - nForkHeight)) , false);
        if (!RollforwardBlock(pindex, cache, params)) return false;
    }

    cache.SetBestBlock(pindexNew->GetBlockHash(), pindexNew->nHeight);
    cache.Flush();
    uiInterface.ShowProgress("", 100, false);
    return true;
}

bool ReplayBlocks(const CChainParams& params, CCoinsView* view) {
    return ::ChainstateActive().ReplayBlocks(params, view);
}

//! Helper for CChainState::RewindBlockIndex
void CChainState::EraseBlockData(CBlockIndex* index)
{
    AssertLockHeld(cs_main);
    assert(!m_chain.Contains(index)); // Make sure this block isn't active

    // Reduce validity
    index->nStatus = std::min<unsigned int>(index->nStatus & BLOCK_VALID_MASK, BLOCK_VALID_TREE) | (index->nStatus & ~BLOCK_VALID_MASK);
    // Remove have-data flags.
    index->nStatus &= ~(BLOCK_HAVE_DATA | BLOCK_HAVE_UNDO);
    // Remove storage location.
    index->nFile = 0;
    index->nDataPos = 0;
    index->nUndoPos = 0;
    // Remove various other things
    index->nTx = 0;
    index->nChainTx = 0;
    index->nSequenceId = 0;
    // Make sure it gets written.
    setDirtyBlockIndex.insert(index);
    // Update indexes
    setBlockIndexCandidates.erase(index);
    auto ret = m_blockman.m_blocks_unlinked.equal_range(index->pprev);
    while (ret.first != ret.second) {
        if (ret.first->second == index) {
            m_blockman.m_blocks_unlinked.erase(ret.first++);
        } else {
            ++ret.first;
        }
    }
    // Mark parent as eligible for main chain again
    if (index->pprev && index->pprev->IsValid(BLOCK_VALID_TRANSACTIONS) && index->pprev->HaveTxsDownloaded()) {
        setBlockIndexCandidates.insert(index->pprev);
    }
}

bool CChainState::RewindBlockIndex(const CChainParams& params)
{
    // Note that during -reindex-chainstate we are called with an empty m_chain!

    // First erase all post-segwit blocks without witness not in the main chain,
    // as this can we done without costly DisconnectTip calls. Active
    // blocks will be dealt with below (releasing cs_main in between).
    {
        LOCK(cs_main);
        for (const auto& entry : m_blockman.m_block_index) {
            if (IsWitnessEnabled(entry.second->pprev, params.GetConsensus()) && !(entry.second->nStatus & BLOCK_OPT_WITNESS) && !m_chain.Contains(entry.second)) {
                EraseBlockData(entry.second);
            }
        }
    }

    // Find what height we need to reorganize to.
    CBlockIndex *tip;
    int nHeight = 1;
    {
        LOCK(cs_main);
        while (nHeight <= m_chain.Height()) {
            // Although SCRIPT_VERIFY_WITNESS is now generally enforced on all
            // blocks in ConnectBlock, we don't need to go back and
            // re-download/re-verify blocks from before segwit actually activated.
            if (IsWitnessEnabled(m_chain[nHeight - 1], params.GetConsensus()) && !(m_chain[nHeight]->nStatus & BLOCK_OPT_WITNESS)) {
                break;
            }
            nHeight++;
        }

        tip = m_chain.Tip();
    }
    // nHeight is now the height of the first insufficiently-validated block, or tipheight + 1

    CValidationState state;
    // Loop until the tip is below nHeight, or we reach a pruned block.
    while (!ShutdownRequested()) {
        {
            LOCK2(cs_main, ::mempool.cs);
            // Make sure nothing changed from under us (this won't happen because RewindBlockIndex runs before importing/network are active)
            assert(tip == m_chain.Tip());
            if (tip == nullptr || tip->nHeight < nHeight) break;
            if (fPruneMode && !(tip->nStatus & BLOCK_HAVE_DATA)) {
                // If pruning, don't try rewinding past the HAVE_DATA point;
                // since older blocks can't be served anyway, there's
                // no need to walk further, and trying to DisconnectTip()
                // will fail (and require a needless reindex/redownload
                // of the blockchain).
                break;
            }

            // Disconnect block
            if (!DisconnectTip(state, params, nullptr)) {
                return error("RewindBlockIndex: unable to disconnect block at height %i (%s)", tip->nHeight, FormatStateMessage(state));
            }

            // Reduce validity flag and have-data flags.
            // We do this after actual disconnecting, otherwise we'll end up writing the lack of data
            // to disk before writing the chainstate, resulting in a failure to continue if interrupted.
            // Note: If we encounter an insufficiently validated block that
            // is on m_chain, it must be because we are a pruning node, and
            // this block or some successor doesn't HAVE_DATA, so we were unable to
            // rewind all the way.  Blocks remaining on m_chain at this point
            // must not have their validity reduced.
            EraseBlockData(tip);

            tip = tip->pprev;
        }
        // Make sure the queue of validation callbacks doesn't grow unboundedly.
        LimitValidationInterfaceQueue();

        // Occasionally flush state to disk.
        if (!FlushStateToDisk(params, state, FlushStateMode::PERIODIC)) {
            LogPrintf("RewindBlockIndex: unable to flush state to disk (%s)\n", FormatStateMessage(state));
            return false;
        }
    }

    {
        LOCK(cs_main);
        if (m_chain.Tip() != nullptr) {
            // We can't prune block index candidates based on our tip if we have
            // no tip due to m_chain being empty!
            PruneBlockIndexCandidates();

            CheckBlockIndex(params.GetConsensus());
        }
    }

    return true;
}

bool RewindBlockIndex(const CChainParams& params) {
    if (!::ChainstateActive().RewindBlockIndex(params)) {
        return false;
    }

    LOCK(cs_main);
    if (::ChainActive().Tip() != nullptr) {
        // FlushStateToDisk can possibly read ::ChainActive(). Be conservative
        // and skip it here, we're about to -reindex-chainstate anyway, so
        // it'll get called a bunch real soon.
        CValidationState state;
        if (!::ChainstateActive().FlushStateToDisk(params, state, FlushStateMode::ALWAYS)) {
            LogPrintf("RewindBlockIndex: unable to flush state to disk (%s)\n", FormatStateMessage(state));
            return false;
        }
    }

    return true;
}

void CChainState::UnloadBlockIndex() {
    nBlockSequenceId = 1;
    setBlockIndexCandidates.clear();
}

// May NOT be used after any connections are up as much
// of the peer-processing logic assumes a consistent
// block index state
void UnloadBlockIndex()
{
    LOCK(cs_main);
    ::ChainActive().SetTip(nullptr);
    g_blockman.Unload();
    pindexBestInvalid = nullptr;
    pindexBestHeader = nullptr;
    mempool.clear();
    vinfoBlockFile.clear();
    nLastBlockFile = 0;
    setDirtyBlockIndex.clear();
    setDirtyFileInfo.clear();
    versionbitscache.Clear();
    for (int b = 0; b < VERSIONBITS_NUM_BITS; b++) {
        warningcache[b].clear();
    }
    fHavePruned = false;

    ::ChainstateActive().UnloadBlockIndex();
}

bool TryAutoReindex()
{
    // Force reindex to update version
    bool nV1 = false;
    if (!pblocktree->ReadFlag("v1", nV1) || !nV1) {
        LogPrintf("%s: v1 Marker not detected, attempting reindex.\n", __func__);
        return true;
    }
    return false;
};

bool LoadBlockIndex(const CChainParams& chainparams)
{
    // Load block index from databases
    bool needs_init = fReindex;

    if (!fReindex) {
        bool ret = LoadBlockIndexDB(chainparams);
        if (!ret) return false;
        needs_init = g_blockman.m_block_index.empty();
    }

    if (needs_init) {
        // Everything here is for *new* reindex/DBs. Thus, though
        // LoadBlockIndexDB may have set fReindex if we shut down
        // mid-reindex previously, we don't check fReindex and
        // instead only check it prior to LoadBlockIndexDB to set
        // needs_init.

        LogPrintf("Initializing databases...\n");
        pblocktree->WriteFlag("v1", true);

        // Use the provided setting for -addressindex in the new database
        fAddressIndex = gArgs.GetBoolArg("-addressindex", DEFAULT_ADDRESSINDEX);
        pblocktree->WriteFlag("addressindex", fAddressIndex);
        LogPrintf("%s: address index %s\n", __func__, fAddressIndex ? "enabled" : "disabled");

        // Use the provided setting for -timestampindex in the new database
        fTimestampIndex = gArgs.GetBoolArg("-timestampindex", DEFAULT_TIMESTAMPINDEX);
        pblocktree->WriteFlag("timestampindex", fTimestampIndex);
        LogPrintf("%s: timestamp index %s\n", __func__, fTimestampIndex ? "enabled" : "disabled");

        // Use the provided setting for -spentindex in the new database
        fSpentIndex = gArgs.GetBoolArg("-spentindex", DEFAULT_SPENTINDEX);
        pblocktree->WriteFlag("spentindex", fSpentIndex);
        LogPrintf("%s: spent index %s\n", __func__, fSpentIndex ? "enabled" : "disabled");
    }
    return true;
}

bool CChainState::LoadGenesisBlock(const CChainParams& chainparams)
{
    LOCK(cs_main);

    // Check whether we're already initialized by checking for genesis in
    // m_blockman.m_block_index. Note that we can't use m_chain here, since it is
    // set based on the coins db, not the block index db, which is the only
    // thing loaded at this point.
    if (m_blockman.m_block_index.count(chainparams.GenesisBlock().GetHash()))
        return true;

    try {
        const CBlock& block = chainparams.GenesisBlock();
        FlatFilePos blockPos = SaveBlockToDisk(block, 0, chainparams, nullptr);
        if (blockPos.IsNull())
            return error("%s: writing genesis block to disk failed", __func__);
        CBlockIndex *pindex = m_blockman.AddToBlockIndex(block);
        pindex->nFlags |= BLOCK_ACCEPTED;
        ReceivedBlockTransactions(block, pindex, blockPos, chainparams.GetConsensus());
    } catch (const std::runtime_error& e) {
        return error("%s: failed to write genesis block: %s", __func__, e.what());
    }

    return true;
}

bool LoadGenesisBlock(const CChainParams& chainparams)
{
    return ::ChainstateActive().LoadGenesisBlock(chainparams);
}

bool LoadExternalBlockFile(const CChainParams& chainparams, FILE* fileIn, FlatFilePos *dbp)
{
    // Map of disk positions for blocks with unknown parent (only used for reindex)
    static std::multimap<uint256, FlatFilePos> mapBlocksUnknownParent;
    int64_t nStart = GetTimeMillis();

    fAddressIndex = gArgs.GetBoolArg("-addressindex", DEFAULT_ADDRESSINDEX);
    fTimestampIndex = gArgs.GetBoolArg("-timestampindex", DEFAULT_TIMESTAMPINDEX);
    fSpentIndex = gArgs.GetBoolArg("-spentindex", DEFAULT_SPENTINDEX);

    int nLoaded = 0;
    try {
        // This takes over fileIn and calls fclose() on it in the CBufferedFile destructor
        CBufferedFile blkdat(fileIn, 2*MAX_BLOCK_SERIALIZED_SIZE, MAX_BLOCK_SERIALIZED_SIZE+8, SER_DISK, CLIENT_VERSION);
        uint64_t nRewind = blkdat.GetPos();
        while (!blkdat.eof()) {
            boost::this_thread::interruption_point();

            blkdat.SetPos(nRewind);
            nRewind++; // start one byte further next time, in case of failure
            blkdat.SetLimit(); // remove former limit
            unsigned int nSize = 0;
            try {
                // locate a header
                unsigned char buf[CMessageHeader::MESSAGE_START_SIZE];
                blkdat.FindByte(chainparams.MessageStart()[0]);
                nRewind = blkdat.GetPos()+1;
                blkdat >> buf;
                if (memcmp(buf, chainparams.MessageStart(), CMessageHeader::MESSAGE_START_SIZE))
                    continue;
                // read size
                blkdat >> nSize;
                if (nSize < 80 || nSize > MAX_BLOCK_SERIALIZED_SIZE)
                    continue;
            } catch (const std::exception&) {
                // no valid block header found; don't complain
                break;
            }
            try {
                // read block
                uint64_t nBlockPos = blkdat.GetPos();
                if (dbp)
                    dbp->nPos = nBlockPos;
                blkdat.SetLimit(nBlockPos + nSize);
                blkdat.SetPos(nBlockPos);
                std::shared_ptr<CBlock> pblock = std::make_shared<CBlock>();
                CBlock& block = *pblock;
                blkdat >> block;
                nRewind = blkdat.GetPos();

                uint256 hash = block.GetHash();
                {
                    LOCK(cs_main);
                    // detect out of order blocks, and store them for later
                    if (hash != chainparams.GetConsensus().hashGenesisBlock && !LookupBlockIndex(block.hashPrevBlock)) {
                        LogPrint(BCLog::REINDEX, "%s: Out of order block %s, parent %s not known\n", __func__, hash.ToString(),
                                block.hashPrevBlock.ToString());
                        if (dbp)
                            mapBlocksUnknownParent.insert(std::make_pair(block.hashPrevBlock, *dbp));
                        continue;
                    }

                    // process in case the block isn't known yet
                    CBlockIndex* pindex = LookupBlockIndex(hash);
                    if (!pindex || (pindex->nStatus & BLOCK_HAVE_DATA) == 0) {
                      CValidationState state;
                      if (::ChainstateActive().AcceptBlock(pblock, state, chainparams, nullptr, true, dbp, nullptr)) {
                          nLoaded++;
                      }
                      if (state.IsError()) {
                          break;
                      }
                    } else if (hash != chainparams.GetConsensus().hashGenesisBlock && pindex->nHeight % 1000 == 0) {
                      LogPrint(BCLog::REINDEX, "Block Import: already had block %s at height %d\n", hash.ToString(), pindex->nHeight);
                    }
                }

                // Activate the genesis block so normal node progress can continue
                if (hash == chainparams.GetConsensus().hashGenesisBlock) {
                    CValidationState state;
                    if (!ActivateBestChain(state, chainparams)) {
                        break;
                    }
                }

                NotifyHeaderTip();

                // Recursively process earlier encountered successors of this block
                std::deque<uint256> queue;
                queue.push_back(hash);
                while (!queue.empty()) {
                    uint256 head = queue.front();
                    queue.pop_front();
                    std::pair<std::multimap<uint256, FlatFilePos>::iterator, std::multimap<uint256, FlatFilePos>::iterator> range = mapBlocksUnknownParent.equal_range(head);
                    while (range.first != range.second) {
                        std::multimap<uint256, FlatFilePos>::iterator it = range.first;
                        std::shared_ptr<CBlock> pblockrecursive = std::make_shared<CBlock>();
                        if (ReadBlockFromDisk(*pblockrecursive, it->second, chainparams.GetConsensus()))
                        {
                            LogPrint(BCLog::REINDEX, "%s: Processing out of order child %s of %s\n", __func__, pblockrecursive->GetHash().ToString(),
                                    head.ToString());
                            LOCK(cs_main);
                            CValidationState dummy;
                            if (::ChainstateActive().AcceptBlock(pblockrecursive, dummy, chainparams, nullptr, true, &it->second, nullptr))
                            {
                                nLoaded++;
                                queue.push_back(pblockrecursive->GetHash());
                            }
                        }
                        range.first++;
                        mapBlocksUnknownParent.erase(it);
                        NotifyHeaderTip();
                    }
                }
            } catch (const std::exception& e) {
                LogPrintf("%s: Deserialize or I/O error - %s\n", __func__, e.what());
            }
        }
    } catch (const std::runtime_error& e) {
        AbortNode(std::string("System error: ") + e.what());
    }
    if (nLoaded > 0)
        LogPrintf("Loaded %i blocks from external file in %dms\n", nLoaded, GetTimeMillis() - nStart);
    return nLoaded > 0;
}

void CChainState::CheckBlockIndex(const Consensus::Params& consensusParams)
{
    if (!fCheckBlockIndex) {
        return;
    }

    LOCK(cs_main);

    // During a reindex, we read the genesis block and call CheckBlockIndex before ActivateBestChain,
    // so we have the genesis block in m_blockman.m_block_index but no active chain. (A few of the
    // tests when iterating the block tree require that m_chain has been initialized.)
    if (m_chain.Height() < 0) {
        assert(m_blockman.m_block_index.size() <= 1);
        return;
    }

    // Build forward-pointing map of the entire block tree.
    std::multimap<CBlockIndex*,CBlockIndex*> forward;
    for (const std::pair<const uint256, CBlockIndex*>& entry : m_blockman.m_block_index) {
        forward.insert(std::make_pair(entry.second->pprev, entry.second));
    }

    assert(forward.size() == m_blockman.m_block_index.size());

    std::pair<std::multimap<CBlockIndex*,CBlockIndex*>::iterator,std::multimap<CBlockIndex*,CBlockIndex*>::iterator> rangeGenesis = forward.equal_range(nullptr);
    CBlockIndex *pindex = rangeGenesis.first->second;
    rangeGenesis.first++;
    assert(rangeGenesis.first == rangeGenesis.second); // There is only one index entry with parent nullptr.

    // Iterate over the entire block tree, using depth-first search.
    // Along the way, remember whether there are blocks on the path from genesis
    // block being explored which are the first to have certain properties.
    size_t nNodes = 0;
    int nHeight = 0;
    CBlockIndex* pindexFirstInvalid = nullptr; // Oldest ancestor of pindex which is invalid.
    CBlockIndex* pindexFirstMissing = nullptr; // Oldest ancestor of pindex which does not have BLOCK_HAVE_DATA.
    CBlockIndex* pindexFirstNeverProcessed = nullptr; // Oldest ancestor of pindex for which nTx == 0.
    CBlockIndex* pindexFirstNotTreeValid = nullptr; // Oldest ancestor of pindex which does not have BLOCK_VALID_TREE (regardless of being valid or not).
    CBlockIndex* pindexFirstNotTransactionsValid = nullptr; // Oldest ancestor of pindex which does not have BLOCK_VALID_TRANSACTIONS (regardless of being valid or not).
    CBlockIndex* pindexFirstNotChainValid = nullptr; // Oldest ancestor of pindex which does not have BLOCK_VALID_CHAIN (regardless of being valid or not).
    CBlockIndex* pindexFirstNotScriptsValid = nullptr; // Oldest ancestor of pindex which does not have BLOCK_VALID_SCRIPTS (regardless of being valid or not).
    while (pindex != nullptr) {
        nNodes++;
        if (pindexFirstInvalid == nullptr && pindex->nStatus & BLOCK_FAILED_VALID) pindexFirstInvalid = pindex;
        if (pindexFirstMissing == nullptr && !(pindex->nStatus & BLOCK_HAVE_DATA)) pindexFirstMissing = pindex;
        if (pindexFirstNeverProcessed == nullptr && pindex->nTx == 0) pindexFirstNeverProcessed = pindex;
        if (pindex->pprev != nullptr && pindexFirstNotTreeValid == nullptr && (pindex->nStatus & BLOCK_VALID_MASK) < BLOCK_VALID_TREE) pindexFirstNotTreeValid = pindex;
        if (pindex->pprev != nullptr && pindexFirstNotTransactionsValid == nullptr && (pindex->nStatus & BLOCK_VALID_MASK) < BLOCK_VALID_TRANSACTIONS) pindexFirstNotTransactionsValid = pindex;
        if (pindex->pprev != nullptr && pindexFirstNotChainValid == nullptr && (pindex->nStatus & BLOCK_VALID_MASK) < BLOCK_VALID_CHAIN) pindexFirstNotChainValid = pindex;
        if (pindex->pprev != nullptr && pindexFirstNotScriptsValid == nullptr && (pindex->nStatus & BLOCK_VALID_MASK) < BLOCK_VALID_SCRIPTS) pindexFirstNotScriptsValid = pindex;

        // Begin: actual consistency checks.
        if (pindex->pprev == nullptr) {
            // Genesis block checks.
            assert(pindex->GetBlockHash() == consensusParams.hashGenesisBlock); // Genesis block's hash must match.
            assert(pindex == m_chain.Genesis()); // The current active chain's genesis block must be this block.
        }
        if (!pindex->HaveTxsDownloaded()) assert(pindex->nSequenceId <= 0); // nSequenceId can't be set positive for blocks that aren't linked (negative is used for preciousblock)
        // VALID_TRANSACTIONS is equivalent to nTx > 0 for all nodes (whether or not pruning has occurred).
        // HAVE_DATA is only equivalent to nTx > 0 (or VALID_TRANSACTIONS) if no pruning has occurred.
        if (!fHavePruned) {
            // If we've never pruned, then HAVE_DATA should be equivalent to nTx > 0
            assert(!(pindex->nStatus & BLOCK_HAVE_DATA) == (pindex->nTx == 0));
            assert(pindexFirstMissing == pindexFirstNeverProcessed);
        } else {
            // If we have pruned, then we can only say that HAVE_DATA implies nTx > 0
            if (pindex->nStatus & BLOCK_HAVE_DATA) assert(pindex->nTx > 0);
        }
        if (pindex->nStatus & BLOCK_HAVE_UNDO) assert(pindex->nStatus & BLOCK_HAVE_DATA);
        assert(((pindex->nStatus & BLOCK_VALID_MASK) >= BLOCK_VALID_TRANSACTIONS) == (pindex->nTx > 0)); // This is pruning-independent.
        // All parents having had data (at some point) is equivalent to all parents being VALID_TRANSACTIONS, which is equivalent to HaveTxsDownloaded().
        assert((pindexFirstNeverProcessed == nullptr) == pindex->HaveTxsDownloaded());
        assert((pindexFirstNotTransactionsValid == nullptr) == pindex->HaveTxsDownloaded());
        assert(pindex->nHeight == nHeight); // nHeight must be consistent.
        assert(pindex->pprev == nullptr || pindex->nChainWork >= pindex->pprev->nChainWork); // For every block except the genesis block, the chainwork must be larger than the parent's.
        assert(nHeight < 2 || (pindex->pskip && (pindex->pskip->nHeight < nHeight))); // The pskip pointer must point back for all but the first 2 blocks.
        assert(pindexFirstNotTreeValid == nullptr); // All m_blockman.m_block_index entries must at least be TREE valid
        if ((pindex->nStatus & BLOCK_VALID_MASK) >= BLOCK_VALID_TREE) assert(pindexFirstNotTreeValid == nullptr); // TREE valid implies all parents are TREE valid
        if ((pindex->nStatus & BLOCK_VALID_MASK) >= BLOCK_VALID_CHAIN) assert(pindexFirstNotChainValid == nullptr); // CHAIN valid implies all parents are CHAIN valid
        if ((pindex->nStatus & BLOCK_VALID_MASK) >= BLOCK_VALID_SCRIPTS) assert(pindexFirstNotScriptsValid == nullptr); // SCRIPTS valid implies all parents are SCRIPTS valid
        if (pindexFirstInvalid == nullptr) {
            // Checks for not-invalid blocks.
            assert((pindex->nStatus & BLOCK_FAILED_MASK) == 0); // The failed mask cannot be set for blocks without invalid parents.
        }
        if (!CBlockIndexWorkComparator()(pindex, m_chain.Tip()) && pindexFirstNeverProcessed == nullptr) {
            if (pindexFirstInvalid == nullptr) {
                // If this block sorts at least as good as the current tip and
                // is valid and we have all data for its parents, it must be in
                // setBlockIndexCandidates.  m_chain.Tip() must also be there
                // even if some data has been pruned.
                if (pindexFirstMissing == nullptr || pindex == m_chain.Tip()) {
                    assert(setBlockIndexCandidates.count(pindex));
                }
                // If some parent is missing, then it could be that this block was in
                // setBlockIndexCandidates but had to be removed because of the missing data.
                // In this case it must be in m_blocks_unlinked -- see test below.
            }
        } else { // If this block sorts worse than the current tip or some ancestor's block has never been seen, it cannot be in setBlockIndexCandidates.
            assert(setBlockIndexCandidates.count(pindex) == 0);
        }
        // Check whether this block is in m_blocks_unlinked.
        std::pair<std::multimap<CBlockIndex*,CBlockIndex*>::iterator,std::multimap<CBlockIndex*,CBlockIndex*>::iterator> rangeUnlinked = m_blockman.m_blocks_unlinked.equal_range(pindex->pprev);
        bool foundInUnlinked = false;
        while (rangeUnlinked.first != rangeUnlinked.second) {
            assert(rangeUnlinked.first->first == pindex->pprev);
            if (rangeUnlinked.first->second == pindex) {
                foundInUnlinked = true;
                break;
            }
            rangeUnlinked.first++;
        }
        if (pindex->pprev && (pindex->nStatus & BLOCK_HAVE_DATA) && pindexFirstNeverProcessed != nullptr && pindexFirstInvalid == nullptr) {
            // If this block has block data available, some parent was never received, and has no invalid parents, it must be in m_blocks_unlinked.
            assert(foundInUnlinked);
        }
        if (!(pindex->nStatus & BLOCK_HAVE_DATA)) assert(!foundInUnlinked); // Can't be in m_blocks_unlinked if we don't HAVE_DATA
        if (pindexFirstMissing == nullptr) assert(!foundInUnlinked); // We aren't missing data for any parent -- cannot be in m_blocks_unlinked.
        if (pindex->pprev && (pindex->nStatus & BLOCK_HAVE_DATA) && pindexFirstNeverProcessed == nullptr && pindexFirstMissing != nullptr) {
            // We HAVE_DATA for this block, have received data for all parents at some point, but we're currently missing data for some parent.
            assert(fHavePruned); // We must have pruned.
            // This block may have entered m_blocks_unlinked if:
            //  - it has a descendant that at some point had more work than the
            //    tip, and
            //  - we tried switching to that descendant but were missing
            //    data for some intermediate block between m_chain and the
            //    tip.
            // So if this block is itself better than m_chain.Tip() and it wasn't in
            // setBlockIndexCandidates, then it must be in m_blocks_unlinked.
            if (!CBlockIndexWorkComparator()(pindex, m_chain.Tip()) && setBlockIndexCandidates.count(pindex) == 0) {
                if (pindexFirstInvalid == nullptr) {
                    assert(foundInUnlinked);
                }
            }
        }
        // assert(pindex->GetBlockHash() == pindex->GetBlockHeader().GetHash()); // Perhaps too slow
        // End: actual consistency checks.

        // Try descending into the first subnode.
        std::pair<std::multimap<CBlockIndex*,CBlockIndex*>::iterator,std::multimap<CBlockIndex*,CBlockIndex*>::iterator> range = forward.equal_range(pindex);
        if (range.first != range.second) {
            // A subnode was found.
            pindex = range.first->second;
            nHeight++;
            continue;
        }
        // This is a leaf node.
        // Move upwards until we reach a node of which we have not yet visited the last child.
        while (pindex) {
            // We are going to either move to a parent or a sibling of pindex.
            // If pindex was the first with a certain property, unset the corresponding variable.
            if (pindex == pindexFirstInvalid) pindexFirstInvalid = nullptr;
            if (pindex == pindexFirstMissing) pindexFirstMissing = nullptr;
            if (pindex == pindexFirstNeverProcessed) pindexFirstNeverProcessed = nullptr;
            if (pindex == pindexFirstNotTreeValid) pindexFirstNotTreeValid = nullptr;
            if (pindex == pindexFirstNotTransactionsValid) pindexFirstNotTransactionsValid = nullptr;
            if (pindex == pindexFirstNotChainValid) pindexFirstNotChainValid = nullptr;
            if (pindex == pindexFirstNotScriptsValid) pindexFirstNotScriptsValid = nullptr;
            // Find our parent.
            CBlockIndex* pindexPar = pindex->pprev;
            // Find which child we just visited.
            std::pair<std::multimap<CBlockIndex*,CBlockIndex*>::iterator,std::multimap<CBlockIndex*,CBlockIndex*>::iterator> rangePar = forward.equal_range(pindexPar);
            while (rangePar.first->second != pindex) {
                assert(rangePar.first != rangePar.second); // Our parent must have at least the node we're coming from as child.
                rangePar.first++;
            }
            // Proceed to the next one.
            rangePar.first++;
            if (rangePar.first != rangePar.second) {
                // Move to the sibling.
                pindex = rangePar.first->second;
                break;
            } else {
                // Move up further.
                pindex = pindexPar;
                nHeight--;
                continue;
            }
        }
    }

    // Check that we actually traversed the entire map.
    assert(nNodes == forward.size());
}

std::string CBlockFileInfo::ToString() const
{
    return strprintf("CBlockFileInfo(blocks=%u, size=%u, heights=%u...%u, time=%s...%s)", nBlocks, nSize, nHeightFirst, nHeightLast, FormatISO8601Date(nTimeFirst), FormatISO8601Date(nTimeLast));
}

CBlockFileInfo* GetBlockFileInfo(size_t n)
{
    LOCK(cs_LastBlockFile);

    return &vinfoBlockFile.at(n);
}

ThresholdState VersionBitsTipState(const Consensus::Params& params, Consensus::DeploymentPos pos)
{
    LOCK(cs_main);
    return VersionBitsState(::ChainActive().Tip(), params, pos, versionbitscache);
}

BIP9Stats VersionBitsTipStatistics(const Consensus::Params& params, Consensus::DeploymentPos pos)
{
    LOCK(cs_main);
    return VersionBitsStatistics(::ChainActive().Tip(), params, pos);
}

int VersionBitsTipStateSinceHeight(const Consensus::Params& params, Consensus::DeploymentPos pos)
{
    LOCK(cs_main);
    return VersionBitsStateSinceHeight(::ChainActive().Tip(), params, pos, versionbitscache);
}

static const uint64_t MEMPOOL_DUMP_VERSION = 1;

bool LoadMempool(CTxMemPool& pool)
{
    const CChainParams& chainparams = Params();
    int64_t nExpiryTimeout = gArgs.GetArg("-mempoolexpiry", DEFAULT_MEMPOOL_EXPIRY) * 60 * 60;
    FILE* filestr = fsbridge::fopen(GetDataDir() / "mempool.dat", "rb");
    CAutoFile file(filestr, SER_DISK, CLIENT_VERSION);
    if (file.IsNull()) {
        LogPrintf("Failed to open mempool file from disk. Continuing anyway.\n");
        return false;
    }

    int64_t count = 0;
    int64_t expired = 0;
    int64_t failed = 0;
    int64_t already_there = 0;
    int64_t nNow = GetTime();

    try {
        uint64_t version;
        file >> version;
        if (version != MEMPOOL_DUMP_VERSION) {
            return false;
        }
        uint64_t num;
        file >> num;
        while (num--) {
            CTransactionRef tx;
            int64_t nTime;
            int64_t nFeeDelta;
            file >> tx;
            file >> nTime;
            file >> nFeeDelta;

            CAmount amountdelta = nFeeDelta;
            if (amountdelta) {
                pool.PrioritiseTransaction(tx->GetHash(), amountdelta);
            }
            CValidationState state;
            if (nTime + nExpiryTimeout > nNow) {
                LOCK(cs_main);
                AcceptToMemoryPoolWithTime(chainparams, pool, state, tx, nullptr /* pfMissingInputs */, nTime,
                                           nullptr /* plTxnReplaced */, false /* bypass_limits */, 0 /* nAbsurdFee */,
                                           false /* test_accept */, false /* ignore_locks */);
                if (state.IsValid()) {
                    ++count;
                } else {
                    // mempool may contain the transaction already, e.g. from
                    // wallet(s) having loaded it while we were processing
                    // mempool transactions; consider these as valid, instead of
                    // failed, but mark them as 'already there'
                    if (pool.exists(tx->GetHash())) {
                        ++already_there;
                    } else {
                        ++failed;
                    }
                }
            } else {
                ++expired;
            }
            if (ShutdownRequested())
                return false;
        }
        std::map<uint256, CAmount> mapDeltas;
        file >> mapDeltas;

        for (const auto& i : mapDeltas) {
            pool.PrioritiseTransaction(i.first, i.second);
        }
    } catch (const std::exception& e) {
        LogPrintf("Failed to deserialize mempool data on disk: %s. Continuing anyway.\n", e.what());
        return false;
    }

    LogPrintf("Imported mempool transactions from disk: %i succeeded, %i failed, %i expired, %i already there\n", count, failed, expired, already_there);
    return true;
}

bool DumpMempool(const CTxMemPool& pool)
{
    int64_t start = GetTimeMicros();

    std::map<uint256, CAmount> mapDeltas;
    std::vector<TxMempoolInfo> vinfo;

    static Mutex dump_mutex;
    LOCK(dump_mutex);

    {
        LOCK(pool.cs);
        for (const auto &i : pool.mapDeltas) {
            mapDeltas[i.first] = i.second;
        }
        vinfo = pool.infoAll();
    }

    int64_t mid = GetTimeMicros();

    try {
        FILE* filestr = fsbridge::fopen(GetDataDir() / "mempool.dat.new", "wb");
        if (!filestr) {
            return false;
        }

        CAutoFile file(filestr, SER_DISK, CLIENT_VERSION);

        uint64_t version = MEMPOOL_DUMP_VERSION;
        file << version;

        file << (uint64_t)vinfo.size();
        for (const auto& i : vinfo) {
            file << *(i.tx);
            file << (int64_t)i.nTime;
            file << (int64_t)i.nFeeDelta;
            mapDeltas.erase(i.tx->GetHash());
        }
        file << mapDeltas;
        if (!FileCommit(file.Get()))
            throw std::runtime_error("FileCommit failed");
        file.fclose();
        RenameOver(GetDataDir() / "mempool.dat.new", GetDataDir() / "mempool.dat");
        int64_t last = GetTimeMicros();
        LogPrintf("Dumped mempool: %gs to copy, %gs to dump\n", (mid-start)*MICRO, (last-mid)*MICRO);
    } catch (const std::exception& e) {
        LogPrintf("Failed to dump mempool: %s. Continuing anyway.\n", e.what());
        return false;
    }
    return true;
}

//! Guess how far we are in the verification process at the given block index
//! require cs_main if pindex has not been validated yet (because nChainTx might be unset)
double GuessVerificationProgress(const ChainTxData& data, const CBlockIndex *pindex) {
    if (pindex == nullptr)
        return 0.0;

    int64_t nNow = time(nullptr);

    double fTxTotal;

    if (pindex->nChainTx <= data.nTxCount) {
        fTxTotal = data.nTxCount + (nNow - data.nTime) * data.dTxRate;
    } else {
        fTxTotal = pindex->nChainTx + (nNow - pindex->GetBlockTime()) * data.dTxRate;
    }

    return pindex->nChainTx / fTxTotal;
}

class CMainCleanup
{
public:
    CMainCleanup() {}
    ~CMainCleanup() {
        // block headers
        BlockMap::iterator it1 = g_blockman.m_block_index.begin();
        for (; it1 != g_blockman.m_block_index.end(); it1++)
            delete (*it1).second;
        g_blockman.m_block_index.clear();
    }
};
static CMainCleanup instance_of_cmaincleanup;


bool CoinStakeCache::GetCoinStake(const uint256 &blockHash, CTransactionRef &tx)
{
    for (const auto &i : lData) {
        if (blockHash != i.first) {
            continue;
        }
        tx = i.second;
        return true;
    }

    BlockMap::iterator mi = ::BlockIndex().find(blockHash);
    if (mi == ::BlockIndex().end()) {
        return false;
    }

    CBlockIndex *pindex = mi->second;
    if (ReadTransactionFromDiskBlock(pindex, 0, tx)) {
        return InsertCoinStake(blockHash, tx);
    }

    return false;
}

bool CoinStakeCache::InsertCoinStake(const uint256 &blockHash, const CTransactionRef &tx)
{
    lData.emplace_front(blockHash, tx);

    while (lData.size() > nMaxSize) {
        lData.pop_back();
    }

    return true;
}
<|MERGE_RESOLUTION|>--- conflicted
+++ resolved
@@ -455,11 +455,9 @@
         if (txFrom) {
             assert(txFrom->GetHash() == txin.prevout.hash);
             assert(txFrom->GetNumVOuts() > txin.prevout.n);
-            if (txFrom->IsParticlVersion())
-            {
+            if (txFrom->IsParticlVersion()) {
                 assert(coin.Matches(txFrom->vpout[txin.prevout.n].get()));
-            } else
-            {
+            } else {
                 assert(txFrom->vout[txin.prevout.n] == coin.out);
             }
         } else {
@@ -472,22 +470,9 @@
     return CheckInputs(tx, state, view, flags, cacheSigStore, true, txdata);
 }
 
-<<<<<<< HEAD
-/**
- * @param[out] coins_to_uncache   Return any outpoints which were not previously present in the
- *                                coins cache, but were added as a result of validating the tx
- *                                for mempool acceptance. This allows the caller to optionally
- *                                remove the cache additions if the associated transaction ends
- *                                up being rejected by the mempool.
- */
-static bool AcceptToMemoryPoolWorker(const CChainParams& chainparams, CTxMemPool& pool, CValidationState& state, const CTransactionRef& ptx,
-                              bool* pfMissingInputs, int64_t nAcceptTime, std::list<CTransactionRef>* plTxnReplaced,
-                              bool bypass_limits, const CAmount& nAbsurdFee, std::vector<COutPoint>& coins_to_uncache, bool test_accept, bool ignore_locks) EXCLUSIVE_LOCKS_REQUIRED(cs_main)
-=======
 namespace {
 
 class MemPoolAccept
->>>>>>> 9bf5768d
 {
 public:
     MemPoolAccept(CTxMemPool& mempool) : m_pool(mempool), m_view(&m_dummy), m_viewmempool(&::ChainstateActive().CoinsTip(), m_pool),
@@ -515,6 +500,7 @@
          */
         std::vector<COutPoint>& m_coins_to_uncache;
         const bool m_test_accept;
+        const bool m_ignore_locks;
     };
 
     // Single transaction acceptance
@@ -564,6 +550,9 @@
     bool CheckFeeRate(size_t package_size, CAmount package_fee, CValidationState& state)
     {
         CAmount mempoolRejectFee = m_pool.GetMinFee(gArgs.GetArg("-maxmempool", DEFAULT_MAX_MEMPOOL_SIZE) * 1000000).GetFee(package_size);
+        if (state.fHasAnonOutput) {
+            mempoolRejectFee *= ANON_FEE_MULTIPLIER;
+        }
         if (mempoolRejectFee > 0 && package_fee < mempoolRejectFee) {
             return state.Invalid(ValidationInvalidReason::TX_MEMPOOL_POLICY, false, REJECT_INSUFFICIENTFEE, "mempool min fee not met", strprintf("%d < %d", package_fee, mempoolRejectFee));
         }
@@ -638,20 +627,15 @@
 
     // Do not work on transactions that are too small.
     // A transaction with 1 segwit input and 1 P2WPHK output has non-witness size of 82 bytes.
-<<<<<<< HEAD
-    // Transactions smaller than this are not relayed to reduce unnecessary malloc overhead.
-    if (::GetSerializeSize(tx, PROTOCOL_VERSION | SERIALIZE_TRANSACTION_NO_WITNESS) < (fParticlMode ? MIN_STANDARD_TX_NONWITNESS_SIZE_PART : MIN_STANDARD_TX_NONWITNESS_SIZE))
-=======
     // Transactions smaller than this are not relayed to mitigate CVE-2017-12842 by not relaying
     // 64-byte transactions.
-    if (::GetSerializeSize(tx, PROTOCOL_VERSION | SERIALIZE_TRANSACTION_NO_WITNESS) < MIN_STANDARD_TX_NONWITNESS_SIZE)
->>>>>>> 9bf5768d
+    if (::GetSerializeSize(tx, PROTOCOL_VERSION | SERIALIZE_TRANSACTION_NO_WITNESS) < (fParticlMode ? MIN_STANDARD_TX_NONWITNESS_SIZE_PART : MIN_STANDARD_TX_NONWITNESS_SIZE))
         return state.Invalid(ValidationInvalidReason::TX_NOT_STANDARD, false, REJECT_NONSTANDARD, "tx-size-small");
 
     // Only accept nLockTime-using transactions that can be mined in the next
     // block; we don't want our mempool filled up with transactions that can't
     // be mined yet.
-    if (!test_accept || !ignore_locks)
+    if (!args.m_test_accept || !args.m_ignore_locks)
     if (!CheckFinalTx(tx, STANDARD_LOCKTIME_VERIFY_FLAGS))
         return state.Invalid(ValidationInvalidReason::TX_PREMATURE_SPEND, false, REJECT_NONSTANDARD, "non-final");
 
@@ -663,14 +647,10 @@
     // Check for conflicts with in-memory transactions
     for (const CTxIn &txin : tx.vin)
     {
-<<<<<<< HEAD
         if (txin.IsAnonInput()) {
             continue;
         }
-        const CTransaction* ptxConflicting = pool.GetConflictTx(txin.prevout);
-=======
         const CTransaction* ptxConflicting = m_pool.GetConflictTx(txin.prevout);
->>>>>>> 9bf5768d
         if (ptxConflicting) {
             if (!setConflicts.count(ptxConflicting->GetHash()))
             {
@@ -704,48 +684,17 @@
         }
     }
 
-<<<<<<< HEAD
-    state.fHasAnonInput = false;
-    {
-        CCoinsView dummy;
-        CCoinsViewCache view(&dummy);
-
-        LockPoints lp;
-        CCoinsViewCache& coins_cache = ::ChainstateActive().CoinsTip();
-        CCoinsViewMemPool viewMemPool(&coins_cache, pool);
-        view.SetBackend(viewMemPool);
-
-        // do all inputs exist?
-        for (const CTxIn& txin : tx.vin) {
-            if (txin.IsAnonInput()) {
-                state.fHasAnonInput = true;
-                continue;
-            }
-            if (!coins_cache.HaveCoinInCache(txin.prevout)) {
-                coins_to_uncache.push_back(txin.prevout);
-            }
-
-            // Note: this call may add txin.prevout to the coins cache
-            // (CoinsTip().cacheCoins) by way of FetchCoin(). It should be removed
-            // later (via coins_to_uncache) if this tx turns out to be invalid.
-            if (!view.HaveCoin(txin.prevout)) {
-                // Are inputs missing because we already have the tx?
-                for (size_t out = 0; out < tx.GetNumVOuts(); out++) {
-                    // Optimistically just do efficient check of cache for outputs
-                    if (coins_cache.HaveCoinInCache(COutPoint(hash, out))) {
-                        return state.Invalid(ValidationInvalidReason::TX_CONFLICT, false, REJECT_DUPLICATE, "txn-already-known");
-                    }
-                }
-                // Otherwise assume this might be an orphan tx for which we just haven't seen parents yet
-                if (pfMissingInputs) {
-                    *pfMissingInputs = true;
-=======
     LockPoints lp;
     m_view.SetBackend(m_viewmempool);
 
+    state.fHasAnonInput = false;
     CCoinsViewCache& coins_cache = ::ChainstateActive().CoinsTip();
     // do all inputs exist?
     for (const CTxIn& txin : tx.vin) {
+        if (txin.IsAnonInput()) {
+            state.fHasAnonInput = true;
+            continue;
+        }
         if (!coins_cache.HaveCoinInCache(txin.prevout)) {
             coins_to_uncache.push_back(txin.prevout);
         }
@@ -755,49 +704,34 @@
         // later (via coins_to_uncache) if this tx turns out to be invalid.
         if (!m_view.HaveCoin(txin.prevout)) {
             // Are inputs missing because we already have the tx?
-            for (size_t out = 0; out < tx.vout.size(); out++) {
+            for (size_t out = 0; out < tx.GetNumVOuts(); out++) {
                 // Optimistically just do efficient check of cache for outputs
                 if (coins_cache.HaveCoinInCache(COutPoint(hash, out))) {
                     return state.Invalid(ValidationInvalidReason::TX_CONFLICT, false, REJECT_DUPLICATE, "txn-already-known");
->>>>>>> 9bf5768d
-                }
-            }
-<<<<<<< HEAD
-        };
-
-        if (state.fHasAnonInput
-             && (::ChainActive().Height() < GetNumBlocksOfPeers()-1)) {
-            LogPrintf("%s: Ignoring anon transaction while chain syncs height %d - peers %d.\n",
-                __func__, ::ChainActive().Height(), GetNumBlocksOfPeers());
-            return false; // Might be missing inputs
-=======
+                }
+            }
             // Otherwise assume this might be an orphan tx for which we just haven't seen parents yet
             if (pfMissingInputs) {
                 *pfMissingInputs = true;
             }
             return false; // fMissingInputs and !state.IsInvalid() is used to detect this condition, don't set state.Invalid()
->>>>>>> 9bf5768d
-        }
-    }
-
-<<<<<<< HEAD
-        if (!AllAnonOutputsUnknown(tx, state)) // set state.fHasAnonOutput
-            return false; // Already in the blockchain, containing block could have been received before loose tx
-
-        // Bring the best block into scope
-        view.GetBestBlock();
-        // we have all inputs cached now, so switch back to dummy, so we don't need to keep lock on mempool
-        view.SetBackend(dummy);
-
-        // Only accept BIP68 sequence locked transactions that can be mined in the next
-        // block; we don't want our mempool filled up with transactions that can't
-        // be mined yet.
-        // Must keep pool.cs for this unless we change CheckSequenceLocks to take a
-        // CoinsViewCache instead of create its own
-        if (!test_accept || !ignore_locks)
-        if (!CheckSequenceLocks(pool, tx, STANDARD_LOCKTIME_VERIFY_FLAGS, &lp))
-            return state.Invalid(ValidationInvalidReason::TX_PREMATURE_SPEND, false, REJECT_NONSTANDARD, "non-BIP68-final");
-=======
+        }
+    }
+
+    if (state.fHasAnonInput
+         && (::ChainActive().Height() < GetNumBlocksOfPeers()-1)) {
+        LogPrintf("%s: Ignoring anon transaction while chain syncs height %d - peers %d.\n",
+            __func__, ::ChainActive().Height(), GetNumBlocksOfPeers());
+        if (pfMissingInputs) {
+            *pfMissingInputs = true; // Workaround to avoid setting state.Invalid()
+        }
+        return false;
+    }
+
+    if (!AllAnonOutputsUnknown(tx, state)) { // Also sets state.fHasAnonOutput
+        // Already in the blockchain, containing block could have been received before loose tx
+        return state.Invalid(ValidationInvalidReason::TX_CONFLICT, false, REJECT_DUPLICATE, "txn-already-in-mempool");
+    }
     // Bring the best block into scope
     m_view.GetBestBlock();
 
@@ -811,24 +745,18 @@
     // be mined yet.
     // Must keep pool.cs for this unless we change CheckSequenceLocks to take a
     // CoinsViewCache instead of create its own
+    if (!args.m_test_accept || !args.m_ignore_locks)
     if (!CheckSequenceLocks(m_pool, tx, STANDARD_LOCKTIME_VERIFY_FLAGS, &lp))
         return state.Invalid(ValidationInvalidReason::TX_PREMATURE_SPEND, false, REJECT_NONSTANDARD, "non-BIP68-final");
->>>>>>> 9bf5768d
 
     CAmount nFees = 0;
     if (!Consensus::CheckTxInputs(tx, state, m_view, GetSpendHeight(m_view), nFees)) {
         return error("%s: Consensus::CheckTxInputs: %s, %s", __func__, tx.GetHash().ToString(), FormatStateMessage(state));
     }
 
-<<<<<<< HEAD
-        // Check for non-standard pay-to-script-hash in inputs
-        if (fRequireStandard && !AreInputsStandard(tx, view, nAcceptTime))
-            return state.Invalid(ValidationInvalidReason::TX_NOT_STANDARD, false, REJECT_NONSTANDARD, "bad-txns-nonstandard-inputs");
-=======
     // Check for non-standard pay-to-script-hash in inputs
-    if (fRequireStandard && !AreInputsStandard(tx, m_view))
+    if (fRequireStandard && !AreInputsStandard(tx, m_view, nAcceptTime))
         return state.Invalid(ValidationInvalidReason::TX_NOT_STANDARD, false, REJECT_NONSTANDARD, "bad-txns-nonstandard-inputs");
->>>>>>> 9bf5768d
 
     // Check for non-standard witness in P2WSH
     if (tx.HasWitness() && fRequireStandard && !IsWitnessStandard(tx, m_view))
@@ -840,30 +768,17 @@
     nModifiedFees = nFees;
     m_pool.ApplyDelta(hash, nModifiedFees);
 
-<<<<<<< HEAD
-        // Keep track of transactions that spend a coinbase, which we re-scan
-        // during reorgs to ensure COINBASE_MATURITY is still met.
-        bool fSpendsCoinbase = false;
-        for (const CTxIn &txin : tx.vin)
-        {
-            if (txin.IsAnonInput()) {
-                continue;
-            }
-            const Coin &coin = view.AccessCoin(txin.prevout);
-            if (coin.IsCoinBase()) {
-                fSpendsCoinbase = true;
-                break;
-            }
-=======
     // Keep track of transactions that spend a coinbase, which we re-scan
     // during reorgs to ensure COINBASE_MATURITY is still met.
     bool fSpendsCoinbase = false;
     for (const CTxIn &txin : tx.vin) {
+        if (txin.IsAnonInput()) {
+            continue;
+        }
         const Coin &coin = m_view.AccessCoin(txin.prevout);
         if (coin.IsCoinBase()) {
             fSpendsCoinbase = true;
             break;
->>>>>>> 9bf5768d
         }
     }
 
@@ -875,24 +790,9 @@
         return state.Invalid(ValidationInvalidReason::TX_NOT_STANDARD, false, REJECT_NONSTANDARD, "bad-txns-too-many-sigops",
                 strprintf("%d", nSigOpsCost));
 
-<<<<<<< HEAD
-        CAmount mempoolRejectFee = pool.GetMinFee(gArgs.GetArg("-maxmempool", DEFAULT_MAX_MEMPOOL_SIZE) * 1000000).GetFee(nSize);
-        if (state.fHasAnonOutput)
-            mempoolRejectFee *= ANON_FEE_MULTIPLIER;
-
-        if (!bypass_limits && mempoolRejectFee > 0 && nModifiedFees < mempoolRejectFee) {
-            return state.Invalid(ValidationInvalidReason::TX_MEMPOOL_POLICY, false, REJECT_INSUFFICIENTFEE, "mempool min fee not met", strprintf("%d < %d", nModifiedFees, mempoolRejectFee));
-        }
-
-        // No transactions are allowed below minRelayTxFee except from disconnected blocks
-        if (!bypass_limits && nModifiedFees < ::minRelayTxFee.GetFee(nSize)) {
-            return state.Invalid(ValidationInvalidReason::TX_MEMPOOL_POLICY, false, REJECT_INSUFFICIENTFEE, "min relay fee not met", strprintf("%d < %d", nModifiedFees, ::minRelayTxFee.GetFee(nSize)));
-        }
-=======
     // No transactions are allowed below minRelayTxFee except from disconnected
     // blocks
     if (!bypass_limits && !CheckFeeRate(nSize, nModifiedFees, state)) return false;
->>>>>>> 9bf5768d
 
     if (nAbsurdFee && nFees > nAbsurdFee)
         return state.Invalid(ValidationInvalidReason::TX_NOT_STANDARD, false,
@@ -1016,33 +916,10 @@
 
             for (const CTxIn &txin : mi->GetTx().vin)
             {
-<<<<<<< HEAD
-                if (tx.vin[j].IsAnonInput()) {
+                if (txin.IsAnonInput()) {
                     continue;
                 }
-                // We don't want to accept replacements that require low
-                // feerate junk to be mined first. Ideally we'd keep track of
-                // the ancestor feerates and make the decision based on that,
-                // but for now requiring all new inputs to be confirmed works.
-                //
-                // Note that if you relax this to make RBF a little more useful,
-                // this may break the CalculateMempoolAncestors RBF relaxation,
-                // above. See the comment above the first CalculateMempoolAncestors
-                // call for more info.
-                if (!setConflictsParents.count(tx.vin[j].prevout.hash))
-                {
-                    // Rather than check the UTXO set - potentially expensive -
-                    // it's cheaper to just check if the new input refers to a
-                    // tx that's in the mempool.
-                    if (pool.exists(tx.vin[j].prevout.hash)) {
-                        return state.Invalid(ValidationInvalidReason::TX_MEMPOOL_POLICY, false, REJECT_NONSTANDARD, "replacement-adds-unconfirmed",
-                                         strprintf("replacement %s adds unconfirmed input, idx %d",
-                                                  hash.ToString(), j));
-                    }
-                }
-=======
                 setConflictsParents.insert(txin.prevout.hash);
->>>>>>> 9bf5768d
             }
 
             nConflictingCount += mi->GetCountWithDescendants();
@@ -1070,6 +947,9 @@
 
         for (unsigned int j = 0; j < tx.vin.size(); j++)
         {
+            if (tx.vin[j].IsAnonInput()) {
+                continue;
+            }
             // We don't want to accept replacements that require low
             // feerate junk to be mined first. Ideally we'd keep track of
             // the ancestor feerates and make the decision based on that,
@@ -1107,22 +987,11 @@
         CAmount nDeltaFees = nModifiedFees - nConflictingFees;
         if (nDeltaFees < ::incrementalRelayFee.GetFee(nSize))
         {
-<<<<<<< HEAD
-            LogPrint(BCLog::MEMPOOL, "replacing tx %s with %s for %s %s additional fees, %d delta bytes\n",
-                    it->GetTx().GetHash().ToString(),
-                    hash.ToString(),
-                    FormatMoney(nModifiedFees - nConflictingFees),
-                    CURRENCY_UNIT.c_str(),
-                    (int)nSize - (int)nConflictingSize);
-            if (plTxnReplaced)
-                plTxnReplaced->push_back(it->GetSharedTx());
-=======
             return state.Invalid(ValidationInvalidReason::TX_MEMPOOL_POLICY, false, REJECT_INSUFFICIENTFEE, "insufficient fee",
                     strprintf("rejecting replacement %s, not enough additional fees to relay; %s < %s",
                         hash.ToString(),
                         FormatMoney(nDeltaFees),
                         FormatMoney(::incrementalRelayFee.GetFee(nSize))));
->>>>>>> 9bf5768d
         }
     }
     return true;
@@ -1136,23 +1005,6 @@
 
     constexpr unsigned int scriptVerifyFlags = STANDARD_SCRIPT_VERIFY_FLAGS;
 
-<<<<<<< HEAD
-        // Add memory address index
-        if (fAddressIndex) {
-            pool.addAddressIndex(entry, view);
-        }
-
-        // Add memory spent index
-        if (fSpentIndex) {
-            pool.addSpentIndex(entry, view);
-        }
-
-        // trim mempool and check if tx was trimmed
-        if (!bypass_limits) {
-            LimitMempoolSize(pool, gArgs.GetArg("-maxmempool", DEFAULT_MAX_MEMPOOL_SIZE) * 1000000, gArgs.GetArg("-mempoolexpiry", DEFAULT_MEMPOOL_EXPIRY) * 60 * 60);
-            if (!pool.exists(hash))
-                return state.Invalid(ValidationInvalidReason::TX_MEMPOOL_POLICY, false, REJECT_INSUFFICIENTFEE, "mempool full");
-=======
     // Check against previous transactions
     // This is done last to help prevent CPU exhaustion denial-of-service attacks.
     if (!CheckInputs(tx, state, m_view, scriptVerifyFlags, true, false, txdata)) {
@@ -1165,7 +1017,6 @@
             // Only the witness is missing, so the transaction itself may be fine.
             state.Invalid(ValidationInvalidReason::TX_WITNESS_MUTATED, false,
                     state.GetRejectCode(), state.GetRejectReason(), state.GetDebugMessage());
->>>>>>> 9bf5768d
         }
         assert(IsTransactionReason(state.GetReason()));
         return false; // state filled in by CheckInputs
@@ -1250,6 +1101,19 @@
         if (!m_pool.exists(hash))
             return state.Invalid(ValidationInvalidReason::TX_MEMPOOL_POLICY, false, REJECT_INSUFFICIENTFEE, "mempool full");
     }
+
+    if (!AddKeyImagesToMempool(tx, m_pool)) {
+        return state.Invalid(ValidationInvalidReason::CONSENSUS, error("%s: AddKeyImagesToMempool failed.", __func__), REJECT_MALFORMED, "bad-anonin-keyimages");
+    }
+
+    // Update mempool indices
+    if (fAddressIndex) {
+        m_pool.addAddressIndex(*entry, m_view);
+    }
+    if (fSpentIndex) {
+        m_pool.addSpentIndex(*entry, m_view);
+    }
+
     return true;
 }
 
@@ -1277,10 +1141,6 @@
 
     if (!Finalize(args, workspace)) return false;
 
-    if (!AddKeyImagesToMempool(tx, pool)) {
-        return state.Invalid(ValidationInvalidReason::CONSENSUS, error("%s: AddKeyImagesToMempool failed.", __func__), REJECT_MALFORMED, "bad-anonin-keyimages");
-    }
-
     GetMainSignals().TransactionAddedToMempool(ptx);
 
     return true;
@@ -1294,12 +1154,8 @@
                         bool bypass_limits, const CAmount nAbsurdFee, bool test_accept, bool ignore_locks) EXCLUSIVE_LOCKS_REQUIRED(cs_main)
 {
     std::vector<COutPoint> coins_to_uncache;
-<<<<<<< HEAD
-    bool res = AcceptToMemoryPoolWorker(chainparams, pool, state, tx, pfMissingInputs, nAcceptTime, plTxnReplaced, bypass_limits, nAbsurdFee, coins_to_uncache, test_accept, ignore_locks);
-=======
-    MemPoolAccept::ATMPArgs args { chainparams, state, pfMissingInputs, nAcceptTime, plTxnReplaced, bypass_limits, nAbsurdFee, coins_to_uncache, test_accept };
+    MemPoolAccept::ATMPArgs args { chainparams, state, pfMissingInputs, nAcceptTime, plTxnReplaced, bypass_limits, nAbsurdFee, coins_to_uncache, test_accept, ignore_locks };
     bool res = MemPoolAccept(pool).AcceptSingleTransaction(tx, args);
->>>>>>> 9bf5768d
     if (!res) {
         // Remove coins that were not present in the coins cache before calling ATMPW;
         // this is to prevent memory DoS in case we receive a large number of
@@ -2656,78 +2512,6 @@
     int64_t nTime1 = GetTimeMicros(); nTimeCheck += nTime1 - nTimeStart;
     LogPrint(BCLog::BENCH, "    - Sanity checks: %.2fms [%.2fs (%.2fms/blk)]\n", MILLI * (nTime1 - nTimeStart), nTimeCheck * MICRO, nTimeCheck * MILLI / nBlocksTotal);
 
-<<<<<<< HEAD
-    bool fEnforceBIP30 = true;
-    if (!fParticlMode)
-    {
-        // Do not allow blocks that contain transactions which 'overwrite' older transactions,
-        // unless those are already completely spent.
-        // If such overwrites are allowed, coinbases and transactions depending upon those
-        // can be duplicated to remove the ability to spend the first instance -- even after
-        // being sent to another address.
-        // See BIP30 and http://r6.ca/blog/20120206T005236Z.html for more information.
-        // This logic is not necessary for memory pool transactions, as AcceptToMemoryPool
-        // already refuses previously-known transaction ids entirely.
-        // This rule was originally applied to all blocks with a timestamp after March 15, 2012, 0:00 UTC.
-        // Now that the whole chain is irreversibly beyond that time it is applied to all blocks except the
-        // two in the chain that violate it. This prevents exploiting the issue against nodes during their
-        // initial block download.
-        bool fEnforceBIP30 = !((pindex->nHeight==91842 && pindex->GetBlockHash() == uint256S("0x00000000000a4d0a398161ffc163c503763b1f4360639393e0e4c8e300e0caec")) ||
-                               (pindex->nHeight==91880 && pindex->GetBlockHash() == uint256S("0x00000000000743f190a18c5577a3c2d2a1f610ae9601ac046a38084ccb7cd721")));
-
-        // Once BIP34 activated it was not possible to create new duplicate coinbases and thus other than starting
-        // with the 2 existing duplicate coinbase pairs, not possible to create overwriting txs.  But by the
-        // time BIP34 activated, in each of the existing pairs the duplicate coinbase had overwritten the first
-        // before the first had been spent.  Since those coinbases are sufficiently buried it's no longer possible to create further
-        // duplicate transactions descending from the known pairs either.
-        // If we're on the known chain at height greater than where BIP34 activated, we can save the db accesses needed for the BIP30 check.
-
-        // BIP34 requires that a block at height X (block X) has its coinbase
-        // scriptSig start with a CScriptNum of X (indicated height X).  The above
-        // logic of no longer requiring BIP30 once BIP34 activates is flawed in the
-        // case that there is a block X before the BIP34 height of 227,931 which has
-        // an indicated height Y where Y is greater than X.  The coinbase for block
-        // X would also be a valid coinbase for block Y, which could be a BIP30
-        // violation.  An exhaustive search of all mainnet coinbases before the
-        // BIP34 height which have an indicated height greater than the block height
-        // reveals many occurrences. The 3 lowest indicated heights found are
-        // 209,921, 490,897, and 1,983,702 and thus coinbases for blocks at these 3
-        // heights would be the first opportunity for BIP30 to be violated.
-
-        // There is no potential to create a duplicate coinbase at block 209,921
-        // because this is still before the BIP34 height and so explicit BIP30
-        // checking is still active.
-
-        // The final case is block 176,684 which has an indicated height of
-        // 490,897. Unfortunately, this issue was not discovered until about 2 weeks
-        // before block 490,897 so there was not much opportunity to address this
-        // case other than to carefully analyze it and determine it would not be a
-        // problem. Block 490,897 was, in fact, mined with a different coinbase than
-        // block 176,684, but it is important to note that even if it hadn't been or
-        // is remined on an alternate fork with a duplicate coinbase, we would still
-        // not run into a BIP30 violation.  This is because the coinbase for 176,684
-        // is spent in block 185,956 in transaction
-        // d4f7fbbf92f4a3014a230b2dc70b8058d02eb36ac06b4a0736d9d60eaa9e8781.  This
-        // spending transaction can't be duplicated because it also spends coinbase
-        // 0328dd85c331237f18e781d692c92de57649529bd5edf1d01036daea32ffde29.  This
-        // coinbase has an indicated height of over 4.2 billion, and wouldn't be
-        // duplicatable until that height, and it's currently impossible to create a
-        // chain that long. Nevertheless we may wish to consider a future soft fork
-        // which retroactively prevents block 490,897 from creating a duplicate
-        // coinbase. The two historical BIP30 violations often provide a confusing
-        // edge case when manipulating the UTXO and it would be simpler not to have
-        // another edge case to deal with.
-
-        // testnet3 has no blocks before the BIP34 height with indicated heights
-        // post BIP34 before approximately height 486,000,000 and presumably will
-        // be reset before it reaches block 1,983,702 and starts doing unnecessary
-        // BIP30 checking again.
-        assert(pindex->pprev);
-        CBlockIndex *pindexBIP34height = pindex->pprev->GetAncestor(chainparams.GetConsensus().BIP34Height);
-        //Only continue to enforce if we're below BIP34 activation height or the block hash at that height doesn't correspond.
-        fEnforceBIP30 = fEnforceBIP30 && (!pindexBIP34height || !(pindexBIP34height->GetBlockHash() == chainparams.GetConsensus().BIP34Hash));
-    };
-=======
     // Do not allow blocks that contain transactions which 'overwrite' older transactions,
     // unless those are already completely spent.
     // If such overwrites are allowed, coinbases and transactions depending upon those
@@ -2740,8 +2524,8 @@
     // Now that the whole chain is irreversibly beyond that time it is applied to all blocks except the
     // two in the chain that violate it. This prevents exploiting the issue against nodes during their
     // initial block download.
-    bool fEnforceBIP30 = !((pindex->nHeight==91842 && pindex->GetBlockHash() == uint256S("0x00000000000a4d0a398161ffc163c503763b1f4360639393e0e4c8e300e0caec")) ||
-                           (pindex->nHeight==91880 && pindex->GetBlockHash() == uint256S("0x00000000000743f190a18c5577a3c2d2a1f610ae9601ac046a38084ccb7cd721")));
+    bool fEnforceBIP30 = fParticlMode || (!((pindex->nHeight==91842 && pindex->GetBlockHash() == uint256S("0x00000000000a4d0a398161ffc163c503763b1f4360639393e0e4c8e300e0caec")) ||
+                           (pindex->nHeight==91880 && pindex->GetBlockHash() == uint256S("0x00000000000743f190a18c5577a3c2d2a1f610ae9601ac046a38084ccb7cd721"))));
 
     // Once BIP34 activated it was not possible to create new duplicate coinbases and thus other than starting
     // with the 2 existing duplicate coinbase pairs, not possible to create overwriting txs.  But by the
@@ -2761,7 +2545,6 @@
     // reveals many occurrences. The 3 lowest indicated heights found are
     // 209,921, 490,897, and 1,983,702 and thus coinbases for blocks at these 3
     // heights would be the first opportunity for BIP30 to be violated.
->>>>>>> 9bf5768d
 
     // The search reveals a great many blocks which have an indicated height
     // greater than 1,983,702, so we simply remove the optimization to skip
