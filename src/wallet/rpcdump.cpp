--- conflicted
+++ resolved
@@ -685,15 +685,6 @@
 
 UniValue dumpprivkey(const JSONRPCRequest& request)
 {
-<<<<<<< HEAD
-    std::shared_ptr<CWallet> const wallet = GetWalletForJSONRPCRequest(request);
-    CWallet* const pwallet = wallet.get();
-    if (!EnsureWalletIsAvailable(pwallet, request.fHelp)) {
-        return NullUniValue;
-    }
-
-=======
->>>>>>> eac65d99
             RPCHelpMan{"dumpprivkey",
                 "\nReveals the private key corresponding to 'address'.\n"
                 "Then the importprivkey can be used with this output\n",
@@ -710,9 +701,9 @@
                 },
             }.Check(request);
 
-    std::shared_ptr<CWallet> const wallet = GetWalletForJSONRPCRequest(request);
+    std::shared_ptr<CWallet> wallet = GetWalletForJSONRPCRequest(request);
     if (!wallet) return NullUniValue;
-    const CWallet* const pwallet = wallet.get();
+    CWallet* const pwallet = wallet.get();
 
     LegacyScriptPubKeyMan& spk_man = EnsureLegacyScriptPubKeyMan(*wallet);
 
