--- conflicted
+++ resolved
@@ -83,13 +83,8 @@
     { "listunspent", 1, "maxconf" },
     { "listunspent", 2, "addresses" },
     { "listunspent", 3, "include_unsafe" },
-<<<<<<< HEAD
-    { "listunspent", 4, "cc_format" },
-=======
     { "listunspent", 4, "query_options" },
     { "getblock", 1, "verbosity" },
->>>>>>> 0d3e8183
-    { "getblock", 1, "verbose" },
     { "getblockheader", 1, "verbose" },
     { "getchaintxstats", 0, "nblocks" },
     { "gettransaction", 1, "include_watchonly" },
@@ -140,7 +135,8 @@
     { "getaddressutxos", 0, "addresses"},
     { "getaddressmempool", 0, "addresses"},
     { "bumpfee", 1, "options" },
-<<<<<<< HEAD
+
+
     { "reservebalance", 0, "enabled" },
     { "scanchain", 0, "height" },
     { "deriverangekeys", 0, "start" },
@@ -207,12 +203,10 @@
     { "listunspentblind", 4, "cc_format" },
     
     
-    
-=======
     { "logging", 0, "include" },
     { "logging", 1, "exclude" },
     { "disconnectnode", 1, "nodeid" },
->>>>>>> 0d3e8183
+    
     // Echo with conversion (For testing only)
     { "echojson", 0, "arg0" },
     { "echojson", 1, "arg1" },
