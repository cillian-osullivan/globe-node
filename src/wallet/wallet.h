--- conflicted
+++ resolved
@@ -499,19 +499,11 @@
     //! check whether we support the named feature
     bool CanSupportFeature(enum WalletFeature wf) const override EXCLUSIVE_LOCKS_REQUIRED(cs_wallet) { AssertLockHeld(cs_wallet); return IsFeatureSupported(nWalletVersion, wf); }
 
-<<<<<<< HEAD
-    virtual bool IsSpent(const uint256& hash, unsigned int n) const EXCLUSIVE_LOCKS_REQUIRED(cs_wallet);
+    virtual bool IsSpent(const COutPoint& outpoint) const EXCLUSIVE_LOCKS_REQUIRED(cs_wallet);
 
     // Whether this or any known UTXO with the same single key has been spent.
-    virtual bool IsSpentKey(const uint256& hash, unsigned int n) const EXCLUSIVE_LOCKS_REQUIRED(cs_wallet);
+    virtual bool IsSpentKey(const CScript& scriptPubKey) const EXCLUSIVE_LOCKS_REQUIRED(cs_wallet);
     virtual void SetSpentKeyState(WalletBatch& batch, const uint256& hash, unsigned int n, bool used, std::set<CTxDestination>& tx_destinations) EXCLUSIVE_LOCKS_REQUIRED(cs_wallet);
-=======
-    bool IsSpent(const COutPoint& outpoint) const EXCLUSIVE_LOCKS_REQUIRED(cs_wallet);
-
-    // Whether this or any known scriptPubKey with the same single key has been spent.
-    bool IsSpentKey(const CScript& scriptPubKey) const EXCLUSIVE_LOCKS_REQUIRED(cs_wallet);
-    void SetSpentKeyState(WalletBatch& batch, const uint256& hash, unsigned int n, bool used, std::set<CTxDestination>& tx_destinations) EXCLUSIVE_LOCKS_REQUIRED(cs_wallet);
->>>>>>> 8be652e4
 
     /** Display address on an external signer. Returns false if external signer support is not compiled */
     bool DisplayAddress(const CTxDestination& dest) EXCLUSIVE_LOCKS_REQUIRED(cs_wallet);
