// Copyright (c) 2018-2019 The Bitcoin Core developers
// Distributed under the MIT software license, see the accompanying
// file COPYING or http://www.opensource.org/licenses/mit-license.php.

#ifndef BITCOIN_INTERFACES_WALLET_H
#define BITCOIN_INTERFACES_WALLET_H

#include <amount.h>                    // For CAmount
#include <pubkey.h>                    // For CKeyID and CScriptID (definitions needed in CTxDestination instantiation)
#include <script/standard.h>           // For CTxDestination
#include <support/allocators/secure.h> // For SecureString
#include <ui_interface.h>              // For ChangeType
#include <util/message.h>

#include <functional>
#include <map>
#include <memory>
#include <psbt.h>
#include <stdint.h>
#include <string>
#include <tuple>
#include <utility>
#include <vector>

#include <key/stealth.h>               // For CTxDestination
#include <key/extkey.h>                // For CTxDestination
#include <wallet/hdwallettypes.h>

class CCoinControl;
class CFeeRate;
class CKey;
class CWallet;
enum isminetype : uint8_t;
enum class FeeReason;
typedef uint8_t isminefilter;

enum class OutputType;
struct CRecipient;

class CHDWallet;

namespace interfaces {

class Handler;
struct WalletAddress;
struct WalletBalances;
struct WalletTx;
struct WalletTxOut;
struct WalletTxStatus;

using WalletOrderForm = std::vector<std::pair<std::string, std::string>>;
using WalletValueMap = std::map<std::string, std::string>;

//! Interface for accessing a wallet.
class Wallet
{
public:
    virtual ~Wallet() {}

    //! Encrypt wallet.
    virtual bool encryptWallet(const SecureString& wallet_passphrase) = 0;

    //! Return whether wallet is encrypted.
    virtual bool isCrypted() = 0;

    //! Lock wallet.
    virtual bool lock() = 0;

    //! Unlock wallet.
    virtual bool unlock(const SecureString& wallet_passphrase, bool for_staking_only) = 0;

    //! Return whether wallet is locked.
    virtual bool isLocked() = 0;

    //! Change wallet passphrase.
    virtual bool changeWalletPassphrase(const SecureString& old_wallet_passphrase,
        const SecureString& new_wallet_passphrase) = 0;

    //! Abort a rescan.
    virtual void abortRescan() = 0;

    //! Back up wallet.
    virtual bool backupWallet(const std::string& filename) = 0;

    //! Get wallet name.
    virtual std::string getWalletName() = 0;

    // Get a new address.
    virtual bool getNewDestination(const OutputType type, const std::string label, CTxDestination& dest) = 0;

    //! Get public key.
    virtual bool getPubKey(const CScript& script, const CKeyID& address, CPubKey& pub_key) = 0;

    //! Sign message
    virtual SigningResult signMessage(const std::string& message, const PKHash& pkhash, std::string& str_sig) = 0;
    virtual SigningResult signMessage(const std::string& message, const CKeyID256& pkhash, std::string& str_sig) = 0;

    //! Return whether wallet has private key.
    virtual bool isSpendable(const CTxDestination& dest) = 0;

    //! Return whether wallet has watch only keys.
    virtual bool haveWatchOnly() = 0;

    //! Add or update address.
    virtual bool setAddressBook(const CTxDestination& dest, const std::string& name, const std::string& purpose) = 0;

    // Remove address.
    virtual bool delAddressBook(const CTxDestination& dest) = 0;

    //! Look up address in wallet, return whether exists.
    virtual bool getAddress(const CTxDestination& dest,
        std::string* name,
        isminetype* is_mine,
        std::string* purpose) = 0;

    //! Get wallet address list.
    virtual std::vector<WalletAddress> getAddresses() = 0;

    //! Add dest data.
    virtual bool addDestData(const CTxDestination& dest, const std::string& key, const std::string& value) = 0;

    //! Erase dest data.
    virtual bool eraseDestData(const CTxDestination& dest, const std::string& key) = 0;

    //! Get dest values with prefix.
    virtual std::vector<std::string> getDestValues(const std::string& prefix) = 0;

    //! Lock coin.
    virtual void lockCoin(const COutPoint& output) = 0;

    //! Unlock coin.
    virtual void unlockCoin(const COutPoint& output) = 0;

    //! Return whether coin is locked.
    virtual bool isLockedCoin(const COutPoint& output) = 0;

    //! List locked coins.
    virtual void listLockedCoins(std::vector<COutPoint>& outputs) = 0;

    //! Create transaction.
    virtual CTransactionRef createTransaction(const std::vector<CRecipient>& recipients,
        const CCoinControl& coin_control,
        bool sign,
        int& change_pos,
        CAmount& fee,
        std::string& fail_reason) = 0;

    //! Commit transaction.
    virtual void commitTransaction(CTransactionRef tx,
        WalletValueMap value_map,
        WalletOrderForm order_form) = 0;

    //! Return whether transaction can be abandoned.
    virtual bool transactionCanBeAbandoned(const uint256& txid) = 0;

    //! Abandon transaction.
    virtual bool abandonTransaction(const uint256& txid) = 0;

    //! Return whether transaction can be bumped.
    virtual bool transactionCanBeBumped(const uint256& txid) = 0;

    //! Create bump transaction.
    virtual bool createBumpTransaction(const uint256& txid,
        const CCoinControl& coin_control,
        std::vector<std::string>& errors,
        CAmount& old_fee,
        CAmount& new_fee,
        CMutableTransaction& mtx) = 0;

    //! Sign bump transaction.
    virtual bool signBumpTransaction(CMutableTransaction& mtx) = 0;

    //! Commit bump transaction.
    virtual bool commitBumpTransaction(const uint256& txid,
        CMutableTransaction&& mtx,
        std::vector<std::string>& errors,
        uint256& bumped_txid) = 0;

    //! Get a transaction.
    virtual CTransactionRef getTx(const uint256& txid) = 0;

    //! Get transaction information.
    virtual WalletTx getWalletTx(const uint256& txid) = 0;

    //! Get list of all wallet transactions.
    virtual std::vector<WalletTx> getWalletTxs() = 0;

    //! Try to get updated status for a particular transaction, if possible without blocking.
    virtual bool tryGetTxStatus(const uint256& txid,
        WalletTxStatus& tx_status,
        int& num_blocks,
        int64_t& block_time) = 0;

    //! Get transaction details.
    virtual WalletTx getWalletTxDetails(const uint256& txid,
        WalletTxStatus& tx_status,
        WalletOrderForm& order_form,
        bool& in_mempool,
        int& num_blocks) = 0;

    //! Fill PSBT.
    virtual TransactionError fillPSBT(int sighash_type,
        bool sign,
        bool bip32derivs,
        PartiallySignedTransaction& psbtx,
        bool& complete) = 0;

    //! Get balances.
    virtual WalletBalances getBalances() = 0;

<<<<<<< HEAD
    //! Get balances if cached_blocks != num_blocks and if possible without blocking.
    virtual bool tryGetBalances(WalletBalances& balances, bool skip_height_check, int cached_blocks, int& num_blocks) = 0;
=======
    //! Get balances if possible without waiting for chain and wallet locks.
    virtual bool tryGetBalances(WalletBalances& balances,
        int& num_blocks,
        bool force,
        int cached_num_blocks) = 0;
>>>>>>> d52ba21d

    //! Get balance.
    virtual CAmount getBalance() = 0;

    //! Get available balance.
    virtual CAmount getAvailableBalance(const CCoinControl& coin_control) = 0;

    //! Return whether transaction input belongs to wallet.
    virtual isminetype txinIsMine(const CTxIn& txin) = 0;

    //! Return whether transaction output belongs to wallet.
    virtual isminetype txoutIsMine(const CTxOut& txout) = 0;

    //! Return debit amount if transaction input belongs to wallet.
    virtual CAmount getDebit(const CTxIn& txin, isminefilter filter) = 0;

    //! Return credit amount if transaction input belongs to wallet.
    virtual CAmount getCredit(const CTxOut& txout, isminefilter filter) = 0;

    //! Return AvailableCoins + LockedCoins grouped by wallet address.
    //! (put change in one group with wallet address)
    using CoinsList = std::map<CTxDestination, std::vector<std::tuple<COutPoint, WalletTxOut>>>;
    virtual CoinsList listCoins(OutputTypes nType) = 0;

    //! Return wallet transaction output information.
    virtual std::vector<WalletTxOut> getCoins(const std::vector<COutPoint>& outputs) = 0;

    //! Get required fee.
    virtual CAmount getRequiredFee(unsigned int tx_bytes) = 0;

    //! Get minimum fee.
    virtual CAmount getMinimumFee(unsigned int tx_bytes,
        const CCoinControl& coin_control,
        int* returned_target,
        FeeReason* reason) = 0;

    //! Get tx confirm target.
    virtual unsigned int getConfirmTarget() = 0;

    // Return whether HD enabled.
    virtual bool hdEnabled() = 0;

    // Return whether the wallet is blank.
    virtual bool canGetAddresses() = 0;

    // Return whether private keys enabled.
    virtual bool privateKeysDisabled() = 0;

    // Get default address type.
    virtual OutputType getDefaultAddressType() = 0;

    // Get default change type.
    virtual OutputType getDefaultChangeType() = 0;

    //! Get max tx fee.
    virtual CAmount getDefaultMaxTxFee() = 0;

    // Remove wallet.
    virtual void remove() = 0;

    //! Register handler for unload message.
    using UnloadFn = std::function<void()>;
    virtual std::unique_ptr<Handler> handleUnload(UnloadFn fn) = 0;

    //! Register handler for show progress messages.
    using ShowProgressFn = std::function<void(const std::string& title, int progress)>;
    virtual std::unique_ptr<Handler> handleShowProgress(ShowProgressFn fn) = 0;

    //! Register handler for status changed messages.
    using StatusChangedFn = std::function<void()>;
    virtual std::unique_ptr<Handler> handleStatusChanged(StatusChangedFn fn) = 0;

    //! Register handler for address book changed messages.
    using AddressBookChangedFn = std::function<void(const CTxDestination& address,
        const std::string& label,
        bool is_mine,
        const std::string& purpose,
        const std::string& path,
        ChangeType status)>;
    virtual std::unique_ptr<Handler> handleAddressBookChanged(AddressBookChangedFn fn) = 0;

    //! Register handler for transaction changed messages.
    using TransactionChangedFn = std::function<void(const uint256& txid, ChangeType status)>;
    virtual std::unique_ptr<Handler> handleTransactionChanged(TransactionChangedFn fn) = 0;

    //! Register handler for watchonly changed messages.
    using WatchOnlyChangedFn = std::function<void(bool have_watch_only)>;
    virtual std::unique_ptr<Handler> handleWatchOnlyChanged(WatchOnlyChangedFn fn) = 0;

    //! Register handler for keypool changed messages.
    using CanGetAddressesChangedFn = std::function<void()>;
    virtual std::unique_ptr<Handler> handleCanGetAddressesChanged(CanGetAddressesChangedFn fn) = 0;

    using ReservedBalanceChangedFn = std::function<void(CAmount value)>;
    virtual std::unique_ptr<Handler> handleReservedBalanceChanged(ReservedBalanceChangedFn fn) = 0;

    virtual bool IsParticlWallet() = 0;
    virtual CAmount getReserveBalance() = 0;
    virtual bool ownDestination(const CTxDestination &dest) = 0;
    virtual bool isUnlockForStakingOnlySet() = 0;

    virtual CAmount getAvailableAnonBalance(const CCoinControl& coin_control) = 0;
    virtual CAmount getAvailableBlindBalance(const CCoinControl& coin_control) = 0;
    virtual CHDWallet *getParticlWallet() = 0;
    virtual bool setReserveBalance(CAmount nValue) = 0;
    virtual void lockWallet() = 0;
    virtual bool setUnlockedForStaking() = 0;
    virtual bool isDefaultAccountSet() = 0;
    virtual bool isHardwareLinkedWallet() = 0;
    virtual CAmount getCredit(const CTxOutBase *txout, isminefilter filter) = 0;
    virtual isminetype txoutIsMine(const CTxOutBase *txout) = 0;
};

//! Information about one wallet address.
struct WalletAddress
{
    CTxDestination dest;
    isminetype is_mine;
    std::string name;
    std::string purpose;
    std::string path;
    bool fBech32;

    WalletAddress(CTxDestination dest, isminetype is_mine, std::string name, std::string purpose, bool fBech32, std::string path)
        : dest(std::move(dest)), is_mine(is_mine), name(std::move(name)), purpose(std::move(purpose)), fBech32(fBech32), path(path)
    {
    }
};

//! Collection of wallet balances.
struct WalletBalances
{
    CAmount balance = 0;
    CAmount unconfirmed_balance = 0;
    CAmount immature_balance = 0;
    bool have_watch_only = false;
    CAmount watch_only_balance = 0;
    CAmount unconfirmed_watch_only_balance = 0;
    CAmount immature_watch_only_balance = 0;

    CAmount balanceStaked = 0;
    CAmount balanceBlind = 0;
    CAmount balanceAnon = 0;
    CAmount balanceWatchStaked = 0;
    CAmount immature_anon_balance = 0;

    bool balanceChanged(const WalletBalances& prev) const
    {
        return balance != prev.balance || unconfirmed_balance != prev.unconfirmed_balance ||
               immature_balance != prev.immature_balance || watch_only_balance != prev.watch_only_balance ||
               unconfirmed_watch_only_balance != prev.unconfirmed_watch_only_balance ||
               immature_watch_only_balance != prev.immature_watch_only_balance

               || balanceStaked != prev.balanceStaked
               || balanceBlind != prev.balanceBlind
               || balanceAnon != prev.balanceAnon
               || balanceWatchStaked != prev.balanceWatchStaked
               || immature_anon_balance != prev.immature_anon_balance;
    }
};

// Wallet transaction information.
struct WalletTx
{
    CTransactionRef tx;
    std::vector<isminetype> txin_is_mine;
    std::vector<isminetype> txout_is_mine;
    std::vector<CTxDestination> txout_address;
    std::vector<isminetype> txout_address_is_mine;
    CAmount credit;
    CAmount debit;
    CAmount change;
    int64_t time;
    std::map<std::string, std::string> value_map;
    bool is_coinbase;
    bool is_coinstake;

    bool is_record=false;
    MapRecords_t::const_iterator irtx;
    CHDWallet *partWallet;
};

//! Updated transaction status.
struct WalletTxStatus
{
    int block_height;
    int blocks_to_maturity;
    int depth_in_main_chain;
    unsigned int time_received;
    uint32_t lock_time;
    bool is_final;
    bool is_trusted;
    bool is_abandoned;
    bool is_coinbase;
    bool is_in_main_chain;
};

//! Wallet transaction output.
struct WalletTxOut
{
    CTxOut txout;
    int64_t time;
    int depth_in_main_chain = -1;
    bool is_spent = false;
};

//! Return implementation of Wallet interface. This function is defined in
//! dummywallet.cpp and throws if the wallet component is not compiled.
std::unique_ptr<Wallet> MakeWallet(const std::shared_ptr<CWallet>& wallet);

} // namespace interfaces

#endif // BITCOIN_INTERFACES_WALLET_H<|MERGE_RESOLUTION|>--- conflicted
+++ resolved
@@ -208,16 +208,11 @@
     //! Get balances.
     virtual WalletBalances getBalances() = 0;
 
-<<<<<<< HEAD
-    //! Get balances if cached_blocks != num_blocks and if possible without blocking.
-    virtual bool tryGetBalances(WalletBalances& balances, bool skip_height_check, int cached_blocks, int& num_blocks) = 0;
-=======
     //! Get balances if possible without waiting for chain and wallet locks.
     virtual bool tryGetBalances(WalletBalances& balances,
         int& num_blocks,
         bool force,
         int cached_num_blocks) = 0;
->>>>>>> d52ba21d
 
     //! Get balance.
     virtual CAmount getBalance() = 0;
