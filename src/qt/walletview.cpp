// Copyright (c) 2011-2018 The Bitcoin Core developers
// Distributed under the MIT software license, see the accompanying
// file COPYING or http://www.opensource.org/licenses/mit-license.php.

#include <qt/walletview.h>

#include <qt/addressbookpage.h>
#include <qt/askpassphrasedialog.h>
#include <qt/bitcoingui.h>
#include <qt/clientmodel.h>
#include <qt/guiutil.h>
#include <qt/optionsmodel.h>
#include <qt/overviewpage.h>
#include <qt/platformstyle.h>
#include <qt/receivecoinsdialog.h>
#include <qt/sendcoinsdialog.h>
#include <qt/signverifymessagedialog.h>
#include <qt/transactiontablemodel.h>
#include <qt/transactionview.h>
#include <qt/transactionrecord.h>
#include <qt/walletmodel.h>

#include <interfaces/node.h>
#include <ui_interface.h>

#include <QAction>
#include <QActionGroup>
#include <QFileDialog>
#include <QHBoxLayout>
#include <QProgressDialog>
#include <QPushButton>
#include <QVBoxLayout>

WalletView::WalletView(const PlatformStyle *_platformStyle, QWidget *parent):
    QStackedWidget(parent),
    clientModel(nullptr),
    walletModel(nullptr),
    platformStyle(_platformStyle)
{
    // Create tabs
    overviewPage = new OverviewPage(platformStyle);

    transactionsPage = new QWidget(this);
    QVBoxLayout *vbox = new QVBoxLayout();
    QHBoxLayout *hbox_buttons = new QHBoxLayout();
    transactionView = new TransactionView(platformStyle, this);
    vbox->addWidget(transactionView);
    QPushButton *exportButton = new QPushButton(tr("&Export"), this);
    exportButton->setToolTip(tr("Export the data in the current tab to a file"));
    if (platformStyle->getImagesOnButtons()) {
        exportButton->setIcon(platformStyle->SingleColorIcon(":/icons/export"));
    }
    hbox_buttons->addStretch();
    hbox_buttons->addWidget(exportButton);
    vbox->addLayout(hbox_buttons);
    transactionsPage->setLayout(vbox);

    receiveCoinsPage = new ReceiveCoinsDialog(platformStyle);
    sendCoinsPage = new SendCoinsDialog(platformStyle);

    usedSendingAddressesPage = new AddressBookPage(platformStyle, AddressBookPage::ForEditing, AddressBookPage::SendingTab, this);
    usedReceivingAddressesPage = new AddressBookPage(platformStyle, AddressBookPage::ForEditing, AddressBookPage::ReceivingTab, this);

    addWidget(overviewPage);
    addWidget(transactionsPage);
    addWidget(receiveCoinsPage);
    addWidget(sendCoinsPage);

    // Clicking on a transaction on the overview pre-selects the transaction on the transaction history page
    connect(overviewPage, &OverviewPage::transactionClicked, transactionView, static_cast<void (TransactionView::*)(const QModelIndex&)>(&TransactionView::focusTransaction));

    connect(overviewPage, &OverviewPage::outOfSyncWarningClicked, this, &WalletView::requestedSyncWarningInfo);

    // Highlight transaction after send
    connect(sendCoinsPage, &SendCoinsDialog::coinsSent, transactionView, static_cast<void (TransactionView::*)(const uint256&)>(&TransactionView::focusTransaction));

    // Clicking on "Export" allows to export the transaction list
    connect(exportButton, &QPushButton::clicked, transactionView, &TransactionView::exportClicked);

    // Pass through messages from sendCoinsPage
    connect(sendCoinsPage, &SendCoinsDialog::message, this, &WalletView::message);
    // Pass through messages from transactionView
    connect(transactionView, &TransactionView::message, this, &WalletView::message);
}

WalletView::~WalletView()
{
}

void WalletView::setBitcoinGUI(BitcoinGUI *gui)
{
    if (gui)
    {
        // Clicking on a transaction on the overview page simply sends you to transaction history page
        connect(overviewPage, &OverviewPage::transactionClicked, gui, &BitcoinGUI::gotoHistoryPage);

        // Navigate to transaction history page after send
        connect(sendCoinsPage, &SendCoinsDialog::coinsSent, gui, &BitcoinGUI::gotoHistoryPage);

        // Receive and report messages
        connect(this, &WalletView::message, [gui](const QString &title, const QString &message, unsigned int style) {
            gui->message(title, message, style);
        });

        // Pass through encryption status changed signals
        connect(this, &WalletView::encryptionStatusChanged, gui, &BitcoinGUI::updateWalletStatus);

        // Pass through transaction notifications
        connect(this, &WalletView::incomingTransaction, gui, &BitcoinGUI::incomingTransaction);

        // Connect HD enabled state signal
        connect(this, &WalletView::hdEnabledStatusChanged, gui, &BitcoinGUI::updateWalletStatus);
    }
}

void WalletView::setClientModel(ClientModel *_clientModel)
{
    this->clientModel = _clientModel;

    overviewPage->setClientModel(_clientModel);
    sendCoinsPage->setClientModel(_clientModel);
}

void WalletView::setWalletModel(WalletModel *_walletModel)
{
    this->walletModel = _walletModel;

    // Put transaction list in tabs
    transactionView->setModel(_walletModel);
    overviewPage->setWalletModel(_walletModel);
    receiveCoinsPage->setModel(_walletModel);
    sendCoinsPage->setModel(_walletModel);
    usedReceivingAddressesPage->setModel(_walletModel ? _walletModel->getAddressTableModel() : nullptr);
    usedSendingAddressesPage->setModel(_walletModel ? _walletModel->getAddressTableModel() : nullptr);

    if (_walletModel)
    {
        // Receive and pass through messages from wallet model
        connect(_walletModel, &WalletModel::message, this, &WalletView::message);

        // Handle changes in encryption status
        connect(_walletModel, &WalletModel::encryptionStatusChanged, this, &WalletView::encryptionStatusChanged);
        updateEncryptionStatus();

        // update HD status
        Q_EMIT hdEnabledStatusChanged();

        // Balloon pop-up for new transaction
        connect(_walletModel->getTransactionTableModel(), &TransactionTableModel::rowsInserted, this, &WalletView::processNewTransaction);

        // Ask for passphrase if needed
        connect(_walletModel, &WalletModel::requireUnlock, this, &WalletView::unlockWalletSlot);

        // Show progress dialog
        connect(_walletModel, &WalletModel::showProgress, this, &WalletView::showProgress);
    }
}

void WalletView::processNewTransaction(const QModelIndex& parent, int start, int /*end*/)
{
    // Prevent balloon-spam when initial block download is in progress
    if (!walletModel || !clientModel || clientModel->node().isInitialBlockDownload())
        return;

    TransactionTableModel *ttm = walletModel->getTransactionTableModel();
    if (!ttm || ttm->processingQueuedTransactions())
        return;

    QString date = ttm->index(start, TransactionTableModel::Date, parent).data().toString();
    qint64 amount = ttm->index(start, TransactionTableModel::Amount, parent).data(Qt::EditRole).toULongLong();
    QString type = ttm->index(start, TransactionTableModel::Type, parent).data().toString();
    QModelIndex index = ttm->index(start, 0, parent);
    QString address = ttm->data(index, TransactionTableModel::AddressRole).toString();
    QString label = GUIUtil::HtmlEscape(ttm->data(index, TransactionTableModel::LabelRole).toString());

<<<<<<< HEAD
    if (!clientModel->getOptionsModel()->getShowIncomingStakeNotifications()
        && ttm->data(index, TransactionTableModel::TypeRole) == TransactionRecord::Staked) {
        return;
    }

    Q_EMIT incomingTransaction(date, walletModel->getOptionsModel()->getDisplayUnit(), amount, type, address, label, walletModel->getWalletName());
=======
    Q_EMIT incomingTransaction(date, walletModel->getOptionsModel()->getDisplayUnit(), amount, type, address, label, GUIUtil::HtmlEscape(walletModel->getWalletName()));
>>>>>>> 4c329d43
}

void WalletView::gotoOverviewPage()
{
    setCurrentWidget(overviewPage);
}

void WalletView::gotoHistoryPage()
{
    setCurrentWidget(transactionsPage);
}

void WalletView::gotoReceiveCoinsPage()
{
    setCurrentWidget(receiveCoinsPage);
}

void WalletView::gotoSendCoinsPage(QString addr)
{
    setCurrentWidget(sendCoinsPage);

    if (!addr.isEmpty())
        sendCoinsPage->setAddress(addr);
}

void WalletView::gotoSignMessageTab(QString addr)
{
    // calls show() in showTab_SM()
    SignVerifyMessageDialog *signVerifyMessageDialog = new SignVerifyMessageDialog(platformStyle, this);
    signVerifyMessageDialog->setAttribute(Qt::WA_DeleteOnClose);
    signVerifyMessageDialog->setModel(walletModel);
    signVerifyMessageDialog->showTab_SM(true);

    if (!addr.isEmpty())
        signVerifyMessageDialog->setAddress_SM(addr);
}

void WalletView::gotoVerifyMessageTab(QString addr)
{
    // calls show() in showTab_VM()
    SignVerifyMessageDialog *signVerifyMessageDialog = new SignVerifyMessageDialog(platformStyle, this);
    signVerifyMessageDialog->setAttribute(Qt::WA_DeleteOnClose);
    signVerifyMessageDialog->setModel(walletModel);
    signVerifyMessageDialog->showTab_VM(true);

    if (!addr.isEmpty())
        signVerifyMessageDialog->setAddress_VM(addr);
}

bool WalletView::handlePaymentRequest(const SendCoinsRecipient& recipient)
{
    return sendCoinsPage->handlePaymentRequest(recipient);
}

void WalletView::showOutOfSyncWarning(bool fShow)
{
    overviewPage->showOutOfSyncWarning(fShow);
}

void WalletView::updateEncryptionStatus()
{
    Q_EMIT encryptionStatusChanged();
}

void WalletView::encryptWallet(bool status)
{
    if(!walletModel)
        return;

    AskPassphraseDialog dlg(status ? AskPassphraseDialog::Encrypt : AskPassphraseDialog::Decrypt, this);
    dlg.setModel(walletModel);
    dlg.exec();

    updateEncryptionStatus();
}

void WalletView::backupWallet()
{
    QString filename = GUIUtil::getSaveFileName(this,
        tr("Backup Wallet"), QString(),
        tr("Wallet Data (*.dat)"), nullptr);

    if (filename.isEmpty())
        return;

    if (!walletModel->wallet().backupWallet(filename.toLocal8Bit().data())) {
        Q_EMIT message(tr("Backup Failed"), tr("There was an error trying to save the wallet data to %1.").arg(filename),
            CClientUIInterface::MSG_ERROR);
        }
    else {
        Q_EMIT message(tr("Backup Successful"), tr("The wallet data was successfully saved to %1.").arg(filename),
            CClientUIInterface::MSG_INFORMATION);
    }
}

void WalletView::changePassphrase()
{
    AskPassphraseDialog dlg(AskPassphraseDialog::ChangePass, this);
    dlg.setModel(walletModel);
    dlg.exec();
}

void WalletView::unlockWallet(bool iconClicked)
{
    if(!walletModel)
        return;
    // Unlock wallet when requested by wallet model
    if (walletModel->getEncryptionStatus() == WalletModel::Locked
        || (!iconClicked && walletModel->getEncryptionStatus() == WalletModel::UnlockedForStaking))
    {
        AskPassphraseDialog dlg(
            iconClicked ? AskPassphraseDialog::UnlockManual : AskPassphraseDialog::Unlock, this);
        dlg.setModel(walletModel);
        dlg.exec();
    }
}

void WalletView::lockWallet()
{
    if(!walletModel)
        return;
    walletModel->lockWallet();
};

void WalletView::usedSendingAddresses()
{
    if(!walletModel)
        return;

    GUIUtil::bringToFront(usedSendingAddressesPage);
}

void WalletView::usedReceivingAddresses()
{
    if(!walletModel)
        return;

    GUIUtil::bringToFront(usedReceivingAddressesPage);
}

void WalletView::showProgress(const QString &title, int nProgress)
{
    if (nProgress == 0) {
        progressDialog = new QProgressDialog(title, tr("Cancel"), 0, 100);
        GUIUtil::PolishProgressDialog(progressDialog);
        progressDialog->setWindowModality(Qt::ApplicationModal);
        progressDialog->setMinimumDuration(0);
        progressDialog->setAutoClose(false);
        progressDialog->setValue(0);
    } else if (nProgress == 100) {
        if (progressDialog) {
            progressDialog->close();
            progressDialog->deleteLater();
            progressDialog = nullptr;
        }
    } else if (progressDialog) {
        if (progressDialog->wasCanceled()) {
            getWalletModel()->wallet().abortRescan();
        } else {
            progressDialog->setValue(nProgress);
        }
    }
}

void WalletView::requestedSyncWarningInfo()
{
    Q_EMIT outOfSyncWarningClicked();
}<|MERGE_RESOLUTION|>--- conflicted
+++ resolved
@@ -173,16 +173,12 @@
     QString address = ttm->data(index, TransactionTableModel::AddressRole).toString();
     QString label = GUIUtil::HtmlEscape(ttm->data(index, TransactionTableModel::LabelRole).toString());
 
-<<<<<<< HEAD
     if (!clientModel->getOptionsModel()->getShowIncomingStakeNotifications()
         && ttm->data(index, TransactionTableModel::TypeRole) == TransactionRecord::Staked) {
         return;
     }
 
-    Q_EMIT incomingTransaction(date, walletModel->getOptionsModel()->getDisplayUnit(), amount, type, address, label, walletModel->getWalletName());
-=======
     Q_EMIT incomingTransaction(date, walletModel->getOptionsModel()->getDisplayUnit(), amount, type, address, label, GUIUtil::HtmlEscape(walletModel->getWalletName()));
->>>>>>> 4c329d43
 }
 
 void WalletView::gotoOverviewPage()
