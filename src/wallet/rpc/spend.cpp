// Copyright (c) 2011-2021 The Bitcoin Core developers
// Distributed under the MIT software license, see the accompanying
// file COPYING or http://www.opensource.org/licenses/mit-license.php.

#include <consensus/validation.h>
#include <core_io.h>
#include <key_io.h>
#include <policy/policy.h>
#include <rpc/rawtransaction_util.h>
#include <rpc/util.h>
#include <util/fees.h>
#include <util/rbf.h>
#include <util/translation.h>
#include <util/vector.h>
#include <wallet/coincontrol.h>
#include <wallet/feebumper.h>
#include <wallet/fees.h>
#include <wallet/rpc/util.h>
#include <wallet/spend.h>
#include <wallet/wallet.h>
#include <wallet/hdwallet.h>

#include <univalue.h>

extern UniValue SendTypeToInner(const JSONRPCRequest &request);

namespace wallet {
void ParseRecipients(const UniValue& address_amounts, const UniValue& subtract_fee_outputs, std::vector<CRecipient>& recipients)
{
    std::set<CTxDestination> destinations;
    int i = 0;
    for (const std::string& address: address_amounts.getKeys()) {
        CTxDestination dest = DecodeDestination(address);
        if (!IsValidDestination(dest)) {
            throw JSONRPCError(RPC_INVALID_ADDRESS_OR_KEY, std::string("Invalid Particl address: ") + address);
        }

        if (destinations.count(dest)) {
            throw JSONRPCError(RPC_INVALID_PARAMETER, std::string("Invalid parameter, duplicated address: ") + address);
        }
        destinations.insert(dest);

        CScript script_pub_key = GetScriptForDestination(dest);
        CAmount amount = AmountFromValue(address_amounts[i++]);

        bool subtract_fee = false;
        for (unsigned int idx = 0; idx < subtract_fee_outputs.size(); idx++) {
            const UniValue& addr = subtract_fee_outputs[idx];
            if (addr.get_str() == address) {
                subtract_fee = true;
            }
        }

        CRecipient recipient = {script_pub_key, amount, subtract_fee};
        recipients.push_back(recipient);
    }
}

static void InterpretFeeEstimationInstructions(const UniValue& conf_target, const UniValue& estimate_mode, const UniValue& fee_rate, UniValue& options)
{
    if (options.exists("conf_target") || options.exists("estimate_mode")) {
        if (!conf_target.isNull() || !estimate_mode.isNull()) {
            throw JSONRPCError(RPC_INVALID_PARAMETER, "Pass conf_target and estimate_mode either as arguments or in the options object, but not both");
        }
    } else {
        options.pushKV("conf_target", conf_target);
        options.pushKV("estimate_mode", estimate_mode);
    }
    if (options.exists("fee_rate")) {
        if (!fee_rate.isNull()) {
            throw JSONRPCError(RPC_INVALID_PARAMETER, "Pass the fee_rate either as an argument, or in the options object, but not both");
        }
    } else {
        options.pushKV("fee_rate", fee_rate);
    }
    if (!options["conf_target"].isNull() && (options["estimate_mode"].isNull() || (options["estimate_mode"].get_str() == "unset"))) {
        throw JSONRPCError(RPC_INVALID_PARAMETER, "Specify estimate_mode");
    }
}

static UniValue FinishTransaction(const std::shared_ptr<CWallet> pwallet, const UniValue& options, const CMutableTransaction& rawTx)
{
    // Make a blank psbt
    PartiallySignedTransaction psbtx(rawTx);

    // First fill transaction with our data without signing,
    // so external signers are not asked sign more than once.
    bool complete;
    pwallet->FillPSBT(psbtx, complete, SIGHASH_DEFAULT, false, true);
    const TransactionError err{pwallet->FillPSBT(psbtx, complete, SIGHASH_DEFAULT, true, false)};
    if (err != TransactionError::OK) {
        throw JSONRPCTransactionError(err);
    }

    CMutableTransaction mtx;
    complete = FinalizeAndExtractPSBT(psbtx, mtx);

    UniValue result(UniValue::VOBJ);

    const bool psbt_opt_in{options.exists("psbt") && options["psbt"].get_bool()};
    bool add_to_wallet{options.exists("add_to_wallet") ? options["add_to_wallet"].get_bool() : true};
    if (psbt_opt_in || !complete || !add_to_wallet) {
        // Serialize the PSBT
        CDataStream ssTx(SER_NETWORK, PROTOCOL_VERSION);
        ssTx << psbtx;
        result.pushKV("psbt", EncodeBase64(ssTx.str()));
    }

    if (complete) {
        std::string hex{EncodeHexTx(CTransaction(mtx))};
        CTransactionRef tx(MakeTransactionRef(std::move(mtx)));
        result.pushKV("txid", tx->GetHash().GetHex());
        if (add_to_wallet && !psbt_opt_in) {
            pwallet->CommitTransaction(tx, {}, /*orderForm=*/{});
        } else {
            result.pushKV("hex", hex);
        }
    }
    result.pushKV("complete", complete);

    return result;
}

static void PreventOutdatedOptions(const UniValue& options)
{
    if (options.exists("feeRate")) {
        throw JSONRPCError(RPC_INVALID_PARAMETER, "Use fee_rate (" + CURRENCY_ATOM + "/vB) instead of feeRate");
    }
    if (options.exists("changeAddress")) {
        throw JSONRPCError(RPC_INVALID_PARAMETER, "Use change_address instead of changeAddress");
    }
    if (options.exists("changePosition")) {
        throw JSONRPCError(RPC_INVALID_PARAMETER, "Use change_position instead of changePosition");
    }
    if (options.exists("includeWatching")) {
        throw JSONRPCError(RPC_INVALID_PARAMETER, "Use include_watching instead of includeWatching");
    }
    if (options.exists("lockUnspents")) {
        throw JSONRPCError(RPC_INVALID_PARAMETER, "Use lock_unspents instead of lockUnspents");
    }
    if (options.exists("subtractFeeFromOutputs")) {
        throw JSONRPCError(RPC_INVALID_PARAMETER, "Use subtract_fee_from_outputs instead of subtractFeeFromOutputs");
    }
}

UniValue SendMoney(CWallet& wallet, const CCoinControl &coin_control, std::vector<CRecipient> &recipients, mapValue_t map_value, bool verbose)
{
    EnsureWalletIsUnlocked(wallet);

    // This function is only used by sendtoaddress and sendmany.
    // This should always try to sign, if we don't have private keys, don't try to do anything here.
    if (wallet.IsWalletFlagSet(WALLET_FLAG_DISABLE_PRIVATE_KEYS)) {
        throw JSONRPCError(RPC_WALLET_ERROR, "Error: Private keys are disabled for this wallet");
    }

    // Shuffle recipient list
    Shuffle(recipients.begin(), recipients.end(), FastRandomContext());

    // Send
    CAmount nFeeRequired = 0;
    int nChangePosRet = -1;
    bilingual_str error;
    CTransactionRef tx;
    FeeCalculation fee_calc_out;
    const bool fCreated = CreateTransaction(wallet, recipients, tx, nFeeRequired, nChangePosRet, error, coin_control, fee_calc_out, true);
    if (!fCreated) {
        throw JSONRPCError(RPC_WALLET_INSUFFICIENT_FUNDS, error.original);
    }
    wallet.CommitTransaction(tx, std::move(map_value), {} /* orderForm */);
    if (verbose) {
        UniValue entry(UniValue::VOBJ);
        entry.pushKV("txid", tx->GetHash().GetHex());
        entry.pushKV("fee_reason", StringForFeeReason(fee_calc_out.reason));
        return entry;
    }
    return tx->GetHash().GetHex();
}


/**
 * Update coin control with fee estimation based on the given parameters
 *
 * @param[in]     wallet            Wallet reference
 * @param[in,out] cc                Coin control to be updated
 * @param[in]     conf_target       UniValue integer; confirmation target in blocks, values between 1 and 1008 are valid per policy/fees.h;
 * @param[in]     estimate_mode     UniValue string; fee estimation mode, valid values are "unset", "economical" or "conservative";
 * @param[in]     fee_rate          UniValue real; fee rate in sat/vB;
 *                                      if present, both conf_target and estimate_mode must either be null, or "unset"
 * @param[in]     override_min_fee  bool; whether to set fOverrideFeeRate to true to disable minimum fee rate checks and instead
 *                                      verify only that fee_rate is greater than 0
 * @throws a JSONRPCError if conf_target, estimate_mode, or fee_rate contain invalid values or are in conflict
 */
static void SetFeeEstimateMode(const CWallet& wallet, CCoinControl& cc, const UniValue& conf_target, const UniValue& estimate_mode, const UniValue& fee_rate, bool override_min_fee)
{
    if (!fee_rate.isNull()) {
        if (!conf_target.isNull()) {
            throw JSONRPCError(RPC_INVALID_PARAMETER, "Cannot specify both conf_target and fee_rate. Please provide either a confirmation target in blocks for automatic fee estimation, or an explicit fee rate.");
        }
        if (!estimate_mode.isNull() && estimate_mode.get_str() != "unset") {
            throw JSONRPCError(RPC_INVALID_PARAMETER, "Cannot specify both estimate_mode and fee_rate");
        }
        // Fee rates in sat/vB cannot represent more than 3 significant digits.
        cc.m_feerate = CFeeRate{AmountFromValue(fee_rate, /*decimals=*/3)};
        if (override_min_fee) cc.fOverrideFeeRate = true;
        // Default RBF to true for explicit fee_rate, if unset.
        if (!cc.m_signal_bip125_rbf) cc.m_signal_bip125_rbf = true;
        return;
    }
    if (!estimate_mode.isNull() && !FeeModeFromString(estimate_mode.get_str(), cc.m_fee_mode)) {
        throw JSONRPCError(RPC_INVALID_PARAMETER, InvalidEstimateModeErrorMessage());
    }
    if (!conf_target.isNull()) {
        cc.m_confirm_target = ParseConfirmTarget(conf_target, wallet.chain().estimateMaxBlocks());
    }
}

RPCHelpMan sendtoaddress()
{
    return RPCHelpMan{"sendtoaddress",
                "\nSend an amount to a given address." +
        HELP_REQUIRING_PASSPHRASE,
                {
                    {"address", RPCArg::Type::STR, RPCArg::Optional::NO, "The particl address to send to."},
                    {"amount", RPCArg::Type::AMOUNT, RPCArg::Optional::NO, "The amount in " + CURRENCY_UNIT + " to send. eg 0.1"},
                    {"comment", RPCArg::Type::STR, RPCArg::Optional::OMITTED_NAMED_ARG, "A comment used to store what the transaction is for.\n"
                                         "This is not part of the transaction, just kept in your wallet."},
                    {"comment_to", RPCArg::Type::STR, RPCArg::Optional::OMITTED_NAMED_ARG, "A comment to store the name of the person or organization\n"
                                         "to which you're sending the transaction. This is not part of the \n"
                                         "transaction, just kept in your wallet."},
                    {"subtractfeefromamount", RPCArg::Type::BOOL, RPCArg::Default{false}, "The fee will be deducted from the amount being sent.\n"
                                         "The recipient will receive less particl than you enter in the amount field."},
                    {"narration", RPCArg::Type::STR, RPCArg::Default{""}, "Up to 24 characters sent with the transaction.\n"
                                         "Plaintext if sending to standard address type, encrypted when sending to stealthaddresses."},
                    {"replaceable", RPCArg::Type::BOOL, RPCArg::DefaultHint{"wallet default"}, "Allow this transaction to be replaced by a transaction with higher fees via BIP 125"},
                    {"conf_target", RPCArg::Type::NUM, RPCArg::DefaultHint{"wallet -txconfirmtarget"}, "Confirmation target in blocks"},
                    {"estimate_mode", RPCArg::Type::STR, RPCArg::Default{"unset"}, std::string() + "The fee estimate mode, must be one of (case insensitive):\n"
            "       \"" + FeeModes("\"\n\"") + "\""},
                    {"avoid_reuse", RPCArg::Type::BOOL, RPCArg::Default{true}, "(only available if avoid_reuse wallet flag is set) Avoid spending from dirty addresses; addresses are considered\n"
                                         "dirty if they have previously been used in a transaction. If true, this also activates avoidpartialspends, grouping outputs by their addresses."},
                    {"fee_rate", RPCArg::Type::AMOUNT, RPCArg::DefaultHint{"not set, fall back to wallet fee estimation"}, "Specify a fee rate in " + CURRENCY_ATOM + "/vB."},
                    {"verbose", RPCArg::Type::BOOL, RPCArg::Default{false}, "If true, return extra information about the transaction."},
                },
                {
                    RPCResult{"if verbose is not set or set to false",
                        RPCResult::Type::STR_HEX, "txid", "The transaction id."
                    },
                    RPCResult{"if verbose is set to true",
                        RPCResult::Type::OBJ, "", "",
                        {
                            {RPCResult::Type::STR_HEX, "txid", "The transaction id."},
                            {RPCResult::Type::STR, "fee_reason", "The transaction fee reason."}
                        },
                    },
                },
                RPCExamples{
                    "\nSend 0.1 PART\n"
                    + HelpExampleCli("sendtoaddress", "\"" + EXAMPLE_ADDRESS[0] + "\" 0.1") +
                    "\nSend 0.1 PART with a confirmation target of 6 blocks in economical fee estimate mode using positional arguments\n"
                    + HelpExampleCli("sendtoaddress", "\"" + EXAMPLE_ADDRESS[0] + "\" 0.1 \"donation\" \"sean's outpost\" false true 6 economical") +
                    "\nSend 0.1 PART with a fee rate of 1.1 " + CURRENCY_ATOM + "/vB, subtract fee from amount, BIP125-replaceable, using positional arguments\n"
                    + HelpExampleCli("sendtoaddress", "\"" + EXAMPLE_ADDRESS[0] + "\" 0.1 \"drinks\" \"room77\" true true null \"unset\" null 1.1") +
                    "\nSend 0.2 PART with a confirmation target of 6 blocks in economical fee estimate mode using named arguments\n"
                    + HelpExampleCli("-named sendtoaddress", "address=\"" + EXAMPLE_ADDRESS[0] + "\" amount=0.2 conf_target=6 estimate_mode=\"economical\"") +
                    "\nSend 0.5 PART with a fee rate of 25 " + CURRENCY_ATOM + "/vB using named arguments\n"
                    + HelpExampleCli("-named sendtoaddress", "address=\"" + EXAMPLE_ADDRESS[0] + "\" amount=0.5 fee_rate=25")
                    + HelpExampleCli("-named sendtoaddress", "address=\"" + EXAMPLE_ADDRESS[0] + "\" amount=0.5 fee_rate=25 subtractfeefromamount=false replaceable=true avoid_reuse=true comment=\"2 pizzas\" comment_to=\"jeremy\" verbose=true")
                },
        [&](const RPCHelpMan& self, const JSONRPCRequest& request) -> UniValue
{
    std::shared_ptr<CWallet> const pwallet = GetWalletForJSONRPCRequest(request);
    if (!pwallet) return NullUniValue;

    // Make sure the results are valid at least up to the most recent block
    // the user could have gotten from another RPC command prior to now
    pwallet->BlockUntilSyncedToCurrentChain();

    LOCK(pwallet->cs_wallet);

    // Wallet comments
    mapValue_t mapValue;
    if (!request.params[2].isNull() && !request.params[2].get_str().empty())
        mapValue["comment"] = request.params[2].get_str();
    if (!request.params[3].isNull() && !request.params[3].get_str().empty())
        mapValue["to"] = request.params[3].get_str();

    bool fSubtractFeeFromAmount = false;
    if (!request.params[4].isNull()) {
        fSubtractFeeFromAmount = request.params[4].get_bool();
    }

    CCoinControl coin_control;

    if (!request.params[6].isNull()) {
        coin_control.m_signal_bip125_rbf = request.params[6].get_bool();
    }

    coin_control.m_avoid_address_reuse = GetAvoidReuseFlag(*pwallet, request.params[9]);
    // We also enable partial spend avoidance if reuse avoidance is set.
    coin_control.m_avoid_partial_spends |= coin_control.m_avoid_address_reuse;

<<<<<<< HEAD
    SetFeeEstimateMode(*pwallet, coin_control, /* conf_target */ request.params[7], /* estimate_mode */ request.params[8], /* fee_rate */ request.params[10], /* override_min_fee */ false);

    if (pwallet->IsParticlWallet()) {
        JSONRPCRequest newRequest;
        newRequest.context = request.context;
        newRequest.fSkipBlock = true; // already blocked in this function
        newRequest.URI = request.URI;
        UniValue params(UniValue::VARR);
        params.push_back("part");
        params.push_back("part");
        UniValue arr(UniValue::VARR);
        UniValue out(UniValue::VOBJ);

        out.pushKV("address", request.params[0].get_str());
        out.pushKV("amount", request.params[1]);

        if (request.params.size() > 5) {
            out.pushKV("narr", request.params[5].get_str());
        }
        if (fSubtractFeeFromAmount) {
            UniValue uvBool(fSubtractFeeFromAmount);
            out.pushKV("subfee", uvBool);
        }
        arr.push_back(out);
        params.push_back(arr);

        std::string sComment, sCommentTo;
        if (!request.params[2].isNull() && !request.params[2].get_str().empty()) {
            sComment = request.params[2].get_str();
        }
        if (!request.params[3].isNull() && !request.params[3].get_str().empty()) {
            sCommentTo = request.params[3].get_str();
        }

        params.push_back(sComment);
        params.push_back(sCommentTo);

        // Add coinstake params
        if (request.params.size() > 6) {
            UniValue uvRingsize(4);
            params.push_back(uvRingsize);
            UniValue uvNumInputs(32);
            params.push_back(uvNumInputs);
            UniValue uvBool(false);
            params.push_back(uvBool); // test_fee

            UniValue uvCoinControl(UniValue::VOBJ);
            uvCoinControl.pushKV("replaceable", coin_control.m_signal_bip125_rbf.value_or(pwallet->m_signal_rbf));
            unsigned int target = coin_control.m_confirm_target ? *coin_control.m_confirm_target : pwallet->m_confirm_target;
            uvCoinControl.pushKV("conf_target", (int)target);
            std::string sEstimateMode = "UNSET";
            if (coin_control.m_fee_mode == FeeEstimateMode::ECONOMICAL) {
                sEstimateMode = "ECONOMICAL";
            } else
            if (coin_control.m_fee_mode == FeeEstimateMode::CONSERVATIVE) {
                sEstimateMode = "CONSERVATIVE";
            }
            uvCoinControl.pushKV("estimate_mode", sEstimateMode);

            params.push_back(uvCoinControl);
        }

        newRequest.params = params;
        return SendTypeToInner(newRequest);
    }
=======
    SetFeeEstimateMode(*pwallet, coin_control, /*conf_target=*/request.params[6], /*estimate_mode=*/request.params[7], /*fee_rate=*/request.params[9], /*override_min_fee=*/false);
>>>>>>> 0baf6ade

    EnsureWalletIsUnlocked(*pwallet);

    UniValue address_amounts(UniValue::VOBJ);
    const std::string address = request.params[0].get_str();
    address_amounts.pushKV(address, request.params[1]);
    UniValue subtractFeeFromAmount(UniValue::VARR);
    if (fSubtractFeeFromAmount) {
        subtractFeeFromAmount.push_back(address);
    }

    std::vector<CRecipient> recipients;
    ParseRecipients(address_amounts, subtractFeeFromAmount, recipients);
    const bool verbose{request.params[11].isNull() ? false : request.params[11].get_bool()};

    return SendMoney(*pwallet, coin_control, recipients, mapValue, verbose);
},
    };
}

RPCHelpMan sendmany()
{
    return RPCHelpMan{"sendmany",
                "\nSend multiple times. Amounts are double-precision floating point numbers." +
        HELP_REQUIRING_PASSPHRASE,
                {
                    {"dummy", RPCArg::Type::STR, RPCArg::Optional::NO, "Must be set to \"\" for backwards compatibility.", "\"\""},
                    {"amounts", RPCArg::Type::OBJ_USER_KEYS, RPCArg::Optional::NO, "The addresses and amounts",
                        {
                            {"address", RPCArg::Type::AMOUNT, RPCArg::Optional::NO, "The particl address is the key, the numeric amount (can be string) in " + CURRENCY_UNIT + " is the value"},
                        },
                    },
                    {"minconf", RPCArg::Type::NUM, RPCArg::Optional::OMITTED_NAMED_ARG, "Ignored dummy value"},
                    {"comment", RPCArg::Type::STR, RPCArg::Optional::OMITTED_NAMED_ARG, "A comment"},
                    {"subtractfeefrom", RPCArg::Type::ARR, RPCArg::Optional::OMITTED_NAMED_ARG, "The addresses.\n"
                                       "The fee will be equally deducted from the amount of each selected address.\n"
                                       "Those recipients will receive less particl than you enter in their corresponding amount field.\n"
                                       "If no addresses are specified here, the sender pays the fee.",
                        {
                            {"address", RPCArg::Type::STR, RPCArg::Optional::OMITTED, "Subtract fee from this address"},
                        },
                    },
                    {"replaceable", RPCArg::Type::BOOL, RPCArg::DefaultHint{"wallet default"}, "Allow this transaction to be replaced by a transaction with higher fees via BIP 125"},
                    {"conf_target", RPCArg::Type::NUM, RPCArg::DefaultHint{"wallet -txconfirmtarget"}, "Confirmation target in blocks"},
                    {"estimate_mode", RPCArg::Type::STR, RPCArg::Default{"unset"}, std::string() + "The fee estimate mode, must be one of (case insensitive):\n"
            "       \"" + FeeModes("\"\n\"") + "\""},
                    {"fee_rate", RPCArg::Type::AMOUNT, RPCArg::DefaultHint{"not set, fall back to wallet fee estimation"}, "Specify a fee rate in " + CURRENCY_ATOM + "/vB."},
                    {"verbose", RPCArg::Type::BOOL, RPCArg::Default{false}, "If true, return extra infomration about the transaction."},
                },
                {
                    RPCResult{"if verbose is not set or set to false",
                        RPCResult::Type::STR_HEX, "txid", "The transaction id for the send. Only 1 transaction is created regardless of\n"
                "the number of addresses."
                    },
                    RPCResult{"if verbose is set to true",
                        RPCResult::Type::OBJ, "", "",
                        {
                            {RPCResult::Type::STR_HEX, "txid", "The transaction id for the send. Only 1 transaction is created regardless of\n"
                "the number of addresses."},
                            {RPCResult::Type::STR, "fee_reason", "The transaction fee reason."}
                        },
                    },
                },
                RPCExamples{
            "\nSend two amounts to two different addresses:\n"
            + HelpExampleCli("sendmany", "\"\" \"{\\\"" + EXAMPLE_ADDRESS[0] + "\\\":0.01,\\\"" + EXAMPLE_ADDRESS[1] + "\\\":0.02}\"") +
            "\nSend two amounts to two different addresses setting the confirmation and comment:\n"
            + HelpExampleCli("sendmany", "\"\" \"{\\\"" + EXAMPLE_ADDRESS[0] + "\\\":0.01,\\\"" + EXAMPLE_ADDRESS[1] + "\\\":0.02}\" 6 \"testing\"") +
            "\nSend two amounts to two different addresses, subtract fee from amount:\n"
            + HelpExampleCli("sendmany", "\"\" \"{\\\"" + EXAMPLE_ADDRESS[0] + "\\\":0.01,\\\"" + EXAMPLE_ADDRESS[1] + "\\\":0.02}\" 1 \"\" \"[\\\"" + EXAMPLE_ADDRESS[0] + "\\\",\\\"" + EXAMPLE_ADDRESS[1] + "\\\"]\"") +
            "\nAs a JSON-RPC call\n"
            + HelpExampleRpc("sendmany", "\"\", {\"" + EXAMPLE_ADDRESS[0] + "\":0.01,\"" + EXAMPLE_ADDRESS[1] + "\":0.02}, 6, \"testing\"")
                },
        [&](const RPCHelpMan& self, const JSONRPCRequest& request) -> UniValue
{
    std::shared_ptr<CWallet> const pwallet = GetWalletForJSONRPCRequest(request);
    if (!pwallet) return NullUniValue;

    // Make sure the results are valid at least up to the most recent block
    // the user could have gotten from another RPC command prior to now
    pwallet->BlockUntilSyncedToCurrentChain();

    LOCK(pwallet->cs_wallet);

    if (!request.params[0].isNull() && !request.params[0].get_str().empty()) {
        throw JSONRPCError(RPC_INVALID_PARAMETER, "Dummy value must be set to \"\"");
    }
    UniValue sendTo = request.params[1].get_obj();

    mapValue_t mapValue;
    if (!request.params[3].isNull() && !request.params[3].get_str().empty())
        mapValue["comment"] = request.params[3].get_str();

    UniValue subtractFeeFromAmount(UniValue::VARR);
    if (!request.params[4].isNull())
        subtractFeeFromAmount = request.params[4].get_array();

    CCoinControl coin_control;
    if (!request.params[5].isNull()) {
        coin_control.m_signal_bip125_rbf = request.params[5].get_bool();
    }

    SetFeeEstimateMode(*pwallet, coin_control, /*conf_target=*/request.params[6], /*estimate_mode=*/request.params[7], /*fee_rate=*/request.params[8], /*override_min_fee=*/false);

    if (pwallet->IsParticlWallet()) {
        JSONRPCRequest newRequest;
        newRequest.context = request.context;
        //newRequest.mode = EXECUTE;
        newRequest.fSkipBlock = true; // already blocked in this function
        newRequest.URI = request.URI;
        UniValue params(UniValue::VARR);
        params.push_back("part");
        params.push_back("part");
        UniValue arr(UniValue::VARR);

        std::vector<std::string> keys = sendTo.getKeys();
        for (const std::string& name_ : keys) {
            UniValue out(UniValue::VOBJ);

            out.pushKV("address", name_);
            out.pushKV("amount", sendTo[name_]);

            bool fSubtractFeeFromAmount = false;
            for (unsigned int idx = 0; idx < subtractFeeFromAmount.size(); idx++) {
                const UniValue& addr = subtractFeeFromAmount[idx];
                if (addr.get_str() == name_)
                    fSubtractFeeFromAmount = true;
            }
            if (fSubtractFeeFromAmount) {
                UniValue uvBool(fSubtractFeeFromAmount);
                out.pushKV("subfee", uvBool);
            }
            arr.push_back(out);
        }
        params.push_back(arr);

        std::string sComment, sCommentTo;
        if (!request.params[3].isNull() && !request.params[3].get_str().empty())
            sComment = request.params[3].get_str();

        params.push_back(sComment);
        params.push_back(sCommentTo);

        // Add coincontrol params
        if (request.params.size() > 5) {
            UniValue uvRingsize(4);
            params.push_back(uvRingsize);
            UniValue uvNumInputs(32);
            params.push_back(uvNumInputs);
            UniValue uvBool(false);
            params.push_back(uvBool); // test_fee

            UniValue uvCoinControl(UniValue::VOBJ);
            uvCoinControl.pushKV("replaceable", coin_control.m_signal_bip125_rbf.value_or(pwallet->m_signal_rbf));
            unsigned int target = coin_control.m_confirm_target ? *coin_control.m_confirm_target : pwallet->m_confirm_target;
            uvCoinControl.pushKV("conf_target", (int)target);
            std::string sEstimateMode = "UNSET";
            if (coin_control.m_fee_mode == FeeEstimateMode::ECONOMICAL) {
                sEstimateMode = "ECONOMICAL";
            } else
            if (coin_control.m_fee_mode == FeeEstimateMode::CONSERVATIVE) {
                sEstimateMode = "CONSERVATIVE";
            }
            uvCoinControl.pushKV("estimate_mode", sEstimateMode);

            params.push_back(uvCoinControl);
        }

        newRequest.params = params;
        return SendTypeToInner(newRequest);
    }

    std::set<CTxDestination> destinations;
    std::vector<CRecipient> vecSend;

    std::vector<std::string> keys = sendTo.getKeys();
    for (const std::string& name_ : keys) {
        CTxDestination dest = DecodeDestination(name_);
        if (!IsValidDestination(dest)) {
            throw JSONRPCError(RPC_INVALID_ADDRESS_OR_KEY, std::string("Invalid Particl address: ") + name_);
        }

        if (destinations.count(dest)) {
            throw JSONRPCError(RPC_INVALID_PARAMETER, std::string("Invalid parameter, duplicated address: ") + name_);
        }
        destinations.insert(dest);

        CScript scriptPubKey = GetScriptForDestination(dest);
        CAmount nAmount = AmountFromValue(sendTo[name_]);
        if (nAmount <= 0)
            throw JSONRPCError(RPC_TYPE_ERROR, "Invalid amount for send");

        bool fSubtractFeeFromAmount = false;
        for (unsigned int idx = 0; idx < subtractFeeFromAmount.size(); idx++) {
            const UniValue& addr = subtractFeeFromAmount[idx];
            if (addr.get_str() == name_)
                fSubtractFeeFromAmount = true;
        }

        CRecipient recipient = {scriptPubKey, nAmount, fSubtractFeeFromAmount};
        vecSend.push_back(recipient);
    }

    EnsureWalletIsUnlocked(*pwallet);

    std::vector<CRecipient> recipients;
    ParseRecipients(sendTo, subtractFeeFromAmount, recipients);
    const bool verbose{request.params[9].isNull() ? false : request.params[9].get_bool()};

    return SendMoney(*pwallet, coin_control, recipients, std::move(mapValue), verbose);
},
    };
}

RPCHelpMan settxfee()
{
    return RPCHelpMan{"settxfee",
                "\nSet the transaction fee rate in " + CURRENCY_UNIT + "/kvB for this wallet. Overrides the global -paytxfee command line parameter.\n"
                "Can be deactivated by passing 0 as the fee. In that case automatic fee selection will be used by default.\n",
                {
                    {"amount", RPCArg::Type::AMOUNT, RPCArg::Optional::NO, "The transaction fee rate in " + CURRENCY_UNIT + "/kvB"},
                },
                RPCResult{
                    RPCResult::Type::BOOL, "", "Returns true if successful"
                },
                RPCExamples{
                    HelpExampleCli("settxfee", "0.00001")
            + HelpExampleRpc("settxfee", "0.00001")
                },
        [&](const RPCHelpMan& self, const JSONRPCRequest& request) -> UniValue
{
    std::shared_ptr<CWallet> const pwallet = GetWalletForJSONRPCRequest(request);
    if (!pwallet) return NullUniValue;

    LOCK(pwallet->cs_wallet);

    CAmount nAmount = AmountFromValue(request.params[0]);
    CFeeRate tx_fee_rate(nAmount, 1000);
    CFeeRate max_tx_fee_rate(pwallet->m_default_max_tx_fee, 1000);
    if (tx_fee_rate == CFeeRate(0)) {
        // automatic selection
    } else if (tx_fee_rate < pwallet->chain().relayMinFee()) {
        throw JSONRPCError(RPC_INVALID_PARAMETER, strprintf("txfee cannot be less than min relay tx fee (%s)", pwallet->chain().relayMinFee().ToString()));
    } else if (tx_fee_rate < pwallet->m_min_fee) {
        throw JSONRPCError(RPC_INVALID_PARAMETER, strprintf("txfee cannot be less than wallet min fee (%s)", pwallet->m_min_fee.ToString()));
    } else if (tx_fee_rate > max_tx_fee_rate) {
        throw JSONRPCError(RPC_INVALID_PARAMETER, strprintf("txfee cannot be more than wallet max tx fee (%s)", max_tx_fee_rate.ToString()));
    }

    pwallet->m_pay_tx_fee = tx_fee_rate;
    return true;
},
    };
}


// Only includes key documentation where the key is snake_case in all RPC methods. MixedCase keys can be added later.
static std::vector<RPCArg> FundTxDoc(bool solving_data = true)
{
    std::vector<RPCArg> args = {
        {"conf_target", RPCArg::Type::NUM, RPCArg::DefaultHint{"wallet -txconfirmtarget"}, "Confirmation target in blocks"},
        {"estimate_mode", RPCArg::Type::STR, RPCArg::Default{"unset"}, std::string() + "The fee estimate mode, must be one of (case insensitive):\n"
            "         \"" + FeeModes("\"\n\"") + "\""},
        {
            "replaceable", RPCArg::Type::BOOL, RPCArg::DefaultHint{"wallet default"}, "Marks this transaction as BIP125-replaceable.\n"
            "Allows this transaction to be replaced by a transaction with higher fees"
        },
    };
    if (solving_data) {
        args.push_back({"solving_data", RPCArg::Type::OBJ, RPCArg::Optional::OMITTED_NAMED_ARG, "Keys and scripts needed for producing a final transaction with a dummy signature.\n"
        "Used for fee estimation during coin selection.",
            {
                {
                    "pubkeys", RPCArg::Type::ARR, RPCArg::Default{UniValue::VARR}, "Public keys involved in this transaction.",
                    {
                        {"pubkey", RPCArg::Type::STR_HEX, RPCArg::Optional::OMITTED, "A public key"},
                    }
                },
                {
                    "scripts", RPCArg::Type::ARR, RPCArg::Default{UniValue::VARR}, "Scripts involved in this transaction.",
                    {
                        {"script", RPCArg::Type::STR_HEX, RPCArg::Optional::OMITTED, "A script"},
                    }
                },
                {
                    "descriptors", RPCArg::Type::ARR, RPCArg::Default{UniValue::VARR}, "Descriptors that provide solving data for this transaction.",
                    {
                        {"descriptor", RPCArg::Type::STR, RPCArg::Optional::OMITTED, "A descriptor"},
                    }
                },
            }
        });
    }
    return args;
}

void FundTransaction(CWallet& wallet, CMutableTransaction& tx, CAmount& fee_out, int& change_position, const UniValue& options, CCoinControl& coinControl, bool override_min_fee)
{
    // Make sure the results are valid at least up to the most recent block
    // the user could have gotten from another RPC command prior to now
    wallet.BlockUntilSyncedToCurrentChain();

    change_position = -1;
    bool lockUnspents = false;
    UniValue subtractFeeFromOutputs;
    std::set<int> setSubtractFeeFromOutputs;

    if (!options.isNull()) {
      if (options.type() == UniValue::VBOOL) {
        // backward compatibility bool only fallback
        coinControl.fAllowWatchOnly = options.get_bool();
      }
      else {
        RPCTypeCheckArgument(options, UniValue::VOBJ);
        RPCTypeCheckObj(options,
            {
                {"add_inputs", UniValueType(UniValue::VBOOL)},
                {"include_unsafe", UniValueType(UniValue::VBOOL)},
                {"add_to_wallet", UniValueType(UniValue::VBOOL)},
                {"changeAddress", UniValueType(UniValue::VSTR)},
                {"changepubkey", UniValueType(UniValue::VSTR)},
                {"change_address", UniValueType(UniValue::VSTR)},
                {"changePosition", UniValueType(UniValue::VNUM)},
                {"change_position", UniValueType(UniValue::VNUM)},
                {"change_type", UniValueType(UniValue::VSTR)},
                {"includeWatching", UniValueType(UniValue::VBOOL)},
                {"include_watching", UniValueType(UniValue::VBOOL)},
                {"inputs", UniValueType(UniValue::VARR)},
                {"lockUnspents", UniValueType(UniValue::VBOOL)},
                {"lock_unspents", UniValueType(UniValue::VBOOL)},
                {"locktime", UniValueType(UniValue::VNUM)},
                {"fee_rate", UniValueType()}, // will be checked by AmountFromValue() in SetFeeEstimateMode()
                {"feeRate", UniValueType()}, // will be checked by AmountFromValue() below
                {"psbt", UniValueType(UniValue::VBOOL)},
                {"solving_data", UniValueType(UniValue::VOBJ)},
                {"subtractFeeFromOutputs", UniValueType(UniValue::VARR)},
                {"subtract_fee_from_outputs", UniValueType(UniValue::VARR)},
                {"replaceable", UniValueType(UniValue::VBOOL)},
                {"conf_target", UniValueType(UniValue::VNUM)},
                {"estimate_mode", UniValueType(UniValue::VSTR)},
                {"input_weights", UniValueType(UniValue::VARR)},
            },
            true, true);

        if (options.exists("add_inputs") ) {
            coinControl.m_add_inputs = options["add_inputs"].get_bool();
        }

        if (options.exists("changeAddress") || options.exists("change_address")) {
            const std::string change_address_str = (options.exists("change_address") ? options["change_address"] : options["changeAddress"]).get_str();
            CTxDestination dest = DecodeDestination(change_address_str);

            if (!IsValidDestination(dest)) {
                throw JSONRPCError(RPC_INVALID_ADDRESS_OR_KEY, "Change address must be a valid particl address");
            }

            coinControl.destChange = dest;
        }

        if (options.exists("changePosition") || options.exists("change_position")) {
            change_position = (options.exists("change_position") ? options["change_position"] : options["changePosition"]).get_int();
        }

        if (options.exists("change_type")) {
            if (options.exists("changeAddress") || options.exists("change_address")) {
                throw JSONRPCError(RPC_INVALID_PARAMETER, "Cannot specify both change address and address type options");
            }
            if (std::optional<OutputType> parsed = ParseOutputType(options["change_type"].get_str())) {
                coinControl.m_change_type.emplace(parsed.value());
            } else {
                throw JSONRPCError(RPC_INVALID_ADDRESS_OR_KEY, strprintf("Unknown change type '%s'", options["change_type"].get_str()));
            }
        }

        const UniValue include_watching_option = options.exists("include_watching") ? options["include_watching"] : options["includeWatching"];
        coinControl.fAllowWatchOnly = ParseIncludeWatchonly(include_watching_option, wallet);

        if (options.exists("lockUnspents") || options.exists("lock_unspents")) {
            lockUnspents = (options.exists("lock_unspents") ? options["lock_unspents"] : options["lockUnspents"]).get_bool();
        }

        if (options.exists("include_unsafe")) {
            coinControl.m_include_unsafe_inputs = options["include_unsafe"].get_bool();
        }

        if (options.exists("feeRate")) {
            if (options.exists("fee_rate")) {
                throw JSONRPCError(RPC_INVALID_PARAMETER, "Cannot specify both fee_rate (" + CURRENCY_ATOM + "/vB) and feeRate (" + CURRENCY_UNIT + "/kvB)");
            }
            if (options.exists("conf_target")) {
                throw JSONRPCError(RPC_INVALID_PARAMETER, "Cannot specify both conf_target and feeRate. Please provide either a confirmation target in blocks for automatic fee estimation, or an explicit fee rate.");
            }
            if (options.exists("estimate_mode")) {
                throw JSONRPCError(RPC_INVALID_PARAMETER, "Cannot specify both estimate_mode and feeRate");
            }
            coinControl.m_feerate = CFeeRate(AmountFromValue(options["feeRate"]));
            coinControl.fOverrideFeeRate = true;
        }

        if (options.exists("subtractFeeFromOutputs") || options.exists("subtract_fee_from_outputs") )
            subtractFeeFromOutputs = (options.exists("subtract_fee_from_outputs") ? options["subtract_fee_from_outputs"] : options["subtractFeeFromOutputs"]).get_array();

        if (options.exists("replaceable")) {
            coinControl.m_signal_bip125_rbf = options["replaceable"].get_bool();
        }
        SetFeeEstimateMode(wallet, coinControl, options["conf_target"], options["estimate_mode"], options["fee_rate"], override_min_fee);
      }
    } else {
        // if options is null and not a bool
        coinControl.fAllowWatchOnly = ParseIncludeWatchonly(NullUniValue, wallet);
    }

    if (options.exists("solving_data")) {
        const UniValue solving_data = options["solving_data"].get_obj();
        if (solving_data.exists("pubkeys")) {
            for (const UniValue& pk_univ : solving_data["pubkeys"].get_array().getValues()) {
                const std::string& pk_str = pk_univ.get_str();
                if (!IsHex(pk_str)) {
                    throw JSONRPCError(RPC_INVALID_ADDRESS_OR_KEY, strprintf("'%s' is not hex", pk_str));
                }
                const std::vector<unsigned char> data(ParseHex(pk_str));
                const CPubKey pubkey(data.begin(), data.end());
                if (!pubkey.IsFullyValid()) {
                    throw JSONRPCError(RPC_INVALID_ADDRESS_OR_KEY, strprintf("'%s' is not a valid public key", pk_str));
                }
                coinControl.m_external_provider.pubkeys.emplace(pubkey.GetID(), pubkey);
                // Add witness script for pubkeys
                const CScript wit_script = GetScriptForDestination(WitnessV0KeyHash(pubkey));
                coinControl.m_external_provider.scripts.emplace(CScriptID(wit_script), wit_script);
            }
        }

        if (solving_data.exists("scripts")) {
            for (const UniValue& script_univ : solving_data["scripts"].get_array().getValues()) {
                const std::string& script_str = script_univ.get_str();
                if (!IsHex(script_str)) {
                    throw JSONRPCError(RPC_INVALID_ADDRESS_OR_KEY, strprintf("'%s' is not hex", script_str));
                }
                std::vector<unsigned char> script_data(ParseHex(script_str));
                const CScript script(script_data.begin(), script_data.end());
                coinControl.m_external_provider.scripts.emplace(CScriptID(script), script);
            }
        }

        if (solving_data.exists("descriptors")) {
            for (const UniValue& desc_univ : solving_data["descriptors"].get_array().getValues()) {
                const std::string& desc_str  = desc_univ.get_str();
                FlatSigningProvider desc_out;
                std::string error;
                std::vector<CScript> scripts_temp;
                std::unique_ptr<Descriptor> desc = Parse(desc_str, desc_out, error, true);
                if (!desc) {
                    throw JSONRPCError(RPC_INVALID_PARAMETER, strprintf("Unable to parse descriptor '%s': %s", desc_str, error));
                }
                desc->Expand(0, desc_out, scripts_temp, desc_out);
                coinControl.m_external_provider = Merge(coinControl.m_external_provider, desc_out);
            }
        }
    }

    if (options.exists("input_weights")) {
        for (const UniValue& input : options["input_weights"].get_array().getValues()) {
            uint256 txid = ParseHashO(input, "txid");

            const UniValue& vout_v = find_value(input, "vout");
            if (!vout_v.isNum()) {
                throw JSONRPCError(RPC_INVALID_PARAMETER, "Invalid parameter, missing vout key");
            }
            int vout = vout_v.get_int();
            if (vout < 0) {
                throw JSONRPCError(RPC_INVALID_PARAMETER, "Invalid parameter, vout cannot be negative");
            }

            const UniValue& weight_v = find_value(input, "weight");
            if (!weight_v.isNum()) {
                throw JSONRPCError(RPC_INVALID_PARAMETER, "Invalid parameter, missing weight key");
            }
            int64_t weight = weight_v.get_int64();
            const int64_t min_input_weight = GetTransactionInputWeight(CTxIn());
            CHECK_NONFATAL(min_input_weight == 165);
            if (weight < min_input_weight) {
                throw JSONRPCError(RPC_INVALID_PARAMETER, "Invalid parameter, weight cannot be less than 165 (41 bytes (size of outpoint + sequence + empty scriptSig) * 4 (witness scaling factor)) + 1 (empty witness)");
            }
            if (weight > MAX_STANDARD_TX_WEIGHT) {
                throw JSONRPCError(RPC_INVALID_PARAMETER, strprintf("Invalid parameter, weight cannot be greater than the maximum standard tx weight of %d", MAX_STANDARD_TX_WEIGHT));
            }

            coinControl.SetInputWeight(COutPoint(txid, vout), weight);
        }
    }

    size_t nOutputs = tx.GetNumVOuts();
    if (nOutputs == 0)
        throw JSONRPCError(RPC_INVALID_PARAMETER, "TX must have at least one output");

    if (change_position != -1 && (change_position < 0 || (unsigned int)change_position > nOutputs))
        throw JSONRPCError(RPC_INVALID_PARAMETER, "changePosition out of bounds");

    for (unsigned int idx = 0; idx < subtractFeeFromOutputs.size(); idx++) {
        int pos = subtractFeeFromOutputs[idx].get_int();
        if (setSubtractFeeFromOutputs.count(pos))
            throw JSONRPCError(RPC_INVALID_PARAMETER, strprintf("Invalid parameter, duplicated position: %d", pos));
        if (pos < 0)
            throw JSONRPCError(RPC_INVALID_PARAMETER, strprintf("Invalid parameter, negative position: %d", pos));
        if (pos >= int(nOutputs))
            throw JSONRPCError(RPC_INVALID_PARAMETER, strprintf("Invalid parameter, position too large: %d", pos));
        setSubtractFeeFromOutputs.insert(pos);
    }

    // Fetch specified UTXOs from the UTXO set to get the scriptPubKeys and values of the outputs being selected
    // and to match with the given solving_data. Only used for non-wallet outputs.
    std::map<COutPoint, Coin> coins;
    for (const CTxIn& txin : tx.vin) {
        coins[txin.prevout]; // Create empty map entry keyed by prevout.
    }
    wallet.chain().findCoins(coins);
    for (const auto& coin : coins) {
        if (!coin.second.out.IsNull()) {
            coinControl.SelectExternal(coin.first, coin.second.out);
        }
    }

    bilingual_str error;

    if (!FundTransaction(wallet, tx, fee_out, change_position, error, lockUnspents, setSubtractFeeFromOutputs, coinControl)) {
        throw JSONRPCError(RPC_WALLET_ERROR, error.original);
    }
}

static void SetOptionsInputWeights(const UniValue& inputs, UniValue& options)
{
    if (options.exists("input_weights")) {
        throw JSONRPCError(RPC_INVALID_PARAMETER, "Input weights should be specified in inputs rather than in options.");
    }
    if (inputs.size() == 0) {
        return;
    }
    UniValue weights(UniValue::VARR);
    for (const UniValue& input : inputs.getValues()) {
        if (input.exists("weight")) {
            weights.push_back(input);
        }
    }
    options.pushKV("input_weights", weights);
}

RPCHelpMan fundrawtransaction()
{
    return RPCHelpMan{"fundrawtransaction",
                "\nIf the transaction has no inputs, they will be automatically selected to meet its out value.\n"
                "It will add at most one change output to the outputs.\n"
                "No existing outputs will be modified unless \"subtractFeeFromOutputs\" is specified.\n"
                "Note that inputs which were signed may need to be resigned after completion since in/outputs have been added.\n"
                "The inputs added will not be signed, use signrawtransactionwithkey\n"
                "or signrawtransactionwithwallet for that.\n"
                "All existing inputs must either have their previous output transaction be in the wallet\n"
                "or be in the UTXO set. Solving data must be provided for non-wallet inputs.\n"
                "Note that all inputs selected must be of standard form and P2SH scripts must be\n"
                "in the wallet using importaddress or addmultisigaddress (to calculate fees).\n"
                "You can see whether this is the case by checking the \"solvable\" field in the listunspent output.\n"
                "Only pay-to-pubkey, multisig, and P2SH versions thereof are currently supported for watch-only\n",
                {
                    {"hexstring", RPCArg::Type::STR_HEX, RPCArg::Optional::NO, "The hex string of the raw transaction"},
                    {"options", RPCArg::Type::OBJ, RPCArg::Optional::OMITTED_NAMED_ARG, "for backward compatibility: passing in a true instead of an object will result in {\"includeWatching\":true}",
                        Cat<std::vector<RPCArg>>(
                        {
                            {"add_inputs", RPCArg::Type::BOOL, RPCArg::Default{true}, "For a transaction with existing inputs, automatically include more if they are not enough."},
                            {"include_unsafe", RPCArg::Type::BOOL, RPCArg::Default{false}, "Include inputs that are not safe to spend (unconfirmed transactions from outside keys and unconfirmed replacement transactions).\n"
                                                          "Warning: the resulting transaction may become invalid if one of the unsafe inputs disappears.\n"
                                                          "If that happens, you will need to fund the transaction with different inputs and republish it."},
                            {"changeAddress", RPCArg::Type::STR, RPCArg::DefaultHint{"automatic"}, "The particl address to receive the change"},
                            {"changePosition", RPCArg::Type::NUM, RPCArg::DefaultHint{"random"}, "The index of the change output"},
                            {"change_type", RPCArg::Type::STR, RPCArg::DefaultHint{"set by -changetype"}, "The output type to use. Only valid if changeAddress is not specified. Options are \"legacy\", \"p2sh-segwit\", and \"bech32\"."},
                            {"includeWatching", RPCArg::Type::BOOL, RPCArg::DefaultHint{"true for watch-only wallets, otherwise false"}, "Also select inputs which are watch only.\n"
                                                          "Only solvable inputs can be used. Watch-only destinations are solvable if the public key and/or output script was imported,\n"
                                                          "e.g. with 'importpubkey' or 'importmulti' with the 'pubkeys' or 'desc' field."},
                            {"lockUnspents", RPCArg::Type::BOOL, RPCArg::Default{false}, "Lock selected unspent outputs"},
                            {"fee_rate", RPCArg::Type::AMOUNT, RPCArg::DefaultHint{"not set, fall back to wallet fee estimation"}, "Specify a fee rate in " + CURRENCY_ATOM + "/vB."},
                            {"feeRate", RPCArg::Type::AMOUNT, RPCArg::DefaultHint{"not set, fall back to wallet fee estimation"}, "Specify a fee rate in " + CURRENCY_UNIT + "/kvB."},
                            {"subtractFeeFromOutputs", RPCArg::Type::ARR, RPCArg::Default{UniValue::VARR}, "The integers.\n"
                                                          "The fee will be equally deducted from the amount of each specified output.\n"
                                                          "Those recipients will receive less particl than you enter in their corresponding amount field.\n"
                                                          "If no outputs are specified here, the sender pays the fee.",
                                {
                                    {"vout_index", RPCArg::Type::NUM, RPCArg::Optional::OMITTED, "The zero-based output index, before a change output is added."},
                                },
                            },
                            {"input_weights", RPCArg::Type::ARR, RPCArg::Optional::OMITTED_NAMED_ARG, "Inputs and their corresponding weights",
                                {
                                    {"txid", RPCArg::Type::STR_HEX, RPCArg::Optional::NO, "The transaction id"},
                                    {"vout", RPCArg::Type::NUM, RPCArg::Optional::NO, "The output index"},
                                    {"weight", RPCArg::Type::NUM, RPCArg::Optional::NO, "The maximum weight for this input, "
                                        "including the weight of the outpoint and sequence number. "
                                        "Note that serialized signature sizes are not guaranteed to be consistent, "
                                        "so the maximum DER signatures size of 73 bytes should be used when considering ECDSA signatures."
                                        "Remember to convert serialized sizes to weight units when necessary."},
                                },
                             },
                        },
                        FundTxDoc()),
                        "options"},
                    {"iswitness", RPCArg::Type::BOOL, RPCArg::DefaultHint{"depends on heuristic tests"}, "Whether the transaction hex is a serialized witness transaction.\n"
                        "If iswitness is not present, heuristic tests will be used in decoding.\n"
                        "If true, only witness deserialization will be tried.\n"
                        "If false, only non-witness deserialization will be tried.\n"
                        "This boolean should reflect whether the transaction has inputs\n"
                        "(e.g. fully valid, or on-chain transactions), if known by the caller."
                    },
                },
                RPCResult{
                    RPCResult::Type::OBJ, "", "",
                    {
                        {RPCResult::Type::STR_HEX, "hex", "The resulting raw transaction (hex-encoded string)"},
                        {RPCResult::Type::STR_AMOUNT, "fee", "Fee in " + CURRENCY_UNIT + " the resulting transaction pays"},
                        {RPCResult::Type::NUM, "changepos", "The position of the added change output, or -1"},
                    }
                                },
                                RPCExamples{
                            "\nCreate a transaction with no inputs\n"
                            + HelpExampleCli("createrawtransaction", "\"[]\" \"{\\\"myaddress\\\":0.01}\"") +
                            "\nAdd sufficient unsigned inputs to meet the output value\n"
                            + HelpExampleCli("fundrawtransaction", "\"rawtransactionhex\"") +
                            "\nSign the transaction\n"
                            + HelpExampleCli("signrawtransactionwithwallet", "\"fundedtransactionhex\"") +
                            "\nSend the transaction\n"
                            + HelpExampleCli("sendrawtransaction", "\"signedtransactionhex\"")
                                },
        [&](const RPCHelpMan& self, const JSONRPCRequest& request) -> UniValue
{
    std::shared_ptr<CWallet> const pwallet = GetWalletForJSONRPCRequest(request);
    if (!pwallet) return NullUniValue;

    RPCTypeCheck(request.params, {UniValue::VSTR, UniValueType(), UniValue::VBOOL});

    // parse hex string from parameter
    CMutableTransaction tx;
    bool try_witness = request.params[2].isNull() ? true : request.params[2].get_bool();
    bool try_no_witness = request.params[2].isNull() ? true : !request.params[2].get_bool();
    if (!DecodeHexTx(tx, request.params[0].get_str(), try_no_witness, try_witness)) {
        throw JSONRPCError(RPC_DESERIALIZATION_ERROR, "TX decode failed");
    }

    CAmount fee;
    int change_position;
    CCoinControl coin_control;
    // Automatically select (additional) coins. Can be overridden by options.add_inputs.
    coin_control.m_add_inputs = true;
    FundTransaction(*pwallet, tx, fee, change_position, request.params[1], coin_control, /*override_min_fee=*/true);

    UniValue result(UniValue::VOBJ);
    result.pushKV("hex", EncodeHexTx(CTransaction(tx)));
    result.pushKV("fee", ValueFromAmount(fee));
    result.pushKV("changepos", change_position);

    return result;
},
    };
}

RPCHelpMan signrawtransactionwithwallet()
{
    return RPCHelpMan{"signrawtransactionwithwallet",
                "\nSign inputs for raw transaction (serialized, hex-encoded).\n"
                "The second optional argument (may be null) is an array of previous transaction outputs that\n"
                "this transaction depends on but may not yet be in the block chain." +
        HELP_REQUIRING_PASSPHRASE,
                {
                    {"hexstring", RPCArg::Type::STR, RPCArg::Optional::NO, "The transaction hex string"},
                    {"prevtxs", RPCArg::Type::ARR, RPCArg::Optional::OMITTED_NAMED_ARG, "The previous dependent transaction outputs",
                        {
                            {"", RPCArg::Type::OBJ, RPCArg::Optional::OMITTED, "",
                                {
                                    {"txid", RPCArg::Type::STR_HEX, RPCArg::Optional::NO, "The transaction id"},
                                    {"vout", RPCArg::Type::NUM, RPCArg::Optional::NO, "The output number"},
                                    {"scriptPubKey", RPCArg::Type::STR_HEX, RPCArg::Optional::NO, "script key"},
                                    {"redeemScript", RPCArg::Type::STR_HEX, RPCArg::Optional::OMITTED, "(required for P2SH) redeem script"},
                                    {"witnessScript", RPCArg::Type::STR_HEX, RPCArg::Optional::OMITTED, "(required for P2WSH or P2SH-P2WSH) witness script"},
                                    {"amount", RPCArg::Type::AMOUNT, RPCArg::Optional::OMITTED, "(required for Segwit inputs) the amount spent"},
                                },
                            },
                        },
                    },
                    {"sighashtype", RPCArg::Type::STR, RPCArg::Default{"DEFAULT for Taproot, ALL otherwise"}, "The signature hash type. Must be one of\n"
            "       \"DEFAULT\"\n"
            "       \"ALL\"\n"
            "       \"NONE\"\n"
            "       \"SINGLE\"\n"
            "       \"ALL|ANYONECANPAY\"\n"
            "       \"NONE|ANYONECANPAY\"\n"
            "       \"SINGLE|ANYONECANPAY\""},
                },
                RPCResult{
                    RPCResult::Type::OBJ, "", "",
                    {
                        {RPCResult::Type::STR_HEX, "hex", "The hex-encoded raw transaction with signature(s)"},
                        {RPCResult::Type::BOOL, "complete", "If the transaction has a complete set of signatures"},
                        {RPCResult::Type::ARR, "errors", /*optional=*/true, "Script verification errors (if there are any)",
                        {
                            {RPCResult::Type::OBJ, "", "",
                            {
                                {RPCResult::Type::STR_HEX, "txid", "The hash of the referenced, previous transaction"},
                                {RPCResult::Type::NUM, "vout", "The index of the output to spent and used as input"},
                                {RPCResult::Type::ARR, "witness", "",
                                {
                                    {RPCResult::Type::STR_HEX, "witness", ""},
                                }},
                                {RPCResult::Type::STR_HEX, "scriptSig", "The hex-encoded signature script"},
                                {RPCResult::Type::NUM, "sequence", "Script sequence number"},
                                {RPCResult::Type::STR, "error", "Verification or signing error related to the input"},
                            }},
                        }},
                    }
                },
                RPCExamples{
                    HelpExampleCli("signrawtransactionwithwallet", "\"myhex\"")
            + HelpExampleRpc("signrawtransactionwithwallet", "\"myhex\"")
                },
        [&](const RPCHelpMan& self, const JSONRPCRequest& request) -> UniValue
{
    const std::shared_ptr<const CWallet> pwallet = GetWalletForJSONRPCRequest(request);
    if (!pwallet) return NullUniValue;

    RPCTypeCheck(request.params, {UniValue::VSTR, UniValue::VARR, UniValue::VSTR}, true);

    CMutableTransaction mtx;
    if (!DecodeHexTx(mtx, request.params[0].get_str())) {
        throw JSONRPCError(RPC_DESERIALIZATION_ERROR, "TX decode failed. Make sure the tx has at least one input.");
    }

    // Sign the transaction
    LOCK(pwallet->cs_wallet);
    EnsureWalletIsUnlocked(*pwallet);

    // Fetch previous transactions (inputs):
    std::map<COutPoint, Coin> coins;
    for (const CTxIn& txin : mtx.vin) {
        coins[txin.prevout]; // Create empty map entry keyed by prevout.
    }
    pwallet->chain().findCoins(coins);

    // Parse the prevtxs array
    ParsePrevouts(request.params[1], nullptr, coins, mtx.IsCoinStake());

    int nHashType = ParseSighashString(request.params[2]);

    // Script verification errors
    std::map<int, bilingual_str> input_errors;

    bool complete = pwallet->SignTransaction(mtx, coins, nHashType, input_errors);
    UniValue result(UniValue::VOBJ);
    SignTransactionResultToJSON(mtx, complete, coins, input_errors, result);
    return result;
},
    };
}

static RPCHelpMan bumpfee_helper(std::string method_name)
{
    const bool want_psbt = method_name == "psbtbumpfee";
    const std::string incremental_fee{CFeeRate(DEFAULT_INCREMENTAL_RELAY_FEE).ToString(FeeEstimateMode::SAT_VB)};

    return RPCHelpMan{method_name,
        "\nBumps the fee of an opt-in-RBF transaction T, replacing it with a new transaction B.\n"
        + std::string(want_psbt ? "Returns a PSBT instead of creating and signing a new transaction.\n" : "") +
        "An opt-in RBF transaction with the given txid must be in the wallet.\n"
        "The command will pay the additional fee by reducing change outputs or adding inputs when necessary.\n"
        "It may add a new change output if one does not already exist.\n"
        "All inputs in the original transaction will be included in the replacement transaction.\n"
        "The command will fail if the wallet or mempool contains a transaction that spends one of T's outputs.\n"
        "By default, the new fee will be calculated automatically using the estimatesmartfee RPC.\n"
        "The user can specify a confirmation target for estimatesmartfee.\n"
        "Alternatively, the user can specify a fee rate in " + CURRENCY_ATOM + "/vB for the new transaction.\n"
        "At a minimum, the new fee rate must be high enough to pay an additional new relay fee (incrementalfee\n"
        "returned by getnetworkinfo) to enter the node's mempool.\n"
        "* WARNING: before version 0.21, fee_rate was in " + CURRENCY_UNIT + "/kvB. As of 0.21, fee_rate is in " + CURRENCY_ATOM + "/vB. *\n",
        {
            {"txid", RPCArg::Type::STR_HEX, RPCArg::Optional::NO, "The txid to be bumped"},
            {"options", RPCArg::Type::OBJ, RPCArg::Optional::OMITTED_NAMED_ARG, "",
                {
                    {"conf_target", RPCArg::Type::NUM, RPCArg::DefaultHint{"wallet -txconfirmtarget"}, "Confirmation target in blocks\n"},
                    {"fee_rate", RPCArg::Type::AMOUNT, RPCArg::DefaultHint{"not set, fall back to wallet fee estimation"},
                             "\nSpecify a fee rate in " + CURRENCY_ATOM + "/vB instead of relying on the built-in fee estimator.\n"
                             "Must be at least " + incremental_fee + " higher than the current transaction fee rate.\n"
                             "WARNING: before version 0.21, fee_rate was in " + CURRENCY_UNIT + "/kvB. As of 0.21, fee_rate is in " + CURRENCY_ATOM + "/vB.\n"},
                    {"replaceable", RPCArg::Type::BOOL, RPCArg::Default{true}, "Whether the new transaction should still be\n"
                             "marked bip-125 replaceable. If true, the sequence numbers in the transaction will\n"
                             "be left unchanged from the original. If false, any input sequence numbers in the\n"
                             "original transaction that were less than 0xfffffffe will be increased to 0xfffffffe\n"
                             "so the new transaction will not be explicitly bip-125 replaceable (though it may\n"
                             "still be replaceable in practice, for example if it has unconfirmed ancestors which\n"
                             "are replaceable).\n"},
                    {"estimate_mode", RPCArg::Type::STR, RPCArg::Default{"unset"}, "The fee estimate mode, must be one of (case insensitive):\n"
                             "\"" + FeeModes("\"\n\"") + "\""},
                },
                "options"},
        },
        RPCResult{
            RPCResult::Type::OBJ, "", "", Cat(
                want_psbt ?
                std::vector<RPCResult>{{RPCResult::Type::STR, "psbt", "The base64-encoded unsigned PSBT of the new transaction."}} :
                std::vector<RPCResult>{{RPCResult::Type::STR_HEX, "txid", "The id of the new transaction."}},
            {
                {RPCResult::Type::STR_AMOUNT, "origfee", "The fee of the replaced transaction."},
                {RPCResult::Type::STR_AMOUNT, "fee", "The fee of the new transaction."},
                {RPCResult::Type::ARR, "errors", "Errors encountered during processing (may be empty).",
                {
                    {RPCResult::Type::STR, "", ""},
                }},
            })
        },
        RPCExamples{
    "\nBump the fee, get the new transaction\'s " + std::string(want_psbt ? "psbt" : "txid") + "\n" +
            HelpExampleCli(method_name, "<txid>")
        },
        [want_psbt](const RPCHelpMan& self, const JSONRPCRequest& request) -> UniValue
{
    std::shared_ptr<CWallet> const pwallet = GetWalletForJSONRPCRequest(request);
    if (!pwallet) return NullUniValue;

    if (pwallet->IsWalletFlagSet(WALLET_FLAG_DISABLE_PRIVATE_KEYS) && !want_psbt) {
        throw JSONRPCError(RPC_WALLET_ERROR, "bumpfee is not available with wallets that have private keys disabled. Use psbtbumpfee instead.");
    }

    RPCTypeCheck(request.params, {UniValue::VSTR, UniValue::VOBJ});
    uint256 hash(ParseHashV(request.params[0], "txid"));

    CCoinControl coin_control;
    coin_control.fAllowWatchOnly = pwallet->IsWalletFlagSet(WALLET_FLAG_DISABLE_PRIVATE_KEYS);
    // optional parameters
    coin_control.m_signal_bip125_rbf = true;

    if (!request.params[1].isNull()) {
        UniValue options = request.params[1];
        RPCTypeCheckObj(options,
            {
                {"confTarget", UniValueType(UniValue::VNUM)},
                {"conf_target", UniValueType(UniValue::VNUM)},
                {"fee_rate", UniValueType()}, // will be checked by AmountFromValue() in SetFeeEstimateMode()
                {"replaceable", UniValueType(UniValue::VBOOL)},
                {"estimate_mode", UniValueType(UniValue::VSTR)},
            },
            true, true);

        if (options.exists("confTarget") && options.exists("conf_target")) {
            throw JSONRPCError(RPC_INVALID_PARAMETER, "confTarget and conf_target options should not both be set. Use conf_target (confTarget is deprecated).");
        }

        auto conf_target = options.exists("confTarget") ? options["confTarget"] : options["conf_target"];

        if (options.exists("replaceable")) {
            coin_control.m_signal_bip125_rbf = options["replaceable"].get_bool();
        }
        SetFeeEstimateMode(*pwallet, coin_control, conf_target, options["estimate_mode"], options["fee_rate"], /*override_min_fee=*/false);
    }

    // Make sure the results are valid at least up to the most recent block
    // the user could have gotten from another RPC command prior to now
    pwallet->BlockUntilSyncedToCurrentChain();

    LOCK(pwallet->cs_wallet);

    EnsureWalletIsUnlocked(*pwallet);


    std::vector<bilingual_str> errors;
    CAmount old_fee;
    CAmount new_fee;
    CMutableTransaction mtx;
    feebumper::Result res;
    if (IsParticlWallet(pwallet.get())) {
        // Targeting total fee bump. Requires a change output of sufficient size.
        res = feebumper::CreateTotalBumpTransaction(pwallet.get(), hash, coin_control, errors, old_fee, new_fee, mtx);
    } else {
        // Targeting feerate bump.
        res = feebumper::CreateRateBumpTransaction(*pwallet, hash, coin_control, errors, old_fee, new_fee, mtx);
    }
    if (res != feebumper::Result::OK) {
        switch(res) {
            case feebumper::Result::INVALID_ADDRESS_OR_KEY:
                throw JSONRPCError(RPC_INVALID_ADDRESS_OR_KEY, errors[0].original);
                break;
            case feebumper::Result::INVALID_REQUEST:
                throw JSONRPCError(RPC_INVALID_REQUEST, errors[0].original);
                break;
            case feebumper::Result::INVALID_PARAMETER:
                throw JSONRPCError(RPC_INVALID_PARAMETER, errors[0].original);
                break;
            case feebumper::Result::WALLET_ERROR:
                throw JSONRPCError(RPC_WALLET_ERROR, errors[0].original);
                break;
            default:
                throw JSONRPCError(RPC_MISC_ERROR, errors[0].original);
                break;
        }
    }

    UniValue result(UniValue::VOBJ);

    // For bumpfee, return the new transaction id.
    // For psbtbumpfee, return the base64-encoded unsigned PSBT of the new transaction.
    if (!want_psbt) {
        if (!feebumper::SignTransaction(*pwallet, mtx)) {
            throw JSONRPCError(RPC_WALLET_ERROR, "Can't sign transaction.");
        }

        uint256 txid;
        if (feebumper::CommitTransaction(*pwallet, hash, std::move(mtx), errors, txid) != feebumper::Result::OK) {
            throw JSONRPCError(RPC_WALLET_ERROR, errors[0].original);
        }

        result.pushKV("txid", txid.GetHex());
    } else {
        PartiallySignedTransaction psbtx(mtx);
        bool complete = false;
        const TransactionError err = pwallet->FillPSBT(psbtx, complete, SIGHASH_DEFAULT, false /* sign */, true /* bip32derivs */);
        CHECK_NONFATAL(err == TransactionError::OK);
        CHECK_NONFATAL(!complete);
        CDataStream ssTx(SER_NETWORK, PROTOCOL_VERSION);
        ssTx << psbtx;
        result.pushKV("psbt", EncodeBase64(ssTx.str()));
    }

    result.pushKV("origfee", ValueFromAmount(old_fee));
    result.pushKV("fee", ValueFromAmount(new_fee));
    UniValue result_errors(UniValue::VARR);
    for (const bilingual_str& error : errors) {
        result_errors.push_back(error.original);
    }
    result.pushKV("errors", result_errors);

    return result;
},
    };
}

RPCHelpMan bumpfee() { return bumpfee_helper("bumpfee"); }
RPCHelpMan psbtbumpfee() { return bumpfee_helper("psbtbumpfee"); }

RPCHelpMan send()
{
    return RPCHelpMan{"send",
        "\nEXPERIMENTAL warning: this call may be changed in future releases.\n"
        "\nSend a transaction.\n",
        {
            {"outputs", RPCArg::Type::ARR, RPCArg::Optional::NO, "The outputs (key-value pairs), where none of the keys are duplicated.\n"
                    "That is, each address can only appear once and there can only be one 'data' object.\n"
                    "For convenience, a dictionary, which holds the key-value pairs directly, is also accepted.",
                {
                    {"", RPCArg::Type::OBJ_USER_KEYS, RPCArg::Optional::OMITTED, "",
                        {
                            {"address", RPCArg::Type::AMOUNT, RPCArg::Optional::NO, "A key-value pair. The key (string) is the particl address, the value (float or string) is the amount in " + CURRENCY_UNIT + ""},
                        },
                        },
                    {"", RPCArg::Type::OBJ, RPCArg::Optional::OMITTED, "",
                        {
                            {"data", RPCArg::Type::STR_HEX, RPCArg::Optional::NO, "A key-value pair. The key must be \"data\", the value is hex-encoded data"},
                        },
                    },
                },
            },
            {"conf_target", RPCArg::Type::NUM, RPCArg::DefaultHint{"wallet -txconfirmtarget"}, "Confirmation target in blocks"},
            {"estimate_mode", RPCArg::Type::STR, RPCArg::Default{"unset"}, std::string() + "The fee estimate mode, must be one of (case insensitive):\n"
                        "       \"" + FeeModes("\"\n\"") + "\""},
            {"fee_rate", RPCArg::Type::AMOUNT, RPCArg::DefaultHint{"not set, fall back to wallet fee estimation"}, "Specify a fee rate in " + CURRENCY_ATOM + "/vB."},
            {"options", RPCArg::Type::OBJ, RPCArg::Optional::OMITTED_NAMED_ARG, "",
                Cat<std::vector<RPCArg>>(
                {
                    {"add_inputs", RPCArg::Type::BOOL, RPCArg::Default{false}, "If inputs are specified, automatically include more if they are not enough."},
                    {"include_unsafe", RPCArg::Type::BOOL, RPCArg::Default{false}, "Include inputs that are not safe to spend (unconfirmed transactions from outside keys and unconfirmed replacement transactions).\n"
                                                          "Warning: the resulting transaction may become invalid if one of the unsafe inputs disappears.\n"
                                                          "If that happens, you will need to fund the transaction with different inputs and republish it."},
                    {"add_to_wallet", RPCArg::Type::BOOL, RPCArg::Default{true}, "When false, returns a serialized transaction which will not be added to the wallet or broadcast"},
                    {"change_address", RPCArg::Type::STR, RPCArg::DefaultHint{"automatic"}, "The particl address to receive the change"},
                    {"change_position", RPCArg::Type::NUM, RPCArg::DefaultHint{"random"}, "The index of the change output"},
                    {"change_type", RPCArg::Type::STR, RPCArg::DefaultHint{"set by -changetype"}, "The output type to use. Only valid if change_address is not specified. Options are \"legacy\", \"p2sh-segwit\", and \"bech32\"."},
                    {"fee_rate", RPCArg::Type::AMOUNT, RPCArg::DefaultHint{"not set, fall back to wallet fee estimation"}, "Specify a fee rate in " + CURRENCY_ATOM + "/vB."},
                    {"include_watching", RPCArg::Type::BOOL, RPCArg::DefaultHint{"true for watch-only wallets, otherwise false"}, "Also select inputs which are watch only.\n"
                                          "Only solvable inputs can be used. Watch-only destinations are solvable if the public key and/or output script was imported,\n"
                                          "e.g. with 'importpubkey' or 'importmulti' with the 'pubkeys' or 'desc' field."},
                    {"inputs", RPCArg::Type::ARR, RPCArg::Default{UniValue::VARR}, "Specify inputs instead of adding them automatically. A JSON array of JSON objects",
                        {
                            {"txid", RPCArg::Type::STR_HEX, RPCArg::Optional::NO, "The transaction id"},
                            {"vout", RPCArg::Type::NUM, RPCArg::Optional::NO, "The output number"},
                            {"sequence", RPCArg::Type::NUM, RPCArg::Optional::NO, "The sequence number"},
                            {"weight", RPCArg::Type::NUM, RPCArg::DefaultHint{"Calculated from wallet and solving data"}, "The maximum weight for this input, "
                                        "including the weight of the outpoint and sequence number. "
                                        "Note that signature sizes are not guaranteed to be consistent, "
                                        "so the maximum DER signatures size of 73 bytes should be used when considering ECDSA signatures."
                                        "Remember to convert serialized sizes to weight units when necessary."},
                        },
                    },
                    {"locktime", RPCArg::Type::NUM, RPCArg::Default{0}, "Raw locktime. Non-0 value also locktime-activates inputs"},
                    {"lock_unspents", RPCArg::Type::BOOL, RPCArg::Default{false}, "Lock selected unspent outputs"},
                    {"psbt", RPCArg::Type::BOOL,  RPCArg::DefaultHint{"automatic"}, "Always return a PSBT, implies add_to_wallet=false."},
                    {"subtract_fee_from_outputs", RPCArg::Type::ARR, RPCArg::Default{UniValue::VARR}, "Outputs to subtract the fee from, specified as integer indices.\n"
                    "The fee will be equally deducted from the amount of each specified output.\n"
                    "Those recipients will receive less particl than you enter in their corresponding amount field.\n"
                    "If no outputs are specified here, the sender pays the fee.",
                        {
                            {"vout_index", RPCArg::Type::NUM, RPCArg::Optional::OMITTED, "The zero-based output index, before a change output is added."},
                        },
                    },
                },
                FundTxDoc()),
                "options"},
        },
        RPCResult{
            RPCResult::Type::OBJ, "", "",
                {
                    {RPCResult::Type::BOOL, "complete", "If the transaction has a complete set of signatures"},
                    {RPCResult::Type::STR_HEX, "txid", /*optional=*/true, "The transaction id for the send. Only 1 transaction is created regardless of the number of addresses."},
                    {RPCResult::Type::STR_HEX, "hex", /*optional=*/true, "If add_to_wallet is false, the hex-encoded raw transaction with signature(s)"},
                    {RPCResult::Type::STR, "psbt", /*optional=*/true, "If more signatures are needed, or if add_to_wallet is false, the base64-encoded (partially) signed transaction"}
                }
        },
        RPCExamples{""
        "\nSend 0.1 BTC with a confirmation target of 6 blocks in economical fee estimate mode\n"
        + HelpExampleCli("send", "'{\"" + EXAMPLE_ADDRESS[0] + "\": 0.1}' 6 economical\n") +
        "Send 0.2 BTC with a fee rate of 1.1 " + CURRENCY_ATOM + "/vB using positional arguments\n"
        + HelpExampleCli("send", "'{\"" + EXAMPLE_ADDRESS[0] + "\": 0.2}' null \"unset\" 1.1\n") +
        "Send 0.2 BTC with a fee rate of 1 " + CURRENCY_ATOM + "/vB using the options argument\n"
        + HelpExampleCli("send", "'{\"" + EXAMPLE_ADDRESS[0] + "\": 0.2}' null \"unset\" null '{\"fee_rate\": 1}'\n") +
        "Send 0.3 BTC with a fee rate of 25 " + CURRENCY_ATOM + "/vB using named arguments\n"
        + HelpExampleCli("-named send", "outputs='{\"" + EXAMPLE_ADDRESS[0] + "\": 0.3}' fee_rate=25\n") +
        "Create a transaction that should confirm the next block, with a specific input, and return result without adding to wallet or broadcasting to the network\n"
        + HelpExampleCli("send", "'{\"" + EXAMPLE_ADDRESS[0] + "\": 0.1}' 1 economical '{\"add_to_wallet\": false, \"inputs\": [{\"txid\":\"a08e6907dbbd3d809776dbfc5d82e371b764ed838b5655e72f463568df1aadf0\", \"vout\":1}]}'")
        },
        [&](const RPCHelpMan& self, const JSONRPCRequest& request) -> UniValue
        {
            RPCTypeCheck(request.params, {
                UniValueType(), // outputs (ARR or OBJ, checked later)
                UniValue::VNUM, // conf_target
                UniValue::VSTR, // estimate_mode
                UniValueType(), // fee_rate, will be checked by AmountFromValue() in SetFeeEstimateMode()
                UniValue::VOBJ, // options
                }, true
            );

            std::shared_ptr<CWallet> const pwallet = GetWalletForJSONRPCRequest(request);
            if (!pwallet) return NullUniValue;

            UniValue options{request.params[4].isNull() ? UniValue::VOBJ : request.params[4]};
            InterpretFeeEstimationInstructions(/*conf_target=*/request.params[1], /*estimate_mode=*/request.params[2], /*fee_rate=*/request.params[3], options);
            PreventOutdatedOptions(options);


            CAmount fee;
            int change_position;
            bool rbf{options.exists("replaceable") ? options["replaceable"].get_bool() : pwallet->m_signal_rbf};
            CMutableTransaction rawTx = ConstructTransaction(options["inputs"], request.params[0], options["locktime"], rbf);
            CCoinControl coin_control;
            // Automatically select coins, unless at least one is manually selected. Can
            // be overridden by options.add_inputs.
            coin_control.m_add_inputs = rawTx.vin.size() == 0;
            SetOptionsInputWeights(options["inputs"], options);
            FundTransaction(*pwallet, rawTx, fee, change_position, options, coin_control, /*override_min_fee=*/false);

            return FinishTransaction(pwallet, options, rawTx);
        }
    };
}

RPCHelpMan sendall()
{
    return RPCHelpMan{"sendall",
        "EXPERIMENTAL warning: this call may be changed in future releases.\n"
        "\nSpend the value of all (or specific) confirmed UTXOs in the wallet to one or more recipients.\n"
        "Unconfirmed inbound UTXOs and locked UTXOs will not be spent. Sendall will respect the avoid_reuse wallet flag.\n"
        "If your wallet contains many small inputs, either because it received tiny payments or as a result of accumulating change, consider using `send_max` to exclude inputs that are worth less than the fees needed to spend them.\n",
        {
            {"recipients", RPCArg::Type::ARR, RPCArg::Optional::NO, "The sendall destinations. Each address may only appear once.\n"
                "Optionally some recipients can be specified with an amount to perform payments, but at least one address must appear without a specified amount.\n",
                {
                    {"address", RPCArg::Type::STR, RPCArg::Optional::NO, "A bitcoin address which receives an equal share of the unspecified amount."},
                    {"", RPCArg::Type::OBJ_USER_KEYS, RPCArg::Optional::OMITTED, "",
                        {
                            {"address", RPCArg::Type::AMOUNT, RPCArg::Optional::NO, "A key-value pair. The key (string) is the bitcoin address, the value (float or string) is the amount in " + CURRENCY_UNIT + ""},
                        },
                    },
                },
            },
            {"conf_target", RPCArg::Type::NUM, RPCArg::DefaultHint{"wallet -txconfirmtarget"}, "Confirmation target in blocks"},
            {"estimate_mode", RPCArg::Type::STR, RPCArg::Default{"unset"}, std::string() + "The fee estimate mode, must be one of (case insensitive):\n"
                        "       \"" + FeeModes("\"\n\"") + "\""},
            {"fee_rate", RPCArg::Type::AMOUNT, RPCArg::DefaultHint{"not set, fall back to wallet fee estimation"}, "Specify a fee rate in " + CURRENCY_ATOM + "/vB."},
            {
                "options", RPCArg::Type::OBJ, RPCArg::Optional::OMITTED_NAMED_ARG, "",
                Cat<std::vector<RPCArg>>(
                    {
                        {"add_to_wallet", RPCArg::Type::BOOL, RPCArg::Default{true}, "When false, returns the serialized transaction without broadcasting or adding it to the wallet"},
                        {"fee_rate", RPCArg::Type::AMOUNT, RPCArg::DefaultHint{"not set, fall back to wallet fee estimation"}, "Specify a fee rate in " + CURRENCY_ATOM + "/vB."},
                        {"include_watching", RPCArg::Type::BOOL, RPCArg::DefaultHint{"true for watch-only wallets, otherwise false"}, "Also select inputs which are watch-only.\n"
                                              "Only solvable inputs can be used. Watch-only destinations are solvable if the public key and/or output script was imported,\n"
                                              "e.g. with 'importpubkey' or 'importmulti' with the 'pubkeys' or 'desc' field."},
                        {"inputs", RPCArg::Type::ARR, RPCArg::Default{UniValue::VARR}, "Use exactly the specified inputs to build the transaction. Specifying inputs is incompatible with send_max. A JSON array of JSON objects",
                            {
                                {"txid", RPCArg::Type::STR_HEX, RPCArg::Optional::NO, "The transaction id"},
                                {"vout", RPCArg::Type::NUM, RPCArg::Optional::NO, "The output number"},
                                {"sequence", RPCArg::Type::NUM, RPCArg::Optional::NO, "The sequence number"},
                            },
                        },
                        {"locktime", RPCArg::Type::NUM, RPCArg::Default{0}, "Raw locktime. Non-0 value also locktime-activates inputs"},
                        {"lock_unspents", RPCArg::Type::BOOL, RPCArg::Default{false}, "Lock selected unspent outputs"},
                        {"psbt", RPCArg::Type::BOOL,  RPCArg::DefaultHint{"automatic"}, "Always return a PSBT, implies add_to_wallet=false."},
                        {"send_max", RPCArg::Type::BOOL, RPCArg::Default{false}, "When true, only use UTXOs that can pay for their own fees to maximize the output amount. When 'false' (default), no UTXO is left behind. send_max is incompatible with providing specific inputs."},
                    },
                    FundTxDoc()
                ),
                "options"
            },
        },
        RPCResult{
            RPCResult::Type::OBJ, "", "",
                {
                    {RPCResult::Type::BOOL, "complete", "If the transaction has a complete set of signatures"},
                    {RPCResult::Type::STR_HEX, "txid", /*optional=*/true, "The transaction id for the send. Only 1 transaction is created regardless of the number of addresses."},
                    {RPCResult::Type::STR_HEX, "hex", /*optional=*/true, "If add_to_wallet is false, the hex-encoded raw transaction with signature(s)"},
                    {RPCResult::Type::STR, "psbt", /*optional=*/true, "If more signatures are needed, or if add_to_wallet is false, the base64-encoded (partially) signed transaction"}
                }
        },
        RPCExamples{""
        "\nSpend all UTXOs from the wallet with a fee rate of 1 " + CURRENCY_ATOM + "/vB using named arguments\n"
        + HelpExampleCli("-named sendall", "recipients='[\"" + EXAMPLE_ADDRESS[0] + "\"]' fee_rate=1\n") +
        "Spend all UTXOs with a fee rate of 1.1 " + CURRENCY_ATOM + "/vB using positional arguments\n"
        + HelpExampleCli("sendall", "'[\"" + EXAMPLE_ADDRESS[0] + "\"]' null \"unset\" 1.1\n") +
        "Spend all UTXOs split into equal amounts to two addresses with a fee rate of 1.5 " + CURRENCY_ATOM + "/vB using the options argument\n"
        + HelpExampleCli("sendall", "'[\"" + EXAMPLE_ADDRESS[0] + "\", \"" + EXAMPLE_ADDRESS[1] + "\"]' null \"unset\" null '{\"fee_rate\": 1.5}'\n") +
        "Leave dust UTXOs in wallet, spend only UTXOs with positive effective value with a fee rate of 10 " + CURRENCY_ATOM + "/vB using the options argument\n"
        + HelpExampleCli("sendall", "'[\"" + EXAMPLE_ADDRESS[0] + "\"]' null \"unset\" null '{\"fee_rate\": 10, \"send_max\": true}'\n") +
        "Spend all UTXOs with a fee rate of 1.3 " + CURRENCY_ATOM + "/vB using named arguments and sending a 0.25 " + CURRENCY_UNIT + " to another recipient\n"
        + HelpExampleCli("-named sendall", "recipients='[{\"" + EXAMPLE_ADDRESS[1] + "\": 0.25}, \""+ EXAMPLE_ADDRESS[0] + "\"]' fee_rate=1.3\n")
        },
        [&](const RPCHelpMan& self, const JSONRPCRequest& request) -> UniValue
        {
            RPCTypeCheck(request.params, {
                UniValue::VARR, // recipients
                UniValue::VNUM, // conf_target
                UniValue::VSTR, // estimate_mode
                UniValueType(), // fee_rate, will be checked by AmountFromValue() in SetFeeEstimateMode()
                UniValue::VOBJ, // options
                }, true
            );

            std::shared_ptr<CWallet> const pwallet{GetWalletForJSONRPCRequest(request)};
            if (!pwallet) return NullUniValue;
            // Make sure the results are valid at least up to the most recent block
            // the user could have gotten from another RPC command prior to now
            pwallet->BlockUntilSyncedToCurrentChain();

            UniValue options{request.params[4].isNull() ? UniValue::VOBJ : request.params[4]};
            InterpretFeeEstimationInstructions(/*conf_target=*/request.params[1], /*estimate_mode=*/request.params[2], /*fee_rate=*/request.params[3], options);
            PreventOutdatedOptions(options);


            std::set<std::string> addresses_without_amount;
            UniValue recipient_key_value_pairs(UniValue::VARR);
            const UniValue& recipients{request.params[0]};
            for (unsigned int i = 0; i < recipients.size(); ++i) {
                const UniValue& recipient{recipients[i]};
                if (recipient.isStr()) {
                    UniValue rkvp(UniValue::VOBJ);
                    rkvp.pushKV(recipient.get_str(), 0);
                    recipient_key_value_pairs.push_back(rkvp);
                    addresses_without_amount.insert(recipient.get_str());
                } else {
                    recipient_key_value_pairs.push_back(recipient);
                }
            }

            if (addresses_without_amount.size() == 0) {
                throw JSONRPCError(RPC_INVALID_PARAMETER, "Must provide at least one address without a specified amount");
            }

            CCoinControl coin_control;

            SetFeeEstimateMode(*pwallet, coin_control, options["conf_target"], options["estimate_mode"], options["fee_rate"], /*override_min_fee=*/false);

            coin_control.fAllowWatchOnly = ParseIncludeWatchonly(options["include_watching"], *pwallet);

            const bool rbf{options.exists("replaceable") ? options["replaceable"].get_bool() : pwallet->m_signal_rbf};

            FeeCalculation fee_calc_out;
            CFeeRate fee_rate{GetMinimumFeeRate(*pwallet, coin_control, &fee_calc_out)};
            // Do not, ever, assume that it's fine to change the fee rate if the user has explicitly
            // provided one
            if (coin_control.m_feerate && fee_rate > *coin_control.m_feerate) {
               throw JSONRPCError(RPC_INVALID_PARAMETER, strprintf("Fee rate (%s) is lower than the minimum fee rate setting (%s)", coin_control.m_feerate->ToString(FeeEstimateMode::SAT_VB), fee_rate.ToString(FeeEstimateMode::SAT_VB)));
            }
            if (fee_calc_out.reason == FeeReason::FALLBACK && !pwallet->m_allow_fallback_fee) {
                // eventually allow a fallback fee
                throw JSONRPCError(RPC_WALLET_ERROR, "Fee estimation failed. Fallbackfee is disabled. Wait a few blocks or enable -fallbackfee.");
            }

            CMutableTransaction rawTx{ConstructTransaction(options["inputs"], recipient_key_value_pairs, options["locktime"], rbf)};
            LOCK(pwallet->cs_wallet);
            std::vector<COutput> all_the_utxos;

            CAmount total_input_value(0);
            bool send_max{options.exists("send_max") ? options["send_max"].get_bool() : false};
            if (options.exists("inputs") && options.exists("send_max")) {
                throw JSONRPCError(RPC_INVALID_PARAMETER, "Cannot combine send_max with specific inputs.");
            } else if (options.exists("inputs")) {
                for (const CTxIn& input : rawTx.vin) {
                    if (pwallet->IsSpent(input.prevout.hash, input.prevout.n)) {
                        throw JSONRPCError(RPC_INVALID_PARAMETER, strprintf("Input not available. UTXO (%s:%d) was already spent.", input.prevout.hash.ToString(), input.prevout.n));
                    }
                    const CWalletTx* tx{pwallet->GetWalletTx(input.prevout.hash)};
                    if (!tx || pwallet->IsMine(tx->tx->vout[input.prevout.n]) != (coin_control.fAllowWatchOnly ? ISMINE_ALL : ISMINE_SPENDABLE)) {
                        throw JSONRPCError(RPC_INVALID_PARAMETER, strprintf("Input not found. UTXO (%s:%d) is not part of wallet.", input.prevout.hash.ToString(), input.prevout.n));
                    }
                    total_input_value += tx->tx->vout[input.prevout.n].nValue;
                }
            } else {
                AvailableCoins(*pwallet, all_the_utxos, &coin_control, /*nMinimumAmount=*/0);
                for (const COutput& output : all_the_utxos) {
                    CHECK_NONFATAL(output.input_bytes > 0);
                    if (send_max && fee_rate.GetFee(output.input_bytes) > output.txout.nValue) {
                        continue;
                    }
                    CTxIn input(output.outpoint.hash, output.outpoint.n, CScript(), rbf ? MAX_BIP125_RBF_SEQUENCE : CTxIn::SEQUENCE_FINAL);
                    rawTx.vin.push_back(input);
                    total_input_value += output.txout.nValue;
                }
            }

            // estimate final size of tx
            const TxSize tx_size{CalculateMaximumSignedTxSize(CTransaction(rawTx), pwallet.get())};
            const CAmount fee_from_size{fee_rate.GetFee(tx_size.vsize)};
            const CAmount effective_value{total_input_value - fee_from_size};

            if (effective_value <= 0) {
                if (send_max) {
                    throw JSONRPCError(RPC_WALLET_INSUFFICIENT_FUNDS, "Total value of UTXO pool too low to pay for transaction, try using lower feerate.");
                } else {
                    throw JSONRPCError(RPC_WALLET_INSUFFICIENT_FUNDS, "Total value of UTXO pool too low to pay for transaction. Try using lower feerate or excluding uneconomic UTXOs with 'send_max' option.");
                }
            }

            CAmount output_amounts_claimed{0};
            for (CTxOut out : rawTx.vout) {
                output_amounts_claimed += out.nValue;
            }

            if (output_amounts_claimed > total_input_value) {
                throw JSONRPCError(RPC_WALLET_INSUFFICIENT_FUNDS, "Assigned more value to outputs than available funds.");
            }

            const CAmount remainder{effective_value - output_amounts_claimed};
            if (remainder < 0) {
                throw JSONRPCError(RPC_WALLET_INSUFFICIENT_FUNDS, "Insufficient funds for fees after creating specified outputs.");
            }

            const CAmount per_output_without_amount{remainder / (long)addresses_without_amount.size()};

            bool gave_remaining_to_first{false};
            for (CTxOut& out : rawTx.vout) {
                CTxDestination dest;
                ExtractDestination(out.scriptPubKey, dest);
                std::string addr{EncodeDestination(dest)};
                if (addresses_without_amount.count(addr) > 0) {
                    out.nValue = per_output_without_amount;
                    if (!gave_remaining_to_first) {
                        out.nValue += remainder % addresses_without_amount.size();
                        gave_remaining_to_first = true;
                    }
                    if (IsDust(out, pwallet->chain().relayDustFee())) {
                        // Dynamically generated output amount is dust
                        throw JSONRPCError(RPC_WALLET_INSUFFICIENT_FUNDS, "Dynamically assigned remainder results in dust output.");
                    }
                } else {
                    if (IsDust(out, pwallet->chain().relayDustFee())) {
                        // Specified output amount is dust
                        throw JSONRPCError(RPC_INVALID_PARAMETER, strprintf("Specified output amount to %s is below dust threshold.", addr));
                    }
                }
            }

            const bool lock_unspents{options.exists("lock_unspents") ? options["lock_unspents"].get_bool() : false};
            if (lock_unspents) {
                for (const CTxIn& txin : rawTx.vin) {
                    pwallet->LockCoin(txin.prevout);
                }
            }

            return FinishTransaction(pwallet, options, rawTx);
        }
    };
}

RPCHelpMan walletprocesspsbt()
{
    return RPCHelpMan{"walletprocesspsbt",
                "\nUpdate a PSBT with input information from our wallet and then sign inputs\n"
                "that we can sign for." +
        HELP_REQUIRING_PASSPHRASE,
                {
                    {"psbt", RPCArg::Type::STR, RPCArg::Optional::NO, "The transaction base64 string"},
                    {"sign", RPCArg::Type::BOOL, RPCArg::Default{true}, "Also sign the transaction when updating (requires wallet to be unlocked)"},
                    {"sighashtype", RPCArg::Type::STR, RPCArg::Default{"DEFAULT for Taproot, ALL otherwise"}, "The signature hash type to sign with if not specified by the PSBT. Must be one of\n"
            "       \"DEFAULT\"\n"
            "       \"ALL\"\n"
            "       \"NONE\"\n"
            "       \"SINGLE\"\n"
            "       \"ALL|ANYONECANPAY\"\n"
            "       \"NONE|ANYONECANPAY\"\n"
            "       \"SINGLE|ANYONECANPAY\""},
                    {"bip32derivs", RPCArg::Type::BOOL, RPCArg::Default{true}, "Include BIP 32 derivation paths for public keys if we know them"},
                    {"finalize", RPCArg::Type::BOOL, RPCArg::Default{true}, "Also finalize inputs if possible"},
                },
                RPCResult{
                    RPCResult::Type::OBJ, "", "",
                    {
                        {RPCResult::Type::STR, "psbt", "The base64-encoded partially signed transaction"},
                        {RPCResult::Type::BOOL, "complete", "If the transaction has a complete set of signatures"},
                    }
                },
                RPCExamples{
                    HelpExampleCli("walletprocesspsbt", "\"psbt\"")
                },
        [&](const RPCHelpMan& self, const JSONRPCRequest& request) -> UniValue
{
    const std::shared_ptr<const CWallet> pwallet = GetWalletForJSONRPCRequest(request);
    if (!pwallet) return NullUniValue;

    const CWallet& wallet{*pwallet};
    // Make sure the results are valid at least up to the most recent block
    // the user could have gotten from another RPC command prior to now
    wallet.BlockUntilSyncedToCurrentChain();

    RPCTypeCheck(request.params, {UniValue::VSTR});

    // Unserialize the transaction
    PartiallySignedTransaction psbtx;
    std::string error;
    if (!DecodeBase64PSBT(psbtx, request.params[0].get_str(), error)) {
        throw JSONRPCError(RPC_DESERIALIZATION_ERROR, strprintf("TX decode failed %s", error));
    }

    // Get the sighash type
    int nHashType = ParseSighashString(request.params[2]);

    // Fill transaction with our data and also sign
    bool sign = request.params[1].isNull() ? true : request.params[1].get_bool();
    bool bip32derivs = request.params[3].isNull() ? true : request.params[3].get_bool();
    bool finalize = request.params[4].isNull() ? true : request.params[4].get_bool();
    bool complete = true;

    if (sign) EnsureWalletIsUnlocked(*pwallet);

    const TransactionError err{wallet.FillPSBT(psbtx, complete, nHashType, sign, bip32derivs, nullptr, finalize)};
    if (err != TransactionError::OK) {
        throw JSONRPCTransactionError(err);
    }

    UniValue result(UniValue::VOBJ);
    CDataStream ssTx(SER_NETWORK, PROTOCOL_VERSION);
    ssTx << psbtx;
    result.pushKV("psbt", EncodeBase64(ssTx.str()));
    result.pushKV("complete", complete);

    return result;
},
    };
}

RPCHelpMan walletcreatefundedpsbt()
{
    return RPCHelpMan{"walletcreatefundedpsbt",
                "\nCreates and funds a transaction in the Partially Signed Transaction format.\n"
                "Implements the Creator and Updater roles.\n"
                "All existing inputs must either have their previous output transaction be in the wallet\n"
                "or be in the UTXO set. Solving data must be provided for non-wallet inputs.\n",
                {
                    {"inputs", RPCArg::Type::ARR, RPCArg::Optional::OMITTED_NAMED_ARG, "Leave empty to add inputs automatically. See add_inputs option.",
                        {
                            {"", RPCArg::Type::OBJ, RPCArg::Optional::OMITTED, "",
                                {
                                    {"txid", RPCArg::Type::STR_HEX, RPCArg::Optional::NO, "The transaction id"},
                                    {"vout", RPCArg::Type::NUM, RPCArg::Optional::NO, "The output number"},
                                    {"sequence", RPCArg::Type::NUM, RPCArg::DefaultHint{"depends on the value of the 'locktime' and 'options.replaceable' arguments"}, "The sequence number"},
                                    {"weight", RPCArg::Type::NUM, RPCArg::DefaultHint{"Calculated from wallet and solving data"}, "The maximum weight for this input, "
                                        "including the weight of the outpoint and sequence number. "
                                        "Note that signature sizes are not guaranteed to be consistent, "
                                        "so the maximum DER signatures size of 73 bytes should be used when considering ECDSA signatures."
                                        "Remember to convert serialized sizes to weight units when necessary."},
                                },
                            },
                        },
                        },
                    {"outputs", RPCArg::Type::ARR, RPCArg::Optional::NO, "The outputs (key-value pairs), where none of the keys are duplicated.\n"
                            "That is, each address can only appear once and there can only be one 'data' object.\n"
                            "For compatibility reasons, a dictionary, which holds the key-value pairs directly, is also\n"
                            "accepted as second parameter.",
                        {
                            {"", RPCArg::Type::OBJ_USER_KEYS, RPCArg::Optional::OMITTED, "",
                                {
                                    {"address", RPCArg::Type::AMOUNT, RPCArg::Optional::NO, "A key-value pair. The key (string) is the particl address, the value (float or string) is the amount in " + CURRENCY_UNIT + ""},
                                },
                                },
                            {"", RPCArg::Type::OBJ, RPCArg::Optional::OMITTED, "",
                                {
                                    {"data", RPCArg::Type::STR_HEX, RPCArg::Optional::NO, "A key-value pair. The key must be \"data\", the value is hex-encoded data"},
                                },
                            },
                        },
                    },
                    {"locktime", RPCArg::Type::NUM, RPCArg::Default{0}, "Raw locktime. Non-0 value also locktime-activates inputs"},
                    {"options", RPCArg::Type::OBJ, RPCArg::Optional::OMITTED_NAMED_ARG, "",
                        Cat<std::vector<RPCArg>>(
                        {
                            {"add_inputs", RPCArg::Type::BOOL, RPCArg::Default{false}, "If inputs are specified, automatically include more if they are not enough."},
                            {"include_unsafe", RPCArg::Type::BOOL, RPCArg::Default{false}, "Include inputs that are not safe to spend (unconfirmed transactions from outside keys and unconfirmed replacement transactions).\n"
                                                          "Warning: the resulting transaction may become invalid if one of the unsafe inputs disappears.\n"
                                                          "If that happens, you will need to fund the transaction with different inputs and republish it."},
                            {"changeAddress", RPCArg::Type::STR, RPCArg::DefaultHint{"automatic"}, "The particl address to receive the change"},
                            {"changePosition", RPCArg::Type::NUM, RPCArg::DefaultHint{"random"}, "The index of the change output"},
                            {"change_type", RPCArg::Type::STR, RPCArg::DefaultHint{"set by -changetype"}, "The output type to use. Only valid if changeAddress is not specified. Options are \"legacy\", \"p2sh-segwit\", and \"bech32\"."},
                            {"includeWatching", RPCArg::Type::BOOL, RPCArg::DefaultHint{"true for watch-only wallets, otherwise false"}, "Also select inputs which are watch only"},
                            {"lockUnspents", RPCArg::Type::BOOL, RPCArg::Default{false}, "Lock selected unspent outputs"},
                            {"fee_rate", RPCArg::Type::AMOUNT, RPCArg::DefaultHint{"not set, fall back to wallet fee estimation"}, "Specify a fee rate in " + CURRENCY_ATOM + "/vB."},
                            {"feeRate", RPCArg::Type::AMOUNT, RPCArg::DefaultHint{"not set, fall back to wallet fee estimation"}, "Specify a fee rate in " + CURRENCY_UNIT + "/kvB."},
                            {"subtractFeeFromOutputs", RPCArg::Type::ARR, RPCArg::Default{UniValue::VARR}, "The outputs to subtract the fee from.\n"
                                                          "The fee will be equally deducted from the amount of each specified output.\n"
                                                          "Those recipients will receive less particl than you enter in their corresponding amount field.\n"
                                                          "If no outputs are specified here, the sender pays the fee.",
                                {
                                    {"vout_index", RPCArg::Type::NUM, RPCArg::Optional::OMITTED, "The zero-based output index, before a change output is added."},
                                },
                            },
                        },
                        FundTxDoc()),
                        "options"},
                    {"bip32derivs", RPCArg::Type::BOOL, RPCArg::Default{true}, "Include BIP 32 derivation paths for public keys if we know them"},
                },
                RPCResult{
                    RPCResult::Type::OBJ, "", "",
                    {
                        {RPCResult::Type::STR, "psbt", "The resulting raw transaction (base64-encoded string)"},
                        {RPCResult::Type::STR_AMOUNT, "fee", "Fee in " + CURRENCY_UNIT + " the resulting transaction pays"},
                        {RPCResult::Type::NUM, "changepos", "The position of the added change output, or -1"},
                    }
                                },
                                RPCExamples{
                            "\nCreate a transaction with no inputs\n"
                            + HelpExampleCli("walletcreatefundedpsbt", "\"[{\\\"txid\\\":\\\"myid\\\",\\\"vout\\\":0}]\" \"[{\\\"data\\\":\\\"00010203\\\"}]\"")
                                },
        [&](const RPCHelpMan& self, const JSONRPCRequest& request) -> UniValue
{
    std::shared_ptr<CWallet> const pwallet = GetWalletForJSONRPCRequest(request);
    if (!pwallet) return NullUniValue;

    CWallet& wallet{*pwallet};
    // Make sure the results are valid at least up to the most recent block
    // the user could have gotten from another RPC command prior to now
    wallet.BlockUntilSyncedToCurrentChain();

    RPCTypeCheck(request.params, {
        UniValue::VARR,
        UniValueType(), // ARR or OBJ, checked later
        UniValue::VNUM,
        UniValue::VOBJ,
        UniValue::VBOOL
        }, true
    );

    UniValue options = request.params[3];

    CAmount fee;
    int change_position;
    bool rbf{wallet.m_signal_rbf};
    const UniValue &replaceable_arg = options["replaceable"];
    if (!replaceable_arg.isNull()) {
        RPCTypeCheckArgument(replaceable_arg, UniValue::VBOOL);
        rbf = replaceable_arg.isTrue();
    }
    CMutableTransaction rawTx = ConstructTransaction(request.params[0], request.params[1], request.params[2], rbf);
    CCoinControl coin_control;
    // Automatically select coins, unless at least one is manually selected. Can
    // be overridden by options.add_inputs.
    coin_control.m_add_inputs = rawTx.vin.size() == 0;
    SetOptionsInputWeights(request.params[0], options);
    FundTransaction(wallet, rawTx, fee, change_position, options, coin_control, /*override_min_fee=*/true);

    // Make a blank psbt
    PartiallySignedTransaction psbtx(rawTx);

    // Fill transaction with out data but don't sign
    bool bip32derivs = request.params[4].isNull() ? true : request.params[4].get_bool();
    bool complete = true;
    const TransactionError err{wallet.FillPSBT(psbtx, complete, 1, false, bip32derivs)};
    if (err != TransactionError::OK) {
        throw JSONRPCTransactionError(err);
    }

    // Serialize the PSBT
    CDataStream ssTx(SER_NETWORK, PROTOCOL_VERSION);
    ssTx << psbtx;

    UniValue result(UniValue::VOBJ);
    result.pushKV("psbt", EncodeBase64(ssTx.str()));
    result.pushKV("fee", ValueFromAmount(fee));
    result.pushKV("changepos", change_position);
    return result;
},
    };
}
} // namespace wallet<|MERGE_RESOLUTION|>--- conflicted
+++ resolved
@@ -298,8 +298,7 @@
     // We also enable partial spend avoidance if reuse avoidance is set.
     coin_control.m_avoid_partial_spends |= coin_control.m_avoid_address_reuse;
 
-<<<<<<< HEAD
-    SetFeeEstimateMode(*pwallet, coin_control, /* conf_target */ request.params[7], /* estimate_mode */ request.params[8], /* fee_rate */ request.params[10], /* override_min_fee */ false);
+    SetFeeEstimateMode(*pwallet, coin_control, /*conf_target=*/request.params[7], /*estimate_mode=*/request.params[8], /*fee_rate=*/request.params[10], /*override_min_fee=*/false);
 
     if (pwallet->IsParticlWallet()) {
         JSONRPCRequest newRequest;
@@ -364,9 +363,6 @@
         newRequest.params = params;
         return SendTypeToInner(newRequest);
     }
-=======
-    SetFeeEstimateMode(*pwallet, coin_control, /*conf_target=*/request.params[6], /*estimate_mode=*/request.params[7], /*fee_rate=*/request.params[9], /*override_min_fee=*/false);
->>>>>>> 0baf6ade
 
     EnsureWalletIsUnlocked(*pwallet);
 
