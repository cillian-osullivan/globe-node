// Copyright (c) 2009-2010 Satoshi Nakamoto
// Copyright (c) 2009-2018 The Bitcoin Core developers
// Distributed under the MIT software license, see the accompanying
// file COPYING or http://www.opensource.org/licenses/mit-license.php.

#if defined(HAVE_CONFIG_H)
#include <config/bitcoin-config.h>
#endif

#include <init.h>

#include <addrman.h>
#include <amount.h>
#include <banman.h>
#include <blockfilter.h>
#include <chain.h>
#include <chainparams.h>
#include <compat/sanity.h>
#include <consensus/validation.h>
#include <fs.h>
#include <httpserver.h>
#include <httprpc.h>
#include <index/blockfilterindex.h>
#include <interfaces/chain.h>
#include <index/txindex.h>
#include <key.h>
#include <validation.h>
#include <miner.h>
#include <netbase.h>
#include <net.h>
#include <net_processing.h>
#include <policy/feerate.h>
#include <policy/fees.h>
#include <policy/policy.h>
#include <policy/settings.h>
#include <rpc/server.h>
#include <rpc/register.h>
#include <rpc/blockchain.h>
#include <rpc/util.h>
#include <script/standard.h>
#include <script/sigcache.h>
#include <scheduler.h>
#include <shutdown.h>
#include <util/threadnames.h>
#include <timedata.h>
#include <txdb.h>
#include <txmempool.h>
#include <torcontrol.h>
#include <ui_interface.h>
#include <util/system.h>
#include <util/moneystr.h>
#include <util/validation.h>
#include <validationinterface.h>
#include <anon.h>
#include <blind.h>
#include <smsg/smessage.h>
#include <smsg/rpcsmessage.h>
#include <insight/rpc.h>
#include <pos/miner.h>
#ifdef ENABLE_WALLET
#include <wallet/hdwallet.h>
#endif
#if ENABLE_USBDEVICE
#include <usbdevice/rpcusbdevice.h>
#include <usbdevice/usbdevice.h>
#endif

#include <core_io.h>
#include <warnings.h>
#include <walletinitinterface.h>
#include <stdint.h>
#include <stdio.h>

#ifndef WIN32
#include <attributes.h>
#include <cerrno>
#include <signal.h>
#include <sys/stat.h>
#endif

#include <boost/algorithm/string/classification.hpp>
#include <boost/algorithm/string/replace.hpp>
#include <boost/algorithm/string/split.hpp>
#include <boost/thread.hpp>

#if ENABLE_ZMQ
#include <zmq/zmqabstractnotifier.h>
#include <zmq/zmqnotificationinterface.h>
#include <zmq/zmqrpc.h>
#endif

<<<<<<< HEAD
#include <insight/insight.h>

bool fFeeEstimatesInitialized = false;
=======
static bool fFeeEstimatesInitialized = false;
>>>>>>> 76e2cded
static const bool DEFAULT_PROXYRANDOMIZE = true;
static const bool DEFAULT_REST_ENABLE = false;
static const bool DEFAULT_STOPAFTERBLOCKIMPORT = false;

// Dump addresses to banlist.dat every 15 minutes (900s)
static constexpr int DUMP_BANS_INTERVAL = 60 * 15;

std::unique_ptr<CConnman> g_connman;
std::unique_ptr<PeerLogicValidation> peerLogic;
std::unique_ptr<BanMan> g_banman;

#ifdef WIN32
// Win32 LevelDB doesn't use filedescriptors, and the ones used for
// accessing block files don't count towards the fd_set size limit
// anyway.
#define MIN_CORE_FILEDESCRIPTORS 0
#else
#define MIN_CORE_FILEDESCRIPTORS 150
#endif

static const char* FEE_ESTIMATES_FILENAME="fee_estimates.dat";

#ifdef WIN32

HWND winHwnd = nullptr;
MSG winMsg;
const char lpcszClassName[] = "messageClass";

LRESULT APIENTRY MainWndProc(HWND hwnd, UINT uMsg, WPARAM wParam, LPARAM lParam)
{
    switch (uMsg) {
        case WM_CLOSE:
            StartShutdown();
            return 1;
        default:
            break;
    }
    return DefWindowProc(hwnd, uMsg, wParam, lParam);
};

int CreateMessageWindow()
{
    // Create a message-only window to intercept WM_CLOSE events from particld

    WNDCLASSEX WindowClassEx;
    ZeroMemory(&WindowClassEx, sizeof(WNDCLASSEX));
    WindowClassEx.cbSize = sizeof(WNDCLASSEX);
    WindowClassEx.lpfnWndProc = MainWndProc;
    WindowClassEx.hInstance = nullptr;
    WindowClassEx.lpszClassName = lpcszClassName;

    if (!RegisterClassEx(&WindowClassEx)) {
        fprintf(stderr, "RegisterClassEx failed: %d.\n", GetLastError());
        return 1;
    }

    winHwnd = CreateWindowEx(0, lpcszClassName, NULL, 0, 0, 0, 0, 0, HWND_MESSAGE, NULL, nullptr, NULL);
    if (!winHwnd) {
        fprintf(stderr, "CreateWindowEx failed: %d.\n", GetLastError());
        return 1;
    }

    ShowWindow(winHwnd, SW_SHOWDEFAULT);

    return 0;
};

int CloseMessageWindow()
{
    if (!winHwnd) {
        return 0;
    }

    if (!DestroyWindow(winHwnd)) {
        fprintf(stderr, "DestroyWindow failed: %d.\n", GetLastError());
        return 1;
    }

    if (!UnregisterClass(lpcszClassName, nullptr)) {
        fprintf(stderr, "UnregisterClass failed: %d.\n", GetLastError());
        return 1;
    }

    return 0;
};
#endif

/**
 * The PID file facilities.
 */
static const char* BITCOIN_PID_FILENAME = "particl.pid";

static fs::path GetPidFile()
{
    return AbsPathForConfigVal(fs::path(gArgs.GetArg("-pid", BITCOIN_PID_FILENAME)));
}

NODISCARD static bool CreatePidFile()
{
    FILE* file = fsbridge::fopen(GetPidFile(), "w");
    if (file) {
#ifdef WIN32
        fprintf(file, "%d\n", GetCurrentProcessId());
#else
        fprintf(file, "%d\n", getpid());
#endif
        fclose(file);
        return true;
    } else {
        return InitError(strprintf(_("Unable to create the PID file '%s': %s"), GetPidFile().string(), std::strerror(errno)));
    }
}

//////////////////////////////////////////////////////////////////////////////
//
// Shutdown
//

//
// Thread management and startup/shutdown:
//
// The network-processing threads are all part of a thread group
// created by AppInit() or the Qt main() function.
//
// A clean exit happens when StartShutdown() or the SIGTERM
// signal handler sets ShutdownRequested(), which makes main thread's
// WaitForShutdown() interrupts the thread group.
// And then, WaitForShutdown() makes all other on-going threads
// in the thread group join the main thread.
// Shutdown() is then called to clean up database connections, and stop other
// threads that should only be stopped after the main network-processing
// threads have exited.
//
// Shutdown for Qt is very similar, only it uses a QTimer to detect
// ShutdownRequested() getting set, and then does the normal Qt
// shutdown thing.
//

bool ShutdownRequestedMainThread()
{
#ifdef WIN32
    // Only particld will create a hidden window to receive messages
    while (winHwnd && PeekMessage(&winMsg, 0, 0, 0, PM_REMOVE)) {
        TranslateMessage(&winMsg);
        DispatchMessage(&winMsg);
    }
#endif
    return ShutdownRequested();
}

/**
 * This is a minimally invasive approach to shutdown on LevelDB read errors from the
 * chainstate, while keeping user interface out of the common library, which is shared
 * between bitcoind, and bitcoin-qt and non-server tools.
*/
class CCoinsViewErrorCatcher final : public CCoinsViewBacked
{
public:
    explicit CCoinsViewErrorCatcher(CCoinsView* view) : CCoinsViewBacked(view) {}
    bool GetCoin(const COutPoint &outpoint, Coin &coin) const override {
        try {
            return CCoinsViewBacked::GetCoin(outpoint, coin);
        } catch(const std::runtime_error& e) {
            uiInterface.ThreadSafeMessageBox(_("Error reading from database, shutting down."), "", CClientUIInterface::MSG_ERROR);
            LogPrintf("Error reading from database: %s\n", e.what());
            // Starting the shutdown sequence and returning false to the caller would be
            // interpreted as 'entry not found' (as opposed to unable to read data), and
            // could lead to invalid interpretation. Just exit immediately, as we can't
            // continue anyway, and all writes should be atomic.
            abort();
        }
    }
    // Writes do not need similar protection, as failure to write is handled by the caller.
};

static std::unique_ptr<CCoinsViewErrorCatcher> pcoinscatcher;
static std::unique_ptr<ECCVerifyHandle> globalVerifyHandle;

static boost::thread_group threadGroup;
static CScheduler scheduler;

void Interrupt()
{
    InterruptHTTPServer();
    InterruptHTTPRPC();
    InterruptRPC();
    InterruptREST();
    InterruptTorControl();
    InterruptMapPort();
    if (g_connman)
        g_connman->Interrupt();
    if (g_txindex) {
        g_txindex->Interrupt();
    }
    ForEachBlockFilterIndex([](BlockFilterIndex& index) { index.Interrupt(); });
}

void Shutdown(InitInterfaces& interfaces)
{
    LogPrintf("%s: In progress...\n", __func__);
    static CCriticalSection cs_Shutdown;
    TRY_LOCK(cs_Shutdown, lockShutdown);
    if (!lockShutdown)
        return;

    /// Note: Shutdown() must be able to handle cases in which initialization failed part of the way,
    /// for example if the data directory was found to be locked.
    /// Be sure that anything that writes files or flushes caches only does this if the respective
    /// module was initialized.
    util::ThreadRename("shutoff");
    mempool.AddTransactionsUpdated(1);

    StopHTTPRPC();
    StopREST();
    StopRPC();
    StopHTTPServer();
    smsgModule.Shutdown();
#ifdef ENABLE_WALLET
    StopThreadStakeMiner();
#endif
    for (const auto& client : interfaces.chain_clients) {
        client->flush();
    }
    StopMapPort();

    // Because these depend on each-other, we make sure that neither can be
    // using the other before destroying them.
    if (peerLogic) UnregisterValidationInterface(peerLogic.get());
    if (g_connman) g_connman->Stop();
    if (g_txindex) g_txindex->Stop();
    ForEachBlockFilterIndex([](BlockFilterIndex& index) { index.Stop(); });

    StopTorControl();

    // After everything has been shut down, but before things get flushed, stop the
    // CScheduler/checkqueue threadGroup
    threadGroup.interrupt_all();
    threadGroup.join_all();

    // After the threads that potentially access these pointers have been stopped,
    // destruct and reset all to nullptr.
    peerLogic.reset();
    g_connman.reset();
    g_banman.reset();
    g_txindex.reset();
    DestroyAllBlockFilterIndexes();

    if (::mempool.IsLoaded() && gArgs.GetArg("-persistmempool", DEFAULT_PERSIST_MEMPOOL)) {
        DumpMempool(::mempool);
    }

    if (fFeeEstimatesInitialized)
    {
        ::feeEstimator.FlushUnconfirmed();
        fs::path est_path = GetDataDir() / FEE_ESTIMATES_FILENAME;
        CAutoFile est_fileout(fsbridge::fopen(est_path, "wb"), SER_DISK, CLIENT_VERSION);
        if (!est_fileout.IsNull())
            ::feeEstimator.Write(est_fileout);
        else
            LogPrintf("%s: Failed to write fee estimates to %s\n", __func__, est_path.string());
        fFeeEstimatesInitialized = false;
    }

    // FlushStateToDisk generates a ChainStateFlushed callback, which we should avoid missing
    if (pcoinsTip != nullptr) {
        FlushStateToDisk();
    }

    // After there are no more peers/RPC left to give us new data which may generate
    // CValidationInterface callbacks, flush them...
    GetMainSignals().FlushBackgroundCallbacks();

    // Any future callbacks will be dropped. This should absolutely be safe - if
    // missing a callback results in an unrecoverable situation, unclean shutdown
    // would too. The only reason to do the above flushes is to let the wallet catch
    // up with our current chain to avoid any strange pruning edge cases and make
    // next startup faster by avoiding rescan.

    {
        LOCK(cs_main);
        if (pcoinsTip != nullptr) {
            FlushStateToDisk();
        }
        pcoinsTip.reset();
        pcoinscatcher.reset();
        pcoinsdbview.reset();
        pblocktree.reset();
    }
    for (const auto& client : interfaces.chain_clients) {
        client->stop();
    }

#if ENABLE_ZMQ
    if (g_zmq_notification_interface) {
        UnregisterValidationInterface(g_zmq_notification_interface);
        delete g_zmq_notification_interface;
        g_zmq_notification_interface = nullptr;
    }
#endif

#if ENABLE_USBDEVICE
    usb_device::ShutdownHardwareIntegration();
#endif

    try {
        if (!fs::remove(GetPidFile())) {
            LogPrintf("%s: Unable to remove PID file: File does not exist\n", __func__);
        }
    } catch (const fs::filesystem_error& e) {
        LogPrintf("%s: Unable to remove PID file: %s\n", __func__, fsbridge::get_filesystem_error_message(e));
    }

#ifdef WIN32
    CloseMessageWindow();
#endif

    interfaces.chain_clients.clear();
    UnregisterAllValidationInterfaces();
    GetMainSignals().UnregisterBackgroundSignalScheduler();
    GetMainSignals().UnregisterWithMempoolSignals(mempool);
    globalVerifyHandle.reset();
    ECC_Stop();
    ECC_Stop_Stealth();
    ECC_Stop_Blinding();
    LogPrintf("%s: done\n", __func__);
}

/**
 * Signal handlers are very limited in what they are allowed to do.
 * The execution context the handler is invoked in is not guaranteed,
 * so we restrict handler operations to just touching variables:
 */
#ifndef WIN32
static void HandleSIGTERM(int)
{
    StartShutdown();
}

static void HandleSIGHUP(int)
{
    LogInstance().m_reopen_file = true;
}
#else
static BOOL WINAPI consoleCtrlHandler(DWORD dwCtrlType)
{
    StartShutdown();
    Sleep(INFINITE);
    return true;
}
#endif

#ifndef WIN32
static void registerSignalHandler(int signal, void(*handler)(int))
{
    struct sigaction sa;
    sa.sa_handler = handler;
    sigemptyset(&sa.sa_mask);
    sa.sa_flags = 0;
    sigaction(signal, &sa, nullptr);
}
#endif

static boost::signals2::connection rpc_notify_block_change_connection;
static void OnRPCStarted()
{
    rpc_notify_block_change_connection = uiInterface.NotifyBlockTip_connect(&RPCNotifyBlockChange);
}

static void OnRPCStopped()
{
    rpc_notify_block_change_connection.disconnect();
    RPCNotifyBlockChange(false, nullptr);
    g_best_block_cv.notify_all();
    LogPrint(BCLog::RPC, "RPC stopped.\n");
}

void SetupServerArgs()
{
    SetupHelpOptions(gArgs);
    gArgs.AddArg("-help-debug", "Print help message with debugging options and exit", false, OptionsCategory::DEBUG_TEST); // server-only for now

    const auto defaultBaseParams = CreateBaseChainParams(CBaseChainParams::MAIN);
    const auto testnetBaseParams = CreateBaseChainParams(CBaseChainParams::TESTNET);
    const auto regtestBaseParams = CreateBaseChainParams(CBaseChainParams::REGTEST);
    const auto defaultChainParams = CreateChainParams(CBaseChainParams::MAIN);
    const auto testnetChainParams = CreateChainParams(CBaseChainParams::TESTNET);
    const auto regtestChainParams = CreateChainParams(CBaseChainParams::REGTEST);

    // Hidden Options
    std::vector<std::string> hidden_args = {
        "-dbcrashratio", "-forcecompactdb",
        // GUI args. These will be overwritten by SetupUIArgs for the GUI
        "-allowselfsignedrootcertificates", "-choosedatadir", "-lang=<lang>", "-min", "-resetguisettings", "-rootcertificates=<file>", "-splash", "-uiplatform"};

    gArgs.AddArg("-version", "Print version and exit", false, OptionsCategory::OPTIONS);
    gArgs.AddArg("-alertnotify=<cmd>", "Execute command when a relevant alert is received or we see a really long fork (%s in cmd is replaced by message)", false, OptionsCategory::OPTIONS);
    gArgs.AddArg("-assumevalid=<hex>", strprintf("If this block is in the chain assume that it and its ancestors are valid and potentially skip their script verification (0 to verify all, default: %s, testnet: %s)", defaultChainParams->GetConsensus().defaultAssumeValid.GetHex(), testnetChainParams->GetConsensus().defaultAssumeValid.GetHex()), false, OptionsCategory::OPTIONS);
    gArgs.AddArg("-blocksdir=<dir>", "Specify directory to hold blocks subdirectory for *.dat files (default: <datadir>)", false, OptionsCategory::OPTIONS);
    gArgs.AddArg("-blocknotify=<cmd>", "Execute command when the best block changes (%s in cmd is replaced by block hash)", false, OptionsCategory::OPTIONS);
    gArgs.AddArg("-blockreconstructionextratxn=<n>", strprintf("Extra transactions to keep in memory for compact block reconstructions (default: %u)", DEFAULT_BLOCK_RECONSTRUCTION_EXTRA_TXN), false, OptionsCategory::OPTIONS);
    gArgs.AddArg("-blocksonly", strprintf("Whether to reject transactions from network peers. Transactions from the wallet or RPC are not affected. (default: %u)", DEFAULT_BLOCKSONLY), false, OptionsCategory::OPTIONS);
    gArgs.AddArg("-conf=<file>", strprintf("Specify configuration file. Relative paths will be prefixed by datadir location. (default: %s)", BITCOIN_CONF_FILENAME), false, OptionsCategory::OPTIONS);
    gArgs.AddArg("-datadir=<dir>", "Specify data directory", false, OptionsCategory::OPTIONS);
    gArgs.AddArg("-dbbatchsize", strprintf("Maximum database write batch size in bytes (default: %u)", nDefaultDbBatchSize), true, OptionsCategory::OPTIONS);
    gArgs.AddArg("-dbcache=<n>", strprintf("Maximum database cache size <n> MiB (%d to %d, default: %d). In addition, unused mempool memory is shared for this cache (see -maxmempool).", nMinDbCache, nMaxDbCache, nDefaultDbCache), false, OptionsCategory::OPTIONS);
    gArgs.AddArg("-debuglogfile=<file>", strprintf("Specify location of debug log file. Relative paths will be prefixed by a net-specific datadir location. (-nodebuglogfile to disable; default: %s)", DEFAULT_DEBUGLOGFILE), false, OptionsCategory::OPTIONS);
    gArgs.AddArg("-feefilter", strprintf("Tell other nodes to filter invs to us by our mempool min fee (default: %u)", DEFAULT_FEEFILTER), true, OptionsCategory::OPTIONS);
    gArgs.AddArg("-includeconf=<file>", "Specify additional configuration file, relative to the -datadir path (only useable from configuration file, not command line)", false, OptionsCategory::OPTIONS);
    gArgs.AddArg("-loadblock=<file>", "Imports blocks from external blk000??.dat file on startup", false, OptionsCategory::OPTIONS);
    gArgs.AddArg("-maxmempool=<n>", strprintf("Keep the transaction memory pool below <n> megabytes (default: %u)", DEFAULT_MAX_MEMPOOL_SIZE), false, OptionsCategory::OPTIONS);
    gArgs.AddArg("-maxorphantx=<n>", strprintf("Keep at most <n> unconnectable transactions in memory (default: %u)", DEFAULT_MAX_ORPHAN_TRANSACTIONS), false, OptionsCategory::OPTIONS);
    gArgs.AddArg("-mempoolexpiry=<n>", strprintf("Do not keep transactions in the mempool longer than <n> hours (default: %u)", DEFAULT_MEMPOOL_EXPIRY), false, OptionsCategory::OPTIONS);
    gArgs.AddArg("-minimumchainwork=<hex>", strprintf("Minimum work assumed to exist on a valid chain in hex (default: %s, testnet: %s)", defaultChainParams->GetConsensus().nMinimumChainWork.GetHex(), testnetChainParams->GetConsensus().nMinimumChainWork.GetHex()), true, OptionsCategory::OPTIONS);
    gArgs.AddArg("-par=<n>", strprintf("Set the number of script verification threads (%u to %d, 0 = auto, <0 = leave that many cores free, default: %d)",
        -GetNumCores(), MAX_SCRIPTCHECK_THREADS, DEFAULT_SCRIPTCHECK_THREADS), false, OptionsCategory::OPTIONS);
    gArgs.AddArg("-persistmempool", strprintf("Whether to save the mempool on shutdown and load on restart (default: %u)", DEFAULT_PERSIST_MEMPOOL), false, OptionsCategory::OPTIONS);
    gArgs.AddArg("-pid=<file>", strprintf("Specify pid file. Relative paths will be prefixed by a net-specific datadir location. (default: %s)", BITCOIN_PID_FILENAME), false, OptionsCategory::OPTIONS);
    gArgs.AddArg("-prune=<n>", strprintf("Reduce storage requirements by enabling pruning (deleting) of old blocks. This allows the pruneblockchain RPC to be called to delete specific blocks, and enables automatic pruning of old blocks if a target size in MiB is provided. This mode is incompatible with -txindex and -rescan. "
            "Warning: Reverting this setting requires re-downloading the entire blockchain. "
            "(default: 0 = disable pruning blocks, 1 = allow manual pruning via RPC, >=%u = automatically prune block files to stay under the specified target size in MiB)", MIN_DISK_SPACE_FOR_BLOCK_FILES / 1024 / 1024), false, OptionsCategory::OPTIONS);
    gArgs.AddArg("-reindex", "Rebuild chain state and block index from the blk*.dat files on disk", false, OptionsCategory::OPTIONS);
    gArgs.AddArg("-reindex-chainstate", "Rebuild chain state from the currently indexed blocks. When in pruning mode or if blocks on disk might be corrupted, use full -reindex instead.", false, OptionsCategory::OPTIONS);
    gArgs.AddArg("-skiprangeproofverify", "Skip verifying rangeproofs when reindexing or importing.", false, OptionsCategory::OPTIONS);
#ifndef WIN32
    gArgs.AddArg("-sysperms", "Create new files with system default permissions, instead of umask 077 (only effective with disabled wallet functionality)", false, OptionsCategory::OPTIONS);
#else
    hidden_args.emplace_back("-sysperms");
#endif
    gArgs.AddArg("-txindex", strprintf("Maintain a full transaction index, used by the getrawtransaction rpc call (default: %u)", DEFAULT_TXINDEX), false, OptionsCategory::OPTIONS);
    gArgs.AddArg("-blockfilterindex=<type>",
                 strprintf("Maintain an index of compact filters by block (default: %s, values: %s).", DEFAULT_BLOCKFILTERINDEX, ListBlockFilterTypes()) +
                 " If <type> is not supplied or if <type> = 1, indexes for all known types are enabled.",
                 false, OptionsCategory::OPTIONS);

    gArgs.AddArg("-addressindex", strprintf("Maintain a full address index, used to query for the balance, txids and unspent outputs for addresses (default: %u)", DEFAULT_ADDRESSINDEX), false, OptionsCategory::OPTIONS);
    gArgs.AddArg("-timestampindex", strprintf("Maintain a timestamp index for block hashes, used to query blocks hashes by a range of timestamps (default: %u)", DEFAULT_TIMESTAMPINDEX), false, OptionsCategory::OPTIONS);
    gArgs.AddArg("-spentindex", strprintf("Maintain a full spent index, used to query the spending txid and input index for an outpoint (default: %u)", DEFAULT_SPENTINDEX), false, OptionsCategory::OPTIONS);
    gArgs.AddArg("-csindex", strprintf("Maintain an index of outputs by coldstaking address (default: %u)", DEFAULT_CSINDEX), false, OptionsCategory::OPTIONS);
    gArgs.AddArg("-cswhitelist", strprintf("Only index coldstaked outputs with matching stake address. Can be specified multiple times."), false, OptionsCategory::OPTIONS);

    gArgs.AddArg("-dbmaxopenfiles", strprintf("Maximum number of open files parameter passed to level-db (default: %u)", DEFAULT_DB_MAX_OPEN_FILES), false, OptionsCategory::OPTIONS);
    gArgs.AddArg("-dbcompression", strprintf("Database compression parameter passed to level-db (default: %s)", DEFAULT_DB_COMPRESSION ? "true" : "false"), false, OptionsCategory::OPTIONS);

    gArgs.AddArg("-findpeers", "Node will search for peers (default: 1)", false, OptionsCategory::CONNECTION);

    gArgs.AddArg("-addnode=<ip>", "Add a node to connect to and attempt to keep the connection open (see the `addnode` RPC command help for more info). This option can be specified multiple times to add multiple nodes.", false, OptionsCategory::CONNECTION);
    gArgs.AddArg("-banscore=<n>", strprintf("Threshold for disconnecting misbehaving peers (default: %u)", DEFAULT_BANSCORE_THRESHOLD), false, OptionsCategory::CONNECTION);
    gArgs.AddArg("-bantime=<n>", strprintf("Number of seconds to keep misbehaving peers from reconnecting (default: %u)", DEFAULT_MISBEHAVING_BANTIME), false, OptionsCategory::CONNECTION);
    gArgs.AddArg("-bind=<addr>", "Bind to given address and always listen on it. Use [host]:port notation for IPv6", false, OptionsCategory::CONNECTION);
    gArgs.AddArg("-connect=<ip>", "Connect only to the specified node; -noconnect disables automatic connections (the rules for this peer are the same as for -addnode). This option can be specified multiple times to connect to multiple nodes.", false, OptionsCategory::CONNECTION);
    gArgs.AddArg("-discover", "Discover own IP addresses (default: 1 when listening and no -externalip or -proxy)", false, OptionsCategory::CONNECTION);
    gArgs.AddArg("-dns", strprintf("Allow DNS lookups for -addnode, -seednode and -connect (default: %u)", DEFAULT_NAME_LOOKUP), false, OptionsCategory::CONNECTION);
    gArgs.AddArg("-dnsseed", "Query for peer addresses via DNS lookup, if low on addresses (default: 1 unless -connect used)", false, OptionsCategory::CONNECTION);
    gArgs.AddArg("-enablebip61", strprintf("Send reject messages per BIP61 (default: %u)", DEFAULT_ENABLE_BIP61), false, OptionsCategory::CONNECTION);
    gArgs.AddArg("-externalip=<ip>", "Specify your own public address", false, OptionsCategory::CONNECTION);
    gArgs.AddArg("-forcednsseed", strprintf("Always query for peer addresses via DNS lookup (default: %u)", DEFAULT_FORCEDNSSEED), false, OptionsCategory::CONNECTION);
    gArgs.AddArg("-listen", "Accept connections from outside (default: 1 if no -proxy or -connect)", false, OptionsCategory::CONNECTION);
    gArgs.AddArg("-listenonion", strprintf("Automatically create Tor hidden service (default: %d)", DEFAULT_LISTEN_ONION), false, OptionsCategory::CONNECTION);
    gArgs.AddArg("-maxconnections=<n>", strprintf("Maintain at most <n> connections to peers (default: %u)", DEFAULT_MAX_PEER_CONNECTIONS), false, OptionsCategory::CONNECTION);
    gArgs.AddArg("-maxreceivebuffer=<n>", strprintf("Maximum per-connection receive buffer, <n>*1000 bytes (default: %u)", DEFAULT_MAXRECEIVEBUFFER), false, OptionsCategory::CONNECTION);
    gArgs.AddArg("-maxsendbuffer=<n>", strprintf("Maximum per-connection send buffer, <n>*1000 bytes (default: %u)", DEFAULT_MAXSENDBUFFER), false, OptionsCategory::CONNECTION);
    gArgs.AddArg("-maxtimeadjustment", strprintf("Maximum allowed median peer time offset adjustment. Local perspective of time may be influenced by peers forward or backward by this amount. (default: %u seconds)", DEFAULT_MAX_TIME_ADJUSTMENT), false, OptionsCategory::CONNECTION);
    gArgs.AddArg("-maxuploadtarget=<n>", strprintf("Tries to keep outbound traffic under the given target (in MiB per 24h), 0 = no limit (default: %d)", DEFAULT_MAX_UPLOAD_TARGET), false, OptionsCategory::CONNECTION);
    gArgs.AddArg("-onion=<ip:port>", "Use separate SOCKS5 proxy to reach peers via Tor hidden services, set -noonion to disable (default: -proxy)", false, OptionsCategory::CONNECTION);
    gArgs.AddArg("-onlynet=<net>", "Make outgoing connections only through network <net> (ipv4, ipv6 or onion). Incoming connections are not affected by this option. This option can be specified multiple times to allow multiple networks.", false, OptionsCategory::CONNECTION);
    gArgs.AddArg("-peerbloomfilters", strprintf("Support filtering of blocks and transaction with bloom filters (default: %u)", DEFAULT_PEERBLOOMFILTERS), false, OptionsCategory::CONNECTION);
    gArgs.AddArg("-permitbaremultisig", strprintf("Relay non-P2SH multisig (default: %u)", DEFAULT_PERMIT_BAREMULTISIG), false, OptionsCategory::CONNECTION);
    gArgs.AddArg("-port=<port>", strprintf("Listen for connections on <port> (default: %u, testnet: %u, regtest: %u)", defaultChainParams->GetDefaultPort(), testnetChainParams->GetDefaultPort(), regtestChainParams->GetDefaultPort()), false, OptionsCategory::CONNECTION);
    gArgs.AddArg("-proxy=<ip:port>", "Connect through SOCKS5 proxy, set -noproxy to disable (default: disabled)", false, OptionsCategory::CONNECTION);
    gArgs.AddArg("-proxyrandomize", strprintf("Randomize credentials for every proxy connection. This enables Tor stream isolation (default: %u)", DEFAULT_PROXYRANDOMIZE), false, OptionsCategory::CONNECTION);
    gArgs.AddArg("-seednode=<ip>", "Connect to a node to retrieve peer addresses, and disconnect. This option can be specified multiple times to connect to multiple nodes.", false, OptionsCategory::CONNECTION);
    gArgs.AddArg("-timeout=<n>", strprintf("Specify connection timeout in milliseconds (minimum: 1, default: %d)", DEFAULT_CONNECT_TIMEOUT), false, OptionsCategory::CONNECTION);
    gArgs.AddArg("-peertimeout=<n>", strprintf("Specify p2p connection timeout in seconds. This option determines the amount of time a peer may be inactive before the connection to it is dropped. (minimum: 1, default: %d)", DEFAULT_PEER_CONNECT_TIMEOUT), true, OptionsCategory::CONNECTION);
    gArgs.AddArg("-torcontrol=<ip>:<port>", strprintf("Tor control port to use if onion listening enabled (default: %s)", DEFAULT_TOR_CONTROL), false, OptionsCategory::CONNECTION);
    gArgs.AddArg("-torpassword=<pass>", "Tor control port password (default: empty)", false, OptionsCategory::CONNECTION);
#ifdef USE_UPNP
#if USE_UPNP
    gArgs.AddArg("-upnp", "Use UPnP to map the listening port (default: 1 when listening and no -proxy)", false, OptionsCategory::CONNECTION);
#else
    gArgs.AddArg("-upnp", strprintf("Use UPnP to map the listening port (default: %u)", 0), false, OptionsCategory::CONNECTION);
#endif
#else
    hidden_args.emplace_back("-upnp");
#endif
    gArgs.AddArg("-whitebind=<addr>", "Bind to given address and whitelist peers connecting to it. Use [host]:port notation for IPv6", false, OptionsCategory::CONNECTION);
    gArgs.AddArg("-whitelist=<IP address or network>", "Whitelist peers connecting from the given IP address (e.g. 1.2.3.4) or CIDR notated network (e.g. 1.2.3.0/24). Can be specified multiple times."
        " Whitelisted peers cannot be DoS banned", false, OptionsCategory::CONNECTION);

    smsg::AddOptions();

    g_wallet_init_interface.AddWalletOptions();
#ifdef ENABLE_WALLET
    if (fParticlMode) {
        CHDWallet::AddOptions();
    }
#endif


#if ENABLE_ZMQ
    gArgs.AddArg("-zmqpubhashblock=<address>", "Enable publish hash block in <address>", false, OptionsCategory::ZMQ);
    gArgs.AddArg("-zmqpubhashtx=<address>", "Enable publish hash transaction in <address>", false, OptionsCategory::ZMQ);
    gArgs.AddArg("-zmqpubrawblock=<address>", "Enable publish raw block in <address>", false, OptionsCategory::ZMQ);
    gArgs.AddArg("-zmqpubrawtx=<address>", "Enable publish raw transaction in <address>", false, OptionsCategory::ZMQ);

    gArgs.AddArg("-zmqpubhashblockhwm=<n>", strprintf("Set publish hash block outbound message high water mark (default: %d)", CZMQAbstractNotifier::DEFAULT_ZMQ_SNDHWM), false, OptionsCategory::ZMQ);
    gArgs.AddArg("-zmqpubhashtxhwm=<n>", strprintf("Set publish hash transaction outbound message high water mark (default: %d)", CZMQAbstractNotifier::DEFAULT_ZMQ_SNDHWM), false, OptionsCategory::ZMQ);
    gArgs.AddArg("-zmqpubrawblockhwm=<n>", strprintf("Set publish raw block outbound message high water mark (default: %d)", CZMQAbstractNotifier::DEFAULT_ZMQ_SNDHWM), false, OptionsCategory::ZMQ);
    gArgs.AddArg("-zmqpubrawtxhwm=<n>", strprintf("Set publish raw transaction outbound message high water mark (default: %d)", CZMQAbstractNotifier::DEFAULT_ZMQ_SNDHWM), false, OptionsCategory::ZMQ);

    gArgs.AddArg("-zmqpubhashwtx=<address>", "Enable publish hash transaction received by wallets in <address>", false, OptionsCategory::ZMQ);
    gArgs.AddArg("-zmqpubsmsg=<address>", "Enable publish secure message in <address>", false, OptionsCategory::ZMQ);
    gArgs.AddArg("-serverkeyzmq=<secret_key>", "Base64 encoded string of the z85 encoded secret key for CurveZMQ.", false, OptionsCategory::ZMQ);
    gArgs.AddArg("-newserverkeypairzmq", "Generate new key pair for CurveZMQ, print and exit.", false, OptionsCategory::ZMQ);
    gArgs.AddArg("-whitelistzmq=<IP address or network>", "Whitelist peers connecting from the given IP address (e.g. 1.2.3.4) or CIDR notated network (e.g. 1.2.3.0/24). Can be specified multiple times.", false, OptionsCategory::ZMQ);
#else
    hidden_args.emplace_back("-zmqpubhashblock=<address>");
    hidden_args.emplace_back("-zmqpubhashtx=<address>");
    hidden_args.emplace_back("-zmqpubrawblock=<address>");
    hidden_args.emplace_back("-zmqpubrawtx=<address>");

    hidden_args.emplace_back("-zmqpubhashblockhwm=<n>");
    hidden_args.emplace_back("-zmqpubhashtxhwm=<n>");
    hidden_args.emplace_back("-zmqpubrawblockhwm=<n>");
    hidden_args.emplace_back("-zmqpubrawtxhwm=<n>");

    hidden_args.emplace_back("-zmqpubhashwtx=<address>");
    hidden_args.emplace_back("-zmqpubsmsg=<address>");
    hidden_args.emplace_back("-serverkeyzmq=<secret_key>");
    hidden_args.emplace_back("-newserverkeypairzmq");
    hidden_args.emplace_back("-whitelistzmq=<IP address or network>");
#endif

    gArgs.AddArg("-checkblocks=<n>", strprintf("How many blocks to check at startup (default: %u, 0 = all)", DEFAULT_CHECKBLOCKS), true, OptionsCategory::DEBUG_TEST);
    gArgs.AddArg("-checklevel=<n>", strprintf("How thorough the block verification of -checkblocks is: "
        "level 0 reads the blocks from disk, "
        "level 1 verifies block validity, "
        "level 2 verifies undo data, "
        "level 3 checks disconnection of tip blocks, "
        "and level 4 tries to reconnect the blocks, "
        "each level includes the checks of the previous levels "
        "(0-4, default: %u)", DEFAULT_CHECKLEVEL), true, OptionsCategory::DEBUG_TEST);
    gArgs.AddArg("-checkblockindex", strprintf("Do a full consistency check for mapBlockIndex, setBlockIndexCandidates, ::ChainActive() and mapBlocksUnlinked occasionally. (default: %u, regtest: %u)", defaultChainParams->DefaultConsistencyChecks(), regtestChainParams->DefaultConsistencyChecks()), true, OptionsCategory::DEBUG_TEST);
    gArgs.AddArg("-checkmempool=<n>", strprintf("Run checks every <n> transactions (default: %u, regtest: %u)", defaultChainParams->DefaultConsistencyChecks(), regtestChainParams->DefaultConsistencyChecks()), true, OptionsCategory::DEBUG_TEST);
    gArgs.AddArg("-checkpoints", strprintf("Disable expensive verification for known chain history (default: %u)", DEFAULT_CHECKPOINTS_ENABLED), true, OptionsCategory::DEBUG_TEST);
    gArgs.AddArg("-deprecatedrpc=<method>", "Allows deprecated RPC method(s) to be used", true, OptionsCategory::DEBUG_TEST);
    gArgs.AddArg("-dropmessagestest=<n>", "Randomly drop 1 of every <n> network messages", true, OptionsCategory::DEBUG_TEST);
    gArgs.AddArg("-stopafterblockimport", strprintf("Stop running after importing blocks from disk (default: %u)", DEFAULT_STOPAFTERBLOCKIMPORT), true, OptionsCategory::DEBUG_TEST);
    gArgs.AddArg("-stopatheight", strprintf("Stop running after reaching the given height in the main chain (default: %u)", DEFAULT_STOPATHEIGHT), true, OptionsCategory::DEBUG_TEST);
    gArgs.AddArg("-limitancestorcount=<n>", strprintf("Do not accept transactions if number of in-mempool ancestors is <n> or more (default: %u)", DEFAULT_ANCESTOR_LIMIT), true, OptionsCategory::DEBUG_TEST);
    gArgs.AddArg("-limitancestorsize=<n>", strprintf("Do not accept transactions whose size with all in-mempool ancestors exceeds <n> kilobytes (default: %u)", DEFAULT_ANCESTOR_SIZE_LIMIT), true, OptionsCategory::DEBUG_TEST);
    gArgs.AddArg("-limitdescendantcount=<n>", strprintf("Do not accept transactions if any ancestor would have <n> or more in-mempool descendants (default: %u)", DEFAULT_DESCENDANT_LIMIT), true, OptionsCategory::DEBUG_TEST);
    gArgs.AddArg("-limitdescendantsize=<n>", strprintf("Do not accept transactions if any ancestor would have more than <n> kilobytes of in-mempool descendants (default: %u).", DEFAULT_DESCENDANT_SIZE_LIMIT), true, OptionsCategory::DEBUG_TEST);
    gArgs.AddArg("-addrmantest", "Allows to test address relay on localhost", true, OptionsCategory::DEBUG_TEST);
    gArgs.AddArg("-debug=<category>", "Output debugging information (default: -nodebug, supplying <category> is optional). "
        "If <category> is not supplied or if <category> = 1, output all debugging information. <category> can be: " + ListLogCategories() + ".", false, OptionsCategory::DEBUG_TEST);
    gArgs.AddArg("-debugexclude=<category>", strprintf("Exclude debugging information for a category. Can be used in conjunction with -debug=1 to output debug logs for all categories except one or more specified categories."), false, OptionsCategory::DEBUG_TEST);
    gArgs.AddArg("-logips", strprintf("Include IP addresses in debug output (default: %u)", DEFAULT_LOGIPS), false, OptionsCategory::DEBUG_TEST);
    gArgs.AddArg("-logtimestamps", strprintf("Prepend debug output with timestamp (default: %u)", DEFAULT_LOGTIMESTAMPS), false, OptionsCategory::DEBUG_TEST);
    gArgs.AddArg("-logthreadnames", strprintf("Prepend debug output with name of the originating thread (only available on platforms supporting thread_local) (default: %u)", DEFAULT_LOGTHREADNAMES), false, OptionsCategory::DEBUG_TEST);
    gArgs.AddArg("-logtimemicros", strprintf("Add microsecond precision to debug timestamps (default: %u)", DEFAULT_LOGTIMEMICROS), true, OptionsCategory::DEBUG_TEST);
    gArgs.AddArg("-mocktime=<n>", "Replace actual time with <n> seconds since epoch (default: 0)", true, OptionsCategory::DEBUG_TEST);
    gArgs.AddArg("-maxsigcachesize=<n>", strprintf("Limit sum of signature cache and script execution cache sizes to <n> MiB (default: %u)", DEFAULT_MAX_SIG_CACHE_SIZE), true, OptionsCategory::DEBUG_TEST);
    gArgs.AddArg("-maxtipage=<n>", strprintf("Maximum tip age in seconds to consider node in initial block download (default: %u)", DEFAULT_MAX_TIP_AGE), true, OptionsCategory::DEBUG_TEST);
    gArgs.AddArg("-printpriority", strprintf("Log transaction fee per kB when mining blocks (default: %u)", DEFAULT_PRINTPRIORITY), true, OptionsCategory::DEBUG_TEST);
    gArgs.AddArg("-printtoconsole", "Send trace/debug info to console (default: 1 when no -daemon. To disable logging to file, set -nodebuglogfile)", false, OptionsCategory::DEBUG_TEST);
    gArgs.AddArg("-shrinkdebugfile", "Shrink debug.log file on client startup (default: 1 when no -debug)", false, OptionsCategory::DEBUG_TEST);
    gArgs.AddArg("-uacomment=<cmt>", "Append comment to the user agent string", false, OptionsCategory::DEBUG_TEST);

    SetupChainParamsBaseOptions();

    gArgs.AddArg("-acceptnonstdtxn", strprintf("Relay and mine \"non-standard\" transactions (%sdefault: %u)", "testnet/regtest only; ", !testnetChainParams->RequireStandard()), true, OptionsCategory::NODE_RELAY);
    gArgs.AddArg("-incrementalrelayfee=<amt>", strprintf("Fee rate (in %s/kB) used to define cost of relay, used for mempool limiting and BIP 125 replacement. (default: %s)", CURRENCY_UNIT, FormatMoney(DEFAULT_INCREMENTAL_RELAY_FEE)), true, OptionsCategory::NODE_RELAY);
    gArgs.AddArg("-dustrelayfee=<amt>", strprintf("Fee rate (in %s/kB) used to define dust, the value of an output such that it will cost more than its value in fees at this fee rate to spend it. (default: %s)", CURRENCY_UNIT, FormatMoney(DUST_RELAY_TX_FEE)), true, OptionsCategory::NODE_RELAY);
    gArgs.AddArg("-bytespersigop", strprintf("Equivalent bytes per sigop in transactions for relay and mining (default: %u)", DEFAULT_BYTES_PER_SIGOP), false, OptionsCategory::NODE_RELAY);
    gArgs.AddArg("-datacarrier", strprintf("Relay and mine data carrier transactions (default: %u)", DEFAULT_ACCEPT_DATACARRIER), false, OptionsCategory::NODE_RELAY);
    gArgs.AddArg("-datacarriersize", strprintf("Maximum size of data in data carrier transactions we relay and mine (default: %u)", MAX_OP_RETURN_RELAY), false, OptionsCategory::NODE_RELAY);
    gArgs.AddArg("-mempoolreplacement", strprintf("Enable transaction replacement in the memory pool (default: %u)", DEFAULT_ENABLE_REPLACEMENT), false, OptionsCategory::NODE_RELAY);
    gArgs.AddArg("-minrelaytxfee=<amt>", strprintf("Fees (in %s/kB) smaller than this are considered zero fee for relaying, mining and transaction creation (default: %s)",
        CURRENCY_UNIT, FormatMoney(DEFAULT_MIN_RELAY_TX_FEE)), false, OptionsCategory::NODE_RELAY);
    gArgs.AddArg("-whitelistforcerelay", strprintf("Force relay of transactions from whitelisted peers even if the transactions were already in the mempool or violate local relay policy (default: %d)", DEFAULT_WHITELISTFORCERELAY), false, OptionsCategory::NODE_RELAY);
    gArgs.AddArg("-whitelistrelay", strprintf("Accept relayed transactions received from whitelisted peers even when not relaying transactions (default: %d)", DEFAULT_WHITELISTRELAY), false, OptionsCategory::NODE_RELAY);


    gArgs.AddArg("-blockmaxweight=<n>", strprintf("Set maximum BIP141 block weight (default: %d)", DEFAULT_BLOCK_MAX_WEIGHT), false, OptionsCategory::BLOCK_CREATION);
    gArgs.AddArg("-blockmintxfee=<amt>", strprintf("Set lowest fee rate (in %s/kB) for transactions to be included in block creation. (default: %s)", CURRENCY_UNIT, FormatMoney(DEFAULT_BLOCK_MIN_TX_FEE)), false, OptionsCategory::BLOCK_CREATION);
    gArgs.AddArg("-blockversion=<n>", "Override block version to test forking scenarios", true, OptionsCategory::BLOCK_CREATION);

    gArgs.AddArg("-rest", strprintf("Accept public REST requests (default: %u)", DEFAULT_REST_ENABLE), false, OptionsCategory::RPC);
    gArgs.AddArg("-rpcallowip=<ip>", "Allow JSON-RPC connections from specified source. Valid for <ip> are a single IP (e.g. 1.2.3.4), a network/netmask (e.g. 1.2.3.4/255.255.255.0) or a network/CIDR (e.g. 1.2.3.4/24). This option can be specified multiple times", false, OptionsCategory::RPC);
    gArgs.AddArg("-rpcauth=<userpw>", "Username and HMAC-SHA-256 hashed password for JSON-RPC connections. The field <userpw> comes in the format: <USERNAME>:<SALT>$<HASH>. A canonical python script is included in share/rpcauth. The client then connects normally using the rpcuser=<USERNAME>/rpcpassword=<PASSWORD> pair of arguments. This option can be specified multiple times", false, OptionsCategory::RPC);
    gArgs.AddArg("-rpcbind=<addr>[:port]", "Bind to given address to listen for JSON-RPC connections. Do not expose the RPC server to untrusted networks such as the public internet! This option is ignored unless -rpcallowip is also passed. Port is optional and overrides -rpcport. Use [host]:port notation for IPv6. This option can be specified multiple times (default: 127.0.0.1 and ::1 i.e., localhost)", false, OptionsCategory::RPC);
    gArgs.AddArg("-rpccookiefile=<loc>", "Location of the auth cookie. Relative paths will be prefixed by a net-specific datadir location. (default: data dir)", false, OptionsCategory::RPC);
    gArgs.AddArg("-rpcpassword=<pw>", "Password for JSON-RPC connections", false, OptionsCategory::RPC);
    gArgs.AddArg("-rpcport=<port>", strprintf("Listen for JSON-RPC connections on <port> (default: %u, testnet: %u, regtest: %u)", defaultBaseParams->RPCPort(), testnetBaseParams->RPCPort(), regtestBaseParams->RPCPort()), false, OptionsCategory::RPC);
    gArgs.AddArg("-rpcserialversion", strprintf("Sets the serialization of raw transaction or block hex returned in non-verbose mode, non-segwit(0) or segwit(1) (default: %d)", DEFAULT_RPC_SERIALIZE_VERSION), false, OptionsCategory::RPC);
    gArgs.AddArg("-rpcservertimeout=<n>", strprintf("Timeout during HTTP requests (default: %d)", DEFAULT_HTTP_SERVER_TIMEOUT), true, OptionsCategory::RPC);
    gArgs.AddArg("-rpcthreads=<n>", strprintf("Set the number of threads to service RPC calls (default: %d)", DEFAULT_HTTP_THREADS), false, OptionsCategory::RPC);
    gArgs.AddArg("-rpcuser=<user>", "Username for JSON-RPC connections", false, OptionsCategory::RPC);
    gArgs.AddArg("-rpcworkqueue=<n>", strprintf("Set the depth of the work queue to service RPC calls (default: %d)", DEFAULT_HTTP_WORKQUEUE), true, OptionsCategory::RPC);
    gArgs.AddArg("-server", "Accept command line and JSON-RPC commands", false, OptionsCategory::RPC);
    gArgs.AddArg("-rpccorsdomain=<domain>", "Allow JSON-RPC connections from specified domain (e.g. http://localhost:4200 or \"*\"). This needs to be set if you are using the Particl GUI in a browser.", false, OptionsCategory::RPC);

    gArgs.AddArg("-displaylocaltime", "Display human readable time strings in local timezone (default: false)", false, OptionsCategory::RPC);
    gArgs.AddArg("-displayutctime", "Display human readable time strings in UTC (default: false)", false, OptionsCategory::RPC);

#if HAVE_DECL_DAEMON
    gArgs.AddArg("-daemon", "Run in the background as a daemon and accept commands", false, OptionsCategory::OPTIONS);
#else
    hidden_args.emplace_back("-daemon");
#endif

    hidden_args.emplace_back("-btcmode");

    // Add the hidden options
    gArgs.AddHiddenArgs(hidden_args);
}

std::string LicenseInfo()
{
    const std::string URL_SOURCE_CODE = "<https://github.com/particl/particl-core>";
    const std::string URL_WEBSITE = "<https://particl.io/>";

    return CopyrightHolders(_("Copyright (C)")) + "\n" +
           "\n" +
           strprintf(_("Please contribute if you find %s useful. "
                       "Visit %s for further information about the software."),
               PACKAGE_NAME, URL_WEBSITE) +
           "\n" +
           strprintf(_("The source code is available from %s."),
               URL_SOURCE_CODE) +
           "\n" +
           "\n" +
           _("This is experimental software.") + "\n" +
           strprintf(_("Distributed under the MIT software license, see the accompanying file %s or %s"), "COPYING", "<https://opensource.org/licenses/MIT>") + "\n" +
           "\n" +
           strprintf(_("This product includes software developed by the OpenSSL Project for use in the OpenSSL Toolkit %s and cryptographic software written by Eric Young and UPnP software written by Thomas Bernard."), "<https://www.openssl.org>") +
           "\n";
}

static void BlockNotifyCallback(bool initialSync, const CBlockIndex *pBlockIndex)
{
    if (initialSync || !pBlockIndex)
        return;

    std::string strCmd = gArgs.GetArg("-blocknotify", "");
    if (!strCmd.empty()) {
        boost::replace_all(strCmd, "%s", pBlockIndex->GetBlockHash().GetHex());
        std::thread t(runCommand, strCmd);
        t.detach(); // thread runs free
    }
}

static bool fHaveGenesis = false;
static Mutex g_genesis_wait_mutex;
static std::condition_variable g_genesis_wait_cv;

static void BlockNotifyGenesisWait(bool, const CBlockIndex *pBlockIndex)
{
    if (pBlockIndex != nullptr) {
        {
            LOCK(g_genesis_wait_mutex);
            fHaveGenesis = true;
        }
        g_genesis_wait_cv.notify_all();
    }
}

struct CImportingNow
{
    CImportingNow() {
        assert(fImporting == false);
        fImporting = true;
    }

    ~CImportingNow() {
        assert(fImporting == true);
        fImporting = false;
    }
};


// If we're using -prune with -reindex, then delete block files that will be ignored by the
// reindex.  Since reindexing works by starting at block file 0 and looping until a blockfile
// is missing, do the same here to delete any later block files after a gap.  Also delete all
// rev files since they'll be rewritten by the reindex anyway.  This ensures that vinfoBlockFile
// is in sync with what's actually on disk by the time we start downloading, so that pruning
// works correctly.
static void CleanupBlockRevFiles()
{
    std::map<std::string, fs::path> mapBlockFiles;

    // Glob all blk?????.dat and rev?????.dat files from the blocks directory.
    // Remove the rev files immediately and insert the blk file paths into an
    // ordered map keyed by block file index.
    LogPrintf("Removing unusable blk?????.dat and rev?????.dat files for -reindex with -prune\n");
    fs::path blocksdir = GetBlocksDir();
    for (fs::directory_iterator it(blocksdir); it != fs::directory_iterator(); it++) {
        if (fs::is_regular_file(*it) &&
            it->path().filename().string().length() == 12 &&
            it->path().filename().string().substr(8,4) == ".dat")
        {
            if (it->path().filename().string().substr(0,3) == "blk")
                mapBlockFiles[it->path().filename().string().substr(3,5)] = it->path();
            else if (it->path().filename().string().substr(0,3) == "rev")
                remove(it->path());
        }
    }

    // Remove all block files that aren't part of a contiguous set starting at
    // zero by walking the ordered map (keys are block file indices) by
    // keeping a separate counter.  Once we hit a gap (or if 0 doesn't exist)
    // start removing block files.
    int nContigCounter = 0;
    for (const std::pair<const std::string, fs::path>& item : mapBlockFiles) {
        if (atoi(item.first) == nContigCounter) {
            nContigCounter++;
            continue;
        }
        remove(item.second);
    }
}

static void ThreadImport(std::vector<fs::path> vImportFiles)
{
    const CChainParams& chainparams = Params();
    util::ThreadRename("loadblk");
    ScheduleBatchPriority();

    fBusyImporting = true;
    {
    CImportingNow imp;

    // -reindex
    if (fReindex) {
        int nFile = 0;
        while (true) {
            FlatFilePos pos(nFile, 0);
            if (!fs::exists(GetBlockPosFilename(pos)))
                break; // No block files left to reindex
            FILE *file = OpenBlockFile(pos, true);
            if (!file)
                break; // This error is logged in OpenBlockFile
            LogPrintf("Reindexing block file blk%05u.dat...\n", (unsigned int)nFile);
            LoadExternalBlockFile(chainparams, file, &pos);
            nFile++;
        }
        pblocktree->WriteReindexing(false);
        fReindex = false;
        LogPrintf("Reindexing finished\n");
        // To avoid ending up in a situation without genesis block, re-try initializing (no-op if reindexing worked):
        LoadGenesisBlock(chainparams);
    }

    // hardcoded $DATADIR/bootstrap.dat
    fs::path pathBootstrap = GetDataDir() / "bootstrap.dat";
    if (fs::exists(pathBootstrap)) {
        FILE *file = fsbridge::fopen(pathBootstrap, "rb");
        if (file) {
            fs::path pathBootstrapOld = GetDataDir() / "bootstrap.dat.old";
            LogPrintf("Importing bootstrap.dat...\n");
            LoadExternalBlockFile(chainparams, file);
            RenameOver(pathBootstrap, pathBootstrapOld);
        } else {
            LogPrintf("Warning: Could not open bootstrap file %s\n", pathBootstrap.string());
        }
    }

    // -loadblock=
    for (const fs::path& path : vImportFiles) {
        FILE *file = fsbridge::fopen(path, "rb");
        if (file) {
            LogPrintf("Importing blocks file %s...\n", path.string());
            LoadExternalBlockFile(chainparams, file);
        } else {
            LogPrintf("Warning: Could not open blocks file %s\n", path.string());
        }
    }

    } // End scope of CImportingNow (set fImporting to false)

    assert(fImporting == false);
    assert(fReindex == false);

    // scan for better chains in the block chain database, that are not yet connected in the active best chain
    CValidationState state;
    if (!ActivateBestChain(state, chainparams)) {
        LogPrintf("Failed to connect best block (%s)\n", FormatStateMessage(state));
        //StartShutdown();
        //return;
    }

    if (gArgs.GetBoolArg("-stopafterblockimport", DEFAULT_STOPAFTERBLOCKIMPORT)) {
        LogPrintf("Stopping after block import\n");
        StartShutdown();
        return;
    }

    if (gArgs.GetArg("-persistmempool", DEFAULT_PERSIST_MEMPOOL)) {
        LoadMempool(::mempool);
    }
    fBusyImporting = false;
    ::mempool.SetIsLoaded(!ShutdownRequested());
}

/** Sanity checks
 *  Ensure that Bitcoin is running in a usable environment with all
 *  necessary library support.
 */
static bool InitSanityCheck()
{
    if(!ECC_InitSanityCheck()) {
        InitError("Elliptic curve cryptography sanity check failure. Aborting.");
        return false;
    }

    if (!glibc_sanity_test() || !glibcxx_sanity_test())
        return false;

    if (!Random_SanityCheck()) {
        InitError("OS cryptographic RNG sanity check failure. Aborting.");
        return false;
    }

    return true;
}

static bool AppInitServers()
{
    RPCServer::OnStarted(&OnRPCStarted);
    RPCServer::OnStopped(&OnRPCStopped);
    if (!InitHTTPServer())
        return false;
    StartRPC();
    if (!StartHTTPRPC())
        return false;
    if (gArgs.GetBoolArg("-rest", DEFAULT_REST_ENABLE)) StartREST();
    StartHTTPServer();
    return true;
}

// Parameter interaction based on rules
void InitParameterInteraction()
{
    // when specifying an explicit binding address, you want to listen on it
    // even when -connect or -proxy is specified
    if (gArgs.IsArgSet("-bind")) {
        if (gArgs.SoftSetBoolArg("-listen", true))
            LogPrintf("%s: parameter interaction: -bind set -> setting -listen=1\n", __func__);
    }
    if (gArgs.IsArgSet("-whitebind")) {
        if (gArgs.SoftSetBoolArg("-listen", true))
            LogPrintf("%s: parameter interaction: -whitebind set -> setting -listen=1\n", __func__);
    }

    if (gArgs.IsArgSet("-connect")) {
        // when only connecting to trusted nodes, do not seed via DNS, or listen by default
        if (gArgs.SoftSetBoolArg("-dnsseed", false))
            LogPrintf("%s: parameter interaction: -connect set -> setting -dnsseed=0\n", __func__);
        if (gArgs.SoftSetBoolArg("-listen", false))
            LogPrintf("%s: parameter interaction: -connect set -> setting -listen=0\n", __func__);
    }

    if (gArgs.IsArgSet("-proxy")) {
        // to protect privacy, do not listen by default if a default proxy server is specified
        if (gArgs.SoftSetBoolArg("-listen", false))
            LogPrintf("%s: parameter interaction: -proxy set -> setting -listen=0\n", __func__);
        // to protect privacy, do not use UPNP when a proxy is set. The user may still specify -listen=1
        // to listen locally, so don't rely on this happening through -listen below.
        if (gArgs.SoftSetBoolArg("-upnp", false))
            LogPrintf("%s: parameter interaction: -proxy set -> setting -upnp=0\n", __func__);
        // to protect privacy, do not discover addresses by default
        if (gArgs.SoftSetBoolArg("-discover", false))
            LogPrintf("%s: parameter interaction: -proxy set -> setting -discover=0\n", __func__);
    }

    if (!gArgs.GetBoolArg("-listen", DEFAULT_LISTEN)) {
        // do not map ports or try to retrieve public IP when not listening (pointless)
        if (gArgs.SoftSetBoolArg("-upnp", false))
            LogPrintf("%s: parameter interaction: -listen=0 -> setting -upnp=0\n", __func__);
        if (gArgs.SoftSetBoolArg("-discover", false))
            LogPrintf("%s: parameter interaction: -listen=0 -> setting -discover=0\n", __func__);
        if (gArgs.SoftSetBoolArg("-listenonion", false))
            LogPrintf("%s: parameter interaction: -listen=0 -> setting -listenonion=0\n", __func__);
    }

    if (gArgs.IsArgSet("-externalip")) {
        // if an explicit public IP is specified, do not try to find others
        if (gArgs.SoftSetBoolArg("-discover", false))
            LogPrintf("%s: parameter interaction: -externalip set -> setting -discover=0\n", __func__);
    }

    // disable whitelistrelay in blocksonly mode
    if (gArgs.GetBoolArg("-blocksonly", DEFAULT_BLOCKSONLY)) {
        if (gArgs.SoftSetBoolArg("-whitelistrelay", false))
            LogPrintf("%s: parameter interaction: -blocksonly=1 -> setting -whitelistrelay=0\n", __func__);
    }

    // Forcing relay from whitelisted hosts implies we will accept relays from them in the first place.
    if (gArgs.GetBoolArg("-whitelistforcerelay", DEFAULT_WHITELISTFORCERELAY)) {
        if (gArgs.SoftSetBoolArg("-whitelistrelay", true))
            LogPrintf("%s: parameter interaction: -whitelistforcerelay=1 -> setting -whitelistrelay=1\n", __func__);
    }
}

static std::string ResolveErrMsg(const char * const optname, const std::string& strBind)
{
    return strprintf(_("Cannot resolve -%s address: '%s'"), optname, strBind);
}

/**
 * Initialize global loggers.
 *
 * Note that this is called very early in the process lifetime, so you should be
 * careful about what global state you rely on here.
 */
void InitLogging()
{
    LogInstance().m_print_to_file = !gArgs.IsArgNegated("-debuglogfile");
    LogInstance().m_file_path = AbsPathForConfigVal(gArgs.GetArg("-debuglogfile", DEFAULT_DEBUGLOGFILE));

    // Add newlines to the logfile to distinguish this execution from the last
    // one; called before console logging is set up, so this is only sent to
    // debug.log.
    LogPrintf("\n\n\n\n\n");

    LogInstance().m_print_to_console = gArgs.GetBoolArg("-printtoconsole", !gArgs.GetBoolArg("-daemon", false));
    LogInstance().m_log_timestamps = gArgs.GetBoolArg("-logtimestamps", DEFAULT_LOGTIMESTAMPS);
    LogInstance().m_log_time_micros = gArgs.GetBoolArg("-logtimemicros", DEFAULT_LOGTIMEMICROS);
    LogInstance().m_log_threadnames = gArgs.GetBoolArg("-logthreadnames", DEFAULT_LOGTHREADNAMES);

    fLogIPs = gArgs.GetBoolArg("-logips", DEFAULT_LOGIPS);

    std::string version_string = FormatFullVersion();
#ifdef DEBUG
    version_string += " (debug build)";
#else
    version_string += " (release build)";
#endif
    LogPrintf(PACKAGE_NAME " version %s\n", version_string);
}

namespace { // Variables internal to initialization process only

int nMaxConnections;
int nUserMaxConnections;
int nFD;
ServiceFlags nLocalServices = ServiceFlags(NODE_NETWORK | NODE_NETWORK_LIMITED);
int64_t peer_connect_timeout;
std::vector<BlockFilterType> g_enabled_filter_types;

} // namespace

[[noreturn]] static void new_handler_terminate()
{
    // Rather than throwing std::bad-alloc if allocation fails, terminate
    // immediately to (try to) avoid chain corruption.
    // Since LogPrintf may itself allocate memory, set the handler directly
    // to terminate first.
    std::set_new_handler(std::terminate);
    LogPrintf("Error: Out of memory. Terminating.\n");

    // The log was successful, terminate now.
    std::terminate();
};

bool AppInitBasicSetup()
{
    // ********************************************************* Step 1: setup
#ifdef _MSC_VER
    // Turn off Microsoft heap dump noise
    _CrtSetReportMode(_CRT_WARN, _CRTDBG_MODE_FILE);
    _CrtSetReportFile(_CRT_WARN, CreateFileA("NUL", GENERIC_WRITE, 0, nullptr, OPEN_EXISTING, 0, 0));
    // Disable confusing "helpful" text message on abort, Ctrl-C
    _set_abort_behavior(0, _WRITE_ABORT_MSG | _CALL_REPORTFAULT);
#endif
#ifdef WIN32
    // Enable Data Execution Prevention (DEP)
    SetProcessDEPPolicy(PROCESS_DEP_ENABLE);
#endif

    if (!SetupNetworking())
        return InitError("Initializing networking failed");

#ifndef WIN32
    if (!gArgs.GetBoolArg("-sysperms", false)) {
        umask(077);
    }

    // Clean shutdown on SIGTERM
    registerSignalHandler(SIGTERM, HandleSIGTERM);
    registerSignalHandler(SIGINT, HandleSIGTERM);

    // Reopen debug.log on SIGHUP
    registerSignalHandler(SIGHUP, HandleSIGHUP);

    // Ignore SIGPIPE, otherwise it will bring the daemon down if the client closes unexpectedly
    signal(SIGPIPE, SIG_IGN);
#else
    SetConsoleCtrlHandler(consoleCtrlHandler, true);
#endif

    std::set_new_handler(new_handler_terminate);

    return true;
}

bool AppInitParameterInteraction()
{
    fParticlMode = !gArgs.GetBoolArg("-btcmode", false); // qa tests
    if (!fParticlMode) {
        WITNESS_SCALE_FACTOR = WITNESS_SCALE_FACTOR_BTC;
        if (gArgs.GetBoolArg("-regtest", false)) {
            ResetParams(CBaseChainParams::REGTEST, fParticlMode);
        }
    }

    const CChainParams& chainparams = Params();
    // ********************************************************* Step 2: parameter interactions

    // also see: InitParameterInteraction()

    // Warn if network-specific options (-addnode, -connect, etc) are
    // specified in default section of config file, but not overridden
    // on the command line or in this network's section of the config file.
    std::string network = gArgs.GetChainName();
    for (const auto& arg : gArgs.GetUnsuitableSectionOnlyArgs()) {
        return InitError(strprintf(_("Config setting for %s only applied on %s network when in [%s] section."), arg, network, network));
    }

    // Warn if unrecognized section name are present in the config file.
    for (const auto& section : gArgs.GetUnrecognizedSections()) {
        InitWarning(strprintf("%s:%i " + _("Section [%s] is not recognized."), section.m_file, section.m_line, section.m_name));
    }

    if (!fs::is_directory(GetBlocksDir())) {
        return InitError(strprintf(_("Specified blocks directory \"%s\" does not exist."), gArgs.GetArg("-blocksdir", "").c_str()));
    }

    // parse and validate enabled filter types
    std::string blockfilterindex_value = gArgs.GetArg("-blockfilterindex", DEFAULT_BLOCKFILTERINDEX);
    if (blockfilterindex_value == "" || blockfilterindex_value == "1") {
        g_enabled_filter_types = AllBlockFilterTypes();
    } else if (blockfilterindex_value != "0") {
        const std::vector<std::string> names = gArgs.GetArgs("-blockfilterindex");
        g_enabled_filter_types.reserve(names.size());
        for (const auto& name : names) {
            BlockFilterType filter_type;
            if (!BlockFilterTypeByName(name, filter_type)) {
                return InitError(strprintf(_("Unknown -blockfilterindex value %s."), name));
            }
            g_enabled_filter_types.push_back(filter_type);
        }
    }

    // if using block pruning, then disallow txindex
    if (gArgs.GetArg("-prune", 0)) {
        if (gArgs.GetBoolArg("-txindex", DEFAULT_TXINDEX))
            return InitError(_("Prune mode is incompatible with -txindex."));
        if (!g_enabled_filter_types.empty()) {
            return InitError(_("Prune mode is incompatible with -blockfilterindex."));
        }
    }

    // -bind and -whitebind can't be set when not listening
    size_t nUserBind = gArgs.GetArgs("-bind").size() + gArgs.GetArgs("-whitebind").size();
    if (nUserBind != 0 && !gArgs.GetBoolArg("-listen", DEFAULT_LISTEN)) {
        return InitError("Cannot set -bind or -whitebind together with -listen=0");
    }

    // Make sure enough file descriptors are available
    int nBind = std::max(nUserBind, size_t(1));
    nUserMaxConnections = gArgs.GetArg("-maxconnections", DEFAULT_MAX_PEER_CONNECTIONS);
    nMaxConnections = std::max(nUserMaxConnections, 0);

    // Trim requested connection counts, to fit into system limitations
    // <int> in std::min<int>(...) to work around FreeBSD compilation issue described in #2695
    nFD = RaiseFileDescriptorLimit(nMaxConnections + MIN_CORE_FILEDESCRIPTORS + MAX_ADDNODE_CONNECTIONS);
#ifdef USE_POLL
    int fd_max = nFD;
#else
    int fd_max = FD_SETSIZE;
#endif
    nMaxConnections = std::max(std::min<int>(nMaxConnections, fd_max - nBind - MIN_CORE_FILEDESCRIPTORS - MAX_ADDNODE_CONNECTIONS), 0);
    if (nFD < MIN_CORE_FILEDESCRIPTORS)
        return InitError(_("Not enough file descriptors available."));
    nMaxConnections = std::min(nFD - MIN_CORE_FILEDESCRIPTORS - MAX_ADDNODE_CONNECTIONS, nMaxConnections);

    if (nMaxConnections < nUserMaxConnections)
        InitWarning(strprintf(_("Reducing -maxconnections from %d to %d, because of system limitations."), nUserMaxConnections, nMaxConnections));

    // ********************************************************* Step 3: parameter-to-internal-flags

    if (gArgs.IsArgSet("-debug")) {
        // Special-case: if -debug=0/-nodebug is set, turn off debugging messages
        const std::vector<std::string> categories = gArgs.GetArgs("-debug");

        if (std::none_of(categories.begin(), categories.end(),
            [](std::string cat){return cat == "0" || cat == "none";})) {
            for (const auto& cat : categories) {
                if (!LogInstance().EnableCategory(cat)) {
                    InitWarning(strprintf(_("Unsupported logging category %s=%s."), "-debug", cat));
                }
            }
        }
    }

    // Now remove the logging categories which were explicitly excluded
    for (const std::string& cat : gArgs.GetArgs("-debugexclude")) {
        if (!LogInstance().DisableCategory(cat)) {
            InitWarning(strprintf(_("Unsupported logging category %s=%s."), "-debugexclude", cat));
        }
    }

    // Checkmempool and checkblockindex default to true in regtest mode
    int ratio = std::min<int>(std::max<int>(gArgs.GetArg("-checkmempool", chainparams.DefaultConsistencyChecks() ? 1 : 0), 0), 1000000);
    if (ratio != 0) {
        mempool.setSanityCheck(1.0 / ratio);
    }
    fCheckBlockIndex = gArgs.GetBoolArg("-checkblockindex", chainparams.DefaultConsistencyChecks());
    fCheckpointsEnabled = gArgs.GetBoolArg("-checkpoints", DEFAULT_CHECKPOINTS_ENABLED);

    hashAssumeValid = uint256S(gArgs.GetArg("-assumevalid", chainparams.GetConsensus().defaultAssumeValid.GetHex()));
    if (!hashAssumeValid.IsNull())
        LogPrintf("Assuming ancestors of block %s have valid signatures.\n", hashAssumeValid.GetHex());
    else
        LogPrintf("Validating signatures for all blocks.\n");

    if (gArgs.IsArgSet("-minimumchainwork")) {
        const std::string minChainWorkStr = gArgs.GetArg("-minimumchainwork", "");
        if (!IsHexNumber(minChainWorkStr)) {
            return InitError(strprintf("Invalid non-hex (%s) minimum chain work value specified", minChainWorkStr));
        }
        nMinimumChainWork = UintToArith256(uint256S(minChainWorkStr));
    } else {
        nMinimumChainWork = UintToArith256(chainparams.GetConsensus().nMinimumChainWork);
    }
    LogPrintf("Setting nMinimumChainWork=%s\n", nMinimumChainWork.GetHex());
    if (nMinimumChainWork < UintToArith256(chainparams.GetConsensus().nMinimumChainWork)) {
        LogPrintf("Warning: nMinimumChainWork set below default value of %s\n", chainparams.GetConsensus().nMinimumChainWork.GetHex());
    }

    // mempool limits
    int64_t nMempoolSizeMax = gArgs.GetArg("-maxmempool", DEFAULT_MAX_MEMPOOL_SIZE) * 1000000;
    int64_t nMempoolSizeMin = gArgs.GetArg("-limitdescendantsize", DEFAULT_DESCENDANT_SIZE_LIMIT) * 1000 * 40;
    if (nMempoolSizeMax < 0 || nMempoolSizeMax < nMempoolSizeMin)
        return InitError(strprintf(_("-maxmempool must be at least %d MB"), std::ceil(nMempoolSizeMin / 1000000.0)));
    // incremental relay fee sets the minimum feerate increase necessary for BIP 125 replacement in the mempool
    // and the amount the mempool min fee increases above the feerate of txs evicted due to mempool limiting.
    if (gArgs.IsArgSet("-incrementalrelayfee"))
    {
        CAmount n = 0;
        if (!ParseMoney(gArgs.GetArg("-incrementalrelayfee", ""), n))
            return InitError(AmountErrMsg("incrementalrelayfee", gArgs.GetArg("-incrementalrelayfee", "")));
        incrementalRelayFee = CFeeRate(n);
    }

    // -par=0 means autodetect, but nScriptCheckThreads==0 means no concurrency
    nScriptCheckThreads = gArgs.GetArg("-par", DEFAULT_SCRIPTCHECK_THREADS);
    if (nScriptCheckThreads <= 0)
        nScriptCheckThreads += GetNumCores();
    if (nScriptCheckThreads <= 1)
        nScriptCheckThreads = 0;
    else if (nScriptCheckThreads > MAX_SCRIPTCHECK_THREADS)
        nScriptCheckThreads = MAX_SCRIPTCHECK_THREADS;

    // block pruning; get the amount of disk space (in MiB) to allot for block & undo files
    int64_t nPruneArg = gArgs.GetArg("-prune", 0);
    if (nPruneArg < 0) {
        return InitError(_("Prune cannot be configured with a negative value."));
    }
    nPruneTarget = (uint64_t) nPruneArg * 1024 * 1024;
    if (nPruneArg == 1) {  // manual pruning: -prune=1
        LogPrintf("Block pruning enabled.  Use RPC call pruneblockchain(height) to manually prune block and undo files.\n");
        nPruneTarget = std::numeric_limits<uint64_t>::max();
        fPruneMode = true;
    } else if (nPruneTarget) {
        if (nPruneTarget < MIN_DISK_SPACE_FOR_BLOCK_FILES) {
            return InitError(strprintf(_("Prune configured below the minimum of %d MiB.  Please use a higher number."), MIN_DISK_SPACE_FOR_BLOCK_FILES / 1024 / 1024));
        }
        LogPrintf("Prune configured to target %u MiB on disk for block and undo files.\n", nPruneTarget / 1024 / 1024);
        fPruneMode = true;
    }

    // TODO: Check pruning
    if (fPruneMode && fParticlMode)
    {
        LogPrintf("Block pruning disabled.  Todo.\n");
        fPruneMode = false;
    }

    nConnectTimeout = gArgs.GetArg("-timeout", DEFAULT_CONNECT_TIMEOUT);
    if (nConnectTimeout <= 0) {
        nConnectTimeout = DEFAULT_CONNECT_TIMEOUT;
    }

    peer_connect_timeout = gArgs.GetArg("-peertimeout", DEFAULT_PEER_CONNECT_TIMEOUT);
    if (peer_connect_timeout <= 0) {
        return InitError("peertimeout cannot be configured with a negative value.");
    }

    if (gArgs.IsArgSet("-minrelaytxfee")) {
        CAmount n = 0;
        if (!ParseMoney(gArgs.GetArg("-minrelaytxfee", ""), n)) {
            return InitError(AmountErrMsg("minrelaytxfee", gArgs.GetArg("-minrelaytxfee", "")));
        }
        // High fee check is done afterward in WalletParameterInteraction()
        ::minRelayTxFee = CFeeRate(n);
    } else if (incrementalRelayFee > ::minRelayTxFee) {
        // Allow only setting incrementalRelayFee to control both
        ::minRelayTxFee = incrementalRelayFee;
        LogPrintf("Increasing minrelaytxfee to %s to match incrementalrelayfee\n",::minRelayTxFee.ToString());
    }

    // Sanity check argument for min fee for including tx in block
    // TODO: Harmonize which arguments need sanity checking and where that happens
    if (gArgs.IsArgSet("-blockmintxfee"))
    {
        CAmount n = 0;
        if (!ParseMoney(gArgs.GetArg("-blockmintxfee", ""), n))
            return InitError(AmountErrMsg("blockmintxfee", gArgs.GetArg("-blockmintxfee", "")));
    }

    // Feerate used to define dust.  Shouldn't be changed lightly as old
    // implementations may inadvertently create non-standard transactions
    if (gArgs.IsArgSet("-dustrelayfee"))
    {
        CAmount n = 0;
        if (!ParseMoney(gArgs.GetArg("-dustrelayfee", ""), n))
            return InitError(AmountErrMsg("dustrelayfee", gArgs.GetArg("-dustrelayfee", "")));
        dustRelayFee = CFeeRate(n);
    }

    fRequireStandard = !gArgs.GetBoolArg("-acceptnonstdtxn", !chainparams.RequireStandard());
    if (chainparams.RequireStandard() && !fRequireStandard)
        return InitError(strprintf("acceptnonstdtxn is not currently supported for %s chain", chainparams.NetworkIDString()));
    nBytesPerSigOp = gArgs.GetArg("-bytespersigop", nBytesPerSigOp);

    if (!g_wallet_init_interface.ParameterInteraction()) return false;

    fIsBareMultisigStd = gArgs.GetBoolArg("-permitbaremultisig", DEFAULT_PERMIT_BAREMULTISIG);
    fAcceptDatacarrier = gArgs.GetBoolArg("-datacarrier", DEFAULT_ACCEPT_DATACARRIER);
    nMaxDatacarrierBytes = gArgs.GetArg("-datacarriersize", nMaxDatacarrierBytes);

    // Option to startup with mocktime set (used for regression testing):
    SetMockTime(gArgs.GetArg("-mocktime", 0)); // SetMockTime(0) is a no-op

    if (gArgs.GetBoolArg("-peerbloomfilters", DEFAULT_PEERBLOOMFILTERS))
        nLocalServices = ServiceFlags(nLocalServices | NODE_BLOOM);

    if (gArgs.GetArg("-rpcserialversion", DEFAULT_RPC_SERIALIZE_VERSION) < 0)
        return InitError("rpcserialversion must be non-negative.");

    if (gArgs.GetArg("-rpcserialversion", DEFAULT_RPC_SERIALIZE_VERSION) > 1)
        return InitError("unknown rpcserialversion requested.");

    nMaxTipAge = gArgs.GetArg("-maxtipage", DEFAULT_MAX_TIP_AGE);

    fEnableReplacement = gArgs.GetBoolArg("-mempoolreplacement", DEFAULT_ENABLE_REPLACEMENT);
    if ((!fEnableReplacement) && gArgs.IsArgSet("-mempoolreplacement")) {
        // Minimal effort at forwards compatibility
        std::string strReplacementModeList = gArgs.GetArg("-mempoolreplacement", "");  // default is impossible
        std::vector<std::string> vstrReplacementModes;
        boost::split(vstrReplacementModes, strReplacementModeList, boost::is_any_of(","));
        fEnableReplacement = (std::find(vstrReplacementModes.begin(), vstrReplacementModes.end(), "fee") != vstrReplacementModes.end());
    }

    return true;
}

static bool LockDataDirectory(bool probeOnly)
{
    // Make sure only a single Bitcoin process is using the data directory.
    fs::path datadir = GetDataDir();
    if (!DirIsWritable(datadir)) {
        return InitError(strprintf(_("Cannot write to data directory '%s'; check permissions."), datadir.string()));
    }
    if (!LockDirectory(datadir, ".lock", probeOnly)) {
        return InitError(strprintf(_("Cannot obtain a lock on data directory %s. %s is probably already running."), datadir.string(), _(PACKAGE_NAME)));
    }
    return true;
}

bool AppInitSanityChecks()
{
    // ********************************************************* Step 4: sanity checks

    // Initialize elliptic curve code
    std::string sha256_algo = SHA256AutoDetect();
    LogPrintf("Using the '%s' SHA256 implementation\n", sha256_algo);
    RandomInit();
    ECC_Start();
    ECC_Start_Stealth();
    ECC_Start_Blinding();
    globalVerifyHandle.reset(new ECCVerifyHandle());

    // Sanity check
    if (!InitSanityCheck())
        return InitError(strprintf(_("Initialization sanity check failed. %s is shutting down."), _(PACKAGE_NAME)));

    // Probe the data directory lock to give an early error message, if possible
    // We cannot hold the data directory lock here, as the forking for daemon() hasn't yet happened,
    // and a fork will cause weird behavior to it.
    return LockDataDirectory(true);
}

bool AppInitLockDataDirectory()
{
    // After daemonization get the data directory lock again and hold on to it until exit
    // This creates a slight window for a race condition to happen, however this condition is harmless: it
    // will at most make us exit without printing a message to console.
    if (!LockDataDirectory(false)) {
        // Detailed error printed inside LockDataDirectory
        return false;
    }
    return true;
}

bool AppInitMain(InitInterfaces& interfaces)
{
    const CChainParams& chainparams = Params();
    // ********************************************************* Step 4a: application initialization
    if (!CreatePidFile()) {
        // Detailed error printed inside CreatePidFile().
        return false;
    }
    if (LogInstance().m_print_to_file) {
        if (gArgs.GetBoolArg("-shrinkdebugfile", LogInstance().DefaultShrinkDebugFile())) {
            // Do this first since it both loads a bunch of debug.log into memory,
            // and because this needs to happen before any other debug.log printing
            LogInstance().ShrinkDebugFile();
        }
        if (!LogInstance().OpenDebugLog()) {
            return InitError(strprintf("Could not open debug log file %s",
                LogInstance().m_file_path.string()));
        }
    }

    if (!LogInstance().m_log_timestamps)
        LogPrintf("Startup time: %s\n", FormatISO8601DateTime(GetTime()));
    LogPrintf("Default data directory %s\n", GetDefaultDataDir().string());
    LogPrintf("Using data directory %s\n", GetDataDir().string());

    // Only log conf file usage message if conf file actually exists.
    fs::path config_file_path = GetConfigFile(gArgs.GetArg("-conf", BITCOIN_CONF_FILENAME));
    if (fs::exists(config_file_path)) {
        LogPrintf("Config file: %s\n", config_file_path.string());
    } else if (gArgs.IsArgSet("-conf")) {
        // Warn if no conf file exists at path provided by user
        InitWarning(strprintf(_("The specified config file %s does not exist\n"), config_file_path.string()));
    } else {
        // Not categorizing as "Warning" because it's the default behavior
        LogPrintf("Config file: %s (not found, skipping)\n", config_file_path.string());
    }

    LogPrintf("Using at most %i automatic connections (%i file descriptors available)\n", nMaxConnections, nFD);

    // Warn about relative -datadir path.
    if (gArgs.IsArgSet("-datadir") && !fs::path(gArgs.GetArg("-datadir", "")).is_absolute()) {
        LogPrintf("Warning: relative datadir option '%s' specified, which will be interpreted relative to the " /* Continued */
                  "current working directory '%s'. This is fragile, because if bitcoin is started in the future "
                  "from a different location, it will be unable to locate the current data files. There could "
                  "also be data loss if bitcoin is started while in a temporary directory.\n",
            gArgs.GetArg("-datadir", ""), fs::current_path().string());
    }

    InitSignatureCache();
    InitScriptExecutionCache();

    LogPrintf("Using %u threads for script verification\n", nScriptCheckThreads);
    if (nScriptCheckThreads) {
        for (int i=0; i<nScriptCheckThreads-1; i++)
            threadGroup.create_thread([i]() { return ThreadScriptCheck(i); });
    }

    // Start the lightweight task scheduler thread
    CScheduler::Function serviceLoop = std::bind(&CScheduler::serviceQueue, &scheduler);
    threadGroup.create_thread(std::bind(&TraceThread<CScheduler::Function>, "scheduler", serviceLoop));

    GetMainSignals().RegisterBackgroundSignalScheduler(scheduler);
    GetMainSignals().RegisterWithMempoolSignals(mempool);

    // Create client interfaces for wallets that are supposed to be loaded
    // according to -wallet and -disablewallet options. This only constructs
    // the interfaces, it doesn't load wallet data. Wallets actually get loaded
    // when load() and start() interface methods are called below.
    g_wallet_init_interface.Construct(interfaces);

    /* Register RPC commands regardless of -server setting so they will be
     * available in the GUI RPC console even if external calls are disabled.
     */
    RegisterAllCoreRPCCommands(tableRPC);
    RegisterSmsgRPCCommands(tableRPC);
    RegisterInsightRPCCommands(tableRPC);
#if ENABLE_USBDEVICE
    RegisterUSBDeviceRPC(tableRPC);
#endif
    for (const auto& client : interfaces.chain_clients) {
        client->registerRpcs();
    }
    g_rpc_interfaces = &interfaces;
#if ENABLE_ZMQ
    RegisterZMQRPCCommands(tableRPC);
#endif

    /* Start the RPC server already.  It will be started in "warmup" mode
     * and not really process calls already (but it will signify connections
     * that the server is there and will be ready later).  Warmup mode will
     * be disabled when initialisation is finished.
     */
    if (gArgs.GetBoolArg("-server", false))
    {
        uiInterface.InitMessage_connect(SetRPCWarmupStatus);
        if (!AppInitServers())
            return InitError(_("Unable to start HTTP server. See debug log for details."));
    }

    // ********************************************************* Step 5: verify wallet database integrity
    for (const auto& client : interfaces.chain_clients) {
        if (!client->verify()) {
            return false;
        }
    }

    // ********************************************************* Step 6: network initialization
    // Note that we absolutely cannot open any actual connections
    // until the very end ("start node") as the UTXO/block state
    // is not yet setup and may end up being set up twice if we
    // need to reindex later.

    assert(!g_banman);
    g_banman = MakeUnique<BanMan>(GetDataDir() / "banlist.dat", &uiInterface, gArgs.GetArg("-bantime", DEFAULT_MISBEHAVING_BANTIME));
    assert(!g_connman);
    g_connman = std::unique_ptr<CConnman>(new CConnman(GetRand(std::numeric_limits<uint64_t>::max()), GetRand(std::numeric_limits<uint64_t>::max())));

    peerLogic.reset(new PeerLogicValidation(g_connman.get(), g_banman.get(), scheduler, gArgs.GetBoolArg("-enablebip61", DEFAULT_ENABLE_BIP61)));
    RegisterValidationInterface(peerLogic.get());

    // sanitize comments per BIP-0014, format user agent and check total size
    std::vector<std::string> uacomments;
    for (const std::string& cmt : gArgs.GetArgs("-uacomment")) {
        if (cmt != SanitizeString(cmt, SAFE_CHARS_UA_COMMENT))
            return InitError(strprintf(_("User Agent comment (%s) contains unsafe characters."), cmt));
        uacomments.push_back(cmt);
    }
    strSubVersion = FormatSubVersion(CLIENT_NAME, CLIENT_VERSION, uacomments);
    if (strSubVersion.size() > MAX_SUBVERSION_LENGTH) {
        return InitError(strprintf(_("Total length of network version string (%i) exceeds maximum length (%i). Reduce the number or size of uacomments."),
            strSubVersion.size(), MAX_SUBVERSION_LENGTH));
    }

    if (gArgs.IsArgSet("-onlynet")) {
        std::set<enum Network> nets;
        for (const std::string& snet : gArgs.GetArgs("-onlynet")) {
            enum Network net = ParseNetwork(snet);
            if (net == NET_UNROUTABLE)
                return InitError(strprintf(_("Unknown network specified in -onlynet: '%s'"), snet));
            nets.insert(net);
        }
        for (int n = 0; n < NET_MAX; n++) {
            enum Network net = (enum Network)n;
            if (!nets.count(net))
                SetReachable(net, false);
        }
    }

    // Check for host lookup allowed before parsing any network related parameters
    fNameLookup = gArgs.GetBoolArg("-dns", DEFAULT_NAME_LOOKUP);

    bool proxyRandomize = gArgs.GetBoolArg("-proxyrandomize", DEFAULT_PROXYRANDOMIZE);
    // -proxy sets a proxy for all outgoing network traffic
    // -noproxy (or -proxy=0) as well as the empty string can be used to not set a proxy, this is the default
    std::string proxyArg = gArgs.GetArg("-proxy", "");
    SetReachable(NET_ONION, false);
    if (proxyArg != "" && proxyArg != "0") {
        CService proxyAddr;
        if (!Lookup(proxyArg.c_str(), proxyAddr, 9050, fNameLookup)) {
            return InitError(strprintf(_("Invalid -proxy address or hostname: '%s'"), proxyArg));
        }

        proxyType addrProxy = proxyType(proxyAddr, proxyRandomize);
        if (!addrProxy.IsValid())
            return InitError(strprintf(_("Invalid -proxy address or hostname: '%s'"), proxyArg));

        SetProxy(NET_IPV4, addrProxy);
        SetProxy(NET_IPV6, addrProxy);
        SetProxy(NET_ONION, addrProxy);
        SetNameProxy(addrProxy);
        SetReachable(NET_ONION, true); // by default, -proxy sets onion as reachable, unless -noonion later
    }

    // -onion can be used to set only a proxy for .onion, or override normal proxy for .onion addresses
    // -noonion (or -onion=0) disables connecting to .onion entirely
    // An empty string is used to not override the onion proxy (in which case it defaults to -proxy set above, or none)
    std::string onionArg = gArgs.GetArg("-onion", "");
    if (onionArg != "") {
        if (onionArg == "0") { // Handle -noonion/-onion=0
            SetReachable(NET_ONION, false);
        } else {
            CService onionProxy;
            if (!Lookup(onionArg.c_str(), onionProxy, 9050, fNameLookup)) {
                return InitError(strprintf(_("Invalid -onion address or hostname: '%s'"), onionArg));
            }
            proxyType addrOnion = proxyType(onionProxy, proxyRandomize);
            if (!addrOnion.IsValid())
                return InitError(strprintf(_("Invalid -onion address or hostname: '%s'"), onionArg));
            SetProxy(NET_ONION, addrOnion);
            SetReachable(NET_ONION, true);
        }
    }

    // see Step 2: parameter interactions for more information about these
    fListen = gArgs.GetBoolArg("-listen", DEFAULT_LISTEN);
    fDiscover = gArgs.GetBoolArg("-discover", true);
    g_relay_txes = !gArgs.GetBoolArg("-blocksonly", DEFAULT_BLOCKSONLY);

    for (const std::string& strAddr : gArgs.GetArgs("-externalip")) {
        CService addrLocal;
        if (Lookup(strAddr.c_str(), addrLocal, GetListenPort(), fNameLookup) && addrLocal.IsValid())
            AddLocal(addrLocal, LOCAL_MANUAL);
        else
            return InitError(ResolveErrMsg("externalip", strAddr));
    }

#if ENABLE_ZMQ
    g_zmq_notification_interface = CZMQNotificationInterface::Create();

    if (g_zmq_notification_interface) {
        RegisterValidationInterface(g_zmq_notification_interface);
    }
#endif
    uint64_t nMaxOutboundLimit = 0; //unlimited unless -maxuploadtarget is set
    uint64_t nMaxOutboundTimeframe = MAX_UPLOAD_TIMEFRAME;

    if (gArgs.IsArgSet("-maxuploadtarget")) {
        nMaxOutboundLimit = gArgs.GetArg("-maxuploadtarget", DEFAULT_MAX_UPLOAD_TARGET)*1024*1024;
    }

    // ********************************************************* Step 7: load block chain

    fReindex = gArgs.GetBoolArg("-reindex", false);
    fSkipRangeproof = gArgs.GetBoolArg("-skiprangeproofverify", false);
    bool fReindexChainState = gArgs.GetBoolArg("-reindex-chainstate", false);

    fs::path blocksDir = GetDataDir() / "blocks";
    if (!fs::exists(blocksDir))
        fs::create_directories(blocksDir);


    // block tree db settings
    int dbMaxOpenFiles = gArgs.GetArg("-dbmaxopenfiles", DEFAULT_DB_MAX_OPEN_FILES);
    bool dbCompression = gArgs.GetBoolArg("-dbcompression", DEFAULT_DB_COMPRESSION);

    LogPrintf("Block index database configuration:\n");
    LogPrintf("* Using %d max open files\n", dbMaxOpenFiles);
    LogPrintf("* Compression is %s\n", dbCompression ? "enabled" : "disabled");

    // cache size calculations
    int64_t nTotalCache = (gArgs.GetArg("-dbcache", nDefaultDbCache) << 20);
    nTotalCache = std::max(nTotalCache, nMinDbCache << 20); // total cache cannot be less than nMinDbCache
    nTotalCache = std::min(nTotalCache, nMaxDbCache << 20); // total cache cannot be greater than nMaxDbcache
    int64_t nBlockTreeDBCache = nTotalCache / 8;

    if (gArgs.GetBoolArg("-addressindex", DEFAULT_ADDRESSINDEX) || gArgs.GetBoolArg("-spentindex", DEFAULT_SPENTINDEX))
    {
        // enable 3/4 of the cache if addressindex and/or spentindex is enabled
        nBlockTreeDBCache = nTotalCache * 3 / 4;
    } else
    {
        nBlockTreeDBCache = std::min(nBlockTreeDBCache, (gArgs.GetBoolArg("-txindex", DEFAULT_TXINDEX) ? nMaxTxIndexCache : nMaxBlockDBCache) << 20);
    };

    //int64_t nBlockTreeDBCache = std::min(nTotalCache / 8, nMaxBlockDBCache << 20);
    nTotalCache -= nBlockTreeDBCache;
    int64_t nTxIndexCache = std::min(nTotalCache / 8, gArgs.GetBoolArg("-txindex", DEFAULT_TXINDEX) ? nMaxTxIndexCache << 20 : 0);
    nTotalCache -= nTxIndexCache;
    int64_t filter_index_cache = 0;
    if (!g_enabled_filter_types.empty()) {
        size_t n_indexes = g_enabled_filter_types.size();
        int64_t max_cache = std::min(nTotalCache / 8, max_filter_index_cache << 20);
        filter_index_cache = max_cache / n_indexes;
        nTotalCache -= filter_index_cache * n_indexes;
    }
    int64_t nCoinDBCache = std::min(nTotalCache / 2, (nTotalCache / 4) + (1 << 23)); // use 25%-50% of the remainder for disk cache
    nCoinDBCache = std::min(nCoinDBCache, nMaxCoinsDBCache << 20); // cap total coins db cache
    nTotalCache -= nCoinDBCache;
    nCoinCacheUsage = nTotalCache; // the rest goes to in-memory cache
    int64_t nMempoolSizeMax = gArgs.GetArg("-maxmempool", DEFAULT_MAX_MEMPOOL_SIZE) * 1000000;
    LogPrintf("Cache configuration:\n");
    LogPrintf("* Max cache setting possible %.1fMiB\n", nMaxDbCache);
    LogPrintf("* Using %.1f MiB for block index database\n", nBlockTreeDBCache * (1.0 / 1024 / 1024));
    if (gArgs.GetBoolArg("-txindex", DEFAULT_TXINDEX)) {
        LogPrintf("* Using %.1f MiB for transaction index database\n", nTxIndexCache * (1.0 / 1024 / 1024));
    }
    for (BlockFilterType filter_type : g_enabled_filter_types) {
        LogPrintf("* Using %.1f MiB for %s block filter index database\n",
                  filter_index_cache * (1.0 / 1024 / 1024), BlockFilterTypeName(filter_type));
    }
    LogPrintf("* Using %.1f MiB for chain state database\n", nCoinDBCache * (1.0 / 1024 / 1024));
    LogPrintf("* Using %.1f MiB for in-memory UTXO set (plus up to %.1f MiB of unused mempool space)\n", nCoinCacheUsage * (1.0 / 1024 / 1024), nMempoolSizeMax * (1.0 / 1024 / 1024));


    bool fLoaded = false;
    while (!fLoaded && !ShutdownRequestedMainThread()) {
        bool fReset = fReindex;
        std::string strLoadError;

        uiInterface.InitMessage(_("Loading block index..."));

        do {
            const int64_t load_block_index_start_time = GetTimeMillis();
            bool is_coinsview_empty;
            try {
                LOCK(cs_main);
                UnloadBlockIndex();
                pcoinsTip.reset();
                pcoinsdbview.reset();
                pcoinscatcher.reset();
                // new CBlockTreeDB tries to delete the existing file, which
                // fails if it's still open from the previous loop. Close it first:
                pblocktree.reset();
                pblocktree.reset(new CBlockTreeDB(nBlockTreeDBCache, false, fReset));

                // Automatically start reindexing if necessary
                if (!fReset && TryAutoReindex()) {
                    fReindex = true;
                    fReset = true;
                    pblocktree.reset();
                    pblocktree.reset(new CBlockTreeDB(nBlockTreeDBCache, false, fReset));
                }

                if (fReset) {
                    pblocktree->WriteReindexing(true);
                    //If we're reindexing in prune mode, wipe away unusable block files and all undo data files
                    if (fPruneMode)
                        CleanupBlockRevFiles();
                }

                if (ShutdownRequestedMainThread()) break;

                // LoadBlockIndex will load fHavePruned if we've ever removed a
                // block file from disk.
                // Note that it also sets fReindex based on the disk flag!
                // From here on out fReindex and fReset mean something different!
                if (!LoadBlockIndex(chainparams)) {
                    if (ShutdownRequested()) break;
                    strLoadError = _("Error loading block database");
                    break;
                }

                // If the loaded chain has a wrong genesis, bail out immediately
                // (we're likely using a testnet datadir, or the other way around).
                if (!mapBlockIndex.empty() && !LookupBlockIndex(chainparams.GetConsensus().hashGenesisBlock)) {
                    return InitError(_("Incorrect or no genesis block found. Wrong datadir for network?"));
                }

                // Check for changed -addressindex state
                if (fAddressIndex != gArgs.GetBoolArg("-addressindex", DEFAULT_ADDRESSINDEX)) {
                    strLoadError = _("You need to rebuild the database using -reindex to change -addressindex");
                    break;
                }

                // Check for changed -spentindex state
                if (fSpentIndex != gArgs.GetBoolArg("-spentindex", DEFAULT_SPENTINDEX)) {
                    strLoadError = _("You need to rebuild the database using -reindex to change -spentindex");
                    break;
                }

                // Check for changed -timestampindex state
                if (fTimestampIndex != gArgs.GetBoolArg("-timestampindex", DEFAULT_TIMESTAMPINDEX)) {
                    strLoadError = _("You need to rebuild the database using -reindex to change -timestampindex");
                    break;
                }

                // Check for changed -prune state.  What we are concerned about is a user who has pruned blocks
                // in the past, but is now trying to run unpruned.
                if (fHavePruned && !fPruneMode) {
                    strLoadError = _("You need to rebuild the database using -reindex to go back to unpruned mode.  This will redownload the entire blockchain");
                    break;
                }

                // At this point blocktree args are consistent with what's on disk.
                // If we're not mid-reindex (based on disk + args), add a genesis block on disk
                // (otherwise we use the one already on disk).
                // This is called again in ThreadImport after the reindex completes.
                if (!fReindex && !LoadGenesisBlock(chainparams)) {
                    strLoadError = _("Error initializing block database");
                    break;
                }

                // At this point we're either in reindex or we've loaded a useful
                // block tree into mapBlockIndex!

                pcoinsdbview.reset(new CCoinsViewDB(nCoinDBCache, false, fReset || fReindexChainState));
                pcoinscatcher.reset(new CCoinsViewErrorCatcher(pcoinsdbview.get()));

                // If necessary, upgrade from older database format.
                // This is a no-op if we cleared the coinsviewdb with -reindex or -reindex-chainstate
                if (!pcoinsdbview->Upgrade()) {
                    strLoadError = _("Error upgrading chainstate database");
                    break;
                }

                // ReplayBlocks is a no-op if we cleared the coinsviewdb with -reindex or -reindex-chainstate
                if (!ReplayBlocks(chainparams, pcoinsdbview.get())) {
                    strLoadError = _("Unable to replay blocks. You will need to rebuild the database using -reindex-chainstate.");
                    break;
                }

                // The on-disk coinsdb is now in a good state, create the cache
                pcoinsTip.reset(new CCoinsViewCache(pcoinscatcher.get()));

                is_coinsview_empty = fReset || fReindexChainState || pcoinsTip->GetBestBlock().IsNull();
                if (!is_coinsview_empty) {
                    // LoadChainTip sets ::ChainActive() based on pcoinsTip's best block
                    if (!LoadChainTip(chainparams)) {
                        strLoadError = _("Error initializing block database");
                        break;
                    }
                    assert(::ChainActive().Tip() != nullptr);
                }
            } catch (const std::exception& e) {
                LogPrintf("%s\n", e.what());
                strLoadError = _("Error opening block database");
                break;
            }

            if (!fReset) {
                // Note that RewindBlockIndex MUST run even if we're about to -reindex-chainstate.
                // It both disconnects blocks based on ::ChainActive(), and drops block data in
                // mapBlockIndex based on lack of available witness data.
                uiInterface.InitMessage(_("Rewinding blocks..."));
                if (!RewindBlockIndex(chainparams)) {
                    strLoadError = _("Unable to rewind the database to a pre-fork state. You will need to redownload the blockchain");
                    break;
                }
            }

            try {
                LOCK(cs_main);
                if (!is_coinsview_empty) {
                    uiInterface.InitMessage(_("Verifying blocks..."));
                    if (fHavePruned && gArgs.GetArg("-checkblocks", DEFAULT_CHECKBLOCKS) > MIN_BLOCKS_TO_KEEP) {
                        LogPrintf("Prune: pruned datadir may not have more than %d blocks; only checking available blocks\n",
                            MIN_BLOCKS_TO_KEEP);
                    }

                    CBlockIndex* tip = ::ChainActive().Tip();
                    RPCNotifyBlockChange(true, tip);

                    if (tip
                        && tip != ::ChainActive().Genesis() // genesis block can be set in the future
                        && tip->nTime > GetAdjustedTime() + MAX_FUTURE_BLOCK_TIME) {
                        strLoadError = _("The block database contains a block which appears to be from the future. "
                            "This may be due to your computer's date and time being set incorrectly. "
                            "Only rebuild the block database if you are sure that your computer's date and time are correct");
                        break;
                    }

                    if (!CVerifyDB().VerifyDB(chainparams, pcoinsdbview.get(), gArgs.GetArg("-checklevel", DEFAULT_CHECKLEVEL),
                                  gArgs.GetArg("-checkblocks", DEFAULT_CHECKBLOCKS))) {
                        strLoadError = _("Corrupted block database detected");
                        break;
                    }
                }
            } catch (const std::exception& e) {
                LogPrintf("%s\n", e.what());
                strLoadError = _("Error opening block database");
                break;
            }

            fLoaded = true;
            LogPrintf(" block index %15dms\n", GetTimeMillis() - load_block_index_start_time);
        } while(false);

        if (!fLoaded && !ShutdownRequestedMainThread()) {
            // first suggest a reindex
            if (!fReset) {
                bool fRet = uiInterface.ThreadSafeQuestion(
                    strLoadError + ".\n\n" + _("Do you want to rebuild the block database now?"),
                    strLoadError + ".\nPlease restart with -reindex or -reindex-chainstate to recover.",
                    "", CClientUIInterface::MSG_ERROR | CClientUIInterface::BTN_ABORT);
                if (fRet) {
                    fReindex = true;
                    AbortShutdown();
                } else {
                    LogPrintf("Aborted block database rebuild. Exiting.\n");
                    return false;
                }
            } else {
                return InitError(strLoadError);
            }
        }
    }

    // As LoadBlockIndex can take several minutes, it's possible the user
    // requested to kill the GUI during the last operation. If so, exit.
    // As the program has not fully started yet, Shutdown() is possibly overkill.
    if (ShutdownRequestedMainThread()) {
        LogPrintf("Shutdown requested. Exiting.\n");
        return false;
    }

    fs::path est_path = GetDataDir() / FEE_ESTIMATES_FILENAME;
    CAutoFile est_filein(fsbridge::fopen(est_path, "rb"), SER_DISK, CLIENT_VERSION);
    // Allowed to fail as this file IS missing on first startup.
    if (!est_filein.IsNull())
        ::feeEstimator.Read(est_filein);
    fFeeEstimatesInitialized = true;

    // ********************************************************* Step 8: start indexers
    SetCoreWriteGetSpentIndex(&GetSpentIndex);

    if (gArgs.GetBoolArg("-txindex", DEFAULT_TXINDEX)) {
        g_txindex = MakeUnique<TxIndex>(nTxIndexCache, false, fReindex);

        if (gArgs.GetBoolArg("-csindex", DEFAULT_CSINDEX)) {
            g_txindex->m_cs_index = true;
            for (const auto &addr : gArgs.GetArgs("-cswhitelist")) {
                g_txindex->AppendCSAddress(addr);
            }
        }
        g_txindex->Start();
    }

    for (const auto& filter_type : g_enabled_filter_types) {
        InitBlockFilterIndex(filter_type, filter_index_cache, false, fReindex);
        GetBlockFilterIndex(filter_type)->Start();
    }

    // ********************************************************* Step 9: load wallet
    for (const auto& client : interfaces.chain_clients) {
        if (!client->load()) {
            return false;
        }
    }

    // ********************************************************* Step 10: data directory maintenance

    // if pruning, unset the service bit and perform the initial blockstore prune
    // after any wallet rescanning has taken place.
    if (fPruneMode) {
        LogPrintf("Unsetting NODE_NETWORK on prune mode\n");
        nLocalServices = ServiceFlags(nLocalServices & ~NODE_NETWORK);
        if (!fReindex) {
            uiInterface.InitMessage(_("Pruning blockstore..."));
            PruneAndFlush();
        }
    }

    if (chainparams.GetConsensus().vDeployments[Consensus::DEPLOYMENT_SEGWIT].nTimeout != 0) {
        // Only advertise witness capabilities if they have a reasonable start time.
        // This allows us to have the code merged without a defined softfork, by setting its
        // end time to 0.
        // Note that setting NODE_WITNESS is never required: the only downside from not
        // doing so is that after activation, no upgraded nodes will fetch from you.
        nLocalServices = ServiceFlags(nLocalServices | NODE_WITNESS);
    }

    // ********************************************************* Step 11: import blocks

    if (!CheckDiskSpace(GetDataDir())) {
        InitError(strprintf(_("Error: Disk space is low for %s"), GetDataDir()));
        return false;
    }
    if (!CheckDiskSpace(GetBlocksDir())) {
        InitError(strprintf(_("Error: Disk space is low for %s"), GetBlocksDir()));
        return false;
    }

    // Either install a handler to notify us when genesis activates, or set fHaveGenesis directly.
    // No locking, as this happens before any background thread is started.
    boost::signals2::connection block_notify_genesis_wait_connection;
    if (::ChainActive().Tip() == nullptr) {
        block_notify_genesis_wait_connection = uiInterface.NotifyBlockTip_connect(BlockNotifyGenesisWait);
    } else {
        fHaveGenesis = true;
    }

    if (gArgs.IsArgSet("-blocknotify"))
        uiInterface.NotifyBlockTip_connect(BlockNotifyCallback);

    std::vector<fs::path> vImportFiles;
    for (const std::string& strFile : gArgs.GetArgs("-loadblock")) {
        vImportFiles.push_back(strFile);
    }

    threadGroup.create_thread(std::bind(&ThreadImport, vImportFiles));

    // Wait for genesis block to be processed
    {
        WAIT_LOCK(g_genesis_wait_mutex, lock);
        // We previously could hang here if StartShutdown() is called prior to
        // ThreadImport getting started, so instead we just wait on a timer to
        // check ShutdownRequested() regularly.
        while (!fHaveGenesis && !ShutdownRequestedMainThread()) {
            g_genesis_wait_cv.wait_for(lock, std::chrono::milliseconds(500));
        }
        block_notify_genesis_wait_connection.disconnect();
    }

    // ********************************************************* Step 10.1: start secure messaging

    if (fParticlMode) { // SMSG breaks functional tests with services flag, see version msg
#ifdef ENABLE_WALLET
        auto vpwallets = GetWallets();
        smsgModule.Start(vpwallets.size() > 0 ? vpwallets[0] : nullptr, !gArgs.GetBoolArg("-smsg", true), gArgs.GetBoolArg("-smsgscanchain", false));
#else
        smsgModule.Start(nullptr, !gArgs.GetBoolArg("-smsg", true), gArgs.GetBoolArg("-smsgscanchain", false));
#endif
    }


    if (ShutdownRequestedMainThread()) {
        return false;
    }

    // ********************************************************* Step 12: start node

    int chain_active_height;

    //// debug print
    {
        LOCK(cs_main);
        LogPrintf("mapBlockIndex.size() = %u\n", mapBlockIndex.size());
        chain_active_height = ::ChainActive().Height();
    }
    LogPrintf("nBestHeight = %d\n", chain_active_height);

    if (gArgs.GetBoolArg("-listenonion", DEFAULT_LISTEN_ONION))
        StartTorControl();

    Discover();

    // Map ports with UPnP
    if (gArgs.GetBoolArg("-upnp", DEFAULT_UPNP)) {
        StartMapPort();
    }

    CConnman::Options connOptions;
    connOptions.nLocalServices = smsg::fSecMsgEnabled ? ServiceFlags(nLocalServices | NODE_SMSG) : nLocalServices;
    connOptions.nMaxConnections = nMaxConnections;
    connOptions.nMaxOutbound = std::min(MAX_OUTBOUND_CONNECTIONS, connOptions.nMaxConnections);
    connOptions.nMaxAddnode = MAX_ADDNODE_CONNECTIONS;
    connOptions.nMaxFeeler = 1;
    connOptions.nBestHeight = chain_active_height;
    connOptions.uiInterface = &uiInterface;
    connOptions.m_banman = g_banman.get();
    connOptions.m_msgproc = peerLogic.get();
    connOptions.nSendBufferMaxSize = 1000*gArgs.GetArg("-maxsendbuffer", DEFAULT_MAXSENDBUFFER);
    connOptions.nReceiveFloodSize = 1000*gArgs.GetArg("-maxreceivebuffer", DEFAULT_MAXRECEIVEBUFFER);
    connOptions.m_added_nodes = gArgs.GetArgs("-addnode");

    connOptions.nMaxOutboundTimeframe = nMaxOutboundTimeframe;
    connOptions.nMaxOutboundLimit = nMaxOutboundLimit;
    connOptions.m_peer_connect_timeout = peer_connect_timeout;

    for (const std::string& strBind : gArgs.GetArgs("-bind")) {
        CService addrBind;
        if (!Lookup(strBind.c_str(), addrBind, GetListenPort(), false)) {
            return InitError(ResolveErrMsg("bind", strBind));
        }
        connOptions.vBinds.push_back(addrBind);
    }
    for (const std::string& strBind : gArgs.GetArgs("-whitebind")) {
        CService addrBind;
        if (!Lookup(strBind.c_str(), addrBind, 0, false)) {
            return InitError(ResolveErrMsg("whitebind", strBind));
        }
        if (addrBind.GetPort() == 0) {
            return InitError(strprintf(_("Need to specify a port with -whitebind: '%s'"), strBind));
        }
        connOptions.vWhiteBinds.push_back(addrBind);
    }

    for (const auto& net : gArgs.GetArgs("-whitelist")) {
        CSubNet subnet;
        LookupSubNet(net.c_str(), subnet);
        if (!subnet.IsValid())
            return InitError(strprintf(_("Invalid netmask specified in -whitelist: '%s'"), net));
        connOptions.vWhitelistedRange.push_back(subnet);
    }

    connOptions.vSeedNodes = gArgs.GetArgs("-seednode");

    // Initiate outbound connections unless connect=0
    connOptions.m_use_addrman_outgoing = !gArgs.IsArgSet("-connect");
    if (!connOptions.m_use_addrman_outgoing) {
        const auto connect = gArgs.GetArgs("-connect");
        if (connect.size() != 1 || connect[0] != "0") {
            connOptions.m_specified_outgoing = connect;
        }
    }
    if (!g_connman->Start(scheduler, connOptions)) {
        return false;
    }

    // ********************************************************* Step 12.5: start staking
    #ifdef ENABLE_WALLET
    if (fParticlWallet) {
        StartThreadStakeMiner();
    }
    #endif

    // ********************************************************* Step 13: finished

    SetRPCWarmupFinished();

    uiInterface.InitMessage(_("Done loading"));

    for (const auto& client : interfaces.chain_clients) {
        client->start(scheduler);
    }

    scheduler.scheduleEvery([]{
        g_banman->DumpBanlist();
    }, DUMP_BANS_INTERVAL * 1000);

    return true;
}<|MERGE_RESOLUTION|>--- conflicted
+++ resolved
@@ -89,13 +89,9 @@
 #include <zmq/zmqrpc.h>
 #endif
 
-<<<<<<< HEAD
 #include <insight/insight.h>
 
-bool fFeeEstimatesInitialized = false;
-=======
 static bool fFeeEstimatesInitialized = false;
->>>>>>> 76e2cded
 static const bool DEFAULT_PROXYRANDOMIZE = true;
 static const bool DEFAULT_REST_ENABLE = false;
 static const bool DEFAULT_STOPAFTERBLOCKIMPORT = false;
