--- conflicted
+++ resolved
@@ -176,7 +176,7 @@
         <translation>Підтвердіть шифрування гаманця</translation>
     </message>
     <message>
-        <source>Warning: If you encrypt your wallet and lose your passphrase, you will &lt;b&gt;LOSE ALL OF YOUR BITCOINS&lt;/b&gt;!</source>
+        <source>Warning: If you encrypt your wallet and lose your passphrase, you will &lt;b&gt;LOSE ALL OF YOUR PARTICL&lt;/b&gt;!</source>
         <translation>УВАГА: Якщо ви зашифруєте гаманець і забудете пароль, ви &lt;b&gt;ВТРАТИТЕ ВСІ СВОЇ БІТКОІНИ&lt;/b&gt;!</translation>
     </message>
     <message>
@@ -188,7 +188,7 @@
         <translation>Гаманець зашифровано</translation>
     </message>
     <message>
-        <source>%1 will close now to finish the encryption process. Remember that encrypting your wallet cannot fully protect your bitcoins from being stolen by malware infecting your computer.</source>
+        <source>%1 will close now to finish the encryption process. Remember that encrypting your wallet cannot fully protect your particl from being stolen by malware infecting your computer.</source>
         <translation>%1 буде закрито зараз, щоб завершити процес шифрування. Пам'ятайте, що шифрування гаманця не може повністю захистити ваші біткойни від крадіжки шкідливими програмами, у випадку якщо ваш комп'ютер буде інфіковано.</translation>
     </message>
     <message>
@@ -354,15 +354,11 @@
         <translation>Переіндексація блоків на диску ...</translation>
     </message>
     <message>
-<<<<<<< HEAD
-        <source>Send coins to a Particl address</source>
-=======
         <source>Proxy is &lt;b&gt;enabled&lt;/b&gt;: %1</source>
         <translation>Проксі &lt;b&gt;увімкнено&lt;/b&gt;: %1</translation>
     </message>
     <message>
-        <source>Send coins to a Bitcoin address</source>
->>>>>>> e5776690
+        <source>Send coins to a Particl address</source>
         <translation>Відправити монети на вказану адресу</translation>
     </message>
     <message>
@@ -438,8 +434,8 @@
         <translation>Панель вкладок</translation>
     </message>
     <message>
-        <source>Request payments (generates QR codes and bitcoin: URIs)</source>
-        <translation>Створити запит платежу (генерує QR-код та bitcoin: URI)</translation>
+        <source>Request payments (generates QR codes and particl: URIs)</source>
+        <translation>Створити запит платежу (генерує QR-код та particl: URI)</translation>
     </message>
     <message>
         <source>Show the list of used sending addresses and labels</source>
@@ -450,21 +446,16 @@
         <translation>Показати список адрес і міток, що були використані для отримання</translation>
     </message>
     <message>
-        <source>Open a bitcoin: URI or payment request</source>
-        <translation>Відкрити bitcoin: URI чи запит платежу</translation>
+        <source>Open a particl: URI or payment request</source>
+        <translation>Відкрити particl: URI чи запит платежу</translation>
     </message>
     <message>
         <source>&amp;Command-line options</source>
         <translation>П&amp;араметри командного рядка</translation>
     </message>
     <message numerus="yes">
-<<<<<<< HEAD
         <source>%n active connection(s) to Particl network</source>
-        <translation><numerusform>%n активне з'єднання з мережею Particl</numerusform><numerusform>%n активні з'єднання з мережею Particl</numerusform><numerusform>%n активних з'єднань з мережею Particl</numerusform></translation>
-=======
-        <source>%n active connection(s) to Bitcoin network</source>
-        <translation><numerusform>%n активне з'єднання з мережею Bitcoin</numerusform><numerusform>%n активні з'єднання з мережею Bitcoin</numerusform><numerusform>%n активних з'єднань з мережею Bitcoin</numerusform><numerusform>%n активних з'єднань з мережею Bitcoin</numerusform></translation>
->>>>>>> e5776690
+        <translation><numerusform>%n активне з'єднання з мережею Particl</numerusform><numerusform>%n активні з'єднання з мережею Particl</numerusform><numerusform>%n активних з'єднань з мережею Particl</numerusform><numerusform>%n активних з'єднань з мережею Particl</numerusform></translation>
     </message>
     <message>
         <source>Indexing blocks on disk...</source>
@@ -507,7 +498,7 @@
         <translation>Синхронізовано</translation>
     </message>
     <message>
-        <source>Show the %1 help message to get a list with possible Bitcoin command-line options</source>
+        <source>Show the %1 help message to get a list with possible Particl command-line options</source>
         <translation>Показати довідку %1 для отримання переліку можливих параметрів командного рядка.</translation>
     </message>
     <message>
@@ -583,7 +574,7 @@
         <translation>&lt;b&gt;Зашифрований&lt;/b&gt; гаманець &lt;b&gt;заблоковано&lt;/b&gt;</translation>
     </message>
     <message>
-        <source>A fatal error occurred. Bitcoin can no longer continue safely and will quit.</source>
+        <source>A fatal error occurred. Particl can no longer continue safely and will quit.</source>
         <translation>Сталася фатальна помилка. Гаманець буде закрито.</translation>
     </message>
 </context>
@@ -769,8 +760,8 @@
         <translation>Редагувати адресу для відправлення</translation>
     </message>
     <message>
-        <source>The entered address "%1" is not a valid Bitcoin address.</source>
-        <translation>Введена адреса "%1" не є адресою в мережі Bitcoin.</translation>
+        <source>The entered address "%1" is not a valid Particl address.</source>
+        <translation>Введена адреса "%1" не є адресою в мережі Particl.</translation>
     </message>
     <message>
         <source>Address "%1" already exists as a receiving address with label "%2" and so cannot be added as a sending address.</source>
@@ -862,8 +853,8 @@
         <translation>Використовувати свій каталог даних:</translation>
     </message>
     <message>
-        <source>Bitcoin</source>
-        <translation>Bitcoin</translation>
+        <source>Particl</source>
+        <translation>Particl</translation>
     </message>
     <message>
         <source>At least %1 GB of data will be stored in this directory, and it will grow over time.</source>
@@ -874,7 +865,7 @@
         <translation>Близько %1 Гб даних буде збережено в цьому каталозі.</translation>
     </message>
     <message>
-        <source>%1 will download and store a copy of the Bitcoin block chain.</source>
+        <source>%1 will download and store a copy of the Particl block chain.</source>
         <translation>%1 буде завантажувати та зберігати копію ланцюжка блоків біткінів.</translation>
     </message>
     <message>
@@ -905,11 +896,11 @@
         <translation>Форма</translation>
     </message>
     <message>
-        <source>Recent transactions may not yet be visible, and therefore your wallet's balance might be incorrect. This information will be correct once your wallet has finished synchronizing with the bitcoin network, as detailed below.</source>
+        <source>Recent transactions may not yet be visible, and therefore your wallet's balance might be incorrect. This information will be correct once your wallet has finished synchronizing with the particl network, as detailed below.</source>
         <translation>Нещодавні транзакції ще не відображаються, тому баланс вашого гаманця може бути неточним. Ця інформація буде вірною після того, як ваш гаманець завершить синхронізацію з мережею біткойн, врахровуйте показники нижче.</translation>
     </message>
     <message>
-        <source>Attempting to spend bitcoins that are affected by not-yet-displayed transactions will not be accepted by the network.</source>
+        <source>Attempting to spend particl that are affected by not-yet-displayed transactions will not be accepted by the network.</source>
         <translation>Спроба видправити біткойни, які ще не відображаються, не буде прийнята мережею.</translation>
     </message>
     <message>
@@ -1095,21 +1086,16 @@
         <translation>Відображення порту через &amp;UPnP</translation>
     </message>
     <message>
-<<<<<<< HEAD
+        <source>Accept connections from outside.</source>
+        <translation>Приймати з'єднання ззовні.</translation>
+    </message>
+    <message>
+        <source>Allow incomin&amp;g connections</source>
+        <translation>Дозволити вхідні з'єднання</translation>
+    </message>
+    <message>
         <source>Connect to the Particl network through a SOCKS5 proxy.</source>
         <translation>Підключення до мережі Particl через SOCKS5 проксі.</translation>
-=======
-        <source>Accept connections from outside.</source>
-        <translation>Приймати з'єднання ззовні.</translation>
-    </message>
-    <message>
-        <source>Allow incomin&amp;g connections</source>
-        <translation>Дозволити вхідні з'єднання</translation>
-    </message>
-    <message>
-        <source>Connect to the Bitcoin network through a SOCKS5 proxy.</source>
-        <translation>Підключення до мережі Bitcoin через SOCKS5 проксі.</translation>
->>>>>>> e5776690
     </message>
     <message>
         <source>&amp;Connect through SOCKS5 proxy (default proxy):</source>
@@ -1326,7 +1312,7 @@
         <translation>Помилка запиту платежу</translation>
     </message>
     <message>
-        <source>Cannot start bitcoin: click-to-pay handler</source>
+        <source>Cannot start particl: click-to-pay handler</source>
         <translation>Не вдається запустити біткойн: обробник клацни-плати</translation>
     </message>
     <message>
@@ -1334,8 +1320,8 @@
         <translation>Обробка URI</translation>
     </message>
     <message>
-        <source>'bitcoin://' is not a valid URI. Use 'bitcoin:' instead.</source>
-        <translation>'bitcoin://' не вірний URI. Використовуйте 'bitcoin:'.</translation>
+        <source>'particl://' is not a valid URI. Use 'particl:' instead.</source>
+        <translation>'particl://' не вірний URI. Використовуйте 'particl:'.</translation>
     </message>
     <message>
         <source>Payment request fetch URL is invalid: %1</source>
@@ -1346,7 +1332,7 @@
         <translation>Помилка в адресі платежу %1</translation>
     </message>
     <message>
-        <source>URI cannot be parsed! This can be caused by an invalid Bitcoin address or malformed URI parameters.</source>
+        <source>URI cannot be parsed! This can be caused by an invalid Particl address or malformed URI parameters.</source>
         <translation>Неможливо обробити URI! Причиною цього може бути некоректна Біткойн-адреса або неправильні параметри URI.</translation>
     </message>
     <message>
@@ -2151,7 +2137,7 @@
         <translation>Приховати</translation>
     </message>
     <message>
-        <source>Paying only the minimum fee is just fine as long as there is less transaction volume than space in the blocks. But be aware that this can end up in a never confirming transaction once there is more demand for bitcoin transactions than the network can process.</source>
+        <source>Paying only the minimum fee is just fine as long as there is less transaction volume than space in the blocks. But be aware that this can end up in a never confirming transaction once there is more demand for particl transactions than the network can process.</source>
         <translation>Оплата тільки мінімальної комісії є прийнятною, допоки обсяг транзакцій є меншим простору в блоках. Але майте на увазі, що це може анулювати транзакцію, якщо попит на Particl транзакції стане більшим, ніж мережа зможе обробити.</translation>
     </message>
     <message>
@@ -2331,7 +2317,7 @@
         <translation><numerusform>Очікуваний початок підтвердження через %n блок.</numerusform><numerusform>Очікуваний початок підтвердження протягом %n блоків.</numerusform><numerusform>Очікуваний початок підтвердження протягом %n блоків.</numerusform><numerusform>Очікуваний початок підтвердження протягом %n блоків.</numerusform></translation>
     </message>
     <message>
-        <source>Warning: Invalid Bitcoin address</source>
+        <source>Warning: Invalid Particl address</source>
         <translation>Увага: Неприпустима Біткойн-адреса.</translation>
     </message>
     <message>
@@ -2394,7 +2380,7 @@
         <translation>Видалити цей запис</translation>
     </message>
     <message>
-        <source>The fee will be deducted from the amount being sent. The recipient will receive less bitcoins than you enter in the amount field. If multiple recipients are selected, the fee is split equally.</source>
+        <source>The fee will be deducted from the amount being sent. The recipient will receive less particl than you enter in the amount field. If multiple recipients are selected, the fee is split equally.</source>
         <translation>Комісію буде знято зі вказаної суми. До отримувача надійде менше біткоінів, ніж було вказано в полі кількості. Якщо ж отримувачів декілька - комісію буде розподілено між ними.</translation>
     </message>
     <message>
@@ -2422,8 +2408,8 @@
         <translation>Введіть мітку для цієї адреси для додавання її в список використаних адрес</translation>
     </message>
     <message>
-        <source>A message that was attached to the bitcoin: URI which will be stored with the transaction for your reference. Note: This message will not be sent over the Particl network.</source>
-        <translation>Повідомлення, що було додане до bitcoin:URI та буде збережено разом з транзакцією для довідки. Примітка: Це повідомлення не буде відправлено в мережу Particl.</translation>
+        <source>A message that was attached to the particl: URI which will be stored with the transaction for your reference. Note: This message will not be sent over the Particl network.</source>
+        <translation>Повідомлення, що було додане до particl:URI та буде збережено разом з транзакцією для довідки. Примітка: Це повідомлення не буде відправлено в мережу Particl.</translation>
     </message>
     <message>
         <source>Pay To:</source>
@@ -2467,7 +2453,7 @@
         <translation>&amp;Підписати повідомлення</translation>
     </message>
     <message>
-        <source>You can sign messages/agreements with your addresses to prove you can receive bitcoins sent to them. Be careful not to sign anything vague or random, as phishing attacks may try to trick you into signing your identity over to them. Only sign fully-detailed statements you agree to.</source>
+        <source>You can sign messages/agreements with your addresses to prove you can receive particl sent to them. Be careful not to sign anything vague or random, as phishing attacks may try to trick you into signing your identity over to them. Only sign fully-detailed statements you agree to.</source>
         <translation>Ви можете підписувати повідомлення/угоди своїми адресами, щоб довести можливість отримання біткоінів, що будуть надіслані на них. Остерігайтеся підписувати будь-що нечітке чи неочікуване, так як за допомогою фішинг-атаки вас можуть спробувати ввести в оману для отримання вашого підпису під чужими словами. Підписуйте лише чіткі твердження, з якими ви повністю згодні.</translation>
     </message>
     <message>
