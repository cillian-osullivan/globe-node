--- conflicted
+++ resolved
@@ -19,52 +19,7 @@
 #include <string>
 #include <vector>
 
-<<<<<<< HEAD
-#include <blind.h>
-#include <key/stealth.h>
-
-static std::unique_ptr<ECCVerifyHandle> globalVerifyHandle;
-
 namespace init {
-void SetGlobals()
-{
-    std::string sha256_algo = SHA256AutoDetect();
-    LogPrintf("Using the '%s' SHA256 implementation\n", sha256_algo);
-    RandomInit();
-    ECC_Start();
-    ECC_Start_Stealth();
-    ECC_Start_Blinding();
-    globalVerifyHandle.reset(new ECCVerifyHandle());
-}
-
-void UnsetGlobals()
-{
-    globalVerifyHandle.reset();
-    ECC_Stop_Stealth();
-    ECC_Stop_Blinding();
-    ECC_Stop();
-}
-
-bool SanityChecks()
-{
-    if (!ECC_InitSanityCheck()) {
-        return InitError(Untranslated("Elliptic curve cryptography sanity check failure. Aborting."));
-    }
-
-    if (!Random_SanityCheck()) {
-        return InitError(Untranslated("OS cryptographic RNG sanity check failure. Aborting."));
-    }
-
-    if (!ChronoSanityCheck()) {
-        return InitError(Untranslated("Clock epoch mismatch. Aborting."));
-    }
-
-    return true;
-}
-
-=======
-namespace init {
->>>>>>> 695ca641
 void AddLoggingArgs(ArgsManager& argsman)
 {
     argsman.AddArg("-debuglogfile=<file>", strprintf("Specify location of debug log file. Relative paths will be prefixed by a net-specific datadir location. (-nodebuglogfile to disable; default: %s)", DEFAULT_DEBUGLOGFILE), ArgsManager::ALLOW_ANY, OptionsCategory::OPTIONS);
