// Copyright (c) 2009-2010 Satoshi Nakamoto
// Copyright (c) 2009-2020 The Bitcoin Core developers
// Distributed under the MIT software license, see the accompanying
// file COPYING or http://www.opensource.org/licenses/mit-license.php.

#include <validation.h>

#include <arith_uint256.h>
#include <chain.h>
#include <chainparams.h>
#include <checkqueue.h>
#include <consensus/consensus.h>
#include <consensus/merkle.h>
#include <consensus/tx_check.h>
#include <consensus/tx_verify.h>
#include <consensus/validation.h>
#include <cuckoocache.h>
#include <flatfile.h>
#include <hash.h>
#include <index/blockfilterindex.h>
#include <index/txindex.h>
#include <logging.h>
#include <logging/timer.h>
#include <node/blockstorage.h>
#include <node/coinstats.h>
#include <node/ui_interface.h>
#include <policy/policy.h>
#include <policy/settings.h>
#include <pow.h>
#include <primitives/block.h>
#include <primitives/transaction.h>
#include <random.h>
#include <reverse_iterator.h>
#include <script/script.h>
#include <script/interpreter.h>
#include <script/sigcache.h>
#include <shutdown.h>
#include <signet.h>
#include <timedata.h>
#include <tinyformat.h>
#include <txdb.h>
#include <txmempool.h>
#include <uint256.h>
#include <undo.h>
#include <util/check.h> // For NDEBUG compile time check
#include <util/hasher.h>
#include <util/moneystr.h>
#include <util/rbf.h>
#include <util/strencodings.h>
#include <util/system.h>
#include <util/translation.h>
#include <validationinterface.h>
#include <warnings.h>
#include <smsg/smessage.h>
#include <net.h>
#include <pos/kernel.h>
#include <anon.h>
#include <rctindex.h>
#include <insight/insight.h>
#include <insight/balanceindex.h>

#include <numeric>
#include <optional>
#include <string>

#include <boost/algorithm/string/replace.hpp>

#define MICRO 0.000001
#define MILLI 0.001

/**
 * An extra transaction can be added to a package, as long as it only has one
 * ancestor and is no larger than this. Not really any reason to make this
 * configurable as it doesn't materially change DoS parameters.
 */
static const unsigned int EXTRA_DESCENDANT_TX_SIZE_LIMIT = 10000;
/** Maximum kilobytes for transactions to store for processing during reorg */
static const unsigned int MAX_DISCONNECTED_TX_POOL_SIZE = 20000;
/** Time to wait between writing blocks/block index to disk. */
static constexpr std::chrono::hours DATABASE_WRITE_INTERVAL{1};
/** Time to wait between flushing chainstate to disk. */
static constexpr std::chrono::hours DATABASE_FLUSH_INTERVAL{24};
/** Maximum age of our tip for us to be considered current for fee estimation */
static constexpr std::chrono::hours MAX_FEE_ESTIMATION_TIP_AGE{3};
const std::vector<std::string> CHECKLEVEL_DOC {
    "level 0 reads the blocks from disk",
    "level 1 verifies block validity",
    "level 2 verifies undo data",
    "level 3 checks disconnection of tip blocks",
    "level 4 tries to reconnect the blocks",
    "each level includes the checks of the previous levels",
};

bool CBlockIndexWorkComparator::operator()(const CBlockIndex *pa, const CBlockIndex *pb) const {
    // First sort by most total work, ...
    if (pa->nChainWork > pb->nChainWork) return false;
    if (pa->nChainWork < pb->nChainWork) return true;

    // ... then by earliest time received, ...
    if (pa->nSequenceId < pb->nSequenceId) return false;
    if (pa->nSequenceId > pb->nSequenceId) return true;

    // Use pointer address as tie breaker (should only happen with blocks
    // loaded from disk, as those all have id 0).
    if (pa < pb) return false;
    if (pa > pb) return true;

    // Identical blocks.
    return false;
}

ChainstateManager g_chainman;

CChainState& ChainstateActive()
{
    LOCK(::cs_main);
    assert(g_chainman.m_active_chainstate);
    return *g_chainman.m_active_chainstate;
}

CChain& ChainActive()
{
    LOCK(::cs_main);
    return ::ChainstateActive().m_chain;
}

ChainstateManager& ChainstateManagerActive()
{
    LOCK(::cs_main);
    return g_chainman;
}

/**
 * Mutex to guard access to validation specific variables, such as reading
 * or changing the chainstate.
 *
 * This may also need to be locked when updating the transaction pool, e.g. on
 * AcceptToMemoryPool. See CTxMemPool::cs comment for details.
 *
 * The transaction pool has a separate lock to allow reading from it and the
 * chainstate at the same time.
 */
RecursiveMutex cs_main;

CBlockIndex *pindexBestHeader = nullptr;
Mutex g_best_block_mutex;
std::condition_variable g_best_block_cv;
uint256 g_best_block;
bool g_parallel_script_checks{false};
std::atomic_bool fSkipRangeproof(false);
std::atomic_bool fBusyImporting(false);        // covers ActivateBestChain too
bool fRequireStandard = true;
bool fCheckBlockIndex = false;
bool fCheckpointsEnabled = DEFAULT_CHECKPOINTS_ENABLED;
unsigned int MIN_BLOCKS_TO_KEEP = 288;
unsigned int NODE_NETWORK_LIMITED_MIN_BLOCKS = 288;
int64_t nMaxTipAge = DEFAULT_MAX_TIP_AGE;
static bool fVerifyingDB = false;

uint256 hashAssumeValid;
arith_uint256 nMinimumChainWork;

CFeeRate minRelayTxFee = CFeeRate(DEFAULT_MIN_RELAY_TX_FEE);

// Internal stuff
namespace {
    CBlockIndex* pindexBestInvalid = nullptr;
} // namespace

// Internal stuff from blockstorage ...
extern RecursiveMutex cs_LastBlockFile;
extern std::vector<CBlockFileInfo> vinfoBlockFile;
extern int nLastBlockFile;
extern bool fCheckForPruning;
extern std::set<CBlockIndex*> setDirtyBlockIndex;
extern std::set<int> setDirtyFileInfo;
void FlushBlockFile(bool fFinalize = false, bool finalize_undo = false);
// ... TODO move fully to blockstorage

CBlockIndex* BlockManager::LookupBlockIndex(const uint256& hash) const
{
    AssertLockHeld(cs_main);
    assert(std::addressof(g_chainman.BlockIndex()) == std::addressof(m_block_index));
    BlockMap::const_iterator it = m_block_index.find(hash);
    return it == m_block_index.end() ? nullptr : it->second;
}

CBlockIndex* BlockManager::FindForkInGlobalIndex(const CChain& chain, const CBlockLocator& locator)
{
    AssertLockHeld(cs_main);

    assert(std::addressof(g_chainman.m_blockman) == std::addressof(*this));
    // Find the latest block common to locator and chain - we expect that
    // locator.vHave is sorted descending by height.
    for (const uint256& hash : locator.vHave) {
        CBlockIndex* pindex = LookupBlockIndex(hash);
        if (pindex) {
            if (chain.Contains(pindex))
                return pindex;
            if (pindex->GetAncestor(chain.Height()) == chain.Tip()) {
                return chain.Tip();
            }
        }
    }
    return chain.Genesis();
}

std::unique_ptr<CBlockTreeDB> pblocktree;

namespace particl {
bool DelayBlock(const std::shared_ptr<const CBlock>& pblock, BlockValidationState& state) EXCLUSIVE_LOCKS_REQUIRED(cs_main);
void CheckDelayedBlocks(const CChainParams& chainparams, const uint256 &block_hash) LOCKS_EXCLUDED(cs_main);

std::map<uint256, StakeConflict> mapStakeConflict;
std::map<COutPoint, uint256> mapStakeSeen;
std::list<COutPoint> listStakeSeen;

CoinStakeCache coinStakeCache GUARDED_BY(cs_main);
CoinStakeCache smsgFeeCoinstakeCache;
CoinStakeCache smsgDifficultyCoinstakeCache(180);

size_t MAX_DELAYED_BLOCKS = 64;
int64_t MAX_DELAY_BLOCK_SECONDS = 180;

class DelayedBlock
{
public:
    DelayedBlock(const std::shared_ptr<const CBlock>& pblock, int node_id) : m_pblock(pblock), m_node_id(node_id) {
        m_time = GetTime();
    }
    int64_t m_time;
    std::shared_ptr<const CBlock> m_pblock;
    int m_node_id;
};
std::list<DelayedBlock> list_delayed_blocks;
} // namespace particl
extern void Misbehaving(NodeId nodeid, int howmuch, const std::string& message="");
extern void IncPersistentMisbehaviour(NodeId node_id, int howmuch) EXCLUSIVE_LOCKS_REQUIRED(cs_main);
extern bool AddNodeHeader(NodeId node_id, const uint256 &hash) EXCLUSIVE_LOCKS_REQUIRED(cs_main);
extern void RemoveNodeHeader(const uint256 &hash) EXCLUSIVE_LOCKS_REQUIRED(cs_main);
extern void RemoveNonReceivedHeaderFromNodes(BlockMap::iterator mi) EXCLUSIVE_LOCKS_REQUIRED(cs_main);
extern bool IncDuplicateHeaders(NodeId node_id) EXCLUSIVE_LOCKS_REQUIRED(cs_main);


bool CheckInputScripts(const CTransaction& tx, TxValidationState &state,
                       const CCoinsViewCache &inputs, unsigned int flags, bool cacheSigStore,
                       bool cacheFullScriptStore, PrecomputedTransactionData& txdata,
                       std::vector<CScriptCheck> *pvChecks = nullptr, bool fAnonChecks = true)
                       EXCLUSIVE_LOCKS_REQUIRED(cs_main);

bool CheckFinalTx(const CBlockIndex* active_chain_tip, const CTransaction &tx, int flags)
{
    AssertLockHeld(cs_main);
    assert(active_chain_tip); // TODO: Make active_chain_tip a reference
    assert(std::addressof(*::ChainActive().Tip()) == std::addressof(*active_chain_tip));

    // By convention a negative value for flags indicates that the
    // current network-enforced consensus rules should be used. In
    // a future soft-fork scenario that would mean checking which
    // rules would be enforced for the next block and setting the
    // appropriate flags. At the present time no soft-forks are
    // scheduled, so no flags are set.
    flags = std::max(flags, 0);

    // CheckFinalTx() uses active_chain_tip.Height()+1 to evaluate
    // nLockTime because when IsFinalTx() is called within
    // CBlock::AcceptBlock(), the height of the block *being*
    // evaluated is what is used. Thus if we want to know if a
    // transaction can be part of the *next* block, we need to call
    // IsFinalTx() with one more than active_chain_tip.Height().
    const int nBlockHeight = active_chain_tip->nHeight + 1;

    // BIP113 requires that time-locked transactions have nLockTime set to
    // less than the median time of the previous block they're contained in.
    // When the next block is created its previous block will be the current
    // chain tip, so we use that to calculate the median time passed to
    // IsFinalTx() if LOCKTIME_MEDIAN_TIME_PAST is set.
    const int64_t nBlockTime = (flags & LOCKTIME_MEDIAN_TIME_PAST)
                             ? active_chain_tip->GetMedianTimePast()
                             : GetAdjustedTime();

    return IsFinalTx(tx, nBlockHeight, nBlockTime);
}

bool TestLockPointValidity(CChain& active_chain, const LockPoints* lp)
{
    AssertLockHeld(cs_main);
    assert(lp);
    // If there are relative lock times then the maxInputBlock will be set
    // If there are no relative lock times, the LockPoints don't depend on the chain
    if (lp->maxInputBlock) {
        // Check whether ::ChainActive() is an extension of the block at which the LockPoints
        // calculation was valid.  If not LockPoints are no longer valid
        assert(std::addressof(::ChainActive()) == std::addressof(active_chain));
        if (!active_chain.Contains(lp->maxInputBlock)) {
            return false;
        }
    }

    // LockPoints still valid
    return true;
}

bool CheckSequenceLocks(CBlockIndex* tip,
                        const CCoinsView& coins_view,
                        const CTransaction& tx,
                        int flags,
                        LockPoints* lp,
                        bool useExistingLockPoints)
{
    assert(tip != nullptr);

    CBlockIndex index;
    index.pprev = tip;
    // CheckSequenceLocks() uses active_chainstate.m_chain.Height()+1 to evaluate
    // height based locks because when SequenceLocks() is called within
    // ConnectBlock(), the height of the block *being*
    // evaluated is what is used.
    // Thus if we want to know if a transaction can be part of the
    // *next* block, we need to use one more than active_chainstate.m_chain.Height()
    index.nHeight = tip->nHeight + 1;

    std::pair<int, int64_t> lockPair;
    if (useExistingLockPoints) {
        assert(lp);
        lockPair.first = lp->height;
        lockPair.second = lp->time;
    }
    else {
        std::vector<int> prevheights;
        prevheights.resize(tx.vin.size());
        for (size_t txinIndex = 0; txinIndex < tx.vin.size(); txinIndex++) {
            const CTxIn& txin = tx.vin[txinIndex];

            if (txin.IsAnonInput()) {
                prevheights[txinIndex] = tip->nHeight + 1;
                continue;
            }

            Coin coin;
            if (!coins_view.GetCoin(txin.prevout, coin)) {
                return error("%s: Missing input", __func__);
            }
            if (coin.nHeight == MEMPOOL_HEIGHT) {
                // Assume all mempool transaction confirm in the next block
                prevheights[txinIndex] = tip->nHeight + 1;
            } else {
                prevheights[txinIndex] = coin.nHeight;
            }
        }
        lockPair = CalculateSequenceLocks(tx, flags, prevheights, index);
        if (lp) {
            lp->height = lockPair.first;
            lp->time = lockPair.second;
            // Also store the hash of the block with the highest height of
            // all the blocks which have sequence locked prevouts.
            // This hash needs to still be on the chain
            // for these LockPoint calculations to be valid
            // Note: It is impossible to correctly calculate a maxInputBlock
            // if any of the sequence locked inputs depend on unconfirmed txs,
            // except in the special case where the relative lock time/height
            // is 0, which is equivalent to no sequence lock. Since we assume
            // input height of tip+1 for mempool txs and test the resulting
            // lockPair from CalculateSequenceLocks against tip+1.  We know
            // EvaluateSequenceLocks will fail if there was a non-zero sequence
            // lock on a mempool input, so we can use the return value of
            // CheckSequenceLocks to indicate the LockPoints validity
            int maxInputHeight = 0;
            for (const int height : prevheights) {
                // Can ignore mempool inputs since we'll fail if they had non-zero locks
                if (height != tip->nHeight+1) {
                    maxInputHeight = std::max(maxInputHeight, height);
                }
            }
            lp->maxInputBlock = tip->GetAncestor(maxInputHeight);
        }
    }
    return EvaluateSequenceLocks(index, lockPair);
}

// Returns the script flags which should be checked for a given block
static unsigned int GetBlockScriptFlags(const CBlockIndex* pindex, const Consensus::Params& chainparams);

static void LimitMempoolSize(CTxMemPool& pool, CCoinsViewCache& coins_cache, size_t limit, std::chrono::seconds age)
    EXCLUSIVE_LOCKS_REQUIRED(pool.cs, ::cs_main)
{
    int expired = pool.Expire(GetTime<std::chrono::seconds>() - age);
    if (expired != 0) {
        LogPrint(BCLog::MEMPOOL, "Expired %i transactions from the memory pool\n", expired);
    }

    std::vector<COutPoint> vNoSpendsRemaining;
    pool.TrimToSize(limit, &vNoSpendsRemaining);
    assert(std::addressof(::ChainstateActive().CoinsTip()) == std::addressof(coins_cache));
    for (const COutPoint& removed : vNoSpendsRemaining)
        coins_cache.Uncache(removed);
}

static bool IsCurrentForFeeEstimation(CChainState& active_chainstate) EXCLUSIVE_LOCKS_REQUIRED(cs_main)
{
    AssertLockHeld(cs_main);
    assert(std::addressof(::ChainstateActive()) == std::addressof(active_chainstate));
    if (active_chainstate.IsInitialBlockDownload())
        return false;
    if (active_chainstate.m_chain.Tip()->GetBlockTime() < count_seconds(GetTime<std::chrono::seconds>() - MAX_FEE_ESTIMATION_TIP_AGE))
        return false;
    if (active_chainstate.m_chain.Height() < pindexBestHeader->nHeight - 1)
        return false;
    return true;
}

/* Make mempool consistent after a reorg, by re-adding or recursively erasing
 * disconnected block transactions from the mempool, and also removing any
 * other transactions from the mempool that are no longer valid given the new
 * tip/height.
 *
 * Note: we assume that disconnectpool only contains transactions that are NOT
 * confirmed in the current chain nor already in the mempool (otherwise,
 * in-mempool descendants of such transactions would be removed).
 *
 * Passing fAddToMempool=false will skip trying to add the transactions back,
 * and instead just erase from the mempool as needed.
 */

static void UpdateMempoolForReorg(CChainState& active_chainstate, CTxMemPool& mempool, DisconnectedBlockTransactions& disconnectpool, bool fAddToMempool) EXCLUSIVE_LOCKS_REQUIRED(cs_main, mempool.cs)
{
    AssertLockHeld(cs_main);
    AssertLockHeld(mempool.cs);
    assert(std::addressof(::ChainstateActive()) == std::addressof(active_chainstate));
    std::vector<uint256> vHashUpdate;
    // disconnectpool's insertion_order index sorts the entries from
    // oldest to newest, but the oldest entry will be the last tx from the
    // latest mined block that was disconnected.
    // Iterate disconnectpool in reverse, so that we add transactions
    // back to the mempool starting with the earliest transaction that had
    // been previously seen in a block.
    auto it = disconnectpool.queuedTx.get<insertion_order>().rbegin();
    while (it != disconnectpool.queuedTx.get<insertion_order>().rend()) {
        // ignore validation errors in resurrected transactions
        if (!fAddToMempool || (*it)->IsCoinBase() ||
            AcceptToMemoryPool(active_chainstate, mempool, *it, true /* bypass_limits */).m_result_type != MempoolAcceptResult::ResultType::VALID) {
            // If the transaction doesn't make it in to the mempool, remove any
            // transactions that depend on it (which would now be orphans).
            mempool.removeRecursive(**it, MemPoolRemovalReason::REORG);
        } else if (mempool.exists((*it)->GetHash())) {
            vHashUpdate.push_back((*it)->GetHash());
        }
        ++it;
    }
    disconnectpool.queuedTx.clear();
    // AcceptToMemoryPool/addUnchecked all assume that new mempool entries have
    // no in-mempool children, which is generally not true when adding
    // previously-confirmed transactions back to the mempool.
    // UpdateTransactionsFromBlock finds descendants of any transactions in
    // the disconnectpool that were added back and cleans up the mempool state.
    mempool.UpdateTransactionsFromBlock(vHashUpdate);

    // We also need to remove any now-immature transactions
    mempool.removeForReorg(active_chainstate, STANDARD_LOCKTIME_VERIFY_FLAGS);
    // Re-limit mempool size, in case we added any transactions
    LimitMempoolSize(mempool, active_chainstate.CoinsTip(), gArgs.GetArg("-maxmempool", DEFAULT_MAX_MEMPOOL_SIZE) * 1000000, std::chrono::hours{gArgs.GetArg("-mempoolexpiry", DEFAULT_MEMPOOL_EXPIRY)});
}

/**
* Checks to avoid mempool polluting consensus critical paths since cached
* signature and script validity results will be reused if we validate this
* transaction again during block validation.
* */
static bool CheckInputsFromMempoolAndCache(const CTransaction& tx, TxValidationState& state,
                const CCoinsViewCache& view, const CTxMemPool& pool,
                unsigned int flags, PrecomputedTransactionData& txdata, CCoinsViewCache& coins_tip)
                EXCLUSIVE_LOCKS_REQUIRED(cs_main, pool.cs)
{
    AssertLockHeld(cs_main);
    AssertLockHeld(pool.cs);

    assert(!tx.IsCoinBase());
    for (const CTxIn& txin : tx.vin) {
        if (txin.IsAnonInput()) {
            continue;
        }
        const Coin& coin = view.AccessCoin(txin.prevout);

        // This coin was checked in PreChecks and MemPoolAccept
        // has been holding cs_main since then.
        Assume(!coin.IsSpent());
        if (coin.IsSpent()) return false;

        // If the Coin is available, there are 2 possibilities:
        // it is available in our current ChainstateActive UTXO set,
        // or it's a UTXO provided by a transaction in our mempool.
        // Ensure the scriptPubKeys in Coins from CoinsView are correct.
        const CTransactionRef& txFrom = pool.get(txin.prevout.hash);
        if (txFrom) {
            assert(txFrom->GetHash() == txin.prevout.hash);
            assert(txFrom->GetNumVOuts() > txin.prevout.n);
            if (txFrom->IsParticlVersion()) {
                assert(coin.Matches(txFrom->vpout[txin.prevout.n].get()));
            } else {
                assert(txFrom->vout[txin.prevout.n] == coin.out);
            }
        } else {
            assert(std::addressof(::ChainstateActive().CoinsTip()) == std::addressof(coins_tip));
            const Coin& coinFromUTXOSet = coins_tip.AccessCoin(txin.prevout);
            assert(!coinFromUTXOSet.IsSpent());
            assert(coinFromUTXOSet.out == coin.out);
        }
    }

    // Call CheckInputScripts() to cache signature and script validity against current tip consensus rules.
    return CheckInputScripts(tx, state, view, flags, /* cacheSigStore = */ true, /* cacheFullSciptStore = */ true, txdata);
}

namespace {

class MemPoolAccept
{
public:
    explicit MemPoolAccept(CTxMemPool& mempool, CChainState& active_chainstate) : m_pool(mempool), m_view(&m_dummy), m_viewmempool(&active_chainstate.CoinsTip(), m_pool), m_active_chainstate(active_chainstate),
        m_limit_ancestors(gArgs.GetArg("-limitancestorcount", DEFAULT_ANCESTOR_LIMIT)),
        m_limit_ancestor_size(gArgs.GetArg("-limitancestorsize", DEFAULT_ANCESTOR_SIZE_LIMIT)*1000),
        m_limit_descendants(gArgs.GetArg("-limitdescendantcount", DEFAULT_DESCENDANT_LIMIT)),
        m_limit_descendant_size(gArgs.GetArg("-limitdescendantsize", DEFAULT_DESCENDANT_SIZE_LIMIT)*1000) {
        assert(std::addressof(::ChainstateActive()) == std::addressof(m_active_chainstate));
    }

    // We put the arguments we're handed into a struct, so we can pass them
    // around easier.
    struct ATMPArgs {
        const CChainParams& m_chainparams;
        const int64_t m_accept_time;
        const bool m_bypass_limits;
        /*
         * Return any outpoints which were not previously present in the coins
         * cache, but were added as a result of validating the tx for mempool
         * acceptance. This allows the caller to optionally remove the cache
         * additions if the associated transaction ends up being rejected by
         * the mempool.
         */
        std::vector<COutPoint>& m_coins_to_uncache;
        const bool m_test_accept;
        /** Disable BIP125 RBFing; disallow all conflicts with mempool transactions. */
        const bool disallow_mempool_conflicts;

        const bool m_ignore_locks;
    };

    // Single transaction acceptance
    MempoolAcceptResult AcceptSingleTransaction(const CTransactionRef& ptx, ATMPArgs& args) EXCLUSIVE_LOCKS_REQUIRED(cs_main);

    /**
    * Multiple transaction acceptance. Transactions may or may not be interdependent,
    * but must not conflict with each other. Parents must come before children if any
    * dependencies exist, otherwise a TX_MISSING_INPUTS error will be returned.
    */
    PackageMempoolAcceptResult AcceptMultipleTransactions(const std::vector<CTransactionRef>& txns, ATMPArgs& args) EXCLUSIVE_LOCKS_REQUIRED(cs_main);

private:
    // All the intermediate state that gets passed between the various levels
    // of checking a given transaction.
    struct Workspace {
        explicit Workspace(const CTransactionRef& ptx) : m_ptx(ptx), m_hash(ptx->GetHash()) {}
        std::set<uint256> m_conflicts;
        CTxMemPool::setEntries m_all_conflicting;
        CTxMemPool::setEntries m_ancestors;
        std::unique_ptr<CTxMemPoolEntry> m_entry;
        std::list<CTransactionRef> m_replaced_transactions;

        bool m_replacement_transaction;
        CAmount m_base_fees;
        CAmount m_modified_fees;
        CAmount m_conflicting_fees;
        size_t m_conflicting_size;

        const CTransactionRef& m_ptx;
        const uint256& m_hash;
        TxValidationState m_state;
    };

    // Run the policy checks on a given transaction, excluding any script checks.
    // Looks up inputs, calculates feerate, considers replacement, evaluates
    // package limits, etc. As this function can be invoked for "free" by a peer,
    // only tests that are fast should be done here (to avoid CPU DoS).
    bool PreChecks(ATMPArgs& args, Workspace& ws) EXCLUSIVE_LOCKS_REQUIRED(cs_main, m_pool.cs);

    // Run the script checks using our policy flags. As this can be slow, we should
    // only invoke this on transactions that have otherwise passed policy checks.
    bool PolicyScriptChecks(const ATMPArgs& args, Workspace& ws, PrecomputedTransactionData& txdata) EXCLUSIVE_LOCKS_REQUIRED(cs_main, m_pool.cs);

    // Re-run the script checks, using consensus flags, and try to cache the
    // result in the scriptcache. This should be done after
    // PolicyScriptChecks(). This requires that all inputs either be in our
    // utxo set or in the mempool.
    bool ConsensusScriptChecks(const ATMPArgs& args, Workspace& ws, PrecomputedTransactionData &txdata) EXCLUSIVE_LOCKS_REQUIRED(cs_main, m_pool.cs);

    // Try to add the transaction to the mempool, removing any conflicts first.
    // Returns true if the transaction is in the mempool after any size
    // limiting is performed, false otherwise.
    bool Finalize(const ATMPArgs& args, Workspace& ws) EXCLUSIVE_LOCKS_REQUIRED(cs_main, m_pool.cs);

    // Compare a package's feerate against minimum allowed.
    bool CheckFeeRate(size_t package_size, CAmount package_fee, TxValidationState& state) EXCLUSIVE_LOCKS_REQUIRED(cs_main, m_pool.cs)
    {
        CAmount mempoolRejectFee = m_pool.GetMinFee(gArgs.GetArg("-maxmempool", DEFAULT_MAX_MEMPOOL_SIZE) * 1000000).GetFee(package_size);
        if (state.m_has_anon_output) {
            mempoolRejectFee *= ANON_FEE_MULTIPLIER;
        }
        if (mempoolRejectFee > 0 && package_fee < mempoolRejectFee) {
            return state.Invalid(TxValidationResult::TX_MEMPOOL_POLICY, "mempool min fee not met", strprintf("%d < %d", package_fee, mempoolRejectFee));
        }

        if (package_fee < ::minRelayTxFee.GetFee(package_size)) {
            return state.Invalid(TxValidationResult::TX_MEMPOOL_POLICY, "min relay fee not met", strprintf("%d < %d", package_fee, ::minRelayTxFee.GetFee(package_size)));
        }
        return true;
    }

private:
    CTxMemPool& m_pool;
    CCoinsViewCache m_view;
    CCoinsViewMemPool m_viewmempool;
    CCoinsView m_dummy;

    CChainState& m_active_chainstate;

    // The package limits in effect at the time of invocation.
    const size_t m_limit_ancestors;
    const size_t m_limit_ancestor_size;
    // These may be modified while evaluating a transaction (eg to account for
    // in-mempool conflicts; see below).
    size_t m_limit_descendants;
    size_t m_limit_descendant_size;
};

bool MemPoolAccept::PreChecks(ATMPArgs& args, Workspace& ws)
{
    const CTransactionRef& ptx = ws.m_ptx;
    const CTransaction& tx = *ws.m_ptx;
    const uint256& hash = ws.m_hash;

    // Copy/alias what we need out of args
    const int64_t nAcceptTime = args.m_accept_time;
    const bool bypass_limits = args.m_bypass_limits;
    std::vector<COutPoint>& coins_to_uncache = args.m_coins_to_uncache;

    // Alias what we need out of ws
    TxValidationState& state = ws.m_state;
    std::set<uint256>& setConflicts = ws.m_conflicts;
    CTxMemPool::setEntries& allConflicting = ws.m_all_conflicting;
    CTxMemPool::setEntries& setAncestors = ws.m_ancestors;
    std::unique_ptr<CTxMemPoolEntry>& entry = ws.m_entry;
    bool& fReplacementTransaction = ws.m_replacement_transaction;
    CAmount& nModifiedFees = ws.m_modified_fees;
    CAmount& nConflictingFees = ws.m_conflicting_fees;
    size_t& nConflictingSize = ws.m_conflicting_size;

    const Consensus::Params &consensus = Params().GetConsensus();
    state.SetStateInfo(nAcceptTime, ::ChainActive().Height(), consensus, fParticlMode, (fBusyImporting && fSkipRangeproof));

    if (!CheckTransaction(tx, state)) {
        return false; // state filled in by CheckTransaction
    }

    // Coinbase is only valid in a block, not as a loose transaction
    if (tx.IsCoinBase())
        return state.Invalid(TxValidationResult::TX_CONSENSUS, "coinbase");

    // Coinstake is only valid in a block, not as a loose transaction
    if (tx.IsCoinStake())
        return state.Invalid(TxValidationResult::TX_CONSENSUS, "coinstake");

    // Rather not work on nonstandard transactions (unless -testnet/-regtest)
    std::string reason;
    if (fRequireStandard && !IsStandardTx(tx, reason, nAcceptTime))
        return state.Invalid(TxValidationResult::TX_NOT_STANDARD, reason);

    // Do not work on transactions that are too small.
    // A transaction with 1 segwit input and 1 P2WPHK output has non-witness size of 82 bytes.
    // Transactions smaller than this are not relayed to mitigate CVE-2017-12842 by not relaying
    // 64-byte transactions.
    if (::GetSerializeSize(tx, PROTOCOL_VERSION | SERIALIZE_TRANSACTION_NO_WITNESS) < (fParticlMode ? MIN_STANDARD_TX_NONWITNESS_SIZE_PART : MIN_STANDARD_TX_NONWITNESS_SIZE))
        return state.Invalid(TxValidationResult::TX_NOT_STANDARD, "tx-size-small");

    // Only accept nLockTime-using transactions that can be mined in the next
    // block; we don't want our mempool filled up with transactions that can't
    // be mined yet.
    assert(std::addressof(::ChainActive()) == std::addressof(m_active_chainstate.m_chain));
    if (!args.m_test_accept || !args.m_ignore_locks)
    if (!CheckFinalTx(m_active_chainstate.m_chain.Tip(), tx, STANDARD_LOCKTIME_VERIFY_FLAGS))
        return state.Invalid(TxValidationResult::TX_PREMATURE_SPEND, "non-final");

    // is it already in the memory pool?
    if (m_pool.exists(hash)) {
        return state.Invalid(TxValidationResult::TX_CONFLICT, "txn-already-in-mempool");
    }

    // Check for conflicts with in-memory transactions
    for (const CTxIn &txin : tx.vin)
    {
        if (txin.IsAnonInput()) {
            if (!CheckAnonInputMempoolConflicts(txin, hash, &m_pool, state)) {
                return false; // state filled in by CheckAnonInputMempoolConflicts
            }
            continue;
        }
        const CTransaction* ptxConflicting = m_pool.GetConflictTx(txin.prevout);
        if (ptxConflicting) {
            if (!setConflicts.count(ptxConflicting->GetHash()))
            {
                // Allow opt-out of transaction replacement by setting
                // nSequence > MAX_BIP125_RBF_SEQUENCE (SEQUENCE_FINAL-2) on all inputs.
                //
                // SEQUENCE_FINAL-1 is picked to still allow use of nLockTime by
                // non-replaceable transactions. All inputs rather than just one
                // is for the sake of multi-party protocols, where we don't
                // want a single party to be able to disable replacement.
                //
                // Transactions that don't explicitly signal replaceability are
                // *not* replaceable with the current logic, even if one of their
                // unconfirmed ancestors signals replaceability. This diverges
                // from BIP125's inherited signaling description (see CVE-2021-31876).
                // Applications relying on first-seen mempool behavior should
                // check all unconfirmed ancestors; otherwise an opt-in ancestor
                // might be replaced, causing removal of this descendant.
                bool fReplacementOptOut = true;
                for (const CTxIn &_txin : ptxConflicting->vin)
                {
                    if (_txin.nSequence <= MAX_BIP125_RBF_SEQUENCE)
                    {
                        fReplacementOptOut = false;
                        break;
                    }
                }
                if (fReplacementOptOut || args.disallow_mempool_conflicts) {
                    return state.Invalid(TxValidationResult::TX_MEMPOOL_POLICY, "txn-mempool-conflict");
                }

                setConflicts.insert(ptxConflicting->GetHash());
            }
        }
    }

    LockPoints lp;
    m_view.SetBackend(m_viewmempool);

    state.m_has_anon_input = false;
    assert(std::addressof(::ChainstateActive().CoinsTip()) == std::addressof(m_active_chainstate.CoinsTip()));
    const CCoinsViewCache& coins_cache = m_active_chainstate.CoinsTip();
    // do all inputs exist?
    for (const CTxIn& txin : tx.vin) {
        if (txin.IsAnonInput()) {
            state.m_has_anon_input = true;
            continue;
        }
        if (!coins_cache.HaveCoinInCache(txin.prevout)) {
            coins_to_uncache.push_back(txin.prevout);
        }

        // Note: this call may add txin.prevout to the coins cache
        // (coins_cache.cacheCoins) by way of FetchCoin(). It should be removed
        // later (via coins_to_uncache) if this tx turns out to be invalid.
        if (!m_view.HaveCoin(txin.prevout)) {
            // Are inputs missing because we already have the tx?
            for (size_t out = 0; out < tx.GetNumVOuts(); out++) {
                // Optimistically just do efficient check of cache for outputs
                if (coins_cache.HaveCoinInCache(COutPoint(hash, out))) {
                    return state.Invalid(TxValidationResult::TX_CONFLICT, "txn-already-known");
                }
            }
            // Otherwise assume this might be an orphan tx for which we just haven't seen parents yet
            return state.Invalid(TxValidationResult::TX_MISSING_INPUTS, "bad-txns-inputs-missingorspent");
        }
    }

    if (state.m_has_anon_input
         && (::ChainActive().Height() < particl::GetNumBlocksOfPeers()-1)) {
        LogPrintf("%s: Ignoring anon transaction while chain syncs height %d - peers %d.\n",
            __func__, ::ChainActive().Height(), particl::GetNumBlocksOfPeers());
        return state.Error("Syncing");
    }

    if (!AllAnonOutputsUnknown(tx, state)) { // Also sets state.m_has_anon_output
        // Already in the blockchain, containing block could have been received before loose tx
        return state.Invalid(TxValidationResult::TX_CONFLICT, "txn-already-in-mempool");
    }
    // This is const, but calls into the back end CoinsViews. The CCoinsViewDB at the bottom of the
    // hierarchy brings the best block into scope. See CCoinsViewDB::GetBestBlock().
    m_view.GetBestBlock();

    // we have all inputs cached now, so switch back to dummy (to protect
    // against bugs where we pull more inputs from disk that miss being added
    // to coins_to_uncache)
    m_view.SetBackend(m_dummy);

    // Only accept BIP68 sequence locked transactions that can be mined in the next
    // block; we don't want our mempool filled up with transactions that can't
    // be mined yet.
    // Pass in m_view which has all of the relevant inputs cached. Note that, since m_view's
    // backend was removed, it no longer pulls coins from the mempool.
    assert(std::addressof(::ChainstateActive()) == std::addressof(m_active_chainstate));
    if (!args.m_test_accept || !args.m_ignore_locks)
    if (!CheckSequenceLocks(m_active_chainstate.m_chain.Tip(), m_view, tx, STANDARD_LOCKTIME_VERIFY_FLAGS, &lp))
        return state.Invalid(TxValidationResult::TX_PREMATURE_SPEND, "non-BIP68-final");

    assert(std::addressof(g_chainman.m_blockman) == std::addressof(m_active_chainstate.m_blockman));
    if (!Consensus::CheckTxInputs(tx, state, m_view, m_active_chainstate.m_blockman.GetSpendHeight(m_view), ws.m_base_fees)) {
        return false; // state filled in by CheckTxInputs
    }

    // Check for non-standard pay-to-script-hash in inputs
    const auto& params = args.m_chainparams.GetConsensus();
    assert(std::addressof(::ChainActive()) == std::addressof(m_active_chainstate.m_chain));
    auto taproot_state = VersionBitsState(m_active_chainstate.m_chain.Tip(), params, Consensus::DEPLOYMENT_TAPROOT, versionbitscache);
    if (fRequireStandard && !AreInputsStandard(tx, m_view, taproot_state == ThresholdState::ACTIVE, nAcceptTime)) {
        return state.Invalid(TxValidationResult::TX_INPUTS_NOT_STANDARD, "bad-txns-nonstandard-inputs");
    }

    // Check for non-standard witnesses.
    if (tx.HasWitness() && fRequireStandard && !IsWitnessStandard(tx, m_view))
        return state.Invalid(TxValidationResult::TX_WITNESS_MUTATED, "bad-witness-nonstandard");

    int64_t nSigOpsCost = GetTransactionSigOpCost(tx, m_view, STANDARD_SCRIPT_VERIFY_FLAGS);

    // nModifiedFees includes any fee deltas from PrioritiseTransaction
    nModifiedFees = ws.m_base_fees;
    m_pool.ApplyDelta(hash, nModifiedFees);

    // Keep track of transactions that spend a coinbase, which we re-scan
    // during reorgs to ensure COINBASE_MATURITY is still met.
    bool fSpendsCoinbase = false;
    for (const CTxIn &txin : tx.vin) {
        if (txin.IsAnonInput()) {
            continue;
        }
        const Coin &coin = m_view.AccessCoin(txin.prevout);
        if (coin.IsCoinBase()) {
            fSpendsCoinbase = true;
            break;
        }
    }

    assert(std::addressof(::ChainActive()) == std::addressof(m_active_chainstate.m_chain));
    entry.reset(new CTxMemPoolEntry(ptx, ws.m_base_fees, nAcceptTime, m_active_chainstate.m_chain.Height(),
            fSpendsCoinbase, nSigOpsCost, lp));
    unsigned int nSize = entry->GetTxSize();

    if (nSigOpsCost > MAX_STANDARD_TX_SIGOPS_COST)
        return state.Invalid(TxValidationResult::TX_NOT_STANDARD, "bad-txns-too-many-sigops",
                strprintf("%d", nSigOpsCost));

    // No transactions are allowed below minRelayTxFee except from disconnected
    // blocks
    if (!bypass_limits && !CheckFeeRate(nSize, nModifiedFees, state)) return false;

    const CTxMemPool::setEntries setIterConflicting = m_pool.GetIterSet(setConflicts);
    // Calculate in-mempool ancestors, up to a limit.
    if (setConflicts.size() == 1) {
        // In general, when we receive an RBF transaction with mempool conflicts, we want to know whether we
        // would meet the chain limits after the conflicts have been removed. However, there isn't a practical
        // way to do this short of calculating the ancestor and descendant sets with an overlay cache of
        // changed mempool entries. Due to both implementation and runtime complexity concerns, this isn't
        // very realistic, thus we only ensure a limited set of transactions are RBF'able despite mempool
        // conflicts here. Importantly, we need to ensure that some transactions which were accepted using
        // the below carve-out are able to be RBF'ed, without impacting the security the carve-out provides
        // for off-chain contract systems (see link in the comment below).
        //
        // Specifically, the subset of RBF transactions which we allow despite chain limits are those which
        // conflict directly with exactly one other transaction (but may evict children of said transaction),
        // and which are not adding any new mempool dependencies. Note that the "no new mempool dependencies"
        // check is accomplished later, so we don't bother doing anything about it here, but if BIP 125 is
        // amended, we may need to move that check to here instead of removing it wholesale.
        //
        // Such transactions are clearly not merging any existing packages, so we are only concerned with
        // ensuring that (a) no package is growing past the package size (not count) limits and (b) we are
        // not allowing something to effectively use the (below) carve-out spot when it shouldn't be allowed
        // to.
        //
        // To check these we first check if we meet the RBF criteria, above, and increment the descendant
        // limits by the direct conflict and its descendants (as these are recalculated in
        // CalculateMempoolAncestors by assuming the new transaction being added is a new descendant, with no
        // removals, of each parent's existing dependent set). The ancestor count limits are unmodified (as
        // the ancestor limits should be the same for both our new transaction and any conflicts).
        // We don't bother incrementing m_limit_descendants by the full removal count as that limit never comes
        // into force here (as we're only adding a single transaction).
        assert(setIterConflicting.size() == 1);
        CTxMemPool::txiter conflict = *setIterConflicting.begin();

        m_limit_descendants += 1;
        m_limit_descendant_size += conflict->GetSizeWithDescendants();
    }

    std::string errString;
    if (!m_pool.CalculateMemPoolAncestors(*entry, setAncestors, m_limit_ancestors, m_limit_ancestor_size, m_limit_descendants, m_limit_descendant_size, errString)) {
        setAncestors.clear();
        // If CalculateMemPoolAncestors fails second time, we want the original error string.
        std::string dummy_err_string;
        // Contracting/payment channels CPFP carve-out:
        // If the new transaction is relatively small (up to 40k weight)
        // and has at most one ancestor (ie ancestor limit of 2, including
        // the new transaction), allow it if its parent has exactly the
        // descendant limit descendants.
        //
        // This allows protocols which rely on distrusting counterparties
        // being able to broadcast descendants of an unconfirmed transaction
        // to be secure by simply only having two immediately-spendable
        // outputs - one for each counterparty. For more info on the uses for
        // this, see https://lists.linuxfoundation.org/pipermail/bitcoin-dev/2018-November/016518.html
        if (nSize >  EXTRA_DESCENDANT_TX_SIZE_LIMIT ||
                !m_pool.CalculateMemPoolAncestors(*entry, setAncestors, 2, m_limit_ancestor_size, m_limit_descendants + 1, m_limit_descendant_size + EXTRA_DESCENDANT_TX_SIZE_LIMIT, dummy_err_string)) {
            return state.Invalid(TxValidationResult::TX_MEMPOOL_POLICY, "too-long-mempool-chain", errString);
        }
    }

    // A transaction that spends outputs that would be replaced by it is invalid. Now
    // that we have the set of all ancestors we can detect this
    // pathological case by making sure setConflicts and setAncestors don't
    // intersect.
    for (CTxMemPool::txiter ancestorIt : setAncestors)
    {
        const uint256 &hashAncestor = ancestorIt->GetTx().GetHash();
        if (setConflicts.count(hashAncestor))
        {
            return state.Invalid(TxValidationResult::TX_CONSENSUS, "bad-txns-spends-conflicting-tx",
                    strprintf("%s spends conflicting transaction %s",
                        hash.ToString(),
                        hashAncestor.ToString()));
        }
    }

    // Check if it's economically rational to mine this transaction rather
    // than the ones it replaces.
    nConflictingFees = 0;
    nConflictingSize = 0;
    uint64_t nConflictingCount = 0;

    // If we don't hold the lock allConflicting might be incomplete; the
    // subsequent RemoveStaged() and addUnchecked() calls don't guarantee
    // mempool consistency for us.
    fReplacementTransaction = setConflicts.size();
    if (fReplacementTransaction)
    {
        CFeeRate newFeeRate(nModifiedFees, nSize);
        std::set<uint256> setConflictsParents;
        const int maxDescendantsToVisit = 100;
        for (const auto& mi : setIterConflicting) {
            // Don't allow the replacement to reduce the feerate of the
            // mempool.
            //
            // We usually don't want to accept replacements with lower
            // feerates than what they replaced as that would lower the
            // feerate of the next block. Requiring that the feerate always
            // be increased is also an easy-to-reason about way to prevent
            // DoS attacks via replacements.
            //
            // We only consider the feerates of transactions being directly
            // replaced, not their indirect descendants. While that does
            // mean high feerate children are ignored when deciding whether
            // or not to replace, we do require the replacement to pay more
            // overall fees too, mitigating most cases.
            CFeeRate oldFeeRate(mi->GetModifiedFee(), mi->GetTxSize());
            if (newFeeRate <= oldFeeRate)
            {
                return state.Invalid(TxValidationResult::TX_MEMPOOL_POLICY, "insufficient fee",
                        strprintf("rejecting replacement %s; new feerate %s <= old feerate %s",
                            hash.ToString(),
                            newFeeRate.ToString(),
                            oldFeeRate.ToString()));
            }

            for (const CTxIn &txin : mi->GetTx().vin)
            {
                if (txin.IsAnonInput()) {
                    continue;
                }
                setConflictsParents.insert(txin.prevout.hash);
            }

            nConflictingCount += mi->GetCountWithDescendants();
        }
        // This potentially overestimates the number of actual descendants
        // but we just want to be conservative to avoid doing too much
        // work.
        if (nConflictingCount <= maxDescendantsToVisit) {
            // If not too many to replace, then calculate the set of
            // transactions that would have to be evicted
            for (CTxMemPool::txiter it : setIterConflicting) {
                m_pool.CalculateDescendants(it, allConflicting);
            }
            for (CTxMemPool::txiter it : allConflicting) {
                nConflictingFees += it->GetModifiedFee();
                nConflictingSize += it->GetTxSize();
            }
        } else {
            return state.Invalid(TxValidationResult::TX_MEMPOOL_POLICY, "too many potential replacements",
                    strprintf("rejecting replacement %s; too many potential replacements (%d > %d)\n",
                        hash.ToString(),
                        nConflictingCount,
                        maxDescendantsToVisit));
        }

        for (unsigned int j = 0; j < tx.vin.size(); j++)
        {
            if (tx.vin[j].IsAnonInput()) {
                continue;
            }
            // We don't want to accept replacements that require low
            // feerate junk to be mined first. Ideally we'd keep track of
            // the ancestor feerates and make the decision based on that,
            // but for now requiring all new inputs to be confirmed works.
            //
            // Note that if you relax this to make RBF a little more useful,
            // this may break the CalculateMempoolAncestors RBF relaxation,
            // above. See the comment above the first CalculateMempoolAncestors
            // call for more info.
            if (!setConflictsParents.count(tx.vin[j].prevout.hash))
            {
                // Rather than check the UTXO set - potentially expensive -
                // it's cheaper to just check if the new input refers to a
                // tx that's in the mempool.
                if (m_pool.exists(tx.vin[j].prevout.hash)) {
                    return state.Invalid(TxValidationResult::TX_MEMPOOL_POLICY, "replacement-adds-unconfirmed",
                            strprintf("replacement %s adds unconfirmed input, idx %d",
                                hash.ToString(), j));
                }
            }
        }

        // The replacement must pay greater fees than the transactions it
        // replaces - if we did the bandwidth used by those conflicting
        // transactions would not be paid for.
        if (nModifiedFees < nConflictingFees)
        {
            return state.Invalid(TxValidationResult::TX_MEMPOOL_POLICY, "insufficient fee",
                    strprintf("rejecting replacement %s, less fees than conflicting txs; %s < %s",
                        hash.ToString(), FormatMoney(nModifiedFees), FormatMoney(nConflictingFees)));
        }

        // Finally in addition to paying more fees than the conflicts the
        // new transaction must pay for its own bandwidth.
        CAmount nDeltaFees = nModifiedFees - nConflictingFees;
        if (nDeltaFees < ::incrementalRelayFee.GetFee(nSize))
        {
            return state.Invalid(TxValidationResult::TX_MEMPOOL_POLICY, "insufficient fee",
                    strprintf("rejecting replacement %s, not enough additional fees to relay; %s < %s",
                        hash.ToString(),
                        FormatMoney(nDeltaFees),
                        FormatMoney(::incrementalRelayFee.GetFee(nSize))));
        }
    }
    return true;
}

bool MemPoolAccept::PolicyScriptChecks(const ATMPArgs& args, Workspace& ws, PrecomputedTransactionData& txdata)
{
    const CTransaction& tx = *ws.m_ptx;
    TxValidationState& state = ws.m_state;

    constexpr unsigned int scriptVerifyFlags = STANDARD_SCRIPT_VERIFY_FLAGS;

    // Check input scripts and signatures.
    // This is done last to help prevent CPU exhaustion denial-of-service attacks.
    if (!CheckInputScripts(tx, state, m_view, scriptVerifyFlags, true, false, txdata)) {
        // SCRIPT_VERIFY_CLEANSTACK requires SCRIPT_VERIFY_WITNESS, so we
        // need to turn both off, and compare against just turning off CLEANSTACK
        // to see if the failure is specifically due to witness validation.
        TxValidationState state_dummy; // Want reported failures to be from first CheckInputScripts
        if (!tx.HasWitness() && CheckInputScripts(tx, state_dummy, m_view, scriptVerifyFlags & ~(SCRIPT_VERIFY_WITNESS | SCRIPT_VERIFY_CLEANSTACK), true, false, txdata) &&
                !CheckInputScripts(tx, state_dummy, m_view, scriptVerifyFlags & ~SCRIPT_VERIFY_CLEANSTACK, true, false, txdata)) {
            // Only the witness is missing, so the transaction itself may be fine.
            state.Invalid(TxValidationResult::TX_WITNESS_STRIPPED,
                    state.GetRejectReason(), state.GetDebugMessage());
        }
        return false; // state filled in by CheckInputScripts
    }

    return true;
}

bool MemPoolAccept::ConsensusScriptChecks(const ATMPArgs& args, Workspace& ws, PrecomputedTransactionData& txdata)
{
    const CTransaction& tx = *ws.m_ptx;
    const uint256& hash = ws.m_hash;
    TxValidationState& state = ws.m_state;
    const CChainParams& chainparams = args.m_chainparams;

    // Check again against the current block tip's script verification
    // flags to cache our script execution flags. This is, of course,
    // useless if the next block has different script flags from the
    // previous one, but because the cache tracks script flags for us it
    // will auto-invalidate and we'll just have a few blocks of extra
    // misses on soft-fork activation.
    //
    // This is also useful in case of bugs in the standard flags that cause
    // transactions to pass as valid when they're actually invalid. For
    // instance the STRICTENC flag was incorrectly allowing certain
    // CHECKSIG NOT scripts to pass, even though they were invalid.
    //
    // There is a similar check in CreateNewBlock() to prevent creating
    // invalid blocks (using TestBlockValidity), however allowing such
    // transactions into the mempool can be exploited as a DoS attack.
    assert(std::addressof(::ChainActive()) == std::addressof(m_active_chainstate.m_chain));
    unsigned int currentBlockScriptVerifyFlags = GetBlockScriptFlags(m_active_chainstate.m_chain.Tip(), chainparams.GetConsensus());
    assert(std::addressof(::ChainstateActive().CoinsTip()) == std::addressof(m_active_chainstate.CoinsTip()));
    if (!CheckInputsFromMempoolAndCache(tx, state, m_view, m_pool, currentBlockScriptVerifyFlags, txdata, m_active_chainstate.CoinsTip())) {
        return error("%s: BUG! PLEASE REPORT THIS! CheckInputScripts failed against latest-block but not STANDARD flags %s, %s",
                __func__, hash.ToString(), state.ToString());
    }

    return true;
}

bool MemPoolAccept::Finalize(const ATMPArgs& args, Workspace& ws)
{
    const CTransaction& tx = *ws.m_ptx;
    const uint256& hash = ws.m_hash;
    TxValidationState& state = ws.m_state;
    const bool bypass_limits = args.m_bypass_limits;

    CTxMemPool::setEntries& allConflicting = ws.m_all_conflicting;
    CTxMemPool::setEntries& setAncestors = ws.m_ancestors;
    const CAmount& nModifiedFees = ws.m_modified_fees;
    const CAmount& nConflictingFees = ws.m_conflicting_fees;
    const size_t& nConflictingSize = ws.m_conflicting_size;
    const bool fReplacementTransaction = ws.m_replacement_transaction;
    std::unique_ptr<CTxMemPoolEntry>& entry = ws.m_entry;

    // Remove conflicting transactions from the mempool
    for (CTxMemPool::txiter it : allConflicting)
    {
        LogPrint(BCLog::MEMPOOL, "replacing tx %s with %s for %s additional fees, %d delta bytes\n",
                it->GetTx().GetHash().ToString(),
                hash.ToString(),
                FormatMoney(nModifiedFees - nConflictingFees),
                (int)entry->GetTxSize() - (int)nConflictingSize);
        ws.m_replaced_transactions.push_back(it->GetSharedTx());
    }
    m_pool.RemoveStaged(allConflicting, false, MemPoolRemovalReason::REPLACED);

    // This transaction should only count for fee estimation if:
    // - it isn't a BIP 125 replacement transaction (may not be widely supported)
    // - it's not being re-added during a reorg which bypasses typical mempool fee limits
    // - the node is not behind
    // - the transaction is not dependent on any other transactions in the mempool
    assert(std::addressof(::ChainstateActive()) == std::addressof(m_active_chainstate));
    bool validForFeeEstimation = !fReplacementTransaction && !bypass_limits && IsCurrentForFeeEstimation(m_active_chainstate) && m_pool.HasNoInputsOf(tx);

    // Store transaction in memory
    m_pool.addUnchecked(*entry, setAncestors, validForFeeEstimation);

    // trim mempool and check if tx was trimmed
    if (!bypass_limits) {
        assert(std::addressof(::ChainstateActive().CoinsTip()) == std::addressof(m_active_chainstate.CoinsTip()));
        LimitMempoolSize(m_pool, m_active_chainstate.CoinsTip(), gArgs.GetArg("-maxmempool", DEFAULT_MAX_MEMPOOL_SIZE) * 1000000, std::chrono::hours{gArgs.GetArg("-mempoolexpiry", DEFAULT_MEMPOOL_EXPIRY)});
        if (!m_pool.exists(hash))
            return state.Invalid(TxValidationResult::TX_MEMPOOL_POLICY, "mempool full");
    }

    if (!AddKeyImagesToMempool(tx, m_pool)) {
        LogPrintf("ERROR: %s: AddKeyImagesToMempool failed.\n", __func__);
        return state.Invalid(TxValidationResult::TX_CONSENSUS, "bad-anonin-keyimages");
    }

    // Update mempool indices
    if (fAddressIndex) {
        m_pool.addAddressIndex(*entry, m_view);
    }
    if (fSpentIndex) {
        m_pool.addSpentIndex(*entry, m_view);
    }

    return true;
}

MempoolAcceptResult MemPoolAccept::AcceptSingleTransaction(const CTransactionRef& ptx, ATMPArgs& args)
{
    AssertLockHeld(cs_main);
    LOCK(m_pool.cs); // mempool "read lock" (held through GetMainSignals().TransactionAddedToMempool())

    Workspace ws(ptx);

    if (!PreChecks(args, ws)) return MempoolAcceptResult::Failure(ws.m_state);

    // Only compute the precomputed transaction data if we need to verify
    // scripts (ie, other policy checks pass). We perform the inexpensive
    // checks first and avoid hashing and signature verification unless those
    // checks pass, to mitigate CPU exhaustion denial-of-service attacks.
    PrecomputedTransactionData txdata;

    if (!PolicyScriptChecks(args, ws, txdata)) return MempoolAcceptResult::Failure(ws.m_state);

    if (!ConsensusScriptChecks(args, ws, txdata)) return MempoolAcceptResult::Failure(ws.m_state);

    // Tx was accepted, but not added
    if (args.m_test_accept) {
        return MempoolAcceptResult::Success(std::move(ws.m_replaced_transactions), ws.m_base_fees);
    }

    if (!Finalize(args, ws)) return MempoolAcceptResult::Failure(ws.m_state);

    GetMainSignals().TransactionAddedToMempool(ptx, m_pool.GetAndIncrementSequence());

    return MempoolAcceptResult::Success(std::move(ws.m_replaced_transactions), ws.m_base_fees);
}

PackageMempoolAcceptResult MemPoolAccept::AcceptMultipleTransactions(const std::vector<CTransactionRef>& txns, ATMPArgs& args)
{
    AssertLockHeld(cs_main);

    PackageValidationState package_state;
    const unsigned int package_count = txns.size();

    // These context-free package limits can be checked before taking the mempool lock.
    if (package_count > MAX_PACKAGE_COUNT) {
        package_state.Invalid(PackageValidationResult::PCKG_POLICY, "package-too-many-transactions");
        return PackageMempoolAcceptResult(package_state, {});
    }

    const int64_t total_size = std::accumulate(txns.cbegin(), txns.cend(), 0,
                               [](int64_t sum, const auto& tx) { return sum + GetVirtualTransactionSize(*tx); });
    // If the package only contains 1 tx, it's better to report the policy violation on individual tx size.
    if (package_count > 1 && total_size > MAX_PACKAGE_SIZE * 1000) {
        package_state.Invalid(PackageValidationResult::PCKG_POLICY, "package-too-large");
        return PackageMempoolAcceptResult(package_state, {});
    }

    // Construct workspaces and check package policies.
    std::vector<Workspace> workspaces{};
    workspaces.reserve(package_count);
    {
        std::unordered_set<uint256, SaltedTxidHasher> later_txids;
        std::transform(txns.cbegin(), txns.cend(), std::inserter(later_txids, later_txids.end()),
                       [](const auto& tx) { return tx->GetHash(); });
        // Require the package to be sorted in order of dependency, i.e. parents appear before children.
        // An unsorted package will fail anyway on missing-inputs, but it's better to quit earlier and
        // fail on something less ambiguous (missing-inputs could also be an orphan or trying to
        // spend nonexistent coins).
        for (const auto& tx : txns) {
            for (const auto& input : tx->vin) {
                if (later_txids.find(input.prevout.hash) != later_txids.end()) {
                    // The parent is a subsequent transaction in the package.
                    package_state.Invalid(PackageValidationResult::PCKG_POLICY, "package-not-sorted");
                    return PackageMempoolAcceptResult(package_state, {});
                }
            }
            later_txids.erase(tx->GetHash());
            workspaces.emplace_back(Workspace(tx));
        }
    }
    std::map<const uint256, const MempoolAcceptResult> results;
    {
        // Don't allow any conflicting transactions, i.e. spending the same inputs, in a package.
        std::unordered_set<COutPoint, SaltedOutpointHasher> inputs_seen;
        for (const auto& tx : txns) {
            for (const auto& input : tx->vin) {
                if (inputs_seen.find(input.prevout) != inputs_seen.end()) {
                    // This input is also present in another tx in the package.
                    package_state.Invalid(PackageValidationResult::PCKG_POLICY, "conflict-in-package");
                    return PackageMempoolAcceptResult(package_state, {});
                }
            }
            // Batch-add all the inputs for a tx at a time. If we added them 1 at a time, we could
            // catch duplicate inputs within a single tx.  This is a more severe, consensus error,
            // and we want to report that from CheckTransaction instead.
            std::transform(tx->vin.cbegin(), tx->vin.cend(), std::inserter(inputs_seen, inputs_seen.end()),
                           [](const auto& input) { return input.prevout; });
        }
    }

    LOCK(m_pool.cs);

    // Do all PreChecks first and fail fast to avoid running expensive script checks when unnecessary.
    for (Workspace& ws : workspaces) {
        if (!PreChecks(args, ws)) {
            package_state.Invalid(PackageValidationResult::PCKG_TX, "transaction failed");
            // Exit early to avoid doing pointless work. Update the failed tx result; the rest are unfinished.
            results.emplace(ws.m_ptx->GetWitnessHash(), MempoolAcceptResult::Failure(ws.m_state));
            return PackageMempoolAcceptResult(package_state, std::move(results));
        }
        // Make the coins created by this transaction available for subsequent transactions in the
        // package to spend. Since we already checked conflicts in the package and RBFs are
        // impossible, we don't need to track the coins spent. Note that this logic will need to be
        // updated if RBFs in packages are allowed in the future.
        assert(args.disallow_mempool_conflicts);
        m_viewmempool.PackageAddTransaction(ws.m_ptx);
    }

    for (Workspace& ws : workspaces) {
        PrecomputedTransactionData txdata;
        if (!PolicyScriptChecks(args, ws, txdata)) {
            // Exit early to avoid doing pointless work. Update the failed tx result; the rest are unfinished.
            package_state.Invalid(PackageValidationResult::PCKG_TX, "transaction failed");
            results.emplace(ws.m_ptx->GetWitnessHash(), MempoolAcceptResult::Failure(ws.m_state));
            return PackageMempoolAcceptResult(package_state, std::move(results));
        }
        if (args.m_test_accept) {
            // When test_accept=true, transactions that pass PolicyScriptChecks are valid because there are
            // no further mempool checks (passing PolicyScriptChecks implies passing ConsensusScriptChecks).
            results.emplace(ws.m_ptx->GetWitnessHash(),
                            MempoolAcceptResult::Success(std::move(ws.m_replaced_transactions), ws.m_base_fees));
        }
    }

    return PackageMempoolAcceptResult(package_state, std::move(results));
}

} // anon namespace

/** (try to) add transaction to memory pool with a specified acceptance time **/
static MempoolAcceptResult AcceptToMemoryPoolWithTime(const CChainParams& chainparams, CTxMemPool& pool,
                                                      CChainState& active_chainstate,
                                                      const CTransactionRef &tx, int64_t nAcceptTime,
                                                      bool bypass_limits, bool test_accept, bool ignore_locks=false)
                                                      EXCLUSIVE_LOCKS_REQUIRED(cs_main)
{
    std::vector<COutPoint> coins_to_uncache;
    MemPoolAccept::ATMPArgs args { chainparams, nAcceptTime, bypass_limits, coins_to_uncache,
                                   test_accept, /* disallow_mempool_conflicts */ false, ignore_locks };

    assert(std::addressof(::ChainstateActive()) == std::addressof(active_chainstate));
    const MempoolAcceptResult result = MemPoolAccept(pool, active_chainstate).AcceptSingleTransaction(tx, args);
    if (result.m_result_type != MempoolAcceptResult::ResultType::VALID) {
        // Remove coins that were not present in the coins cache before calling
        // AcceptSingleTransaction(); this is to prevent memory DoS in case we receive a large
        // number of invalid transactions that attempt to overrun the in-memory coins cache
        // (`CCoinsViewCache::cacheCoins`).

        for (const COutPoint& hashTx : coins_to_uncache)
            active_chainstate.CoinsTip().Uncache(hashTx);
    }
    // After we've (potentially) uncached entries, ensure our coins cache is still within its size limits
    BlockValidationState state_dummy;
    active_chainstate.FlushStateToDisk(chainparams, state_dummy, FlushStateMode::PERIODIC);
    return result;
}

MempoolAcceptResult AcceptToMemoryPool(CChainState& active_chainstate, CTxMemPool& pool, const CTransactionRef &tx, bool bypass_limits, bool test_accept, bool ignore_locks)
{
    assert(std::addressof(::ChainstateActive()) == std::addressof(active_chainstate));
    return AcceptToMemoryPoolWithTime(Params(), pool, active_chainstate, tx, GetTime(), bypass_limits, test_accept, ignore_locks);
}

PackageMempoolAcceptResult ProcessNewPackage(CChainState& active_chainstate, CTxMemPool& pool,
                                                   const Package& package, bool test_accept, bool ignore_locks)
{
    AssertLockHeld(cs_main);
    assert(test_accept); // Only allow package accept dry-runs (testmempoolaccept RPC).
    assert(!package.empty());
    assert(std::all_of(package.cbegin(), package.cend(), [](const auto& tx){return tx != nullptr;}));

    std::vector<COutPoint> coins_to_uncache;
    const CChainParams& chainparams = Params();
    MemPoolAccept::ATMPArgs args { chainparams, GetTime(), /* bypass_limits */ false, coins_to_uncache,
                                   test_accept, /* disallow_mempool_conflicts */ true, ignore_locks };
    assert(std::addressof(::ChainstateActive()) == std::addressof(active_chainstate));
    const PackageMempoolAcceptResult result = MemPoolAccept(pool, active_chainstate).AcceptMultipleTransactions(package, args);

    // Uncache coins pertaining to transactions that were not submitted to the mempool.
    // Ensure the cache is still within its size limits.
    for (const COutPoint& hashTx : coins_to_uncache) {
        active_chainstate.CoinsTip().Uncache(hashTx);
    }
    return result;
}

CTransactionRef GetTransaction(const CBlockIndex* const block_index, const CTxMemPool* const mempool, const uint256& hash, const Consensus::Params& consensusParams, uint256& hashBlock)
{
    LOCK(cs_main);

    if (block_index) {
        CBlock block;
        if (ReadBlockFromDisk(block, block_index, consensusParams)) {
            for (const auto& tx : block.vtx) {
                if (tx->GetHash() == hash) {
                    hashBlock = block_index->GetBlockHash();
                    return tx;
                }
            }
        }
        return nullptr;
    }
    if (mempool) {
        CTransactionRef ptx = mempool->get(hash);
        if (ptx) return ptx;
    }
    if (g_txindex) {
        CTransactionRef tx;
        if (g_txindex->FindTx(hash, hashBlock, tx)) return tx;
    }
    return nullptr;
}

bool GetTransaction(const uint256 &hash, CTransactionRef &txOut, const Consensus::Params &consensusParams, CBlock &block, bool fAllowSlow, CBlockIndex* blockIndex)
{
    CBlockIndex *pindexSlow = blockIndex;

    LOCK(cs_main);

    if (g_txindex) {
        CBlockHeader header;
        if (g_txindex->FindTx(hash, header, txOut)) {
            block = CBlock(header);
            return true;
        }
        return false;
    }

    if (fAllowSlow) { // use coin database to locate block that contains transaction, and scan it
        const Coin& coin = AccessByTxid(::ChainstateActive().CoinsTip(), hash);
        if (!coin.IsSpent()) pindexSlow = ::ChainActive()[coin.nHeight];
    }

    if (pindexSlow) {
        // read and return entire block
        if (ReadBlockFromDisk(block, pindexSlow, consensusParams)) {
            for (const auto& tx : block.vtx) {
                if (tx->GetHash() == hash) {
                    txOut = tx;
                    return true;
                }
            }
        }
    }

    return false;
}

CAmount GetBlockSubsidy(int nHeight, const Consensus::Params& consensusParams)
{
    int halvings = nHeight / consensusParams.nSubsidyHalvingInterval;
    // Force block reward to zero when right shift is undefined.
    if (halvings >= 64)
        return 0;

    CAmount nSubsidy = 50 * COIN;
    // Subsidy is cut in half every 210,000 blocks which will occur approximately every 4 years.
    nSubsidy >>= halvings;
    return nSubsidy;
}

//! Returns last CBlockIndex* that is a checkpoint
CBlockIndex* BlockManager::GetLastCheckpoint(const CCheckpointData& data)
{
    const MapCheckpoints& checkpoints = data.mapCheckpoints;

    for (const MapCheckpoints::value_type& i : reverse_iterate(checkpoints))
    {
        const uint256& hash = i.second;
        assert(std::addressof(g_chainman.m_blockman) == std::addressof(*this));
        CBlockIndex* pindex = LookupBlockIndex(hash);
        if (pindex) {
            return pindex;
        }
    }
    return nullptr;
}

CoinsViews::CoinsViews(
    std::string ldb_name,
    size_t cache_size_bytes,
    bool in_memory,
    bool should_wipe) : m_dbview(
                            gArgs.GetDataDirNet() / ldb_name, cache_size_bytes, in_memory, should_wipe),
                        m_catcherview(&m_dbview) {}

void CoinsViews::InitCache()
{
    m_cacheview = std::make_unique<CCoinsViewCache>(&m_catcherview);
}

CChainState::CChainState(CTxMemPool& mempool, BlockManager& blockman, std::optional<uint256> from_snapshot_blockhash)
    : m_mempool(mempool),
      m_blockman(blockman),
      m_from_snapshot_blockhash(from_snapshot_blockhash) {}

void CChainState::InitCoinsDB(
    size_t cache_size_bytes,
    bool in_memory,
    bool should_wipe,
    std::string leveldb_name)
{
    if (m_from_snapshot_blockhash) {
        leveldb_name += "_" + m_from_snapshot_blockhash->ToString();
    }

    m_coins_views = std::make_unique<CoinsViews>(
        leveldb_name, cache_size_bytes, in_memory, should_wipe);
}

void CChainState::InitCoinsCache(size_t cache_size_bytes)
{
    assert(m_coins_views != nullptr);
    m_coinstip_cache_size_bytes = cache_size_bytes;
    m_coins_views->InitCache();
}

// Note that though this is marked const, we may end up modifying `m_cached_finished_ibd`, which
// is a performance-related implementation detail. This function must be marked
// `const` so that `CValidationInterface` clients (which are given a `const CChainState*`)
// can call it.
//
bool CChainState::IsInitialBlockDownload() const
{
    // Optimization: pre-test latch before taking the lock.
    if (m_cached_finished_ibd.load(std::memory_order_relaxed))
        return false;

    static bool check_peer_height = gArgs.GetBoolArg("-checkpeerheight", true);

    LOCK(cs_main);
    if (m_cached_finished_ibd.load(std::memory_order_relaxed))
        return false;
    if (fImporting || fReindex)
        return true;
    if (m_chain.Tip() == nullptr)
        return true;
    if (m_chain.Tip()->nChainWork < nMinimumChainWork)
        return true;
    if (m_chain.Tip()->nHeight > COINBASE_MATURITY
        && m_chain.Tip()->GetBlockTime() < (GetTime() - nMaxTipAge))
        return true;
    if (fParticlMode && check_peer_height
        && (particl::GetNumPeers() < 1
            || m_chain.Tip()->nHeight < particl::GetNumBlocksOfPeers()-10))
        return true;

    LogPrintf("Leaving InitialBlockDownload (latching to false)\n");
    m_cached_finished_ibd.store(true, std::memory_order_relaxed);
    return false;
}

static void AlertNotify(const std::string& strMessage)
{
    uiInterface.NotifyAlertChanged();
#if HAVE_SYSTEM
    std::string strCmd = gArgs.GetArg("-alertnotify", "");
    if (strCmd.empty()) return;

    // Alert text should be plain ascii coming from a trusted source, but to
    // be safe we first strip anything not in safeChars, then add single quotes around
    // the whole string before passing it to the shell:
    std::string singleQuote("'");
    std::string safeStatus = SanitizeString(strMessage);
    safeStatus = singleQuote+safeStatus+singleQuote;
    boost::replace_all(strCmd, "%s", safeStatus);

    std::thread t(runCommand, strCmd);
    t.detach(); // thread runs free
#endif
}

void CChainState::CheckForkWarningConditions()
{
    AssertLockHeld(cs_main);
    assert(std::addressof(::ChainstateActive()) == std::addressof(*this));

    // Before we get past initial download, we cannot reliably alert about forks
    // (we assume we don't get stuck on a fork before finishing our initial sync)
    if (IsInitialBlockDownload()) {
        return;
    }

    if (pindexBestInvalid && pindexBestInvalid->nChainWork > m_chain.Tip()->nChainWork + (GetBlockProof(*m_chain.Tip()) * 6)) {
        LogPrintf("%s: Warning: Found invalid chain at least ~6 blocks longer than our best chain.\nChain state database corruption likely.\n", __func__);
        SetfLargeWorkInvalidChainFound(true);
    } else {
        SetfLargeWorkInvalidChainFound(false);
    }
}

// Called both upon regular invalid block discovery *and* InvalidateBlock
void CChainState::InvalidChainFound(CBlockIndex* pindexNew)
{
    assert(std::addressof(::ChainstateActive()) == std::addressof(*this));
    if (!pindexBestInvalid || pindexNew->nChainWork > pindexBestInvalid->nChainWork)
        pindexBestInvalid = pindexNew;
    if (pindexBestHeader != nullptr && pindexBestHeader->GetAncestor(pindexNew->nHeight) == pindexNew) {
        pindexBestHeader = m_chain.Tip();
    }

    LogPrintf("%s: invalid block=%s  height=%d  log2_work=%f  date=%s\n", __func__,
      pindexNew->GetBlockHash().ToString(), pindexNew->nHeight,
      log(pindexNew->nChainWork.getdouble())/log(2.0), FormatISO8601DateTime(pindexNew->GetBlockTime()));
    CBlockIndex *tip = m_chain.Tip();
    assert (tip);
    LogPrintf("%s:  current best=%s  height=%d  log2_work=%f  date=%s\n", __func__,
      tip->GetBlockHash().ToString(), m_chain.Height(), log(tip->nChainWork.getdouble())/log(2.0),
      FormatISO8601DateTime(tip->GetBlockTime()));
    CheckForkWarningConditions();
}

// Same as InvalidChainFound, above, except not called directly from InvalidateBlock,
<<<<<<< HEAD
// which does its own setBlockIndexCandidates manageent.
void CChainState::InvalidBlockFound(CBlockIndex *pindex, const CBlock &block, const BlockValidationState &state) {
=======
// which does its own setBlockIndexCandidates management.
void CChainState::InvalidBlockFound(CBlockIndex* pindex, const BlockValidationState& state)
{
>>>>>>> 46424e94
    if (state.GetResult() != BlockValidationResult::BLOCK_MUTATED) {
        pindex->nStatus |= BLOCK_FAILED_VALID;
        m_blockman.m_failed_blocks.insert(pindex);
        setDirtyBlockIndex.insert(pindex);
        setBlockIndexCandidates.erase(pindex);
        InvalidChainFound(pindex);
    }
}

void UpdateCoins(const CTransaction& tx, CCoinsViewCache& inputs, CTxUndo &txundo, int nHeight)
{
    // mark inputs spent
    if (!tx.IsCoinBase()) {
        txundo.vprevout.reserve(tx.vin.size());
        for (const CTxIn &txin : tx.vin)
        {
            if (txin.IsAnonInput()) {
                continue;
            }

            txundo.vprevout.emplace_back();
            bool is_spent = inputs.SpendCoin(txin.prevout, &txundo.vprevout.back());
            assert(is_spent);
        }
    }
    // add outputs
    AddCoins(inputs, tx, nHeight);
}

void UpdateCoins(const CTransaction& tx, CCoinsViewCache& inputs, int nHeight)
{
    CTxUndo txundo;
    UpdateCoins(tx, inputs, txundo, nHeight);
}

bool CScriptCheck::operator()() {
    const CScript &scriptSig = ptxTo->vin[nIn].scriptSig;
    const CScriptWitness *witness = &ptxTo->vin[nIn].scriptWitness;

    return VerifyScript(scriptSig, scriptPubKey, witness, nFlags, CachingTransactionSignatureChecker(ptxTo, nIn, vchAmount, cacheStore, *txdata), &error);
    //return VerifyScript(scriptSig, m_tx_out.scriptPubKey, witness, nFlags, CachingTransactionSignatureChecker(ptxTo, nIn, m_tx_out.nValue, cacheStore, *txdata), &error);
}

int BlockManager::GetSpendHeight(const CCoinsViewCache& inputs)
{
    AssertLockHeld(cs_main);
    assert(std::addressof(g_chainman.m_blockman) == std::addressof(*this));
    CBlockIndex* pindexPrev = LookupBlockIndex(inputs.GetBestBlock());
    if (!pindexPrev) {
        return 0;
    }
    return pindexPrev->nHeight + 1;
}

static CuckooCache::cache<uint256, SignatureCacheHasher> g_scriptExecutionCache;
static CSHA256 g_scriptExecutionCacheHasher;

void InitScriptExecutionCache() {
    // Setup the salted hasher
    uint256 nonce = GetRandHash();
    // We want the nonce to be 64 bytes long to force the hasher to process
    // this chunk, which makes later hash computations more efficient. We
    // just write our 32-byte entropy twice to fill the 64 bytes.
    g_scriptExecutionCacheHasher.Write(nonce.begin(), 32);
    g_scriptExecutionCacheHasher.Write(nonce.begin(), 32);
    // nMaxCacheSize is unsigned. If -maxsigcachesize is set to zero,
    // setup_bytes creates the minimum possible cache (2 elements).
    size_t nMaxCacheSize = std::min(std::max((int64_t)0, gArgs.GetArg("-maxsigcachesize", DEFAULT_MAX_SIG_CACHE_SIZE) / 2), MAX_MAX_SIG_CACHE_SIZE) * ((size_t) 1 << 20);
    size_t nElems = g_scriptExecutionCache.setup_bytes(nMaxCacheSize);
    LogPrintf("Using %zu MiB out of %zu/2 requested for script execution cache, able to store %zu elements\n",
            (nElems*sizeof(uint256)) >>20, (nMaxCacheSize*2)>>20, nElems);
}

/**
 * Check whether all of this transaction's input scripts succeed.
 *
 * This involves ECDSA signature checks so can be computationally intensive. This function should
 * only be called after the cheap sanity checks in CheckTxInputs passed.
 *
 * If pvChecks is not nullptr, script checks are pushed onto it instead of being performed inline. Any
 * script checks which are not necessary (eg due to script execution cache hits) are, obviously,
 * not pushed onto pvChecks/run.
 *
 * Setting cacheSigStore/cacheFullScriptStore to false will remove elements from the corresponding cache
 * which are matched. This is useful for checking blocks where we will likely never need the cache
 * entry again.
 *
 * Note that we may set state.reason to NOT_STANDARD for extra soft-fork flags in flags, block-checking
 * callers should probably reset it to CONSENSUS in such cases.
 *
 * Non-static (and re-declared) in src/test/txvalidationcache_tests.cpp
 */
bool CheckInputScripts(const CTransaction& tx, TxValidationState &state,
                       const CCoinsViewCache &inputs, unsigned int flags, bool cacheSigStore,
                       bool cacheFullScriptStore, PrecomputedTransactionData& txdata,
                       std::vector<CScriptCheck> *pvChecks, bool fAnonChecks)
{
    if (tx.IsCoinBase()) return true;
    if (pvChecks) {
        pvChecks->reserve(tx.vin.size());
    }

    // First check if script executions have been cached with the same
    // flags. Note that this assumes that the inputs provided are
    // correct (ie that the transaction hash which is in tx's prevouts
    // properly commits to the scriptPubKey in the inputs view of that
    // transaction).
    bool m_has_anon_input = false;
    uint256 hashCacheEntry;
    CSHA256 hasher = g_scriptExecutionCacheHasher;
    hasher.Write(tx.GetWitnessHash().begin(), 32).Write((unsigned char*)&flags, sizeof(flags)).Finalize(hashCacheEntry.begin());
    AssertLockHeld(cs_main); //TODO: Remove this requirement by making CuckooCache not require external locks
    if (g_scriptExecutionCache.contains(hashCacheEntry, !cacheFullScriptStore)) {
        return true;
    }

    if (!txdata.m_spent_outputs_ready) {
        std::vector<CTxOutSign> spent_outputs;
        spent_outputs.reserve(tx.vin.size());

        for (const auto& txin : tx.vin) {
            if (txin.IsAnonInput()) {
                // Add placeholder CTxOutSign to maintain index
                spent_outputs.emplace_back();
                continue;
            }
            const COutPoint& prevout = txin.prevout;
            const Coin& coin = inputs.AccessCoin(prevout);
            assert(!coin.IsSpent());
            const CScript& scriptPubKey = coin.out.scriptPubKey;

            std::vector<uint8_t> vchAmount;
            if (coin.nType == OUTPUT_STANDARD) {
                part::SetAmount(vchAmount, coin.out.nValue);
            } else
            if (coin.nType == OUTPUT_CT) {
                vchAmount.resize(33);
                memcpy(vchAmount.data(), coin.commitment.data, 33);
            }

            spent_outputs.emplace_back(vchAmount, scriptPubKey);
        }
        txdata.Init(tx, std::move(spent_outputs));
    }
    assert(txdata.m_spent_outputs.size() == tx.vin.size());

    for (unsigned int i = 0; i < tx.vin.size(); i++) {
        if (tx.vin[i].IsAnonInput()) {
            m_has_anon_input = true;
            continue;
        }

        // We very carefully only pass in things to CScriptCheck which
        // are clearly committed to by tx' witness hash. This provides
        // a sanity check that our caching is not introducing consensus
        // failures through additional data in, eg, the coins being
        // spent being checked as a part of CScriptCheck.

        // Verify signature
        CScriptCheck check(txdata.m_spent_outputs[i], tx, i, flags, cacheSigStore, &txdata);
        if (pvChecks) {
            pvChecks->push_back(CScriptCheck());
            check.swap(pvChecks->back());
        } else if (!check()) {
            if (flags & STANDARD_NOT_MANDATORY_VERIFY_FLAGS) {
                // Check whether the failure was caused by a
                // non-mandatory script verification check, such as
                // non-standard DER encodings or non-null dummy
                // arguments; if so, ensure we return NOT_STANDARD
                // instead of CONSENSUS to avoid downstream users
                // splitting the network between upgraded and
                // non-upgraded nodes by banning CONSENSUS-failing
                // data providers.
                CScriptCheck check2(txdata.m_spent_outputs[i], tx, i,
                        flags & ~STANDARD_NOT_MANDATORY_VERIFY_FLAGS, cacheSigStore, &txdata);

                if (check2())
                    return state.Invalid(TxValidationResult::TX_NOT_STANDARD, strprintf("non-mandatory-script-verify-flag (%s)", ScriptErrorString(check.GetScriptError())));
            }
            // MANDATORY flag failures correspond to
            // TxValidationResult::TX_CONSENSUS. Because CONSENSUS
            // failures are the most serious case of validation
            // failures, we may need to consider using
            // RECENT_CONSENSUS_CHANGE for any script failure that
            // could be due to non-upgraded nodes which we may want to
            // support, to avoid splitting the network (but this
            // depends on the details of how net_processing handles
            // such errors).
            return state.Invalid(TxValidationResult::TX_CONSENSUS, strprintf("mandatory-script-verify-flag-failed (%s)", ScriptErrorString(check.GetScriptError())));
        }
    }

    if (m_has_anon_input && fAnonChecks
        && !VerifyMLSAG(tx, state)) {
        return false;
    }

    if (cacheFullScriptStore && !pvChecks) {
        // We executed all of the provided scripts, and were told to
        // cache the result. Do so now.
        g_scriptExecutionCache.insert(hashCacheEntry);
    }

    return true;
}

bool AbortNode(BlockValidationState& state, const std::string& strMessage, const bilingual_str& userMessage)
{
    AbortNode(strMessage, userMessage);
    return state.Error(strMessage);
}

/**
 * Restore the UTXO in a Coin at a given COutPoint
 * @param undo The Coin to be restored.
 * @param view The coins view to which to apply the changes.
 * @param out The out point that corresponds to the tx input.
 * @return A DisconnectResult as an int
 */
int ApplyTxInUndo(Coin&& undo, CCoinsViewCache& view, const COutPoint& out)
{
    bool fClean = true;

    if (view.HaveCoin(out)) fClean = false; // overwriting transaction output

    if (undo.nHeight == 0) {
        // Missing undo metadata (height and coinbase). Older versions included this
        // information only in undo records for the last spend of a transactions'
        // outputs. This implies that it must be present for some other output of the same tx.
        const Coin& alternate = AccessByTxid(view, out.hash);
        if (!alternate.IsSpent()) {
            undo.nHeight = alternate.nHeight;
            undo.fCoinBase = alternate.fCoinBase;
        } else {
            return DISCONNECT_FAILED; // adding output for transaction without known metadata
        }
    }
    // If the coin already exists as an unspent coin in the cache, then the
    // possible_overwrite parameter to AddCoin must be set to true. We have
    // already checked whether an unspent coin exists above using HaveCoin, so
    // we don't need to guess. When fClean is false, an unspent coin already
    // existed and it is an overwrite.
    view.AddCoin(out, std::move(undo), !fClean);

    return fClean ? DISCONNECT_OK : DISCONNECT_UNCLEAN;
}

/** Undo the effects of this block (with given index) on the UTXO set represented by coins.
 *  When FAILED is returned, view is left in an indeterminate state. */
DisconnectResult CChainState::DisconnectBlock(const CBlock& block, const CBlockIndex* pindex, CCoinsViewCache& view)
{
    if (LogAcceptCategory(BCLog::HDWALLET))
        LogPrintf("%s: hash %s, height %d\n", __func__, block.GetHash().ToString(), pindex->nHeight);

    assert(pindex->GetBlockHash() == view.GetBestBlock());

    bool fClean = true;

    CBlockUndo blockUndo;
    if (!UndoReadFromDisk(blockUndo, pindex)) {
        error("DisconnectBlock(): failure reading undo data");
        return DISCONNECT_FAILED;
    }

    if (!fParticlMode) {
        if (blockUndo.vtxundo.size() + 1 != block.vtx.size()) {
            error("DisconnectBlock(): block and undo data inconsistent");
            return DISCONNECT_FAILED;
        }
    } else {
        if (blockUndo.vtxundo.size() != block.vtx.size()) {
            // Count non coinbase txns, this should only happen in early blocks.
            size_t nExpectTxns = 0;
            for (auto &tx : block.vtx) {
                if (!tx->IsCoinBase()) {
                    nExpectTxns++;
                }
            }

            if (blockUndo.vtxundo.size() != nExpectTxns) {
                error("DisconnectBlock(): block and undo data inconsistent");
                return DISCONNECT_FAILED;
            }
        }
    }

    int nVtxundo = (int)blockUndo.vtxundo.size()-1;
    // undo transactions in reverse order
    for (int i = block.vtx.size() - 1; i >= 0; i--)
    {
        const CTransaction &tx = *(block.vtx[i]);
        uint256 hash = tx.GetHash();

        for (const auto &txin : tx.vin) {
            if (txin.IsAnonInput()) {
                uint32_t nInputs, nRingSize;
                txin.GetAnonInfo(nInputs, nRingSize);
                if (txin.scriptData.stack.size() != 1
                    || txin.scriptData.stack[0].size() != 33 * nInputs) {
                    error("%s: Bad scriptData stack, %s.", __func__, hash.ToString());
                    return DISCONNECT_FAILED;
                }

                const std::vector<uint8_t> &vKeyImages = txin.scriptData.stack[0];
                for (size_t k = 0; k < nInputs; ++k) {
                    const CCmpPubKey &ki = *((CCmpPubKey*)&vKeyImages[k*33]);
                    view.keyImages[ki] = hash;
                }
            } else {
                Coin coin;
                view.spent_cache.emplace_back(txin.prevout, SpentCoin());
            }
        }

        bool is_coinbase = tx.IsCoinBase() || tx.IsCoinStake();

        for (size_t k = tx.vpout.size(); k-- > 0;) {
            const CTxOutBase *out = tx.vpout[k].get();

            if (out->IsType(OUTPUT_RINGCT)) {
                CTxOutRingCT *txout = (CTxOutRingCT*)out;

                if (view.nLastRCTOutput == 0) {
                    view.nLastRCTOutput = pindex->nAnonOutputs;
                    // Verify data matches
                    CAnonOutput ao;
                    if (!pblocktree->ReadRCTOutput(view.nLastRCTOutput, ao)) {
                        error("%s: RCT output missing, txn %s, %d, index %d.", __func__, hash.ToString(), k, view.nLastRCTOutput);
                        if (!view.fForceDisconnect) {
                            return DISCONNECT_FAILED;
                        }
                    } else
                    if (ao.pubkey != txout->pk) {
                        error("%s: RCT output mismatch, txn %s, %d, index %d.", __func__, hash.ToString(), k, view.nLastRCTOutput);
                        if (!view.fForceDisconnect) {
                            return DISCONNECT_FAILED;
                        }
                    }
                }

                view.anonOutputLinks[txout->pk] = view.nLastRCTOutput;
                view.nLastRCTOutput--;

                continue;
            }

            // Check that all outputs are available and match the outputs in the block itself
            // exactly.
            if (out->IsType(OUTPUT_STANDARD) || out->IsType(OUTPUT_CT)) {
                const CScript *pScript = out->GetPScriptPubKey();
                if (!pScript->IsUnspendable()) {
                    COutPoint op(hash, k);
                    Coin coin;

                    CTxOut txout(0, *pScript);

                    if (out->IsType(OUTPUT_STANDARD)) {
                        txout.nValue = out->GetValue();
                    }
                    bool is_spent = view.SpendCoin(op, &coin);
                    if (!is_spent || txout != coin.out || pindex->nHeight != coin.nHeight || is_coinbase != coin.fCoinBase) {
                        fClean = false; // transaction output mismatch
                    }
                }
            }

            if (!fAddressIndex
                || (!out->IsType(OUTPUT_STANDARD)
                && !out->IsType(OUTPUT_CT))) {
                continue;
            }

            const CScript *pScript;
            std::vector<unsigned char> hashBytes;
            int scriptType = 0;
            CAmount nValue;
            if (!ExtractIndexInfo(out, scriptType, hashBytes, nValue, pScript)
                || scriptType == 0) {
                continue;
            }
            // undo receiving activity
            view.addressIndex.push_back(std::make_pair(CAddressIndexKey(scriptType, uint256(hashBytes.data(), hashBytes.size()), pindex->nHeight, i, hash, k, false), nValue));
            // undo unspent index
            view.addressUnspentIndex.push_back(std::make_pair(CAddressUnspentKey(scriptType, uint256(hashBytes.data(), hashBytes.size()), hash, k), CAddressUnspentValue()));
        }


        if (fParticlMode) {
            // Restore inputs
            if (!tx.IsCoinBase()) {
                if (nVtxundo < 0 || nVtxundo >= (int)blockUndo.vtxundo.size()) {
                    error("DisconnectBlock(): transaction undo data offset out of range.");
                    return DISCONNECT_FAILED;
                }

                size_t nExpectUndo = 0;
                for (const auto &txin : tx.vin)
                if (!txin.IsAnonInput()) {
                    nExpectUndo++;
                }

                CTxUndo &txundo = blockUndo.vtxundo[nVtxundo--];
                if (txundo.vprevout.size() != nExpectUndo) {
                    error("DisconnectBlock(): transaction and undo data inconsistent");
                    return DISCONNECT_FAILED;
                }

                for (unsigned int j = tx.vin.size(); j-- > 0;) {
                    if (tx.vin[j].IsAnonInput()) {
                        continue;
                    }

                    const COutPoint &out = tx.vin[j].prevout;
                    int res = ApplyTxInUndo(std::move(txundo.vprevout[j]), view, out);
                    if (res == DISCONNECT_FAILED) {
                        error("DisconnectBlock(): ApplyTxInUndo failed");
                        return DISCONNECT_FAILED;
                    }
                    fClean = fClean && res != DISCONNECT_UNCLEAN;

                    const CTxIn input = tx.vin[j];

                    if (fSpentIndex) { // undo and delete the spent index
                        view.spentIndex.push_back(std::make_pair(CSpentIndexKey(input.prevout.hash, input.prevout.n), CSpentIndexValue()));
                    }

                    if (fAddressIndex) {
                        const Coin &coin = view.AccessCoin(tx.vin[j].prevout);
                        const CScript *pScript = &coin.out.scriptPubKey;

                        CAmount nValue = coin.nType == OUTPUT_CT ? 0 : coin.out.nValue;
                        std::vector<uint8_t> hashBytes;
                        int scriptType = 0;
                        if (!ExtractIndexInfo(pScript, scriptType, hashBytes)
                            || scriptType == 0) {
                            continue;
                        }

                        // undo spending activity
                        view.addressIndex.push_back(std::make_pair(CAddressIndexKey(scriptType, uint256(hashBytes.data(), hashBytes.size()), pindex->nHeight, i, hash, j, true), nValue * -1));
                        // restore unspent index
                        view.addressUnspentIndex.push_back(std::make_pair(CAddressUnspentKey(scriptType, uint256(hashBytes.data(), hashBytes.size()), input.prevout.hash, input.prevout.n), CAddressUnspentValue(nValue, *pScript, coin.nHeight)));
                    }
                }
            }
        } else {
            // Check that all outputs are available and match the outputs in the block itself
            // exactly.
            for (size_t o = 0; o < tx.vout.size(); o++) {
                if (!tx.vout[o].scriptPubKey.IsUnspendable()) {
                    COutPoint out(hash, o);
                    Coin coin;
                    bool is_spent = view.SpendCoin(out, &coin);
                    if (!is_spent || tx.vout[o] != coin.out || pindex->nHeight != coin.nHeight || is_coinbase != coin.fCoinBase) {
                        fClean = false; // transaction output mismatch
                    }
                }
            }

            if (i > 0) { // not coinbases
                CTxUndo &txundo = blockUndo.vtxundo[i-1];
                if (txundo.vprevout.size() != tx.vin.size()) {
                    error("DisconnectBlock(): transaction and undo data inconsistent");
                    return DISCONNECT_FAILED;
                }
                for (unsigned int j = tx.vin.size(); j-- > 0;) {
                    const COutPoint &out = tx.vin[j].prevout;
                    int res = ApplyTxInUndo(std::move(txundo.vprevout[j]), view, out);
                    if (res == DISCONNECT_FAILED) return DISCONNECT_FAILED;
                    fClean = fClean && res != DISCONNECT_UNCLEAN;
                }
            }
            // At this point, all of txundo.vprevout should have been moved out.
        }
    }

    // move best block pointer to prevout block
    view.SetBestBlock(pindex->pprev->GetBlockHash(), pindex->pprev->nHeight);

    return fClean ? DISCONNECT_OK : DISCONNECT_UNCLEAN;
}

bool ConnectBlock(const CBlock& block, BlockValidationState& state, CBlockIndex* pindex,
    CCoinsViewCache& view, const CChainParams& chainparams, bool fJustCheck)
{
    return ::ChainstateActive().ConnectBlock(block, state, pindex, view, chainparams, fJustCheck);
};

DisconnectResult DisconnectBlock(const CBlock& block, const CBlockIndex* pindex, CCoinsViewCache& view)
{
    return ::ChainstateActive().DisconnectBlock(block, pindex, view);
};

static CCheckQueue<CScriptCheck> scriptcheckqueue(128);

void StartScriptCheckWorkerThreads(int threads_num)
{
    scriptcheckqueue.StartWorkerThreads(threads_num);
}

void StopScriptCheckWorkerThreads()
{
    scriptcheckqueue.StopWorkerThreads();
}

VersionBitsCache versionbitscache GUARDED_BY(cs_main);

int32_t ComputeBlockVersion(const CBlockIndex* pindexPrev, const Consensus::Params& params)
{
    LOCK(cs_main);
    int32_t nVersion = VERSIONBITS_TOP_BITS;

    for (int i = 0; i < (int)Consensus::MAX_VERSION_BITS_DEPLOYMENTS; i++) {
        ThresholdState state = VersionBitsState(pindexPrev, params, static_cast<Consensus::DeploymentPos>(i), versionbitscache);
        if (state == ThresholdState::LOCKED_IN || state == ThresholdState::STARTED) {
            nVersion |= VersionBitsMask(params, static_cast<Consensus::DeploymentPos>(i));
        }
    }

    return nVersion;
}

/**
 * Threshold condition checker that triggers when unknown versionbits are seen on the network.
 */
class WarningBitsConditionChecker : public AbstractThresholdConditionChecker
{
private:
    int bit;

public:
    explicit WarningBitsConditionChecker(int bitIn) : bit(bitIn) {}

    int64_t BeginTime(const Consensus::Params& params) const override { return 0; }
    int64_t EndTime(const Consensus::Params& params) const override { return std::numeric_limits<int64_t>::max(); }
    int Period(const Consensus::Params& params) const override { return params.nMinerConfirmationWindow; }
    int Threshold(const Consensus::Params& params) const override { return params.nRuleChangeActivationThreshold; }

    bool Condition(const CBlockIndex* pindex, const Consensus::Params& params) const override
    {
        return pindex->nHeight >= params.MinBIP9WarningHeight &&
               ((pindex->nVersion & VERSIONBITS_TOP_MASK) == VERSIONBITS_TOP_BITS) &&
               ((pindex->nVersion >> bit) & 1) != 0 &&
               ((ComputeBlockVersion(pindex->pprev, params) >> bit) & 1) == 0;
    }
};

static ThresholdConditionCache warningcache[VERSIONBITS_NUM_BITS] GUARDED_BY(cs_main);

// 0.13.0 was shipped with a segwit deployment defined for testnet, but not for
// mainnet. We no longer need to support disabling the segwit deployment
// except for testing purposes, due to limitations of the functional test
// environment. See test/functional/p2p-segwit.py.
static bool IsScriptWitnessEnabled(const Consensus::Params& params)
{
    return params.SegwitHeight != std::numeric_limits<int>::max();
}

static unsigned int GetBlockScriptFlags(const CBlockIndex* pindex, const Consensus::Params& consensusparams) EXCLUSIVE_LOCKS_REQUIRED(cs_main) {
    AssertLockHeld(cs_main);

    if (fParticlMode) {
        unsigned int flags = SCRIPT_VERIFY_P2SH;
        flags |= SCRIPT_VERIFY_DERSIG;
        flags |= SCRIPT_VERIFY_CHECKLOCKTIMEVERIFY;
        flags |= SCRIPT_VERIFY_CHECKSEQUENCEVERIFY;
        flags |= SCRIPT_VERIFY_WITNESS;
        flags |= SCRIPT_VERIFY_NULLDUMMY;
        return flags;
    }

    unsigned int flags = SCRIPT_VERIFY_NONE;

    // BIP16 didn't become active until Apr 1 2012 (on mainnet, and
    // retroactively applied to testnet)
    // However, only one historical block violated the P2SH rules (on both
    // mainnet and testnet), so for simplicity, always leave P2SH
    // on except for the one violating block.
    if (consensusparams.BIP16Exception.IsNull() || // no bip16 exception on this chain
        pindex->phashBlock == nullptr || // this is a new candidate block, eg from TestBlockValidity()
        *pindex->phashBlock != consensusparams.BIP16Exception) // this block isn't the historical exception
    {
        flags |= SCRIPT_VERIFY_P2SH;
    }

    // Enforce WITNESS rules whenever P2SH is in effect (and the segwit
    // deployment is defined).
    if (flags & SCRIPT_VERIFY_P2SH && IsScriptWitnessEnabled(consensusparams)) {
        flags |= SCRIPT_VERIFY_WITNESS;
    }

    // Start enforcing the DERSIG (BIP66) rule
    if (pindex->nHeight >= consensusparams.BIP66Height) {
        flags |= SCRIPT_VERIFY_DERSIG;
    }

    // Start enforcing CHECKLOCKTIMEVERIFY (BIP65) rule
    if (pindex->nHeight >= consensusparams.BIP65Height) {
        flags |= SCRIPT_VERIFY_CHECKLOCKTIMEVERIFY;
    }

    // Start enforcing BIP112 (CHECKSEQUENCEVERIFY)
    if (pindex->nHeight >= consensusparams.CSVHeight) {
        flags |= SCRIPT_VERIFY_CHECKSEQUENCEVERIFY;
    }

    // Start enforcing Taproot using versionbits logic.
    if (VersionBitsState(pindex->pprev, consensusparams, Consensus::DEPLOYMENT_TAPROOT, versionbitscache) == ThresholdState::ACTIVE) {
        flags |= SCRIPT_VERIFY_TAPROOT;
    }

    // Start enforcing BIP147 NULLDUMMY (activated simultaneously with segwit)
    if (IsWitnessEnabled(pindex->pprev, consensusparams)) {
        flags |= SCRIPT_VERIFY_NULLDUMMY;
    }

    return flags;
}



static int64_t nTimeCheck = 0;
static int64_t nTimeForks = 0;
static int64_t nTimeVerify = 0;
static int64_t nTimeConnect = 0;
static int64_t nTimeIndex = 0;
static int64_t nTimeCallbacks = 0;
static int64_t nTimeTotal = 0;
static int64_t nBlocksTotal = 0;

/** Apply the effects of this block (with given index) on the UTXO set represented by coins.
 *  Validity checks that depend on the UTXO set are also done; ConnectBlock()
 *  can fail if those validity checks fail (among other reasons). */
bool CChainState::ConnectBlock(const CBlock& block, BlockValidationState& state, CBlockIndex* pindex,
                  CCoinsViewCache& view, const CChainParams& chainparams, bool fJustCheck)
{
    AssertLockHeld(cs_main);
    assert(pindex);
    assert(*pindex->phashBlock == block.GetHash());
    int64_t nTimeStart = GetTimeMicros();

    const Consensus::Params &consensus = Params().GetConsensus();
    state.SetStateInfo(block.nTime, pindex->nHeight, consensus, fParticlMode, (fBusyImporting && fSkipRangeproof));

    // Check it again in case a previous version let a bad block in
    // NOTE: We don't currently (re-)invoke ContextualCheckBlock() or
    // ContextualCheckBlockHeader() here. This means that if we add a new
    // consensus rule that is enforced in one of those two functions, then we
    // may have let in a block that violates the rule prior to updating the
    // software, and we would NOT be enforcing the rule here. Fully solving
    // upgrade from one software version to the next after a consensus rule
    // change is potentially tricky and issue-specific (see NeedsRedownload()
    // for one approach that was used for BIP 141 deployment).
    // Also, currently the rule against blocks more than 2 hours in the future
    // is enforced in ContextualCheckBlockHeader(); we wouldn't want to
    // re-enforce that rule here (at least until we make it impossible for
    // GetAdjustedTime() to go backward).
    if (!CheckBlock(block, state, chainparams.GetConsensus(), !fJustCheck, !fJustCheck)) {
        if (state.GetResult() == BlockValidationResult::BLOCK_MUTATED) {
            // We don't write down blocks to disk if they may have been
            // corrupted, so this should be impossible unless we're having hardware
            // problems.
            return AbortNode(state, "Corrupt block found indicating potential hardware failure; shutting down");
        }
        return error("%s: Consensus::CheckBlock: %s", __func__, state.ToString());
    }

    if (block.IsProofOfStake()) {
        pindex->bnStakeModifier = ComputeStakeModifierV2(pindex->pprev, pindex->prevoutStake.hash);
        setDirtyBlockIndex.insert(pindex);

        uint256 hashProof, targetProofOfStake;
        if (!CheckProofOfStake(state, pindex->pprev, *block.vtx[0], block.nTime, block.nBits, hashProof, targetProofOfStake)) {
            return error("%s: Check proof of stake failed.", __func__);
        }
    }

    // verify that the view's current state corresponds to the previous block
    uint256 hashPrevBlock = pindex->pprev == nullptr ? uint256() : pindex->pprev->GetBlockHash();
    assert(hashPrevBlock == view.GetBestBlock());

    const uint256 blockHash = block.GetHash();
    bool fIsGenesisBlock = blockHash == chainparams.GetConsensus().hashGenesisBlock;
    nBlocksTotal++;

    // Special case for the genesis block, skipping connection of its transactions
    // (its coinbase is unspendable)
    if (!fParticlMode  // genesis coinbase is spendable when in Particl mode
        && fIsGenesisBlock) {
        if (!fJustCheck)
            view.SetBestBlock(pindex->GetBlockHash(), pindex->nHeight);
        return true;
    }

    bool fScriptChecks = true;
    if (!hashAssumeValid.IsNull()) {
        // We've been configured with the hash of a block which has been externally verified to have a valid history.
        // A suitable default value is included with the software and updated from time to time.  Because validity
        //  relative to a piece of software is an objective fact these defaults can be easily reviewed.
        // This setting doesn't force the selection of any particular chain but makes validating some faster by
        //  effectively caching the result of part of the verification.
        BlockMap::const_iterator  it = m_blockman.m_block_index.find(hashAssumeValid);
        if (it != m_blockman.m_block_index.end()) {
            if (it->second->GetAncestor(pindex->nHeight) == pindex &&
                pindexBestHeader->GetAncestor(pindex->nHeight) == pindex &&
                pindexBestHeader->nChainWork >= nMinimumChainWork) {
                // This block is a member of the assumed verified chain and an ancestor of the best header.
                // Script verification is skipped when connecting blocks under the
                // assumevalid block. Assuming the assumevalid block is valid this
                // is safe because block merkle hashes are still computed and checked,
                // Of course, if an assumed valid block is invalid due to false scriptSigs
                // this optimization would allow an invalid chain to be accepted.
                // The equivalent time check discourages hash power from extorting the network via DOS attack
                //  into accepting an invalid block through telling users they must manually set assumevalid.
                //  Requiring a software change or burying the invalid block, regardless of the setting, makes
                //  it hard to hide the implication of the demand.  This also avoids having release candidates
                //  that are hardly doing any signature verification at all in testing without having to
                //  artificially set the default assumed verified block further back.
                // The test against nMinimumChainWork prevents the skipping when denied access to any chain at
                //  least as good as the expected chain.
                fScriptChecks = (GetBlockProofEquivalentTime(*pindexBestHeader, *pindex, *pindexBestHeader, chainparams.GetConsensus()) <= 60 * 60 * 24 * 7 * 2);
            }
        }
    }

    int64_t nTime1 = GetTimeMicros(); nTimeCheck += nTime1 - nTimeStart;
    LogPrint(BCLog::BENCH, "    - Sanity checks: %.2fms [%.2fs (%.2fms/blk)]\n", MILLI * (nTime1 - nTimeStart), nTimeCheck * MICRO, nTimeCheck * MILLI / nBlocksTotal);

    // Do not allow blocks that contain transactions which 'overwrite' older transactions,
    // unless those are already completely spent.
    // If such overwrites are allowed, coinbases and transactions depending upon those
    // can be duplicated to remove the ability to spend the first instance -- even after
    // being sent to another address.
    // See BIP30, CVE-2012-1909, and http://r6.ca/blog/20120206T005236Z.html for more information.
    // This logic is not necessary for memory pool transactions, as AcceptToMemoryPool
    // already refuses previously-known transaction ids entirely.
    // This rule was originally applied to all blocks with a timestamp after March 15, 2012, 0:00 UTC.
    // Now that the whole chain is irreversibly beyond that time it is applied to all blocks except the
    // two in the chain that violate it. This prevents exploiting the issue against nodes during their
    // initial block download.
    bool fEnforceBIP30 = fParticlMode || (!((pindex->nHeight==91842 && pindex->GetBlockHash() == uint256S("0x00000000000a4d0a398161ffc163c503763b1f4360639393e0e4c8e300e0caec")) ||
                           (pindex->nHeight==91880 && pindex->GetBlockHash() == uint256S("0x00000000000743f190a18c5577a3c2d2a1f610ae9601ac046a38084ccb7cd721"))));

    // Once BIP34 activated it was not possible to create new duplicate coinbases and thus other than starting
    // with the 2 existing duplicate coinbase pairs, not possible to create overwriting txs.  But by the
    // time BIP34 activated, in each of the existing pairs the duplicate coinbase had overwritten the first
    // before the first had been spent.  Since those coinbases are sufficiently buried it's no longer possible to create further
    // duplicate transactions descending from the known pairs either.
    // If we're on the known chain at height greater than where BIP34 activated, we can save the db accesses needed for the BIP30 check.

    // BIP34 requires that a block at height X (block X) has its coinbase
    // scriptSig start with a CScriptNum of X (indicated height X).  The above
    // logic of no longer requiring BIP30 once BIP34 activates is flawed in the
    // case that there is a block X before the BIP34 height of 227,931 which has
    // an indicated height Y where Y is greater than X.  The coinbase for block
    // X would also be a valid coinbase for block Y, which could be a BIP30
    // violation.  An exhaustive search of all mainnet coinbases before the
    // BIP34 height which have an indicated height greater than the block height
    // reveals many occurrences. The 3 lowest indicated heights found are
    // 209,921, 490,897, and 1,983,702 and thus coinbases for blocks at these 3
    // heights would be the first opportunity for BIP30 to be violated.

    // The search reveals a great many blocks which have an indicated height
    // greater than 1,983,702, so we simply remove the optimization to skip
    // BIP30 checking for blocks at height 1,983,702 or higher.  Before we reach
    // that block in another 25 years or so, we should take advantage of a
    // future consensus change to do a new and improved version of BIP34 that
    // will actually prevent ever creating any duplicate coinbases in the
    // future.
    static constexpr int BIP34_IMPLIES_BIP30_LIMIT = 1983702;

    // TODO: Remove BIP30 checking from block height 1,983,702 on, once we have a
    // consensus change that ensures coinbases at those heights can not
    // duplicate earlier coinbases.
    if (fEnforceBIP30 || pindex->nHeight >= BIP34_IMPLIES_BIP30_LIMIT) {
        for (const auto& tx : block.vtx) {
            for (size_t o = 0; o < tx->GetNumVOuts(); o++) {
                if (view.HaveCoin(COutPoint(tx->GetHash(), o))) {
                    LogPrintf("ERROR: ConnectBlock(): tried to overwrite transaction\n");
                    return state.Invalid(BlockValidationResult::BLOCK_CONSENSUS, "bad-txns-BIP30");
                }
            }
        }
    }

    // Start enforcing BIP68 (sequence locks)
    int nLockTimeFlags = 0;
    if ((fParticlMode && pindex->pprev) || pindex->nHeight >= chainparams.GetConsensus().CSVHeight) {
        nLockTimeFlags |= LOCKTIME_VERIFY_SEQUENCE;
    }

    // Get the script flags for this block
    unsigned int flags = GetBlockScriptFlags(pindex, chainparams.GetConsensus());

    int64_t nTime2 = GetTimeMicros(); nTimeForks += nTime2 - nTime1;
    LogPrint(BCLog::BENCH, "    - Fork checks: %.2fms [%.2fs (%.2fms/blk)]\n", MILLI * (nTime2 - nTime1), nTimeForks * MICRO, nTimeForks * MILLI / nBlocksTotal);

    CBlockUndo blockundo;

    // Precomputed transaction data pointers must not be invalidated
    // until after `control` has run the script checks (potentially
    // in multiple threads). Preallocate the vector size so a new allocation
    // doesn't invalidate pointers into the vector, and keep txsdata in scope
    // for as long as `control`.
    CCheckQueueControl<CScriptCheck> control(fScriptChecks && g_parallel_script_checks ? &scriptcheckqueue : nullptr);
    std::vector<PrecomputedTransactionData> txsdata(block.vtx.size());

    std::vector<int> prevheights;
    CAmount nFees = 0;
    int nInputs = 0;
    int64_t nSigOpsCost = 0;
    int64_t nAnonIn = 0;
    int64_t nStakeReward = 0;

    blockundo.vtxundo.reserve(block.vtx.size() - (fParticlMode ? 0 : 1));

    // NOTE: Block reward is based on nMoneySupply
    CAmount nMoneyCreated = 0;
    CAmount block_balances[3] = {0};
    bool reset_balances = false;

    for (unsigned int i = 0; i < block.vtx.size(); i++)
    {
        const CTransaction &tx = *(block.vtx[i]);
        const uint256 txhash = tx.GetHash();
        nInputs += tx.vin.size();

        TxValidationState tx_state;
        tx_state.SetStateInfo(block.nTime, pindex->nHeight, consensus, fParticlMode, (fBusyImporting && fSkipRangeproof));
        if (!tx.IsCoinBase())
        {
            CAmount txfee = 0;
            if (!Consensus::CheckTxInputs(tx, tx_state, view, pindex->nHeight, txfee)) {
                control.Wait();
                // Any transaction validation failure in ConnectBlock is a block consensus failure
                state.Invalid(BlockValidationResult::BLOCK_CONSENSUS,
                            tx_state.GetRejectReason(), tx_state.GetDebugMessage());
                return error("%s: Consensus::CheckTxInputs: %s, %s", __func__, tx.GetHash().ToString(), state.ToString());
            }
            if (tx_state.m_exploit_fix_2 && tx_state.m_spends_frozen_blinded) {
                // Add redeemed frozen blinded value to moneysupply
                nMoneyCreated += tx.GetValueOut() + txfee;
            }
            if (tx.IsCoinStake())
            {
                // Block reward is passed back in txfee (nPlainValueOut - nPlainValueIn)
                nStakeReward += txfee;
                nMoneyCreated += nStakeReward;
            } else
            {
                nFees += txfee;
            }
            if (!MoneyRange(nFees)) {
                control.Wait();
                LogPrintf("ERROR: %s: accumulated fee in the block out of range.\n", __func__);
                return state.Invalid(BlockValidationResult::BLOCK_CONSENSUS, "bad-txns-accumulated-fee-outofrange");
            }

            // Check that transaction is BIP68 final
            // BIP68 lock checks (as opposed to nLockTime checks) must
            // be in ConnectBlock because they require the UTXO set

            prevheights.resize(tx.vin.size());
            for (size_t j = 0; j < tx.vin.size(); j++) {
                if (tx.vin[j].IsAnonInput())
                    prevheights[j] = 0;
                else
                    prevheights[j] = view.AccessCoin(tx.vin[j].prevout).nHeight;
            }

            if (!SequenceLocks(tx, nLockTimeFlags, prevheights, *pindex)) {
                control.Wait();
                LogPrintf("ERROR: %s: contains a non-BIP68-final transaction\n", __func__);
                return state.Invalid(BlockValidationResult::BLOCK_CONSENSUS, "bad-txns-nonfinal");
            }

            if (tx.IsParticlVersion()) {
                // Update spent inputs
                for (size_t j = 0; j < tx.vin.size(); j++) {
                    const CTxIn input = tx.vin[j];
                    if (input.IsAnonInput()) {
                        nAnonIn++;
                        continue;
                    }

                    const Coin &coin = view.AccessCoin(input.prevout);

                    if (coin.nType != OUTPUT_CT) {
                        // Cache recently spent coins for staking.
                        view.spent_cache.emplace_back(input.prevout, SpentCoin(coin, pindex->nHeight));
                    }
                    if (!fAddressIndex && !fSpentIndex) {
                        continue;
                    }

                    const CScript *pScript = &coin.out.scriptPubKey;
                    CAmount nValue = coin.nType == OUTPUT_CT ? 0 : coin.out.nValue;
                    std::vector<uint8_t> hashBytes;
                    int scriptType = 0;

                    if (!ExtractIndexInfo(pScript, scriptType, hashBytes)
                        || scriptType == 0) {
                        continue;
                    }

                    uint256 hashAddress;
                    if (scriptType > 0) {
                        hashAddress = uint256(hashBytes.data(), hashBytes.size());
                    }
                    if (fAddressIndex && scriptType > 0) {
                        // record spending activity
                        view.addressIndex.push_back(std::make_pair(CAddressIndexKey(scriptType, hashAddress, pindex->nHeight, i, txhash, j, true), nValue * -1));
                        // remove address from unspent index
                        view.addressUnspentIndex.push_back(std::make_pair(CAddressUnspentKey(scriptType, hashAddress, input.prevout.hash, input.prevout.n), CAddressUnspentValue()));
                    }
                    if (fSpentIndex) {
                        CAmount nValue = coin.nType == OUTPUT_CT ? -1 : coin.out.nValue;
                        // add the spent index to determine the txid and input that spent an output
                        // and to find the amount and address from an input
                        view.spentIndex.push_back(std::make_pair(CSpentIndexKey(input.prevout.hash, input.prevout.n), CSpentIndexValue(txhash, j, pindex->nHeight, nValue, scriptType, hashAddress)));
                    }
                }

                if (smsg::fSecMsgEnabled && tx_state.m_funds_smsg) {
                    smsgModule.StoreFundingTx(tx, pindex);
                }
            }
        } else {
            tx_state.tx_balances[BAL_IND_PLAIN_ADDED] = tx.GetValueOut();
        }

        // GetTransactionSigOpCost counts 3 types of sigops:
        // * legacy (always)
        // * p2sh (when P2SH enabled in flags and excludes coinbase)
        // * witness (when witness enabled in flags and excludes coinbase)
        nSigOpsCost += GetTransactionSigOpCost(tx, view, flags);
        if (nSigOpsCost > MAX_BLOCK_SIGOPS_COST) {
            control.Wait();
            LogPrintf("ERROR: ConnectBlock(): too many sigops\n");
            return state.Invalid(BlockValidationResult::BLOCK_CONSENSUS, "bad-blk-sigops");
        }

        if (!tx.IsCoinBase())
        {
            std::vector<CScriptCheck> vChecks;
            bool fCacheResults = fJustCheck; /* Don't cache results if we're actually connecting blocks (still consult the cache, though) */
            //TxValidationState tx_state;
            if (fScriptChecks && !CheckInputScripts(tx, tx_state, view, flags, fCacheResults, fCacheResults, txsdata[i], g_parallel_script_checks ? &vChecks : nullptr)) {
                control.Wait();
                // Any transaction validation failure in ConnectBlock is a block consensus failure
                state.Invalid(BlockValidationResult::BLOCK_CONSENSUS,
                              tx_state.GetRejectReason(), tx_state.GetDebugMessage());
                return error("ConnectBlock(): CheckInputScripts on %s failed with %s",
                    txhash.ToString(), state.ToString());
            }
            control.Add(vChecks);

            blockundo.vtxundo.push_back(CTxUndo());
            UpdateCoins(tx, view, blockundo.vtxundo.back(), pindex->nHeight);
        } else
        {
            // tx is coinbase
            CTxUndo undoDummy;
            UpdateCoins(tx, view, undoDummy, pindex->nHeight);
            nMoneyCreated += tx.GetValueOut();
        }

        if (view.nLastRCTOutput == 0) {
            view.nLastRCTOutput = pindex->pprev ? pindex->pprev->nAnonOutputs : 0;
        }

        // Index rct outputs and keyimages
        if (tx_state.m_has_anon_output || tx_state.m_has_anon_input) {
            COutPoint op(txhash, 0);
            if (tx_state.m_has_anon_input) {
                assert(tx_state.m_setHaveKI.size());
            }
            for (const auto &ki : tx_state.m_setHaveKI) {
                // Test for duplicate keyimage used in block
                if (!view.keyImages.insert(std::make_pair(ki, txhash)).second) {
                    return state.Invalid(BlockValidationResult::BLOCK_CONSENSUS, "bad-anonin-dup-ki");
                }
            }

            for (unsigned int k = 0; k < tx.vpout.size(); k++) {
                if (!tx.vpout[k]->IsType(OUTPUT_RINGCT)) {
                    continue;
                }

                CTxOutRingCT *txout = (CTxOutRingCT*)tx.vpout[k].get();

                int64_t nTestExists;
                if (!fVerifyingDB && pblocktree->ReadRCTOutputLink(txout->pk, nTestExists)) {
                    control.Wait();

                    if (nTestExists > pindex->pprev->nAnonOutputs) {
                        // The anon index can diverge from the chain index if shutdown does not complete
                        LogPrintf("%s: Duplicate anon-output %s, index %d, above last index %d.\n", __func__, HexStr(txout->pk), nTestExists, pindex->pprev->nAnonOutputs);
                        LogPrintf("Attempting to repair anon index.\n");
                        std::set<CCmpPubKey> setKi; // unused
                        RollBackRCTIndex(pindex->pprev->nAnonOutputs, nTestExists, setKi);
                        return false;
                    }

                    return error("%s: Duplicate anon-output (db) %s, index %d.", __func__, HexStr(txout->pk), nTestExists);
                }
                if (!fVerifyingDB && view.ReadRCTOutputLink(txout->pk, nTestExists)) {
                    control.Wait();
                    return error("%s: Duplicate anon-output (view) %s, index %d.", __func__, HexStr(txout->pk), nTestExists);
                }

                op.n = k;
                view.nLastRCTOutput++;
                CAnonOutput ao(txout->pk, txout->commitment, op, pindex->nHeight, 0);

                view.anonOutputLinks[txout->pk] = view.nLastRCTOutput;
                view.anonOutputs.push_back(std::make_pair(view.nLastRCTOutput, ao));
            }
        }

        if (fAddressIndex) {
            // Update outputs for insight
            for (unsigned int k = 0; k < tx.vpout.size(); k++) {
                const CTxOutBase *out = tx.vpout[k].get();

                if (!out->IsType(OUTPUT_STANDARD)
                    && !out->IsType(OUTPUT_CT)) {
                    continue;
                }

                const CScript *pScript;
                std::vector<unsigned char> hashBytes;
                int scriptType = 0;
                CAmount nValue;
                if (!ExtractIndexInfo(out, scriptType, hashBytes, nValue, pScript)
                    || scriptType == 0) {
                    continue;
                }

                // Record receiving activity
                view.addressIndex.push_back(std::make_pair(CAddressIndexKey(scriptType, uint256(hashBytes.data(), hashBytes.size()), pindex->nHeight, i, txhash, k, false), nValue));
                // Record unspent output
                view.addressUnspentIndex.push_back(std::make_pair(CAddressUnspentKey(scriptType, uint256(hashBytes.data(), hashBytes.size()), txhash, k), CAddressUnspentValue(nValue, *pScript, pindex->nHeight)));
            }
        }

        block_balances[BAL_IND_PLAIN] += tx_state.tx_balances[BAL_IND_PLAIN_ADDED] - tx_state.tx_balances[BAL_IND_PLAIN_REMOVED];
        block_balances[BAL_IND_BLIND] += tx_state.tx_balances[BAL_IND_BLIND_ADDED] - tx_state.tx_balances[BAL_IND_BLIND_REMOVED];
        block_balances[BAL_IND_ANON]  += tx_state.tx_balances[BAL_IND_ANON_ADDED]  - tx_state.tx_balances[BAL_IND_ANON_REMOVED];
    }

    int64_t nTime3 = GetTimeMicros(); nTimeConnect += nTime3 - nTime2;
    LogPrint(BCLog::BENCH, "      - Connect %u transactions: %.2fms (%.3fms/tx, %.3fms/txin) [%.2fs (%.2fms/blk)]\n", (unsigned)block.vtx.size(), MILLI * (nTime3 - nTime2), MILLI * (nTime3 - nTime2) / block.vtx.size(), nInputs <= 1 ? 0 : MILLI * (nTime3 - nTime2) / (nInputs-1), nTimeConnect * MICRO, nTimeConnect * MILLI / nBlocksTotal);


    if (!control.Wait()) {
        LogPrintf("ERROR: %s: CheckQueue failed\n", __func__);
        return state.Invalid(BlockValidationResult::BLOCK_CONSENSUS, "block-validation-failed");
    }

    if (fParticlMode) {
        if (block.nTime >= consensus.clamp_tx_version_time) {
            nMoneyCreated -= nFees;
        }
        if (block.IsProofOfStake()) { // Only the genesis block isn't proof of stake
            CTransactionRef txCoinstake = block.vtx[0];
            CTransactionRef txPrevCoinstake = nullptr;
            const TreasuryFundSettings *pTreasuryFundSettings = chainparams.GetTreasuryFundSettings(block.nTime);
            const CAmount nCalculatedStakeReward = Params().GetProofOfStakeReward(pindex->pprev, nFees); // stake_test

            if (block.nTime >= consensus.smsg_fee_time) {
                CAmount smsg_fee_new, smsg_fee_prev = consensus.smsg_fee_msg_per_day_per_k;
                if (pindex->pprev->nHeight > 0 // Skip genesis block (POW)
                    && pindex->pprev->nTime >= consensus.smsg_fee_time) {
                    if (!particl::coinStakeCache.GetCoinStake(pindex->pprev->GetBlockHash(), txPrevCoinstake)
                        || !txPrevCoinstake->GetSmsgFeeRate(smsg_fee_prev)) {
                        LogPrintf("ERROR: %s: Failed to get previous smsg fee.\n", __func__);
                        return state.Invalid(BlockValidationResult::BLOCK_CONSENSUS, "bad-cs-smsg-fee-prev");
                    }
                }

                if (!txCoinstake->GetSmsgFeeRate(smsg_fee_new)) {
                    LogPrintf("ERROR: %s: Failed to get smsg fee.\n", __func__);
                    return state.Invalid(BlockValidationResult::BLOCK_CONSENSUS, "bad-cs-smsg-fee");
                }
                if (smsg_fee_new < 1) {
                    LogPrintf("ERROR: %s: Smsg fee < 1.\n", __func__);
                    return state.Invalid(BlockValidationResult::BLOCK_CONSENSUS, "bad-cs-smsg-fee");
                }
                int64_t delta = std::abs(smsg_fee_new - smsg_fee_prev);
                int64_t max_delta = chainparams.GetMaxSmsgFeeRateDelta(smsg_fee_prev);
                if (delta > max_delta) {
                    LogPrintf("ERROR: %s: Bad smsg-fee (delta=%d, max_delta=%d)\n", __func__, delta, max_delta);
                    return state.Invalid(BlockValidationResult::BLOCK_CONSENSUS, "bad-cs-smsg-fee");
                }
            }

            if (block.nTime >= consensus.smsg_difficulty_time) {
                uint32_t smsg_difficulty_new, smsg_difficulty_prev = consensus.smsg_min_difficulty;
                if (pindex->pprev->nHeight > 0 // Skip genesis block (POW)
                    && pindex->pprev->nTime >= consensus.smsg_difficulty_time) {
                    if (!particl::coinStakeCache.GetCoinStake(pindex->pprev->GetBlockHash(), txPrevCoinstake)
                        || !txPrevCoinstake->GetSmsgDifficulty(smsg_difficulty_prev)) {
                        LogPrintf("ERROR: %s: Failed to get previous smsg difficulty.\n", __func__);
                        return state.Invalid(BlockValidationResult::BLOCK_CONSENSUS, "bad-cs-smsg-diff-prev");
                    }
                }

                if (!txCoinstake->GetSmsgDifficulty(smsg_difficulty_new)) {
                    LogPrintf("ERROR: %s: Failed to get smsg difficulty.\n", __func__);
                    return state.Invalid(BlockValidationResult::BLOCK_CONSENSUS, "bad-cs-smsg-diff");
                }
                if (smsg_difficulty_new < 1 || smsg_difficulty_new > consensus.smsg_min_difficulty) {

                    LogPrintf("ERROR: %s: Smsg difficulty out of range.\n", __func__);
                    return state.Invalid(BlockValidationResult::BLOCK_CONSENSUS, "bad-cs-smsg-diff");
                }
                int delta = int(smsg_difficulty_prev) - int(smsg_difficulty_new);
                if (abs(delta) > int(consensus.smsg_difficulty_max_delta)) {
                    LogPrintf("ERROR: %s: Smsg difficulty change out of range.\n", __func__);
                    return state.Invalid(BlockValidationResult::BLOCK_CONSENSUS, "bad-cs-smsg-diff");
                }
            }

            if (!pTreasuryFundSettings || pTreasuryFundSettings->nMinTreasuryStakePercent <= 0) {
                if (nStakeReward < 0 || nStakeReward > nCalculatedStakeReward) {
                    LogPrintf("ERROR: %s: Coinstake pays too much(actual=%d vs calculated=%d)\n", __func__, nStakeReward, nCalculatedStakeReward);
                    return state.Invalid(BlockValidationResult::BLOCK_CONSENSUS, "bad-cs-amount");
                }
            } else {
                assert(pTreasuryFundSettings->nMinTreasuryStakePercent <= 100);

                CAmount nTreasuryBfwd = 0, nTreasuryCfwdCheck = 0;
                CAmount nMinTreasuryPart = (nCalculatedStakeReward * pTreasuryFundSettings->nMinTreasuryStakePercent) / 100;
                CAmount nMaxHolderPart = nCalculatedStakeReward - nMinTreasuryPart;
                if (nMinTreasuryPart < 0 || nMaxHolderPart < 0) {
                    LogPrintf("ERROR: %s: Bad coinstake split amount (treasury=%d vs reward=%d)\n", __func__, nMinTreasuryPart, nMaxHolderPart);
                    return state.Invalid(BlockValidationResult::BLOCK_CONSENSUS, "bad-cs-amount");
                }

                if (pindex->pprev->nHeight > 0) { // Genesis block is pow
                    if (!txPrevCoinstake
                        && !particl::coinStakeCache.GetCoinStake(pindex->pprev->GetBlockHash(), txPrevCoinstake)) {
                        LogPrintf("ERROR: %s: Failed to get previous coinstake.\n", __func__);
                        return state.Invalid(BlockValidationResult::BLOCK_CONSENSUS, "bad-cs-prev");
                    }

                    assert(txPrevCoinstake->IsCoinStake()); // Sanity check
                    if (!txPrevCoinstake->GetTreasuryFundCfwd(nTreasuryBfwd)) {
                        nTreasuryBfwd = 0;
                    }
                }

                if (pindex->nHeight % pTreasuryFundSettings->nTreasuryOutputPeriod == 0) {
                    // Fund output must exist and match cfwd, cfwd data output must be unset
                    // nStakeReward must == nTreasuryBfwd + nCalculatedStakeReward

                    if (nStakeReward != nTreasuryBfwd + nCalculatedStakeReward) {
                        LogPrintf("ERROR: %s: Bad stake-reward (actual=%d vs expected=%d)\n", __func__, nStakeReward, nTreasuryBfwd + nCalculatedStakeReward);
                        return state.Invalid(BlockValidationResult::BLOCK_CONSENSUS, "bad-cs-amount");
                    }

                    CTxDestination dfDest = CBitcoinAddress(pTreasuryFundSettings->sTreasuryFundAddresses).Get();
                    if (std::get_if<CNoDestination>(&dfDest)) {
                        return error("%s: Failed to get treasury fund destination: %s.", __func__, pTreasuryFundSettings->sTreasuryFundAddresses);
                    }
                    CScript fundScriptPubKey = GetScriptForDestination(dfDest);

                    // Output 1 must be to the treasury fund
                    const CTxOutStandard *outputDF = txCoinstake->vpout[1]->GetStandardOutput();
                    if (!outputDF) {
                        LogPrintf("ERROR: %s: Bad treasury fund output.\n", __func__);
                        return state.Invalid(BlockValidationResult::BLOCK_CONSENSUS, "bad-cs");
                    }
                    if (outputDF->scriptPubKey != fundScriptPubKey) {
                        LogPrintf("ERROR: %s: Bad treasury fund output script.\n", __func__);
                        return state.Invalid(BlockValidationResult::BLOCK_CONSENSUS, "bad-cs");
                    }
                    if (outputDF->nValue < nTreasuryBfwd + nMinTreasuryPart) { // Max value is clamped already
                        LogPrintf("ERROR: %s: Bad treasury-reward (actual=%d vs minfundpart=%d)\n", __func__, nStakeReward, nTreasuryBfwd + nMinTreasuryPart);
                        return state.Invalid(BlockValidationResult::BLOCK_CONSENSUS, "bad-cs-fund-amount");
                    }
                    if (txCoinstake->GetTreasuryFundCfwd(nTreasuryCfwdCheck)) {
                        LogPrintf("ERROR: %s: Coinstake treasury cfwd must be unset.\n", __func__);
                        return state.Invalid(BlockValidationResult::BLOCK_CONSENSUS, "bad-cs-cfwd");
                    }
                } else {
                    // Ensure cfwd data output is correct and nStakeReward is <= nHolderPart
                    // cfwd must == nTreasuryBfwd + (nCalculatedStakeReward - nStakeReward) // Allowing users to set a higher split

                    if (nStakeReward < 0 || nStakeReward > nMaxHolderPart) {
                        LogPrintf("ERROR: %s: Bad stake-reward (actual=%d vs maxholderpart=%d)\n", __func__, nStakeReward, nMaxHolderPart);
                        return state.Invalid(BlockValidationResult::BLOCK_CONSENSUS, "bad-cs-amount");
                    }
                    CAmount nTreasuryCfwd = nTreasuryBfwd + nCalculatedStakeReward - nStakeReward;
                    if (!txCoinstake->GetTreasuryFundCfwd(nTreasuryCfwdCheck)
                        || nTreasuryCfwdCheck != nTreasuryCfwd) {
                        LogPrintf("ERROR: %s: Coinstake treasury fund carried forward mismatch (actual=%d vs expected=%d)\n", __func__, nTreasuryCfwdCheck, nTreasuryCfwd);
                        return state.Invalid(BlockValidationResult::BLOCK_CONSENSUS, "bad-cs-cfwd");
                    }
                }

                particl::coinStakeCache.InsertCoinStake(blockHash, txCoinstake);
            }
        } else {
            if (blockHash != chainparams.GetConsensus().hashGenesisBlock) {
                LogPrintf("ERROR: %s: Block isn't coinstake or genesis.\n", __func__);
                return state.Invalid(BlockValidationResult::BLOCK_CONSENSUS, "bad-cs");
            }
        }
    } else {
        CAmount blockReward = nFees + GetBlockSubsidy(pindex->nHeight, chainparams.GetConsensus());
        if (block.vtx[0]->GetValueOut() > blockReward) {
            LogPrintf("ERROR: ConnectBlock(): coinbase pays too much (actual=%d vs limit=%d)\n", block.vtx[0]->GetValueOut(), blockReward);
            return state.Invalid(BlockValidationResult::BLOCK_CONSENSUS, "bad-cb-amount");
        }
    }

    int64_t nTime4 = GetTimeMicros(); nTimeVerify += nTime4 - nTime2;
    LogPrint(BCLog::BENCH, "    - Verify %u txins: %.2fms (%.3fms/txin) [%.2fs (%.2fms/blk)]\n", nInputs - 1, MILLI * (nTime4 - nTime2), nInputs <= 1 ? 0 : MILLI * (nTime4 - nTime2) / (nInputs-1), nTimeVerify * MICRO, nTimeVerify * MILLI / nBlocksTotal);

    if (fJustCheck)
        return true;

    if (block.nTime >= consensus.exploit_fix_2_time && pindex->pprev && pindex->pprev->nTime < consensus.exploit_fix_2_time) {
        // TODO: Set to block height after fork
        // Set moneysupply to utxoset sum
        pindex->nMoneySupply = particl::GetUTXOSum() + nMoneyCreated;
        LogPrintf("RCT mint fix HF2, set nMoneySupply to: %d\n", pindex->nMoneySupply);
        reset_balances = true;
        block_balances[BAL_IND_PLAIN] = pindex->nMoneySupply;
    } else {
        pindex->nMoneySupply = (pindex->pprev ? pindex->pprev->nMoneySupply : 0) + nMoneyCreated;
    }
    pindex->nAnonOutputs = view.nLastRCTOutput;
    setDirtyBlockIndex.insert(pindex); // pindex has changed, must save to disk

    if ((!fIsGenesisBlock || fParticlMode)
     && !WriteUndoDataForBlock(blockundo, state, pindex, chainparams))
        return false;

    if (!pindex->IsValid(BLOCK_VALID_SCRIPTS)) {
        pindex->RaiseValidity(BLOCK_VALID_SCRIPTS);
        setDirtyBlockIndex.insert(pindex);
    }


    if (fTimestampIndex) {
        unsigned int logicalTS = pindex->nTime;
        if (!pblocktree->WriteTimestampIndex(CTimestampIndexKey(logicalTS, pindex->GetBlockHash()))) {
            return AbortNode(state, "Failed to write timestamp index");
        }

        if (!pblocktree->WriteTimestampBlockIndex(CTimestampBlockIndexKey(pindex->GetBlockHash()), CTimestampBlockIndexValue(logicalTS))) {
            return AbortNode(state, "Failed to write blockhash index");
        }
    }
    if (fBalancesIndex) {
        BlockBalances values(block_balances);
        if (pindex->pprev && !reset_balances) {
            BlockBalances prev_balances;
            if (!pblocktree->ReadBlockBalancesIndex(pindex->pprev->GetBlockHash(), prev_balances)) {
                return AbortNode(state, "Failed to read previous block's balances");
            } else {
                values.sum(prev_balances);
            }
        }

        if (!pblocktree->WriteBlockBalancesIndex(block.GetHash(), values)) {
            return AbortNode(state, "Failed to write balances index");
        }
    }

    assert(pindex->phashBlock);
    // add this block to the view's block chain
    view.SetBestBlock(pindex->GetBlockHash(), pindex->nHeight);

    int64_t nTime5 = GetTimeMicros(); nTimeIndex += nTime5 - nTime4;
    LogPrint(BCLog::BENCH, "    - Index writing: %.2fms [%.2fs (%.2fms/blk)]\n", MILLI * (nTime5 - nTime4), nTimeIndex * MICRO, nTimeIndex * MILLI / nBlocksTotal);

    int64_t nTime6 = GetTimeMicros(); nTimeCallbacks += nTime6 - nTime5;
    LogPrint(BCLog::BENCH, "    - Callbacks: %.2fms [%.2fs (%.2fms/blk)]\n", MILLI * (nTime6 - nTime5), nTimeCallbacks * MICRO, nTimeCallbacks * MILLI / nBlocksTotal);

    return true;
}

CoinsCacheSizeState CChainState::GetCoinsCacheSizeState(const CTxMemPool* tx_pool)
{
    return this->GetCoinsCacheSizeState(
        tx_pool,
        m_coinstip_cache_size_bytes,
        gArgs.GetArg("-maxmempool", DEFAULT_MAX_MEMPOOL_SIZE) * 1000000);
}

CoinsCacheSizeState CChainState::GetCoinsCacheSizeState(
    const CTxMemPool* tx_pool,
    size_t max_coins_cache_size_bytes,
    size_t max_mempool_size_bytes)
{
    const int64_t nMempoolUsage = tx_pool ? tx_pool->DynamicMemoryUsage() : 0;
    int64_t cacheSize = CoinsTip().DynamicMemoryUsage();
    int64_t nTotalSpace =
        max_coins_cache_size_bytes + std::max<int64_t>(max_mempool_size_bytes - nMempoolUsage, 0);

    //! No need to periodic flush if at least this much space still available.
    static constexpr int64_t MAX_BLOCK_COINSDB_USAGE_BYTES = 10 * 1024 * 1024;  // 10MB
    int64_t large_threshold =
        std::max((9 * nTotalSpace) / 10, nTotalSpace - MAX_BLOCK_COINSDB_USAGE_BYTES);

    if (cacheSize > nTotalSpace) {
        LogPrintf("Cache size (%s) exceeds total space (%s)\n", cacheSize, nTotalSpace);
        return CoinsCacheSizeState::CRITICAL;
    } else if (cacheSize > large_threshold) {
        return CoinsCacheSizeState::LARGE;
    }
    return CoinsCacheSizeState::OK;
}

bool CChainState::FlushStateToDisk(
    const CChainParams& chainparams,
    BlockValidationState &state,
    FlushStateMode mode,
    int nManualPruneHeight)
{
    LOCK(cs_main);
    assert(this->CanFlushToDisk());
    static std::chrono::microseconds nLastWrite{0};
    static std::chrono::microseconds nLastFlush{0};
    std::set<int> setFilesToPrune;
    bool full_flush_completed = false;

    const size_t coins_count = CoinsTip().GetCacheSize();
    const size_t coins_mem_usage = CoinsTip().DynamicMemoryUsage();

    try {
    {
        bool fFlushForPrune = false;
        bool fDoFullFlush = false;

        CoinsCacheSizeState cache_state = GetCoinsCacheSizeState(&m_mempool);
        LOCK(cs_LastBlockFile);
        if (fPruneMode && (fCheckForPruning || nManualPruneHeight > 0) && !fReindex) {
            // make sure we don't prune above the blockfilterindexes bestblocks
            // pruning is height-based
            int last_prune = m_chain.Height(); // last height we can prune
            ForEachBlockFilterIndex([&](BlockFilterIndex& index) {
               last_prune = std::max(1, std::min(last_prune, index.GetSummary().best_block_height));
            });

            if (nManualPruneHeight > 0) {
                LOG_TIME_MILLIS_WITH_CATEGORY("find files to prune (manual)", BCLog::BENCH);

                m_blockman.FindFilesToPruneManual(setFilesToPrune, std::min(last_prune, nManualPruneHeight), m_chain.Height());
            } else {
                LOG_TIME_MILLIS_WITH_CATEGORY("find files to prune", BCLog::BENCH);

                m_blockman.FindFilesToPrune(setFilesToPrune, chainparams.PruneAfterHeight(), m_chain.Height(), last_prune, IsInitialBlockDownload());
                fCheckForPruning = false;
            }
            if (!setFilesToPrune.empty()) {
                fFlushForPrune = true;
                if (!fHavePruned) {
                    pblocktree->WriteFlag("prunedblockfiles", true);
                    fHavePruned = true;
                }
            }
        }
        const auto nNow = GetTime<std::chrono::microseconds>();
        // Avoid writing/flushing immediately after startup.
        if (nLastWrite.count() == 0) {
            nLastWrite = nNow;
        }
        if (nLastFlush.count() == 0) {
            nLastFlush = nNow;
        }
        // The cache is large and we're within 10% and 10 MiB of the limit, but we have time now (not in the middle of a block processing).
        bool fCacheLarge = mode == FlushStateMode::PERIODIC && cache_state >= CoinsCacheSizeState::LARGE;
        // The cache is over the limit, we have to write now.
        bool fCacheCritical = mode == FlushStateMode::IF_NEEDED && cache_state >= CoinsCacheSizeState::CRITICAL;
        // It's been a while since we wrote the block index to disk. Do this frequently, so we don't need to redownload after a crash.
        bool fPeriodicWrite = mode == FlushStateMode::PERIODIC && nNow > nLastWrite + DATABASE_WRITE_INTERVAL;
        // It's been very long since we flushed the cache. Do this infrequently, to optimize cache usage.
        bool fPeriodicFlush = mode == FlushStateMode::PERIODIC && nNow > nLastFlush + DATABASE_FLUSH_INTERVAL;
        // Combine all conditions that result in a full cache flush.
        fDoFullFlush = (mode == FlushStateMode::ALWAYS) || fCacheLarge || fCacheCritical || fPeriodicFlush || fFlushForPrune;
        // Write blocks and block index to disk.
        if (fDoFullFlush || fPeriodicWrite) {
            // Depend on nMinDiskSpace to ensure we can write block index
            if (!CheckDiskSpace(gArgs.GetBlocksDirPath())) {
                return AbortNode(state, "Disk space is too low!", _("Disk space is too low!"));
            }
            {
                LOG_TIME_MILLIS_WITH_CATEGORY("write block and undo data to disk", BCLog::BENCH);

                // First make sure all block and undo data is flushed to disk.
                FlushBlockFile();
            }

            // Then update all block file information (which may refer to block and undo files).
            {
                LOG_TIME_MILLIS_WITH_CATEGORY("write block index to disk", BCLog::BENCH);

                std::vector<std::pair<int, const CBlockFileInfo*> > vFiles;
                vFiles.reserve(setDirtyFileInfo.size());
                for (std::set<int>::iterator it = setDirtyFileInfo.begin(); it != setDirtyFileInfo.end(); ) {
                    vFiles.push_back(std::make_pair(*it, &vinfoBlockFile[*it]));
                    setDirtyFileInfo.erase(it++);
                }
                std::vector<const CBlockIndex*> vBlocks;
                vBlocks.reserve(setDirtyBlockIndex.size());
                for (std::set<CBlockIndex*>::iterator it = setDirtyBlockIndex.begin(); it != setDirtyBlockIndex.end(); ) {
                    if ((*it)->nFlags & BLOCK_ACCEPTED) {
                        vBlocks.push_back(*it);
                    }
                    setDirtyBlockIndex.erase(it++);
                }
                if (!pblocktree->WriteBatchSync(vFiles, nLastBlockFile, vBlocks)) {
                    return AbortNode(state, "Failed to write to block index database");
                }
            }
            // Finally remove any pruned files
            if (fFlushForPrune) {
                LOG_TIME_MILLIS_WITH_CATEGORY("unlink pruned files", BCLog::BENCH);

                UnlinkPrunedFiles(setFilesToPrune);
            }
            nLastWrite = nNow;
        }
        // Flush best chain related state. This can only be done if the blocks / block index write was also done.
        if (fDoFullFlush && !CoinsTip().GetBestBlock().IsNull()) {
            LOG_TIME_SECONDS(strprintf("write coins cache to disk (%d coins, %.2fkB)",
                coins_count, coins_mem_usage / 1000));

            // Typical Coin structures on disk are around 48 bytes in size.
            // Pushing a new one to the database can cause it to be written
            // twice (once in the log, and once in the tables). This is already
            // an overestimation, as most will delete an existing entry or
            // overwrite one. Still, use a conservative safety factor of 2.
            if (!CheckDiskSpace(gArgs.GetDataDirNet(), 48 * 2 * 2 * CoinsTip().GetCacheSize())) {
                return AbortNode(state, "Disk space is too low!", _("Disk space is too low!"));
            }
            // Flush the chainstate (which may refer to block index entries).
            if (!CoinsTip().Flush())
                return AbortNode(state, "Failed to write to coin database");
            nLastFlush = nNow;
            full_flush_completed = true;
        }
    }
    if (full_flush_completed) {
        // Update best block in wallet (so we can detect restored wallets).
        GetMainSignals().ChainStateFlushed(m_chain.GetLocator());
    }
    } catch (const std::runtime_error& e) {
        return AbortNode(state, std::string("System error while flushing: ") + e.what());
    }
    return true;
}

void CChainState::ForceFlushStateToDisk() {
    BlockValidationState state;
    const CChainParams& chainparams = Params();
    if (!this->FlushStateToDisk(chainparams, state, FlushStateMode::ALWAYS)) {
        LogPrintf("%s: failed to flush state (%s)\n", __func__, state.ToString());
    }
}

void CChainState::PruneAndFlush() {
    BlockValidationState state;
    fCheckForPruning = true;
    const CChainParams& chainparams = Params();

    if (!this->FlushStateToDisk(chainparams, state, FlushStateMode::NONE)) {
        LogPrintf("%s: failed to flush state (%s)\n", __func__, state.ToString());
    }
}

static void DoWarning(const bilingual_str& warning)
{
    static bool fWarned = false;
    SetMiscWarning(warning);
    if (!fWarned) {
        AlertNotify(warning.original);
        fWarned = true;
    }
}

static void ClearSpentCache(CDBBatch &batch, int height)
{
    CBlockIndex* pblockindex = ::ChainActive()[height];
    if (!pblockindex) {
        return;
    }
    CBlock block;
    if (!ReadBlockFromDisk(block, pblockindex, Params().GetConsensus())) {
        LogPrintf("%s: failed read block from disk (%d, %s)\n", __func__, height, pblockindex->GetBlockHash().ToString());
        return;
    }
    for (int i = block.vtx.size() - 1; i >= 0; i--) {
        const CTransaction &tx = *(block.vtx[i]);
        for (const auto &txin : tx.vin) {
            if (!txin.IsAnonInput()) {
                batch.Erase(std::make_pair(DB_SPENTCACHE, txin.prevout));
            }
        }
    }
}

bool FlushView(CCoinsViewCache *view, BlockValidationState& state, bool fDisconnecting)
{
    if (!view->Flush())
        return false;

    if (fAddressIndex) {
        if (fDisconnecting) {
            if (!pblocktree->EraseAddressIndex(view->addressIndex)) {
                return AbortNode(state, "Failed to delete address index");
            }
        } else {
            if (!pblocktree->WriteAddressIndex(view->addressIndex)) {
                return AbortNode(state, "Failed to write address index");
            }
        }
        if (!pblocktree->UpdateAddressUnspentIndex(view->addressUnspentIndex)) {
            return AbortNode(state, "Failed to write address unspent index");
        }
    }

    if (fSpentIndex) {
        if (!pblocktree->UpdateSpentIndex(view->spentIndex)) {
            return AbortNode(state, "Failed to write transaction index");
        }
    }

    view->addressIndex.clear();
    view->addressUnspentIndex.clear();
    view->spentIndex.clear();

    if (fDisconnecting) {
        for (const auto &it : view->keyImages) {
            if (!pblocktree->EraseRCTKeyImage(it.first)) {
                return error("%s: EraseRCTKeyImage failed, txn %s.", __func__, it.second.ToString());
            }
        }
        for (const auto &it : view->anonOutputLinks) {
            if (!pblocktree->EraseRCTOutput(it.second)) {
                return error("%s: EraseRCTOutput failed.", __func__);
            }
            if (!pblocktree->EraseRCTOutputLink(it.first)) {
                return error("%s: EraseRCTOutputLink failed.", __func__);
            }
        }
        for (const auto &it : view->spent_cache) {
            if (!pblocktree->EraseSpentCache(it.first)) {
                return error("%s: EraseSpentCache failed.", __func__);
            }
        }
    } else {
        CDBBatch batch(*pblocktree);

        for (const auto &it : view->keyImages) {
            batch.Write(std::make_pair(DB_RCTKEYIMAGE, it.first), it.second);
        }
        for (const auto &it : view->anonOutputs) {
            batch.Write(std::make_pair(DB_RCTOUTPUT, it.first), it.second);
        }
        for (const auto &it : view->anonOutputLinks) {
            batch.Write(std::make_pair(DB_RCTOUTPUT_LINK, it.first), it.second);
        }
        for (const auto &it : view->spent_cache) {
            batch.Write(std::make_pair(DB_SPENTCACHE, it.first), it.second);
        }
        if (state.m_spend_height > (int)MIN_BLOCKS_TO_KEEP) {
            ClearSpentCache(batch, state.m_spend_height - (MIN_BLOCKS_TO_KEEP+1));
        }
        if (!pblocktree->WriteBatch(batch)) {
            return error("%s: Write index data failed.", __func__);
        }
    }

    view->nLastRCTOutput = 0;
    view->anonOutputs.clear();
    view->anonOutputLinks.clear();
    view->keyImages.clear();
    view->spent_cache.clear();

    return true;
};

/** Private helper function that concatenates warning messages. */
static void AppendWarning(bilingual_str& res, const bilingual_str& warn)
{
    if (!res.empty()) res += Untranslated(", ");
    res += warn;
}

/** Check warning conditions and do some notifications on new chain tip set. */
void UpdateTip(CTxMemPool& mempool, const CBlockIndex* pindexNew, const CChainParams& chainParams, CChainState& active_chainstate)
    EXCLUSIVE_LOCKS_REQUIRED(::cs_main)
{
    // New best block
    mempool.AddTransactionsUpdated(1);

    {
        LOCK(g_best_block_mutex);
        g_best_block = pindexNew->GetBlockHash();
        g_best_block_cv.notify_all();
    }

    bilingual_str warning_messages;
    assert(std::addressof(::ChainstateActive()) == std::addressof(active_chainstate));
    if (!active_chainstate.IsInitialBlockDownload()) {
        const CBlockIndex* pindex = pindexNew;
        for (int bit = 0; bit < VERSIONBITS_NUM_BITS; bit++) {
            WarningBitsConditionChecker checker(bit);
            ThresholdState state = checker.GetStateFor(pindex, chainParams.GetConsensus(), warningcache[bit]);
            if (state == ThresholdState::ACTIVE || state == ThresholdState::LOCKED_IN) {
                const bilingual_str warning = strprintf(_("Warning: unknown new rules activated (versionbit %i)"), bit);
                if (state == ThresholdState::ACTIVE) {
                    DoWarning(warning);
                } else {
                    AppendWarning(warning_messages, warning);
                }
            }
        }
    }
    assert(std::addressof(::ChainstateActive()) == std::addressof(active_chainstate));
    LogPrintf("%s: new best=%s height=%d version=0x%08x log2_work=%f tx=%lu date='%s' progress=%f cache=%.1fMiB(%utxo)%s\n", __func__,
      pindexNew->GetBlockHash().ToString(), pindexNew->nHeight, pindexNew->nVersion,
      log(pindexNew->nChainWork.getdouble())/log(2.0), (unsigned long)pindexNew->nChainTx,
      FormatISO8601DateTime(pindexNew->GetBlockTime()),
      GuessVerificationProgress(chainParams.TxData(), pindexNew), active_chainstate.CoinsTip().DynamicMemoryUsage() * (1.0 / (1<<20)), active_chainstate.CoinsTip().GetCacheSize(),
      !warning_messages.empty() ? strprintf(" warning='%s'", warning_messages.original) : "");
}

/** Disconnect m_chain's tip.
  * After calling, the mempool will be in an inconsistent state, with
  * transactions from disconnected blocks being added to disconnectpool.  You
  * should make the mempool consistent again by calling UpdateMempoolForReorg.
  * with cs_main held.
  *
  * If disconnectpool is nullptr, then no disconnected transactions are added to
  * disconnectpool (note that the caller is responsible for mempool consistency
  * in any case).
  */
bool CChainState::DisconnectTip(BlockValidationState& state, const CChainParams& chainparams, DisconnectedBlockTransactions* disconnectpool)
{
    AssertLockHeld(cs_main);
    AssertLockHeld(m_mempool.cs);

    CBlockIndex *pindexDelete = m_chain.Tip();
    assert(pindexDelete);
    // Read block from disk.
    std::shared_ptr<CBlock> pblock = std::make_shared<CBlock>();
    CBlock& block = *pblock;
    if (!ReadBlockFromDisk(block, pindexDelete, chainparams.GetConsensus()))
        return error("DisconnectTip(): Failed to read block");
    // Apply the block atomically to the chain state.
    int64_t nStart = GetTimeMicros();
    {
        CCoinsViewCache view(&CoinsTip());
        assert(view.GetBestBlock() == pindexDelete->GetBlockHash());
        if (DisconnectBlock(block, pindexDelete, view) != DISCONNECT_OK)
            return error("DisconnectTip(): DisconnectBlock %s failed", pindexDelete->GetBlockHash().ToString());
        bool flushed = FlushView(&view, state, true);
        assert(flushed);
    }
    LogPrint(BCLog::BENCH, "- Disconnect block: %.2fms\n", (GetTimeMicros() - nStart) * MILLI);
    // Write the chain state to disk, if necessary.
    if (!FlushStateToDisk(chainparams, state, FlushStateMode::IF_NEEDED))
        return false;

    if (disconnectpool) {
        // Save transactions to re-add to mempool at end of reorg
        for (auto it = block.vtx.rbegin(); it != block.vtx.rend(); ++it) {
            disconnectpool->addTransaction(*it);
        }
        while (disconnectpool->DynamicMemoryUsage() > MAX_DISCONNECTED_TX_POOL_SIZE * 1000) {
            // Drop the earliest entry, and remove its children from the mempool.
            auto it = disconnectpool->queuedTx.get<insertion_order>().begin();
            m_mempool.removeRecursive(**it, MemPoolRemovalReason::REORG);
            disconnectpool->removeEntry(it);
        }
    }

    m_chain.SetTip(pindexDelete->pprev);

    UpdateTip(m_mempool, pindexDelete->pprev, chainparams, *this);
    // Let wallets know transactions went from 1-confirmed to
    // 0-confirmed or conflicted:
    GetMainSignals().BlockDisconnected(pblock, pindexDelete);
    return true;
}

static int64_t nTimeReadFromDisk = 0;
static int64_t nTimeConnectTotal = 0;
static int64_t nTimeFlush = 0;
static int64_t nTimeChainState = 0;
static int64_t nTimePostConnect = 0;

struct PerBlockConnectTrace {
    CBlockIndex* pindex = nullptr;
    std::shared_ptr<const CBlock> pblock;
    PerBlockConnectTrace() {}
};
/**
 * Used to track blocks whose transactions were applied to the UTXO state as a
 * part of a single ActivateBestChainStep call.
 *
 * This class is single-use, once you call GetBlocksConnected() you have to throw
 * it away and make a new one.
 */
class ConnectTrace {
private:
    std::vector<PerBlockConnectTrace> blocksConnected;

public:
    explicit ConnectTrace() : blocksConnected(1) {}

    void BlockConnected(CBlockIndex* pindex, std::shared_ptr<const CBlock> pblock) {
        assert(!blocksConnected.back().pindex);
        assert(pindex);
        assert(pblock);
        blocksConnected.back().pindex = pindex;
        blocksConnected.back().pblock = std::move(pblock);
        blocksConnected.emplace_back();
    }

    std::vector<PerBlockConnectTrace>& GetBlocksConnected() {
        // We always keep one extra block at the end of our list because
        // blocks are added after all the conflicted transactions have
        // been filled in. Thus, the last entry should always be an empty
        // one waiting for the transactions from the next block. We pop
        // the last entry here to make sure the list we return is sane.
        assert(!blocksConnected.back().pindex);
        blocksConnected.pop_back();
        return blocksConnected;
    }
};

/**
 * Connect a new block to m_chain. pblock is either nullptr or a pointer to a CBlock
 * corresponding to pindexNew, to bypass loading it again from disk.
 *
 * The block is added to connectTrace if connection succeeds.
 */
bool CChainState::ConnectTip(BlockValidationState& state, const CChainParams& chainparams, CBlockIndex* pindexNew, const std::shared_ptr<const CBlock>& pblock, ConnectTrace& connectTrace, DisconnectedBlockTransactions &disconnectpool)
{
    AssertLockHeld(cs_main);
    AssertLockHeld(m_mempool.cs);

    assert(pindexNew->pprev == m_chain.Tip());
    // Read block from disk.
    int64_t nTime1 = GetTimeMicros();
    std::shared_ptr<const CBlock> pthisBlock;
    if (!pblock) {
        std::shared_ptr<CBlock> pblockNew = std::make_shared<CBlock>();
        if (!ReadBlockFromDisk(*pblockNew, pindexNew, chainparams.GetConsensus()))
            return AbortNode(state, "Failed to read block");
        pthisBlock = pblockNew;
    } else {
        pthisBlock = pblock;
    }
    const CBlock& blockConnecting = *pthisBlock;
    // Apply the block atomically to the chain state.
    int64_t nTime2 = GetTimeMicros(); nTimeReadFromDisk += nTime2 - nTime1;
    int64_t nTime3;

    LogPrint(BCLog::BENCH, "  - Load block from disk: %.2fms [%.2fs]\n", (nTime2 - nTime1) * MILLI, nTimeReadFromDisk * MICRO);
    {
        CCoinsViewCache view(&CoinsTip());
        bool rv = ConnectBlock(blockConnecting, state, pindexNew, view, chainparams);
        if (pindexNew->nFlags & BLOCK_FAILED_DUPLICATE_STAKE)
            state.nFlags |= BLOCK_FAILED_DUPLICATE_STAKE;
        GetMainSignals().BlockChecked(blockConnecting, state);
        if (!rv) {
            if (state.IsInvalid())
                InvalidBlockFound(pindexNew, blockConnecting, state);
            return error("%s: ConnectBlock %s failed, %s", __func__, pindexNew->GetBlockHash().ToString(), state.ToString());
        }
        nTime3 = GetTimeMicros(); nTimeConnectTotal += nTime3 - nTime2;
        assert(nBlocksTotal > 0);
        LogPrint(BCLog::BENCH, "  - Connect total: %.2fms [%.2fs (%.2fms/blk)]\n", (nTime3 - nTime2) * MILLI, nTimeConnectTotal * MICRO, nTimeConnectTotal * MILLI / nBlocksTotal);
        bool flushed = FlushView(&view, state, false);
        assert(flushed);
    }
    int64_t nTime4 = GetTimeMicros(); nTimeFlush += nTime4 - nTime3;
    LogPrint(BCLog::BENCH, "  - Flush: %.2fms [%.2fs (%.2fms/blk)]\n", (nTime4 - nTime3) * MILLI, nTimeFlush * MICRO, nTimeFlush * MILLI / nBlocksTotal);
    // Write the chain state to disk, if necessary.
    if (!FlushStateToDisk(chainparams, state, FlushStateMode::IF_NEEDED))
    {
        //RollBackRCTIndex(nLastValidRCTOutput, setConnectKi);
        return false;
    }
    int64_t nTime5 = GetTimeMicros(); nTimeChainState += nTime5 - nTime4;
    LogPrint(BCLog::BENCH, "  - Writing chainstate: %.2fms [%.2fs (%.2fms/blk)]\n", (nTime5 - nTime4) * MILLI, nTimeChainState * MICRO, nTimeChainState * MILLI / nBlocksTotal);
    // Remove conflicting transactions from the mempool.;
    m_mempool.removeForBlock(blockConnecting.vtx, pindexNew->nHeight);
    disconnectpool.removeForBlock(blockConnecting.vtx);
    // Update m_chain & related variables.
    m_chain.SetTip(pindexNew);
    UpdateTip(m_mempool, pindexNew, chainparams, *this);

    int64_t nTime6 = GetTimeMicros(); nTimePostConnect += nTime6 - nTime5; nTimeTotal += nTime6 - nTime1;
    LogPrint(BCLog::BENCH, "  - Connect postprocess: %.2fms [%.2fs (%.2fms/blk)]\n", (nTime6 - nTime5) * MILLI, nTimePostConnect * MICRO, nTimePostConnect * MILLI / nBlocksTotal);
    LogPrint(BCLog::BENCH, "- Connect block: %.2fms [%.2fs (%.2fms/blk)]\n", (nTime6 - nTime1) * MILLI, nTimeTotal * MICRO, nTimeTotal * MILLI / nBlocksTotal);

    connectTrace.BlockConnected(pindexNew, std::move(pthisBlock));
    return true;
}

/**
 * Return the tip of the chain with the most work in it, that isn't
 * known to be invalid (it's however far from certain to be valid).
 */
CBlockIndex* CChainState::FindMostWorkChain() {
    do {
        CBlockIndex *pindexNew = nullptr;

        // Find the best candidate header.
        {
            std::set<CBlockIndex*, CBlockIndexWorkComparator>::reverse_iterator it = setBlockIndexCandidates.rbegin();
            if (it == setBlockIndexCandidates.rend())
                return nullptr;
            pindexNew = *it;
        }

        // Check whether all blocks on the path between the currently active chain and the candidate are valid.
        // Just going until the active chain is an optimization, as we know all blocks in it are valid already.
        CBlockIndex *pindexTest = pindexNew;
        bool fInvalidAncestor = false;
        while (pindexTest && !m_chain.Contains(pindexTest)) {
            assert(pindexTest->HaveTxsDownloaded() || pindexTest->nHeight == 0);

            // Pruned nodes may have entries in setBlockIndexCandidates for
            // which block files have been deleted.  Remove those as candidates
            // for the most work chain if we come across them; we can't switch
            // to a chain unless we have all the non-active-chain parent blocks.
            bool fFailedChain = pindexTest->nStatus & BLOCK_FAILED_MASK;
            bool fMissingData = !(pindexTest->nStatus & BLOCK_HAVE_DATA);

            if (fFailedChain || fMissingData) {
                // Candidate chain is not usable (either invalid or missing data)
                if (fFailedChain && (pindexBestInvalid == nullptr || pindexNew->nChainWork > pindexBestInvalid->nChainWork))
                    pindexBestInvalid = pindexNew;
                CBlockIndex *pindexFailed = pindexNew;
                // Remove the entire chain from the set.
                while (pindexTest != pindexFailed) {
                    if (fFailedChain) {

                        if (pindexTest->nFlags & BLOCK_FAILED_DUPLICATE_STAKE)
                            pindexFailed->nFlags |= BLOCK_FAILED_DUPLICATE_STAKE;

                        pindexFailed->nStatus |= BLOCK_FAILED_CHILD;
                    } else if (fMissingData) {
                        // If we're missing data, then add back to m_blocks_unlinked,
                        // so that if the block arrives in the future we can try adding
                        // to setBlockIndexCandidates again.
                        m_blockman.m_blocks_unlinked.insert(
                            std::make_pair(pindexFailed->pprev, pindexFailed));
                    }
                    setBlockIndexCandidates.erase(pindexFailed);
                    pindexFailed = pindexFailed->pprev;
                }
                setBlockIndexCandidates.erase(pindexTest);
                fInvalidAncestor = true;
                break;
            }
            pindexTest = pindexTest->pprev;
        }
        if (!fInvalidAncestor)
            return pindexNew;
    } while(true);
}

/** Delete all entries in setBlockIndexCandidates that are worse than the current tip. */
void CChainState::PruneBlockIndexCandidates() {
    // Note that we can't delete the current block itself, as we may need to return to it later in case a
    // reorganization to a better block fails.
    std::set<CBlockIndex*, CBlockIndexWorkComparator>::iterator it = setBlockIndexCandidates.begin();
    while (it != setBlockIndexCandidates.end() && setBlockIndexCandidates.value_comp()(*it, m_chain.Tip())) {
        setBlockIndexCandidates.erase(it++);
    }
    // Either the current tip or a successor of it we're working towards is left in setBlockIndexCandidates.
    assert(!setBlockIndexCandidates.empty());
}

/**
 * Try to make some progress towards making pindexMostWork the active block.
 * pblock is either nullptr or a pointer to a CBlock corresponding to pindexMostWork.
 *
 * @returns true unless a system error occurred
 */
bool CChainState::ActivateBestChainStep(BlockValidationState& state, const CChainParams& chainparams, CBlockIndex* pindexMostWork, const std::shared_ptr<const CBlock>& pblock, bool& fInvalidFound, ConnectTrace& connectTrace)
{
    AssertLockHeld(cs_main);
    AssertLockHeld(m_mempool.cs);
    assert(std::addressof(::ChainstateActive()) == std::addressof(*this));

    const CBlockIndex* pindexOldTip = m_chain.Tip();
    const CBlockIndex* pindexFork = m_chain.FindFork(pindexMostWork);

    // Disconnect active blocks which are no longer in the best chain.
    bool fBlocksDisconnected = false;
    DisconnectedBlockTransactions disconnectpool;
    while (m_chain.Tip() && m_chain.Tip() != pindexFork) {
        if (!DisconnectTip(state, chainparams, &disconnectpool)) {
            // This is likely a fatal error, but keep the mempool consistent,
            // just in case. Only remove from the mempool in this case.
            UpdateMempoolForReorg(*this, m_mempool, disconnectpool, false);

            // If we're unable to disconnect a block during normal operation,
            // then that is a failure of our local system -- we should abort
            // rather than stay on a less work chain.
            AbortNode(state, "Failed to disconnect block; see debug.log for details");
            return false;
        }
        fBlocksDisconnected = true;
    }

    // Build list of new blocks to connect (in descending height order).
    std::vector<CBlockIndex*> vpindexToConnect;
    bool fContinue = true;
    int nHeight = pindexFork ? pindexFork->nHeight : -1;
    while (fContinue && nHeight != pindexMostWork->nHeight) {
        // Don't iterate the entire list of potential improvements toward the best tip, as we likely only need
        // a few blocks along the way.
        int nTargetHeight = std::min(nHeight + 32, pindexMostWork->nHeight);
        vpindexToConnect.clear();
        vpindexToConnect.reserve(nTargetHeight - nHeight);
        CBlockIndex* pindexIter = pindexMostWork->GetAncestor(nTargetHeight);
        while (pindexIter && pindexIter->nHeight != nHeight) {
            vpindexToConnect.push_back(pindexIter);
            pindexIter = pindexIter->pprev;
        }
        nHeight = nTargetHeight;

        // Connect new blocks.
        for (CBlockIndex* pindexConnect : reverse_iterate(vpindexToConnect)) {
            if (!ConnectTip(state, chainparams, pindexConnect, pindexConnect == pindexMostWork ? pblock : std::shared_ptr<const CBlock>(), connectTrace, disconnectpool)) {
                if (state.IsInvalid()) {
                    // The block violates a consensus rule.
                    if (state.GetResult() != BlockValidationResult::BLOCK_MUTATED) {
                        InvalidChainFound(vpindexToConnect.front());
                    }
                    if (!state.m_preserve_state) {
                        state = BlockValidationState();
                    }
                    fInvalidFound = true;
                    fContinue = false;
                    break;
                } else {
                    // A system error occurred (disk space, database error, ...).
                    // Make the mempool consistent with the current tip, just in case
                    // any observers try to use it before shutdown.
                    UpdateMempoolForReorg(*this, m_mempool, disconnectpool, false);
                    return false;
                }
            } else {
                PruneBlockIndexCandidates();
                if (!pindexOldTip || m_chain.Tip()->nChainWork > pindexOldTip->nChainWork) {
                    // We're in a better position than we were. Return temporarily to release the lock.
                    fContinue = false;
                    break;
                }
            }
        }
    }

    if (fBlocksDisconnected) {
        // If any blocks were disconnected, disconnectpool may be non empty.  Add
        // any disconnected transactions back to the mempool.
        UpdateMempoolForReorg(*this, m_mempool, disconnectpool, true);
    }
    m_mempool.check(*this);

    CheckForkWarningConditions();

    return true;
}

static SynchronizationState GetSynchronizationState(bool init)
{
    if (!init) return SynchronizationState::POST_INIT;
    if (::fReindex) return SynchronizationState::INIT_REINDEX;
    return SynchronizationState::INIT_DOWNLOAD;
}

static bool NotifyHeaderTip(CChainState& chainstate) LOCKS_EXCLUDED(cs_main) {
    bool fNotify = false;
    bool fInitialBlockDownload = false;
    static CBlockIndex* pindexHeaderOld = nullptr;
    CBlockIndex* pindexHeader = nullptr;
    {
        LOCK(cs_main);
        pindexHeader = pindexBestHeader;

        if (pindexHeader != pindexHeaderOld) {
            fNotify = true;
            assert(std::addressof(::ChainstateActive()) == std::addressof(chainstate));
            fInitialBlockDownload = chainstate.IsInitialBlockDownload();
            pindexHeaderOld = pindexHeader;
        }
    }
    // Send block tip changed notifications without cs_main
    if (fNotify) {
        uiInterface.NotifyHeaderTip(GetSynchronizationState(fInitialBlockDownload), pindexHeader);
    }
    return fNotify;
}

static void LimitValidationInterfaceQueue() LOCKS_EXCLUDED(cs_main) {
    AssertLockNotHeld(cs_main);

    if (GetMainSignals().CallbacksPending() > 10) {
        SyncWithValidationInterfaceQueue();
    }
}

bool CChainState::ActivateBestChain(BlockValidationState &state, const CChainParams& chainparams, std::shared_ptr<const CBlock> pblock) {
    // Note that while we're often called here from ProcessNewBlock, this is
    // far from a guarantee. Things in the P2P/RPC will often end up calling
    // us in the middle of ProcessNewBlock - do not assume pblock is set
    // sanely for performance or correctness!
    AssertLockNotHeld(cs_main);

    // ABC maintains a fair degree of expensive-to-calculate internal state
    // because this function periodically releases cs_main so that it does not lock up other threads for too long
    // during large connects - and to allow for e.g. the callback queue to drain
    // we use m_cs_chainstate to enforce mutual exclusion so that only one caller may execute this function at a time
    LOCK(m_cs_chainstate);

    CBlockIndex *pindexMostWork = nullptr;
    CBlockIndex *pindexNewTip = nullptr;
    int nStopAtHeight = gArgs.GetArg("-stopatheight", DEFAULT_STOPATHEIGHT);
    do {
        // Block until the validation queue drains. This should largely
        // never happen in normal operation, however may happen during
        // reindex, causing memory blowup if we run too far ahead.
        // Note that if a validationinterface callback ends up calling
        // ActivateBestChain this may lead to a deadlock! We should
        // probably have a DEBUG_LOCKORDER test for this in the future.
        LimitValidationInterfaceQueue();

        std::vector<uint256> connected_blocks;
        {
            LOCK(cs_main);
            LOCK(m_mempool.cs); // Lock transaction pool for at least as long as it takes for connectTrace to be consumed
            CBlockIndex* starting_tip = m_chain.Tip();
            bool blocks_connected = false;
            do {
                // We absolutely may not unlock cs_main until we've made forward progress
                // (with the exception of shutdown due to hardware issues, low disk space, etc).
                ConnectTrace connectTrace; // Destructed before cs_main is unlocked

                if (pindexMostWork == nullptr) {
                    pindexMostWork = FindMostWorkChain();
                }

                // Whether we have anything to do at all.
                if (pindexMostWork == nullptr || pindexMostWork == m_chain.Tip()) {
                    break;
                }

                bool fInvalidFound = false;
                std::shared_ptr<const CBlock> nullBlockPtr;
                if (!ActivateBestChainStep(state, chainparams, pindexMostWork, pblock && pblock->GetHash() == pindexMostWork->GetBlockHash() ? pblock : nullBlockPtr, fInvalidFound, connectTrace)) {
                    // A system error occurred
                    return false;
                }
                blocks_connected = true;

                if (fInvalidFound) {
                    // Wipe cache, we may need another branch now.
                    pindexMostWork = nullptr;
                }
                pindexNewTip = m_chain.Tip();

                for (const PerBlockConnectTrace& trace : connectTrace.GetBlocksConnected()) {
                    assert(trace.pblock && trace.pindex);
                    connected_blocks.push_back(trace.pblock->GetHash());
                    GetMainSignals().BlockConnected(trace.pblock, trace.pindex);
                }
            } while (!m_chain.Tip() || (starting_tip && CBlockIndexWorkComparator()(m_chain.Tip(), starting_tip)));
            if (!blocks_connected) return true;

            const CBlockIndex* pindexFork = m_chain.FindFork(starting_tip);
            bool fInitialDownload = IsInitialBlockDownload();

            // Notify external listeners about the new tip.
            // Enqueue while holding cs_main to ensure that UpdatedBlockTip is called in the order in which blocks are connected
            if (pindexFork != pindexNewTip) {
                // Notify ValidationInterface subscribers
                GetMainSignals().UpdatedBlockTip(pindexNewTip, pindexFork, fInitialDownload);

                // Always notify the UI if a new block tip was connected
                uiInterface.NotifyBlockTip(GetSynchronizationState(fInitialDownload), pindexNewTip);
            }
        }
        // When we reach this point, we switched to a new tip (stored in pindexNewTip).

        for (const auto& block_hash : connected_blocks) {
            particl::CheckDelayedBlocks(chainparams, block_hash);
        }

        if (nStopAtHeight && pindexNewTip && pindexNewTip->nHeight >= nStopAtHeight) StartShutdown();

        // We check shutdown only after giving ActivateBestChainStep a chance to run once so that we
        // never shutdown before connecting the genesis block during LoadChainTip(). Previously this
        // caused an assert() failure during shutdown in such cases as the UTXO DB flushing checks
        // that the best block hash is non-null.
        if (ShutdownRequested()) break;
    } while (pindexNewTip != pindexMostWork);
    CheckBlockIndex(chainparams.GetConsensus());


    // Write changes periodically to disk, after relay.
    if (!FlushStateToDisk(chainparams, state, FlushStateMode::PERIODIC)) {
        return false;
    }
    return true;
}

bool CChainState::PreciousBlock(BlockValidationState& state, const CChainParams& params, CBlockIndex *pindex)
{
    {
        LOCK(cs_main);
        if (pindex->nChainWork < m_chain.Tip()->nChainWork) {
            // Nothing to do, this block is not at the tip.
            return true;
        }
        if (m_chain.Tip()->nChainWork > nLastPreciousChainwork) {
            // The chain has been extended since the last call, reset the counter.
            nBlockReverseSequenceId = -1;
        }
        nLastPreciousChainwork = m_chain.Tip()->nChainWork;
        setBlockIndexCandidates.erase(pindex);
        pindex->nSequenceId = nBlockReverseSequenceId;
        if (nBlockReverseSequenceId > std::numeric_limits<int32_t>::min()) {
            // We can't keep reducing the counter if somebody really wants to
            // call preciousblock 2**31-1 times on the same set of tips...
            nBlockReverseSequenceId--;
        }
        if (pindex->IsValid(BLOCK_VALID_TRANSACTIONS) && pindex->HaveTxsDownloaded()) {
            setBlockIndexCandidates.insert(pindex);
            PruneBlockIndexCandidates();
        }
    }

    return ActivateBestChain(state, params, std::shared_ptr<const CBlock>());
}

bool CChainState::InvalidateBlock(BlockValidationState& state, const CChainParams& chainparams, CBlockIndex *pindex)
{
    // Genesis block can't be invalidated
    assert(pindex);
    if (pindex->nHeight == 0) return false;

    CBlockIndex* to_mark_failed = pindex;
    bool pindex_was_in_chain = false;
    int disconnected = 0;

    // We do not allow ActivateBestChain() to run while InvalidateBlock() is
    // running, as that could cause the tip to change while we disconnect
    // blocks.
    LOCK(m_cs_chainstate);

    // We'll be acquiring and releasing cs_main below, to allow the validation
    // callbacks to run. However, we should keep the block index in a
    // consistent state as we disconnect blocks -- in particular we need to
    // add equal-work blocks to setBlockIndexCandidates as we disconnect.
    // To avoid walking the block index repeatedly in search of candidates,
    // build a map once so that we can look up candidate blocks by chain
    // work as we go.
    std::multimap<const arith_uint256, CBlockIndex *> candidate_blocks_by_work;

    {
        LOCK(cs_main);
        for (const auto& entry : m_blockman.m_block_index) {
            CBlockIndex *candidate = entry.second;
            // We don't need to put anything in our active chain into the
            // multimap, because those candidates will be found and considered
            // as we disconnect.
            // Instead, consider only non-active-chain blocks that have at
            // least as much work as where we expect the new tip to end up.
            if (!m_chain.Contains(candidate) &&
                    !CBlockIndexWorkComparator()(candidate, pindex->pprev) &&
                    candidate->IsValid(BLOCK_VALID_TRANSACTIONS) &&
                    candidate->HaveTxsDownloaded()) {
                candidate_blocks_by_work.insert(std::make_pair(candidate->nChainWork, candidate));
            }
        }
    }

    // Disconnect (descendants of) pindex, and mark them invalid.
    while (true) {
        if (ShutdownRequested()) break;

        // Make sure the queue of validation callbacks doesn't grow unboundedly.
        LimitValidationInterfaceQueue();

        LOCK(cs_main);
        LOCK(m_mempool.cs); // Lock for as long as disconnectpool is in scope to make sure UpdateMempoolForReorg is called after DisconnectTip without unlocking in between
        if (!m_chain.Contains(pindex)) break;
        pindex_was_in_chain = true;
        CBlockIndex *invalid_walk_tip = m_chain.Tip();

        // ActivateBestChain considers blocks already in m_chain
        // unconditionally valid already, so force disconnect away from it.
        DisconnectedBlockTransactions disconnectpool;
        bool ret = DisconnectTip(state, chainparams, &disconnectpool);
        // DisconnectTip will add transactions to disconnectpool.
        // Adjust the mempool to be consistent with the new tip, adding
        // transactions back to the mempool if disconnecting was successful,
        // and we're not doing a very deep invalidation (in which case
        // keeping the mempool up to date is probably futile anyway).
        assert(std::addressof(::ChainstateActive()) == std::addressof(*this));
        UpdateMempoolForReorg(*this, m_mempool, disconnectpool, /* fAddToMempool = */ (++disconnected <= 10) && ret);
        if (!ret) return false;
        assert(invalid_walk_tip->pprev == m_chain.Tip());

        // We immediately mark the disconnected blocks as invalid.
        // This prevents a case where pruned nodes may fail to invalidateblock
        // and be left unable to start as they have no tip candidates (as there
        // are no blocks that meet the "have data and are not invalid per
        // nStatus" criteria for inclusion in setBlockIndexCandidates).
        invalid_walk_tip->nStatus |= BLOCK_FAILED_VALID;
        setDirtyBlockIndex.insert(invalid_walk_tip);
        setBlockIndexCandidates.erase(invalid_walk_tip);
        setBlockIndexCandidates.insert(invalid_walk_tip->pprev);
        if (invalid_walk_tip->pprev == to_mark_failed && (to_mark_failed->nStatus & BLOCK_FAILED_VALID)) {
            // We only want to mark the last disconnected block as BLOCK_FAILED_VALID; its children
            // need to be BLOCK_FAILED_CHILD instead.
            to_mark_failed->nStatus = (to_mark_failed->nStatus ^ BLOCK_FAILED_VALID) | BLOCK_FAILED_CHILD;
            setDirtyBlockIndex.insert(to_mark_failed);
        }

        // Add any equal or more work headers to setBlockIndexCandidates
        auto candidate_it = candidate_blocks_by_work.lower_bound(invalid_walk_tip->pprev->nChainWork);
        while (candidate_it != candidate_blocks_by_work.end()) {
            if (!CBlockIndexWorkComparator()(candidate_it->second, invalid_walk_tip->pprev)) {
                setBlockIndexCandidates.insert(candidate_it->second);
                candidate_it = candidate_blocks_by_work.erase(candidate_it);
            } else {
                ++candidate_it;
            }
        }

        // Track the last disconnected block, so we can correct its BLOCK_FAILED_CHILD status in future
        // iterations, or, if it's the last one, call InvalidChainFound on it.
        to_mark_failed = invalid_walk_tip;
    }

    CheckBlockIndex(chainparams.GetConsensus());

    {
        LOCK(cs_main);
        if (m_chain.Contains(to_mark_failed)) {
            // If the to-be-marked invalid block is in the active chain, something is interfering and we can't proceed.
            return false;
        }

        // Mark pindex (or the last disconnected block) as invalid, even when it never was in the main chain
        to_mark_failed->nStatus |= BLOCK_FAILED_VALID;
        setDirtyBlockIndex.insert(to_mark_failed);
        setBlockIndexCandidates.erase(to_mark_failed);
        m_blockman.m_failed_blocks.insert(to_mark_failed);

        // If any new blocks somehow arrived while we were disconnecting
        // (above), then the pre-calculation of what should go into
        // setBlockIndexCandidates may have missed entries. This would
        // technically be an inconsistency in the block index, but if we clean
        // it up here, this should be an essentially unobservable error.
        // Loop back over all block index entries and add any missing entries
        // to setBlockIndexCandidates.
        BlockMap::iterator it = m_blockman.m_block_index.begin();
        while (it != m_blockman.m_block_index.end()) {
            if (it->second->IsValid(BLOCK_VALID_TRANSACTIONS) && it->second->HaveTxsDownloaded() && !setBlockIndexCandidates.value_comp()(it->second, m_chain.Tip())) {
                setBlockIndexCandidates.insert(it->second);
            }
            it++;
        }

        InvalidChainFound(to_mark_failed);
    }

    // Only notify about a new block tip if the active chain was modified.
    if (pindex_was_in_chain) {
        uiInterface.NotifyBlockTip(GetSynchronizationState(IsInitialBlockDownload()), to_mark_failed->pprev);
    }
    return true;
}

void CChainState::ResetBlockFailureFlags(CBlockIndex *pindex) {
    AssertLockHeld(cs_main);

    int nHeight = pindex->nHeight;

    // Remove the invalidity flag from this block and all its descendants.
    BlockMap::iterator it = m_blockman.m_block_index.begin();
    while (it != m_blockman.m_block_index.end()) {
        if (!it->second->IsValid() && it->second->GetAncestor(nHeight) == pindex) {
            it->second->nStatus &= ~BLOCK_FAILED_MASK;
            it->second->nFlags &= ~(BLOCK_FAILED_DUPLICATE_STAKE | BLOCK_STAKE_KERNEL_SPENT);
            setDirtyBlockIndex.insert(it->second);
            if (it->second->IsValid(BLOCK_VALID_TRANSACTIONS) && it->second->HaveTxsDownloaded() && setBlockIndexCandidates.value_comp()(m_chain.Tip(), it->second)) {
                setBlockIndexCandidates.insert(it->second);
            }
            if (it->second == pindexBestInvalid) {
                // Reset invalid block marker if it was pointing to one of those.
                pindexBestInvalid = nullptr;
            }
            m_blockman.m_failed_blocks.erase(it->second);
        }
        it++;
    }

    // Remove the invalidity flag from all ancestors too.
    while (pindex != nullptr) {
        if (pindex->nStatus & BLOCK_FAILED_MASK) {
            pindex->nStatus &= ~BLOCK_FAILED_MASK;
            setDirtyBlockIndex.insert(pindex);
            m_blockman.m_failed_blocks.erase(pindex);
        }
        pindex = pindex->pprev;
    }
}

CBlockIndex* BlockManager::AddToBlockIndex(const CBlockHeader& block)
{
    AssertLockHeld(cs_main);

    // Check for duplicate
    uint256 hash = block.GetHash();
    BlockMap::iterator it = m_block_index.find(hash);
    if (it != m_block_index.end())
        return it->second;

    // Construct new block index object
    CBlockIndex* pindexNew = new CBlockIndex(block);
    // We assign the sequence id to blocks only when the full data is available,
    // to avoid miners withholding blocks but broadcasting headers, to get a
    // competitive advantage.
    pindexNew->nSequenceId = 0;
    BlockMap::iterator mi = m_block_index.insert(std::make_pair(hash, pindexNew)).first;
    pindexNew->phashBlock = &((*mi).first);
    BlockMap::iterator miPrev = m_block_index.find(block.hashPrevBlock);
    if (miPrev != m_block_index.end())
    {
        pindexNew->pprev = (*miPrev).second;
        pindexNew->nHeight = pindexNew->pprev->nHeight + 1;
        pindexNew->BuildSkip();
    }
    pindexNew->nTimeMax = (pindexNew->pprev ? std::max(pindexNew->pprev->nTimeMax, pindexNew->nTime) : pindexNew->nTime);
    pindexNew->nChainWork = (pindexNew->pprev ? pindexNew->pprev->nChainWork : 0) + GetBlockProof(*pindexNew);

    pindexNew->RaiseValidity(BLOCK_VALID_TREE);
    if (pindexBestHeader == nullptr || pindexBestHeader->nChainWork < pindexNew->nChainWork)
        pindexBestHeader = pindexNew;

    setDirtyBlockIndex.insert(pindexNew);

    return pindexNew;
}

/** Mark a block as having its data received and checked (up to BLOCK_VALID_TRANSACTIONS). */
void CChainState::ReceivedBlockTransactions(const CBlock& block, CBlockIndex* pindexNew, const FlatFilePos& pos, const Consensus::Params& consensusParams)
{
    pindexNew->nTx = block.vtx.size();
    pindexNew->nChainTx = 0;
    pindexNew->nFile = pos.nFile;
    pindexNew->nDataPos = pos.nPos;
    pindexNew->nUndoPos = 0;
    pindexNew->nStatus |= BLOCK_HAVE_DATA;
    if (IsWitnessEnabled(pindexNew->pprev, consensusParams)) {
        pindexNew->nStatus |= BLOCK_OPT_WITNESS;
    }
    pindexNew->RaiseValidity(BLOCK_VALID_TRANSACTIONS);
    setDirtyBlockIndex.insert(pindexNew);

    if (pindexNew->pprev == nullptr || pindexNew->pprev->HaveTxsDownloaded()) {
        // If pindexNew is the genesis block or all parents are BLOCK_VALID_TRANSACTIONS.
        std::deque<CBlockIndex*> queue;
        queue.push_back(pindexNew);

        // Recursively process any descendant blocks that now may be eligible to be connected.
        while (!queue.empty()) {
            CBlockIndex *pindex = queue.front();
            queue.pop_front();
            pindex->nChainTx = (pindex->pprev ? pindex->pprev->nChainTx : 0) + pindex->nTx;
            {
                LOCK(cs_nBlockSequenceId);
                pindex->nSequenceId = nBlockSequenceId++;
            }
            if (m_chain.Tip() == nullptr || !setBlockIndexCandidates.value_comp()(pindex, m_chain.Tip())) {
                setBlockIndexCandidates.insert(pindex);
            }
            std::pair<std::multimap<CBlockIndex*, CBlockIndex*>::iterator, std::multimap<CBlockIndex*, CBlockIndex*>::iterator> range = m_blockman.m_blocks_unlinked.equal_range(pindex);
            while (range.first != range.second) {
                std::multimap<CBlockIndex*, CBlockIndex*>::iterator it = range.first;
                queue.push_back(it->second);
                range.first++;
                m_blockman.m_blocks_unlinked.erase(it);
            }
        }
    } else {
        if (pindexNew->pprev && pindexNew->pprev->IsValid(BLOCK_VALID_TREE)) {
            m_blockman.m_blocks_unlinked.insert(std::make_pair(pindexNew->pprev, pindexNew));
        }
    }
}

static bool CheckBlockHeader(const CBlockHeader& block, BlockValidationState& state, const Consensus::Params& consensusParams, bool fCheckPOW = true)
{
    if (fParticlMode
        && !block.IsParticlVersion())
        return state.Invalid(BlockValidationResult::BLOCK_CONSENSUS, "block-version", "bad block version");

    // Check timestamp
    if (fParticlMode
        && !block.hashPrevBlock.IsNull() // allow genesis block to be created in the future
        && block.GetBlockTime() > particl::FutureDrift(GetAdjustedTime()))
        return state.Invalid(BlockValidationResult::BLOCK_CONSENSUS, "block-timestamp", "block timestamp too far in the future");

    // Check proof of work matches claimed amount
    if (!fParticlMode
        && fCheckPOW && !CheckProofOfWork(block.GetHash(), block.nBits, consensusParams))
        return state.Invalid(BlockValidationResult::BLOCK_INVALID_HEADER, "high-hash", "proof of work failed");

    return true;
}


bool CheckBlockSignature(const CBlock &block)
{
    if (!block.IsProofOfStake())
        return block.vchBlockSig.empty();
    if (block.vchBlockSig.empty())
        return false;
    if (block.vtx[0]->vin.size() < 1)
        return false;

    const auto &txin = block.vtx[0]->vin[0];
    if (txin.scriptWitness.stack.size() != 2)
        return false;

    if (txin.scriptWitness.stack[1].size() != 33)
        return false;

    CPubKey pubKey(txin.scriptWitness.stack[1]);
    return pubKey.Verify(block.GetHash(), block.vchBlockSig);
};

bool CheckBlock(const CBlock& block, BlockValidationState& state, const Consensus::Params& consensusParams, bool fCheckPOW, bool fCheckMerkleRoot)
{
    // These are checks that are independent of context.

    if (block.fChecked)
        return true;

    // Check that the header is valid (particularly PoW).  This is mostly
    // redundant with the call in AcceptBlockHeader.
    if (!CheckBlockHeader(block, state, consensusParams, fCheckPOW))
        return false;

    state.SetStateInfo(block.nTime, -1, consensusParams, fParticlMode, (fBusyImporting && fSkipRangeproof));

    // Signet only: check block solution
    if (consensusParams.signet_blocks && fCheckPOW && !CheckSignetBlockSolution(block, consensusParams)) {
        return state.Invalid(BlockValidationResult::BLOCK_CONSENSUS, "bad-signet-blksig", "signet block signature validation failure");
    }

    // Check the merkle root.
    if (fCheckMerkleRoot) {
        bool mutated;

        uint256 hashMerkleRoot2 = BlockMerkleRoot(block, &mutated);

        if (block.hashMerkleRoot != hashMerkleRoot2)
            return state.Invalid(BlockValidationResult::BLOCK_MUTATED, "bad-txnmrklroot", "hashMerkleRoot mismatch");

        // Check for merkle tree malleability (CVE-2012-2459): repeating sequences
        // of transactions in a block without affecting the merkle root of a block,
        // while still invalidating it.
        if (mutated)
            return state.Invalid(BlockValidationResult::BLOCK_MUTATED, "bad-txns-duplicate", "duplicate transaction");
    }

    // All potential-corruption validation must be done before we do any
    // transaction validation, as otherwise we may mark the header as invalid
    // because we receive the wrong transactions for it.
    // Note that witness malleability is checked in ContextualCheckBlock, so no
    // checks that use witness data may be performed here.

    // Size limits
    if (block.vtx.empty() || block.vtx.size() * WITNESS_SCALE_FACTOR > MAX_BLOCK_WEIGHT || ::GetSerializeSize(block, PROTOCOL_VERSION | SERIALIZE_TRANSACTION_NO_WITNESS) * WITNESS_SCALE_FACTOR > MAX_BLOCK_WEIGHT)
        return state.Invalid(BlockValidationResult::BLOCK_CONSENSUS, "bad-blk-length", "size limits failed");

    if (fParticlMode) {
        if (!::ChainstateActive().IsInitialBlockDownload()
            && block.vtx[0]->IsCoinStake()
            && !particl::CheckStakeUnique(block)) {
            //state.DoS(10, false, "bad-cs-duplicate", false, "duplicate coinstake");

            state.nFlags |= BLOCK_FAILED_DUPLICATE_STAKE;

            /*
            // TODO: ask peers which stake kernel they have
            if (chainActive.Tip()->nHeight < GetNumBlocksOfPeers() - 8) // peers have significantly longer chain, this node must've got the wrong stake 1st
            {
                LogPrint(BCLog::POS, "%s: Ignoring CheckStakeUnique for block %s, chain height behind peers.\n", __func__, block.GetHash().ToString());
                const COutPoint &kernel = block.vtx[0]->vin[0].prevout;
                mapStakeSeen[kernel] = block.GetHash();
            } else
                return state.DoS(20, false, "bad-cs-duplicate", false, "duplicate coinstake");
            */
        }

        // First transaction must be coinbase (genesis only) or coinstake
        // 2nd txn may be coinbase in early blocks: check further in ContextualCheckBlock
        if (!(block.vtx[0]->IsCoinBase() || block.vtx[0]->IsCoinStake())) { // only genesis can be coinbase, check in ContextualCheckBlock
            return state.Invalid(BlockValidationResult::BLOCK_CONSENSUS, "bad-cb-missing", "first tx is not coinbase");
        }

        // 2nd txn may never be coinstake, remaining txns must not be coinbase/stake
        for (size_t i = 1; i < block.vtx.size(); i++) {
            if ((i > 1 && block.vtx[i]->IsCoinBase()) || block.vtx[i]->IsCoinStake()) {
                return state.Invalid(BlockValidationResult::BLOCK_CONSENSUS, "bad-cb-multiple", "more than one coinbase or coinstake");
            }
        }

        if (!CheckBlockSignature(block)) {
            return state.Invalid(BlockValidationResult::BLOCK_CONSENSUS, "bad-block-signature", "bad block signature");
        }
    } else {
        // First transaction must be coinbase, the rest must not be
        if (block.vtx.empty() || !block.vtx[0]->IsCoinBase())
            return state.Invalid(BlockValidationResult::BLOCK_CONSENSUS, "bad-cb-missing", "first tx is not coinbase");
        for (unsigned int i = 1; i < block.vtx.size(); i++)
        if (block.vtx[i]->IsCoinBase())
            return state.Invalid(BlockValidationResult::BLOCK_CONSENSUS, "bad-cb-multiple", "more than one coinbase");
    }

    // Check transactions
    // Must check for duplicate inputs (see CVE-2018-17144)
    for (const auto& tx : block.vtx) {
        TxValidationState tx_state;
        tx_state.SetStateInfo(block.nTime, -1, consensusParams, fParticlMode, (fBusyImporting && fSkipRangeproof));
        if (!CheckTransaction(*tx, tx_state)) {
            // CheckBlock() does context-free validation checks. The only
            // possible failures are consensus failures.
            assert(tx_state.GetResult() == TxValidationResult::TX_CONSENSUS);
            return state.Invalid(BlockValidationResult::BLOCK_CONSENSUS, tx_state.GetRejectReason(),
                                 strprintf("Transaction check failed (tx hash %s) %s", tx->GetHash().ToString(), tx_state.GetDebugMessage()));
        }
    }
    unsigned int nSigOps = 0;
    for (const auto& tx : block.vtx)
    {
        nSigOps += GetLegacySigOpCount(*tx);
    }
    if (nSigOps * WITNESS_SCALE_FACTOR > MAX_BLOCK_SIGOPS_COST)
        return state.Invalid(BlockValidationResult::BLOCK_CONSENSUS, "bad-blk-sigops", "out-of-bounds SigOpCount");

    if (fCheckPOW && fCheckMerkleRoot)
        block.fChecked = true;

    return true;
}

bool IsWitnessEnabled(const CBlockIndex* pindexPrev, const Consensus::Params& params)
{
    if (fParticlMode) return true;

    int height = pindexPrev == nullptr ? 0 : pindexPrev->nHeight + 1;
    return (height >= params.SegwitHeight);
}

void UpdateUncommittedBlockStructures(CBlock& block, const CBlockIndex* pindexPrev, const Consensus::Params& consensusParams)
{
    int commitpos = GetWitnessCommitmentIndex(block);
    static const std::vector<unsigned char> nonce(32, 0x00);
    if (commitpos != NO_WITNESS_COMMITMENT && IsWitnessEnabled(pindexPrev, consensusParams) && !block.vtx[0]->HasWitness()) {
        CMutableTransaction tx(*block.vtx[0]);
        tx.vin[0].scriptWitness.stack.resize(1);
        tx.vin[0].scriptWitness.stack[0] = nonce;
        block.vtx[0] = MakeTransactionRef(std::move(tx));
    }
}

std::vector<unsigned char> GenerateCoinbaseCommitment(CBlock& block, const CBlockIndex* pindexPrev, const Consensus::Params& consensusParams)
{
    std::vector<unsigned char> commitment;
    if (fParticlMode) {
        return commitment;
    }

    int commitpos = GetWitnessCommitmentIndex(block);
    std::vector<unsigned char> ret(32, 0x00);
    if (consensusParams.SegwitHeight != std::numeric_limits<int>::max()) {
        if (commitpos == -1) {
            uint256 witnessroot = BlockWitnessMerkleRoot(block, nullptr);
            CHash256().Write(witnessroot).Write(ret).Finalize(witnessroot);
            CTxOut out;
            out.nValue = 0;
            out.scriptPubKey.resize(MINIMUM_WITNESS_COMMITMENT);
            out.scriptPubKey[0] = OP_RETURN;
            out.scriptPubKey[1] = 0x24;
            out.scriptPubKey[2] = 0xaa;
            out.scriptPubKey[3] = 0x21;
            out.scriptPubKey[4] = 0xa9;
            out.scriptPubKey[5] = 0xed;
            memcpy(&out.scriptPubKey[6], witnessroot.begin(), 32);
            commitment = std::vector<unsigned char>(out.scriptPubKey.begin(), out.scriptPubKey.end());
            CMutableTransaction tx(*block.vtx[0]);
            tx.vout.push_back(out);
            block.vtx[0] = MakeTransactionRef(std::move(tx));
        }
    }
    UpdateUncommittedBlockStructures(block, pindexPrev, consensusParams);
    return commitment;
}

unsigned int GetNextTargetRequired(const CBlockIndex *pindexLast)
{
    const Consensus::Params &consensus = Params().GetConsensus();

    arith_uint256 bnProofOfWorkLimit;
    unsigned int nProofOfWorkLimit;
    int nHeight = pindexLast ? pindexLast->nHeight+1 : 0;

    if (nHeight < (int)Params().GetLastImportHeight()) {
        if (nHeight == 0) {
            return arith_uint256("00ffffffffffffffffffffffffffffffffffffffffffffffffffffffffffffff").GetCompact();
        }
        int nLastImportHeight = (int) Params().GetLastImportHeight();
        arith_uint256 nMaxProofOfWorkLimit = arith_uint256("000000000008ffffffffffffffffffffffffffffffffffffffffffffffffffff");
        arith_uint256 nMinProofOfWorkLimit = UintToArith256(consensus.powLimit);
        arith_uint256 nStep = (nMaxProofOfWorkLimit - nMinProofOfWorkLimit) / nLastImportHeight;

        bnProofOfWorkLimit = nMaxProofOfWorkLimit - (nStep * nHeight);
        nProofOfWorkLimit = bnProofOfWorkLimit.GetCompact();
    } else {
        bnProofOfWorkLimit = UintToArith256(consensus.powLimit);
        nProofOfWorkLimit = bnProofOfWorkLimit.GetCompact();
    }

    if (pindexLast == nullptr)
        return nProofOfWorkLimit; // Genesis block

    const CBlockIndex* pindexPrev = pindexLast;
    if (pindexPrev->pprev == nullptr)
        return nProofOfWorkLimit; // first block
    const CBlockIndex *pindexPrevPrev = pindexPrev->pprev;
    if (pindexPrevPrev->pprev == nullptr)
        return nProofOfWorkLimit; // second block

    int64_t nTargetSpacing = Params().GetTargetSpacing();
    int64_t nTargetTimespan = Params().GetTargetTimespan();
    int64_t nActualSpacing = pindexPrev->GetBlockTime() - pindexPrevPrev->GetBlockTime();

    if (nActualSpacing > nTargetSpacing * 10)
        nActualSpacing = nTargetSpacing * 10;

    // pos: target change every block
    // pos: retarget with exponential moving toward target spacing
    arith_uint256 bnNew;
    bnNew.SetCompact(pindexLast->nBits);

    int64_t nInterval = nTargetTimespan / nTargetSpacing;
    bnNew *= ((nInterval - 1) * nTargetSpacing + nActualSpacing + nActualSpacing);
    bnNew /= ((nInterval + 1) * nTargetSpacing);

    if (bnNew <= 0 || bnNew > bnProofOfWorkLimit)
        return nProofOfWorkLimit;

    return bnNew.GetCompact();
}

/** Context-dependent validity checks.
 *  By "context", we mean only the previous block headers, but not the UTXO
 *  set; UTXO-related validity checks are done in ConnectBlock().
 *  NOTE: This function is not currently invoked by ConnectBlock(), so we
 *  should consider upgrade issues if we change which consensus rules are
 *  enforced in this function (eg by adding a new consensus rule). See comment
 *  in ConnectBlock().
 *  Note that -reindex-chainstate skips the validation that happens here!
 */
static bool ContextualCheckBlockHeader(const CBlockHeader& block, BlockValidationState& state, BlockManager& blockman, const CChainParams& params, const CBlockIndex* pindexPrev, int64_t nAdjustedTime) EXCLUSIVE_LOCKS_REQUIRED(cs_main)
{
    const int nHeight = pindexPrev == nullptr ? 0 : pindexPrev->nHeight + 1;
    const Consensus::Params& consensusParams = params.GetConsensus();

    if (fParticlMode && pindexPrev) {
        // Check proof-of-stake
        if (block.nBits != GetNextTargetRequired(pindexPrev))
            return state.Invalid(BlockValidationResult::BLOCK_INVALID_HEADER, "bad-diffbits-pos", "incorrect proof of stake");
    } else {
        // Check proof of work
        if (block.nBits != GetNextWorkRequired(pindexPrev, &block, consensusParams))
            return state.Invalid(BlockValidationResult::BLOCK_INVALID_HEADER, "bad-diffbits", "incorrect proof of work");
    }

    // Check against checkpoints
    if (fCheckpointsEnabled) {
        // Don't accept any forks from the main chain prior to last checkpoint.
        // GetLastCheckpoint finds the last checkpoint in MapCheckpoints that's in our
        // BlockIndex().
        assert(std::addressof(g_chainman.m_blockman) == std::addressof(blockman));
        CBlockIndex* pcheckpoint = blockman.GetLastCheckpoint(params.Checkpoints());
        if (pcheckpoint && nHeight < pcheckpoint->nHeight) {
            LogPrintf("ERROR: %s: forked chain older than last checkpoint (height %d)\n", __func__, nHeight);
            return state.Invalid(BlockValidationResult::BLOCK_CHECKPOINT, "bad-fork-prior-to-checkpoint");
        }
    }

    // Check timestamp against prev
    if (block.GetBlockTime() <= pindexPrev->GetMedianTimePast())
        return state.Invalid(BlockValidationResult::BLOCK_INVALID_HEADER, "time-too-old", "block's timestamp is too early");

    // Check timestamp
    if (nHeight > 0
        && block.GetBlockTime() > nAdjustedTime + MAX_FUTURE_BLOCK_TIME)
        return state.Invalid(BlockValidationResult::BLOCK_TIME_FUTURE, "time-too-new", "block timestamp too far in the future");

    // Reject outdated version blocks when 95% (75% on testnet) of the network has upgraded:
    // check for version 2, 3 and 4 upgrades
    if((block.nVersion < 2 && nHeight >= consensusParams.BIP34Height) ||
       (block.nVersion < 3 && nHeight >= consensusParams.BIP66Height) ||
       (block.nVersion < 4 && nHeight >= consensusParams.BIP65Height))
            return state.Invalid(BlockValidationResult::BLOCK_INVALID_HEADER, strprintf("bad-version(0x%08x)", block.nVersion),
                                 strprintf("rejected nVersion=0x%08x block", block.nVersion));

    return true;
}

/** NOTE: This function is not currently invoked by ConnectBlock(), so we
 *  should consider upgrade issues if we change which consensus rules are
 *  enforced in this function (eg by adding a new consensus rule). See comment
 *  in ConnectBlock().
 *  Note that -reindex-chainstate skips the validation that happens here!
 */
static bool ContextualCheckBlock(const CBlock& block, BlockValidationState& state, const Consensus::Params& consensusParams, const CBlockIndex* pindexPrev, bool accept_block=false) EXCLUSIVE_LOCKS_REQUIRED(cs_main)
{
    const int nHeight = pindexPrev == nullptr ? 0 : pindexPrev->nHeight + 1;
    const int64_t nPrevTime = pindexPrev ? pindexPrev->nTime : 0;

    // Start enforcing BIP113 (Median Time Past).
    int nLockTimeFlags = 0;
    if ((fParticlMode && pindexPrev) || nHeight >= consensusParams.CSVHeight) {
        assert(pindexPrev != nullptr);
        nLockTimeFlags |= LOCKTIME_MEDIAN_TIME_PAST;
    }

    int64_t nLockTimeCutoff = (nLockTimeFlags & LOCKTIME_MEDIAN_TIME_PAST)
                              ? (pindexPrev ? pindexPrev->GetMedianTimePast() : block.GetBlockTime())
                              : block.GetBlockTime();

    // Check that all transactions are finalized
    for (const auto& tx : block.vtx) {
        if (!IsFinalTx(*tx, nHeight, nLockTimeCutoff)) {
            return state.Invalid(BlockValidationResult::BLOCK_CONSENSUS, "bad-txns-nonfinal", "non-final transaction");
        }
    }

    if (fParticlMode) {
        if (block.IsProofOfStake()) {
            // Limit the number of outputs in a coinstake txn to 6: 1 data + 1 treasury + 4 user
            if (nPrevTime >= consensusParams.OpIsCoinstakeTime) {
                if (block.vtx[0]->vpout.size() > 6) {
                    return state.Invalid(BlockValidationResult::BLOCK_CONSENSUS, "bad-cs-outputs", "Too many outputs in coinstake");
                }
            }

            // Coinstake output 0 must be data output of blockheight
            int i;
            if (!block.vtx[0]->GetCoinStakeHeight(i)) {
                return state.Invalid(BlockValidationResult::BLOCK_CONSENSUS, "bad-cs-malformed", "coinstake txn is malformed");
            }

            if (i != nHeight) {
                return state.Invalid(BlockValidationResult::BLOCK_CONSENSUS, "bad-cs-height", "block height mismatch in coinstake");
            }

            std::vector<uint8_t> &vData = ((CTxOutData*)block.vtx[0]->vpout[0].get())->vData;
            if (vData.size() > 8 && vData[4] == DO_VOTE) {
                uint32_t voteToken;
                memcpy(&voteToken, &vData[5], 4);
                voteToken = le32toh(voteToken);

                LogPrint(BCLog::HDWALLET, _("Block %d casts vote for option %u of proposal %u.\n").translated.c_str(),
                    nHeight, voteToken >> 16, voteToken & 0xFFFF);
            }

            // check witness merkleroot, TODO: should witnessmerkleroot be hashed?
            bool malleated = false;
            uint256 hashWitness = BlockWitnessMerkleRoot(block, &malleated);

            if (hashWitness != block.hashWitnessMerkleRoot) {
                return state.Invalid(BlockValidationResult::BLOCK_MUTATED, "bad-witness-merkle-match", strprintf("%s : witness merkle commitment mismatch", __func__));
            }

            if (!CheckCoinStakeTimestamp(nHeight, block.GetBlockTime())) {
                return state.Invalid(BlockValidationResult::DOS_50, "bad-coinstake-time", strprintf("%s: coinstake timestamp violation nTimeBlock=%d", __func__, block.GetBlockTime()));
            }

            // Check timestamp against prev
            if (block.GetBlockTime() <= pindexPrev->GetPastTimeLimit() || particl::FutureDrift(block.GetBlockTime()) < pindexPrev->GetBlockTime()) {
                return state.Invalid(BlockValidationResult::DOS_50, "bad-block-time", strprintf("%s: block's timestamp is too early", __func__));
            }

            uint256 hashProof, targetProofOfStake;

            // Blocks are connected at end of import / reindex
            // CheckProofOfStake is run again during connectblock
            if (!::ChainstateActive().IsInitialBlockDownload() // checks (!fImporting && !fReindex)
                && (!accept_block || ::ChainActive().Height() > (int)Params().GetStakeMinConfirmations())
                && !CheckProofOfStake(state, pindexPrev, *block.vtx[0], block.nTime, block.nBits, hashProof, targetProofOfStake)) {
                return error("ContextualCheckBlock(): check proof-of-stake failed for block %s\n", block.GetHash().ToString());
            }
        } else {
            bool fCheckPOW = true; // TODO: pass properly
            if (fCheckPOW && !CheckProofOfWork(block.GetHash(), block.nBits, consensusParams, nHeight, Params().GetLastImportHeight()))
                return state.Invalid(BlockValidationResult::BLOCK_INVALID_HEADER, "high-hash", "proof of work failed");

            // Enforce rule that the coinbase ends with serialized block height
            // genesis block scriptSig size will be different
            CScript expect = CScript() << OP_RETURN << nHeight;
            const CScript &scriptSig = block.vtx[0]->vin[0].scriptSig;
            if (scriptSig.size() < expect.size() ||
                !std::equal(expect.begin()
                    , expect.end(), scriptSig.begin() + scriptSig.size()-expect.size())) {
                return state.Invalid(BlockValidationResult::BLOCK_CONSENSUS, "bad-cb-height", "block height mismatch in coinbase");
            }
        }

        if (nHeight > 0 && !block.vtx[0]->IsCoinStake()) { // only genesis block can start with coinbase
            return state.Invalid(BlockValidationResult::BLOCK_CONSENSUS, "bad-cs-missing", "first tx is not coinstake");
        }

        if (nHeight > 0 // skip genesis
            && Params().GetLastImportHeight() >= (uint32_t)nHeight) {
            // 2nd txn must be coinbase
            if (block.vtx.size() < 2 || !block.vtx[1]->IsCoinBase()) {
                return state.Invalid(BlockValidationResult::BLOCK_CONSENSUS, "bad-cb", "Second txn of import block must be coinbase");
            }

            // Check hash of genesis import txn matches expected hash.
            uint256 txnHash = block.vtx[1]->GetHash();
            if (!Params().CheckImportCoinbase(nHeight, txnHash)) {
                return state.Invalid(BlockValidationResult::BLOCK_CONSENSUS, "bad-cb", "Incorrect outputs hash.");
            }
        } else {
            // 2nd txn can't be coinbase if block height > GetLastImportHeight
            if (block.vtx.size() > 1 && block.vtx[1]->IsCoinBase()) {
                return state.Invalid(BlockValidationResult::BLOCK_CONSENSUS, "bad-cb-multiple", "unexpected coinbase");
            }
        }
    } else {
        // Enforce rule that the coinbase starts with serialized block height
        if (nHeight >= consensusParams.BIP34Height)
        {
            CScript expect = CScript() << nHeight;
            if (block.vtx[0]->vin[0].scriptSig.size() < expect.size() ||
                !std::equal(expect.begin(), expect.end(), block.vtx[0]->vin[0].scriptSig.begin())) {
                return state.Invalid(BlockValidationResult::BLOCK_CONSENSUS, "bad-cb-height", "block height mismatch in coinbase");
            }
        }

        // Validation for witness commitments.
        // * We compute the witness hash (which is the hash including witnesses) of all the block's transactions, except the
        //   coinbase (where 0x0000....0000 is used instead).
        // * The coinbase scriptWitness is a stack of a single 32-byte vector, containing a witness reserved value (unconstrained).
        // * We build a merkle tree with all those witness hashes as leaves (similar to the hashMerkleRoot in the block header).
        // * There must be at least one output whose scriptPubKey is a single 36-byte push, the first 4 bytes of which are
        //   {0xaa, 0x21, 0xa9, 0xed}, and the following 32 bytes are SHA256^2(witness root, witness reserved value). In case there are
        //   multiple, the last one is used.
        bool fHaveWitness = false;
        if (nHeight >= consensusParams.SegwitHeight) {
            int commitpos = GetWitnessCommitmentIndex(block);
            if (commitpos != -1) {
                bool malleated = false;
                uint256 hashWitness = BlockWitnessMerkleRoot(block, &malleated);
                // The malleation check is ignored; as the transaction tree itself
                // already does not permit it, it is impossible to trigger in the
                // witness tree.
                if (block.vtx[0]->vin[0].scriptWitness.stack.size() != 1 || block.vtx[0]->vin[0].scriptWitness.stack[0].size() != 32) {
                    return state.Invalid(BlockValidationResult::BLOCK_MUTATED, "bad-witness-nonce-size", strprintf("%s : invalid witness reserved value size", __func__));
                }
                CHash256().Write(hashWitness).Write(block.vtx[0]->vin[0].scriptWitness.stack[0]).Finalize(hashWitness);
                if (memcmp(hashWitness.begin(), &block.vtx[0]->vout[commitpos].scriptPubKey[6], 32)) {
                    return state.Invalid(BlockValidationResult::BLOCK_MUTATED, "bad-witness-merkle-match", strprintf("%s : witness merkle commitment mismatch", __func__));
                }
                fHaveWitness = true;
            }
        }

        // No witness data is allowed in blocks that don't commit to witness data, as this would otherwise leave room for spam
        if (!fHaveWitness) {
          for (const auto& tx : block.vtx) {
                if (tx->HasWitness()) {
                    return state.Invalid(BlockValidationResult::BLOCK_MUTATED, "unexpected-witness", strprintf("%s : unexpected witness data found", __func__));
                }
            }
        }
    }

    // After the coinbase witness reserved value and commitment are verified,
    // we can check if the block weight passes (before we've checked the
    // coinbase witness, it would be possible for the weight to be too
    // large by filling up the coinbase witness, which doesn't change
    // the block hash, so we couldn't mark the block as permanently
    // failed).
    if (GetBlockWeight(block) > MAX_BLOCK_WEIGHT) {
        return state.Invalid(BlockValidationResult::BLOCK_CONSENSUS, "bad-blk-weight", strprintf("%s : weight limit failed", __func__));
    }

    return true;
}

bool BlockManager::AcceptBlockHeader(const CBlockHeader& block, BlockValidationState& state, const CChainParams& chainparams, CBlockIndex** ppindex, bool fRequested)
{
    AssertLockHeld(cs_main);
    // Check for duplicate
    uint256 hash = block.GetHash();
    BlockMap::iterator miSelf = m_block_index.find(hash);
    if (hash != chainparams.GetConsensus().hashGenesisBlock) {
        if (miSelf != m_block_index.end()) {
            // Block header is already known.
            CBlockIndex* pindex = miSelf->second;
            if (fParticlMode && !fRequested && !::ChainstateActive().IsInitialBlockDownload() && state.nodeId >= 0
                && !IncDuplicateHeaders(state.nodeId)) {
                Misbehaving(state.nodeId, 5, "Too many duplicates");
            }

            if (ppindex)
                *ppindex = pindex;
            if (pindex->nStatus & BLOCK_FAILED_MASK) {
                LogPrintf("ERROR: %s: block %s is marked invalid\n", __func__, hash.ToString());
                return state.Invalid(BlockValidationResult::BLOCK_CACHED_INVALID, "duplicate");
            }
            return true;
        }

        if (!CheckBlockHeader(block, state, chainparams.GetConsensus())) {
            LogPrint(BCLog::VALIDATION, "%s: Consensus::CheckBlockHeader: %s, %s\n", __func__, hash.ToString(), state.ToString());
            return false;
        }

        // Get prev block index
        CBlockIndex* pindexPrev = nullptr;
        BlockMap::iterator mi = m_block_index.find(block.hashPrevBlock);
        if (mi == m_block_index.end()) {
            LogPrintf("ERROR: %s: prev block not found\n", __func__);
            return state.Invalid(BlockValidationResult::BLOCK_MISSING_PREV, "prev-blk-not-found");
        }
        pindexPrev = (*mi).second;
        if (pindexPrev->nStatus & BLOCK_FAILED_MASK) {
            LogPrintf("ERROR: %s: prev block invalid\n", __func__);
            return state.Invalid(BlockValidationResult::BLOCK_INVALID_PREV, "bad-prevblk");
        }
        if (!ContextualCheckBlockHeader(block, state, *this, chainparams, pindexPrev, GetAdjustedTime()))
            return error("%s: Consensus::ContextualCheckBlockHeader: %s, %s", __func__, hash.ToString(), state.ToString());

        /* Determine if this block descends from any block which has been found
         * invalid (m_failed_blocks), then mark pindexPrev and any blocks between
         * them as failed. For example:
         *
         *                D3
         *              /
         *      B2 - C2
         *    /         \
         *  A             D2 - E2 - F2
         *    \
         *      B1 - C1 - D1 - E1
         *
         * In the case that we attempted to reorg from E1 to F2, only to find
         * C2 to be invalid, we would mark D2, E2, and F2 as BLOCK_FAILED_CHILD
         * but NOT D3 (it was not in any of our candidate sets at the time).
         *
         * In any case D3 will also be marked as BLOCK_FAILED_CHILD at restart
         * in LoadBlockIndex.
         */
        if (!pindexPrev->IsValid(BLOCK_VALID_SCRIPTS)) {
            // The above does not mean "invalid": it checks if the previous block
            // hasn't been validated up to BLOCK_VALID_SCRIPTS. This is a performance
            // optimization, in the common case of adding a new block to the tip,
            // we don't need to iterate over the failed blocks list.
            for (const CBlockIndex* failedit : m_failed_blocks) {
                if (pindexPrev->GetAncestor(failedit->nHeight) == failedit) {
                    //assert(failedit->nStatus & BLOCK_FAILED_VALID);
                    CBlockIndex* invalid_walk = pindexPrev;
                    if (failedit->nStatus & BLOCK_FAILED_VALID)
                    while (invalid_walk != failedit) {
                        invalid_walk->nStatus |= BLOCK_FAILED_CHILD;
                        setDirtyBlockIndex.insert(invalid_walk);
                        invalid_walk = invalid_walk->pprev;
                    }
                    LogPrintf("ERROR: %s: prev block invalid\n", __func__);
                    return state.Invalid(BlockValidationResult::BLOCK_INVALID_PREV, "bad-prevblk");
                }
            }
        }
    }
    bool force_accept = true;
    if (fParticlMode && !::ChainstateActive().IsInitialBlockDownload() && state.nodeId >= 0) {
        if (!AddNodeHeader(state.nodeId, hash)) {
            LogPrintf("ERROR: %s: DoS limits\n", __func__);
            return state.Invalid(BlockValidationResult::DOS_20, "dos-limits");
        }
        force_accept = false;
    }
    CBlockIndex* pindex = AddToBlockIndex(block);
    if (force_accept) {
        pindex->nFlags |= BLOCK_ACCEPTED;
    }

    if (ppindex)
        *ppindex = pindex;

    return true;
}

// Exposed wrapper for AcceptBlockHeader
bool ChainstateManager::ProcessNewBlockHeaders(const std::vector<CBlockHeader>& headers, BlockValidationState& state, const CChainParams& chainparams, const CBlockIndex** ppindex)
{
    assert(std::addressof(::ChainstateActive()) == std::addressof(ActiveChainstate()));
    AssertLockNotHeld(cs_main);
    {
        LOCK(cs_main);
        for (const CBlockHeader& header : headers) {
            CBlockIndex *pindex = nullptr; // Use a temp pindex instead of ppindex to avoid a const_cast
            bool accepted = m_blockman.AcceptBlockHeader(
                header, state, chainparams, &pindex);
            ActiveChainstate().CheckBlockIndex(chainparams.GetConsensus());

            if (!accepted) {
                return false;
            }
            if (ppindex) {
                *ppindex = pindex;
            }
        }
    }
    if (NotifyHeaderTip(ActiveChainstate())) {
        if (ActiveChainstate().IsInitialBlockDownload() && ppindex && *ppindex) {
            LogPrintf("Synchronizing blockheaders, height: %d (~%.2f%%)\n", (*ppindex)->nHeight, 100.0/((*ppindex)->nHeight+(GetAdjustedTime() - (*ppindex)->GetBlockTime()) / Params().GetConsensus().nPowTargetSpacing) * (*ppindex)->nHeight);
        }
    }
    return true;
}

/** Store block on disk. If dbp is non-nullptr, the file is known to already reside on disk */
bool CChainState::AcceptBlock(const std::shared_ptr<const CBlock>& pblock, BlockValidationState& state, const CChainParams& chainparams, CBlockIndex** ppindex, bool fRequested, const FlatFilePos* dbp, bool* fNewBlock)
{
    const CBlock& block = *pblock;

    if (fNewBlock) *fNewBlock = false;
    AssertLockHeld(cs_main);

    CBlockIndex *pindexDummy = nullptr;
    CBlockIndex *&pindex = ppindex ? *ppindex : pindexDummy;

    bool accepted_header = m_blockman.AcceptBlockHeader(block, state, chainparams, &pindex, fRequested);
    CheckBlockIndex(chainparams.GetConsensus());

    if (!accepted_header)
        return false;

    // Try to process all requested blocks that we don't have, but only
    // process an unrequested block if it's new and has enough work to
    // advance our tip, and isn't too many blocks ahead.
    bool fAlreadyHave = pindex->nStatus & BLOCK_HAVE_DATA;
    bool fHasMoreOrSameWork = (m_chain.Tip() ? pindex->nChainWork >= m_chain.Tip()->nChainWork : true);
    // Blocks that are too out-of-order needlessly limit the effectiveness of
    // pruning, because pruning will not delete block files that contain any
    // blocks which are too close in height to the tip.  Apply this test
    // regardless of whether pruning is enabled; it should generally be safe to
    // not process unrequested blocks.
    bool fTooFarAhead = (pindex->nHeight > int(m_chain.Height() + MIN_BLOCKS_TO_KEEP));

    // TODO: Decouple this function from the block download logic by removing fRequested
    // This requires some new chain data structure to efficiently look up if a
    // block is in a chain leading to a candidate for best tip, despite not
    // being such a candidate itself.

    // TODO: deal better with return value and error conditions for duplicate
    // and unrequested blocks.
    if (fAlreadyHave) return true;
    if (!fRequested) {  // If we didn't ask for it:
        if (pindex->nTx != 0) return true;    // This is a previously-processed block that was pruned
        if (!fHasMoreOrSameWork) return true; // Don't process less-work chains
        if (fTooFarAhead) return true;        // Block height is too high

        // Protect against DoS attacks from low-work chains.
        // If our tip is behind, a peer could try to send us
        // low-work blocks on a fake chain that we would never
        // request; don't process these.
        if (pindex->nChainWork < nMinimumChainWork) return true;
    }

    if (!CheckBlock(block, state, chainparams.GetConsensus())) {
        return error("%s: %s", __func__, state.ToString());
    }

    if (block.IsProofOfStake()) {
        pindex->SetProofOfStake();
        pindex->prevoutStake = pblock->vtx[0]->vin[0].prevout;
        if (!pindex->pprev
            || (pindex->pprev->bnStakeModifier.IsNull()
                && pindex->pprev->GetBlockHash() != chainparams.GetConsensus().hashGenesisBlock)) {
            // Block received out of order
            if (fParticlMode && !IsInitialBlockDownload()) {
                if (pindex->nFlags & BLOCK_DELAYED) {
                    // Block is already delayed
                    state.nFlags |= BLOCK_DELAYED;
                    return true;
                }
                pindex->nFlags |= BLOCK_DELAYED;
                return particl::DelayBlock(pblock, state);
            }
        } else {
            pindex->bnStakeModifier = ComputeStakeModifierV2(pindex->pprev, pindex->prevoutStake.hash);
        }
        pindex->nFlags &= ~BLOCK_DELAYED;
        setDirtyBlockIndex.insert(pindex);
    }

    if (!ContextualCheckBlock(block, state, chainparams.GetConsensus(), pindex->pprev, true)) {
        if (state.IsInvalid() && state.GetResult() != BlockValidationResult::BLOCK_MUTATED) {
            pindex->nStatus |= BLOCK_FAILED_VALID;
            setDirtyBlockIndex.insert(pindex);
        }
        return error("%s: %s", __func__, state.ToString());
    }

    if (state.nFlags & BLOCK_STAKE_KERNEL_SPENT && !(state.nFlags & BLOCK_FAILED_DUPLICATE_STAKE)) {
        if (state.nodeId > -1) {
            IncPersistentMisbehaviour(state.nodeId, 20);
            Misbehaving(state.nodeId, 20, "Spent kernel");
        }
    }

    RemoveNodeHeader(pindex->GetBlockHash());
    pindex->nFlags |= BLOCK_ACCEPTED;
    setDirtyBlockIndex.insert(pindex);

    // Header is valid/has work, merkle tree and segwit merkle tree are good...RELAY NOW
    // (but if it does not build on our best tip, let the SendMessages loop relay it)
    if (!(state.nFlags & (BLOCK_STAKE_KERNEL_SPENT | BLOCK_FAILED_DUPLICATE_STAKE))
        && !IsInitialBlockDownload() && m_chain.Tip() == pindex->pprev) {
        GetMainSignals().NewPoWValidBlock(pindex, pblock);
    }

    // Write block to history file
    if (fNewBlock) *fNewBlock = true;
    assert(std::addressof(::ChainActive()) == std::addressof(m_chain));
    try {
        FlatFilePos blockPos = SaveBlockToDisk(block, pindex->nHeight, m_chain, chainparams, dbp);
        if (blockPos.IsNull()) {
            state.Error(strprintf("%s: Failed to find position to write new block to disk", __func__));
            return false;
        }
        ReceivedBlockTransactions(block, pindex, blockPos, chainparams.GetConsensus());
    } catch (const std::runtime_error& e) {
        return AbortNode(state, std::string("System error: ") + e.what());
    }

    FlushStateToDisk(chainparams, state, FlushStateMode::NONE);

    CheckBlockIndex(chainparams.GetConsensus());

    return true;
}

bool ChainstateManager::ProcessNewBlock(const CChainParams& chainparams, const std::shared_ptr<const CBlock>& block, bool force_processing, bool* new_block, NodeId node_id)
{
    AssertLockNotHeld(cs_main);
    assert(std::addressof(::ChainstateActive()) == std::addressof(ActiveChainstate()));

    CBlockIndex *pindex = nullptr;
    {
        /*
        uint256 hash = pblock->GetHash();
        // Limited duplicity on stake: prevents block flood attack
        // Duplicate stake allowed only when there is orphan child block
        if (!fReindex && !fImporting && pblock->IsProofOfStake() && setStakeSeen.count(pblock->GetProofOfStake()) && !mapOrphanBlocksByPrev.count(hash))
            return error("%s: Duplicate proof-of-stake (%s, %d) for block %s", pblock->GetProofOfStake().first.ToString(), pblock->GetProofOfStake().second, hash.ToString());
        */

        if (new_block) *new_block = false;
        BlockValidationState state;
        if (node_id > -1) {
            state.nodeId = node_id;
        }

        // CheckBlock() does not support multi-threaded block validation because CBlock::fChecked can cause data race.
        // Therefore, the following critical section must include the CheckBlock() call as well.
        LOCK(cs_main);

        // Skipping AcceptBlock() for CheckBlock() failures means that we will never mark a block as invalid if
        // CheckBlock() fails.  This is protective against consensus failure if there are any unknown forms of block
        // malleability that cause CheckBlock() to fail; see e.g. CVE-2012-2459 and
        // https://lists.linuxfoundation.org/pipermail/bitcoin-dev/2019-February/016697.html.  Because CheckBlock() is
        // not very expensive, the anti-DoS benefits of caching failure (of a definitely-invalid block) are not substantial.
        bool ret = CheckBlock(*block, state, chainparams.GetConsensus());
        if (ret) {
            // Store to disk
            ret = ActiveChainstate().AcceptBlock(block, state, chainparams, &pindex, force_processing, nullptr, new_block);
        }
        if (state.nFlags & BLOCK_DELAYED) {
            return true;
        }
        if (!ret) {
            if (fParticlMode && state.GetResult() != BlockValidationResult::BLOCK_MISSING_PREV) {
                // Mark block as invalid to prevent re-requesting from peer.
                // Block will have been added to the block index in AcceptBlockHeader
                CBlockIndex *pindex = ::ChainstateActive().m_blockman.AddToBlockIndex(*block);
                ::ChainstateActive().InvalidBlockFound(pindex, *block, state);
            }
            GetMainSignals().BlockChecked(*block, state);
            return error("%s: AcceptBlock FAILED (%s)", __func__, state.ToString());
        }

        if (pindex && state.nFlags & BLOCK_FAILED_DUPLICATE_STAKE) {
            pindex->nFlags |= BLOCK_FAILED_DUPLICATE_STAKE;
            setDirtyBlockIndex.insert(pindex);
            LogPrint(BCLog::POS, "%s Marking duplicate stake: %s.\n", __func__, pindex->GetBlockHash().ToString());
            GetMainSignals().BlockChecked(*block, state);
        }
    }

    NotifyHeaderTip(ActiveChainstate());

    BlockValidationState state; // Only used to report errors, not invalidity - ignore it
    if (!ActiveChainstate().ActivateBestChain(state, chainparams, block))
        return error("%s: ActivateBestChain failed (%s)", __func__, state.ToString());

    if (smsg::fSecMsgEnabled && gArgs.GetBoolArg("-smsgscanincoming", false)) {
        smsgModule.ScanBlock(*block);
    }

    {
        assert(pindex);
        // Check here for blocks not connected to the chain, TODO: move to a timer.
        particl::CheckDelayedBlocks(chainparams, pindex->GetBlockHash());
    }

    return true;
}

bool TestBlockValidity(BlockValidationState& state,
                       const CChainParams& chainparams,
                       CChainState& chainstate,
                       const CBlock& block,
                       CBlockIndex* pindexPrev,
                       bool fCheckPOW,
                       bool fCheckMerkleRoot)
{
    AssertLockHeld(cs_main);
    assert(std::addressof(::ChainstateActive()) == std::addressof(chainstate));
    assert(pindexPrev && pindexPrev == chainstate.m_chain.Tip());
    CCoinsViewCache viewNew(&chainstate.CoinsTip());
    uint256 block_hash(block.GetHash());
    CBlockIndex indexDummy(block);
    indexDummy.pprev = pindexPrev;
    indexDummy.nHeight = pindexPrev->nHeight + 1;
    indexDummy.phashBlock = &block_hash;

    // NOTE: CheckBlockHeader is called by CheckBlock
    assert(std::addressof(g_chainman.m_blockman) == std::addressof(chainstate.m_blockman));
    if (!ContextualCheckBlockHeader(block, state, chainstate.m_blockman, chainparams, pindexPrev, GetAdjustedTime()))
        return error("%s: Consensus::ContextualCheckBlockHeader: %s", __func__, state.ToString());
    if (!CheckBlock(block, state, chainparams.GetConsensus(), fCheckPOW, fCheckMerkleRoot))
        return error("%s: Consensus::CheckBlock: %s", __func__, state.ToString());
    if (!ContextualCheckBlock(block, state, chainparams.GetConsensus(), pindexPrev))
        return error("%s: Consensus::ContextualCheckBlock: %s", __func__, state.ToString());
    if (!chainstate.ConnectBlock(block, state, &indexDummy, viewNew, chainparams, true))
        return false;
    assert(state.IsValid());

    return true;
}

/**
 * BLOCK PRUNING CODE
 */

void BlockManager::PruneOneBlockFile(const int fileNumber)
{
    AssertLockHeld(cs_main);
    LOCK(cs_LastBlockFile);

    for (const auto& entry : m_block_index) {
        CBlockIndex* pindex = entry.second;
        if (pindex->nFile == fileNumber) {
            pindex->nStatus &= ~BLOCK_HAVE_DATA;
            pindex->nStatus &= ~BLOCK_HAVE_UNDO;
            pindex->nFile = 0;
            pindex->nDataPos = 0;
            pindex->nUndoPos = 0;
            setDirtyBlockIndex.insert(pindex);

            // Prune from m_blocks_unlinked -- any block we prune would have
            // to be downloaded again in order to consider its chain, at which
            // point it would be considered as a candidate for
            // m_blocks_unlinked or setBlockIndexCandidates.
            auto range = m_blocks_unlinked.equal_range(pindex->pprev);
            while (range.first != range.second) {
                std::multimap<CBlockIndex *, CBlockIndex *>::iterator _it = range.first;
                range.first++;
                if (_it->second == pindex) {
                    m_blocks_unlinked.erase(_it);
                }
            }
        }
    }

    vinfoBlockFile[fileNumber].SetNull();
    setDirtyFileInfo.insert(fileNumber);
}

void BlockManager::FindFilesToPruneManual(std::set<int>& setFilesToPrune, int nManualPruneHeight, int chain_tip_height)
{
    assert(fPruneMode && nManualPruneHeight > 0);

    LOCK2(cs_main, cs_LastBlockFile);
    if (chain_tip_height < 0) {
        return;
    }

    // last block to prune is the lesser of (user-specified height, MIN_BLOCKS_TO_KEEP from the tip)
    unsigned int nLastBlockWeCanPrune = std::min((unsigned)nManualPruneHeight, chain_tip_height - MIN_BLOCKS_TO_KEEP);
    int count = 0;
    for (int fileNumber = 0; fileNumber < nLastBlockFile; fileNumber++) {
        if (vinfoBlockFile[fileNumber].nSize == 0 || vinfoBlockFile[fileNumber].nHeightLast > nLastBlockWeCanPrune) {
            continue;
        }
        PruneOneBlockFile(fileNumber);
        setFilesToPrune.insert(fileNumber);
        count++;
    }
    LogPrintf("Prune (Manual): prune_height=%d removed %d blk/rev pairs\n", nLastBlockWeCanPrune, count);
}

/* This function is called from the RPC code for pruneblockchain */
void PruneBlockFilesManual(CChainState& active_chainstate, int nManualPruneHeight)
{
    BlockValidationState state;
    const CChainParams& chainparams = Params();
    assert(std::addressof(::ChainstateActive()) == std::addressof(active_chainstate));
    if (!active_chainstate.FlushStateToDisk(
            chainparams, state, FlushStateMode::NONE, nManualPruneHeight)) {
        LogPrintf("%s: failed to flush state (%s)\n", __func__, state.ToString());
    }
}

void BlockManager::FindFilesToPrune(std::set<int>& setFilesToPrune, uint64_t nPruneAfterHeight, int chain_tip_height, int prune_height, bool is_ibd)
{
    LOCK2(cs_main, cs_LastBlockFile);
    if (chain_tip_height < 0 || nPruneTarget == 0) {
        return;
    }
    if ((uint64_t)chain_tip_height <= nPruneAfterHeight) {
        return;
    }

    unsigned int nLastBlockWeCanPrune = std::min(prune_height, chain_tip_height - static_cast<int>(MIN_BLOCKS_TO_KEEP));
    uint64_t nCurrentUsage = CalculateCurrentUsage();
    // We don't check to prune until after we've allocated new space for files
    // So we should leave a buffer under our target to account for another allocation
    // before the next pruning.
    uint64_t nBuffer = BLOCKFILE_CHUNK_SIZE + UNDOFILE_CHUNK_SIZE;
    uint64_t nBytesToPrune;
    int count = 0;

    if (nCurrentUsage + nBuffer >= nPruneTarget) {
        // On a prune event, the chainstate DB is flushed.
        // To avoid excessive prune events negating the benefit of high dbcache
        // values, we should not prune too rapidly.
        // So when pruning in IBD, increase the buffer a bit to avoid a re-prune too soon.
        if (is_ibd) {
            // Since this is only relevant during IBD, we use a fixed 10%
            nBuffer += nPruneTarget / 10;
        }

        for (int fileNumber = 0; fileNumber < nLastBlockFile; fileNumber++) {
            nBytesToPrune = vinfoBlockFile[fileNumber].nSize + vinfoBlockFile[fileNumber].nUndoSize;

            if (vinfoBlockFile[fileNumber].nSize == 0) {
                continue;
            }

            if (nCurrentUsage + nBuffer < nPruneTarget) { // are we below our target?
                break;
            }

            // don't prune files that could have a block within MIN_BLOCKS_TO_KEEP of the main chain's tip but keep scanning
            if (vinfoBlockFile[fileNumber].nHeightLast > nLastBlockWeCanPrune) {
                continue;
            }

            PruneOneBlockFile(fileNumber);
            // Queue up the files for removal
            setFilesToPrune.insert(fileNumber);
            nCurrentUsage -= nBytesToPrune;
            count++;
        }
    }

    LogPrint(BCLog::PRUNE, "Prune: target=%dMiB actual=%dMiB diff=%dMiB max_prune_height=%d removed %d blk/rev pairs\n",
           nPruneTarget/1024/1024, nCurrentUsage/1024/1024,
           ((int64_t)nPruneTarget - (int64_t)nCurrentUsage)/1024/1024,
           nLastBlockWeCanPrune, count);
}

CBlockIndex * BlockManager::InsertBlockIndex(const uint256& hash)
{
    AssertLockHeld(cs_main);

    if (hash.IsNull())
        return nullptr;

    // Return existing
    BlockMap::iterator mi = m_block_index.find(hash);
    if (mi != m_block_index.end())
        return (*mi).second;

    // Create new
    CBlockIndex* pindexNew = new CBlockIndex();
    mi = m_block_index.insert(std::make_pair(hash, pindexNew)).first;
    pindexNew->phashBlock = &((*mi).first);

    return pindexNew;
}

bool BlockManager::LoadBlockIndex(
    const Consensus::Params& consensus_params,
    CBlockTreeDB& blocktree,
    std::set<CBlockIndex*, CBlockIndexWorkComparator>& block_index_candidates)
{
    if (!blocktree.LoadBlockIndexGuts(consensus_params, [this](const uint256& hash) EXCLUSIVE_LOCKS_REQUIRED(cs_main) { return this->InsertBlockIndex(hash); }))
        return false;

    // Calculate nChainWork
    std::vector<std::pair<int, CBlockIndex*> > vSortedByHeight;
    vSortedByHeight.reserve(m_block_index.size());
    for (const std::pair<const uint256, CBlockIndex*>& item : m_block_index)
    {
        CBlockIndex* pindex = item.second;
        vSortedByHeight.push_back(std::make_pair(pindex->nHeight, pindex));
    }
    sort(vSortedByHeight.begin(), vSortedByHeight.end());
    for (const std::pair<int, CBlockIndex*>& item : vSortedByHeight)
    {
        if (ShutdownRequested()) return false;
        CBlockIndex* pindex = item.second;
        pindex->nChainWork = (pindex->pprev ? pindex->pprev->nChainWork : 0) + GetBlockProof(*pindex);
        pindex->nTimeMax = (pindex->pprev ? std::max(pindex->pprev->nTimeMax, pindex->nTime) : pindex->nTime);
        // We can link the chain of blocks for which we've received transactions at some point.
        // Pruned nodes may have deleted the block.
        if (pindex->nTx > 0) {
            if (pindex->pprev) {
                if (pindex->pprev->HaveTxsDownloaded()) {
                    pindex->nChainTx = pindex->pprev->nChainTx + pindex->nTx;
                } else {
                    pindex->nChainTx = 0;
                    m_blocks_unlinked.insert(std::make_pair(pindex->pprev, pindex));
                }
            } else {
                pindex->nChainTx = pindex->nTx;
            }
        }
        if (!(pindex->nStatus & BLOCK_FAILED_MASK) && pindex->pprev && (pindex->pprev->nStatus & BLOCK_FAILED_MASK)) {
            pindex->nStatus |= BLOCK_FAILED_CHILD;
            setDirtyBlockIndex.insert(pindex);
        }
        if (pindex->IsValid(BLOCK_VALID_TRANSACTIONS) && (pindex->HaveTxsDownloaded() || pindex->pprev == nullptr)) {
            block_index_candidates.insert(pindex);
        }
        if (pindex->nStatus & BLOCK_FAILED_MASK && (!pindexBestInvalid || pindex->nChainWork > pindexBestInvalid->nChainWork))
            pindexBestInvalid = pindex;
        if (pindex->pprev)
            pindex->BuildSkip();
        if (pindex->IsValid(BLOCK_VALID_TREE) && (pindexBestHeader == nullptr || CBlockIndexWorkComparator()(pindexBestHeader, pindex)))
            pindexBestHeader = pindex;
    }

    return true;
}

void BlockManager::Unload() {
    m_failed_blocks.clear();
    m_blocks_unlinked.clear();

    for (const BlockMap::value_type& entry : m_block_index) {
        delete entry.second;
    }

    m_block_index.clear();
}

bool CChainState::LoadBlockIndexDB(const CChainParams& chainparams)
{
    assert(std::addressof(::ChainstateActive()) == std::addressof(*this));
    if (!m_blockman.LoadBlockIndex(
            chainparams.GetConsensus(), *pblocktree,
            setBlockIndexCandidates)) {
        return false;
    }

    // Load block file info
    pblocktree->ReadLastBlockFile(nLastBlockFile);
    vinfoBlockFile.resize(nLastBlockFile + 1);
    LogPrintf("%s: last block file = %i\n", __func__, nLastBlockFile);
    for (int nFile = 0; nFile <= nLastBlockFile; nFile++) {
        pblocktree->ReadBlockFileInfo(nFile, vinfoBlockFile[nFile]);
    }
    LogPrintf("%s: last block file info: %s\n", __func__, vinfoBlockFile[nLastBlockFile].ToString());
    for (int nFile = nLastBlockFile + 1; true; nFile++) {
        CBlockFileInfo info;
        if (pblocktree->ReadBlockFileInfo(nFile, info)) {
            vinfoBlockFile.push_back(info);
        } else {
            break;
        }
    }

    // Check presence of blk files
    LogPrintf("Checking all blk files are present...\n");
    std::set<int> setBlkDataFiles;
    for (const std::pair<const uint256, CBlockIndex*>& item : m_blockman.m_block_index) {
        CBlockIndex* pindex = item.second;
        if (pindex->nStatus & BLOCK_HAVE_DATA) {
            setBlkDataFiles.insert(pindex->nFile);
        }
    }
    for (std::set<int>::iterator it = setBlkDataFiles.begin(); it != setBlkDataFiles.end(); it++)
    {
        FlatFilePos pos(*it, 0);
        if (CAutoFile(OpenBlockFile(pos, true), SER_DISK, CLIENT_VERSION).IsNull()) {
            return false;
        }
    }

    // Check whether we have ever pruned block & undo files
    pblocktree->ReadFlag("prunedblockfiles", fHavePruned);
    if (fHavePruned)
        LogPrintf("LoadBlockIndexDB(): Block files have previously been pruned\n");

    // Check whether we need to continue reindexing
    bool fReindexing = false;
    pblocktree->ReadReindexing(fReindexing);
    if(fReindexing) fReindex = true;

    // Check whether we have indices
    pblocktree->ReadFlag("addressindex", fAddressIndex);
    LogPrintf("%s: address index %s\n", __func__, fAddressIndex ? "enabled" : "disabled");
    pblocktree->ReadFlag("timestampindex", fTimestampIndex);
    LogPrintf("%s: timestamp index %s\n", __func__, fTimestampIndex ? "enabled" : "disabled");
    pblocktree->ReadFlag("spentindex", fSpentIndex);
    LogPrintf("%s: spent index %s\n", __func__, fSpentIndex ? "enabled" : "disabled");
    pblocktree->ReadFlag("balancesindex", fBalancesIndex);
    LogPrintf("%s: balances index %s\n", __func__, fBalancesIndex ? "enabled" : "disabled");

    return true;
}

void CChainState::LoadMempool(const ArgsManager& args)
{
    if (args.GetArg("-persistmempool", DEFAULT_PERSIST_MEMPOOL)) {
        assert(std::addressof(::ChainstateActive()) == std::addressof(*this));
        ::LoadMempool(m_mempool, *this);
    }
    m_mempool.SetIsLoaded(!ShutdownRequested());
}

bool CChainState::LoadChainTip(const CChainParams& chainparams)
{
    AssertLockHeld(cs_main);
    const CCoinsViewCache& coins_cache = CoinsTip();
    assert(!coins_cache.GetBestBlock().IsNull()); // Never called when the coins view is empty
    const CBlockIndex* tip = m_chain.Tip();

    if (tip && tip->GetBlockHash() == coins_cache.GetBestBlock()) {
        return true;
    }

    // Load pointer to end of best chain
    CBlockIndex* pindex = m_blockman.LookupBlockIndex(coins_cache.GetBestBlock());
    if (!pindex) {
        return false;
    }
    m_chain.SetTip(pindex);
    PruneBlockIndexCandidates();

    tip = m_chain.Tip();
    LogPrintf("Loaded best chain: hashBestChain=%s height=%d date=%s progress=%f\n",
        tip->GetBlockHash().ToString(),
        m_chain.Height(),
        FormatISO8601DateTime(tip->GetBlockTime()),
        GuessVerificationProgress(chainparams.TxData(), tip));
    return true;
}

CVerifyDB::CVerifyDB()
{
    uiInterface.ShowProgress(_("Verifying blocks…").translated, 0, false);
}

CVerifyDB::~CVerifyDB()
{
    uiInterface.ShowProgress("", 100, false);
}

bool CVerifyDB::VerifyDB(
    CChainState& chainstate,
    const CChainParams& chainparams,
    CCoinsView& coinsview,
    int nCheckLevel, int nCheckDepth)
{
    AssertLockHeld(cs_main);

    assert(std::addressof(::ChainstateActive()) == std::addressof(chainstate));
    if (chainstate.m_chain.Tip() == nullptr || chainstate.m_chain.Tip()->pprev == nullptr)
        return true;

    fVerifyingDB = true;

    // Verify blocks in the best chain
    if (nCheckDepth <= 0 || nCheckDepth > chainstate.m_chain.Height())
        nCheckDepth = chainstate.m_chain.Height();
    nCheckLevel = std::max(0, std::min(4, nCheckLevel));
    LogPrintf("Verifying last %i blocks at level %i\n", nCheckDepth, nCheckLevel);
    CCoinsViewCache coins(&coinsview);
    CBlockIndex* pindex;
    CBlockIndex* pindexFailure = nullptr;
    int nGoodTransactions = 0;
    BlockValidationState state;
    int reportDone = 0;
    LogPrintf("[0%%]..."); /* Continued */

    const bool is_snapshot_cs{!chainstate.m_from_snapshot_blockhash};

    for (pindex = chainstate.m_chain.Tip(); pindex && pindex->pprev; pindex = pindex->pprev) {
        const int percentageDone = std::max(1, std::min(99, (int)(((double)(chainstate.m_chain.Height() - pindex->nHeight)) / (double)nCheckDepth * (nCheckLevel >= 4 ? 50 : 100))));
        if (reportDone < percentageDone/10) {
            // report every 10% step
            LogPrintf("[%d%%]...", percentageDone); /* Continued */
            reportDone = percentageDone/10;
        }
        uiInterface.ShowProgress(_("Verifying blocks…").translated, percentageDone, false);
        if (pindex->nHeight <= chainstate.m_chain.Height()-nCheckDepth)
            break;
        if ((fPruneMode || is_snapshot_cs) && !(pindex->nStatus & BLOCK_HAVE_DATA)) {
            // If pruning or running under an assumeutxo snapshot, only go
            // back as far as we have data.
            LogPrintf("VerifyDB(): block verification stopping at height %d (pruning, no data)\n", pindex->nHeight);
            break;
        }
        CBlock block;
        // check level 0: read from disk
        if (!ReadBlockFromDisk(block, pindex, chainparams.GetConsensus()))
            return error("VerifyDB(): *** ReadBlockFromDisk failed at %d, hash=%s", pindex->nHeight, pindex->GetBlockHash().ToString());
        // check level 1: verify block validity
        if (nCheckLevel >= 1 && !CheckBlock(block, state, chainparams.GetConsensus()))
            return error("%s: *** found bad block at %d, hash=%s (%s)\n", __func__,
                         pindex->nHeight, pindex->GetBlockHash().ToString(), state.ToString());
        // check level 2: verify undo validity
        if (nCheckLevel >= 2 && pindex) {
            CBlockUndo undo;
            if (!pindex->GetUndoPos().IsNull()) {
                if (!UndoReadFromDisk(undo, pindex)) {
                    return error("VerifyDB(): *** found bad undo data at %d, hash=%s\n", pindex->nHeight, pindex->GetBlockHash().ToString());
                }
            }
        }
        // check level 3: check for inconsistencies during memory-only disconnect of tip blocks
        size_t curr_coins_usage = coins.DynamicMemoryUsage() + chainstate.CoinsTip().DynamicMemoryUsage();

        if (nCheckLevel >= 3 && curr_coins_usage <= chainstate.m_coinstip_cache_size_bytes) {
            assert(coins.GetBestBlock() == pindex->GetBlockHash());
            DisconnectResult res = chainstate.DisconnectBlock(block, pindex, coins);
            if (res == DISCONNECT_FAILED) {
                return error("VerifyDB(): *** irrecoverable inconsistency in block data at %d, hash=%s", pindex->nHeight, pindex->GetBlockHash().ToString());
            }
            if (res == DISCONNECT_UNCLEAN) {
                nGoodTransactions = 0;
                pindexFailure = pindex;
            } else {
                nGoodTransactions += block.vtx.size();
            }
        }
        if (ShutdownRequested()) return true;
    }
    if (pindexFailure)
        return error("VerifyDB(): *** coin database inconsistencies found (last %i blocks, %i good transactions before that)\n", chainstate.m_chain.Height() - pindexFailure->nHeight + 1, nGoodTransactions);

    // store block count as we move pindex at check level >= 4
    int block_count = chainstate.m_chain.Height() - pindex->nHeight;

    // check level 4: try reconnecting blocks
    if (nCheckLevel >= 4) {
        while (pindex != chainstate.m_chain.Tip()) {
            const int percentageDone = std::max(1, std::min(99, 100 - (int)(((double)(chainstate.m_chain.Height() - pindex->nHeight)) / (double)nCheckDepth * 50)));
            if (reportDone < percentageDone/10) {
                // report every 10% step
                LogPrintf("[%d%%]...", percentageDone); /* Continued */
                reportDone = percentageDone/10;
            }
            uiInterface.ShowProgress(_("Verifying blocks…").translated, percentageDone, false);
            pindex = chainstate.m_chain.Next(pindex);
            CBlock block;
            if (!ReadBlockFromDisk(block, pindex, chainparams.GetConsensus()))
                return error("VerifyDB(): *** ReadBlockFromDisk failed at %d, hash=%s", pindex->nHeight, pindex->GetBlockHash().ToString());
            if (!chainstate.ConnectBlock(block, state, pindex, coins, chainparams))
                return error("VerifyDB(): *** found unconnectable block at %d, hash=%s (%s)", pindex->nHeight, pindex->GetBlockHash().ToString(), state.ToString());
            if (ShutdownRequested()) return true;
        }
    }

    LogPrintf("[DONE].\n");
    LogPrintf("No coin database inconsistencies in last %i blocks (%i transactions)\n", block_count, nGoodTransactions);
    fVerifyingDB = false;

    return true;
}

/** Apply the effects of a block on the utxo cache, ignoring that it may already have been applied. */
bool CChainState::RollforwardBlock(const CBlockIndex* pindex, CCoinsViewCache& inputs, const CChainParams& params)
{
    // TODO: merge with ConnectBlock
    CBlock block;
    if (!ReadBlockFromDisk(block, pindex, params.GetConsensus())) {
        return error("ReplayBlock(): ReadBlockFromDisk failed at %d, hash=%s", pindex->nHeight, pindex->GetBlockHash().ToString());
    }

    for (const CTransactionRef& tx : block.vtx) {
        if (!tx->IsCoinBase()) {
            for (const CTxIn &txin : tx->vin) {
                inputs.SpendCoin(txin.prevout);
            }
        }
        // Pass check = true as every addition may be an overwrite.
        AddCoins(inputs, *tx, pindex->nHeight, true);
    }
    return true;
}

bool CChainState::ReplayBlocks(const CChainParams& params)
{
    LOCK(cs_main);

    CCoinsView& db = this->CoinsDB();
    CCoinsViewCache cache(&db);

    std::vector<uint256> hashHeads = db.GetHeadBlocks();
    if (hashHeads.empty()) return true; // We're already in a consistent state.
    if (hashHeads.size() != 2) return error("ReplayBlocks(): unknown inconsistent state");

    uiInterface.ShowProgress(_("Replaying blocks…").translated, 0, false);
    LogPrintf("Replaying blocks\n");

    const CBlockIndex* pindexOld = nullptr;  // Old tip during the interrupted flush.
    const CBlockIndex* pindexNew;            // New tip during the interrupted flush.
    const CBlockIndex* pindexFork = nullptr; // Latest block common to both the old and the new tip.

    if (m_blockman.m_block_index.count(hashHeads[0]) == 0) {
        return error("ReplayBlocks(): reorganization to unknown block requested");
    }
    pindexNew = m_blockman.m_block_index[hashHeads[0]];

    if (!hashHeads[1].IsNull()) { // The old tip is allowed to be 0, indicating it's the first flush.
        if (m_blockman.m_block_index.count(hashHeads[1]) == 0) {
            return error("ReplayBlocks(): reorganization from unknown block requested");
        }
        pindexOld = m_blockman.m_block_index[hashHeads[1]];
        pindexFork = LastCommonAncestor(pindexOld, pindexNew);
        assert(pindexFork != nullptr);
    }

    // Rollback along the old branch.
    while (pindexOld != pindexFork) {
        if (pindexOld->nHeight > 0) { // Never disconnect the genesis block.
            CBlock block;
            if (!ReadBlockFromDisk(block, pindexOld, params.GetConsensus())) {
                return error("RollbackBlock(): ReadBlockFromDisk() failed at %d, hash=%s", pindexOld->nHeight, pindexOld->GetBlockHash().ToString());
            }
            LogPrintf("Rolling back %s (%i)\n", pindexOld->GetBlockHash().ToString(), pindexOld->nHeight);
            DisconnectResult res = DisconnectBlock(block, pindexOld, cache);
            if (res == DISCONNECT_FAILED) {
                return error("RollbackBlock(): DisconnectBlock failed at %d, hash=%s", pindexOld->nHeight, pindexOld->GetBlockHash().ToString());
            }
            // If DISCONNECT_UNCLEAN is returned, it means a non-existing UTXO was deleted, or an existing UTXO was
            // overwritten. It corresponds to cases where the block-to-be-disconnect never had all its operations
            // applied to the UTXO set. However, as both writing a UTXO and deleting a UTXO are idempotent operations,
            // the result is still a version of the UTXO set with the effects of that block undone.
        }
        pindexOld = pindexOld->pprev;
    }

    // Roll forward from the forking point to the new tip.
    int nForkHeight = pindexFork ? pindexFork->nHeight : 0;
    for (int nHeight = nForkHeight + 1; nHeight <= pindexNew->nHeight; ++nHeight) {
        const CBlockIndex* pindex = pindexNew->GetAncestor(nHeight);
        LogPrintf("Rolling forward %s (%i)\n", pindex->GetBlockHash().ToString(), nHeight);
        uiInterface.ShowProgress(_("Replaying blocks…").translated, (int) ((nHeight - nForkHeight) * 100.0 / (pindexNew->nHeight - nForkHeight)) , false);
        if (!RollforwardBlock(pindex, cache, params)) return false;
    }

    cache.SetBestBlock(pindexNew->GetBlockHash(), pindexNew->nHeight);
    cache.Flush();
    uiInterface.ShowProgress("", 100, false);
    return true;
}

bool CChainState::NeedsRedownload(const CChainParams& params) const
{
    AssertLockHeld(cs_main);

    // At and above params.SegwitHeight, segwit consensus rules must be validated
    CBlockIndex* block{m_chain.Tip()};
    const int segwit_height{params.GetConsensus().SegwitHeight};

    while (block != nullptr && block->nHeight >= segwit_height) {
        if (!(block->nStatus & BLOCK_OPT_WITNESS)) {
            // block is insufficiently validated for a segwit client
            return true;
        }
        block = block->pprev;
    }

    return false;
}

void CChainState::UnloadBlockIndex() {
    nBlockSequenceId = 1;
    setBlockIndexCandidates.clear();
}

// May NOT be used after any connections are up as much
// of the peer-processing logic assumes a consistent
// block index state
void UnloadBlockIndex(CTxMemPool* mempool, ChainstateManager& chainman)
{
    LOCK(cs_main);
    chainman.Unload();
    pindexBestInvalid = nullptr;
    pindexBestHeader = nullptr;
    if (mempool) mempool->clear();
    vinfoBlockFile.clear();
    nLastBlockFile = 0;
    setDirtyBlockIndex.clear();
    setDirtyFileInfo.clear();
    versionbitscache.Clear();
    for (int b = 0; b < VERSIONBITS_NUM_BITS; b++) {
        warningcache[b].clear();
    }
    fHavePruned = false;
}

bool ChainstateManager::LoadBlockIndex(const CChainParams& chainparams)
{
    AssertLockHeld(cs_main);
    // Load block index from databases
    bool needs_init = fReindex;

    if (!fReindex) {
        bool ret = ActiveChainstate().LoadBlockIndexDB(chainparams);
        if (!ret) return false;
        needs_init = m_blockman.m_block_index.empty();
    }

    if (needs_init) {
        // Everything here is for *new* reindex/DBs. Thus, though
        // LoadBlockIndexDB may have set fReindex if we shut down
        // mid-reindex previously, we don't check fReindex and
        // instead only check it prior to LoadBlockIndexDB to set
        // needs_init.

        LogPrintf("Initializing databases...\n");
        pblocktree->WriteFlag("v1", true);
        pblocktree->WriteFlag("v2", true);

        // Use the provided setting for indices in the new database
        fAddressIndex = gArgs.GetBoolArg("-addressindex", particl::DEFAULT_ADDRESSINDEX);
        pblocktree->WriteFlag("addressindex", fAddressIndex);
        LogPrintf("%s: address index %s\n", __func__, fAddressIndex ? "enabled" : "disabled");
        fTimestampIndex = gArgs.GetBoolArg("-timestampindex", particl::DEFAULT_TIMESTAMPINDEX);
        pblocktree->WriteFlag("timestampindex", fTimestampIndex);
        LogPrintf("%s: timestamp index %s\n", __func__, fTimestampIndex ? "enabled" : "disabled");
        fSpentIndex = gArgs.GetBoolArg("-spentindex", particl::DEFAULT_SPENTINDEX);
        pblocktree->WriteFlag("spentindex", fSpentIndex);
        LogPrintf("%s: spent index %s\n", __func__, fSpentIndex ? "enabled" : "disabled");
        fBalancesIndex = gArgs.GetBoolArg("-balancesindex", particl::DEFAULT_BALANCESINDEX);
        pblocktree->WriteFlag("balancesindex", fBalancesIndex);
        LogPrintf("%s: balances index %s\n", __func__, fBalancesIndex ? "enabled" : "disabled");
    }
    return true;
}

bool CChainState::LoadGenesisBlock(const CChainParams& chainparams)
{
    LOCK(cs_main);

    // Check whether we're already initialized by checking for genesis in
    // m_blockman.m_block_index. Note that we can't use m_chain here, since it is
    // set based on the coins db, not the block index db, which is the only
    // thing loaded at this point.
    if (m_blockman.m_block_index.count(chainparams.GenesisBlock().GetHash()))
        return true;

    assert(std::addressof(::ChainActive()) == std::addressof(m_chain));
    try {
        const CBlock& block = chainparams.GenesisBlock();
        FlatFilePos blockPos = SaveBlockToDisk(block, 0, m_chain, chainparams, nullptr);
        if (blockPos.IsNull())
            return error("%s: writing genesis block to disk failed", __func__);
        CBlockIndex *pindex = m_blockman.AddToBlockIndex(block);
        pindex->nFlags |= BLOCK_ACCEPTED;
        ReceivedBlockTransactions(block, pindex, blockPos, chainparams.GetConsensus());
    } catch (const std::runtime_error& e) {
        return error("%s: failed to write genesis block: %s", __func__, e.what());
    }

    return true;
}

void CChainState::LoadExternalBlockFile(const CChainParams& chainparams, FILE* fileIn, FlatFilePos* dbp)
{
    // Map of disk positions for blocks with unknown parent (only used for reindex)
    static std::multimap<uint256, FlatFilePos> mapBlocksUnknownParent;
    int64_t nStart = GetTimeMillis();

    fAddressIndex = gArgs.GetBoolArg("-addressindex", particl::DEFAULT_ADDRESSINDEX);
    fTimestampIndex = gArgs.GetBoolArg("-timestampindex", particl::DEFAULT_TIMESTAMPINDEX);
    fSpentIndex = gArgs.GetBoolArg("-spentindex", particl::DEFAULT_SPENTINDEX);
    fBalancesIndex = gArgs.GetBoolArg("-balancesindex", particl::DEFAULT_BALANCESINDEX);

    int nLoaded = 0;
    try {
        // This takes over fileIn and calls fclose() on it in the CBufferedFile destructor
        CBufferedFile blkdat(fileIn, 2*MAX_BLOCK_SERIALIZED_SIZE, MAX_BLOCK_SERIALIZED_SIZE+8, SER_DISK, CLIENT_VERSION);
        uint64_t nRewind = blkdat.GetPos();
        while (!blkdat.eof()) {
            if (ShutdownRequested()) return;

            blkdat.SetPos(nRewind);
            nRewind++; // start one byte further next time, in case of failure
            blkdat.SetLimit(); // remove former limit
            unsigned int nSize = 0;
            try {
                // locate a header
                unsigned char buf[CMessageHeader::MESSAGE_START_SIZE];
                blkdat.FindByte(chainparams.MessageStart()[0]);
                nRewind = blkdat.GetPos()+1;
                blkdat >> buf;
                if (memcmp(buf, chainparams.MessageStart(), CMessageHeader::MESSAGE_START_SIZE))
                    continue;
                // read size
                blkdat >> nSize;
                if (nSize < 80 || nSize > MAX_BLOCK_SERIALIZED_SIZE)
                    continue;
            } catch (const std::exception&) {
                // no valid block header found; don't complain
                break;
            }
            try {
                // read block
                uint64_t nBlockPos = blkdat.GetPos();
                if (dbp)
                    dbp->nPos = nBlockPos;
                blkdat.SetLimit(nBlockPos + nSize);
                std::shared_ptr<CBlock> pblock = std::make_shared<CBlock>();
                CBlock& block = *pblock;
                blkdat >> block;
                nRewind = blkdat.GetPos();

                uint256 hash = block.GetHash();
                {
                    LOCK(cs_main);
                    // detect out of order blocks, and store them for later
                    assert(std::addressof(g_chainman.m_blockman) == std::addressof(m_blockman));
                    if (hash != chainparams.GetConsensus().hashGenesisBlock && !m_blockman.LookupBlockIndex(block.hashPrevBlock)) {
                        LogPrint(BCLog::REINDEX, "%s: Out of order block %s, parent %s not known\n", __func__, hash.ToString(),
                                block.hashPrevBlock.ToString());
                        if (dbp)
                            mapBlocksUnknownParent.insert(std::make_pair(block.hashPrevBlock, *dbp));
                        continue;
                    }

                    // process in case the block isn't known yet
                    assert(std::addressof(g_chainman.m_blockman) == std::addressof(m_blockman));
                    CBlockIndex* pindex = m_blockman.LookupBlockIndex(hash);
                    if (!pindex || (pindex->nStatus & BLOCK_HAVE_DATA) == 0) {
                      BlockValidationState state;
                      assert(std::addressof(::ChainstateActive()) == std::addressof(*this));
                      if (AcceptBlock(pblock, state, chainparams, nullptr, true, dbp, nullptr)) {
                          nLoaded++;
                      }
                      if (state.IsError()) {
                          break;
                      }
                    } else if (hash != chainparams.GetConsensus().hashGenesisBlock && pindex->nHeight % 1000 == 0) {
                      LogPrint(BCLog::REINDEX, "Block Import: already had block %s at height %d\n", hash.ToString(), pindex->nHeight);
                    }
                }

                // Activate the genesis block so normal node progress can continue
                if (hash == chainparams.GetConsensus().hashGenesisBlock) {
                    BlockValidationState state;
                    assert(std::addressof(::ChainstateActive()) == std::addressof(*this));
                    if (!ActivateBestChain(state, chainparams, nullptr)) {
                        break;
                    }
                }

                assert(std::addressof(::ChainstateActive()) == std::addressof(*this));
                NotifyHeaderTip(*this);

                // Recursively process earlier encountered successors of this block
                std::deque<uint256> queue;
                queue.push_back(hash);
                while (!queue.empty()) {
                    uint256 head = queue.front();
                    queue.pop_front();
                    std::pair<std::multimap<uint256, FlatFilePos>::iterator, std::multimap<uint256, FlatFilePos>::iterator> range = mapBlocksUnknownParent.equal_range(head);
                    while (range.first != range.second) {
                        std::multimap<uint256, FlatFilePos>::iterator it = range.first;
                        std::shared_ptr<CBlock> pblockrecursive = std::make_shared<CBlock>();
                        if (ReadBlockFromDisk(*pblockrecursive, it->second, chainparams.GetConsensus()))
                        {
                            LogPrint(BCLog::REINDEX, "%s: Processing out of order child %s of %s\n", __func__, pblockrecursive->GetHash().ToString(),
                                    head.ToString());
                            LOCK(cs_main);
                            BlockValidationState dummy;
                            assert(std::addressof(::ChainstateActive()) == std::addressof(*this));
                            if (AcceptBlock(pblockrecursive, dummy, chainparams, nullptr, true, &it->second, nullptr))
                            {
                                nLoaded++;
                                queue.push_back(pblockrecursive->GetHash());
                            }
                        }
                        range.first++;
                        mapBlocksUnknownParent.erase(it);
                        assert(std::addressof(::ChainstateActive()) == std::addressof(*this));
                        NotifyHeaderTip(*this);
                    }
                }
            } catch (const std::exception& e) {
                LogPrintf("%s: Deserialize or I/O error - %s\n", __func__, e.what());
            }
        }
    } catch (const std::runtime_error& e) {
        AbortNode(std::string("System error: ") + e.what());
    }
    LogPrintf("Loaded %i blocks from external file in %dms\n", nLoaded, GetTimeMillis() - nStart);
}

void CChainState::CheckBlockIndex(const Consensus::Params& consensusParams)
{
    if (!fCheckBlockIndex) {
        return;
    }

    LOCK(cs_main);

    // During a reindex, we read the genesis block and call CheckBlockIndex before ActivateBestChain,
    // so we have the genesis block in m_blockman.m_block_index but no active chain. (A few of the
    // tests when iterating the block tree require that m_chain has been initialized.)
    if (m_chain.Height() < 0) {
        assert(m_blockman.m_block_index.size() <= 1);
        return;
    }

    // Build forward-pointing map of the entire block tree.
    std::multimap<CBlockIndex*,CBlockIndex*> forward;
    for (const std::pair<const uint256, CBlockIndex*>& entry : m_blockman.m_block_index) {
        forward.insert(std::make_pair(entry.second->pprev, entry.second));
    }

    assert(forward.size() == m_blockman.m_block_index.size());

    std::pair<std::multimap<CBlockIndex*,CBlockIndex*>::iterator,std::multimap<CBlockIndex*,CBlockIndex*>::iterator> rangeGenesis = forward.equal_range(nullptr);
    CBlockIndex *pindex = rangeGenesis.first->second;
    rangeGenesis.first++;
    assert(rangeGenesis.first == rangeGenesis.second); // There is only one index entry with parent nullptr.

    // Iterate over the entire block tree, using depth-first search.
    // Along the way, remember whether there are blocks on the path from genesis
    // block being explored which are the first to have certain properties.
    size_t nNodes = 0;
    int nHeight = 0;
    CBlockIndex* pindexFirstInvalid = nullptr; // Oldest ancestor of pindex which is invalid.
    CBlockIndex* pindexFirstMissing = nullptr; // Oldest ancestor of pindex which does not have BLOCK_HAVE_DATA.
    CBlockIndex* pindexFirstNeverProcessed = nullptr; // Oldest ancestor of pindex for which nTx == 0.
    CBlockIndex* pindexFirstNotTreeValid = nullptr; // Oldest ancestor of pindex which does not have BLOCK_VALID_TREE (regardless of being valid or not).
    CBlockIndex* pindexFirstNotTransactionsValid = nullptr; // Oldest ancestor of pindex which does not have BLOCK_VALID_TRANSACTIONS (regardless of being valid or not).
    CBlockIndex* pindexFirstNotChainValid = nullptr; // Oldest ancestor of pindex which does not have BLOCK_VALID_CHAIN (regardless of being valid or not).
    CBlockIndex* pindexFirstNotScriptsValid = nullptr; // Oldest ancestor of pindex which does not have BLOCK_VALID_SCRIPTS (regardless of being valid or not).
    while (pindex != nullptr) {
        nNodes++;
        if (pindexFirstInvalid == nullptr && pindex->nStatus & BLOCK_FAILED_VALID) pindexFirstInvalid = pindex;
        if (pindexFirstMissing == nullptr && !(pindex->nStatus & BLOCK_HAVE_DATA)) pindexFirstMissing = pindex;
        if (pindexFirstNeverProcessed == nullptr && pindex->nTx == 0) pindexFirstNeverProcessed = pindex;
        if (pindex->pprev != nullptr && pindexFirstNotTreeValid == nullptr && (pindex->nStatus & BLOCK_VALID_MASK) < BLOCK_VALID_TREE) pindexFirstNotTreeValid = pindex;
        if (pindex->pprev != nullptr && pindexFirstNotTransactionsValid == nullptr && (pindex->nStatus & BLOCK_VALID_MASK) < BLOCK_VALID_TRANSACTIONS) pindexFirstNotTransactionsValid = pindex;
        if (pindex->pprev != nullptr && pindexFirstNotChainValid == nullptr && (pindex->nStatus & BLOCK_VALID_MASK) < BLOCK_VALID_CHAIN) pindexFirstNotChainValid = pindex;
        if (pindex->pprev != nullptr && pindexFirstNotScriptsValid == nullptr && (pindex->nStatus & BLOCK_VALID_MASK) < BLOCK_VALID_SCRIPTS) pindexFirstNotScriptsValid = pindex;

        // Begin: actual consistency checks.
        if (pindex->pprev == nullptr) {
            // Genesis block checks.
            assert(pindex->GetBlockHash() == consensusParams.hashGenesisBlock); // Genesis block's hash must match.
            assert(pindex == m_chain.Genesis()); // The current active chain's genesis block must be this block.
        }
        if (!pindex->HaveTxsDownloaded()) assert(pindex->nSequenceId <= 0); // nSequenceId can't be set positive for blocks that aren't linked (negative is used for preciousblock)
        // VALID_TRANSACTIONS is equivalent to nTx > 0 for all nodes (whether or not pruning has occurred).
        // HAVE_DATA is only equivalent to nTx > 0 (or VALID_TRANSACTIONS) if no pruning has occurred.
        if (!fHavePruned) {
            // If we've never pruned, then HAVE_DATA should be equivalent to nTx > 0
            assert(!(pindex->nStatus & BLOCK_HAVE_DATA) == (pindex->nTx == 0));
            assert(pindexFirstMissing == pindexFirstNeverProcessed);
        } else {
            // If we have pruned, then we can only say that HAVE_DATA implies nTx > 0
            if (pindex->nStatus & BLOCK_HAVE_DATA) assert(pindex->nTx > 0);
        }
        if (pindex->nStatus & BLOCK_HAVE_UNDO) assert(pindex->nStatus & BLOCK_HAVE_DATA);
        assert(((pindex->nStatus & BLOCK_VALID_MASK) >= BLOCK_VALID_TRANSACTIONS) == (pindex->nTx > 0)); // This is pruning-independent.
        // All parents having had data (at some point) is equivalent to all parents being VALID_TRANSACTIONS, which is equivalent to HaveTxsDownloaded().
        assert((pindexFirstNeverProcessed == nullptr) == pindex->HaveTxsDownloaded());
        assert((pindexFirstNotTransactionsValid == nullptr) == pindex->HaveTxsDownloaded());
        assert(pindex->nHeight == nHeight); // nHeight must be consistent.
        assert(pindex->pprev == nullptr || pindex->nChainWork >= pindex->pprev->nChainWork); // For every block except the genesis block, the chainwork must be larger than the parent's.
        assert(nHeight < 2 || (pindex->pskip && (pindex->pskip->nHeight < nHeight))); // The pskip pointer must point back for all but the first 2 blocks.
        assert(pindexFirstNotTreeValid == nullptr); // All m_blockman.m_block_index entries must at least be TREE valid
        if ((pindex->nStatus & BLOCK_VALID_MASK) >= BLOCK_VALID_TREE) assert(pindexFirstNotTreeValid == nullptr); // TREE valid implies all parents are TREE valid
        if ((pindex->nStatus & BLOCK_VALID_MASK) >= BLOCK_VALID_CHAIN) assert(pindexFirstNotChainValid == nullptr); // CHAIN valid implies all parents are CHAIN valid
        if ((pindex->nStatus & BLOCK_VALID_MASK) >= BLOCK_VALID_SCRIPTS) assert(pindexFirstNotScriptsValid == nullptr); // SCRIPTS valid implies all parents are SCRIPTS valid
        if (pindexFirstInvalid == nullptr) {
            // Checks for not-invalid blocks.
            assert((pindex->nStatus & BLOCK_FAILED_MASK) == 0); // The failed mask cannot be set for blocks without invalid parents.
        }
        if (!CBlockIndexWorkComparator()(pindex, m_chain.Tip()) && pindexFirstNeverProcessed == nullptr) {
            if (pindexFirstInvalid == nullptr) {
                // If this block sorts at least as good as the current tip and
                // is valid and we have all data for its parents, it must be in
                // setBlockIndexCandidates.  m_chain.Tip() must also be there
                // even if some data has been pruned.
                if (pindexFirstMissing == nullptr || pindex == m_chain.Tip()) {
                    assert(setBlockIndexCandidates.count(pindex));
                }
                // If some parent is missing, then it could be that this block was in
                // setBlockIndexCandidates but had to be removed because of the missing data.
                // In this case it must be in m_blocks_unlinked -- see test below.
            }
        } else { // If this block sorts worse than the current tip or some ancestor's block has never been seen, it cannot be in setBlockIndexCandidates.
            assert(setBlockIndexCandidates.count(pindex) == 0);
        }
        // Check whether this block is in m_blocks_unlinked.
        std::pair<std::multimap<CBlockIndex*,CBlockIndex*>::iterator,std::multimap<CBlockIndex*,CBlockIndex*>::iterator> rangeUnlinked = m_blockman.m_blocks_unlinked.equal_range(pindex->pprev);
        bool foundInUnlinked = false;
        while (rangeUnlinked.first != rangeUnlinked.second) {
            assert(rangeUnlinked.first->first == pindex->pprev);
            if (rangeUnlinked.first->second == pindex) {
                foundInUnlinked = true;
                break;
            }
            rangeUnlinked.first++;
        }
        if (pindex->pprev && (pindex->nStatus & BLOCK_HAVE_DATA) && pindexFirstNeverProcessed != nullptr && pindexFirstInvalid == nullptr) {
            // If this block has block data available, some parent was never received, and has no invalid parents, it must be in m_blocks_unlinked.
            assert(foundInUnlinked);
        }
        if (!(pindex->nStatus & BLOCK_HAVE_DATA)) assert(!foundInUnlinked); // Can't be in m_blocks_unlinked if we don't HAVE_DATA
        if (pindexFirstMissing == nullptr) assert(!foundInUnlinked); // We aren't missing data for any parent -- cannot be in m_blocks_unlinked.
        if (pindex->pprev && (pindex->nStatus & BLOCK_HAVE_DATA) && pindexFirstNeverProcessed == nullptr && pindexFirstMissing != nullptr) {
            // We HAVE_DATA for this block, have received data for all parents at some point, but we're currently missing data for some parent.
            assert(fHavePruned); // We must have pruned.
            // This block may have entered m_blocks_unlinked if:
            //  - it has a descendant that at some point had more work than the
            //    tip, and
            //  - we tried switching to that descendant but were missing
            //    data for some intermediate block between m_chain and the
            //    tip.
            // So if this block is itself better than m_chain.Tip() and it wasn't in
            // setBlockIndexCandidates, then it must be in m_blocks_unlinked.
            if (!CBlockIndexWorkComparator()(pindex, m_chain.Tip()) && setBlockIndexCandidates.count(pindex) == 0) {
                if (pindexFirstInvalid == nullptr) {
                    assert(foundInUnlinked);
                }
            }
        }
        // assert(pindex->GetBlockHash() == pindex->GetBlockHeader().GetHash()); // Perhaps too slow
        // End: actual consistency checks.

        // Try descending into the first subnode.
        std::pair<std::multimap<CBlockIndex*,CBlockIndex*>::iterator,std::multimap<CBlockIndex*,CBlockIndex*>::iterator> range = forward.equal_range(pindex);
        if (range.first != range.second) {
            // A subnode was found.
            pindex = range.first->second;
            nHeight++;
            continue;
        }
        // This is a leaf node.
        // Move upwards until we reach a node of which we have not yet visited the last child.
        while (pindex) {
            // We are going to either move to a parent or a sibling of pindex.
            // If pindex was the first with a certain property, unset the corresponding variable.
            if (pindex == pindexFirstInvalid) pindexFirstInvalid = nullptr;
            if (pindex == pindexFirstMissing) pindexFirstMissing = nullptr;
            if (pindex == pindexFirstNeverProcessed) pindexFirstNeverProcessed = nullptr;
            if (pindex == pindexFirstNotTreeValid) pindexFirstNotTreeValid = nullptr;
            if (pindex == pindexFirstNotTransactionsValid) pindexFirstNotTransactionsValid = nullptr;
            if (pindex == pindexFirstNotChainValid) pindexFirstNotChainValid = nullptr;
            if (pindex == pindexFirstNotScriptsValid) pindexFirstNotScriptsValid = nullptr;
            // Find our parent.
            CBlockIndex* pindexPar = pindex->pprev;
            // Find which child we just visited.
            std::pair<std::multimap<CBlockIndex*,CBlockIndex*>::iterator,std::multimap<CBlockIndex*,CBlockIndex*>::iterator> rangePar = forward.equal_range(pindexPar);
            while (rangePar.first->second != pindex) {
                assert(rangePar.first != rangePar.second); // Our parent must have at least the node we're coming from as child.
                rangePar.first++;
            }
            // Proceed to the next one.
            rangePar.first++;
            if (rangePar.first != rangePar.second) {
                // Move to the sibling.
                pindex = rangePar.first->second;
                break;
            } else {
                // Move up further.
                pindex = pindexPar;
                nHeight--;
                continue;
            }
        }
    }

    // Check that we actually traversed the entire map.
    assert(nNodes == forward.size());
}

std::string CChainState::ToString()
{
    CBlockIndex* tip = m_chain.Tip();
    return strprintf("Chainstate [%s] @ height %d (%s)",
                     m_from_snapshot_blockhash ? "snapshot" : "ibd",
                     tip ? tip->nHeight : -1, tip ? tip->GetBlockHash().ToString() : "null");
}

bool CChainState::ResizeCoinsCaches(size_t coinstip_size, size_t coinsdb_size)
{
    if (coinstip_size == m_coinstip_cache_size_bytes &&
            coinsdb_size == m_coinsdb_cache_size_bytes) {
        // Cache sizes are unchanged, no need to continue.
        return true;
    }
    size_t old_coinstip_size = m_coinstip_cache_size_bytes;
    m_coinstip_cache_size_bytes = coinstip_size;
    m_coinsdb_cache_size_bytes = coinsdb_size;
    CoinsDB().ResizeCache(coinsdb_size);

    LogPrintf("[%s] resized coinsdb cache to %.1f MiB\n",
        this->ToString(), coinsdb_size * (1.0 / 1024 / 1024));
    LogPrintf("[%s] resized coinstip cache to %.1f MiB\n",
        this->ToString(), coinstip_size * (1.0 / 1024 / 1024));

    BlockValidationState state;
    const CChainParams& chainparams = Params();

    bool ret;

    if (coinstip_size > old_coinstip_size) {
        // Likely no need to flush if cache sizes have grown.
        ret = FlushStateToDisk(chainparams, state, FlushStateMode::IF_NEEDED);
    } else {
        // Otherwise, flush state to disk and deallocate the in-memory coins map.
        ret = FlushStateToDisk(chainparams, state, FlushStateMode::ALWAYS);
        CoinsTip().ReallocateCache();
    }
    return ret;
}

static const uint64_t MEMPOOL_DUMP_VERSION = 1;

bool LoadMempool(CTxMemPool& pool, CChainState& active_chainstate, FopenFn mockable_fopen_function)
{
    const CChainParams& chainparams = Params();
    int64_t nExpiryTimeout = gArgs.GetArg("-mempoolexpiry", DEFAULT_MEMPOOL_EXPIRY) * 60 * 60;
    FILE* filestr{mockable_fopen_function(gArgs.GetDataDirNet() / "mempool.dat", "rb")};
    CAutoFile file(filestr, SER_DISK, CLIENT_VERSION);
    if (file.IsNull()) {
        LogPrintf("Failed to open mempool file from disk. Continuing anyway.\n");
        return false;
    }

    int64_t count = 0;
    int64_t expired = 0;
    int64_t failed = 0;
    int64_t already_there = 0;
    int64_t unbroadcast = 0;
    int64_t nNow = GetTime();

    try {
        uint64_t version;
        file >> version;
        if (version != MEMPOOL_DUMP_VERSION) {
            return false;
        }
        uint64_t num;
        file >> num;
        while (num--) {
            CTransactionRef tx;
            int64_t nTime;
            int64_t nFeeDelta;
            file >> tx;
            file >> nTime;
            file >> nFeeDelta;

            CAmount amountdelta = nFeeDelta;
            if (amountdelta) {
                pool.PrioritiseTransaction(tx->GetHash(), amountdelta);
            }
            if (nTime > nNow - nExpiryTimeout) {
                LOCK(cs_main);
                assert(std::addressof(::ChainstateActive()) == std::addressof(active_chainstate));
                if (AcceptToMemoryPoolWithTime(chainparams, pool, active_chainstate, tx, nTime, false /* bypass_limits */,
                                               false /* test_accept */, false /* ignore_locks */).m_result_type == MempoolAcceptResult::ResultType::VALID) {
                    ++count;
                } else {
                    // mempool may contain the transaction already, e.g. from
                    // wallet(s) having loaded it while we were processing
                    // mempool transactions; consider these as valid, instead of
                    // failed, but mark them as 'already there'
                    if (pool.exists(tx->GetHash())) {
                        ++already_there;
                    } else {
                        ++failed;
                    }
                }
            } else {
                ++expired;
            }
            if (ShutdownRequested())
                return false;
        }
        std::map<uint256, CAmount> mapDeltas;
        file >> mapDeltas;

        for (const auto& i : mapDeltas) {
            pool.PrioritiseTransaction(i.first, i.second);
        }

        std::set<uint256> unbroadcast_txids;
        file >> unbroadcast_txids;
        unbroadcast = unbroadcast_txids.size();
        for (const auto& txid : unbroadcast_txids) {
            // Ensure transactions were accepted to mempool then add to
            // unbroadcast set.
            if (pool.get(txid) != nullptr) pool.AddUnbroadcastTx(txid);
        }
    } catch (const std::exception& e) {
        LogPrintf("Failed to deserialize mempool data on disk: %s. Continuing anyway.\n", e.what());
        return false;
    }

    LogPrintf("Imported mempool transactions from disk: %i succeeded, %i failed, %i expired, %i already there, %i waiting for initial broadcast\n", count, failed, expired, already_there, unbroadcast);
    return true;
}

bool DumpMempool(const CTxMemPool& pool, FopenFn mockable_fopen_function, bool skip_file_commit)
{
    int64_t start = GetTimeMicros();

    std::map<uint256, CAmount> mapDeltas;
    std::vector<TxMempoolInfo> vinfo;
    std::set<uint256> unbroadcast_txids;

    static Mutex dump_mutex;
    LOCK(dump_mutex);

    {
        LOCK(pool.cs);
        for (const auto &i : pool.mapDeltas) {
            mapDeltas[i.first] = i.second;
        }
        vinfo = pool.infoAll();
        unbroadcast_txids = pool.GetUnbroadcastTxs();
    }

    int64_t mid = GetTimeMicros();

    try {
        FILE* filestr{mockable_fopen_function(gArgs.GetDataDirNet() / "mempool.dat.new", "wb")};
        if (!filestr) {
            return false;
        }

        CAutoFile file(filestr, SER_DISK, CLIENT_VERSION);

        uint64_t version = MEMPOOL_DUMP_VERSION;
        file << version;

        file << (uint64_t)vinfo.size();
        for (const auto& i : vinfo) {
            file << *(i.tx);
            file << int64_t{count_seconds(i.m_time)};
            file << int64_t{i.nFeeDelta};
            mapDeltas.erase(i.tx->GetHash());
        }
        file << mapDeltas;

        LogPrintf("Writing %d unbroadcast transactions to disk.\n", unbroadcast_txids.size());
        file << unbroadcast_txids;

        if (!skip_file_commit && !FileCommit(file.Get()))
            throw std::runtime_error("FileCommit failed");
        file.fclose();
        if (!RenameOver(gArgs.GetDataDirNet() / "mempool.dat.new", gArgs.GetDataDirNet() / "mempool.dat")) {
            throw std::runtime_error("Rename failed");
        }
        int64_t last = GetTimeMicros();
        LogPrintf("Dumped mempool: %gs to copy, %gs to dump\n", (mid-start)*MICRO, (last-mid)*MICRO);
    } catch (const std::exception& e) {
        LogPrintf("Failed to dump mempool: %s. Continuing anyway.\n", e.what());
        return false;
    }
    return true;
}

//! Guess how far we are in the verification process at the given block index
//! require cs_main if pindex has not been validated yet (because nChainTx might be unset)
double GuessVerificationProgress(const ChainTxData& data, const CBlockIndex *pindex) {
    if (pindex == nullptr)
        return 0.0;

    int64_t nNow = time(nullptr);

    double fTxTotal;

    if (pindex->nChainTx <= data.nTxCount) {
        fTxTotal = data.nTxCount + (nNow - data.nTime) * data.dTxRate;
    } else {
        fTxTotal = pindex->nChainTx + (nNow - pindex->GetBlockTime()) * data.dTxRate;
    }

    return std::min<double>(pindex->nChainTx / fTxTotal, 1.0);
}

std::optional<uint256> ChainstateManager::SnapshotBlockhash() const
{
    LOCK(::cs_main);
    if (m_active_chainstate && m_active_chainstate->m_from_snapshot_blockhash) {
        // If a snapshot chainstate exists, it will always be our active.
        return m_active_chainstate->m_from_snapshot_blockhash;
    }
    return std::nullopt;
}

std::vector<CChainState*> ChainstateManager::GetAll()
{
    LOCK(::cs_main);
    std::vector<CChainState*> out;

    if (!IsSnapshotValidated() && m_ibd_chainstate) {
        out.push_back(m_ibd_chainstate.get());
    }

    if (m_snapshot_chainstate) {
        out.push_back(m_snapshot_chainstate.get());
    }

    return out;
}

CChainState& ChainstateManager::InitializeChainstate(CTxMemPool& mempool, const std::optional<uint256>& snapshot_blockhash)
{
    bool is_snapshot = snapshot_blockhash.has_value();
    std::unique_ptr<CChainState>& to_modify =
        is_snapshot ? m_snapshot_chainstate : m_ibd_chainstate;

    if (to_modify) {
        throw std::logic_error("should not be overwriting a chainstate");
    }
    to_modify.reset(new CChainState(mempool, m_blockman, snapshot_blockhash));

    // Snapshot chainstates and initial IBD chaintates always become active.
    if (is_snapshot || (!is_snapshot && !m_active_chainstate)) {
        LogPrintf("Switching active chainstate to %s\n", to_modify->ToString());
        m_active_chainstate = to_modify.get();
    } else {
        throw std::logic_error("unexpected chainstate activation");
    }

    return *to_modify;
}

const AssumeutxoData* ExpectedAssumeutxo(
    const int height, const CChainParams& chainparams)
{
    const MapAssumeutxo& valid_assumeutxos_map = chainparams.Assumeutxo();
    const auto assumeutxo_found = valid_assumeutxos_map.find(height);

    if (assumeutxo_found != valid_assumeutxos_map.end()) {
        return &assumeutxo_found->second;
    }
    return nullptr;
}

bool ChainstateManager::ActivateSnapshot(
        CAutoFile& coins_file,
        const SnapshotMetadata& metadata,
        bool in_memory)
{
    uint256 base_blockhash = metadata.m_base_blockhash;

    if (this->SnapshotBlockhash()) {
        LogPrintf("[snapshot] can't activate a snapshot-based chainstate more than once\n");
        return false;
    }

    int64_t current_coinsdb_cache_size{0};
    int64_t current_coinstip_cache_size{0};

    // Cache percentages to allocate to each chainstate.
    //
    // These particular percentages don't matter so much since they will only be
    // relevant during snapshot activation; caches are rebalanced at the conclusion of
    // this function. We want to give (essentially) all available cache capacity to the
    // snapshot to aid the bulk load later in this function.
    static constexpr double IBD_CACHE_PERC = 0.01;
    static constexpr double SNAPSHOT_CACHE_PERC = 0.99;

    {
        LOCK(::cs_main);
        // Resize the coins caches to ensure we're not exceeding memory limits.
        //
        // Allocate the majority of the cache to the incoming snapshot chainstate, since
        // (optimistically) getting to its tip will be the top priority. We'll need to call
        // `MaybeRebalanceCaches()` once we're done with this function to ensure
        // the right allocation (including the possibility that no snapshot was activated
        // and that we should restore the active chainstate caches to their original size).
        //
        current_coinsdb_cache_size = this->ActiveChainstate().m_coinsdb_cache_size_bytes;
        current_coinstip_cache_size = this->ActiveChainstate().m_coinstip_cache_size_bytes;

        // Temporarily resize the active coins cache to make room for the newly-created
        // snapshot chain.
        this->ActiveChainstate().ResizeCoinsCaches(
            static_cast<size_t>(current_coinstip_cache_size * IBD_CACHE_PERC),
            static_cast<size_t>(current_coinsdb_cache_size * IBD_CACHE_PERC));
    }

    auto snapshot_chainstate = WITH_LOCK(::cs_main, return std::make_unique<CChainState>(
            this->ActiveChainstate().m_mempool, m_blockman, base_blockhash));

    {
        LOCK(::cs_main);
        snapshot_chainstate->InitCoinsDB(
            static_cast<size_t>(current_coinsdb_cache_size * SNAPSHOT_CACHE_PERC),
            in_memory, false, "chainstate");
        snapshot_chainstate->InitCoinsCache(
            static_cast<size_t>(current_coinstip_cache_size * SNAPSHOT_CACHE_PERC));
    }

    const bool snapshot_ok = this->PopulateAndValidateSnapshot(
        *snapshot_chainstate, coins_file, metadata);

    if (!snapshot_ok) {
        WITH_LOCK(::cs_main, this->MaybeRebalanceCaches());
        return false;
    }

    {
        LOCK(::cs_main);
        assert(!m_snapshot_chainstate);
        m_snapshot_chainstate.swap(snapshot_chainstate);
        const bool chaintip_loaded = m_snapshot_chainstate->LoadChainTip(::Params());
        assert(chaintip_loaded);

        m_active_chainstate = m_snapshot_chainstate.get();

        LogPrintf("[snapshot] successfully activated snapshot %s\n", base_blockhash.ToString());
        LogPrintf("[snapshot] (%.2f MB)\n",
            m_snapshot_chainstate->CoinsTip().DynamicMemoryUsage() / (1000 * 1000));

        this->MaybeRebalanceCaches();
    }
    return true;
}

bool ChainstateManager::PopulateAndValidateSnapshot(
    CChainState& snapshot_chainstate,
    CAutoFile& coins_file,
    const SnapshotMetadata& metadata)
{
    // It's okay to release cs_main before we're done using `coins_cache` because we know
    // that nothing else will be referencing the newly created snapshot_chainstate yet.
    CCoinsViewCache& coins_cache = *WITH_LOCK(::cs_main, return &snapshot_chainstate.CoinsTip());

    uint256 base_blockhash = metadata.m_base_blockhash;

    CBlockIndex* snapshot_start_block = WITH_LOCK(::cs_main, return m_blockman.LookupBlockIndex(base_blockhash));

    if (!snapshot_start_block) {
        // Needed for GetUTXOStats and ExpectedAssumeutxo to determine the height and to avoid a crash when base_blockhash.IsNull()
        LogPrintf("[snapshot] Did not find snapshot start blockheader %s\n",
                  base_blockhash.ToString());
        return false;
    }

    int base_height = snapshot_start_block->nHeight;
    // Set SetBestBlock again now that the height is known
    coins_cache.SetBestBlock(base_blockhash, base_height);
    auto maybe_au_data = ExpectedAssumeutxo(base_height, ::Params());

    if (!maybe_au_data) {
        LogPrintf("[snapshot] assumeutxo height in snapshot metadata not recognized " /* Continued */
                  "(%d) - refusing to load snapshot\n", base_height);
        return false;
    }

    const AssumeutxoData& au_data = *maybe_au_data;

    COutPoint outpoint;
    Coin coin;
    const uint64_t coins_count = metadata.m_coins_count;
    uint64_t coins_left = metadata.m_coins_count;

    LogPrintf("[snapshot] loading coins from snapshot %s\n", base_blockhash.ToString());
    int64_t flush_now{0};
    int64_t coins_processed{0};

    while (coins_left > 0) {
        try {
            coins_file >> outpoint;
            coins_file >> coin;
        } catch (const std::ios_base::failure&) {
            LogPrintf("[snapshot] bad snapshot format or truncated snapshot after deserializing %d coins\n",
                      coins_count - coins_left);
            return false;
        }
        coins_cache.EmplaceCoinInternalDANGER(std::move(outpoint), std::move(coin));

        --coins_left;
        ++coins_processed;

        if (coins_processed % 1000000 == 0) {
            LogPrintf("[snapshot] %d coins loaded (%.2f%%, %.2f MB)\n",
                coins_processed,
                static_cast<float>(coins_processed) * 100 / static_cast<float>(coins_count),
                coins_cache.DynamicMemoryUsage() / (1000 * 1000));
        }

        // Batch write and flush (if we need to) every so often.
        //
        // If our average Coin size is roughly 41 bytes, checking every 120,000 coins
        // means <5MB of memory imprecision.
        if (coins_processed % 120000 == 0) {
            if (ShutdownRequested()) {
                return false;
            }

            const auto snapshot_cache_state = WITH_LOCK(::cs_main,
                return snapshot_chainstate.GetCoinsCacheSizeState(&snapshot_chainstate.m_mempool));

            if (snapshot_cache_state >=
                    CoinsCacheSizeState::CRITICAL) {
                LogPrintf("[snapshot] flushing coins cache (%.2f MB)... ", /* Continued */
                    coins_cache.DynamicMemoryUsage() / (1000 * 1000));
                flush_now = GetTimeMillis();

                // This is a hack - we don't know what the actual best block is, but that
                // doesn't matter for the purposes of flushing the cache here. We'll set this
                // to its correct value (`base_blockhash`) below after the coins are loaded.
                coins_cache.SetBestBlock(GetRandHash(), 5);

                coins_cache.Flush();
                LogPrintf("done (%.2fms)\n", GetTimeMillis() - flush_now);
            }
        }
    }

    // Important that we set this. This and the coins_cache accesses above are
    // sort of a layer violation, but either we reach into the innards of
    // CCoinsViewCache here or we have to invert some of the CChainState to
    // embed them in a snapshot-activation-specific CCoinsViewCache bulk load
    // method.
    coins_cache.SetBestBlock(base_blockhash, 5);

    bool out_of_coins{false};
    try {
        coins_file >> outpoint;
    } catch (const std::ios_base::failure&) {
        // We expect an exception since we should be out of coins.
        out_of_coins = true;
    }
    if (!out_of_coins) {
        LogPrintf("[snapshot] bad snapshot - coins left over after deserializing %d coins\n",
            coins_count);
        return false;
    }

    LogPrintf("[snapshot] loaded %d (%.2f MB) coins from snapshot %s\n",
        coins_count,
        coins_cache.DynamicMemoryUsage() / (1000 * 1000),
        base_blockhash.ToString());

    LogPrintf("[snapshot] flushing snapshot chainstate to disk\n");
    // No need to acquire cs_main since this chainstate isn't being used yet.
    coins_cache.Flush(); // TODO: if #17487 is merged, add erase=false here for better performance.

    assert(coins_cache.GetBestBlock() == base_blockhash);

    CCoinsStats stats{CoinStatsHashType::HASH_SERIALIZED};
    auto breakpoint_fnc = [] { /* TODO insert breakpoint here? */ };

    // As above, okay to immediately release cs_main here since no other context knows
    // about the snapshot_chainstate.
    CCoinsViewDB* snapshot_coinsdb = WITH_LOCK(::cs_main, return &snapshot_chainstate.CoinsDB());

    if (!GetUTXOStats(snapshot_coinsdb, WITH_LOCK(::cs_main, return std::ref(m_blockman)), stats, breakpoint_fnc)) {
        LogPrintf("[snapshot] failed to generate coins stats\n");
        return false;
    }

    if (AssumeutxoHash{stats.hashSerialized} != au_data.hash_serialized) {
        LogPrintf("[snapshot] bad snapshot content hash: expected %s, got %s\n",
            au_data.hash_serialized.ToString(), stats.hashSerialized.ToString());
        return false;
    }

    snapshot_chainstate.m_chain.SetTip(snapshot_start_block);

    // The remainder of this function requires modifying data protected by cs_main.
    LOCK(::cs_main);

    // Fake various pieces of CBlockIndex state:
    CBlockIndex* index = nullptr;
    for (int i = 0; i <= snapshot_chainstate.m_chain.Height(); ++i) {
        index = snapshot_chainstate.m_chain[i];

        // Fake nTx so that LoadBlockIndex() loads assumed-valid CBlockIndex
        // entries (among other things)
        if (!index->nTx) {
            index->nTx = 1;
        }
        // Fake nChainTx so that GuessVerificationProgress reports accurately
        index->nChainTx = index->pprev ? index->pprev->nChainTx + index->nTx : 1;

        // Fake BLOCK_OPT_WITNESS so that CChainState::NeedsRedownload()
        // won't ask to rewind the entire assumed-valid chain on startup.
        if (index->pprev && ::IsWitnessEnabled(index->pprev, ::Params().GetConsensus())) {
            index->nStatus |= BLOCK_OPT_WITNESS;
        }
    }

    assert(index);
    index->nChainTx = au_data.nChainTx;
    snapshot_chainstate.setBlockIndexCandidates.insert(snapshot_start_block);

    LogPrintf("[snapshot] validated snapshot (%.2f MB)\n",
        coins_cache.DynamicMemoryUsage() / (1000 * 1000));
    return true;
}

CChainState& ChainstateManager::ActiveChainstate() const
{
    LOCK(::cs_main);
    assert(m_active_chainstate);
    return *m_active_chainstate;
}

bool ChainstateManager::IsSnapshotActive() const
{
    LOCK(::cs_main);
    return m_snapshot_chainstate && m_active_chainstate == m_snapshot_chainstate.get();
}

CChainState& ChainstateManager::ValidatedChainstate() const
{
    LOCK(::cs_main);
    if (m_snapshot_chainstate && IsSnapshotValidated()) {
        return *m_snapshot_chainstate.get();
    }
    assert(m_ibd_chainstate);
    return *m_ibd_chainstate.get();
}

bool ChainstateManager::IsBackgroundIBD(CChainState* chainstate) const
{
    LOCK(::cs_main);
    return (m_snapshot_chainstate && chainstate == m_ibd_chainstate.get());
}

void ChainstateManager::Unload()
{
    for (CChainState* chainstate : this->GetAll()) {
        chainstate->m_chain.SetTip(nullptr);
        chainstate->UnloadBlockIndex();
    }

    m_blockman.Unload();
}

void ChainstateManager::Reset()
{
    LOCK(::cs_main);
    m_ibd_chainstate.reset();
    m_snapshot_chainstate.reset();
    m_active_chainstate = nullptr;
    m_snapshot_validated = false;
}

void ChainstateManager::MaybeRebalanceCaches()
{
    if (m_ibd_chainstate && !m_snapshot_chainstate) {
        LogPrintf("[snapshot] allocating all cache to the IBD chainstate\n");
        // Allocate everything to the IBD chainstate.
        m_ibd_chainstate->ResizeCoinsCaches(m_total_coinstip_cache, m_total_coinsdb_cache);
    }
    else if (m_snapshot_chainstate && !m_ibd_chainstate) {
        LogPrintf("[snapshot] allocating all cache to the snapshot chainstate\n");
        // Allocate everything to the snapshot chainstate.
        m_snapshot_chainstate->ResizeCoinsCaches(m_total_coinstip_cache, m_total_coinsdb_cache);
    }
    else if (m_ibd_chainstate && m_snapshot_chainstate) {
        // If both chainstates exist, determine who needs more cache based on IBD status.
        //
        // Note: shrink caches first so that we don't inadvertently overwhelm available memory.
        if (m_snapshot_chainstate->IsInitialBlockDownload()) {
            m_ibd_chainstate->ResizeCoinsCaches(
                m_total_coinstip_cache * 0.05, m_total_coinsdb_cache * 0.05);
            m_snapshot_chainstate->ResizeCoinsCaches(
                m_total_coinstip_cache * 0.95, m_total_coinsdb_cache * 0.95);
        } else {
            m_snapshot_chainstate->ResizeCoinsCaches(
                m_total_coinstip_cache * 0.05, m_total_coinsdb_cache * 0.05);
            m_ibd_chainstate->ResizeCoinsCaches(
                m_total_coinstip_cache * 0.95, m_total_coinsdb_cache * 0.95);
        }
    }
}

extern NodeId GetBlockSource(const uint256 &hash) EXCLUSIVE_LOCKS_REQUIRED(cs_main);
namespace particl {

class HeightEntry {
public:
    HeightEntry(int height, NodeId id, int64_t time) : m_height(height), m_id(id), m_time(time)  {};
    int m_height;
    NodeId m_id;
    int64_t m_time;
};
static std::atomic_int nPeerBlocks(std::numeric_limits<int>::max());
static std::atomic_int nPeers(0);
static std::list<HeightEntry> peer_blocks;
const size_t max_peer_blocks = 9;

void UpdateNumPeers(int num_peers)
{
    nPeers = num_peers;
}

int GetNumPeers()
{
    return nPeers;
}

CAmount GetUTXOSum()
{
    // GetUTXOStats is fragile
    LOCK(cs_main);
    ::ChainstateActive().ForceFlushStateToDisk();
    CCoinsView *coins_view = &::ChainstateActive().CoinsDB();
    CAmount total = 0;
    std::unique_ptr<CCoinsViewCursor> pcursor(coins_view->Cursor());
    while (pcursor->Valid()) {
        COutPoint key;
        Coin coin;
        if (pcursor->GetKey(key) && pcursor->GetValue(coin)) {
            if (coin.nType == OUTPUT_STANDARD) {
                total += coin.out.nValue;
            }
        } else {
            break;
        }
        pcursor->Next();
    }
    return total;
}

void UpdateNumBlocksOfPeers(NodeId id, int height) EXCLUSIVE_LOCKS_REQUIRED(cs_main)
{
    // Select median value. Only one sample per peer. Remove oldest sample.
    int new_value = 0;

    bool inserted = false;
    size_t num_elements = 0;
    std::list<HeightEntry>::iterator oldest = peer_blocks.end();
    for (auto it = peer_blocks.begin(); it != peer_blocks.end(); ) {
        if (id == it->m_id) {
            if (height == it->m_height) {
                inserted = true;
            } else {
                it = peer_blocks.erase(it);
                continue;
            }
        }
        if (!inserted && it->m_height > height) {
            peer_blocks.emplace(it, height, id, GetTime());
            inserted = true;
        }
        if (oldest == peer_blocks.end() || oldest->m_time > it->m_time) {
            oldest = it;
        }
        it++;
        num_elements++;
    }

    if (!inserted) {
        peer_blocks.emplace_back(height, id, GetTime());
        num_elements++;
    }
    if (num_elements > max_peer_blocks && oldest != peer_blocks.end()) {
        peer_blocks.erase(oldest);
        num_elements--;
    }

    size_t stop = num_elements / 2;
    num_elements = 0;
    for (auto it = peer_blocks.begin(); it != peer_blocks.end(); ++it) {
        if (num_elements >= stop) {
            new_value = it->m_height;
            break;
        }
        num_elements++;
    }

    static const CBlockIndex *pcheckpoint = g_chainman.m_blockman.GetLastCheckpoint(Params().Checkpoints());
    if (pcheckpoint) {
        if (new_value < pcheckpoint->nHeight) {
            new_value = std::numeric_limits<int>::max();
        }
    }
    nPeerBlocks = new_value;
}

int GetNumBlocksOfPeers()
{
    return nPeerBlocks;
}

void SetNumBlocksOfPeers(int num_blocks)
{
    assert(Params().IsMockableChain());
    nPeerBlocks = num_blocks;
}

int StakeConflict::Add(NodeId id)
{
    nLastUpdated = GetAdjustedTime();
    std::pair<std::map<NodeId, int>::iterator,bool> ret;
    ret = peerCount.insert(std::pair<NodeId, int>(id, 1));
    if (ret.second == false) { // existing element
        ret.first->second++;
    }
    return 0;
};

bool CoinStakeCache::GetCoinStake(const uint256 &blockHash, CTransactionRef &tx)
{
    for (const auto &i : lData) {
        if (blockHash != i.first) {
            continue;
        }
        tx = i.second;
        return true;
    }

    BlockMap::iterator mi = g_chainman.BlockIndex().find(blockHash);
    if (mi == g_chainman.BlockIndex().end()) {
        return false;
    }

    CBlockIndex *pindex = mi->second;
    if (ReadTransactionFromDiskBlock(pindex, 0, tx)) {
        return InsertCoinStake(blockHash, tx);
    }

    return false;
}

bool CoinStakeCache::InsertCoinStake(const uint256 &blockHash, const CTransactionRef &tx)
{
    lData.emplace_front(blockHash, tx);

    while (lData.size() > nMaxSize) {
        lData.pop_back();
    }

    return true;
}

static void EraseDelayedBlock(std::list<DelayedBlock>::iterator p) EXCLUSIVE_LOCKS_REQUIRED(cs_main)
{
    if (p->m_node_id > -1) {
        Misbehaving(p->m_node_id, 25, "Delayed block");
    }

    auto it = g_chainman.BlockIndex().find(p->m_pblock->GetHash());
    if (it != g_chainman.BlockIndex().end()) {
        it->second->nFlags &= ~BLOCK_DELAYED;
        setDirtyBlockIndex.insert(it->second);
    }
}

bool DelayBlock(const std::shared_ptr<const CBlock>& pblock, BlockValidationState& state) EXCLUSIVE_LOCKS_REQUIRED(cs_main)
{
    NodeId nodeId = GetBlockSource(pblock->GetHash());
    LogPrintf("Warning: %s - Previous stake modifier is null for block %s from peer %d.\n", __func__, pblock->GetHash().ToString(), nodeId);
    while (list_delayed_blocks.size() >= MAX_DELAYED_BLOCKS) {
        LogPrint(BCLog::NET, "Removing Delayed block %s, too many delayed.\n", pblock->GetHash().ToString());
        EraseDelayedBlock(list_delayed_blocks.begin());
        list_delayed_blocks.erase(list_delayed_blocks.begin());
    }
    assert(list_delayed_blocks.size() < MAX_DELAYED_BLOCKS);
    state.nFlags |= BLOCK_DELAYED; // Mark to prevent further processing
    list_delayed_blocks.emplace_back(pblock, nodeId);
    return true;
}

void CheckDelayedBlocks(const CChainParams& chainparams, const uint256 &block_hash) LOCKS_EXCLUDED(cs_main)
{
    if (list_delayed_blocks.empty()) {
        return;
    }

    int64_t now = GetTime();
    std::vector<std::shared_ptr<const CBlock> > process_blocks;
    {
        LOCK(cs_main);
        std::list<DelayedBlock>::iterator p = list_delayed_blocks.begin();
        while (p != list_delayed_blocks.end()) {
            if (p->m_pblock->hashPrevBlock == block_hash) {
                process_blocks.push_back(p->m_pblock);
                p = list_delayed_blocks.erase(p);
                continue;
            }
            if (p->m_time + MAX_DELAY_BLOCK_SECONDS < now) {
                LogPrint(BCLog::NET, "Removing delayed block %s, timed out.\n", p->m_pblock->GetHash().ToString());
                EraseDelayedBlock(p);
                p = list_delayed_blocks.erase(p);
                continue;
            }
            ++p;
        }
    }

    for (auto &p : process_blocks) {
        LogPrint(BCLog::NET, "Processing delayed block %s prev %s.\n", p->GetHash().ToString(), block_hash.ToString());

        ChainstateManagerActive().ProcessNewBlock(chainparams, p, false, nullptr); // Should update DoS if necessary, finding block through mapBlockSource
    }
}

bool RemoveUnreceivedHeader(const uint256 &hash) EXCLUSIVE_LOCKS_REQUIRED(cs_main)
{
    BlockMap::iterator mi = g_chainman.BlockIndex().find(hash);
    if (mi != g_chainman.BlockIndex().end() && (mi->second->nFlags & BLOCK_ACCEPTED)) {
        return false;
    }
    if (mi == g_chainman.BlockIndex().end()) {
        return true; // was already removed, peer misbehaving
    }

    // Remove entire chain
    std::vector<BlockMap::iterator> remove_headers;
    std::vector<BlockMap::iterator> last_round[2];

    size_t n = 0;
    last_round[n].push_back(mi);
    remove_headers.push_back(mi);
    while (last_round[n].size()) {
        last_round[!n].clear();

        for (BlockMap::iterator& check_header : last_round[n]) {
            BlockMap::iterator it = g_chainman.BlockIndex().begin();
            while (it != g_chainman.BlockIndex().end()) {
                if (it->second->pprev == check_header->second) {
                    if ((it->second->nFlags & BLOCK_ACCEPTED)) {
                        LogPrintf("Can't remove header %s, descendant block %s accepted.\n", hash.ToString(), it->second->GetBlockHash().ToString());
                        return true; // Can't remove any blocks, peer misbehaving for not sending
                    }
                    last_round[!n].push_back(it);
                    remove_headers.push_back(it);
                }
                it++;
            }
        }
        n = !n;
    }

    LogPrintf("Removing %d loose headers from %s.\n", remove_headers.size(), hash.ToString());

    for (auto &entry : remove_headers) {
        LogPrint(BCLog::NET, "Removing loose header %s.\n", entry->second->GetBlockHash().ToString());
        setDirtyBlockIndex.erase(entry->second);

        if (pindexBestHeader == entry->second) {
            pindexBestHeader = ::ChainActive().Tip();
        }
        if (pindexBestInvalid == entry->second) {
            pindexBestInvalid = nullptr;
        }
        RemoveNonReceivedHeaderFromNodes(entry);
        delete entry->second;
        g_chainman.BlockIndex().erase(entry);
    }

    return true;
}

size_t CountDelayedBlocks() EXCLUSIVE_LOCKS_REQUIRED(cs_main)
{
    return list_delayed_blocks.size();
}

bool ProcessDuplicateStakeHeader(CBlockIndex *pindex, NodeId nodeId) EXCLUSIVE_LOCKS_REQUIRED(cs_main)
{
    if (!pindex) {
        return false;
    }

    uint256 hash = pindex->GetBlockHash();

    bool fMakeValid = false;
    if (nodeId == -1) {
        LogPrintf("%s: Duplicate stake block %s was received in a group, marking valid.\n",
            __func__, hash.ToString());

        fMakeValid = true;
    }

    if (nodeId > -1) {
        std::pair<std::map<uint256, StakeConflict>::iterator,bool> ret;
        ret = mapStakeConflict.insert(std::pair<uint256, StakeConflict>(hash, StakeConflict()));
        StakeConflict &sc = ret.first->second;
        sc.Add(nodeId);

        if ((int)sc.peerCount.size() > std::min(GetNumPeers() / 2, 4)) {
            LogPrintf("%s: More than half the connected peers are building on block %s," /* Continued */
                "  marked as duplicate stake, assuming this node has the duplicate.\n", __func__, hash.ToString());

            fMakeValid = true;
        }
    }

    if (fMakeValid) {
        pindex->nFlags &= (~BLOCK_FAILED_DUPLICATE_STAKE);
        pindex->nStatus &= (~BLOCK_FAILED_VALID);
        setDirtyBlockIndex.insert(pindex);

        //if (pindex->nStatus & BLOCK_FAILED_CHILD)
        //{
            CBlockIndex *pindexPrev = pindex->pprev;
            while (pindexPrev) {
                if (pindexPrev->nStatus & BLOCK_VALID_MASK) {
                    break;
                }

                if (pindexPrev->nFlags & BLOCK_FAILED_DUPLICATE_STAKE) {
                    pindexPrev->nFlags &= (~BLOCK_FAILED_DUPLICATE_STAKE);
                    pindexPrev->nStatus &= (~BLOCK_FAILED_VALID);
                    setDirtyBlockIndex.insert(pindexPrev);

                    if (!pindexPrev->prevoutStake.IsNull()) {
                        uint256 prevhash = pindexPrev->GetBlockHash();
                        particl::AddToMapStakeSeen(pindexPrev->prevoutStake, prevhash);
                    }

                    pindexPrev->nStatus &= (~BLOCK_FAILED_CHILD);
                }

                pindexPrev = pindexPrev->pprev;
            }

            pindex->nStatus &= (~BLOCK_FAILED_CHILD);
        //};

        if (!pindex->prevoutStake.IsNull()) {
            particl::AddToMapStakeSeen(pindex->prevoutStake, hash);
        }
        return true;
    }

    return false;
}


bool AddToMapStakeSeen(const COutPoint &kernel, const uint256 &blockHash)
{
    // Overwrites existing values

    std::pair<std::map<COutPoint, uint256>::iterator,bool> ret;
    ret = mapStakeSeen.insert(std::pair<COutPoint, uint256>(kernel, blockHash));
    if (ret.second == false) { // existing element
        ret.first->second = blockHash;
    } else {
        listStakeSeen.push_back(kernel);
    }

    return true;
};

bool CheckStakeUnused(const COutPoint &kernel)
{
    std::map<COutPoint, uint256>::const_iterator mi = mapStakeSeen.find(kernel);
    return (mi == mapStakeSeen.end());
}

bool CheckStakeUnique(const CBlock &block, bool fUpdate)
{
    LOCK(cs_main);

    uint256 blockHash = block.GetHash();
    const COutPoint &kernel = block.vtx[0]->vin[0].prevout;

    std::map<COutPoint, uint256>::const_iterator mi = mapStakeSeen.find(kernel);
    if (mi != mapStakeSeen.end()) {
        if (mi->second == blockHash) {
            return true;
        }
        return error("%s: Stake kernel for %s first seen on %s.", __func__, blockHash.ToString(), mi->second.ToString());
    }

    if (!fUpdate) {
        return true;
    }

    while (listStakeSeen.size() > particl::MAX_STAKE_SEEN_SIZE) {
        const COutPoint &oldest = listStakeSeen.front();
        if (1 != mapStakeSeen.erase(oldest)) {
            LogPrintf("%s: Warning: mapStakeSeen did not erase %s %n\n", __func__, oldest.hash.ToString(), oldest.n);
        }
        listStakeSeen.pop_front();
    }

    return AddToMapStakeSeen(kernel, blockHash);
};

bool ShouldAutoReindex()
{
    // Force reindex to update version
    bool nV1 = false;
    if (!pblocktree->ReadFlag("v1", nV1) || !nV1) {
        LogPrintf("%s: v1 marker not detected, attempting reindex.\n", __func__);
        return true;
    }
    return false;
};

bool RebuildRollingIndices(CTxMemPool* mempool)
{
    bool nV2 = false;
    if (gArgs.GetBoolArg("-rebuildrollingindices", false)) {
        LogPrintf("%s: Manual override, attempting to rewind chain.\n", __func__);
    } else
    if (pblocktree->ReadFlag("v2", nV2) && nV2) {
        return true;
    } else {
        LogPrintf("%s: v2 marker not detected, attempting to rewind chain.\n", __func__);
    }
    uiInterface.InitMessage(_("Rebuilding rolling indices...").translated);

    if (!mempool) {
        LogPrintf("%s: Requires mempool.\n", __func__);
        return false;
    }

    int64_t now = GetAdjustedTime();
    int rewound_tip_height, max_height_to_keep = 0;

    {
        LOCK(cs_main);
        CBlockIndex *pindex_tip = ::ChainActive().Tip();
        CBlockIndex *pindex = pindex_tip;
        while (pindex && pindex->nTime >= now - smsg::KEEP_FUNDING_TX_DATA) {
            max_height_to_keep = pindex->nHeight;
            pindex = ::ChainActive()[pindex->nHeight-1];
        }

        LogPrintf("%s: Rewinding to block %d.\n", __func__, max_height_to_keep);
        int num_disconnected = 0;

        std::string str_error;
        if (!RewindToHeight(*mempool, max_height_to_keep, num_disconnected, str_error)) {
            LogPrintf("%s: RewindToHeight failed %s.\n", __func__, str_error);
            return false;
        }
        rewound_tip_height = ::ChainActive().Tip()->nHeight;
    }

    const CChainParams& chainparams = Params();
    BlockValidationState state;
    if (!ChainstateManagerActive().ActiveChainstate().ActivateBestChain(state, chainparams)) {
        LogPrintf("%s: ActivateBestChain failed %s.\n", __func__, state.ToString());
        return false;
    }

    {
        LOCK(cs_main);
        LogPrintf("%s: Reprocessed chain from block %d to %d.\n", __func__, rewound_tip_height, ::ChainActive().Tip()->nHeight);

        if (!pblocktree->WriteFlag("v2", true)) {
            LogPrintf("%s: WriteFlag failed.\n", __func__);
            return false;
        }
    }
    return true;
}

int64_t GetSmsgFeeRate(const CBlockIndex *pindex, bool reduce_height) EXCLUSIVE_LOCKS_REQUIRED(cs_main)
{
    const Consensus::Params &consensusParams = Params().GetConsensus();

    if ((pindex && pindex->nTime < consensusParams.smsg_fee_time)
        || (!pindex && GetTime() < consensusParams.smsg_fee_time)) {
        return consensusParams.smsg_fee_msg_per_day_per_k;
    }

    int chain_height = pindex ? pindex->nHeight : ::ChainActive().Height();
    if (reduce_height) { // Grace period, push back to previous period
        chain_height -= 10;
    }
    int fee_height = (chain_height / consensusParams.smsg_fee_period) * consensusParams.smsg_fee_period;

    CBlockIndex *fee_block = ::ChainActive()[fee_height];
    if (!fee_block || fee_block->nTime < consensusParams.smsg_fee_time) {
        return consensusParams.smsg_fee_msg_per_day_per_k;
    }

    int64_t smsg_fee_rate = consensusParams.smsg_fee_msg_per_day_per_k;
    CTransactionRef coinstake = nullptr;
    if (!smsgFeeCoinstakeCache.GetCoinStake(fee_block->GetBlockHash(), coinstake)
        || !coinstake->GetSmsgFeeRate(smsg_fee_rate)) {
        return consensusParams.smsg_fee_msg_per_day_per_k;
    }

    return smsg_fee_rate;
};

uint32_t GetSmsgDifficulty(uint64_t time, bool verify) EXCLUSIVE_LOCKS_REQUIRED(cs_main)
{
    const Consensus::Params &consensusParams = Params().GetConsensus();

    CBlockIndex *pindex = ::ChainActive().Tip();
    for (size_t k = 0; k < 180; ++k) {
        if (!pindex) {
            break;
        }
        if (time >= pindex->nTime) {
            uint32_t smsg_difficulty = 0;
            CTransactionRef coinstake = nullptr;
            if (smsgDifficultyCoinstakeCache.GetCoinStake(pindex->GetBlockHash(), coinstake)
                && coinstake->GetSmsgDifficulty(smsg_difficulty)) {

                if (verify && smsg_difficulty != consensusParams.smsg_min_difficulty) {
                    return smsg_difficulty + consensusParams.smsg_difficulty_max_delta;
                }
                return smsg_difficulty - consensusParams.smsg_difficulty_max_delta;
            }
        }
        pindex = pindex->pprev;
    }

    return consensusParams.smsg_min_difficulty - consensusParams.smsg_difficulty_max_delta;
};

} // namespace particl<|MERGE_RESOLUTION|>--- conflicted
+++ resolved
@@ -1589,14 +1589,9 @@
 }
 
 // Same as InvalidChainFound, above, except not called directly from InvalidateBlock,
-<<<<<<< HEAD
-// which does its own setBlockIndexCandidates manageent.
-void CChainState::InvalidBlockFound(CBlockIndex *pindex, const CBlock &block, const BlockValidationState &state) {
-=======
 // which does its own setBlockIndexCandidates management.
 void CChainState::InvalidBlockFound(CBlockIndex* pindex, const BlockValidationState& state)
 {
->>>>>>> 46424e94
     if (state.GetResult() != BlockValidationResult::BLOCK_MUTATED) {
         pindex->nStatus |= BLOCK_FAILED_VALID;
         m_blockman.m_failed_blocks.insert(pindex);
@@ -3373,7 +3368,7 @@
         GetMainSignals().BlockChecked(blockConnecting, state);
         if (!rv) {
             if (state.IsInvalid())
-                InvalidBlockFound(pindexNew, blockConnecting, state);
+                InvalidBlockFound(pindexNew, state);
             return error("%s: ConnectBlock %s failed, %s", __func__, pindexNew->GetBlockHash().ToString(), state.ToString());
         }
         nTime3 = GetTimeMicros(); nTimeConnectTotal += nTime3 - nTime2;
@@ -4814,7 +4809,7 @@
                 // Mark block as invalid to prevent re-requesting from peer.
                 // Block will have been added to the block index in AcceptBlockHeader
                 CBlockIndex *pindex = ::ChainstateActive().m_blockman.AddToBlockIndex(*block);
-                ::ChainstateActive().InvalidBlockFound(pindex, *block, state);
+                ::ChainstateActive().InvalidBlockFound(pindex, state);
             }
             GetMainSignals().BlockChecked(*block, state);
             return error("%s: AcceptBlock FAILED (%s)", __func__, state.ToString());
