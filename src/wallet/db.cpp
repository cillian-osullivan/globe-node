--- conflicted
+++ resolved
@@ -317,7 +317,6 @@
     return &m_dbt;
 }
 
-<<<<<<< HEAD
 void BerkeleyBatch::SafeDbt::set_data(void* data, size_t size)
 {
     m_dbt.set_data(data);
@@ -325,88 +324,6 @@
 }
 
 
-bool BerkeleyBatch::Recover(const fs::path& file_path, void *callbackDataIn, bool (*recoverKVcallback)(void* callbackData, CDataStream &ssKey, CDataStream &ssValue), std::string& newFilename)
-{
-    std::string filename;
-    std::shared_ptr<BerkeleyEnvironment> env = GetWalletEnv(file_path, filename);
-
-    // Recovery procedure:
-    // move wallet file to walletfilename.timestamp.bak
-    // Call Salvage with fAggressive=true to
-    // get as much data as possible.
-    // Rewrite salvaged data to fresh wallet file
-    // Set -rescan so any missing transactions will be
-    // found.
-    int64_t now = GetTime();
-    newFilename = strprintf("%s.%d.bak", filename, now);
-
-    int result = env->dbenv->dbrename(nullptr, filename.c_str(), nullptr,
-                                       newFilename.c_str(), DB_AUTO_COMMIT);
-    if (result == 0)
-        LogPrintf("Renamed %s to %s\n", filename, newFilename);
-    else
-    {
-        LogPrintf("Failed to rename %s to %s\n", filename, newFilename);
-        return false;
-    }
-
-    std::vector<BerkeleyEnvironment::KeyValPair> salvagedData;
-    bool fSuccess = env->Salvage(newFilename, true, salvagedData);
-    if (salvagedData.empty())
-    {
-        LogPrintf("Salvage(aggressive) found no records in %s.\n", newFilename);
-        return false;
-    }
-    LogPrintf("Salvage(aggressive) found %u records\n", salvagedData.size());
-
-    std::unique_ptr<Db> pdbCopy = MakeUnique<Db>(env->dbenv.get(), 0);
-    int ret = pdbCopy->open(nullptr,               // Txn pointer
-                            filename.c_str(),   // Filename
-                            "main",             // Logical db name
-                            DB_BTREE,           // Database type
-                            DB_CREATE,          // Flags
-                            0);
-    if (ret > 0) {
-        LogPrintf("Cannot create database file %s\n", filename);
-        pdbCopy->close(0);
-        return false;
-    }
-
-    DbTxn* ptxn = env->TxnBegin();
-    for (BerkeleyEnvironment::KeyValPair& row : salvagedData)
-    {
-        if (recoverKVcallback)
-        {
-            CDataStream ssKey(row.first, SER_DISK, CLIENT_VERSION);
-            CDataStream ssValue(row.second, SER_DISK, CLIENT_VERSION);
-            if (!(*recoverKVcallback)(callbackDataIn, ssKey, ssValue))
-                continue;
-
-            if (fParticlMode) {
-                Dbt datKey(&row.first[0], row.first.size());
-                Dbt datValue(ssValue.data(), ssValue.size());
-                int ret2 = pdbCopy->put(ptxn, &datKey, &datValue, DB_NOOVERWRITE);
-                if (ret2 > 0) {
-                    fSuccess = false;
-                }
-                continue;
-            }
-        }
-
-        Dbt datKey(&row.first[0], row.first.size());
-        Dbt datValue(&row.second[0], row.second.size());
-        int ret2 = pdbCopy->put(ptxn, &datKey, &datValue, DB_NOOVERWRITE);
-        if (ret2 > 0)
-            fSuccess = false;
-    }
-    ptxn->commit(0);
-    pdbCopy->close(0);
-
-    return fSuccess;
-}
-
-=======
->>>>>>> 520e435b
 bool BerkeleyBatch::VerifyEnvironment(const fs::path& file_path, bilingual_str& errorStr)
 {
     std::string walletFile;
@@ -433,7 +350,7 @@
     if (fs::exists(walletDir / walletFile))
     {
         if (!env->Verify(walletFile)) {
-            errorStr = strprintf(_("%s corrupt. Try using the wallet tool bitcoin-wallet to salvage or restoring a backup."), walletFile);
+            errorStr = strprintf(_("%s corrupt. Try using the wallet tool particl-wallet to salvage or restoring a backup."), walletFile);
             return false;
         }
     }
