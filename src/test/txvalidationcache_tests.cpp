// Copyright (c) 2011-2021 The Bitcoin Core developers
// Distributed under the MIT software license, see the accompanying
// file COPYING or http://www.opensource.org/licenses/mit-license.php.

#include <consensus/validation.h>
#include <key.h>
#include <script/sign.h>
#include <script/signingprovider.h>
#include <script/standard.h>
#include <test/util/setup_common.h>
#include <txmempool.h>
#include <validation.h>

#include <boost/test/unit_test.hpp>

struct Dersig100Setup : public TestChain100Setup {
    Dersig100Setup()
        : TestChain100Setup{{"-testactivationheight=dersig@102"}} {}
};

bool CheckInputScripts(const CTransaction& tx, TxValidationState& state,
                       const CCoinsViewCache& inputs, unsigned int flags, bool cacheSigStore,
                       bool cacheFullScriptStore, PrecomputedTransactionData& txdata,
                       std::vector<CScriptCheck> *pvChecks, bool fAnonChecks = true) EXCLUSIVE_LOCKS_REQUIRED(cs_main);

BOOST_AUTO_TEST_SUITE(txvalidationcache_tests)

BOOST_FIXTURE_TEST_CASE(tx_mempool_block_doublespend, Dersig100Setup)
{
    // Make sure skipping validation of transactions that were
    // validated going into the memory pool does not allow
    // double-spends in blocks to pass validation when they should not.

    CScript scriptPubKey = CScript() <<  ToByteVector(coinbaseKey.GetPubKey()) << OP_CHECKSIG;

    const auto ToMemPool = [this](const CMutableTransaction& tx) {
        LOCK(cs_main);

        const MempoolAcceptResult result = m_node.chainman->ProcessTransaction(MakeTransactionRef(tx));
        return result.m_result_type == MempoolAcceptResult::ResultType::VALID;
    };

    // Create a double-spend of mature coinbase txn:
    std::vector<CMutableTransaction> spends;
    spends.resize(2);
    for (int i = 0; i < 2; i++)
    {
        spends[i].nVersion = 1;
        spends[i].vin.resize(1);
        spends[i].vin[0].prevout.hash = m_coinbase_txns[0]->GetHash();
        spends[i].vin[0].prevout.n = 0;
        spends[i].vout.resize(1);
        spends[i].vout[0].nValue = 11*CENT;
        spends[i].vout[0].scriptPubKey = scriptPubKey;

        // Sign:
        std::vector<unsigned char> vchSig;
        CAmount amount = 0;
        std::vector<uint8_t> vchAmount(8);
        part::SetAmount(vchAmount, amount);
        uint256 hash = SignatureHash(scriptPubKey, spends[i], 0, SIGHASH_ALL, vchAmount, SigVersion::BASE);
        BOOST_CHECK(coinbaseKey.Sign(hash, vchSig));
        vchSig.push_back((unsigned char)SIGHASH_ALL);
        spends[i].vin[0].scriptSig << vchSig;
    }

    CBlock block;

    // Test 1: block with both of those transactions should be rejected.
    block = CreateAndProcessBlock(spends, scriptPubKey);
    {
        LOCK(cs_main);
        BOOST_CHECK(m_node.chainman->ActiveChain().Tip()->GetBlockHash() != block.GetHash());
    }

    // Test 2: ... and should be rejected if spend1 is in the memory pool
    BOOST_CHECK(ToMemPool(spends[0]));
    block = CreateAndProcessBlock(spends, scriptPubKey);
    {
        LOCK(cs_main);
        BOOST_CHECK(m_node.chainman->ActiveChain().Tip()->GetBlockHash() != block.GetHash());
    }
    m_node.mempool->clear();

    // Test 3: ... and should be rejected if spend2 is in the memory pool
    BOOST_CHECK(ToMemPool(spends[1]));
    block = CreateAndProcessBlock(spends, scriptPubKey);
    {
        LOCK(cs_main);
        BOOST_CHECK(m_node.chainman->ActiveChain().Tip()->GetBlockHash() != block.GetHash());
    }
    m_node.mempool->clear();

    // Final sanity test: first spend in *m_node.mempool, second in block, that's OK:
    std::vector<CMutableTransaction> oneSpend;
    oneSpend.push_back(spends[0]);
    BOOST_CHECK(ToMemPool(spends[1]));
    block = CreateAndProcessBlock(oneSpend, scriptPubKey);
    {
        LOCK(cs_main);
        BOOST_CHECK(m_node.chainman->ActiveChain().Tip()->GetBlockHash() == block.GetHash());
    }
    // spends[1] should have been removed from the mempool when the
    // block with spends[0] is accepted:
    BOOST_CHECK_EQUAL(m_node.mempool->size(), 0U);
}

// Run CheckInputScripts (using CoinsTip()) on the given transaction, for all script
// flags.  Test that CheckInputScripts passes for all flags that don't overlap with
// the failing_flags argument, but otherwise fails.
// CHECKLOCKTIMEVERIFY and CHECKSEQUENCEVERIFY (and future NOP codes that may
// get reassigned) have an interaction with DISCOURAGE_UPGRADABLE_NOPS: if
// the script flags used contain DISCOURAGE_UPGRADABLE_NOPS but don't contain
// CHECKLOCKTIMEVERIFY (or CHECKSEQUENCEVERIFY), but the script does contain
// OP_CHECKLOCKTIMEVERIFY (or OP_CHECKSEQUENCEVERIFY), then script execution
// should fail.
// Capture this interaction with the upgraded_nop argument: set it when evaluating
// any script flag that is implemented as an upgraded NOP code.
static void ValidateCheckInputsForAllFlags(const CTransaction &tx, uint32_t failing_flags, bool add_to_cache, CCoinsViewCache& active_coins_tip) EXCLUSIVE_LOCKS_REQUIRED(cs_main)
{
    PrecomputedTransactionData txdata;

    FastRandomContext insecure_rand(true);

    for (int count = 0; count < 10000; ++count) {
        TxValidationState state;

        // Randomly selects flag combinations
        uint32_t test_flags = (uint32_t) insecure_rand.randrange((SCRIPT_VERIFY_END_MARKER - 1) << 1);

        // Filter out incompatible flag choices
        if ((test_flags & SCRIPT_VERIFY_CLEANSTACK)) {
            // CLEANSTACK requires P2SH and WITNESS, see VerifyScript() in
            // script/interpreter.cpp
            test_flags |= SCRIPT_VERIFY_P2SH | SCRIPT_VERIFY_WITNESS;
        }
        if ((test_flags & SCRIPT_VERIFY_WITNESS)) {
            // WITNESS requires P2SH
            test_flags |= SCRIPT_VERIFY_P2SH;
        }
        bool ret = CheckInputScripts(tx, state, &active_coins_tip, test_flags, true, add_to_cache, txdata, nullptr);
        // CheckInputScripts should succeed iff test_flags doesn't intersect with
        // failing_flags
        bool expected_return_value = !(test_flags & failing_flags);
        BOOST_CHECK_EQUAL(ret, expected_return_value);

        // Test the caching
        if (ret && add_to_cache) {
            // Check that we get a cache hit if the tx was valid
            std::vector<CScriptCheck> scriptchecks;
            BOOST_CHECK(CheckInputScripts(tx, state, &active_coins_tip, test_flags, true, add_to_cache, txdata, &scriptchecks));
            BOOST_CHECK(scriptchecks.empty());
        } else {
            // Check that we get script executions to check, if the transaction
            // was invalid, or we didn't add to cache.
            std::vector<CScriptCheck> scriptchecks;
            BOOST_CHECK(CheckInputScripts(tx, state, &active_coins_tip, test_flags, true, add_to_cache, txdata, &scriptchecks));
            BOOST_CHECK_EQUAL(scriptchecks.size(), tx.vin.size());
        }
    }
}

BOOST_FIXTURE_TEST_CASE(checkinputs_test, Dersig100Setup)
{
    // Test that passing CheckInputScripts with one set of script flags doesn't imply
    // that we would pass again with a different set of flags.
    {
        LOCK(cs_main);
        InitScriptExecutionCache();
    }

    CScript p2pk_scriptPubKey = CScript() << ToByteVector(coinbaseKey.GetPubKey()) << OP_CHECKSIG;
    CScript p2sh_scriptPubKey = GetScriptForDestination(ScriptHash(p2pk_scriptPubKey));
    CScript p2pkh_scriptPubKey = GetScriptForDestination(PKHash(coinbaseKey.GetPubKey()));
    CScript p2wpkh_scriptPubKey = GetScriptForDestination(WitnessV0KeyHash(coinbaseKey.GetPubKey()));

    FillableSigningProvider keystore;
    BOOST_CHECK(keystore.AddKey(coinbaseKey));
    BOOST_CHECK(keystore.AddCScript(p2pk_scriptPubKey));

    // flags to test: SCRIPT_VERIFY_CHECKLOCKTIMEVERIFY, SCRIPT_VERIFY_CHECKSEQUENCE_VERIFY, SCRIPT_VERIFY_NULLDUMMY, uncompressed pubkey thing

    // Create 2 outputs that match the three scripts above, spending the first
    // coinbase tx.
    CMutableTransaction spend_tx;

    spend_tx.nVersion = 1;
    spend_tx.vin.resize(1);
    spend_tx.vin[0].prevout.hash = m_coinbase_txns[0]->GetHash();
    spend_tx.vin[0].prevout.n = 0;
    spend_tx.vout.resize(4);
    spend_tx.vout[0].nValue = 11*CENT;
    spend_tx.vout[0].scriptPubKey = p2sh_scriptPubKey;
    spend_tx.vout[1].nValue = 11*CENT;
    spend_tx.vout[1].scriptPubKey = p2wpkh_scriptPubKey;
    spend_tx.vout[2].nValue = 11*CENT;
    spend_tx.vout[2].scriptPubKey = CScript() << OP_CHECKLOCKTIMEVERIFY << OP_DROP << ToByteVector(coinbaseKey.GetPubKey()) << OP_CHECKSIG;
    spend_tx.vout[3].nValue = 11*CENT;
    spend_tx.vout[3].scriptPubKey = CScript() << OP_CHECKSEQUENCEVERIFY << OP_DROP << ToByteVector(coinbaseKey.GetPubKey()) << OP_CHECKSIG;

    // Sign, with a non-DER signature
    {
        std::vector<unsigned char> vchSig;
        CAmount amount = 0;
        std::vector<uint8_t> vchAmount(8);
        part::SetAmount(vchAmount, amount);
        uint256 hash = SignatureHash(p2pk_scriptPubKey, spend_tx, 0, SIGHASH_ALL, vchAmount, SigVersion::BASE);
        BOOST_CHECK(coinbaseKey.Sign(hash, vchSig));
        vchSig.push_back((unsigned char) 0); // padding byte makes this non-DER
        vchSig.push_back((unsigned char)SIGHASH_ALL);
        spend_tx.vin[0].scriptSig << vchSig;
    }

    // Test that invalidity under a set of flags doesn't preclude validity
    // under other (eg consensus) flags.
    // spend_tx is invalid according to DERSIG
    {
        LOCK(cs_main);

        TxValidationState state;
        PrecomputedTransactionData ptd_spend_tx;

        BOOST_CHECK(!CheckInputScripts(CTransaction(spend_tx), state, &m_node.chainman->ActiveChainstate().CoinsTip(), SCRIPT_VERIFY_P2SH | SCRIPT_VERIFY_DERSIG, true, true, ptd_spend_tx, nullptr));

        // If we call again asking for scriptchecks (as happens in
        // ConnectBlock), we should add a script check object for this -- we're
        // not caching invalidity (if that changes, delete this test case).
        std::vector<CScriptCheck> scriptchecks;
        BOOST_CHECK(CheckInputScripts(CTransaction(spend_tx), state, &m_node.chainman->ActiveChainstate().CoinsTip(), SCRIPT_VERIFY_P2SH | SCRIPT_VERIFY_DERSIG, true, true, ptd_spend_tx, &scriptchecks));
        BOOST_CHECK_EQUAL(scriptchecks.size(), 1U);

        // Test that CheckInputScripts returns true iff DERSIG-enforcing flags are
        // not present.  Don't add these checks to the cache, so that we can
        // test later that block validation works fine in the absence of cached
        // successes.
        ValidateCheckInputsForAllFlags(CTransaction(spend_tx), SCRIPT_VERIFY_DERSIG | SCRIPT_VERIFY_LOW_S | SCRIPT_VERIFY_STRICTENC, false, m_node.chainman->ActiveChainstate().CoinsTip());
    }

    // And if we produce a block with this tx, it should be valid (DERSIG not
    // enabled yet), even though there's no cache entry.
    CBlock block;

    block = CreateAndProcessBlock({spend_tx}, p2pk_scriptPubKey);
    LOCK(cs_main);
    BOOST_CHECK(m_node.chainman->ActiveChain().Tip()->GetBlockHash() == block.GetHash());
    BOOST_CHECK(m_node.chainman->ActiveChainstate().CoinsTip().GetBestBlock() == block.GetHash());

    // Test P2SH: construct a transaction that is valid without P2SH, and
    // then test validity with P2SH.
    {
        CMutableTransaction invalid_under_p2sh_tx;
        invalid_under_p2sh_tx.nVersion = 1;
        invalid_under_p2sh_tx.vin.resize(1);
        invalid_under_p2sh_tx.vin[0].prevout.hash = spend_tx.GetHash();
        invalid_under_p2sh_tx.vin[0].prevout.n = 0;
        invalid_under_p2sh_tx.vout.resize(1);
        invalid_under_p2sh_tx.vout[0].nValue = 11*CENT;
        invalid_under_p2sh_tx.vout[0].scriptPubKey = p2pk_scriptPubKey;
        std::vector<unsigned char> vchSig2(p2pk_scriptPubKey.begin(), p2pk_scriptPubKey.end());
        invalid_under_p2sh_tx.vin[0].scriptSig << vchSig2;

        ValidateCheckInputsForAllFlags(CTransaction(invalid_under_p2sh_tx), SCRIPT_VERIFY_P2SH, true, m_node.chainman->ActiveChainstate().CoinsTip());
    }

    // Test CHECKLOCKTIMEVERIFY
    {
        CMutableTransaction invalid_with_cltv_tx;
        invalid_with_cltv_tx.nVersion = 1;
        invalid_with_cltv_tx.nLockTime = 100;
        invalid_with_cltv_tx.vin.resize(1);
        invalid_with_cltv_tx.vin[0].prevout.hash = spend_tx.GetHash();
        invalid_with_cltv_tx.vin[0].prevout.n = 2;
        invalid_with_cltv_tx.vin[0].nSequence = 0;
        invalid_with_cltv_tx.vout.resize(1);
        invalid_with_cltv_tx.vout[0].nValue = 11*CENT;
        invalid_with_cltv_tx.vout[0].scriptPubKey = p2pk_scriptPubKey;

        // Sign
        std::vector<unsigned char> vchSig;
        CAmount amount = 0;
        std::vector<uint8_t> vchAmount(8);
        part::SetAmount(vchAmount, amount);
        uint256 hash = SignatureHash(spend_tx.vout[2].scriptPubKey, invalid_with_cltv_tx, 0, SIGHASH_ALL, vchAmount, SigVersion::BASE);
        BOOST_CHECK(coinbaseKey.Sign(hash, vchSig));
        vchSig.push_back((unsigned char)SIGHASH_ALL);
        invalid_with_cltv_tx.vin[0].scriptSig = CScript() << vchSig << 101;

        ValidateCheckInputsForAllFlags(CTransaction(invalid_with_cltv_tx), SCRIPT_VERIFY_CHECKLOCKTIMEVERIFY, true, m_node.chainman->ActiveChainstate().CoinsTip());

        // Make it valid, and check again
        invalid_with_cltv_tx.vin[0].scriptSig = CScript() << vchSig << 100;
        TxValidationState state;
        PrecomputedTransactionData txdata;
        BOOST_CHECK(CheckInputScripts(CTransaction(invalid_with_cltv_tx), state, m_node.chainman->ActiveChainstate().CoinsTip(), SCRIPT_VERIFY_CHECKLOCKTIMEVERIFY, true, true, txdata, nullptr));
    }

    // TEST CHECKSEQUENCEVERIFY
    {
        CMutableTransaction invalid_with_csv_tx;
        invalid_with_csv_tx.nVersion = 2;
        invalid_with_csv_tx.vin.resize(1);
        invalid_with_csv_tx.vin[0].prevout.hash = spend_tx.GetHash();
        invalid_with_csv_tx.vin[0].prevout.n = 3;
        invalid_with_csv_tx.vin[0].nSequence = 100;
        invalid_with_csv_tx.vout.resize(1);
        invalid_with_csv_tx.vout[0].nValue = 11*CENT;
        invalid_with_csv_tx.vout[0].scriptPubKey = p2pk_scriptPubKey;

        // Sign
        std::vector<unsigned char> vchSig;
        CAmount amount = 0;
        std::vector<uint8_t> vchAmount(8);
        part::SetAmount(vchAmount, amount);
        uint256 hash = SignatureHash(spend_tx.vout[3].scriptPubKey, invalid_with_csv_tx, 0, SIGHASH_ALL, vchAmount, SigVersion::BASE);
        BOOST_CHECK(coinbaseKey.Sign(hash, vchSig));
        vchSig.push_back((unsigned char)SIGHASH_ALL);
        invalid_with_csv_tx.vin[0].scriptSig = CScript() << vchSig << 101;

        ValidateCheckInputsForAllFlags(CTransaction(invalid_with_csv_tx), SCRIPT_VERIFY_CHECKSEQUENCEVERIFY, true, m_node.chainman->ActiveChainstate().CoinsTip());

        // Make it valid, and check again
        invalid_with_csv_tx.vin[0].scriptSig = CScript() << vchSig << 100;
        TxValidationState state;
        PrecomputedTransactionData txdata;
        BOOST_CHECK(CheckInputScripts(CTransaction(invalid_with_csv_tx), state, &m_node.chainman->ActiveChainstate().CoinsTip(), SCRIPT_VERIFY_CHECKSEQUENCEVERIFY, true, true, txdata, nullptr));
    }

    // TODO: add tests for remaining script flags

    // Test that passing CheckInputScripts with a valid witness doesn't imply success
    // for the same tx with a different witness.
    {
        CMutableTransaction valid_with_witness_tx;
        valid_with_witness_tx.nVersion = 1;
        valid_with_witness_tx.vin.resize(1);
        valid_with_witness_tx.vin[0].prevout.hash = spend_tx.GetHash();
        valid_with_witness_tx.vin[0].prevout.n = 1;
        valid_with_witness_tx.vout.resize(1);
        valid_with_witness_tx.vout[0].nValue = 11*CENT;
        valid_with_witness_tx.vout[0].scriptPubKey = p2pk_scriptPubKey;

        // Sign
        SignatureData sigdata;
<<<<<<< HEAD
        CAmount amount = 11*CENT;
        std::vector<uint8_t> vchAmount(8);
        part::SetAmount(vchAmount, amount);
        BOOST_CHECK(ProduceSignature(keystore, MutableTransactionSignatureCreator(&valid_with_witness_tx, 0, vchAmount, SIGHASH_ALL), spend_tx.vout[1].scriptPubKey, sigdata));
=======
        BOOST_CHECK(ProduceSignature(keystore, MutableTransactionSignatureCreator(valid_with_witness_tx, 0, 11 * CENT, SIGHASH_ALL), spend_tx.vout[1].scriptPubKey, sigdata));
>>>>>>> 59ac8bac
        UpdateInput(valid_with_witness_tx.vin[0], sigdata);

        // This should be valid under all script flags.
        ValidateCheckInputsForAllFlags(CTransaction(valid_with_witness_tx), 0, true, m_node.chainman->ActiveChainstate().CoinsTip());

        // Remove the witness, and check that it is now invalid.
        valid_with_witness_tx.vin[0].scriptWitness.SetNull();
        ValidateCheckInputsForAllFlags(CTransaction(valid_with_witness_tx), SCRIPT_VERIFY_WITNESS, true, m_node.chainman->ActiveChainstate().CoinsTip());
    }

    {
        // Test a transaction with multiple inputs.
        CMutableTransaction tx;

        tx.nVersion = 1;
        tx.vin.resize(2);
        tx.vin[0].prevout.hash = spend_tx.GetHash();
        tx.vin[0].prevout.n = 0;
        tx.vin[1].prevout.hash = spend_tx.GetHash();
        tx.vin[1].prevout.n = 1;
        tx.vout.resize(1);
        tx.vout[0].nValue = 22*CENT;
        tx.vout[0].scriptPubKey = p2pk_scriptPubKey;

        // Sign
        for (int i = 0; i < 2; ++i) {
            SignatureData sigdata;
<<<<<<< HEAD
            CAmount amount = 11*CENT;
            std::vector<uint8_t> vchAmount(8);
            part::SetAmount(vchAmount, amount);
            BOOST_CHECK(ProduceSignature(keystore, MutableTransactionSignatureCreator(&tx, i, vchAmount, SIGHASH_ALL), spend_tx.vout[i].scriptPubKey, sigdata));
=======
            BOOST_CHECK(ProduceSignature(keystore, MutableTransactionSignatureCreator(tx, i, 11 * CENT, SIGHASH_ALL), spend_tx.vout[i].scriptPubKey, sigdata));
>>>>>>> 59ac8bac
            UpdateInput(tx.vin[i], sigdata);
        }

        // This should be valid under all script flags
        ValidateCheckInputsForAllFlags(CTransaction(tx), 0, true, m_node.chainman->ActiveChainstate().CoinsTip());

        // Check that if the second input is invalid, but the first input is
        // valid, the transaction is not cached.
        // Invalidate vin[1]
        tx.vin[1].scriptWitness.SetNull();

        TxValidationState state;
        PrecomputedTransactionData txdata;
        // This transaction is now invalid under segwit, because of the second input.
        BOOST_CHECK(!CheckInputScripts(CTransaction(tx), state, &m_node.chainman->ActiveChainstate().CoinsTip(), SCRIPT_VERIFY_P2SH | SCRIPT_VERIFY_WITNESS, true, true, txdata, nullptr));

        std::vector<CScriptCheck> scriptchecks;
        // Make sure this transaction was not cached (ie because the first
        // input was valid)
        BOOST_CHECK(CheckInputScripts(CTransaction(tx), state, &m_node.chainman->ActiveChainstate().CoinsTip(), SCRIPT_VERIFY_P2SH | SCRIPT_VERIFY_WITNESS, true, true, txdata, &scriptchecks));
        // Should get 2 script checks back -- caching is on a whole-transaction basis.
        BOOST_CHECK_EQUAL(scriptchecks.size(), 2U);
    }
}

BOOST_AUTO_TEST_SUITE_END()<|MERGE_RESOLUTION|>--- conflicted
+++ resolved
@@ -341,14 +341,7 @@
 
         // Sign
         SignatureData sigdata;
-<<<<<<< HEAD
-        CAmount amount = 11*CENT;
-        std::vector<uint8_t> vchAmount(8);
-        part::SetAmount(vchAmount, amount);
-        BOOST_CHECK(ProduceSignature(keystore, MutableTransactionSignatureCreator(&valid_with_witness_tx, 0, vchAmount, SIGHASH_ALL), spend_tx.vout[1].scriptPubKey, sigdata));
-=======
         BOOST_CHECK(ProduceSignature(keystore, MutableTransactionSignatureCreator(valid_with_witness_tx, 0, 11 * CENT, SIGHASH_ALL), spend_tx.vout[1].scriptPubKey, sigdata));
->>>>>>> 59ac8bac
         UpdateInput(valid_with_witness_tx.vin[0], sigdata);
 
         // This should be valid under all script flags.
@@ -376,14 +369,7 @@
         // Sign
         for (int i = 0; i < 2; ++i) {
             SignatureData sigdata;
-<<<<<<< HEAD
-            CAmount amount = 11*CENT;
-            std::vector<uint8_t> vchAmount(8);
-            part::SetAmount(vchAmount, amount);
-            BOOST_CHECK(ProduceSignature(keystore, MutableTransactionSignatureCreator(&tx, i, vchAmount, SIGHASH_ALL), spend_tx.vout[i].scriptPubKey, sigdata));
-=======
             BOOST_CHECK(ProduceSignature(keystore, MutableTransactionSignatureCreator(tx, i, 11 * CENT, SIGHASH_ALL), spend_tx.vout[i].scriptPubKey, sigdata));
->>>>>>> 59ac8bac
             UpdateInput(tx.vin[i], sigdata);
         }
 
