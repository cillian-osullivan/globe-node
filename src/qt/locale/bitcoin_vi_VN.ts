<TS language="vi_VN" version="2.1">
<context>
    <name>AddressBookPage</name>
    <message>
        <source>Right-click to edit address or label</source>
        <translation>Nhấn chuột phải để sửa địa chỉ hoặc nhãn</translation>
    </message>
    <message>
        <source>Create a new address</source>
        <translation>Tạo một địa chỉ mới</translation>
    </message>
    <message>
        <source>&amp;New</source>
        <translation>&amp;Tạo mới</translation>
    </message>
    <message>
        <source>Copy the currently selected address to the system clipboard</source>
        <translation>Copy địa chỉ được chọn vào clipboard</translation>
    </message>
    <message>
        <source>&amp;Copy</source>
        <translation>&amp;Copy</translation>
    </message>
    <message>
        <source>C&amp;lose</source>
        <translation>Đó&amp;ng</translation>
    </message>
    <message>
        <source>Delete the currently selected address from the list</source>
        <translation>Xóa địa chỉ hiện tại từ danh sách</translation>
    </message>
    <message>
        <source>Export the data in the current tab to a file</source>
        <translation>Xuất dữ liệu trong mục hiện tại ra file</translation>
    </message>
    <message>
        <source>&amp;Export</source>
        <translation>&amp;Xuất</translation>
    </message>
    <message>
        <source>&amp;Delete</source>
        <translation>&amp;Xóa</translation>
    </message>
    <message>
        <source>Choose the address to send coins to</source>
        <translation>Chọn địa chỉ để gửi coin đến</translation>
    </message>
    <message>
        <source>Choose the address to receive coins with</source>
        <translation>Chọn địa chỉ để nhận coin</translation>
    </message>
    <message>
        <source>C&amp;hoose</source>
        <translation>Chọn</translation>
    </message>
    <message>
        <source>Sending addresses</source>
        <translation>Địa chỉ gửi đến</translation>
    </message>
    <message>
        <source>Receiving addresses</source>
        <translation>Địa chỉ nhận</translation>
    </message>
    <message>
        <source>These are your Bitcoin addresses for sending payments. Always check the amount and the receiving address before sending coins.</source>
        <translation>Đây là các địa chỉ Bitcoin để gửi bạn gửi tiền. Trước khi gửi bạn nên kiểm tra lại số tiền bạn muốn gửi và địa chỉ bitcoin của người nhận.</translation>
    </message>
    <message>
        <source>These are your Bitcoin addresses for receiving payments. It is recommended to use a new receiving address for each transaction.</source>
        <translation>Đây là các địa chỉ Bitcoin để bạn nhận tiền. Với mỗi giao dịch, bạn nên dùng một địa chỉ Bitcoin mới để nhận tiền.</translation>
    </message>
    <message>
        <source>&amp;Copy Address</source>
        <translation>&amp;Chép Địa chỉ</translation>
    </message>
    <message>
        <source>Copy &amp;Label</source>
        <translation>Chép &amp;Nhãn</translation>
    </message>
    <message>
        <source>&amp;Edit</source>
        <translation>&amp;Sửa</translation>
    </message>
    <message>
        <source>Export Address List</source>
        <translation>Xuất Danh Sách Địa Chỉ</translation>
    </message>
    <message>
        <source>Comma separated file (*.csv)</source>
        <translation>Các tệp tác nhau bằng đấu phẩy (* .csv)</translation>
    </message>
    <message>
        <source>Exporting Failed</source>
        <translation>Xuất không thành công</translation>
    </message>
    </context>
<context>
    <name>AddressTableModel</name>
    <message>
        <source>Label</source>
        <translation>Nhãn</translation>
    </message>
    <message>
        <source>Address</source>
        <translation>Địa chỉ</translation>
    </message>
    <message>
        <source>(no label)</source>
        <translation>(không nhãn)</translation>
    </message>
</context>
<context>
    <name>AskPassphraseDialog</name>
    <message>
        <source>Passphrase Dialog</source>
        <translation>Hội thoại Passphrase</translation>
    </message>
    <message>
        <source>Enter passphrase</source>
        <translation>Điền passphrase</translation>
    </message>
    <message>
        <source>New passphrase</source>
        <translation>Passphrase mới</translation>
    </message>
    <message>
        <source>Repeat new passphrase</source>
        <translation>Điền lại passphrase</translation>
    </message>
    <message>
        <source>Show password</source>
        <translation>Hiện mật khẩu</translation>
    </message>
    <message>
        <source>Enter the new passphrase to the wallet.&lt;br/&gt;Please use a passphrase of &lt;b&gt;ten or more random characters&lt;/b&gt;, or &lt;b&gt;eight or more words&lt;/b&gt;.</source>
        <translation>Nhập passphrase mới cho Ví của bạn.&lt;br/&gt;Vui long dùng  passphrase gồm&lt;b&gt;ít nhất 10 ký tự bất kỳ &lt;/b&gt;, hoặc &lt;b&gt;ít nhất 8 chữ&lt;/b&gt;.</translation>
    </message>
    <message>
        <source>Encrypt wallet</source>
        <translation>Mã hóa ví</translation>
    </message>
    <message>
        <source>This operation needs your wallet passphrase to unlock the wallet.</source>
        <translation>Thao tác này cần cụm từ mật khẩu để mở khóa ví.</translation>
    </message>
    <message>
        <source>Unlock wallet</source>
        <translation>Mở khóa ví</translation>
    </message>
    <message>
        <source>This operation needs your wallet passphrase to decrypt the wallet.</source>
        <translation>Thao tác này cần cụm mật khẩu ví của bạn để giải mã ví.</translation>
    </message>
    <message>
        <source>Decrypt wallet</source>
        <translation>Giải mã ví</translation>
    </message>
    <message>
        <source>Change passphrase</source>
        <translation>Đổi cụm mật khẩu</translation>
    </message>
    <message>
        <source>Enter the old passphrase and new passphrase to the wallet.</source>
        <translation>Nhập cụm từ mật khẩu cũ và cụm mật khẩu mới vào ví.</translation>
    </message>
    <message>
        <source>Confirm wallet encryption</source>
        <translation>Xác nhận mã hóa ví</translation>
    </message>
    <message>
        <source>Are you sure you wish to encrypt your wallet?</source>
        <translation>Bạn có chắc chắn muốn mã hóa ví của bạn?</translation>
    </message>
    <message>
        <source>Wallet encrypted</source>
        <translation>Ví đã được mã hóa</translation>
    </message>
    <message>
        <source>IMPORTANT: Any previous backups you have made of your wallet file should be replaced with the newly generated, encrypted wallet file. For security reasons, previous backups of the unencrypted wallet file will become useless as soon as you start using the new, encrypted wallet.</source>
        <translation>QUAN TRỌNG: Bất kỳ bản sao lưu trước nào bạn đã làm từ tệp ví tiền của bạn phải được thay thế bằng tệp ví tiền mới được tạo và mã hóa. Vì lý do bảo mật, các bản sao lưu trước đó của tệp ví tiền không được mã hóa sẽ trở nên vô dụng ngay khi bạn bắt đầu sử dụng ví đã được mã hóa.</translation>
    </message>
    <message>
        <source>Wallet encryption failed</source>
        <translation>Mã hóa ví không thành công</translation>
    </message>
    <message>
        <source>Wallet encryption failed due to an internal error. Your wallet was not encrypted.</source>
        <translation>Mã hóa ví không thành công do có lỗi bên trong.
Ví của bạn chưa được mã hóa.</translation>
    </message>
    <message>
        <source>The supplied passphrases do not match.</source>
        <translation>Cụm mật khẩu được cung cấp không khớp.</translation>
    </message>
    <message>
        <source>Wallet unlock failed</source>
        <translation>Mở khóa ví không thành công</translation>
    </message>
    <message>
        <source>The passphrase entered for the wallet decryption was incorrect.</source>
        <translation>Cụm từ mật mã nhập vào không đúng</translation>
    </message>
    <message>
        <source>Wallet decryption failed</source>
        <translation>Giải mã ví không thành công</translation>
    </message>
    <message>
        <source>Wallet passphrase was successfully changed.</source>
        <translation>Cụm từ mật khẩu mã hóa của ví đã được thay đổi.</translation>
    </message>
    <message>
        <source>Warning: The Caps Lock key is on!</source>
        <translation>Chú ý: Caps Lock đang được bật!</translation>
    </message>
</context>
<context>
    <name>BanTableModel</name>
    <message>
        <source>IP/Netmask</source>
        <translation>IP/Netmask</translation>
    </message>
    <message>
        <source>Banned Until</source>
        <translation>Bị cấm đến</translation>
    </message>
</context>
<context>
    <name>BitcoinGUI</name>
    <message>
        <source>Sign &amp;message...</source>
        <translation>Chứ ký &amp; Tin nhắn...</translation>
    </message>
    <message>
        <source>Synchronizing with network...</source>
        <translation>Đồng bộ hóa với mạng</translation>
    </message>
    <message>
        <source>&amp;Overview</source>
        <translation>&amp;Tổng quan</translation>
    </message>
    <message>
        <source>Node</source>
        <translation>Node</translation>
    </message>
    <message>
        <source>Show general overview of wallet</source>
        <translation>Hiện thỉ thông tin sơ lược chung về Ví</translation>
    </message>
    <message>
        <source>&amp;Transactions</source>
        <translation>&amp;Giao dịch</translation>
    </message>
    <message>
        <source>Browse transaction history</source>
        <translation>Duyệt tìm lịch sử giao dịch</translation>
    </message>
    <message>
        <source>E&amp;xit</source>
        <translation>T&amp;hoát</translation>
    </message>
    <message>
        <source>Quit application</source>
        <translation>Thoát chương trình</translation>
    </message>
    <message>
        <source>&amp;About %1</source>
        <translation>&amp;Thông tin về %1</translation>
    </message>
    <message>
        <source>Show information about %1</source>
        <translation>Hiện thông tin về %1</translation>
    </message>
    <message>
        <source>About &amp;Qt</source>
        <translation>Về &amp;Qt</translation>
    </message>
    <message>
        <source>Show information about Qt</source>
        <translation>Xem thông tin về Qt</translation>
    </message>
    <message>
        <source>&amp;Options...</source>
        <translation>&amp;Tùy chọn...</translation>
    </message>
    <message>
        <source>Modify configuration options for %1</source>
        <translation>Chỉnh sửa thiết đặt tùy chọn cho %1</translation>
    </message>
    <message>
        <source>&amp;Encrypt Wallet...</source>
        <translation>&amp;Mã hóa ví tiền</translation>
    </message>
    <message>
        <source>&amp;Backup Wallet...</source>
        <translation>&amp;Sao lưu ví tiền...</translation>
    </message>
    <message>
        <source>&amp;Change Passphrase...</source>
        <translation>&amp;Thay đổi mật khẩu...</translation>
    </message>
    <message>
        <source>&amp;Sending addresses...</source>
        <translation>&amp;Địa chỉ gửi</translation>
    </message>
    <message>
        <source>&amp;Receiving addresses...</source>
        <translation>Địa chỉ nhận</translation>
    </message>
    <message>
        <source>Open &amp;URI...</source>
        <translation>Mở &amp;URI...</translation>
    </message>
    <message>
        <source>Click to disable network activity.</source>
        <translation>Nhấp để vô hiệu hóa kết nối mạng.</translation>
    </message>
    <message>
        <source>Network activity disabled.</source>
        <translation>Kết nối mạng đã bị ngắt</translation>
    </message>
    <message>
        <source>Click to enable network activity again.</source>
        <translation>Nhấp để kết nối lại mạng.</translation>
    </message>
    <message>
        <source>Syncing Headers (%1%)...</source>
        <translation>Đồng bộ hóa các Headers (%1%)...</translation>
    </message>
    <message>
        <source>Reindexing blocks on disk...</source>
        <translation>Đánh chỉ số (indexing) lại các khối (blocks) trên ổ đĩa ...</translation>
    </message>
    <message>
        <source>Send coins to a Particl address</source>
        <translation>Gửi coins đến tài khoản Particl</translation>
    </message>
    <message>
        <source>Backup wallet to another location</source>
        <translation>Sao lưu ví tiền ở vị trí khác</translation>
    </message>
    <message>
        <source>Change the passphrase used for wallet encryption</source>
        <translation>Thay đổi cụm mật mã dùng cho mã hoá Ví</translation>
    </message>
    <message>
        <source>&amp;Debug window</source>
        <translation>&amp;Cửa sổ xử lý lỗi (debug)</translation>
    </message>
    <message>
        <source>Open debugging and diagnostic console</source>
        <translation>Mở trình gỡ lỗi và bảng lệnh chuẩn đoán</translation>
    </message>
    <message>
        <source>&amp;Verify message...</source>
        <translation>&amp;Tin nhắn xác thực</translation>
    </message>
    <message>
        <source>Particl</source>
        <translation>Particl</translation>
    </message>
    <message>
        <source>Wallet</source>
        <translation>Ví</translation>
    </message>
    <message>
        <source>&amp;Send</source>
        <translation>&amp;Gửi</translation>
    </message>
    <message>
        <source>&amp;Receive</source>
        <translation>&amp;Nhận</translation>
    </message>
    <message>
        <source>&amp;Show / Hide</source>
        <translation>Ẩn / H&amp;iện</translation>
    </message>
    <message>
        <source>Show or hide the main Window</source>
        <translation>Hiện hoặc ẩn cửa sổ chính</translation>
    </message>
    <message>
        <source>Encrypt the private keys that belong to your wallet</source>
        <translation>Mã hoá các khoá bí mật trong Ví của bạn.</translation>
    </message>
    <message>
        <source>Sign messages with your Particl addresses to prove you own them</source>
        <translation>Dùng địa chỉ Particl của bạn ký các tin nhắn để xác minh những nội dung tin nhắn đó là của bạn.</translation>
    </message>
    <message>
        <source>Verify messages to ensure they were signed with specified Particl addresses</source>
        <translation>Kiểm tra các tin nhắn để chắc chắn rằng chúng được ký bằng các địa chỉ Particl xác định.</translation>
    </message>
    <message>
        <source>&amp;File</source>
        <translation>&amp;File</translation>
    </message>
    <message>
        <source>&amp;Settings</source>
        <translation>&amp;Thiết lập</translation>
    </message>
    <message>
        <source>&amp;Help</source>
        <translation>Trợ &amp;giúp</translation>
    </message>
    <message>
        <source>Tabs toolbar</source>
        <translation>Thanh công cụ (toolbar)</translation>
    </message>
    <message>
        <source>Request payments (generates QR codes and bitcoin: URIs)</source>
        <translation>Yêu cầu thanh toán(tạo mã QR và địa chỉ Particl: URLs)</translation>
    </message>
    <message>
        <source>Show the list of used sending addresses and labels</source>
        <translation>Hiện thỉ danh sách các địa chỉ và nhãn đã dùng để gửi.</translation>
    </message>
    <message>
        <source>Show the list of used receiving addresses and labels</source>
        <translation>Hiện thỉ danh sách các địa chỉ và nhãn đã dùng để nhận.</translation>
    </message>
    <message>
        <source>Open a bitcoin: URI or payment request</source>
        <translation>Mở bitcoin:URL hoặc yêu cầu thanh toán</translation>
    </message>
    <message>
        <source>&amp;Command-line options</source>
        <translation>7Tùy chọn dòng lệnh</translation>
    </message>
    <message numerus="yes">
        <source>%n active connection(s) to Bitcoin network</source>
        <translation><numerusform>%n liên kết hoạt động với mạng lưới Bitcoin</numerusform></translation>
    </message>
    <message>
        <source>Indexing blocks on disk...</source>
        <translation>Đang lập chỉ mục các khối trên ổ đĩa</translation>
    </message>
    <message>
        <source>Processing blocks on disk...</source>
        <translation>Đang xử lý các khối trên ổ đĩa...</translation>
    </message>
    <message numerus="yes">
        <source>Processed %n block(s) of transaction history.</source>
        <translation><numerusform>Đã xử lý %n khối của lịch sử giao dịch.</numerusform></translation>
    </message>
    <message>
        <source>%1 behind</source>
        <translation>%1 chậm trễ</translation>
    </message>
    <message>
        <source>Last received block was generated %1 ago.</source>
        <translation>Khối (block) cuối cùng nhận được cách đây %1</translation>
    </message>
    <message>
        <source>Transactions after this will not yet be visible.</source>
        <translation>Những giao dịch sau đó sẽ không hiện thị.</translation>
    </message>
    <message>
        <source>Error</source>
        <translation>Lỗi</translation>
    </message>
    <message>
        <source>Warning</source>
        <translation>Chú ý</translation>
    </message>
    <message>
        <source>Information</source>
        <translation>Thông tin</translation>
    </message>
    <message>
        <source>Up to date</source>
        <translation>Đã cập nhật</translation>
    </message>
    <message>
        <source>Show the %1 help message to get a list with possible Bitcoin command-line options</source>
        <translation>Hiển thị tin nhắn trợ giúp %1 để có được danh sách với các tùy chọn dòng lệnh Bitcoin.</translation>
    </message>
    <message>
        <source>Connecting to peers...</source>
        <translation>Kết nối với các máy ngang hàng...</translation>
    </message>
    <message>
        <source>Catching up...</source>
        <translation>Bắt kịp...</translation>
    </message>
    <message>
        <source>Date: %1
</source>
        <translation>Ngày: %1
</translation>
    </message>
    <message>
        <source>Amount: %1
</source>
        <translation>Số lượng: %1
</translation>
    </message>
    <message>
        <source>Type: %1
</source>
        <translation>Loại: %1
</translation>
    </message>
    <message>
        <source>Label: %1
</source>
        <translation>Nhãn hiệu: %1
</translation>
    </message>
    <message>
        <source>Address: %1
</source>
        <translation>Địa chỉ: %1
</translation>
    </message>
    <message>
        <source>Sent transaction</source>
        <translation>Giao dịch đã gửi</translation>
    </message>
    <message>
        <source>Incoming transaction</source>
        <translation>Giao dịch đang tới</translation>
    </message>
    <message>
        <source>Wallet is &lt;b&gt;encrypted&lt;/b&gt; and currently &lt;b&gt;unlocked&lt;/b&gt;</source>
        <translation>Ví tiền &lt;b&gt; đã được mã hóa&lt;/b&gt;và hiện &lt;b&gt;đang mở&lt;/b&gt;</translation>
    </message>
    <message>
        <source>Wallet is &lt;b&gt;encrypted&lt;/b&gt; and currently &lt;b&gt;locked&lt;/b&gt;</source>
        <translation>Ví tiền &lt;b&gt; đã được mã hóa&lt;/b&gt;và hiện &lt;b&gt;đang khóa&lt;/b&gt;</translation>
    </message>
    </context>
<context>
    <name>CoinControlDialog</name>
    <message>
        <source>Quantity:</source>
        <translation>Lượng:</translation>
    </message>
    <message>
        <source>Bytes:</source>
        <translation>Bytes:</translation>
    </message>
    <message>
        <source>Amount:</source>
        <translation>Lượng:</translation>
    </message>
    <message>
        <source>Fee:</source>
        <translation>Phí:</translation>
    </message>
    <message>
        <source>After Fee:</source>
        <translation>Sau thuế, phí:</translation>
    </message>
    <message>
        <source>Change:</source>
        <translation>Thay đổi:</translation>
    </message>
    <message>
        <source>(un)select all</source>
        <translation>(bỏ)chọn tất cả</translation>
    </message>
    <message>
        <source>Tree mode</source>
        <translation>Chế độ cây</translation>
    </message>
    <message>
        <source>List mode</source>
        <translation>Chế độ danh sách</translation>
    </message>
    <message>
        <source>Amount</source>
        <translation>Lượng</translation>
    </message>
    <message>
        <source>Date</source>
        <translation>Ngày tháng</translation>
    </message>
    <message>
        <source>Confirmations</source>
        <translation>Lần xác nhận</translation>
    </message>
    <message>
        <source>Confirmed</source>
        <translation>Đã xác nhận</translation>
    </message>
    <message>
        <source>(no label)</source>
        <translation>(không nhãn)</translation>
    </message>
    </context>
<context>
    <name>EditAddressDialog</name>
    <message>
        <source>Edit Address</source>
        <translation>Thay đổi địa chỉ</translation>
    </message>
    <message>
        <source>&amp;Label</source>
        <translation>Nhãn</translation>
    </message>
    <message>
        <source>&amp;Address</source>
        <translation>Địa chỉ</translation>
    </message>
    </context>
<context>
    <name>FreespaceChecker</name>
    <message>
        <source>name</source>
        <translation>tên</translation>
    </message>
    </context>
<context>
    <name>HelpMessageDialog</name>
    <message>
        <source>version</source>
        <translation>version</translation>
    </message>
    <message>
        <source>(%1-bit)</source>
        <translation>(%1-bit)</translation>
    </message>
    <message>
        <source>Command-line options</source>
        <translation>&amp;Tùy chọn dòng lệnh</translation>
    </message>
</context>
<context>
    <name>Intro</name>
    <message>
        <source>Welcome</source>
        <translation>Chào mừng</translation>
    </message>
    <message>
        <source>Use the default data directory</source>
        <translation>Sử dụng vị trí dữ liệu mặc định</translation>
    </message>
    <message>
        <source>Bitcoin</source>
        <translation>Bitcoin</translation>
    </message>
    <message>
        <source>Error</source>
        <translation>Lỗi</translation>
    </message>
    </context>
<context>
    <name>ModalOverlay</name>
    <message>
        <source>Form</source>
        <translation>Form</translation>
    </message>
    <message>
        <source>Hide</source>
        <translation>Ẩn</translation>
    </message>
    </context>
<context>
    <name>OpenURIDialog</name>
    <message>
        <source>Open URI</source>
        <translation>Mở URI</translation>
    </message>
    <message>
        <source>URI:</source>
        <translation>URI:</translation>
    </message>
    </context>
<context>
    <name>OptionsDialog</name>
    <message>
        <source>Options</source>
        <translation>Lựa chọn</translation>
    </message>
    <message>
        <source>&amp;Main</source>
        <translation>&amp;Chính</translation>
    </message>
    <message>
        <source>MB</source>
        <translation>MB</translation>
    </message>
    <message>
        <source>IP address of the proxy (e.g. IPv4: 127.0.0.1 / IPv6: ::1)</source>
        <translation>Địa chỉ IP của proxy (ví dụ IPv4: 127.0.0.1 / IPv6: ::1)</translation>
    </message>
    <message>
        <source>W&amp;allet</source>
        <translation>Ví</translation>
    </message>
    <message>
        <source>Connect to the Particl network through a SOCKS5 proxy.</source>
        <translation>Kết nối đến máy chủ Particl thông qua SOCKS5 proxy.</translation>
    </message>
    <message>
        <source>Proxy &amp;IP:</source>
        <translation>Proxy &amp;IP:</translation>
    </message>
    <message>
        <source>&amp;Port:</source>
        <translation>&amp;Cổng:</translation>
    </message>
    <message>
        <source>Port of the proxy (e.g. 9050)</source>
        <translation>Cổng proxy (e.g. 9050) </translation>
    </message>
    <message>
        <source>IPv4</source>
        <translation>IPv4</translation>
    </message>
    <message>
        <source>IPv6</source>
        <translation>IPv6</translation>
    </message>
    <message>
        <source>&amp;Display</source>
        <translation>&amp;Hiển thị</translation>
    </message>
    <message>
        <source>User Interface &amp;language:</source>
        <translation>Giao diện người dùng &amp; ngôn ngữ</translation>
    </message>
    <message>
        <source>&amp;OK</source>
        <translation>&amp;OK</translation>
    </message>
    <message>
        <source>&amp;Cancel</source>
        <translation>&amp;Từ chối</translation>
    </message>
    <message>
        <source>default</source>
        <translation>mặc định</translation>
    </message>
    <message>
        <source>none</source>
        <translation>Trống</translation>
    </message>
    <message>
        <source>Error</source>
        <translation>Lỗi</translation>
    </message>
    </context>
<context>
    <name>OverviewPage</name>
    <message>
        <source>Form</source>
        <translation>Form</translation>
    </message>
    <message>
        <source>Available:</source>
        <translation>Khả dụng</translation>
    </message>
    <message>
        <source>Pending:</source>
        <translation>Đang chờ</translation>
    </message>
    <message>
        <source>Total:</source>
        <translation>Tổng:</translation>
    </message>
    </context>
<context>
    <name>PaymentServer</name>
    </context>
<context>
    <name>PeerTableModel</name>
    <message>
        <source>User Agent</source>
        <translation>User Agent</translation>
    </message>
    <message>
        <source>Sent</source>
        <translation>Đã gửi</translation>
    </message>
    </context>
<context>
    <name>QObject</name>
    <message>
        <source>Amount</source>
        <translation>Lượng</translation>
    </message>
    <message>
        <source>%1 and %2</source>
        <translation>%1 và %2</translation>
    </message>
    <message>
        <source>%1 B</source>
        <translation>%1 B</translation>
    </message>
    <message>
        <source>%1 KB</source>
        <translation>%1 KB</translation>
    </message>
    <message>
        <source>%1 MB</source>
        <translation>%1 MB</translation>
    </message>
    <message>
        <source>%1 GB</source>
        <translation>%1 GB</translation>
    </message>
    </context>
<context>
    <name>QObject::QObject</name>
    </context>
<context>
    <name>QRImageWidget</name>
    <message>
        <source>&amp;Save Image...</source>
        <translation>$Lưu hình ảnh...</translation>
    </message>
    </context>
<context>
    <name>RPCConsole</name>
    <message>
        <source>&amp;Information</source>
        <translation>Thông tin</translation>
    </message>
    <message>
        <source>General</source>
        <translation>Nhìn Chung</translation>
    </message>
    <message>
        <source>Name</source>
        <translation>Tên</translation>
    </message>
    <message>
        <source>Block chain</source>
        <translation>Block chain</translation>
    </message>
    <message>
        <source>Sent</source>
        <translation>Đã gửi</translation>
    </message>
    <message>
        <source>User Agent</source>
        <translation>User Agent</translation>
    </message>
    <message>
        <source>1 &amp;hour</source>
        <translation>1&amp;giờ</translation>
    </message>
    <message>
        <source>1 &amp;day</source>
        <translation>1&amp;ngày</translation>
    </message>
    <message>
        <source>1 &amp;week</source>
        <translation>1&amp;tuần</translation>
    </message>
    <message>
        <source>1 &amp;year</source>
        <translation>1&amp;năm</translation>
    </message>
    <message>
        <source>never</source>
        <translation>không bao giờ</translation>
    </message>
    <message>
        <source>Yes</source>
        <translation>Đồng ý</translation>
    </message>
    <message>
        <source>No</source>
        <translation>Không</translation>
    </message>
    </context>
<context>
    <name>ReceiveCoinsDialog</name>
    <message>
        <source>&amp;Amount:</source>
        <translation>Lượng:</translation>
    </message>
    <message>
        <source>&amp;Label:</source>
        <translation>&amp;Nhãn</translation>
    </message>
    <message>
        <source>&amp;Message:</source>
        <translation>&amp;Tin nhắn:</translation>
    </message>
    <message>
        <source>Use this form to request payments. All fields are &lt;b&gt;optional&lt;/b&gt;.</source>
        <translation>Sử dụng form này để yêu cầu thanh toán. Tất cả các trường &lt;b&gt;không bắt buộc&lt;b&gt;</translation>
    </message>
    <message>
        <source>Clear all fields of the form.</source>
        <translation>Xóa tất cả các trường trong biểu mẫu</translation>
    </message>
    <message>
        <source>Clear</source>
        <translation>Xóa</translation>
    </message>
    <message>
        <source>Requested payments history</source>
        <translation>Lịch sử yêu cầu thanh toán</translation>
    </message>
    <message>
        <source>&amp;Request payment</source>
        <translation>&amp;Yêu cầu thanh toán</translation>
    </message>
    <message>
        <source>Show</source>
        <translation>Hiển thị</translation>
    </message>
    <message>
        <source>Remove the selected entries from the list</source>
        <translation>Xóa khỏi danh sách</translation>
    </message>
    <message>
        <source>Remove</source>
        <translation>Xóa</translation>
    </message>
    <message>
        <source>Copy message</source>
        <translation>Copy tin nhắn</translation>
    </message>
    </context>
<context>
    <name>ReceiveRequestDialog</name>
    <message>
        <source>QR Code</source>
        <translation>QR Code</translation>
    </message>
    <message>
        <source>Copy &amp;URI</source>
        <translation>Copy &amp;URI</translation>
    </message>
    <message>
        <source>Copy &amp;Address</source>
        <translation>&amp;Copy Địa Chỉ</translation>
    </message>
    <message>
        <source>&amp;Save Image...</source>
        <translation>$Lưu hình ảnh...</translation>
    </message>
    <message>
        <source>Request payment to %1</source>
        <translation>Yêu cầu thanh toán cho %1</translation>
    </message>
    <message>
        <source>Payment information</source>
        <translation>Thông tin thanh toán</translation>
    </message>
    <message>
        <source>URI</source>
        <translation>URI</translation>
    </message>
    <message>
        <source>Address</source>
        <translation>Địa chỉ</translation>
    </message>
    <message>
        <source>Amount</source>
        <translation>Lượng</translation>
    </message>
    <message>
        <source>Label</source>
        <translation>Nhãn</translation>
    </message>
    <message>
        <source>Message</source>
        <translation>Tin nhắn</translation>
    </message>
    <message>
        <source>Wallet</source>
        <translation>Ví</translation>
    </message>
    <message>
        <source>Error encoding URI into QR Code.</source>
        <translation>Lỗi khi encode từ URI thành QR Code</translation>
    </message>
</context>
<context>
    <name>RecentRequestsTableModel</name>
    <message>
        <source>Label</source>
        <translation>Nhãn</translation>
    </message>
    <message>
        <source>Message</source>
        <translation>Tin nhắn</translation>
    </message>
    <message>
        <source>(no label)</source>
        <translation>(không nhãn)</translation>
    </message>
    <message>
        <source>(no message)</source>
        <translation>(không tin nhắn)</translation>
    </message>
    </context>
<context>
    <name>SendCoinsDialog</name>
    <message>
        <source>Send Coins</source>
        <translation>Gửi Coins</translation>
    </message>
    <message>
        <source>Coin Control Features</source>
        <translation>Tính năng Control Coin</translation>
    </message>
    <message>
        <source>Inputs...</source>
        <translation>Nhập...</translation>
    </message>
    <message>
        <source>automatically selected</source>
        <translation>Tự động chọn</translation>
    </message>
    <message>
        <source>Insufficient funds!</source>
        <translation>Không đủ tiền</translation>
    </message>
    <message>
        <source>Quantity:</source>
        <translation>Lượng:</translation>
    </message>
    <message>
        <source>Bytes:</source>
        <translation>Bytes:</translation>
    </message>
    <message>
        <source>Amount:</source>
        <translation>Lượng:</translation>
    </message>
    <message>
        <source>Fee:</source>
        <translation>Phí:</translation>
    </message>
    <message>
        <source>After Fee:</source>
        <translation>Sau thuế, phí:</translation>
    </message>
    <message>
        <source>Change:</source>
        <translation>Thay đổi:</translation>
    </message>
    <message>
        <source>Transaction Fee:</source>
        <translation>Phí giao dịch</translation>
    </message>
    <message>
        <source>Choose...</source>
        <translation>Chọn...</translation>
    </message>
    <message>
        <source>collapse fee-settings</source>
        <translation>Thu gọn fee-settings</translation>
    </message>
    <message>
        <source>per kilobyte</source>
        <translation>trên KB</translation>
    </message>
    <message>
        <source>Hide</source>
        <translation>Ẩn</translation>
    </message>
    <message>
        <source>(read the tooltip)</source>
        <translation>(Đọc hướng dẫn)</translation>
    </message>
    <message>
        <source>Send to multiple recipients at once</source>
        <translation>Gửi đến nhiều người nhận trong một lần</translation>
    </message>
    <message>
        <source>Add &amp;Recipient</source>
        <translation>Thêm &amp;Người nhận</translation>
    </message>
    <message>
        <source>Clear all fields of the form.</source>
        <translation>Xóa tất cả các trường trong biểu mẫu</translation>
    </message>
    <message>
        <source>Clear &amp;All</source>
        <translation>Xóa &amp;Tất cả</translation>
    </message>
    <message>
        <source>Balance:</source>
        <translation>Tài khoản</translation>
    </message>
    <message>
        <source>Confirm the send action</source>
        <translation>Xác nhận sự gửi</translation>
    </message>
    <message>
        <source>%1 to %2</source>
        <translation>%1 đến %2</translation>
    </message>
    <message>
        <source>or</source>
        <translation>hoặc</translation>
    </message>
    <message>
        <source>Confirm send coins</source>
        <translation>Xác nhận gửi coins</translation>
    </message>
    <message>
        <source>(no label)</source>
        <translation>(không nhãn)</translation>
    </message>
</context>
<context>
    <name>SendCoinsEntry</name>
    <message>
        <source>A&amp;mount:</source>
        <translation>Lượng:</translation>
    </message>
    <message>
        <source>&amp;Label:</source>
        <translation>&amp;Nhãn</translation>
    </message>
    </context>
<context>
    <name>SendConfirmationDialog</name>
    <message>
        <source>Yes</source>
        <translation>Đồng ý</translation>
    </message>
</context>
<context>
    <name>ShutdownWindow</name>
    </context>
<context>
    <name>SignVerifyMessageDialog</name>
    <message>
        <source>Clear &amp;All</source>
        <translation>Xóa &amp;Tất cả</translation>
    </message>
    </context>
<context>
    <name>SplashScreen</name>
    </context>
<context>
    <name>TrafficGraphWidget</name>
    </context>
<context>
    <name>TransactionDesc</name>
    <message>
        <source>Message</source>
        <translation>Tin nhắn</translation>
    </message>
    <message>
        <source>Amount</source>
        <translation>Lượng</translation>
    </message>
    </context>
<context>
    <name>TransactionDescDialog</name>
    </context>
<context>
    <name>TransactionTableModel</name>
    <message>
        <source>Label</source>
        <translation>Nhãn</translation>
    </message>
    <message>
        <source>(no label)</source>
        <translation>(không nhãn)</translation>
    </message>
    </context>
<context>
    <name>TransactionView</name>
    <message>
        <source>Comma separated file (*.csv)</source>
        <translation>Các tệp tác nhau bằng đấu phẩy (* .csv)</translation>
    </message>
    <message>
        <source>Label</source>
        <translation>Nhãn</translation>
    </message>
    <message>
        <source>Address</source>
        <translation>Địa chỉ</translation>
    </message>
    <message>
        <source>Exporting Failed</source>
        <translation>Xuất không thành công</translation>
    </message>
    </context>
<context>
    <name>UnitDisplayStatusBarControl</name>
    </context>
<context>
    <name>WalletFrame</name>
    </context>
<context>
    <name>WalletModel</name>
    <message>
        <source>Send Coins</source>
        <translation>Gửi Coins</translation>
    </message>
    </context>
<context>
    <name>WalletView</name>
    <message>
        <source>&amp;Export</source>
        <translation>&amp;Xuất</translation>
    </message>
    </context>
<context>
    <name>bitcoin-core</name>
    <message>
<<<<<<< HEAD
        <source>Options:</source>
        <translation>Lựa chọn:</translation>
    </message>
    <message>
        <source>Particl Core</source>
        <translation>Particl Core</translation>
=======
        <source>Bitcoin Core</source>
        <translation>Bitcoin Core</translation>
>>>>>>> e5776690
    </message>
    <message>
        <source>Information</source>
        <translation>Thông tin</translation>
    </message>
    <message>
        <source>Transaction too large</source>
        <translation>Giao dịch quá lớn</translation>
    </message>
    <message>
        <source>Warning</source>
        <translation>Chú ý</translation>
    </message>
    <message>
        <source>Insufficient funds</source>
        <translation>Không đủ tiền</translation>
    </message>
    <message>
        <source>Loading block index...</source>
        <translation>Đang đọc block index...</translation>
    </message>
    <message>
        <source>Loading wallet...</source>
        <translation>Đang đọc ví...</translation>
    </message>
    <message>
        <source>Cannot downgrade wallet</source>
        <translation>Không downgrade được ví</translation>
    </message>
    <message>
        <source>Rescanning...</source>
        <translation>Đang quét lại...</translation>
    </message>
    <message>
        <source>Done loading</source>
        <translation>Đã nạp xong</translation>
    </message>
    <message>
        <source>Error</source>
        <translation>Lỗi</translation>
    </message>
</context>
</TS><|MERGE_RESOLUTION|>--- conflicted
+++ resolved
@@ -62,12 +62,12 @@
         <translation>Địa chỉ nhận</translation>
     </message>
     <message>
-        <source>These are your Bitcoin addresses for sending payments. Always check the amount and the receiving address before sending coins.</source>
-        <translation>Đây là các địa chỉ Bitcoin để gửi bạn gửi tiền. Trước khi gửi bạn nên kiểm tra lại số tiền bạn muốn gửi và địa chỉ bitcoin của người nhận.</translation>
-    </message>
-    <message>
-        <source>These are your Bitcoin addresses for receiving payments. It is recommended to use a new receiving address for each transaction.</source>
-        <translation>Đây là các địa chỉ Bitcoin để bạn nhận tiền. Với mỗi giao dịch, bạn nên dùng một địa chỉ Bitcoin mới để nhận tiền.</translation>
+        <source>These are your Particl addresses for sending payments. Always check the amount and the receiving address before sending coins.</source>
+        <translation>Đây là các địa chỉ Particl để gửi bạn gửi tiền. Trước khi gửi bạn nên kiểm tra lại số tiền bạn muốn gửi và địa chỉ particl của người nhận.</translation>
+    </message>
+    <message>
+        <source>These are your Particl addresses for receiving payments. It is recommended to use a new receiving address for each transaction.</source>
+        <translation>Đây là các địa chỉ Particl để bạn nhận tiền. Với mỗi giao dịch, bạn nên dùng một địa chỉ Particl mới để nhận tiền.</translation>
     </message>
     <message>
         <source>&amp;Copy Address</source>
@@ -407,7 +407,7 @@
         <translation>Thanh công cụ (toolbar)</translation>
     </message>
     <message>
-        <source>Request payments (generates QR codes and bitcoin: URIs)</source>
+        <source>Request payments (generates QR codes and particl: URIs)</source>
         <translation>Yêu cầu thanh toán(tạo mã QR và địa chỉ Particl: URLs)</translation>
     </message>
     <message>
@@ -419,16 +419,16 @@
         <translation>Hiện thỉ danh sách các địa chỉ và nhãn đã dùng để nhận.</translation>
     </message>
     <message>
-        <source>Open a bitcoin: URI or payment request</source>
-        <translation>Mở bitcoin:URL hoặc yêu cầu thanh toán</translation>
+        <source>Open a particl: URI or payment request</source>
+        <translation>Mở particl:URL hoặc yêu cầu thanh toán</translation>
     </message>
     <message>
         <source>&amp;Command-line options</source>
         <translation>7Tùy chọn dòng lệnh</translation>
     </message>
     <message numerus="yes">
-        <source>%n active connection(s) to Bitcoin network</source>
-        <translation><numerusform>%n liên kết hoạt động với mạng lưới Bitcoin</numerusform></translation>
+        <source>%n active connection(s) to Particl network</source>
+        <translation><numerusform>%n liên kết hoạt động với mạng lưới Particl</numerusform></translation>
     </message>
     <message>
         <source>Indexing blocks on disk...</source>
@@ -471,8 +471,8 @@
         <translation>Đã cập nhật</translation>
     </message>
     <message>
-        <source>Show the %1 help message to get a list with possible Bitcoin command-line options</source>
-        <translation>Hiển thị tin nhắn trợ giúp %1 để có được danh sách với các tùy chọn dòng lệnh Bitcoin.</translation>
+        <source>Show the %1 help message to get a list with possible Particl command-line options</source>
+        <translation>Hiển thị tin nhắn trợ giúp %1 để có được danh sách với các tùy chọn dòng lệnh Particl.</translation>
     </message>
     <message>
         <source>Connecting to peers...</source>
@@ -636,8 +636,8 @@
         <translation>Sử dụng vị trí dữ liệu mặc định</translation>
     </message>
     <message>
-        <source>Bitcoin</source>
-        <translation>Bitcoin</translation>
+        <source>Particl</source>
+        <translation>Particl</translation>
     </message>
     <message>
         <source>Error</source>
@@ -1203,17 +1203,8 @@
 <context>
     <name>bitcoin-core</name>
     <message>
-<<<<<<< HEAD
-        <source>Options:</source>
-        <translation>Lựa chọn:</translation>
-    </message>
-    <message>
         <source>Particl Core</source>
         <translation>Particl Core</translation>
-=======
-        <source>Bitcoin Core</source>
-        <translation>Bitcoin Core</translation>
->>>>>>> e5776690
     </message>
     <message>
         <source>Information</source>
