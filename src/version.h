// Copyright (c) 2012-2018 The Bitcoin Core developers
// Distributed under the MIT software license, see the accompanying
// file COPYING or http://www.opensource.org/licenses/mit-license.php.

#ifndef BITCOIN_VERSION_H
#define BITCOIN_VERSION_H

/**
 * network protocol versioning
 */

static const int PROTOCOL_VERSION = 90010;

//! initial proto version, to be increased after version/verack negotiation
static const int INIT_PROTO_VERSION = 209;

//! disconnect from peers older than this proto version
<<<<<<< HEAD
static const int MIN_PEER_PROTO_VERSION = 90009;

//! nTime field added to CAddress, starting with this version;
//! if possible, avoid requesting addresses nodes older than this
static const int CADDR_TIME_VERSION = 31402;
=======
static const int MIN_PEER_PROTO_VERSION = 31800;
>>>>>>> 31bdd866

//! BIP 0031, pong message, is enabled for all versions AFTER this one
static const int BIP0031_VERSION = 60000;

//! "filter*" commands are disabled without NODE_BLOOM after and including this version
static const int NO_BLOOM_VERSION = 70011;

//! "sendheaders" command and announcing blocks with headers starts with this version
static const int SENDHEADERS_VERSION = 70012;

//! "feefilter" tells peers to filter invs to you by fee starts with this version
static const int FEEFILTER_VERSION = 70013;

//! short-id-based block download starts with this version
static const int SHORT_IDS_BLOCKS_VERSION = 70014;

//! not banning for invalid compact blocks starts with this version
static const int INVALID_CB_NO_BAN_VERSION = 70015;

#endif // BITCOIN_VERSION_H<|MERGE_RESOLUTION|>--- conflicted
+++ resolved
@@ -15,15 +15,11 @@
 static const int INIT_PROTO_VERSION = 209;
 
 //! disconnect from peers older than this proto version
-<<<<<<< HEAD
 static const int MIN_PEER_PROTO_VERSION = 90009;
 
 //! nTime field added to CAddress, starting with this version;
 //! if possible, avoid requesting addresses nodes older than this
 static const int CADDR_TIME_VERSION = 31402;
-=======
-static const int MIN_PEER_PROTO_VERSION = 31800;
->>>>>>> 31bdd866
 
 //! BIP 0031, pong message, is enabled for all versions AFTER this one
 static const int BIP0031_VERSION = 60000;
