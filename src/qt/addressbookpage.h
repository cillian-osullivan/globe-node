--- conflicted
+++ resolved
@@ -55,11 +55,6 @@
     QString returnValue;
     AddressBookSortFilterProxyModel *proxyModel;
     QMenu *contextMenu;
-<<<<<<< HEAD
-    QAction *deleteAction; // to be able to explicitly disable it
-    QAction *hwVerifyAction; // to be able to explicitly disable it
-=======
->>>>>>> 0c74716c
     QString newAddressToSelect;
 
 private Q_SLOTS:
