--- conflicted
+++ resolved
@@ -156,11 +156,7 @@
             ad = BECH32_INVALID[l]
             assert_raises_rpc_error(
                 -5,
-<<<<<<< HEAD
-                "Invalid Particl address or script",
-=======
-                "Address is not valid" if self.options.descriptors else "Invalid Bitcoin address or script",
->>>>>>> 5174b534
+                "Address is not valid" if self.options.descriptors else "Invalid Particl address or script",
                 lambda: wallet_watch_only.importaddress(label=l, rescan=False, address=ad),
             )
 
