<TS language="ml" version="2.1">
<context>
    <name>AddressBookPage</name>
    <message>
        <source>Right-click to edit address or label</source>
        <translation>വിലാസം അല്ലെങ്കിൽ ലേബൽ എഡിറ്റുചെയ്യാൻ വലത് ക്ലിക്കുചെയ്യുക</translation>
    </message>
    <message>
        <source>Create a new address</source>
        <translation>ഒരു പുതിയ വിലാസം സൃഷ്ടിക്കുക</translation>
    </message>
    <message>
        <source>&amp;New</source>
        <translation>&amp;പുതിയത്</translation>
    </message>
    <message>
        <source>Copy the currently selected address to the system clipboard</source>
        <translation>നിലവിൽ തിരഞ്ഞെടുത്ത വിലാസം സിസ്റ്റം ക്ലിപ്പ്ബോർഡിലേക്ക് പകർത്തുക</translation>
    </message>
    <message>
        <source>&amp;Copy</source>
        <translation>&amp; പകർത്തുക
</translation>
    </message>
    <message>
        <source>C&amp;lose</source>
        <translation>അ&amp;ടയ്ക്കുക</translation>
    </message>
    <message>
        <source>Delete the currently selected address from the list</source>
        <translation>പട്ടികയിൽ നിന്ന് നിലവിൽ തിരഞ്ഞെടുത്ത വിലാസം ഇല്ലാതാക്കുക</translation>
    </message>
    <message>
        <source>Export the data in the current tab to a file</source>
        <translation>നിലവിലെ ടാബിൽ ഒരു ഫയലിൽ ഡാറ്റ എക്സ്പോർട്ട് ചെയ്യുക</translation>
    </message>
    <message>
        <source>&amp;Export</source>
        <translation>&amp; കയറ്റുമതി ചെയ്യുക</translation>
    </message>
    <message>
        <source>&amp;Delete</source>
        <translation>&amp;ഇല്ലാതാക്കുക</translation>
    </message>
    <message>
        <source>Choose the address to send coins to</source>
        <translation>നാണയങ്ങൾ അയയ്ക്കാനുള്ള വിലാസം തിരഞ്ഞെടുക്കുക</translation>
    </message>
    <message>
        <source>Choose the address to receive coins with</source>
        <translation>നാണയങ്ങൾ സ്വീകരിക്കാൻ വിലാസം തിരഞ്ഞെടുക്കുക</translation>
    </message>
    <message>
        <source>C&amp;hoose</source>
        <translation>തി&amp;രഞ്ഞെടുക്കുക</translation>
    </message>
    <message>
        <source>Sending addresses</source>
        <translation>വിലാസങ്ങൾ അയയ്ക്കുന്നു</translation>
    </message>
    <message>
        <source>Receiving addresses</source>
        <translation>സ്വീകരിക്കുന്ന വിലാസങ്ങൾ</translation>
    </message>
    <message>
        <source>These are your Particl addresses for sending payments. Always check the amount and the receiving address before sending coins.</source>
        <translation>പേയ്മെന്റുകൾ അയയ്ക്കുന്നതിനുള്ള നിങ്ങളുടെ ബിറ്റ്കോയിൻ വിലാസങ്ങളാണ് ഇവ. നാണയങ്ങൾ അയയ്ക്കുന്നതിനുമുമ്പ് എല്ലായ്പ്പോഴും തുകയും സ്വീകരിക്കുന്ന വിലാസവും പരിശോധിക്കുക.</translation>
    </message>
    <message>
<<<<<<< HEAD
        <source>These are your Particl addresses for receiving payments. It is recommended to use a new receiving address for each transaction.</source>
        <translation>പേയ്മെന്റ് സ്വീകരിക്കുന്നതിന് നിങ്ങളുടെ ബിറ്റ്കോയിൻ വിലാസങ്ങളാണ് ഇവ. ഓരോ ഇടപാടിനും പുതിയ സ്വീകരിക്കുന്ന വിലാസം ഉപയോഗിക്കുന്നതാണ് ഉചിതം.</translation>
    </message>
    <message>
=======
>>>>>>> a54e52b4
        <source>&amp;Copy Address</source>
        <translation>&amp;വിലാസം പകർത്തുക</translation>
    </message>
    <message>
        <source>Copy &amp;Label</source>
        <translation>പകർത്തുക &amp;ലേബൽ</translation>
    </message>
    <message>
        <source>&amp;Edit</source>
        <translation>&amp;ചിട്ടപ്പെടുത്തുക</translation>
    </message>
    <message>
        <source>Export Address List</source>
        <translation>കയറ്റുമതി വിലാസ ലിസ്റ്റ്</translation>
    </message>
    <message>
        <source>Comma separated file (*.csv)</source>
        <translation>കോമയാൽ വേർതിരിച്ച ഫയൽ (* .csv)</translation>
    </message>
    <message>
        <source>Exporting Failed</source>
        <translation>കയറ്റുമതി പരാജയപ്പെട്ടു</translation>
    </message>
    <message>
        <source>There was an error trying to save the address list to %1. Please try again.</source>
        <translation>%1 ലേക്ക് വിലാസ ലിസ്റ്റ് സംരക്ഷിക്കാൻ ശ്രമിക്കുന്നതിൽ ഒരു പിശകുണ്ടായിരുന്നു. വീണ്ടും ശ്രമിക്കുക.</translation>
    </message>
</context>
<context>
    <name>AddressTableModel</name>
    <message>
        <source>Label</source>
        <translation>ലേബൽ</translation>
    </message>
    <message>
        <source>Address</source>
        <translation>വിലാസം</translation>
    </message>
    <message>
        <source>(no label)</source>
        <translation>(ലേബൽ ഇല്ല)</translation>
    </message>
</context>
<context>
    <name>AskPassphraseDialog</name>
    <message>
        <source>Passphrase Dialog</source>
        <translation>രഹസ്യപദപ്രയോഗ സംഭാഷണം</translation>
    </message>
    <message>
        <source>Enter passphrase</source>
        <translation>രഹസ്യപദപ്രയോഗം നൽകുക</translation>
    </message>
    <message>
        <source>New passphrase</source>
        <translation>പുതിയ രഹസ്യപദപ്രയോഗം</translation>
    </message>
    <message>
        <source>Repeat new passphrase</source>
        <translation>പുതിയ രഹസ്യപദപ്രയോഗം ആവർത്തിക്കുക</translation>
    </message>
    <message>
        <source>Encrypt wallet</source>
        <translation>വാലറ്റ് എൻക്രിപ്റ്റ് ചെയ്യുക</translation>
    </message>
    <message>
        <source>This operation needs your wallet passphrase to unlock the wallet.</source>
        <translation>നിങ്ങളുടെ വാലറ്റ് അൺലോക്കുചെയ്യാൻ ഈ പ്രവർത്തനത്തിന് നിങ്ങളുടെ വാലറ്റ് രഹസ്യപദപ്രയോഗം ആവശ്യമാണ്.</translation>
    </message>
    <message>
        <source>Unlock wallet</source>
        <translation>വാലറ്റ് അൺലോക്ക് ചെയ്യുക</translation>
    </message>
    <message>
        <source>This operation needs your wallet passphrase to decrypt the wallet.</source>
        <translation>ഈ പ്രവർത്തനത്തിന് വാലറ്റ് ഡീക്രിപ്റ്റ് ചെയ്യുന്നതിന് നിങ്ങളുടെ വാലറ്റ് പാസ്ഫ്രെയ്സ് ആവശ്യമാണ്.</translation>
    </message>
    <message>
        <source>Decrypt wallet</source>
        <translation>വാലറ്റ് ഡീക്രിപ്റ്റ് ചെയ്യുക</translation>
    </message>
    <message>
        <source>Change passphrase</source>
        <translation>പാസ്ഫ്രെയ്സ് മാറ്റുക</translation>
    </message>
    <message>
        <source>Confirm wallet encryption</source>
        <translation>വാലറ്റ് എൻക്രിപ്ഷൻ സ്ഥിരീകരിക്കുക</translation>
    </message>
    <message>
        <source>Warning: If you encrypt your wallet and lose your passphrase, you will &lt;b&gt;LOSE ALL OF YOUR PARTICL&lt;/b&gt;!</source>
        <translation>മുന്നറിയിപ്പ്: നിങ്ങളുടെ വാലറ്റ് എൻക്രിപ്റ്റ് ചെയ്ത് പാസ്ഫ്രെയ്സ് നഷ്ടപ്പെടുകയാണെങ്കിൽ, നിങ്ങളുടെ എല്ലാ ബിറ്റ്കൊയിനുകളും നഷ്ടപ്പെടും!</translation>
    </message>
    </context>
<context>
    <name>BanTableModel</name>
    </context>
<context>
    <name>BitcoinGUI</name>
    </context>
<context>
    <name>CoinControlDialog</name>
    <message>
        <source>(no label)</source>
        <translation>(ലേബൽ ഇല്ല)</translation>
    </message>
    </context>
<context>
    <name>CreateWalletActivity</name>
    </context>
<context>
    <name>CreateWalletDialog</name>
    </context>
<context>
    <name>EditAddressDialog</name>
    </context>
<context>
    <name>FreespaceChecker</name>
    </context>
<context>
    <name>HelpMessageDialog</name>
    </context>
<context>
    <name>Intro</name>
    </context>
<context>
    <name>ModalOverlay</name>
    </context>
<context>
    <name>OpenURIDialog</name>
    </context>
<context>
    <name>OpenWalletActivity</name>
    </context>
<context>
    <name>OptionsDialog</name>
    </context>
<context>
    <name>OverviewPage</name>
    </context>
<context>
    <name>PaymentServer</name>
    </context>
<context>
    <name>PeerTableModel</name>
    </context>
<context>
    <name>QObject</name>
    </context>
<context>
    <name>QRImageWidget</name>
    </context>
<context>
    <name>RPCConsole</name>
    </context>
<context>
    <name>ReceiveCoinsDialog</name>
    </context>
<context>
    <name>ReceiveRequestDialog</name>
    <message>
        <source>Address</source>
        <translation>വിലാസം</translation>
    </message>
    <message>
        <source>Label</source>
        <translation>ലേബൽ</translation>
    </message>
    </context>
<context>
    <name>RecentRequestsTableModel</name>
    <message>
        <source>Label</source>
        <translation>ലേബൽ</translation>
    </message>
    <message>
        <source>(no label)</source>
        <translation>(ലേബൽ ഇല്ല)</translation>
    </message>
    </context>
<context>
    <name>SendCoinsDialog</name>
    <message>
        <source>(no label)</source>
        <translation>(ലേബൽ ഇല്ല)</translation>
    </message>
</context>
<context>
    <name>SendCoinsEntry</name>
    </context>
<context>
    <name>SendConfirmationDialog</name>
    </context>
<context>
    <name>ShutdownWindow</name>
    </context>
<context>
    <name>SignVerifyMessageDialog</name>
    </context>
<context>
    <name>TrafficGraphWidget</name>
    </context>
<context>
    <name>TransactionDesc</name>
    </context>
<context>
    <name>TransactionDescDialog</name>
    </context>
<context>
    <name>TransactionTableModel</name>
    <message>
        <source>Label</source>
        <translation>ലേബൽ</translation>
    </message>
    <message>
        <source>(no label)</source>
        <translation>(ലേബൽ ഇല്ല)</translation>
    </message>
    </context>
<context>
    <name>TransactionView</name>
    <message>
        <source>Comma separated file (*.csv)</source>
        <translation>കോമയാൽ വേർതിരിച്ച ഫയൽ (* .csv)</translation>
    </message>
    <message>
        <source>Label</source>
        <translation>ലേബൽ</translation>
    </message>
    <message>
        <source>Address</source>
        <translation>വിലാസം</translation>
    </message>
    <message>
        <source>Exporting Failed</source>
        <translation>കയറ്റുമതി പരാജയപ്പെട്ടു</translation>
    </message>
    </context>
<context>
    <name>UnitDisplayStatusBarControl</name>
    </context>
<context>
    <name>WalletController</name>
    </context>
<context>
    <name>WalletFrame</name>
    </context>
<context>
    <name>WalletModel</name>
    </context>
<context>
    <name>WalletView</name>
    <message>
        <source>&amp;Export</source>
        <translation>&amp; കയറ്റുമതി ചെയ്യുക</translation>
    </message>
    <message>
        <source>Export the data in the current tab to a file</source>
        <translation>നിലവിലെ ടാബിൽ ഒരു ഫയലിൽ ഡാറ്റ എക്സ്പോർട്ട് ചെയ്യുക</translation>
    </message>
    </context>
<context>
    <name>bitcoin-core</name>
    </context>
</TS><|MERGE_RESOLUTION|>--- conflicted
+++ resolved
@@ -67,13 +67,6 @@
         <translation>പേയ്മെന്റുകൾ അയയ്ക്കുന്നതിനുള്ള നിങ്ങളുടെ ബിറ്റ്കോയിൻ വിലാസങ്ങളാണ് ഇവ. നാണയങ്ങൾ അയയ്ക്കുന്നതിനുമുമ്പ് എല്ലായ്പ്പോഴും തുകയും സ്വീകരിക്കുന്ന വിലാസവും പരിശോധിക്കുക.</translation>
     </message>
     <message>
-<<<<<<< HEAD
-        <source>These are your Particl addresses for receiving payments. It is recommended to use a new receiving address for each transaction.</source>
-        <translation>പേയ്മെന്റ് സ്വീകരിക്കുന്നതിന് നിങ്ങളുടെ ബിറ്റ്കോയിൻ വിലാസങ്ങളാണ് ഇവ. ഓരോ ഇടപാടിനും പുതിയ സ്വീകരിക്കുന്ന വിലാസം ഉപയോഗിക്കുന്നതാണ് ഉചിതം.</translation>
-    </message>
-    <message>
-=======
->>>>>>> a54e52b4
         <source>&amp;Copy Address</source>
         <translation>&amp;വിലാസം പകർത്തുക</translation>
     </message>
