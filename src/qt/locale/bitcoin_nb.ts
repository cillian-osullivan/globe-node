--- conflicted
+++ resolved
@@ -1,327 +1,326 @@
-<TS language="nb" version="2.1">
+<TS version="2.1" language="nb">
 <context>
     <name>AddressBookPage</name>
     <message>
         <source>Right-click to edit address or label</source>
-        <translation>Høyreklikk for å redigere adressen eller beskrivelsen</translation>
+        <translation type="unfinished">Høyreklikk for å redigere adressen eller beskrivelsen</translation>
     </message>
     <message>
         <source>Create a new address</source>
-        <translation>Opprett en ny adresse</translation>
+        <translation type="unfinished">Opprett en ny adresse</translation>
     </message>
     <message>
         <source>&amp;New</source>
-        <translation>&amp;Ny</translation>
+        <translation type="unfinished">&amp;Ny</translation>
     </message>
     <message>
         <source>Copy the currently selected address to the system clipboard</source>
-        <translation>Kopier den valgte adressen til utklippstavlen</translation>
+        <translation type="unfinished">Kopier den valgte adressen til utklippstavlen</translation>
     </message>
     <message>
         <source>&amp;Copy</source>
-        <translation>&amp;Kopier</translation>
+        <translation type="unfinished">&amp;Kopier</translation>
     </message>
     <message>
         <source>C&amp;lose</source>
-        <translation>&amp;Lukk</translation>
+        <translation type="unfinished">&amp;Lukk</translation>
     </message>
     <message>
         <source>Delete the currently selected address from the list</source>
-        <translation>Slett den valgte adressen fra listen</translation>
+        <translation type="unfinished">Slett den valgte adressen fra listen</translation>
     </message>
     <message>
         <source>Enter address or label to search</source>
-        <translation>Oppgi adresse, eller stikkord, for å søke</translation>
+        <translation type="unfinished">Oppgi adresse, eller stikkord, for å søke</translation>
     </message>
     <message>
         <source>Export the data in the current tab to a file</source>
-        <translation>Eksporter data i den valgte fliken til en fil</translation>
+        <translation type="unfinished">Eksporter data i den valgte fliken til en fil</translation>
     </message>
     <message>
         <source>&amp;Export</source>
-        <translation>&amp;Eksport</translation>
+        <translation type="unfinished">&amp;Eksport</translation>
     </message>
     <message>
         <source>&amp;Delete</source>
-        <translation>&amp;Slett</translation>
+        <translation type="unfinished">&amp;Slett</translation>
     </message>
     <message>
         <source>Choose the address to send coins to</source>
-        <translation>Velg en adresse å sende mynter til</translation>
+        <translation type="unfinished">Velg en adresse å sende mynter til</translation>
     </message>
     <message>
         <source>Choose the address to receive coins with</source>
-        <translation>Velg adressen som skal motta myntene</translation>
+        <translation type="unfinished">Velg adressen som skal motta myntene</translation>
     </message>
     <message>
         <source>C&amp;hoose</source>
-        <translation>&amp;Velg</translation>
+        <translation type="unfinished">&amp;Velg</translation>
     </message>
     <message>
         <source>Sending addresses</source>
-        <translation>Avsender adresser</translation>
+        <translation type="unfinished">Avsender adresser</translation>
     </message>
     <message>
         <source>Receiving addresses</source>
-        <translation>Mottager adresser</translation>
+        <translation type="unfinished">Mottager adresser</translation>
     </message>
     <message>
         <source>These are your Particl addresses for sending payments. Always check the amount and the receiving address before sending coins.</source>
-        <translation>Dette er dine Particl adresser for å sende  å sende betalinger. Husk å sjekke beløp og mottager adresser før du sender mynter.</translation>
+        <translation type="unfinished">Dette er dine Particl adresser for å sende  å sende betalinger. Husk å sjekke beløp og mottager adresser før du sender mynter.</translation>
+    </message>
+    <message>
+        <source>These are your Particl addresses for receiving payments. Use the 'Create new receiving address' button in the receive tab to create new addresses.
+Signing is only possible with addresses of the type 'legacy'.</source>
+        <translation type="unfinished">Dette er dine Particl adresser for å motta betalinger. Bruk 'Lag ny mottaksadresse' knappen i motta tabben for å lage nye adresser. Signering er bare mulig for adresser av typen 'legacy'.</translation>
     </message>
     <message>
         <source>&amp;Copy Address</source>
-        <translation>&amp;Kopier adresse</translation>
+        <translation type="unfinished">&amp;Kopier adresse</translation>
     </message>
     <message>
         <source>Copy &amp;Label</source>
-        <translation>Kopier &amp;beskrivelse</translation>
+        <translation type="unfinished">Kopier &amp;beskrivelse</translation>
     </message>
     <message>
         <source>&amp;Edit</source>
-        <translation>R&amp;ediger</translation>
+        <translation type="unfinished">&amp;Rediger</translation>
     </message>
     <message>
         <source>Export Address List</source>
-        <translation>Eksporter adresse listen</translation>
-    </message>
-    <message>
-        <source>Comma separated file (*.csv)</source>
-        <translation>Komma separert fil (*.csv)</translation>
+        <translation type="unfinished">Eksporter adresse listen</translation>
+    </message>
+    <message>
+        <source>Comma separated file</source>
+        <extracomment>Expanded name of the CSV file format. See: https://en.wikipedia.org/wiki/Comma-separated_values.</extracomment>
+        <translation type="unfinished">Kommaseparert fil</translation>
+    </message>
+    <message>
+        <source>There was an error trying to save the address list to %1. Please try again.</source>
+        <extracomment>An error message. %1 is a stand-in argument for the name of the file we attempted to save to.</extracomment>
+        <translation type="unfinished">Det oppstod en feil ved lagring av adresselisten til %1. Vennligst prøv igjen.</translation>
     </message>
     <message>
         <source>Exporting Failed</source>
-        <translation>Eksporten feilet</translation>
-    </message>
-    <message>
-        <source>There was an error trying to save the address list to %1. Please try again.</source>
-        <translation>Fet oppstod en feil ved lagring av adresselisten til %1. Vennligst prøv igjen.</translation>
+        <translation type="unfinished">Eksportering feilet</translation>
     </message>
 </context>
 <context>
     <name>AddressTableModel</name>
     <message>
         <source>Label</source>
-        <translation>Beskrivelse</translation>
+        <translation type="unfinished">Beskrivelse</translation>
     </message>
     <message>
         <source>Address</source>
-        <translation>Adresse</translation>
+        <translation type="unfinished">Adresse</translation>
     </message>
     <message>
         <source>(no label)</source>
-        <translation>(ingen beskrivelse)</translation>
+        <translation type="unfinished">(ingen beskrivelse)</translation>
     </message>
 </context>
 <context>
     <name>AskPassphraseDialog</name>
     <message>
         <source>Passphrase Dialog</source>
-        <translation>Passord dialog</translation>
+        <translation type="unfinished">Passord dialog</translation>
     </message>
     <message>
         <source>Enter passphrase</source>
-        <translation>Oppgi passord setning</translation>
+        <translation type="unfinished">Oppgi passordfrase</translation>
     </message>
     <message>
         <source>New passphrase</source>
-        <translation>Ny passord setning</translation>
+        <translation type="unfinished">Ny passordfrase</translation>
     </message>
     <message>
         <source>Repeat new passphrase</source>
-        <translation>Repeter passorsetningen</translation>
+        <translation type="unfinished">Repeter passordfrasen</translation>
     </message>
     <message>
         <source>Show passphrase</source>
-        <translation>Vis adgangsfrase</translation>
+        <translation type="unfinished">Vis passordfrase</translation>
     </message>
     <message>
         <source>Encrypt wallet</source>
-        <translation>Krypter lommeboken</translation>
+        <translation type="unfinished">Krypter lommeboken</translation>
     </message>
     <message>
         <source>This operation needs your wallet passphrase to unlock the wallet.</source>
-        <translation>Denne operasjonen krever passordsetningen for å låse opp lommeboken.</translation>
+        <translation type="unfinished">Denne operasjonen krever passordfrasen for å låse opp lommeboken.</translation>
     </message>
     <message>
         <source>Unlock wallet</source>
-        <translation>Lås opp lommeboken</translation>
-    </message>
-    <message>
-        <source>This operation needs your wallet passphrase to decrypt the wallet.</source>
-        <translation>Denne operasjonen krever passordsetningen for å dekryptere lommeboken.</translation>
-    </message>
-    <message>
-        <source>Decrypt wallet</source>
-        <translation>Dekrypter lommeboken</translation>
+        <translation type="unfinished">Lås opp lommeboken</translation>
     </message>
     <message>
         <source>Change passphrase</source>
-        <translation>Endre passordsetningen</translation>
+        <translation type="unfinished">Endre passordfrase</translation>
     </message>
     <message>
         <source>Confirm wallet encryption</source>
-        <translation>Bekreft kryptering av lommeboken</translation>
+        <translation type="unfinished">Bekreft kryptering av lommeboken</translation>
     </message>
     <message>
         <source>Warning: If you encrypt your wallet and lose your passphrase, you will &lt;b&gt;LOSE ALL OF YOUR PARTICL&lt;/b&gt;!</source>
-        <translation>Advarsel: Dersom du krypterer lommeboken og mister passordsetningen vil du &lt;b&gt;MISTE ALLE DINE PARTICL&lt;/b&gt;!</translation>
+        <translation type="unfinished">Advarsel: Dersom du krypterer lommeboken og mister passordfrasen vil du &lt;b&gt;MISTE ALLE DINE PARTICL&lt;/b&gt;!</translation>
     </message>
     <message>
         <source>Are you sure you wish to encrypt your wallet?</source>
-        <translation>Er du sikker på at du vil kryptere lommeboken?</translation>
+        <translation type="unfinished">Er du sikker på at du vil kryptere lommeboken?</translation>
     </message>
     <message>
         <source>Wallet encrypted</source>
-        <translation>Lommeboken er kryptert</translation>
+        <translation type="unfinished">Lommeboken er kryptert</translation>
     </message>
     <message>
         <source>Enter the new passphrase for the wallet.&lt;br/&gt;Please use a passphrase of &lt;b&gt;ten or more random characters&lt;/b&gt;, or &lt;b&gt;eight or more words&lt;/b&gt;.</source>
-        <translation>Angi den nye passordfrasen for lommeboken.&lt;br/&gt; Vennglist du bruker en passordfrase &lt;b&gt; ti eller tilfeldige tegn &lt;/b&gt;, eller &lt;b&gt; åtte eller flere ord.</translation>
+        <translation type="unfinished">Angi den nye passordfrasen for lommeboken.&lt;br/&gt; Vennglist bruk en passordfrase med &lt;b&gt; ti eller flere tilfeldige tegn &lt;/b&gt;, eller &lt;b&gt; åtte eller flere ord.</translation>
     </message>
     <message>
         <source>Enter the old passphrase and new passphrase for the wallet.</source>
-        <translation>Svriv inn den gamle passfrasen og den nye passordfrasen for lommeboken.</translation>
+        <translation type="unfinished">Skriv inn den gamle passordfrasen og den nye passordfrasen for lommeboken.</translation>
     </message>
     <message>
         <source>Remember that encrypting your wallet cannot fully protect your particl from being stolen by malware infecting your computer.</source>
-        <translation>Husk at å kryptere lommeboken ikke vil beskytte dine particl fullstendig fra å bli stjålet av skadevare som infiserer datamaskinen din.</translation>
+        <translation type="unfinished">Husk at å kryptere lommeboken ikke vil beskytte dine particl fullstendig fra å bli stjålet av skadevare som infiserer datamaskinen din.</translation>
     </message>
     <message>
         <source>Wallet to be encrypted</source>
-        <translation>Lommebok som skal bli kryptert</translation>
+        <translation type="unfinished">Lommebok som skal bli kryptert</translation>
     </message>
     <message>
         <source>Your wallet is about to be encrypted. </source>
-        <translation>Din lommebok er i ferd med å bli kryptert.</translation>
+        <translation type="unfinished">Din lommebok er i ferd med å bli kryptert.</translation>
     </message>
     <message>
         <source>Your wallet is now encrypted. </source>
-        <translation>Din lommebok er nå kryptert.</translation>
+        <translation type="unfinished">Din lommebok er nå kryptert.</translation>
     </message>
     <message>
         <source>IMPORTANT: Any previous backups you have made of your wallet file should be replaced with the newly generated, encrypted wallet file. For security reasons, previous backups of the unencrypted wallet file will become useless as soon as you start using the new, encrypted wallet.</source>
-        <translation>VIKTIG: Alle tidligere sikkerhetskopier du har tatt av lommebokfilen bør erstattes med den nye krypterte lommebokfilen. Av sikkerhetsgrunner vil tidligere sikkerhetskopier av lommebokfilen bli ubrukelige når du begynner å bruke den ny kypterte lommeboken.</translation>
+        <translation type="unfinished">VIKTIG: Alle tidligere sikkerhetskopier du har tatt av lommebokfilen bør erstattes med den nye krypterte lommebokfilen. Av sikkerhetsgrunner vil tidligere sikkerhetskopier av lommebokfilen bli ubrukelige når du begynner å bruke den ny kypterte lommeboken.</translation>
     </message>
     <message>
         <source>Wallet encryption failed</source>
-        <translation>Kryptering av lommeboken feilet</translation>
+        <translation type="unfinished">Kryptering av lommeboken feilet</translation>
     </message>
     <message>
         <source>Wallet encryption failed due to an internal error. Your wallet was not encrypted.</source>
-        <translation>Lommebokkrypteringen feilet pga. en intern feil. Lommeboken din ble ikke kryptert.</translation>
+        <translation type="unfinished">Lommebokkrypteringen feilet pga. en intern feil. Lommeboken din ble ikke kryptert.</translation>
     </message>
     <message>
         <source>The supplied passphrases do not match.</source>
-        <translation>De oppgitte passordsetningene er forskjellige.</translation>
+        <translation type="unfinished">De oppgitte passordfrasene er forskjellige.</translation>
     </message>
     <message>
         <source>Wallet unlock failed</source>
-        <translation>Opplåsing av lommeboken feilet</translation>
+        <translation type="unfinished">Opplåsing av lommeboken feilet</translation>
     </message>
     <message>
         <source>The passphrase entered for the wallet decryption was incorrect.</source>
-        <translation>Passordsetningen som ble oppgitt for å dekryptere lommeboken var feil.</translation>
-    </message>
-    <message>
-        <source>Wallet decryption failed</source>
-        <translation>Dekryptering av lommeboken feilet</translation>
+        <translation type="unfinished">Passordfrasen som ble oppgitt for å dekryptere lommeboken var feil.</translation>
     </message>
     <message>
         <source>Wallet passphrase was successfully changed.</source>
-        <translation>Passordsetningen for lommeboken ble endret</translation>
+        <translation type="unfinished">Passordfrasen for lommeboken ble endret</translation>
     </message>
     <message>
         <source>Warning: The Caps Lock key is on!</source>
-        <translation>Advarsel: Caps Lock er på!</translation>
+        <translation type="unfinished">Advarsel: Caps Lock er på!</translation>
     </message>
 </context>
 <context>
     <name>BanTableModel</name>
     <message>
         <source>IP/Netmask</source>
-        <translation>IP/Nettmaske</translation>
+        <translation type="unfinished">IP/Nettmaske</translation>
     </message>
     <message>
         <source>Banned Until</source>
-        <translation>Utestengt Til</translation>
+        <translation type="unfinished">Utestengt Til</translation>
     </message>
 </context>
 <context>
-    <name>BitcoinGUI</name>
-    <message>
-        <source>Sign &amp;message...</source>
-        <translation>Signer &amp;melding</translation>
-    </message>
-    <message>
-        <source>Synchronizing with network...</source>
-        <translation>Synkroniserer med nettverket</translation>
-    </message>
-    <message>
-        <source>&amp;Overview</source>
-        <translation>&amp;Oversikt</translation>
-    </message>
-    <message>
-        <source>Show general overview of wallet</source>
-        <translation>Vis generell oversikt over lommeboken</translation>
-    </message>
-    <message>
-        <source>&amp;Transactions</source>
-        <translation>&amp;Transaksjoner</translation>
-    </message>
-    <message>
-        <source>Browse transaction history</source>
-        <translation>Bla gjennom transaksjoner</translation>
-    </message>
-    <message>
-        <source>E&amp;xit</source>
-        <translation>&amp;Avslutt</translation>
-    </message>
-    <message>
-        <source>Quit application</source>
-        <translation>Avslutt program</translation>
-    </message>
-    <message>
-        <source>&amp;About %1</source>
-        <translation>&amp;Om %1</translation>
-    </message>
-    <message>
-        <source>Show information about %1</source>
-        <translation>Vis informasjon om %1</translation>
-    </message>
-    <message>
-        <source>About &amp;Qt</source>
-        <translation>Om &amp;Qt</translation>
-    </message>
-    <message>
-        <source>Show information about Qt</source>
-        <translation>Vis informasjon om Qt</translation>
-    </message>
-    <message>
-        <source>&amp;Options...</source>
-        <translation>&amp;Alternativer</translation>
-    </message>
-    <message>
-        <source>Modify configuration options for %1</source>
-        <translation>Endre konfigurasjonsalternativer for %1</translation>
-    </message>
-    <message>
-        <source>&amp;Encrypt Wallet...</source>
-        <translation>&amp;Krypter lommebok...</translation>
-    </message>
-    <message>
-        <source>&amp;Backup Wallet...</source>
-        <translation>&amp;Sikkerhetskopier lommebok</translation>
-    </message>
-    <message>
-        <source>&amp;Change Passphrase...</source>
-        <translation>&amp;Endre passordsetning</translation>
-    </message>
-    <message>
-<<<<<<< HEAD
-        <source>Open &amp;URI...</source>
-        <translation>Åpne &amp;URI</translation>
-=======
+    <name>BitcoinApplication</name>
+    <message>
+        <source>Runaway exception</source>
+        <translation type="unfinished">Løpsk unntak</translation>
+    </message>
+    <message>
+        <source>A fatal error occurred. %1 can no longer continue safely and will quit.</source>
+        <translation type="unfinished">En fatal feil har skjedd. %1 kan ikke lenger trygt fortsette og kommer til å avslutte.</translation>
+    </message>
+    <message>
+        <source>Internal error</source>
+        <translation type="unfinished">Intern feil</translation>
+    </message>
+    <message>
+        <source>An internal error occurred. %1 will attempt to continue safely. This is an unexpected bug which can be reported as described below.</source>
+        <translation type="unfinished">En intern feil har oppstått. %1 vil forsøke å fortsette trygt. Dette er en uventet feil som kan bli rapportert som forklart nedenfor.</translation>
+    </message>
+</context>
+<context>
+    <name>QObject</name>
+    <message>
+        <source>Do you want to reset settings to default values, or to abort without making changes?</source>
+        <extracomment>Explanatory text shown on startup when the settings file cannot be read. Prompts user to make a choice between resetting or aborting.</extracomment>
+        <translation type="unfinished">Vil du tilbakestille innstillingene til utgangsverdiene, eller vil du avbryte uten å gjøre endringer?</translation>
+    </message>
+    <message>
+        <source>Error: Specified data directory "%1" does not exist.</source>
+        <translation type="unfinished">Feil: Den spesifiserte datamappen "%1" finnes ikke.</translation>
+    </message>
+    <message>
+        <source>Error: %1</source>
+        <translation type="unfinished">Feil: %1</translation>
+    </message>
+    <message>
+        <source>%1 didn't yet exit safely…</source>
+        <translation type="unfinished">%1 har ikke avsluttet trygt enda…</translation>
+    </message>
+    <message>
+        <source>unknown</source>
+        <translation type="unfinished">ukjent</translation>
+    </message>
+    <message>
+        <source>Amount</source>
+        <translation type="unfinished">Beløp</translation>
+    </message>
+    <message>
+        <source>Enter a Particl address (e.g. %1)</source>
+        <translation type="unfinished">Oppgi en Particl-adresse (f.eks. %1)</translation>
+    </message>
+    <message>
+        <source>Unroutable</source>
+        <translation type="unfinished">Ikke-rutbar</translation>
+    </message>
+    <message>
+        <source>Internal</source>
+        <translation type="unfinished">Intern</translation>
+    </message>
+    <message>
+        <source>Inbound</source>
+        <extracomment>An inbound connection from a peer. An inbound connection is a connection initiated by a peer.</extracomment>
+        <translation type="unfinished">Innkommende</translation>
+    </message>
+    <message>
+        <source>Outbound</source>
+        <extracomment>An outbound connection to a peer. An outbound connection is a connection initiated by us.</extracomment>
+        <translation type="unfinished">Utgående</translation>
+    </message>
+    <message>
+        <source>Full Relay</source>
+        <extracomment>Peer connection type that relays all network information.</extracomment>
+        <translation type="unfinished">Fullrelé</translation>
+    </message>
+    <message>
+        <source>Block Relay</source>
+        <extracomment>Peer connection type that relays network information about blocks and not transactions or addresses.</extracomment>
+        <translation type="unfinished">Blokkrelé</translation>
+    </message>
+    <message>
         <source>Manual</source>
         <extracomment>Peer connection type established manually through one of several methods.</extracomment>
         <translation type="unfinished">Håndbok</translation>
@@ -330,942 +329,889 @@
         <source>Feeler</source>
         <extracomment>Short-lived peer connection type that tests the aliveness of known addresses.</extracomment>
         <translation type="unfinished">Føler</translation>
->>>>>>> 3f385c91
-    </message>
-    <message>
-        <source>Create Wallet...</source>
-        <translation>Lag lommebok...</translation>
-    </message>
-    <message>
-        <source>Create a new wallet</source>
-        <translation>Lag en ny lommebok</translation>
-    </message>
-    <message>
-        <source>Wallet:</source>
-        <translation>Lommebok:</translation>
-    </message>
-    <message>
-        <source>Click to disable network activity.</source>
-        <translation>Klikk for å slå av nettverksaktivitet.</translation>
-    </message>
-    <message>
-        <source>Network activity disabled.</source>
-        <translation>Nettverksaktivitet er slått av</translation>
-    </message>
-    <message>
-        <source>Click to enable network activity again.</source>
-        <translation>Klikk for å slå på nettverksaktivitet igjen.</translation>
-    </message>
-    <message>
-        <source>Syncing Headers (%1%)...</source>
-        <translation>Synkroniserer Headers (%1%)...</translation>
-    </message>
-    <message>
-        <source>Reindexing blocks on disk...</source>
-        <translation>Reindekserer blokker på disken</translation>
-    </message>
-    <message>
-        <source>Proxy is &lt;b&gt;enabled&lt;/b&gt;: %1</source>
-        <translation>Proxy er &lt;b&gt;slått på&lt;/b&gt;: %1</translation>
-    </message>
-    <message>
-        <source>Send coins to a Particl address</source>
-        <translation>Send mynter til en Particl adresse</translation>
-    </message>
-    <message>
-        <source>Backup wallet to another location</source>
-        <translation>Sikkerhetskopier lommeboken til en annen lokasjon</translation>
-    </message>
-    <message>
-        <source>Change the passphrase used for wallet encryption</source>
-        <translation>Endre passordsetningen for kryptering av lommeboken</translation>
-    </message>
-    <message>
-        <source>&amp;Verify message...</source>
-        <translation>&amp;Verifiser meldingen...</translation>
-    </message>
-    <message>
-        <source>&amp;Send</source>
-        <translation>&amp;Sende</translation>
-    </message>
-    <message>
-        <source>&amp;Receive</source>
-        <translation>&amp;Motta</translation>
-    </message>
-    <message>
-        <source>&amp;Show / Hide</source>
-        <translation>Vi&amp;s / Skjul</translation>
-    </message>
-    <message>
-        <source>Show or hide the main Window</source>
-        <translation>Vis, eller skjul, hovedvinduet</translation>
-    </message>
-    <message>
-        <source>Encrypt the private keys that belong to your wallet</source>
-        <translation>Krypter de private nøklene som tilhører lommeboken din</translation>
-    </message>
-    <message>
-<<<<<<< HEAD
-        <source>Sign messages with your Particl addresses to prove you own them</source>
-        <translation>Signer meldingene med Particl adresse for å bevise at diu eier dem</translation>
-    </message>
-    <message>
-        <source>Verify messages to ensure they were signed with specified Particl addresses</source>
-        <translation>Verifiser meldinger for å sikre at de ble signert med en angitt Particl adresse</translation>
-=======
+    </message>
+    <message>
+        <source>Address Fetch</source>
+        <extracomment>Short-lived peer connection type that solicits known addresses from a peer.</extracomment>
+        <translation type="unfinished">Adressehenting</translation>
+    </message>
+    <message>
+        <source>%1 h</source>
+        <translation type="unfinished">%1 t</translation>
+    </message>
+    <message>
+        <source>None</source>
+        <translation type="unfinished">Ingen</translation>
+    </message>
+    <message>
+        <source>N/A</source>
+        <translation type="unfinished">-</translation>
+    </message>
+    <message numerus="yes">
+        <source>%n second(s)</source>
+        <translation type="unfinished">
+            <numerusform />
+            <numerusform />
+        </translation>
+    </message>
+    <message numerus="yes">
+        <source>%n minute(s)</source>
+        <translation type="unfinished">
+            <numerusform />
+            <numerusform />
+        </translation>
+    </message>
+    <message numerus="yes">
+        <source>%n hour(s)</source>
+        <translation type="unfinished">
+            <numerusform />
+            <numerusform />
+        </translation>
+    </message>
+    <message numerus="yes">
+        <source>%n day(s)</source>
+        <translation type="unfinished">
+            <numerusform />
+            <numerusform />
+        </translation>
+    </message>
+    <message numerus="yes">
+        <source>%n week(s)</source>
+        <translation type="unfinished">
+            <numerusform />
+            <numerusform />
+        </translation>
+    </message>
+    <message>
+        <source>%1 and %2</source>
+        <translation type="unfinished">%1 og %2</translation>
+    </message>
+    <message numerus="yes">
+        <source>%n year(s)</source>
+        <translation type="unfinished">
+            <numerusform />
+            <numerusform />
+        </translation>
+    </message>
+    </context>
+<context>
+    <name>bitcoin-core</name>
+    <message>
+        <source>Settings file could not be read</source>
+        <translation type="unfinished">Filen med innstillinger kunne ikke lese</translation>
+    </message>
+    <message>
+        <source>Settings file could not be written</source>
+        <translation type="unfinished">Filen med innstillinger kunne ikke skrives</translation>
+    </message>
+    <message>
+        <source>The %s developers</source>
+        <translation type="unfinished">%s-utviklerne</translation>
+    </message>
+    <message>
+        <source>%s corrupt. Try using the wallet tool particl-wallet to salvage or restoring a backup.</source>
+        <translation type="unfinished">%s korrupt. Prøv å bruk lommebokverktøyet particl-wallet til å fikse det eller laste en backup.</translation>
+    </message>
+    <message>
+        <source>-maxtxfee is set very high! Fees this large could be paid on a single transaction.</source>
+        <translation type="unfinished">-maxtxfee er satt veldig høyt! Så stort gebyr kan bli betalt ved en enkelt transaksjon.</translation>
+    </message>
+    <message>
+        <source>Cannot downgrade wallet from version %i to version %i. Wallet version unchanged.</source>
+        <translation type="unfinished">Kan ikke nedgradere lommebok fra versjon %i til versjon %i. Lommebokversjon er uforandret.</translation>
+    </message>
+    <message>
+        <source>Cannot obtain a lock on data directory %s. %s is probably already running.</source>
+        <translation type="unfinished">Kan ikke låse datamappen %s. %s kjører antagelig allerede.</translation>
+    </message>
+    <message>
+        <source>Cannot upgrade a non HD split wallet from version %i to version %i without upgrading to support pre-split keypool. Please use version %i or no version specified.</source>
+        <translation type="unfinished">Kan ikke oppgradere en ikke-HD delt lommebok fra versjon %i til versjon %i uten å først oppgradere for å få støtte for forhåndsdelt keypool. Vennligst bruk versjon %i eller ingen versjon spesifisert.</translation>
+    </message>
+    <message>
+        <source>Distributed under the MIT software license, see the accompanying file %s or %s</source>
+        <translation type="unfinished">Lisensiert MIT. Se tilhørende fil %s eller %s</translation>
+    </message>
+    <message>
+        <source>Error reading %s! All keys read correctly, but transaction data or address book entries might be missing or incorrect.</source>
+        <translation type="unfinished">Feil under lesing av %s! Alle nøkler har blitt lest rett, men transaksjonsdata eller adressebokoppføringer kan mangle eller være uriktige.</translation>
+    </message>
+    <message>
+        <source>Error: Dumpfile format record is incorrect. Got "%s", expected "format".</source>
+        <translation type="unfinished">Feil: Dumpfil formatoppføring stemmer ikke. Fikk "%s", forventet "format".</translation>
+    </message>
+    <message>
+        <source>Error: Dumpfile identifier record is incorrect. Got "%s", expected "%s".</source>
+        <translation type="unfinished">Feil: Dumpfil identifiseringsoppføring stemmer ikke. Fikk "%s", forventet "%s".</translation>
+    </message>
+    <message>
+        <source>Error: Dumpfile version is not supported. This version of particl-wallet only supports version 1 dumpfiles. Got dumpfile with version %s</source>
+        <translation type="unfinished">Feil: Dumpfil versjon er ikke støttet. Denne versjonen av particl-lommebok støtter kun versjon 1 dumpfiler. Fikk dumpfil med versjon %s</translation>
+    </message>
+    <message>
         <source>Fee estimation failed. Fallbackfee is disabled. Wait a few blocks or enable -fallbackfee.</source>
         <translation type="unfinished">Avgiftsberegning mislyktes. Fallbackfee er deaktivert. Vent et par blokker eller aktiver -fallbackfee.</translation>
->>>>>>> 3f385c91
+    </message>
+    <message>
+        <source>File %s already exists. If you are sure this is what you want, move it out of the way first.</source>
+        <translation type="unfinished">Filen %s eksisterer allerede. Hvis du er sikker på at det er dette du vil, flytt den vekk først.</translation>
+    </message>
+    <message>
+        <source>Invalid amount for -maxtxfee=&lt;amount&gt;: '%s' (must be at least the minrelay fee of %s to prevent stuck transactions)</source>
+        <translation type="unfinished">Ugyldig beløp for -maxtxfee=&lt;amount&gt;: '%s' (et minrelay gebyr på minimum %s kreves for å forhindre fastlåste transaksjoner)</translation>
+    </message>
+    <message>
+        <source>More than one onion bind address is provided. Using %s for the automatically created Tor onion service.</source>
+        <translation type="unfinished">Mer enn en onion adresse har blitt gitt. Bruker %s for den automatisk lagde Tor onion tjenesten.</translation>
+    </message>
+    <message>
+        <source>Please check that your computer's date and time are correct! If your clock is wrong, %s will not work properly.</source>
+        <translation type="unfinished">Sjekk at din datamaskins dato og klokke er stilt rett! Hvis klokka er feil, vil ikke %s fungere ordentlig.</translation>
+    </message>
+    <message>
+        <source>Please contribute if you find %s useful. Visit %s for further information about the software.</source>
+        <translation type="unfinished">Bidra hvis du finner %s nyttig. Besøk %s for mer informasjon om programvaren.</translation>
+    </message>
+    <message>
+        <source>Prune configured below the minimum of %d MiB.  Please use a higher number.</source>
+        <translation type="unfinished">Beskjæringsmodus er konfigurert under minimum på %d MiB. Vennligst bruk et høyere nummer.</translation>
+    </message>
+    <message>
+        <source>Prune: last wallet synchronisation goes beyond pruned data. You need to -reindex (download the whole blockchain again in case of pruned node)</source>
+        <translation type="unfinished">Beskjæring: siste lommeboksynkronisering går utenfor beskjærte data. Du må bruke -reindex (laster ned hele blokkjeden igjen for beskjærte noder)</translation>
+    </message>
+    <message>
+        <source>SQLiteDatabase: Unknown sqlite wallet schema version %d. Only version %d is supported</source>
+        <translation type="unfinished">SQLiteDatabase: Ukjent sqlite lommebokskjemaversjon %d. Kun versjon %d er støttet</translation>
+    </message>
+    <message>
+        <source>The block database contains a block which appears to be from the future. This may be due to your computer's date and time being set incorrectly. Only rebuild the block database if you are sure that your computer's date and time are correct</source>
+        <translation type="unfinished">Blokkdatabasen inneholder en blokk som ser ut til å være fra fremtiden. Dette kan være fordi dato og tid på din datamaskin er satt feil. Gjenopprett kun blokkdatabasen når du er sikker på at dato og tid er satt riktig.</translation>
+    </message>
+    <message>
+        <source>The transaction amount is too small to send after the fee has been deducted</source>
+        <translation type="unfinished">Transaksjonsbeløpet er for lite til å sendes etter at gebyret er fratrukket</translation>
+    </message>
+    <message>
+        <source>This error could occur if this wallet was not shutdown cleanly and was last loaded using a build with a newer version of Berkeley DB. If so, please use the software that last loaded this wallet</source>
+        <translation type="unfinished">Denne feilen kan oppstå hvis denne lommeboken ikke ble avsluttet skikkelig og var sist lastet med en build som hadde en nyere versjon av Berkeley DB. Hvis det har skjedd, vær så snill å bruk softwaren som sist lastet denne lommeboken.</translation>
+    </message>
+    <message>
+        <source>This is a pre-release test build - use at your own risk - do not use for mining or merchant applications</source>
+        <translation type="unfinished">Dette er en testversjon i påvente av utgivelse - bruk på egen risiko - ikke for bruk til blokkutvinning eller i forretningsøyemed</translation>
+    </message>
+    <message>
+        <source>This is the maximum transaction fee you pay (in addition to the normal fee) to prioritize partial spend avoidance over regular coin selection.</source>
+        <translation type="unfinished">Dette er maksimum transaksjonsavgift du betaler (i tillegg til den normale avgiften) for å prioritere delvis betaling unngåelse over normal mynt seleksjon.</translation>
+    </message>
+    <message>
+        <source>This is the transaction fee you may discard if change is smaller than dust at this level</source>
+        <translation type="unfinished">Dette er transaksjonsgebyret du kan se bort fra hvis vekslepengene utgjør mindre enn støv på dette nivået</translation>
+    </message>
+    <message>
+        <source>This is the transaction fee you may pay when fee estimates are not available.</source>
+        <translation type="unfinished">Dette er transaksjonsgebyret du kan betale når gebyranslag ikke er tilgjengelige.</translation>
+    </message>
+    <message>
+        <source>Total length of network version string (%i) exceeds maximum length (%i). Reduce the number or size of uacomments.</source>
+        <translation type="unfinished">Total lengde av nettverks-versionstreng (%i) er over maks lengde (%i). Reduser tallet eller størrelsen av uacomments.</translation>
+    </message>
+    <message>
+        <source>Unable to replay blocks. You will need to rebuild the database using -reindex-chainstate.</source>
+        <translation type="unfinished">Kan ikke spille av blokker igjen. Du må bygge opp igjen databasen ved bruk av -reindex-chainstate.</translation>
+    </message>
+    <message>
+        <source>Warning: Dumpfile wallet format "%s" does not match command line specified format "%s".</source>
+        <translation type="unfinished">Advarsel: Dumpfil lommebokformat "%s" stemmer ikke med format "%s" spesifisert i kommandolinje.</translation>
+    </message>
+    <message>
+        <source>Warning: We do not appear to fully agree with our peers! You may need to upgrade, or other nodes may need to upgrade.</source>
+        <translation type="unfinished">Advarsel: Vi ser ikke ut til å være i full overenstemmelse med våre likemenn! Du kan trenge å oppgradere, eller andre noder kan trenge å oppgradere.</translation>
+    </message>
+    <message>
+        <source>You need to rebuild the database using -reindex to go back to unpruned mode.  This will redownload the entire blockchain</source>
+        <translation type="unfinished">Du må gjenoppbygge databasen ved hjelp av -reindex for å gå tilbake til ubeskåret modus. Dette vil laste ned hele blokkjeden på nytt.</translation>
+    </message>
+    <message>
+        <source>%s is set very high!</source>
+        <translation type="unfinished">%s er satt veldig høyt!</translation>
+    </message>
+    <message>
+        <source>-maxmempool must be at least %d MB</source>
+        <translation type="unfinished">-maxmempool må være minst %d MB</translation>
+    </message>
+    <message>
+        <source>A fatal internal error occurred, see debug.log for details</source>
+        <translation type="unfinished">En fatal intern feil oppstod, se debug.log for detaljer.</translation>
+    </message>
+    <message>
+        <source>Cannot resolve -%s address: '%s'</source>
+        <translation type="unfinished">Kunne ikke slå opp -%s-adresse: "%s"</translation>
+    </message>
+    <message>
+        <source>Cannot set -peerblockfilters without -blockfilterindex.</source>
+        <translation type="unfinished">Kan ikke sette -peerblockfilters uten -blockfilterindex</translation>
+    </message>
+    <message>
+        <source>Copyright (C) %i-%i</source>
+        <translation type="unfinished">Kopirett © %i-%i</translation>
+    </message>
+    <message>
+        <source>Corrupted block database detected</source>
+        <translation type="unfinished">Oppdaget korrupt blokkdatabase</translation>
+    </message>
+    <message>
+        <source>Could not find asmap file %s</source>
+        <translation type="unfinished">Kunne ikke finne asmap filen %s</translation>
+    </message>
+    <message>
+        <source>Could not parse asmap file %s</source>
+        <translation type="unfinished">Kunne ikke analysere asmap filen %s</translation>
+    </message>
+    <message>
+        <source>Disk space is too low!</source>
+        <translation type="unfinished">For lite diskplass!</translation>
+    </message>
+    <message>
+        <source>Do you want to rebuild the block database now?</source>
+        <translation type="unfinished">Ønsker du å gjenopprette blokkdatabasen nå?</translation>
+    </message>
+    <message>
+        <source>Done loading</source>
+        <translation type="unfinished">Ferdig med lasting</translation>
+    </message>
+    <message>
+        <source>Dump file %s does not exist.</source>
+        <translation type="unfinished">Dump fil %s eksisterer ikke.</translation>
+    </message>
+    <message>
+        <source>Error creating %s</source>
+        <translation type="unfinished">Feil under opprettelse av %s</translation>
+    </message>
+    <message>
+        <source>Error initializing block database</source>
+        <translation type="unfinished">Feil under initialisering av blokkdatabase</translation>
+    </message>
+    <message>
+        <source>Error initializing wallet database environment %s!</source>
+        <translation type="unfinished">Feil under oppstart av lommeboken sitt databasemiljø %s!</translation>
+    </message>
+    <message>
+        <source>Error loading %s</source>
+        <translation type="unfinished">Feil ved lasting av %s</translation>
+    </message>
+    <message>
+        <source>Error loading %s: Wallet corrupted</source>
+        <translation type="unfinished">Feil under innlasting av %s: Skadet lommebok</translation>
+    </message>
+    <message>
+        <source>Error loading %s: Wallet requires newer version of %s</source>
+        <translation type="unfinished">Feil under innlasting av %s: Lommeboka krever nyere versjon av %s</translation>
+    </message>
+    <message>
+        <source>Error loading block database</source>
+        <translation type="unfinished">Feil ved lasting av blokkdatabase</translation>
+    </message>
+    <message>
+        <source>Error opening block database</source>
+        <translation type="unfinished">Feil under åpning av blokkdatabase</translation>
+    </message>
+    <message>
+        <source>Error reading from database, shutting down.</source>
+        <translation type="unfinished">Feil ved lesing fra database, stenger ned.</translation>
+    </message>
+    <message>
+        <source>Error reading next record from wallet database</source>
+        <translation type="unfinished">Feil ved lesing av neste oppføring fra lommebokdatabase</translation>
+    </message>
+    <message>
+        <source>Error: Disk space is low for %s</source>
+        <translation type="unfinished">Feil: Ikke nok ledig diskplass for %s</translation>
+    </message>
+    <message>
+        <source>Error: Dumpfile checksum does not match. Computed %s, expected %s</source>
+        <translation type="unfinished">Feil: Dumpfil sjekksum samsvarer ikke. Beregnet %s, forventet %s</translation>
+    </message>
+    <message>
+        <source>Error: Got key that was not hex: %s</source>
+        <translation type="unfinished">Feil: Fikk nøkkel som ikke var hex: %s</translation>
+    </message>
+    <message>
+        <source>Error: Got value that was not hex: %s</source>
+        <translation type="unfinished">Feil: Fikk verdi som ikke var hex: %s</translation>
+    </message>
+    <message>
+        <source>Error: Keypool ran out, please call keypoolrefill first</source>
+        <translation type="unfinished">Feil: Keypool gikk tom, kall keypoolrefill først.</translation>
+    </message>
+    <message>
+        <source>Error: Missing checksum</source>
+        <translation type="unfinished">Feil: Manglende sjekksum</translation>
+    </message>
+    <message>
+        <source>Error: No %s addresses available.</source>
+        <translation type="unfinished">Feil: Ingen %s adresser tilgjengelige.</translation>
+    </message>
+    <message>
+        <source>Error: Unable to write record to new wallet</source>
+        <translation type="unfinished">Feil: Kan ikke skrive rekord til ny lommebok</translation>
+    </message>
+    <message>
+        <source>Failed to listen on any port. Use -listen=0 if you want this.</source>
+        <translation type="unfinished">Kunne ikke lytte på noen port. Bruk -listen=0 hvis det er dette du vil.</translation>
+    </message>
+    <message>
+        <source>Failed to rescan the wallet during initialization</source>
+        <translation type="unfinished">Klarte ikke gå igjennom lommeboken under oppstart</translation>
+    </message>
+    <message>
+        <source>Failed to verify database</source>
+        <translation type="unfinished">Verifisering av database feilet</translation>
+    </message>
+    <message>
+        <source>Fee rate (%s) is lower than the minimum fee rate setting (%s)</source>
+        <translation type="unfinished">Avgiftsrate (%s) er lavere enn den minimume avgiftsrate innstillingen (%s)</translation>
+    </message>
+    <message>
+        <source>Ignoring duplicate -wallet %s.</source>
+        <translation type="unfinished">Ignorerer dupliserte -wallet %s.</translation>
+    </message>
+    <message>
+        <source>Importing…</source>
+        <translation type="unfinished">Importerer...</translation>
+    </message>
+    <message>
+        <source>Incorrect or no genesis block found. Wrong datadir for network?</source>
+        <translation type="unfinished">Ugyldig eller ingen skaperblokk funnet. Feil datamappe for nettverk?</translation>
+    </message>
+    <message>
+        <source>Initialization sanity check failed. %s is shutting down.</source>
+        <translation type="unfinished">Sunnhetssjekk ved oppstart mislyktes. %s skrus av.</translation>
+    </message>
+    <message>
+        <source>Input not found or already spent</source>
+        <translation type="unfinished">Finner ikke data eller er allerede brukt</translation>
+    </message>
+    <message>
+        <source>Insufficient funds</source>
+        <translation type="unfinished">Utilstrekkelige midler</translation>
+    </message>
+    <message>
+        <source>Invalid -onion address or hostname: '%s'</source>
+        <translation type="unfinished">Ugyldig -onion adresse eller vertsnavn: "%s"</translation>
+    </message>
+    <message>
+        <source>Invalid -proxy address or hostname: '%s'</source>
+        <translation type="unfinished">Ugyldig -mellomtjeneradresse eller vertsnavn: "%s"</translation>
+    </message>
+    <message>
+        <source>Invalid amount for -%s=&lt;amount&gt;: '%s'</source>
+        <translation type="unfinished">Ugyldig beløp for -%s=&lt;amount&gt;: "%s"</translation>
+    </message>
+    <message>
+        <source>Invalid amount for -discardfee=&lt;amount&gt;: '%s'</source>
+        <translation type="unfinished">Ugyldig beløp for -discardfee=&lt;amount&gt;: "%s"</translation>
+    </message>
+    <message>
+        <source>Invalid amount for -fallbackfee=&lt;amount&gt;: '%s'</source>
+        <translation type="unfinished">Ugyldig beløp for -fallbackfee=&lt;amount&gt;: "%s"</translation>
+    </message>
+    <message>
+        <source>Invalid amount for -paytxfee=&lt;amount&gt;: '%s' (must be at least %s)</source>
+        <translation type="unfinished">Ugyldig beløp for -paytxfee=&lt;amount&gt;: '%s' (må være minst %s)</translation>
+    </message>
+    <message>
+        <source>Invalid netmask specified in -whitelist: '%s'</source>
+        <translation type="unfinished">Ugyldig nettmaske spesifisert i -whitelist: '%s'</translation>
+    </message>
+    <message>
+        <source>Loading P2P addresses…</source>
+        <translation type="unfinished">Laster P2P-adresser...</translation>
+    </message>
+    <message>
+        <source>Loading banlist…</source>
+        <translation type="unfinished">Laster inn bannlysningsliste…</translation>
+    </message>
+    <message>
+        <source>Loading block index…</source>
+        <translation type="unfinished">Laster blokkindeks...</translation>
+    </message>
+    <message>
+        <source>Loading wallet…</source>
+        <translation type="unfinished">Laster lommebok...</translation>
+    </message>
+    <message>
+        <source>Missing amount</source>
+        <translation type="unfinished">Mangler beløp</translation>
+    </message>
+    <message>
+        <source>Need to specify a port with -whitebind: '%s'</source>
+        <translation type="unfinished">Må oppgi en port med -whitebind: '%s'</translation>
+    </message>
+    <message>
+        <source>Not enough file descriptors available.</source>
+        <translation type="unfinished">For få fildeskriptorer tilgjengelig.</translation>
+    </message>
+    <message>
+        <source>Prune cannot be configured with a negative value.</source>
+        <translation type="unfinished">Beskjæringsmodus kan ikke konfigureres med en negativ verdi.</translation>
+    </message>
+    <message>
+        <source>Prune mode is incompatible with -txindex.</source>
+        <translation type="unfinished">Beskjæringsmodus er inkompatibel med -txindex.</translation>
+    </message>
+    <message>
+        <source>Pruning blockstore…</source>
+        <translation type="unfinished">Beskjærer blokklageret...</translation>
+    </message>
+    <message>
+        <source>Reducing -maxconnections from %d to %d, because of system limitations.</source>
+        <translation type="unfinished">Reduserer -maxconnections fra %d til %d, pga. systembegrensninger.</translation>
+    </message>
+    <message>
+        <source>Replaying blocks…</source>
+        <translation type="unfinished">Spiller av blokker på nytt …</translation>
+    </message>
+    <message>
+        <source>Rescanning…</source>
+        <translation type="unfinished">Leser gjennom igjen...</translation>
+    </message>
+    <message>
+        <source>SQLiteDatabase: Failed to execute statement to verify database: %s</source>
+        <translation type="unfinished">SQLiteDatabase: Kunne ikke utføre uttrykk for å verifisere database: %s</translation>
+    </message>
+    <message>
+        <source>SQLiteDatabase: Failed to prepare statement to verify database: %s</source>
+        <translation type="unfinished">SQLiteDataBase: Kunne ikke forberede uttrykk for å verifisere database: %s</translation>
+    </message>
+    <message>
+        <source>SQLiteDatabase: Failed to read database verification error: %s</source>
+        <translation type="unfinished">SQLiteDatabase: Kunne ikke lese databaseverifikasjonsfeil: %s</translation>
+    </message>
+    <message>
+        <source>SQLiteDatabase: Unexpected application id. Expected %u, got %u</source>
+        <translation type="unfinished">SQLiteDatabase: Uventet applikasjonsid. Forventet %u, fikk %u</translation>
+    </message>
+    <message>
+        <source>Signing transaction failed</source>
+        <translation type="unfinished">Signering av transaksjon feilet</translation>
+    </message>
+    <message>
+        <source>Specified -walletdir "%s" does not exist</source>
+        <translation type="unfinished">Oppgitt -walletdir "%s" eksisterer ikke</translation>
+    </message>
+    <message>
+        <source>Specified -walletdir "%s" is a relative path</source>
+        <translation type="unfinished">Oppgitt -walletdir "%s" er en relativ sti</translation>
+    </message>
+    <message>
+        <source>Specified -walletdir "%s" is not a directory</source>
+        <translation type="unfinished">Oppgitt -walletdir "%s" er ikke en katalog</translation>
+    </message>
+    <message>
+        <source>Starting network threads…</source>
+        <translation type="unfinished">Starter nettverkstråder…</translation>
+    </message>
+    <message>
+        <source>The source code is available from %s.</source>
+        <translation type="unfinished">Kildekoden er tilgjengelig fra %s.</translation>
+    </message>
+    <message>
+        <source>The specified config file %s does not exist</source>
+        <translation type="unfinished">Konfigurasjonsfilen %s eksisterer ikke</translation>
+    </message>
+    <message>
+        <source>The transaction amount is too small to pay the fee</source>
+        <translation type="unfinished">Transaksjonsbeløpet er for lite til å betale gebyr</translation>
+    </message>
+    <message>
+        <source>The wallet will avoid paying less than the minimum relay fee.</source>
+        <translation type="unfinished">Lommeboka vil unngå å betale mindre enn minimumsstafettgebyret.</translation>
+    </message>
+    <message>
+        <source>This is experimental software.</source>
+        <translation type="unfinished">Dette er eksperimentell programvare.</translation>
+    </message>
+    <message>
+        <source>This is the minimum transaction fee you pay on every transaction.</source>
+        <translation type="unfinished">Dette er minimumsgebyret du betaler for hver transaksjon.</translation>
+    </message>
+    <message>
+        <source>This is the transaction fee you will pay if you send a transaction.</source>
+        <translation type="unfinished">Dette er transaksjonsgebyret du betaler som forsender av transaksjon.</translation>
+    </message>
+    <message>
+        <source>Transaction amount too small</source>
+        <translation type="unfinished">Transaksjonen er for liten</translation>
+    </message>
+    <message>
+        <source>Transaction amounts must not be negative</source>
+        <translation type="unfinished">Transaksjonsbeløpet kan ikke være negativt</translation>
+    </message>
+    <message>
+        <source>Transaction has too long of a mempool chain</source>
+        <translation type="unfinished">Transaksjonen har for lang minnepoolkjede</translation>
+    </message>
+    <message>
+        <source>Transaction must have at least one recipient</source>
+        <translation type="unfinished">Transaksjonen må ha minst én mottaker</translation>
+    </message>
+    <message>
+        <source>Transaction too large</source>
+        <translation type="unfinished">Transaksjonen er for stor</translation>
+    </message>
+    <message>
+        <source>Unable to bind to %s on this computer (bind returned error %s)</source>
+        <translation type="unfinished">Kan ikke binde til %s på denne datamaskinen (binding returnerte feilen %s)</translation>
+    </message>
+    <message>
+        <source>Unable to bind to %s on this computer. %s is probably already running.</source>
+        <translation type="unfinished">Kan ikke binde til %s på denne datamaskinen. Sannsynligvis kjører %s allerede.</translation>
+    </message>
+    <message>
+        <source>Unable to generate initial keys</source>
+        <translation type="unfinished">Klarte ikke lage første nøkkel</translation>
+    </message>
+    <message>
+        <source>Unable to generate keys</source>
+        <translation type="unfinished">Klarte ikke å lage nøkkel</translation>
+    </message>
+    <message>
+        <source>Unable to open %s for writing</source>
+        <translation type="unfinished">Kan ikke åpne %s for skriving</translation>
+    </message>
+    <message>
+        <source>Unable to start HTTP server. See debug log for details.</source>
+        <translation type="unfinished">Kunne ikke starte HTTP-tjener. Se feilrettingslogg for detaljer.</translation>
+    </message>
+    <message>
+        <source>Unknown network specified in -onlynet: '%s'</source>
+        <translation type="unfinished">Ukjent nettverk angitt i -onlynet '%s'</translation>
+    </message>
+    <message>
+        <source>Unknown new rules activated (versionbit %i)</source>
+        <translation type="unfinished">Ukjente nye regler aktivert (versionbit %i)</translation>
+    </message>
+    <message>
+        <source>Unsupported logging category %s=%s.</source>
+        <translation type="unfinished">Ustøttet loggingskategori %s=%s.</translation>
+    </message>
+    <message>
+        <source>User Agent comment (%s) contains unsafe characters.</source>
+        <translation type="unfinished">User Agent kommentar (%s) inneholder utrygge tegn.</translation>
+    </message>
+    <message>
+        <source>Verifying blocks…</source>
+        <translation type="unfinished">Verifiserer blokker...</translation>
+    </message>
+    <message>
+        <source>Verifying wallet(s)…</source>
+        <translation type="unfinished">Verifiserer lommebøker...</translation>
+    </message>
+    <message>
+        <source>Wallet needed to be rewritten: restart %s to complete</source>
+        <translation type="unfinished">Lommeboka må skrives om: Start %s på nytt for å fullføre</translation>
+    </message>
+</context>
+<context>
+    <name>BitcoinGUI</name>
+    <message>
+        <source>&amp;Overview</source>
+        <translation type="unfinished">&amp;Oversikt</translation>
+    </message>
+    <message>
+        <source>Show general overview of wallet</source>
+        <translation type="unfinished">Vis generell oversikt over lommeboken</translation>
+    </message>
+    <message>
+        <source>&amp;Transactions</source>
+        <translation type="unfinished">&amp;Transaksjoner</translation>
+    </message>
+    <message>
+        <source>Browse transaction history</source>
+        <translation type="unfinished">Bla gjennom transaksjoner</translation>
+    </message>
+    <message>
+        <source>E&amp;xit</source>
+        <translation type="unfinished">&amp;Avslutt</translation>
+    </message>
+    <message>
+        <source>Quit application</source>
+        <translation type="unfinished">Avslutt program</translation>
+    </message>
+    <message>
+        <source>&amp;About %1</source>
+        <translation type="unfinished">&amp;Om %1</translation>
+    </message>
+    <message>
+        <source>Show information about %1</source>
+        <translation type="unfinished">Vis informasjon om %1</translation>
+    </message>
+    <message>
+        <source>About &amp;Qt</source>
+        <translation type="unfinished">Om &amp;Qt</translation>
+    </message>
+    <message>
+        <source>Show information about Qt</source>
+        <translation type="unfinished">Vis informasjon om Qt</translation>
+    </message>
+    <message>
+        <source>Modify configuration options for %1</source>
+        <translation type="unfinished">Endre konfigurasjonsalternativer for %1</translation>
+    </message>
+    <message>
+        <source>Create a new wallet</source>
+        <translation type="unfinished">Lag en ny lommebok</translation>
+    </message>
+    <message>
+        <source>Wallet:</source>
+        <translation type="unfinished">Lommebok:</translation>
+    </message>
+    <message>
+        <source>Network activity disabled.</source>
+        <extracomment>A substring of the tooltip.</extracomment>
+        <translation type="unfinished">Nettverksaktivitet er slått av</translation>
+    </message>
+    <message>
+        <source>Proxy is &lt;b&gt;enabled&lt;/b&gt;: %1</source>
+        <translation type="unfinished">Proxy er &lt;b&gt;slått på&lt;/b&gt;: %1</translation>
+    </message>
+    <message>
+        <source>Send coins to a Particl address</source>
+        <translation type="unfinished">Send mynter til en Particl adresse</translation>
+    </message>
+    <message>
+        <source>Backup wallet to another location</source>
+        <translation type="unfinished">Sikkerhetskopier lommeboken til en annen lokasjon</translation>
+    </message>
+    <message>
+        <source>Change the passphrase used for wallet encryption</source>
+        <translation type="unfinished">Endre passordfrasen for kryptering av lommeboken</translation>
+    </message>
+    <message>
+        <source>&amp;Send</source>
+        <translation type="unfinished">&amp;Sende</translation>
+    </message>
+    <message>
+        <source>&amp;Receive</source>
+        <translation type="unfinished">&amp;Motta</translation>
+    </message>
+    <message>
+        <source>&amp;Options…</source>
+        <translation type="unfinished">&amp;Innstillinger...</translation>
+    </message>
+    <message>
+        <source>&amp;Encrypt Wallet…</source>
+        <translation type="unfinished">&amp;Krypter lommebok...</translation>
+    </message>
+    <message>
+        <source>Encrypt the private keys that belong to your wallet</source>
+        <translation type="unfinished">Krypter de private nøklene som tilhører lommeboken din</translation>
+    </message>
+    <message>
+        <source>&amp;Backup Wallet…</source>
+        <translation type="unfinished">Lag &amp;Sikkerhetskopi av lommebok...</translation>
+    </message>
+    <message>
+        <source>&amp;Change Passphrase…</source>
+        <translation type="unfinished">&amp;Endre Passordfrase...</translation>
+    </message>
+    <message>
+        <source>Sign &amp;message…</source>
+        <translation type="unfinished">Signer &amp;melding...</translation>
+    </message>
+    <message>
+        <source>Sign messages with your Particl addresses to prove you own them</source>
+        <translation type="unfinished">Signer meldingene med Particl adresse for å bevise at diu eier dem</translation>
+    </message>
+    <message>
+        <source>&amp;Verify message…</source>
+        <translation type="unfinished">&amp;Verifiser melding...</translation>
+    </message>
+    <message>
+        <source>Verify messages to ensure they were signed with specified Particl addresses</source>
+        <translation type="unfinished">Verifiser meldinger for å sikre at de ble signert med en angitt Particl adresse</translation>
+    </message>
+    <message>
+        <source>&amp;Load PSBT from file…</source>
+        <translation type="unfinished">&amp;Last PSBT fra fil...</translation>
+    </message>
+    <message>
+        <source>Open &amp;URI…</source>
+        <translation type="unfinished">Åpne &amp;URI...</translation>
+    </message>
+    <message>
+        <source>Close Wallet…</source>
+        <translation type="unfinished">Lukk Lommebok...</translation>
+    </message>
+    <message>
+        <source>Create Wallet…</source>
+        <translation type="unfinished">Lag lommebok...</translation>
+    </message>
+    <message>
+        <source>Close All Wallets…</source>
+        <translation type="unfinished">Lukk alle lommebøker...</translation>
     </message>
     <message>
         <source>&amp;File</source>
-        <translation>&amp;Fil</translation>
+        <translation type="unfinished">&amp;Fil</translation>
     </message>
     <message>
         <source>&amp;Settings</source>
-        <translation>Inn&amp;stillinger</translation>
+        <translation type="unfinished">Inn&amp;stillinger</translation>
     </message>
     <message>
         <source>&amp;Help</source>
-        <translation>&amp;Hjelp</translation>
+        <translation type="unfinished">&amp;Hjelp</translation>
     </message>
     <message>
         <source>Tabs toolbar</source>
-        <translation>Hjelpelinje for fliker</translation>
+        <translation type="unfinished">Hjelpelinje for fliker</translation>
+    </message>
+    <message>
+        <source>Syncing Headers (%1%)…</source>
+        <translation type="unfinished">Synkroniserer blokkhoder (%1%)...</translation>
+    </message>
+    <message>
+        <source>Synchronizing with network…</source>
+        <translation type="unfinished">Synkroniserer med nettverk...</translation>
+    </message>
+    <message>
+        <source>Indexing blocks on disk…</source>
+        <translation type="unfinished">Indekserer blokker på disk...</translation>
+    </message>
+    <message>
+        <source>Processing blocks on disk…</source>
+        <translation type="unfinished">Behandler blokker på disken…</translation>
+    </message>
+    <message>
+        <source>Reindexing blocks on disk…</source>
+        <translation type="unfinished">Reindekserer blokker på disken...</translation>
+    </message>
+    <message>
+        <source>Connecting to peers…</source>
+        <translation type="unfinished">Kobler til likemannsnettverket...</translation>
     </message>
     <message>
         <source>Request payments (generates QR codes and particl: URIs)</source>
-        <translation>Be om betalinger (genererer QR-koder og particl-URIer)</translation>
+        <translation type="unfinished">Be om betalinger (genererer QR-koder og particl-URIer)</translation>
     </message>
     <message>
         <source>Show the list of used sending addresses and labels</source>
-        <translation>Vis lista over brukte sendeadresser og merkelapper</translation>
+        <translation type="unfinished">Vis lista over brukte sendeadresser og merkelapper</translation>
     </message>
     <message>
         <source>Show the list of used receiving addresses and labels</source>
-        <translation>Vis lista over brukte mottakeradresser og merkelapper</translation>
+        <translation type="unfinished">Vis lista over brukte mottakeradresser og merkelapper</translation>
     </message>
     <message>
         <source>&amp;Command-line options</source>
-        <translation>&amp;Kommandolinjealternativer</translation>
-    </message>
-    <message numerus="yes">
-        <source>%n active connection(s) to Particl network</source>
-        <translation><numerusform>%n aktiv tilkobling til Particl nettverket</numerusform><numerusform>%n aktive tilkoblinger til Particl nettverket</numerusform></translation>
-    </message>
-    <message>
-        <source>Indexing blocks on disk...</source>
-        <translation>Indekserer blokker på disken...</translation>
-    </message>
-    <message>
-        <source>Processing blocks on disk...</source>
-        <translation>Behandler blokker på disken…</translation>
+        <translation type="unfinished">&amp;Kommandolinjealternativer</translation>
     </message>
     <message numerus="yes">
         <source>Processed %n block(s) of transaction history.</source>
-        <translation><numerusform>Har prosessert %n blokk av transaksjonshistorien</numerusform><numerusform>Har prosessert %n blokker av transaksjonshistorien</numerusform></translation>
+        <translation type="unfinished">
+            <numerusform />
+            <numerusform />
+        </translation>
     </message>
     <message>
         <source>%1 behind</source>
-        <translation>%1 bak</translation>
+        <translation type="unfinished">%1 bak</translation>
+    </message>
+    <message>
+        <source>Catching up…</source>
+        <translation type="unfinished">Kommer ajour...</translation>
     </message>
     <message>
         <source>Last received block was generated %1 ago.</source>
-        <translation>Siste mottatte blokk ble generert for %1 siden.</translation>
+        <translation type="unfinished">Siste mottatte blokk ble generert for %1 siden.</translation>
     </message>
     <message>
         <source>Transactions after this will not yet be visible.</source>
-        <translation>Transaksjoner etter dette vil ikke være synlige ennå.</translation>
+        <translation type="unfinished">Transaksjoner etter dette vil ikke være synlige ennå.</translation>
     </message>
     <message>
         <source>Error</source>
-        <translation>Feilmelding</translation>
+        <translation type="unfinished">Feilmelding</translation>
     </message>
     <message>
         <source>Warning</source>
-        <translation>Advarsel</translation>
+        <translation type="unfinished">Advarsel</translation>
     </message>
     <message>
         <source>Information</source>
-        <translation>Informasjon</translation>
+        <translation type="unfinished">Informasjon</translation>
     </message>
     <message>
         <source>Up to date</source>
-        <translation>Oppdatert</translation>
+        <translation type="unfinished">Oppdatert</translation>
+    </message>
+    <message>
+        <source>Load Partially Signed Particl Transaction</source>
+        <translation type="unfinished">Last delvis signert Particl transaksjon</translation>
+    </message>
+    <message>
+        <source>Load Partially Signed Particl Transaction from clipboard</source>
+        <translation type="unfinished">Last Delvis Signert Particl Transaksjon fra utklippstavle</translation>
     </message>
     <message>
         <source>Node window</source>
-        <translation>Nodevindu</translation>
+        <translation type="unfinished">Nodevindu</translation>
     </message>
     <message>
         <source>Open node debugging and diagnostic console</source>
-        <translation>Åpne nodens konsoll for feilsøk og diagnostikk</translation>
+        <translation type="unfinished">Åpne nodens konsoll for feilsøk og diagnostikk</translation>
     </message>
     <message>
         <source>&amp;Sending addresses</source>
-        <translation>&amp;Avsender adresser</translation>
+        <translation type="unfinished">&amp;Avsender adresser</translation>
     </message>
     <message>
         <source>&amp;Receiving addresses</source>
-        <translation>&amp;Mottaker adresser</translation>
+        <translation type="unfinished">&amp;Mottaker adresser</translation>
     </message>
     <message>
         <source>Open a particl: URI</source>
-        <translation>Åpne en particl: URI</translation>
+        <translation type="unfinished">Åpne en particl: URI</translation>
     </message>
     <message>
         <source>Open Wallet</source>
-        <translation>Åpne Lommebok</translation>
+        <translation type="unfinished">Åpne Lommebok</translation>
     </message>
     <message>
         <source>Open a wallet</source>
-        <translation>Åpne en lommebok</translation>
-    </message>
-    <message>
-        <source>Close Wallet...</source>
-        <translation>Lukk Lommebok...</translation>
+        <translation type="unfinished">Åpne en lommebok</translation>
     </message>
     <message>
         <source>Close wallet</source>
-        <translation>Lukk lommebok</translation>
+        <translation type="unfinished">Lukk lommebok</translation>
+    </message>
+    <message>
+        <source>Close all wallets</source>
+        <translation type="unfinished">Lukk alle lommebøker</translation>
     </message>
     <message>
         <source>Show the %1 help message to get a list with possible Particl command-line options</source>
-        <translation>Vis %1-hjelpemeldingen for å få en liste over mulige Particl-kommandolinjealternativer</translation>
+        <translation type="unfinished">Vis %1-hjelpemeldingen for å få en liste over mulige Particl-kommandolinjealternativer</translation>
+    </message>
+    <message>
+        <source>&amp;Mask values</source>
+        <translation type="unfinished">&amp;Masker verdier</translation>
+    </message>
+    <message>
+        <source>Mask the values in the Overview tab</source>
+        <translation type="unfinished">Masker verdiene i oversiktstabben</translation>
     </message>
     <message>
         <source>default wallet</source>
-        <translation>standard lommebok</translation>
+        <translation type="unfinished">standard lommebok</translation>
     </message>
     <message>
         <source>No wallets available</source>
-        <translation>Ingen lommebøker tilgjengelig</translation>
-    </message>
-    <message>
-        <source>&amp;Window</source>
-        <translation>&amp;Vindu</translation>
-    </message>
-    <message>
-        <source>Minimize</source>
-        <translation>Minimer</translation>
-    </message>
-    <message>
-        <source>Zoom</source>
-        <translation>Zoom</translation>
-    </message>
-    <message>
-        <source>Main Window</source>
-        <translation>Hovedvindu</translation>
-    </message>
-    <message>
-        <source>%1 client</source>
-        <translation>%1-klient</translation>
-    </message>
-    <message>
-        <source>Connecting to peers...</source>
-        <translation>Kobler til peers...</translation>
-    </message>
-    <message>
-        <source>Catching up...</source>
-        <translation>Tar igjen…</translation>
-    </message>
-    <message>
-        <source>Error: %1</source>
-        <translation>Feil: %1</translation>
-    </message>
-    <message>
-        <source>Warning: %1</source>
-        <translation>Advarsel: %1</translation>
-    </message>
-    <message>
-        <source>Date: %1
-</source>
-        <translation>Dato: %1
-</translation>
-    </message>
-    <message>
-        <source>Amount: %1
-</source>
-        <translation>Mengde: %1
-</translation>
-    </message>
-    <message>
-        <source>Wallet: %1
-</source>
-        <translation>Lommeboik: %1
-</translation>
-    </message>
-    <message>
-        <source>Type: %1
-</source>
-        <translation>Type: %1
-</translation>
-    </message>
-    <message>
-<<<<<<< HEAD
-        <source>Label: %1
-</source>
-        <translation>Merkelapp: %1
-</translation>
-    </message>
-    <message>
-        <source>Address: %1
-</source>
-        <translation>Adresse: %1
-</translation>
-=======
-        <source>Error: Disk space is low for %s</source>
-        <translation type="unfinished">Feil: Ikke nok ledig diskplass for %s</translation>
->>>>>>> 3f385c91
-    </message>
-    <message>
-        <source>Sent transaction</source>
-        <translation>Sendt transaksjon</translation>
-    </message>
-    <message>
-        <source>Incoming transaction</source>
-        <translation>Innkommende transaksjon</translation>
-    </message>
-    <message>
-        <source>HD key generation is &lt;b&gt;enabled&lt;/b&gt;</source>
-        <translation>HD nøkkel generering er &lt;b&gt;slått på&lt;/b&gt;</translation>
-    </message>
-    <message>
-        <source>HD key generation is &lt;b&gt;disabled&lt;/b&gt;</source>
-        <translation>HD nøkkel generering er &lt;b&gt;slått av&lt;/b&gt;</translation>
-    </message>
-    <message>
-        <source>Private key &lt;b&gt;disabled&lt;/b&gt;</source>
-        <translation>Privat nøkkel &lt;b&gt;deaktivert&lt;/b&gt;</translation>
-    </message>
-    <message>
-        <source>Wallet is &lt;b&gt;encrypted&lt;/b&gt; and currently &lt;b&gt;unlocked&lt;/b&gt;</source>
-        <translation>Lommeboken er &lt;b&gt;kryptert&lt;/b&gt; og for tiden &lt;b&gt;låst opp&lt;/b&gt;</translation>
-    </message>
-    <message>
-<<<<<<< HEAD
-        <source>Wallet is &lt;b&gt;encrypted&lt;/b&gt; and currently &lt;b&gt;locked&lt;/b&gt;</source>
-        <translation>Lommeboken er &lt;b&gt;kryptert&lt;/b&gt; og for tiden &lt;b&gt;låst&lt;/b&gt;</translation>
-=======
-        <source>Error: Unable to write record to new wallet</source>
-        <translation type="unfinished">Feil: Kan ikke skrive rekord til ny lommebok</translation>
-    </message>
-    <message>
-        <source>Failed to listen on any port. Use -listen=0 if you want this.</source>
-        <translation type="unfinished">Kunne ikke lytte på noen port. Bruk -listen=0 hvis det er dette du vil.</translation>
->>>>>>> 3f385c91
-    </message>
-    </context>
-<context>
-    <name>CoinControlDialog</name>
-    <message>
-        <source>Coin Selection</source>
-        <translation>Mynt Valg</translation>
-    </message>
-    <message>
-        <source>Quantity:</source>
-        <translation>Mengde:</translation>
-    </message>
-    <message>
-        <source>Bytes:</source>
-        <translation>Bytes:</translation>
-    </message>
-    <message>
-        <source>Amount:</source>
-        <translation>Beløp:</translation>
-    </message>
-    <message>
-        <source>Fee:</source>
-        <translation>Avgift:</translation>
-    </message>
-    <message>
-        <source>Dust:</source>
-        <translation>Støv:</translation>
-    </message>
-    <message>
-        <source>After Fee:</source>
-        <translation>Totalt:</translation>
-    </message>
-    <message>
-<<<<<<< HEAD
-        <source>Change:</source>
-        <translation>Veksel:</translation>
-=======
-        <source>Input not found or already spent</source>
-        <translation type="unfinished">Finner ikke data eller er allerede brukt</translation>
-    </message>
-    <message>
-        <source>Insufficient funds</source>
-        <translation type="unfinished">Utilstrekkelige midler</translation>
->>>>>>> 3f385c91
-    </message>
-    <message>
-        <source>(un)select all</source>
-        <translation>velg (fjern) alle</translation>
-    </message>
-    <message>
-        <source>Tree mode</source>
-        <translation>Trevisning</translation>
-    </message>
-    <message>
-        <source>List mode</source>
-        <translation>Listevisning</translation>
-    </message>
-    <message>
-        <source>Amount</source>
-        <translation>Beløp</translation>
-    </message>
-    <message>
-        <source>Received with label</source>
-        <translation>Mottatt med merkelapp</translation>
-    </message>
-    <message>
-        <source>Received with address</source>
-        <translation>Mottatt med adresse</translation>
-    </message>
-    <message>
-        <source>Date</source>
-        <translation>Dato</translation>
-    </message>
-    <message>
-        <source>Confirmations</source>
-        <translation>Bekreftelser</translation>
-    </message>
-    <message>
-        <source>Confirmed</source>
-        <translation>Bekreftet</translation>
-    </message>
-    <message>
-        <source>Copy address</source>
-        <translation>Kopiér adresse</translation>
-    </message>
-    <message>
-        <source>Copy label</source>
-        <translation>Kopiér merkelapp</translation>
-    </message>
-    <message>
-<<<<<<< HEAD
-        <source>Copy amount</source>
-        <translation>Kopiér beløp</translation>
-    </message>
-    <message>
-        <source>Copy transaction ID</source>
-        <translation>Kopier transaksjons-ID</translation>
-=======
-        <source>Missing amount</source>
-        <translation type="unfinished">Mangler beløp</translation>
-    </message>
-    <message>
-        <source>Need to specify a port with -whitebind: '%s'</source>
-        <translation type="unfinished">Må oppgi en port med -whitebind: '%s'</translation>
->>>>>>> 3f385c91
-    </message>
-    <message>
-        <source>Lock unspent</source>
-        <translation>Lås ubrukte</translation>
-    </message>
-    <message>
-        <source>Unlock unspent</source>
-        <translation>Lås opp ubrukte</translation>
-    </message>
-    <message>
-<<<<<<< HEAD
-        <source>Copy quantity</source>
-        <translation>Kopiér mengde</translation>
-    </message>
-    <message>
-        <source>Copy fee</source>
-        <translation>Kopiér gebyr</translation>
-=======
-        <source>Prune mode is incompatible with -txindex.</source>
-        <translation type="unfinished">Beskjæringsmodus er inkompatibel med -txindex.</translation>
->>>>>>> 3f385c91
-    </message>
-    <message>
-        <source>Copy after fee</source>
-        <translation>Kopiér totalt</translation>
-    </message>
-    <message>
-        <source>Copy bytes</source>
-        <translation>Kopiér bytes</translation>
-    </message>
-    <message>
-<<<<<<< HEAD
-        <source>Copy dust</source>
-        <translation>Kopiér støv</translation>
-=======
-        <source>Replaying blocks…</source>
-        <translation type="unfinished">Spiller av blokker på nytt …</translation>
-    </message>
-    <message>
-        <source>Rescanning…</source>
-        <translation type="unfinished">Leser gjennom igjen...</translation>
->>>>>>> 3f385c91
-    </message>
-    <message>
-        <source>Copy change</source>
-        <translation>Kopier veksel</translation>
-    </message>
-    <message>
-        <source>(%1 locked)</source>
-        <translation>(%1 låst)</translation>
-    </message>
-    <message>
-        <source>yes</source>
-        <translation>ja</translation>
-    </message>
-    <message>
-        <source>no</source>
-        <translation>nei</translation>
-    </message>
-    <message>
-        <source>This label turns red if any recipient receives an amount smaller than the current dust threshold.</source>
-        <translation>Denne merkelappen blir rød hvis en mottaker får mindre enn gjeldende støvterskel.</translation>
-    </message>
-    <message>
-        <source>Can vary +/- %1 satoshi(s) per input.</source>
-        <translation>Kan variere +/- %1 satoshi(er) per input.</translation>
-    </message>
-    <message>
-        <source>(no label)</source>
-        <translation>(ingen beskrivelse)</translation>
-    </message>
-    <message>
-        <source>change from %1 (%2)</source>
-        <translation>veksel fra %1 (%2)</translation>
-    </message>
-    <message>
-        <source>(change)</source>
-        <translation>(veksel)</translation>
-    </message>
-</context>
-<context>
-    <name>CreateWalletActivity</name>
-    <message>
-        <source>Creating Wallet &lt;b&gt;%1&lt;/b&gt;...</source>
-        <translation>Lager lommebok &lt;b&gt;%1&lt;b&gt;...</translation>
-    </message>
-    <message>
-        <source>Create wallet failed</source>
-        <translation>Lage lommebok feilet</translation>
-    </message>
-    <message>
-        <source>Create wallet warning</source>
-        <translation>Lag lommebokvarsel</translation>
-    </message>
-</context>
-<context>
-    <name>CreateWalletDialog</name>
-    <message>
-        <source>Create Wallet</source>
-        <translation>Lag lommebok</translation>
-    </message>
-    <message>
-        <source>Wallet Name</source>
-        <translation>Lommeboknavn</translation>
-    </message>
-    <message>
-        <source>Encrypt the wallet. The wallet will be encrypted with a passphrase of your choice.</source>
-        <translation>Krypter lommeboken. Lommeboken blir kryptert med en passordfrase du velger.</translation>
-    </message>
-    <message>
-        <source>Encrypt Wallet</source>
-        <translation>Krypter Lommebok</translation>
-    </message>
-    <message>
-        <source>Disable private keys for this wallet. Wallets with private keys disabled will have no private keys and cannot have an HD seed or imported private keys. This is ideal for watch-only wallets.</source>
-        <translation>Deaktiver private nøkler for denne lommeboken. Lommebøker med private nøkler er deaktivert vil ikke ha noen private nøkler og kan ikke ha en HD seed eller importerte private nøkler. Dette er ideelt for loomebøker som kun er klokker.</translation>
-    </message>
-    <message>
-        <source>Disable Private Keys</source>
-        <translation>Deaktiver Private Nøkler</translation>
-    </message>
-    <message>
-        <source>Make a blank wallet. Blank wallets do not initially have private keys or scripts. Private keys and addresses can be imported, or an HD seed can be set, at a later time.</source>
-        <translation>Lag en tom lommebok. Tomme lommebøker har i utgangspunktet ikke private nøkler eller skript. Private nøkler og adresser kan importeres, eller et HD- frø kan angis på et senere tidspunkt.</translation>
-    </message>
-    <message>
-        <source>Make Blank Wallet</source>
-        <translation>Lag Tom Lommebok</translation>
-    </message>
-    <message>
-        <source>Create</source>
-        <translation>Opprett</translation>
-    </message>
-</context>
-<context>
-    <name>EditAddressDialog</name>
-    <message>
-        <source>Edit Address</source>
-        <translation>Rediger adresse</translation>
-    </message>
-    <message>
-        <source>&amp;Label</source>
-        <translation>&amp;Merkelapp</translation>
-    </message>
-    <message>
-        <source>The label associated with this address list entry</source>
-        <translation>Merkelappen koblet til denne adresseliste oppføringen</translation>
-    </message>
-    <message>
-        <source>The address associated with this address list entry. This can only be modified for sending addresses.</source>
-        <translation>Adressen til denne oppføringen i adresseboken. Denne kan kun endres for utsendingsadresser.</translation>
-    </message>
-    <message>
-        <source>&amp;Address</source>
-        <translation>&amp;Adresse</translation>
-    </message>
-    <message>
-        <source>New sending address</source>
-        <translation>Ny utsendingsadresse</translation>
-    </message>
-    <message>
-        <source>Edit receiving address</source>
-        <translation>Rediger mottaksadresse</translation>
-    </message>
-    <message>
-        <source>Edit sending address</source>
-        <translation>Rediger utsendingsadresse</translation>
-    </message>
-    <message>
-<<<<<<< HEAD
-        <source>The entered address "%1" is not a valid Particl address.</source>
-        <translation>Den angitte adressen "%1" er ikke en gyldig Particl-adresse.</translation>
-    </message>
-    <message>
-        <source>Address "%1" already exists as a receiving address with label "%2" and so cannot be added as a sending address.</source>
-        <translation>Adresse "%1" eksisterer allerede som en mottaksadresse merket "%2" og kan derfor ikke bli lagt til som en sendingsadresse.</translation>
-=======
-        <source>User Agent comment (%s) contains unsafe characters.</source>
-        <translation type="unfinished">User Agent kommentar (%s) inneholder utrygge tegn.</translation>
->>>>>>> 3f385c91
-    </message>
-    <message>
-        <source>The entered address "%1" is already in the address book with label "%2".</source>
-        <translation>Den oppgitte adressen ''%1'' er allerede i adresseboken med etiketten ''%2''.</translation>
-    </message>
-    <message>
-        <source>Could not unlock wallet.</source>
-        <translation>Kunne ikke låse opp lommebok.</translation>
-    </message>
-    <message>
-        <source>New key generation failed.</source>
-        <translation>Generering av ny nøkkel feilet.</translation>
-    </message>
-</context>
-<context>
-    <name>FreespaceChecker</name>
-    <message>
-        <source>A new data directory will be created.</source>
-        <translation>En ny datamappe vil bli laget.</translation>
-    </message>
-    <message>
-        <source>name</source>
-        <translation>navn</translation>
-    </message>
-    <message>
-        <source>Directory already exists. Add %1 if you intend to create a new directory here.</source>
-        <translation>Mappe finnes allerede. Legg til %1 hvis du vil lage en ny mappe her.</translation>
-    </message>
-    <message>
-        <source>Path already exists, and is not a directory.</source>
-        <translation>Snarvei finnes allerede, og er ikke en mappe.</translation>
-    </message>
-    <message>
-        <source>Cannot create data directory here.</source>
-        <translation>Kan ikke lage datamappe her.</translation>
-    </message>
-</context>
-<context>
-    <name>HelpMessageDialog</name>
-    <message>
-        <source>version</source>
-        <translation>versjon</translation>
-    </message>
-    <message>
-        <source>About %1</source>
-        <translation>Om %1</translation>
-    </message>
-    <message>
-        <source>Command-line options</source>
-        <translation>Kommandolinjevalg</translation>
-    </message>
-</context>
-<context>
-    <name>Intro</name>
-    <message>
-        <source>Welcome</source>
-        <translation>Velkommen</translation>
-    </message>
-    <message>
-        <source>Welcome to %1.</source>
-        <translation>Velkommen til %1.</translation>
-    </message>
-    <message>
-        <source>As this is the first time the program is launched, you can choose where %1 will store its data.</source>
-        <translation>Siden dette er første gang programmet starter, kan du nå velge hvor %1 skal lagre sine data.</translation>
-    </message>
-    <message>
-        <source>When you click OK, %1 will begin to download and process the full %4 block chain (%2GB) starting with the earliest transactions in %3 when %4 initially launched.</source>
-        <translation>Når du klikker OK, vil %1 starte nedlasting og behandle hele den %4 blokkjeden (%2GB) fra de eldste transaksjonene i %3 når %4 først startet.</translation>
-    </message>
-    <message>
-        <source>Reverting this setting requires re-downloading the entire blockchain. It is faster to download the full chain first and prune it later. Disables some advanced features.</source>
-        <translation>Gjenoppretting av denne innstillingen krever at du laster ned hele blockchain på nytt. Det er raskere å laste ned hele kjeden først og beskjære den senere Deaktiver noen avanserte funksjoner.</translation>
-    </message>
-    <message>
-        <source>This initial synchronisation is very demanding, and may expose hardware problems with your computer that had previously gone unnoticed. Each time you run %1, it will continue downloading where it left off.</source>
-        <translation>Den initielle synkroniseringen er svært krevende, og kan forårsake problemer med maskinvaren i datamaskinen din som du tidligere ikke merket. Hver gang du kjører %1 vil den fortsette nedlastingen der den sluttet.</translation>
-    </message>
-    <message>
-        <source>If you have chosen to limit block chain storage (pruning), the historical data must still be downloaded and processed, but will be deleted afterward to keep your disk usage low.</source>
-        <translation>Hvis du har valgt å begrense blokkjedelagring (beskjæring), må historiske data fortsatt lastes ned og behandles, men de vil bli slettet etterpå for å holde bruken av lagringsplass lav.</translation>
-    </message>
-    <message>
-        <source>Use the default data directory</source>
-        <translation>Bruk standard datamappe</translation>
-    </message>
-    <message>
-        <source>Use a custom data directory:</source>
-        <translation>Bruk en egendefinert datamappe:</translation>
-    </message>
-    <message>
-        <source>Particl</source>
-        <translation>Particl</translation>
-    </message>
-    <message>
-        <source>Discard blocks after verification, except most recent %1 GB (prune)</source>
-        <translation>Kast blokker etter bekreftelse, bortsett fra de siste %1 GB (sviske)</translation>
-    </message>
-    <message>
-        <source>At least %1 GB of data will be stored in this directory, and it will grow over time.</source>
-        <translation>Minst %1 GB data vil bli lagret i denne mappen og den vil vokse over tid.</translation>
-    </message>
-    <message>
-        <source>Approximately %1 GB of data will be stored in this directory.</source>
-        <translation>Omtrent %1GB data vil bli lagret i denne mappen.</translation>
-    </message>
-    <message>
-        <source>%1 will download and store a copy of the Particl block chain.</source>
-        <translation>%1 vil laste ned og lagre en kopi av Particl blokkjeden.</translation>
-    </message>
-    <message>
-        <source>The wallet will also be stored in this directory.</source>
-        <translation>Lommeboken vil også bli lagret i denne mappen.</translation>
-    </message>
-    <message>
-        <source>Error: Specified data directory "%1" cannot be created.</source>
-        <translation>Feil: Den oppgitte datamappen "%1" kan ikke opprettes.</translation>
-    </message>
-    <message>
-        <source>Error</source>
-        <translation>Feilmelding</translation>
-    </message>
-    <message numerus="yes">
-        <source>%n GB of free space available</source>
-        <translation><numerusform>%n GB med ledig lagringsplass</numerusform><numerusform>%n GB med ledig lagringsplass</numerusform></translation>
-    </message>
-    <message numerus="yes">
-        <source>(of %n GB needed)</source>
-        <translation><numerusform>(av %n GB som trengs)</numerusform><numerusform>(av %n GB som trengs)</numerusform></translation>
-    </message>
-    </context>
-<context>
-    <name>ModalOverlay</name>
-    <message>
-        <source>Form</source>
-        <translation>Skjema</translation>
-    </message>
-    <message>
-        <source>Recent transactions may not yet be visible, and therefore your wallet's balance might be incorrect. This information will be correct once your wallet has finished synchronizing with the particl network, as detailed below.</source>
-        <translation>Det kan hende nylige transaksjoner ikke vises enda, og at lommeboksaldoen dermed blir uriktig. Denne informasjonen vil rette seg når synkronisering av lommeboka mot particl-nettverket er fullført, som anvist nedenfor.</translation>
-    </message>
-    <message>
-        <source>Attempting to spend particl that are affected by not-yet-displayed transactions will not be accepted by the network.</source>
-        <translation>Forsøk på å bruke particl som er påvirket av transaksjoner som ikke er vist enda godtas ikke av nettverket.</translation>
-    </message>
-    <message>
-        <source>Number of blocks left</source>
-        <translation>Antall gjenværende blokker</translation>
-    </message>
-    <message>
-        <source>Unknown...</source>
-        <translation>Ukjent...</translation>
-    </message>
-    <message>
-        <source>Last block time</source>
-        <translation>Tidspunkt for siste blokk</translation>
-    </message>
-    <message>
-        <source>Progress</source>
-        <translation>Fremgang</translation>
-    </message>
-    <message>
-        <source>Progress increase per hour</source>
-        <translation>Fremgangen stiger hver time</translation>
-    </message>
-    <message>
-        <source>calculating...</source>
-        <translation>kalkulerer...</translation>
-    </message>
-    <message>
-        <source>Estimated time left until synced</source>
-        <translation>Estimert gjenstående tid før ferdig synkronisert</translation>
-    </message>
-    <message>
-        <source>Hide</source>
-        <translation>Skjul</translation>
-    </message>
-    <message>
-        <source>Esc</source>
-        <translation>Esc</translation>
-    </message>
-    <message>
-        <source>%1 is currently syncing.  It will download headers and blocks from peers and validate them until reaching the tip of the block chain.</source>
-        <translation>%1 synkroniseres for øyeblikket. Den vil laste ned overskrifter og blokker fra jevnaldrende og validere dem til de når spissen av blokkjeden.</translation>
-    </message>
-    <message>
-        <source>Unknown. Syncing Headers (%1, %2%)...</source>
-        <translation>Ukjent.Synkroniser overskrifter (%1,%2%)...</translation>
-    </message>
-</context>
-<context>
-    <name>OpenURIDialog</name>
-    <message>
-        <source>Open particl URI</source>
-        <translation>Åpne particl URI</translation>
-    </message>
-    <message>
-        <source>URI:</source>
-        <translation>URI:</translation>
-    </message>
-</context>
-<context>
-    <name>OpenWalletActivity</name>
-    <message>
-        <source>Open wallet failed</source>
-        <translation>Åpne lommebok feilet</translation>
-    </message>
-    <message>
-        <source>Open wallet warning</source>
-        <translation>Advasel om åpen lommebok.</translation>
-    </message>
-    <message>
-        <source>default wallet</source>
-        <translation>standard lommebok</translation>
-    </message>
-    <message>
-        <source>Opening Wallet &lt;b&gt;%1&lt;/b&gt;...</source>
-        <translation>Åpner Lommebok &lt;b&gt;%1&lt;/b&gt;...</translation>
-    </message>
-</context>
-<context>
-    <name>OptionsDialog</name>
-    <message>
-        <source>Options</source>
-        <translation>Innstillinger</translation>
-    </message>
-    <message>
-        <source>&amp;Main</source>
-        <translation>&amp;Hoved</translation>
-    </message>
-    <message>
-        <source>Automatically start %1 after logging in to the system.</source>
-        <translation>Start %1 automatisk etter å ha logget inn på systemet.</translation>
-    </message>
-    <message>
-        <source>&amp;Start %1 on system login</source>
-        <translation>&amp;Start %1 ved systeminnlogging</translation>
-    </message>
-    <message>
-        <source>Size of &amp;database cache</source>
-        <translation>Størrelse på &amp;database hurtigbuffer</translation>
-    </message>
-    <message>
-        <source>Number of script &amp;verification threads</source>
-        <translation>Antall script &amp;verifikasjonstråder</translation>
-    </message>
-    <message>
-        <source>IP address of the proxy (e.g. IPv4: 127.0.0.1 / IPv6: ::1)</source>
-        <translation>IP-adressen til proxyen (f.eks. IPv4: 127.0.0.1 / IPv6: ::1)</translation>
-    </message>
-    <message>
-        <source>Shows if the supplied default SOCKS5 proxy is used to reach peers via this network type.</source>
-        <translation>Viser hvorvidt angitt SOCKS5-mellomtjener blir brukt for å nå noder via denne nettverkstypen.</translation>
-    </message>
-    <message>
-        <source>Hide the icon from the system tray.</source>
-        <translation>Skjul ikonet fra systemkurven.</translation>
-    </message>
-    <message>
-        <source>&amp;Hide tray icon</source>
-        <translation>&amp;Skjul systemkurvsikon</translation>
-    </message>
-    <message>
-        <source>Minimize instead of exit the application when the window is closed. When this option is enabled, the application will be closed only after selecting Exit in the menu.</source>
-        <translation>Minimer i stedet for å avslutte applikasjonen når vinduet lukkes. Når dette er valgt, vil applikasjonen avsluttes kun etter at Avslutte er valgt i menyen.</translation>
-    </message>
-    <message>
-        <source>Third party URLs (e.g. a block explorer) that appear in the transactions tab as context menu items. %s in the URL is replaced by transaction hash. Multiple URLs are separated by vertical bar |.</source>
-        <translation>Tredjepart URLer (f. eks. en blokkutforsker) som dukker opp i transaksjonsfanen som kontekst meny elementer. %s i URLen er erstattet med transaksjonen sin hash. Flere URLer er separert av en vertikal linje |.</translation>
-    </message>
-    <message>
-        <source>Open the %1 configuration file from the working directory.</source>
-        <translation>Åpne %1-oppsettsfila fra arbeidsmappen.</translation>
-    </message>
-    <message>
-        <source>Open Configuration File</source>
-        <translation>Åpne oppsettsfil</translation>
-    </message>
-    <message>
-        <source>Reset all client options to default.</source>
-        <translation>Tilbakestill alle klient valg til standard</translation>
-    </message>
-    <message>
-        <source>&amp;Reset Options</source>
-        <translation>&amp;Tilbakestill Instillinger</translation>
-    </message>
-    <message>
-        <source>&amp;Network</source>
-        <translation>&amp;Nettverk</translation>
-    </message>
-    <message>
-        <source>Disables some advanced features but all blocks will still be fully validated. Reverting this setting requires re-downloading the entire blockchain. Actual disk usage may be somewhat higher.</source>
-        <translation>Deaktiver noen avanserte funksjoner, men alle blokker vil fortsatt være fullglyldig. Gjenoppretting av denne innstillingen krever at du laster ned hele blockchain på nytt. Faktisk diskbruk kan være noe høvere.</translation>
-    </message>
-    <message>
-        <source>Prune &amp;block storage to</source>
-        <translation>Beskjær og blokker lagring til</translation>
-    </message>
-    <message>
-        <source>GB</source>
-        <translation>GB</translation>
-    </message>
-    <message>
-        <source>Reverting this setting requires re-downloading the entire blockchain.</source>
-        <translation>Gjenoppretting av denne innstillingen krever at du laster ned hele blockchain på nytt</translation>
-    </message>
-    <message>
-        <source>MiB</source>
-        <translation>MiB</translation>
-    </message>
-    <message>
-        <source>(0 = auto, &lt;0 = leave that many cores free)</source>
-        <translation>(0 = automatisk, &lt;0 = la så mange kjerner være ledig)</translation>
-    </message>
-    <message>
-        <source>W&amp;allet</source>
-        <translation>L&amp;ommebok</translation>
-    </message>
-    <message>
-        <source>Expert</source>
-        <translation>Ekspert</translation>
-    </message>
-    <message>
-<<<<<<< HEAD
-        <source>Enable coin &amp;control features</source>
-        <translation>Aktiver &amp;myntkontroll funksjoner</translation>
-=======
+        <translation type="unfinished">Ingen lommebøker tilgjengelig</translation>
+    </message>
+    <message>
         <source>Wallet Data</source>
         <extracomment>Name of the wallet data file format.</extracomment>
         <translation type="unfinished">Lommebokdata</translation>
@@ -1278,244 +1224,260 @@
     <message>
         <source>&amp;Window</source>
         <translation type="unfinished">&amp;Vindu</translation>
->>>>>>> 3f385c91
-    </message>
-    <message>
-        <source>If you disable the spending of unconfirmed change, the change from a transaction cannot be used until that transaction has at least one confirmation. This also affects how your balance is computed.</source>
-        <translation>Hvis du sperrer for bruk av ubekreftet veksel, kan ikke vekselen fra transaksjonen bli brukt før transaksjonen har minimum en bekreftelse. Dette påvirker også hvordan balansen din blir beregnet.</translation>
-    </message>
-    <message>
-        <source>&amp;Spend unconfirmed change</source>
-        <translation>&amp;Bruk ubekreftet veksel</translation>
-    </message>
-    <message>
-        <source>Automatically open the Particl client port on the router. This only works when your router supports UPnP and it is enabled.</source>
-        <translation>Åpne automatisk Particl klientporten på ruteren. Dette virker kun om din ruter støtter UPnP og dette er påslått.</translation>
-    </message>
-    <message>
-        <source>Map port using &amp;UPnP</source>
-        <translation>Sett opp port ved hjelp av &amp;UPnP</translation>
-    </message>
-    <message>
-        <source>Accept connections from outside.</source>
-        <translation>Tillat tilkoblinger fra utsiden</translation>
-    </message>
-    <message>
-        <source>Allow incomin&amp;g connections</source>
-        <translation>Tillatt innkommend&amp;e tilkoblinger</translation>
-    </message>
-    <message>
-        <source>Connect to the Particl network through a SOCKS5 proxy.</source>
-        <translation>Koble til Particl-nettverket gjennom en SOCKS5 proxy.</translation>
-    </message>
-    <message>
-        <source>&amp;Connect through SOCKS5 proxy (default proxy):</source>
-        <translation>&amp;Koble til gjennom SOCKS5 proxy (standardvalg proxy):</translation>
-    </message>
-    <message>
-        <source>Proxy &amp;IP:</source>
-        <translation>Proxy &amp;IP:</translation>
-    </message>
-    <message>
-        <source>&amp;Port:</source>
-        <translation>&amp;Port:</translation>
-    </message>
-    <message>
-        <source>Port of the proxy (e.g. 9050)</source>
-        <translation>Proxyens port (f.eks. 9050)</translation>
-    </message>
-    <message>
-        <source>Used for reaching peers via:</source>
-        <translation>Brukt for å nå noder via:</translation>
-    </message>
-    <message>
-        <source>IPv4</source>
-        <translation>IPv4</translation>
-    </message>
-    <message>
-        <source>IPv6</source>
-        <translation>IPv6</translation>
-    </message>
-    <message>
-        <source>Tor</source>
-        <translation>Tor</translation>
-    </message>
-    <message>
-        <source>&amp;Window</source>
-        <translation>&amp;Vindu</translation>
-    </message>
-    <message>
-        <source>Show only a tray icon after minimizing the window.</source>
-        <translation>Vis kun ikon i systemkurv etter minimering av vinduet.</translation>
-    </message>
-    <message>
-        <source>&amp;Minimize to the tray instead of the taskbar</source>
-        <translation>&amp;Minimer til systemkurv istedenfor oppgavelinjen</translation>
-    </message>
-    <message>
-        <source>M&amp;inimize on close</source>
-        <translation>M&amp;inimer ved lukking</translation>
-    </message>
-    <message>
-        <source>&amp;Display</source>
-        <translation>&amp;Visning</translation>
-    </message>
-    <message>
-        <source>User Interface &amp;language:</source>
-        <translation>&amp;Språk for brukergrensesnitt</translation>
-    </message>
-    <message>
-        <source>The user interface language can be set here. This setting will take effect after restarting %1.</source>
-        <translation>Brukergrensesnittspråket kan endres her. Denne innstillingen trer i kraft etter omstart av %1.</translation>
-    </message>
-    <message>
-        <source>&amp;Unit to show amounts in:</source>
-        <translation>&amp;Enhet for visning av beløper:</translation>
-    </message>
-    <message>
-        <source>Choose the default subdivision unit to show in the interface and when sending coins.</source>
-        <translation>Velg standard delt enhet for visning i grensesnittet og for sending av particl.</translation>
-    </message>
-    <message>
-        <source>Whether to show coin control features or not.</source>
-        <translation>Skal myntkontroll funksjoner vises eller ikke.</translation>
-    </message>
-    <message>
-        <source>&amp;Third party transaction URLs</source>
-        <translation>Tredjepart transaksjon URLer</translation>
-    </message>
-    <message>
-        <source>Options set in this dialog are overridden by the command line or in the configuration file:</source>
-        <translation>Alternativer som er satt i denne dialogboksen overstyres av kommandolinjen eller i konfigurasjonsfilen:</translation>
-    </message>
-    <message>
-        <source>&amp;OK</source>
-        <translation>&amp;OK</translation>
-    </message>
-    <message>
-        <source>&amp;Cancel</source>
-        <translation>&amp;Avbryt</translation>
-    </message>
-    <message>
-        <source>default</source>
-        <translation>standardverdi</translation>
-    </message>
-    <message>
-        <source>none</source>
-        <translation>ingen</translation>
-    </message>
-    <message>
-        <source>Confirm options reset</source>
-        <translation>Bekreft tilbakestilling av innstillinger</translation>
-    </message>
-    <message>
-        <source>Client restart required to activate changes.</source>
-        <translation>Omstart av klienten er nødvendig for å aktivere endringene.</translation>
-    </message>
-    <message>
-        <source>Client will be shut down. Do you want to proceed?</source>
-        <translation>Klienten vil bli lukket. Ønsker du å gå videre?</translation>
-    </message>
-    <message>
-        <source>Configuration options</source>
-        <translation>Oppsettsvalg</translation>
-    </message>
-    <message>
-        <source>The configuration file is used to specify advanced user options which override GUI settings. Additionally, any command-line options will override this configuration file.</source>
-        <translation>Oppsettsfil brukt for å angi avanserte brukervalg som overstyrer innstillinger gjort i grafisk brukergrensesnitt. I tillegg vil enhver handling utført på kommandolinjen overstyre denne oppsettsfila.</translation>
-    </message>
-    <message>
-        <source>Error</source>
-        <translation>Feilmelding</translation>
-    </message>
-    <message>
-        <source>The configuration file could not be opened.</source>
-        <translation>Kunne ikke åpne oppsettsfila.</translation>
-    </message>
-    <message>
-        <source>This change would require a client restart.</source>
-        <translation>Denne endringen krever omstart av klienten.</translation>
-    </message>
-    <message>
-        <source>The supplied proxy address is invalid.</source>
-        <translation>Angitt proxyadresse er ugyldig.</translation>
+    </message>
+    <message>
+        <source>Main Window</source>
+        <translation type="unfinished">Hovedvindu</translation>
+    </message>
+    <message>
+        <source>%1 client</source>
+        <translation type="unfinished">%1-klient</translation>
+    </message>
+    <message numerus="yes">
+        <source>%n active connection(s) to Particl network.</source>
+        <extracomment>A substring of the tooltip.</extracomment>
+        <translation type="unfinished">
+            <numerusform />
+            <numerusform />
+        </translation>
+    </message>
+    <message>
+        <source>Click for more actions.</source>
+        <extracomment>A substring of the tooltip. "More actions" are available via the context menu.</extracomment>
+        <translation type="unfinished">Trykk for flere valg.</translation>
+    </message>
+    <message>
+        <source>Show Peers tab</source>
+        <extracomment>A context menu item. The "Peers tab" is an element of the "Node window".</extracomment>
+        <translation type="unfinished">Vis Likemann fane</translation>
+    </message>
+    <message>
+        <source>Disable network activity</source>
+        <extracomment>A context menu item.</extracomment>
+        <translation type="unfinished">Klikk for å deaktivere nettverksaktivitet</translation>
+    </message>
+    <message>
+        <source>Enable network activity</source>
+        <extracomment>A context menu item. The network activity was disabled previously.</extracomment>
+        <translation type="unfinished">Klikk for å aktivere nettverksaktivitet.</translation>
+    </message>
+    <message>
+        <source>Error: %1</source>
+        <translation type="unfinished">Feil: %1</translation>
+    </message>
+    <message>
+        <source>Warning: %1</source>
+        <translation type="unfinished">Advarsel: %1</translation>
+    </message>
+    <message>
+        <source>Date: %1
+</source>
+        <translation type="unfinished">Dato: %1
+</translation>
+    </message>
+    <message>
+        <source>Amount: %1
+</source>
+        <translation type="unfinished">Mengde: %1
+</translation>
+    </message>
+    <message>
+        <source>Wallet: %1
+</source>
+        <translation type="unfinished">Lommeboik: %1
+</translation>
+    </message>
+    <message>
+        <source>Label: %1
+</source>
+        <translation type="unfinished">Merkelapp: %1
+</translation>
+    </message>
+    <message>
+        <source>Address: %1
+</source>
+        <translation type="unfinished">Adresse: %1
+</translation>
+    </message>
+    <message>
+        <source>Sent transaction</source>
+        <translation type="unfinished">Sendt transaksjon</translation>
+    </message>
+    <message>
+        <source>Incoming transaction</source>
+        <translation type="unfinished">Innkommende transaksjon</translation>
+    </message>
+    <message>
+        <source>HD key generation is &lt;b&gt;enabled&lt;/b&gt;</source>
+        <translation type="unfinished">HD nøkkel generering er &lt;b&gt;slått på&lt;/b&gt;</translation>
+    </message>
+    <message>
+        <source>HD key generation is &lt;b&gt;disabled&lt;/b&gt;</source>
+        <translation type="unfinished">HD nøkkel generering er &lt;b&gt;slått av&lt;/b&gt;</translation>
+    </message>
+    <message>
+        <source>Private key &lt;b&gt;disabled&lt;/b&gt;</source>
+        <translation type="unfinished">Privat nøkkel &lt;b&gt;deaktivert&lt;/b&gt;</translation>
+    </message>
+    <message>
+        <source>Wallet is &lt;b&gt;encrypted&lt;/b&gt; and currently &lt;b&gt;unlocked&lt;/b&gt;</source>
+        <translation type="unfinished">Lommeboken er &lt;b&gt;kryptert&lt;/b&gt; og for tiden &lt;b&gt;låst opp&lt;/b&gt;</translation>
+    </message>
+    <message>
+        <source>Wallet is &lt;b&gt;encrypted&lt;/b&gt; and currently &lt;b&gt;locked&lt;/b&gt;</source>
+        <translation type="unfinished">Lommeboken er &lt;b&gt;kryptert&lt;/b&gt; og for tiden &lt;b&gt;låst&lt;/b&gt;</translation>
+    </message>
+    <message>
+        <source>Original message:</source>
+        <translation type="unfinished">Opprinnelig melding</translation>
     </message>
 </context>
 <context>
-    <name>OverviewPage</name>
-    <message>
-        <source>Form</source>
-        <translation>Skjema</translation>
-    </message>
-    <message>
-        <source>The displayed information may be out of date. Your wallet automatically synchronizes with the Particl network after a connection is established, but this process has not completed yet.</source>
-        <translation>Informasjonen som vises kan være foreldet. Din lommebok synkroniseres automatisk med Particl-nettverket etter at tilkobling er opprettet, men denne prosessen er ikke ferdig enda.</translation>
-    </message>
-    <message>
-        <source>Watch-only:</source>
-        <translation>Kun observerbar:</translation>
-    </message>
-    <message>
-        <source>Available:</source>
-        <translation>Tilgjengelig:</translation>
-    </message>
-    <message>
-        <source>Your current spendable balance</source>
-        <translation>Din nåværende saldo</translation>
-    </message>
-    <message>
-        <source>Pending:</source>
-        <translation>Under behandling:</translation>
-    </message>
-    <message>
-        <source>Total of transactions that have yet to be confirmed, and do not yet count toward the spendable balance</source>
-        <translation>Totalt antall ubekreftede transaksjoner som ikke teller med i saldo</translation>
-    </message>
-    <message>
-        <source>Immature:</source>
-        <translation>Umoden:</translation>
-    </message>
-    <message>
-        <source>Mined balance that has not yet matured</source>
-        <translation>Minet saldo har ikke modnet enda</translation>
-    </message>
-    <message>
-        <source>Balances</source>
-        <translation>Saldoer</translation>
-    </message>
-    <message>
-        <source>Total:</source>
-        <translation>Totalt:</translation>
-    </message>
-    <message>
-        <source>Your current total balance</source>
-        <translation>Din nåværende saldo</translation>
-    </message>
-    <message>
-        <source>Your current balance in watch-only addresses</source>
-        <translation>Din nåværende balanse i kun observerbare adresser</translation>
-    </message>
-    <message>
-        <source>Spendable:</source>
-        <translation>Kan brukes:</translation>
-    </message>
-    <message>
-        <source>Recent transactions</source>
-        <translation>Nylige transaksjoner</translation>
-    </message>
-    <message>
-        <source>Unconfirmed transactions to watch-only addresses</source>
-        <translation>Ubekreftede transaksjoner til kun observerbare adresser</translation>
-    </message>
-    <message>
-        <source>Mined balance in watch-only addresses that has not yet matured</source>
-        <translation>Utvunnet balanse i kun observerbare adresser som ennå ikke har modnet</translation>
-    </message>
-    <message>
-<<<<<<< HEAD
-        <source>Current total balance in watch-only addresses</source>
-        <translation>Nåværende totale balanse i kun observerbare adresser</translation>
-=======
+    <name>UnitDisplayStatusBarControl</name>
+    <message>
+        <source>Unit to show amounts in. Click to select another unit.</source>
+        <translation type="unfinished">Enhet å vise beløper i. Klikk for å velge en annen enhet.</translation>
+    </message>
+</context>
+<context>
+    <name>CoinControlDialog</name>
+    <message>
+        <source>Coin Selection</source>
+        <translation type="unfinished">Mynt Valg</translation>
+    </message>
+    <message>
+        <source>Quantity:</source>
+        <translation type="unfinished">Mengde:</translation>
+    </message>
+    <message>
+        <source>Amount:</source>
+        <translation type="unfinished">Beløp:</translation>
+    </message>
+    <message>
+        <source>Fee:</source>
+        <translation type="unfinished">Gebyr:</translation>
+    </message>
+    <message>
+        <source>Dust:</source>
+        <translation type="unfinished">Støv:</translation>
+    </message>
+    <message>
+        <source>After Fee:</source>
+        <translation type="unfinished">Totalt:</translation>
+    </message>
+    <message>
+        <source>Change:</source>
+        <translation type="unfinished">Veksel:</translation>
+    </message>
+    <message>
+        <source>(un)select all</source>
+        <translation type="unfinished">velg (fjern) alle</translation>
+    </message>
+    <message>
+        <source>Tree mode</source>
+        <translation type="unfinished">Trevisning</translation>
+    </message>
+    <message>
+        <source>List mode</source>
+        <translation type="unfinished">Listevisning</translation>
+    </message>
+    <message>
+        <source>Amount</source>
+        <translation type="unfinished">Beløp</translation>
+    </message>
+    <message>
+        <source>Received with label</source>
+        <translation type="unfinished">Mottatt med merkelapp</translation>
+    </message>
+    <message>
+        <source>Received with address</source>
+        <translation type="unfinished">Mottatt med adresse</translation>
+    </message>
+    <message>
+        <source>Date</source>
+        <translation type="unfinished">Dato</translation>
+    </message>
+    <message>
+        <source>Confirmations</source>
+        <translation type="unfinished">Bekreftelser</translation>
+    </message>
+    <message>
+        <source>Confirmed</source>
+        <translation type="unfinished">Bekreftet</translation>
+    </message>
+    <message>
+        <source>Copy amount</source>
+        <translation type="unfinished">Kopier beløp</translation>
+    </message>
+    <message>
+        <source>&amp;Copy address</source>
+        <translation type="unfinished">&amp;Kopier adresse</translation>
+    </message>
+    <message>
+        <source>Copy &amp;label</source>
+        <translation type="unfinished">Kopier &amp;beskrivelse</translation>
+    </message>
+    <message>
+        <source>Copy &amp;amount</source>
+        <translation type="unfinished">Kopier &amp;beløp</translation>
+    </message>
+    <message>
+        <source>L&amp;ock unspent</source>
+        <translation type="unfinished">Lås ubrukte</translation>
+    </message>
+    <message>
+        <source>&amp;Unlock unspent</source>
+        <translation type="unfinished">&amp;Lås opp ubrukte</translation>
+    </message>
+    <message>
+        <source>Copy quantity</source>
+        <translation type="unfinished">Kopiér mengde</translation>
+    </message>
+    <message>
+        <source>Copy fee</source>
+        <translation type="unfinished">Kopiér gebyr</translation>
+    </message>
+    <message>
+        <source>Copy after fee</source>
+        <translation type="unfinished">Kopiér totalt</translation>
+    </message>
+    <message>
+        <source>Copy bytes</source>
+        <translation type="unfinished">Kopiér bytes</translation>
+    </message>
+    <message>
+        <source>Copy dust</source>
+        <translation type="unfinished">Kopiér støv</translation>
+    </message>
+    <message>
+        <source>Copy change</source>
+        <translation type="unfinished">Kopier veksel</translation>
+    </message>
+    <message>
+        <source>(%1 locked)</source>
+        <translation type="unfinished">(%1 låst)</translation>
+    </message>
+    <message>
+        <source>yes</source>
+        <translation type="unfinished">ja</translation>
+    </message>
+    <message>
+        <source>no</source>
+        <translation type="unfinished">nei</translation>
+    </message>
+    <message>
+        <source>This label turns red if any recipient receives an amount smaller than the current dust threshold.</source>
+        <translation type="unfinished">Denne merkelappen blir rød hvis en mottaker får mindre enn gjeldende støvterskel.</translation>
+    </message>
+    <message>
+        <source>Can vary +/- %1 satoshi(s) per input.</source>
+        <translation type="unfinished">Kan variere +/- %1 satoshi(er) per input.</translation>
+    </message>
+    <message>
+        <source>(no label)</source>
+        <translation type="unfinished">(ingen beskrivelse)</translation>
+    </message>
+    <message>
         <source>change from %1 (%2)</source>
         <translation type="unfinished">veksel fra %1 (%2)</translation>
     </message>
@@ -1585,125 +1547,176 @@
         <source>Opening Wallet &lt;b&gt;%1&lt;/b&gt;…</source>
         <extracomment>Descriptive text of the open wallet progress window which indicates to the user which wallet is currently being opened.</extracomment>
         <translation type="unfinished">Åpner lommebok &lt;b&gt;%1&lt;/b&gt;...</translation>
->>>>>>> 3f385c91
-    </message>
-    </context>
-<context>
-    <name>PSBTOperationsDialog</name>
-    <message>
-        <source>Dialog</source>
-        <translation>Dialog</translation>
-    </message>
-    <message>
-        <source>Total Amount</source>
-        <translation>Totalbeløp</translation>
-    </message>
-    <message>
-        <source>or</source>
-        <translation>eller</translation>
-    </message>
-    </context>
-<context>
-    <name>PaymentServer</name>
-    <message>
-        <source>Payment request error</source>
-        <translation>Feil ved betalingsforespørsel</translation>
-    </message>
-    <message>
-        <source>Cannot start particl: click-to-pay handler</source>
-        <translation>Kan ikke starte particl: Klikk-og-betal håndterer</translation>
-    </message>
-    <message>
-        <source>URI handling</source>
-        <translation>URI-håndtering</translation>
-    </message>
-    <message>
-        <source>'particl://' is not a valid URI. Use 'particl:' instead.</source>
-        <translation>'particl: //' er ikke en gyldig URI. Bruk 'particl:' i stedet.</translation>
-    </message>
-    <message>
-        <source>Cannot process payment request because BIP70 is not supported.</source>
-        <translation>Kan ikke behandle betalingsforespørsel fordi BIP70 ikke støttes.</translation>
-    </message>
-    <message>
-        <source>Due to widespread security flaws in BIP70 it's strongly recommended that any merchant instructions to switch wallets be ignored.</source>
-        <translation>På grunn av utbredte sikkerhetsfeil i BIP70 anbefales det på det sterkeste at alle selgerinstruksjoner for å bytte lommebok ignoreres.</translation>
-    </message>
-    <message>
-        <source>If you are receiving this error you should request the merchant provide a BIP21 compatible URI.</source>
-        <translation>Hvis du mottar denne feilen, bør du be selgeren gi en BIP21-kompatibel URI.</translation>
-    </message>
-    <message>
-        <source>Invalid payment address %1</source>
-        <translation>Ugyldig betalingsadresse %1</translation>
-    </message>
-    <message>
-        <source>URI cannot be parsed! This can be caused by an invalid Particl address or malformed URI parameters.</source>
-        <translation>URI kan ikke fortolkes! Dette kan være forårsaket av en ugyldig particl-adresse eller feilformede URI-parametre.</translation>
-    </message>
-    <message>
-        <source>Payment request file handling</source>
-        <translation>Håndtering av betalingsforespørselsfil</translation>
     </message>
 </context>
 <context>
-    <name>PeerTableModel</name>
-    <message>
-        <source>User Agent</source>
-        <translation>Brukeragent</translation>
-    </message>
-    <message>
-        <source>Node/Service</source>
-        <translation>Node/Tjeneste</translation>
-    </message>
-    <message>
-        <source>NodeId</source>
-        <translation>NodeId</translation>
-    </message>
-    <message>
-        <source>Ping</source>
-        <translation>Nettverkssvarkall</translation>
-    </message>
-    <message>
-        <source>Sent</source>
-        <translation>Sendt</translation>
-    </message>
-    <message>
-        <source>Received</source>
-        <translation>Mottatt</translation>
+    <name>WalletController</name>
+    <message>
+        <source>Close wallet</source>
+        <translation type="unfinished">Lukk lommebok</translation>
+    </message>
+    <message>
+        <source>Closing the wallet for too long can result in having to resync the entire chain if pruning is enabled.</source>
+        <translation type="unfinished">Å lukke lommeboken for lenge kan føre til at du må synkronisere hele kjeden hvis beskjæring er aktivert.</translation>
+    </message>
+    <message>
+        <source>Close all wallets</source>
+        <translation type="unfinished">Lukk alle lommebøker</translation>
+    </message>
+    <message>
+        <source>Are you sure you wish to close all wallets?</source>
+        <translation type="unfinished">Er du sikker på at du vil lukke alle lommebøker?</translation>
     </message>
 </context>
 <context>
-    <name>QObject</name>
-    <message>
-        <source>Amount</source>
-        <translation>Beløp</translation>
-    </message>
-    <message>
-        <source>Enter a Particl address (e.g. %1)</source>
-        <translation>Oppgi en Particl-adresse (f.eks. %1)</translation>
-    </message>
-    <message>
-        <source>%1 d</source>
-        <translation>%1 d</translation>
-    </message>
-    <message>
-        <source>%1 h</source>
-        <translation>%1 t</translation>
-    </message>
-    <message>
-        <source>%1 m</source>
-        <translation>%1 m</translation>
-    </message>
-<<<<<<< HEAD
-    <message>
-        <source>%1 s</source>
-        <translation>%1 s</translation>
-    </message>
-    <message>
-        <source>None</source>
-        <translation>Ingen</translation>
-=======
+    <name>CreateWalletDialog</name>
+    <message>
+        <source>Create Wallet</source>
+        <translation type="unfinished">Lag lommebok</translation>
+    </message>
+    <message>
+        <source>Wallet Name</source>
+        <translation type="unfinished">Lommeboknavn</translation>
+    </message>
+    <message>
+        <source>Wallet</source>
+        <translation type="unfinished">Lommebok</translation>
+    </message>
+    <message>
+        <source>Encrypt the wallet. The wallet will be encrypted with a passphrase of your choice.</source>
+        <translation type="unfinished">Krypter lommeboken. Lommeboken blir kryptert med en passordfrase du velger.</translation>
+    </message>
+    <message>
+        <source>Encrypt Wallet</source>
+        <translation type="unfinished">Krypter Lommebok</translation>
+    </message>
+    <message>
+        <source>Advanced Options</source>
+        <translation type="unfinished">Avanserte alternativer</translation>
+    </message>
+    <message>
+        <source>Disable private keys for this wallet. Wallets with private keys disabled will have no private keys and cannot have an HD seed or imported private keys. This is ideal for watch-only wallets.</source>
+        <translation type="unfinished">Deaktiver private nøkler for denne lommeboken. Lommebøker med private nøkler er deaktivert vil ikke ha noen private nøkler og kan ikke ha en HD seed eller importerte private nøkler. Dette er ideelt for loomebøker som kun er klokker.</translation>
+    </message>
+    <message>
+        <source>Disable Private Keys</source>
+        <translation type="unfinished">Deaktiver Private Nøkler</translation>
+    </message>
+    <message>
+        <source>Make a blank wallet. Blank wallets do not initially have private keys or scripts. Private keys and addresses can be imported, or an HD seed can be set, at a later time.</source>
+        <translation type="unfinished">Lag en tom lommebok. Tomme lommebøker har i utgangspunktet ikke private nøkler eller skript. Private nøkler og adresser kan importeres, eller et HD- frø kan angis på et senere tidspunkt.</translation>
+    </message>
+    <message>
+        <source>Make Blank Wallet</source>
+        <translation type="unfinished">Lag Tom Lommebok</translation>
+    </message>
+    <message>
+        <source>Use descriptors for scriptPubKey management</source>
+        <translation type="unfinished">Bruk deskriptorer for scriptPubKey styring</translation>
+    </message>
+    <message>
+        <source>Descriptor Wallet</source>
+        <translation type="unfinished">Deskriptor lommebok</translation>
+    </message>
+    <message>
+        <source>Use an external signing device such as a hardware wallet. Configure the external signer script in wallet preferences first.</source>
+        <translation type="unfinished">Bruk en ekstern undertegningsenhet, som en fysisk lommebok. Konfigurer det eksterne undertegningskriptet i lommebokinnstillingene først.</translation>
+    </message>
+    <message>
+        <source>External signer</source>
+        <translation type="unfinished">Ekstern undertegner</translation>
+    </message>
+    <message>
+        <source>Create</source>
+        <translation type="unfinished">Opprett</translation>
+    </message>
+    <message>
+        <source>Compiled without sqlite support (required for descriptor wallets)</source>
+        <translation type="unfinished">Kompilert uten sqlite støtte (kreves for deskriptor lommebok)</translation>
+    </message>
+    <message>
+        <source>Compiled without external signing support (required for external signing)</source>
+        <extracomment>"External signing" means using devices such as hardware wallets.</extracomment>
+        <translation type="unfinished">Kompilert uten støtte for ekstern undertegning (kreves for ekstern undertegning)</translation>
+    </message>
+</context>
+<context>
+    <name>EditAddressDialog</name>
+    <message>
+        <source>Edit Address</source>
+        <translation type="unfinished">Rediger adresse</translation>
+    </message>
+    <message>
+        <source>&amp;Label</source>
+        <translation type="unfinished">&amp;Merkelapp</translation>
+    </message>
+    <message>
+        <source>The label associated with this address list entry</source>
+        <translation type="unfinished">Merkelappen koblet til denne adresseliste oppføringen</translation>
+    </message>
+    <message>
+        <source>The address associated with this address list entry. This can only be modified for sending addresses.</source>
+        <translation type="unfinished">Adressen til denne oppføringen i adresseboken. Denne kan kun endres for utsendingsadresser.</translation>
+    </message>
+    <message>
+        <source>&amp;Address</source>
+        <translation type="unfinished">&amp;Adresse</translation>
+    </message>
+    <message>
+        <source>New sending address</source>
+        <translation type="unfinished">Ny utsendingsadresse</translation>
+    </message>
+    <message>
+        <source>Edit receiving address</source>
+        <translation type="unfinished">Rediger mottaksadresse</translation>
+    </message>
+    <message>
+        <source>Edit sending address</source>
+        <translation type="unfinished">Rediger utsendingsadresse</translation>
+    </message>
+    <message>
+        <source>The entered address "%1" is not a valid Particl address.</source>
+        <translation type="unfinished">Den angitte adressen "%1" er ikke en gyldig Particl-adresse.</translation>
+    </message>
+    <message>
+        <source>Address "%1" already exists as a receiving address with label "%2" and so cannot be added as a sending address.</source>
+        <translation type="unfinished">Adresse "%1" eksisterer allerede som en mottaksadresse merket "%2" og kan derfor ikke bli lagt til som en sendingsadresse.</translation>
+    </message>
+    <message>
+        <source>The entered address "%1" is already in the address book with label "%2".</source>
+        <translation type="unfinished">Den oppgitte adressen ''%1'' er allerede i adresseboken med etiketten ''%2''.</translation>
+    </message>
+    <message>
+        <source>Could not unlock wallet.</source>
+        <translation type="unfinished">Kunne ikke låse opp lommebok.</translation>
+    </message>
+    <message>
+        <source>New key generation failed.</source>
+        <translation type="unfinished">Generering av ny nøkkel feilet.</translation>
+    </message>
+</context>
+<context>
+    <name>FreespaceChecker</name>
+    <message>
+        <source>A new data directory will be created.</source>
+        <translation type="unfinished">En ny datamappe vil bli laget.</translation>
+    </message>
+    <message>
+        <source>name</source>
+        <translation type="unfinished">navn</translation>
+    </message>
+    <message>
+        <source>Directory already exists. Add %1 if you intend to create a new directory here.</source>
+        <translation type="unfinished">Mappe finnes allerede. Legg til %1 hvis du vil lage en ny mappe her.</translation>
+    </message>
+    <message>
+        <source>Path already exists, and is not a directory.</source>
+        <translation type="unfinished">Snarvei finnes allerede, og er ikke en mappe.</translation>
+    </message>
+    <message>
+        <source>Cannot create data directory here.</source>
+        <translation type="unfinished">Kan ikke lage datamappe her.</translation>
+    </message>
 </context>
 <context>
     <name>Intro</name>
@@ -1727,194 +1740,385 @@
             <numerusform />
             <numerusform />
         </translation>
->>>>>>> 3f385c91
-    </message>
-    <message>
-        <source>N/A</source>
-        <translation>-</translation>
-    </message>
-    <message>
-        <source>%1 ms</source>
-        <translation>%1 ms</translation>
+    </message>
+    <message>
+        <source>At least %1 GB of data will be stored in this directory, and it will grow over time.</source>
+        <translation type="unfinished">Minst %1 GB data vil bli lagret i denne mappen og den vil vokse over tid.</translation>
+    </message>
+    <message>
+        <source>Approximately %1 GB of data will be stored in this directory.</source>
+        <translation type="unfinished">Omtrent %1GB data vil bli lagret i denne mappen.</translation>
     </message>
     <message numerus="yes">
-        <source>%n second(s)</source>
-        <translation><numerusform>%n sekund</numerusform><numerusform>%n sekunder</numerusform></translation>
-    </message>
-    <message numerus="yes">
-        <source>%n minute(s)</source>
-        <translation><numerusform>%n minutt</numerusform><numerusform>%n minutter</numerusform></translation>
-    </message>
-<<<<<<< HEAD
-    <message numerus="yes">
-        <source>%n hour(s)</source>
-        <translation><numerusform>%n time</numerusform><numerusform>%n timer</numerusform></translation>
-    </message>
-    <message numerus="yes">
-        <source>%n day(s)</source>
-        <translation><numerusform>%n dag</numerusform><numerusform>%n dager</numerusform></translation>
-=======
+        <source>(sufficient to restore backups %n day(s) old)</source>
+        <extracomment>Explanatory text on the capability of the current prune target.</extracomment>
+        <translation type="unfinished">
+            <numerusform />
+            <numerusform />
+        </translation>
+    </message>
+    <message>
+        <source>%1 will download and store a copy of the Particl block chain.</source>
+        <translation type="unfinished">%1 vil laste ned og lagre en kopi av Particl blokkjeden.</translation>
+    </message>
+    <message>
+        <source>The wallet will also be stored in this directory.</source>
+        <translation type="unfinished">Lommeboken vil også bli lagret i denne mappen.</translation>
+    </message>
+    <message>
+        <source>Error: Specified data directory "%1" cannot be created.</source>
+        <translation type="unfinished">Feil: Den oppgitte datamappen "%1" kan ikke opprettes.</translation>
+    </message>
+    <message>
+        <source>Error</source>
+        <translation type="unfinished">Feilmelding</translation>
+    </message>
+    <message>
+        <source>Welcome</source>
+        <translation type="unfinished">Velkommen</translation>
+    </message>
+    <message>
+        <source>Welcome to %1.</source>
+        <translation type="unfinished">Velkommen til %1.</translation>
+    </message>
+    <message>
+        <source>As this is the first time the program is launched, you can choose where %1 will store its data.</source>
+        <translation type="unfinished">Siden dette er første gang programmet starter, kan du nå velge hvor %1 skal lagre sine data.</translation>
+    </message>
     <message>
         <source>Limit block chain storage to</source>
         <translation type="unfinished">Begrens blokkjedelagring til</translation>
->>>>>>> 3f385c91
-    </message>
-    <message numerus="yes">
-        <source>%n week(s)</source>
-        <translation><numerusform>%n uke</numerusform><numerusform>%n uker</numerusform></translation>
-    </message>
-    <message>
-        <source>%1 and %2</source>
-        <translation>%1 og %2</translation>
-    </message>
-    <message numerus="yes">
-        <source>%n year(s)</source>
-        <translation><numerusform>%n år</numerusform><numerusform>%n år</numerusform></translation>
-    </message>
-    <message>
-        <source>%1 B</source>
-        <translation>%1 B</translation>
-    </message>
-    <message>
-        <source>%1 KB</source>
-        <translation>%1 KB</translation>
-    </message>
-    <message>
-        <source>%1 MB</source>
-        <translation>%1 MB</translation>
-    </message>
-    <message>
-        <source>%1 GB</source>
-        <translation>%1 GB</translation>
-    </message>
-    <message>
-        <source>Error: Specified data directory "%1" does not exist.</source>
-        <translation>Feil: Den spesifiserte datamappen "%1" finnes ikke.</translation>
-    </message>
-    <message>
-        <source>Error: %1</source>
-        <translation>Feil: %1</translation>
-    </message>
-    <message>
-        <source>%1 didn't yet exit safely...</source>
-        <translation>%1 har ikke avsluttet trygt enda…</translation>
-    </message>
-    <message>
-        <source>unknown</source>
-        <translation>ukjent</translation>
+    </message>
+    <message>
+        <source>Reverting this setting requires re-downloading the entire blockchain. It is faster to download the full chain first and prune it later. Disables some advanced features.</source>
+        <translation type="unfinished">Gjenoppretting av denne innstillingen krever at du laster ned hele blockchain på nytt. Det er raskere å laste ned hele kjeden først og beskjære den senere Deaktiver noen avanserte funksjoner.</translation>
+    </message>
+    <message>
+        <source> GB</source>
+        <translation type="unfinished">GB</translation>
+    </message>
+    <message>
+        <source>This initial synchronisation is very demanding, and may expose hardware problems with your computer that had previously gone unnoticed. Each time you run %1, it will continue downloading where it left off.</source>
+        <translation type="unfinished">Den initielle synkroniseringen er svært krevende, og kan forårsake problemer med maskinvaren i datamaskinen din som du tidligere ikke merket. Hver gang du kjører %1 vil den fortsette nedlastingen der den sluttet.</translation>
+    </message>
+    <message>
+        <source>If you have chosen to limit block chain storage (pruning), the historical data must still be downloaded and processed, but will be deleted afterward to keep your disk usage low.</source>
+        <translation type="unfinished">Hvis du har valgt å begrense blokkjedelagring (beskjæring), må historiske data fortsatt lastes ned og behandles, men de vil bli slettet etterpå for å holde bruken av lagringsplass lav.</translation>
+    </message>
+    <message>
+        <source>Use the default data directory</source>
+        <translation type="unfinished">Bruk standard datamappe</translation>
+    </message>
+    <message>
+        <source>Use a custom data directory:</source>
+        <translation type="unfinished">Bruk en egendefinert datamappe:</translation>
     </message>
 </context>
 <context>
-    <name>QRImageWidget</name>
-    <message>
-        <source>&amp;Save Image...</source>
-        <translation>&amp;Lagre bilde...</translation>
-    </message>
-    <message>
-        <source>&amp;Copy Image</source>
-        <translation>&amp;Kopier bilde</translation>
-    </message>
-    <message>
-        <source>Resulting URI too long, try to reduce the text for label / message.</source>
-        <translation>Resulterende URI er for lang, prøv å redusere teksten for merkelapp / melding.</translation>
-    </message>
-    <message>
-        <source>Error encoding URI into QR Code.</source>
-        <translation>Feil ved koding av URI til QR-kode.</translation>
-    </message>
-    <message>
-        <source>QR code support not available.</source>
-        <translation>Støtte for QR kode ikke tilgjengelig.</translation>
-    </message>
-    <message>
-        <source>Save QR Code</source>
-        <translation>Lagre QR-kode</translation>
-    </message>
-    <message>
-        <source>PNG Image (*.png)</source>
-        <translation>PNG-bilde (*.png)</translation>
+    <name>HelpMessageDialog</name>
+    <message>
+        <source>version</source>
+        <translation type="unfinished">versjon</translation>
+    </message>
+    <message>
+        <source>About %1</source>
+        <translation type="unfinished">Om %1</translation>
+    </message>
+    <message>
+        <source>Command-line options</source>
+        <translation type="unfinished">Kommandolinjevalg</translation>
     </message>
 </context>
 <context>
-    <name>RPCConsole</name>
-    <message>
-        <source>N/A</source>
-        <translation>-</translation>
-    </message>
-    <message>
-        <source>Client version</source>
-        <translation>Klientversjon</translation>
-    </message>
-    <message>
-        <source>&amp;Information</source>
-        <translation>&amp;Informasjon</translation>
-    </message>
-    <message>
-        <source>General</source>
-        <translation>Generelt</translation>
-    </message>
-    <message>
-        <source>Using BerkeleyDB version</source>
-        <translation>Bruker BerkeleyDB versjon</translation>
-    </message>
-    <message>
-        <source>Datadir</source>
-        <translation>Datamappe</translation>
-    </message>
-    <message>
-        <source>Blocksdir</source>
-        <translation>Blocksdir</translation>
-    </message>
-    <message>
-        <source>Startup time</source>
-        <translation>Oppstartstidspunkt</translation>
-    </message>
-    <message>
-        <source>Network</source>
-        <translation>Nettverk</translation>
-    </message>
-    <message>
-        <source>Name</source>
-        <translation>Navn</translation>
-    </message>
-    <message>
-<<<<<<< HEAD
-        <source>Number of connections</source>
-        <translation>Antall tilkoblinger</translation>
-    </message>
-    <message>
-        <source>Block chain</source>
-        <translation>Blokkjeden</translation>
-=======
+    <name>ShutdownWindow</name>
+    <message>
+        <source>%1 is shutting down…</source>
+        <translation type="unfinished">%1 stenges ned...</translation>
+    </message>
+    <message>
+        <source>Do not shut down the computer until this window disappears.</source>
+        <translation type="unfinished">Slå ikke av datamaskinen før dette vinduet forsvinner.</translation>
+    </message>
+</context>
+<context>
+    <name>ModalOverlay</name>
+    <message>
+        <source>Form</source>
+        <translation type="unfinished">Skjema</translation>
+    </message>
+    <message>
+        <source>Recent transactions may not yet be visible, and therefore your wallet's balance might be incorrect. This information will be correct once your wallet has finished synchronizing with the particl network, as detailed below.</source>
+        <translation type="unfinished">Det kan hende nylige transaksjoner ikke vises enda, og at lommeboksaldoen dermed blir uriktig. Denne informasjonen vil rette seg når synkronisering av lommeboka mot particl-nettverket er fullført, som anvist nedenfor.</translation>
+    </message>
+    <message>
+        <source>Attempting to spend particl that are affected by not-yet-displayed transactions will not be accepted by the network.</source>
+        <translation type="unfinished">Forsøk på å bruke particl som er påvirket av transaksjoner som ikke er vist enda godtas ikke av nettverket.</translation>
+    </message>
+    <message>
+        <source>Number of blocks left</source>
+        <translation type="unfinished">Antall gjenværende blokker</translation>
+    </message>
+    <message>
+        <source>Unknown…</source>
+        <translation type="unfinished">Ukjent...</translation>
+    </message>
+    <message>
+        <source>calculating…</source>
+        <translation type="unfinished">kalkulerer...</translation>
+    </message>
+    <message>
+        <source>Last block time</source>
+        <translation type="unfinished">Tidspunkt for siste blokk</translation>
+    </message>
+    <message>
+        <source>Progress</source>
+        <translation type="unfinished">Fremgang</translation>
+    </message>
+    <message>
+        <source>Progress increase per hour</source>
+        <translation type="unfinished">Fremgangen stiger hver time</translation>
+    </message>
+    <message>
+        <source>Estimated time left until synced</source>
+        <translation type="unfinished">Estimert gjenstående tid før ferdig synkronisert</translation>
+    </message>
+    <message>
+        <source>Hide</source>
+        <translation type="unfinished">Skjul</translation>
+    </message>
+    <message>
+        <source>%1 is currently syncing.  It will download headers and blocks from peers and validate them until reaching the tip of the block chain.</source>
+        <translation type="unfinished">%1 synkroniseres for øyeblikket. Den vil laste ned blokkhoder og blokker fra likemenn og  validere dem til de når enden av blokkjeden.</translation>
+    </message>
+    </context>
+<context>
+    <name>OpenURIDialog</name>
+    <message>
+        <source>Open particl URI</source>
+        <translation type="unfinished">Åpne particl URI</translation>
+    </message>
+    <message>
+        <source>Paste address from clipboard</source>
+        <extracomment>Tooltip text for button that allows you to paste an address that is in your clipboard.</extracomment>
+        <translation type="unfinished">Lim inn adresse fra utklippstavlen</translation>
+    </message>
+</context>
+<context>
+    <name>OptionsDialog</name>
+    <message>
+        <source>Options</source>
+        <translation type="unfinished">Innstillinger</translation>
+    </message>
+    <message>
+        <source>&amp;Main</source>
+        <translation type="unfinished">&amp;Hoved</translation>
+    </message>
+    <message>
+        <source>Automatically start %1 after logging in to the system.</source>
+        <translation type="unfinished">Start %1 automatisk etter å ha logget inn på systemet.</translation>
+    </message>
+    <message>
+        <source>&amp;Start %1 on system login</source>
+        <translation type="unfinished">&amp;Start %1 ved systeminnlogging</translation>
+    </message>
+    <message>
+        <source>Size of &amp;database cache</source>
+        <translation type="unfinished">Størrelse på &amp;database hurtigbuffer</translation>
+    </message>
+    <message>
+        <source>Number of script &amp;verification threads</source>
+        <translation type="unfinished">Antall script &amp;verifikasjonstråder</translation>
+    </message>
+    <message>
+        <source>IP address of the proxy (e.g. IPv4: 127.0.0.1 / IPv6: ::1)</source>
+        <translation type="unfinished">IP-adressen til proxyen (f.eks. IPv4: 127.0.0.1 / IPv6: ::1)</translation>
+    </message>
+    <message>
+        <source>Shows if the supplied default SOCKS5 proxy is used to reach peers via this network type.</source>
+        <translation type="unfinished">Viser om den medfølgende standard SOCKS5-mellomtjeneren blir brukt for å nå likemenn via denne nettverkstypen.</translation>
+    </message>
+    <message>
+        <source>Minimize instead of exit the application when the window is closed. When this option is enabled, the application will be closed only after selecting Exit in the menu.</source>
+        <translation type="unfinished">Minimer i stedet for å avslutte applikasjonen når vinduet lukkes. Når dette er valgt, vil applikasjonen avsluttes kun etter at Avslutte er valgt i menyen.</translation>
+    </message>
+    <message>
+        <source>Open the %1 configuration file from the working directory.</source>
+        <translation type="unfinished">Åpne %1-oppsettsfila fra arbeidsmappen.</translation>
+    </message>
+    <message>
+        <source>Open Configuration File</source>
+        <translation type="unfinished">Åpne oppsettsfil</translation>
+    </message>
+    <message>
+        <source>Reset all client options to default.</source>
+        <translation type="unfinished">Tilbakestill alle klient valg til standard</translation>
+    </message>
+    <message>
+        <source>&amp;Reset Options</source>
+        <translation type="unfinished">&amp;Tilbakestill Instillinger</translation>
+    </message>
+    <message>
+        <source>&amp;Network</source>
+        <translation type="unfinished">&amp;Nettverk</translation>
+    </message>
+    <message>
+        <source>Prune &amp;block storage to</source>
+        <translation type="unfinished">Beskjær og blokker lagring til</translation>
+    </message>
+    <message>
+        <source>Reverting this setting requires re-downloading the entire blockchain.</source>
+        <translation type="unfinished">Gjenoppretting av denne innstillingen krever at du laster ned hele blockchain på nytt</translation>
+    </message>
+    <message>
+        <source>(0 = auto, &lt;0 = leave that many cores free)</source>
+        <translation type="unfinished">(0 = automatisk, &lt;0 = la så mange kjerner være ledig)</translation>
+    </message>
+    <message>
+        <source>W&amp;allet</source>
+        <translation type="unfinished">L&amp;ommebok</translation>
+    </message>
+    <message>
+        <source>Expert</source>
+        <translation type="unfinished">Ekspert</translation>
+    </message>
+    <message>
+        <source>Enable coin &amp;control features</source>
+        <translation type="unfinished">Aktiver &amp;myntkontroll funksjoner</translation>
+    </message>
+    <message>
+        <source>If you disable the spending of unconfirmed change, the change from a transaction cannot be used until that transaction has at least one confirmation. This also affects how your balance is computed.</source>
+        <translation type="unfinished">Hvis du sperrer for bruk av ubekreftet veksel, kan ikke vekselen fra transaksjonen bli brukt før transaksjonen har minimum en bekreftelse. Dette påvirker også hvordan balansen din blir beregnet.</translation>
+    </message>
+    <message>
+        <source>&amp;Spend unconfirmed change</source>
+        <translation type="unfinished">&amp;Bruk ubekreftet veksel</translation>
+    </message>
+    <message>
+        <source>External Signer (e.g. hardware wallet)</source>
+        <translation type="unfinished">Ekstern undertegner (f.eks. fysisk lommebok)</translation>
+    </message>
+    <message>
+        <source>&amp;External signer script path</source>
+        <translation type="unfinished">&amp;Ekstern undertegner skriptsti</translation>
+    </message>
+    <message>
+        <source>Full path to a Particl Core compatible script (e.g. C:\Downloads\hwi.exe or /Users/you/Downloads/hwi.py). Beware: malware can steal your coins!</source>
+        <translation type="unfinished">Fullstendig sti til et Particl Core-kompatibelt skript (f.eks. C:\Downloads\hwi.exe eller /Users/you/Downloads/hwi.py). Advarsel: skadevare kan stjele myntene dine!</translation>
+    </message>
+    <message>
+        <source>Automatically open the Particl client port on the router. This only works when your router supports UPnP and it is enabled.</source>
+        <translation type="unfinished">Åpne automatisk Particl klientporten på ruteren. Dette virker kun om din ruter støtter UPnP og dette er påslått.</translation>
+    </message>
+    <message>
+        <source>Map port using &amp;UPnP</source>
+        <translation type="unfinished">Sett opp port ved hjelp av &amp;UPnP</translation>
+    </message>
+    <message>
+        <source>Accept connections from outside.</source>
+        <translation type="unfinished">Tillat tilkoblinger fra utsiden</translation>
+    </message>
+    <message>
+        <source>Allow incomin&amp;g connections</source>
+        <translation type="unfinished">Tillatt innkommend&amp;e tilkoblinger</translation>
+    </message>
+    <message>
+        <source>Connect to the Particl network through a SOCKS5 proxy.</source>
+        <translation type="unfinished">Koble til Particl-nettverket gjennom en SOCKS5 proxy.</translation>
+    </message>
+    <message>
+        <source>&amp;Connect through SOCKS5 proxy (default proxy):</source>
+        <translation type="unfinished">&amp;Koble til gjennom SOCKS5 proxy (standardvalg proxy):</translation>
+    </message>
+    <message>
+        <source>Port of the proxy (e.g. 9050)</source>
+        <translation type="unfinished">Proxyens port (f.eks. 9050)</translation>
+    </message>
+    <message>
+        <source>Used for reaching peers via:</source>
+        <translation type="unfinished">Brukt for å nå likemenn via:</translation>
+    </message>
+    <message>
+        <source>&amp;Window</source>
+        <translation type="unfinished">&amp;Vindu</translation>
+    </message>
+    <message>
+        <source>Show the icon in the system tray.</source>
+        <translation type="unfinished">Vis ikonet i systemkurven.</translation>
+    </message>
+    <message>
+        <source>&amp;Show tray icon</source>
+        <translation type="unfinished">Vis systemkurvsikon</translation>
+    </message>
+    <message>
+        <source>Show only a tray icon after minimizing the window.</source>
+        <translation type="unfinished">Vis kun ikon i systemkurv etter minimering av vinduet.</translation>
+    </message>
+    <message>
+        <source>&amp;Minimize to the tray instead of the taskbar</source>
+        <translation type="unfinished">&amp;Minimer til systemkurv istedenfor oppgavelinjen</translation>
+    </message>
+    <message>
+        <source>M&amp;inimize on close</source>
+        <translation type="unfinished">M&amp;inimer ved lukking</translation>
+    </message>
+    <message>
+        <source>&amp;Display</source>
+        <translation type="unfinished">&amp;Visning</translation>
+    </message>
+    <message>
+        <source>User Interface &amp;language:</source>
+        <translation type="unfinished">&amp;Språk for brukergrensesnitt</translation>
+    </message>
+    <message>
+        <source>The user interface language can be set here. This setting will take effect after restarting %1.</source>
+        <translation type="unfinished">Brukergrensesnittspråket kan endres her. Denne innstillingen trer i kraft etter omstart av %1.</translation>
+    </message>
+    <message>
+        <source>&amp;Unit to show amounts in:</source>
+        <translation type="unfinished">&amp;Enhet for visning av beløper:</translation>
+    </message>
+    <message>
+        <source>Choose the default subdivision unit to show in the interface and when sending coins.</source>
+        <translation type="unfinished">Velg standard delt enhet for visning i grensesnittet og for sending av particl.</translation>
+    </message>
+    <message>
+        <source>Whether to show coin control features or not.</source>
+        <translation type="unfinished">Skal myntkontroll funksjoner vises eller ikke.</translation>
+    </message>
+    <message>
+        <source>Connect to the Particl network through a separate SOCKS5 proxy for Tor onion services.</source>
+        <translation type="unfinished">Kobl til Particl nettverket gjennom en separat SOCKS5 proxy for Tor onion tjenester. </translation>
+    </message>
+    <message>
+        <source>Use separate SOCKS&amp;5 proxy to reach peers via Tor onion services:</source>
+        <translation type="unfinished">Bruk separate SOCKS&amp;5 proxy for å nå peers via Tor onion tjenester:</translation>
+    </message>
+    <message>
+        <source>embedded "%1"</source>
+        <translation type="unfinished">Innebygd "%1"</translation>
+    </message>
+    <message>
+        <source>closest matching "%1"</source>
+        <translation type="unfinished">nærmeste treff "%1"</translation>
+    </message>
+    <message>
         <source>&amp;Cancel</source>
         <translation type="unfinished">&amp;Avbryt</translation>
->>>>>>> 3f385c91
-    </message>
-    <message>
-        <source>Memory Pool</source>
-        <translation>Hukommelsespulje</translation>
-    </message>
-    <message>
-        <source>Current number of transactions</source>
-        <translation>Nåværende antall transaksjoner</translation>
-    </message>
-    <message>
-        <source>Memory usage</source>
-        <translation>Minnebruk</translation>
-    </message>
-    <message>
-<<<<<<< HEAD
-        <source>Wallet: </source>
-        <translation>Lommebok:</translation>
-    </message>
-    <message>
-        <source>(none)</source>
-        <translation>(ingen)</translation>
-    </message>
-    <message>
-        <source>&amp;Reset</source>
-        <translation>&amp;Tilbakestill</translation>
-=======
+    </message>
+    <message>
+        <source>Compiled without external signing support (required for external signing)</source>
+        <extracomment>"External signing" means using devices such as hardware wallets.</extracomment>
+        <translation type="unfinished">Kompilert uten støtte for ekstern undertegning (kreves for ekstern undertegning)</translation>
+    </message>
+    <message>
+        <source>default</source>
+        <translation type="unfinished">standardverdi</translation>
+    </message>
+    <message>
+        <source>none</source>
+        <translation type="unfinished">ingen</translation>
+    </message>
+    <message>
         <source>Confirm options reset</source>
         <extracomment>Window title text of pop-up window shown when the user has chosen to reset options.</extracomment>
         <translation type="unfinished">Bekreft tilbakestilling av innstillinger</translation>
@@ -1928,1494 +2132,1441 @@
         <source>Client will be shut down. Do you want to proceed?</source>
         <extracomment>Text asking the user to confirm if they would like to proceed with a client shutdown.</extracomment>
         <translation type="unfinished">Klienten vil bli lukket. Ønsker du å gå videre?</translation>
->>>>>>> 3f385c91
+    </message>
+    <message>
+        <source>Configuration options</source>
+        <extracomment>Window title text of pop-up box that allows opening up of configuration file.</extracomment>
+        <translation type="unfinished">Oppsettsvalg</translation>
+    </message>
+    <message>
+        <source>The configuration file is used to specify advanced user options which override GUI settings. Additionally, any command-line options will override this configuration file.</source>
+        <extracomment>Explanatory text about the priority order of instructions considered by client. The order from high to low being: command-line, configuration file, GUI settings.</extracomment>
+        <translation type="unfinished">Oppsettsfil brukt for å angi avanserte brukervalg som overstyrer innstillinger gjort i grafisk brukergrensesnitt. I tillegg vil enhver handling utført på kommandolinjen overstyre denne oppsettsfila.</translation>
+    </message>
+    <message>
+        <source>Continue</source>
+        <translation type="unfinished">Fortsett</translation>
+    </message>
+    <message>
+        <source>Cancel</source>
+        <translation type="unfinished">Avbryt</translation>
+    </message>
+    <message>
+        <source>Error</source>
+        <translation type="unfinished">Feilmelding</translation>
+    </message>
+    <message>
+        <source>The configuration file could not be opened.</source>
+        <translation type="unfinished">Kunne ikke åpne oppsettsfila.</translation>
+    </message>
+    <message>
+        <source>This change would require a client restart.</source>
+        <translation type="unfinished">Denne endringen krever omstart av klienten.</translation>
+    </message>
+    <message>
+        <source>The supplied proxy address is invalid.</source>
+        <translation type="unfinished">Angitt proxyadresse er ugyldig.</translation>
+    </message>
+</context>
+<context>
+    <name>OverviewPage</name>
+    <message>
+        <source>Form</source>
+        <translation type="unfinished">Skjema</translation>
+    </message>
+    <message>
+        <source>The displayed information may be out of date. Your wallet automatically synchronizes with the Particl network after a connection is established, but this process has not completed yet.</source>
+        <translation type="unfinished">Informasjonen som vises kan være foreldet. Din lommebok synkroniseres automatisk med Particl-nettverket etter at tilkobling er opprettet, men denne prosessen er ikke ferdig enda.</translation>
+    </message>
+    <message>
+        <source>Watch-only:</source>
+        <translation type="unfinished">Kun observerbar:</translation>
+    </message>
+    <message>
+        <source>Available:</source>
+        <translation type="unfinished">Tilgjengelig:</translation>
+    </message>
+    <message>
+        <source>Your current spendable balance</source>
+        <translation type="unfinished">Din nåværende saldo</translation>
+    </message>
+    <message>
+        <source>Pending:</source>
+        <translation type="unfinished">Under behandling:</translation>
+    </message>
+    <message>
+        <source>Total of transactions that have yet to be confirmed, and do not yet count toward the spendable balance</source>
+        <translation type="unfinished">Totalt antall ubekreftede transaksjoner som ikke teller med i saldo</translation>
+    </message>
+    <message>
+        <source>Immature:</source>
+        <translation type="unfinished">Umoden:</translation>
+    </message>
+    <message>
+        <source>Mined balance that has not yet matured</source>
+        <translation type="unfinished">Minet saldo har ikke modnet enda</translation>
+    </message>
+    <message>
+        <source>Balances</source>
+        <translation type="unfinished">Saldoer</translation>
+    </message>
+    <message>
+        <source>Total:</source>
+        <translation type="unfinished">Totalt:</translation>
+    </message>
+    <message>
+        <source>Your current total balance</source>
+        <translation type="unfinished">Din nåværende saldo</translation>
+    </message>
+    <message>
+        <source>Your current balance in watch-only addresses</source>
+        <translation type="unfinished">Din nåværende balanse i kun observerbare adresser</translation>
+    </message>
+    <message>
+        <source>Spendable:</source>
+        <translation type="unfinished">Kan brukes:</translation>
+    </message>
+    <message>
+        <source>Recent transactions</source>
+        <translation type="unfinished">Nylige transaksjoner</translation>
+    </message>
+    <message>
+        <source>Unconfirmed transactions to watch-only addresses</source>
+        <translation type="unfinished">Ubekreftede transaksjoner til kun observerbare adresser</translation>
+    </message>
+    <message>
+        <source>Mined balance in watch-only addresses that has not yet matured</source>
+        <translation type="unfinished">Utvunnet balanse i kun observerbare adresser som ennå ikke har modnet</translation>
+    </message>
+    <message>
+        <source>Current total balance in watch-only addresses</source>
+        <translation type="unfinished">Nåværende totale balanse i kun observerbare adresser</translation>
+    </message>
+    <message>
+        <source>Privacy mode activated for the Overview tab. To unmask the values, uncheck Settings-&gt;Mask values.</source>
+        <translation type="unfinished">Privat mode er aktivert for oversiktstabben. For å se verdier, uncheck innstillinger-&gt;Masker verdier</translation>
+    </message>
+</context>
+<context>
+    <name>PSBTOperationsDialog</name>
+    <message>
+        <source>Sign Tx</source>
+        <translation type="unfinished">Signer Tx</translation>
+    </message>
+    <message>
+        <source>Broadcast Tx</source>
+        <translation type="unfinished">Kringkast Tx</translation>
+    </message>
+    <message>
+        <source>Copy to Clipboard</source>
+        <translation type="unfinished">Kopier til utklippstavle</translation>
+    </message>
+    <message>
+        <source>Save…</source>
+        <translation type="unfinished">Lagre...</translation>
+    </message>
+    <message>
+        <source>Close</source>
+        <translation type="unfinished">Lukk</translation>
+    </message>
+    <message>
+        <source>Failed to load transaction: %1</source>
+        <translation type="unfinished">Lasting av transaksjon: %1 feilet</translation>
+    </message>
+    <message>
+        <source>Failed to sign transaction: %1</source>
+        <translation type="unfinished">Signering av transaksjon: %1 feilet</translation>
+    </message>
+    <message>
+        <source>Could not sign any more inputs.</source>
+        <translation type="unfinished">Kunne ikke signere flere inputs.</translation>
+    </message>
+    <message>
+        <source>Signed %1 inputs, but more signatures are still required.</source>
+        <translation type="unfinished">Signerte %1 inputs, men flere signaturer kreves.</translation>
+    </message>
+    <message>
+        <source>Signed transaction successfully. Transaction is ready to broadcast.</source>
+        <translation type="unfinished">Signering av transaksjon var vellykket. Transaksjon er klar til å kringkastes.</translation>
+    </message>
+    <message>
+        <source>Unknown error processing transaction.</source>
+        <translation type="unfinished">Ukjent feil når den prossesserte transaksjonen.</translation>
+    </message>
+    <message>
+        <source>Transaction broadcast successfully! Transaction ID: %1</source>
+        <translation type="unfinished">Kringkasting av transaksjon var vellykket! Transaksjon ID: %1</translation>
+    </message>
+    <message>
+        <source>Transaction broadcast failed: %1</source>
+        <translation type="unfinished">Kringkasting av transaksjon feilet: %1</translation>
+    </message>
+    <message>
+        <source>PSBT copied to clipboard.</source>
+        <translation type="unfinished">PSBT kopiert til utklippstavle.</translation>
+    </message>
+    <message>
+        <source>Save Transaction Data</source>
+        <translation type="unfinished">Lagre Transaksjonsdata</translation>
+    </message>
+    <message>
+        <source>Partially Signed Transaction (Binary)</source>
+        <extracomment>Expanded name of the binary PSBT file format. See: BIP 174.</extracomment>
+        <translation type="unfinished">Delvis Signert Transaksjon (Binær)</translation>
+    </message>
+    <message>
+        <source>PSBT saved to disk.</source>
+        <translation type="unfinished">PSBT lagret til disk.</translation>
+    </message>
+    <message>
+        <source> * Sends %1 to %2</source>
+        <translation type="unfinished">* Sender %1 til %2</translation>
+    </message>
+    <message>
+        <source>Unable to calculate transaction fee or total transaction amount.</source>
+        <translation type="unfinished">Klarte ikke å kalkulere transaksjonsavgift eller totalt transaksjonsbeløp.</translation>
+    </message>
+    <message>
+        <source>Pays transaction fee: </source>
+        <translation type="unfinished">Betaler transasjonsgebyr:</translation>
+    </message>
+    <message>
+        <source>Total Amount</source>
+        <translation type="unfinished">Totalbeløp</translation>
+    </message>
+    <message>
+        <source>or</source>
+        <translation type="unfinished">eller</translation>
+    </message>
+    <message>
+        <source>Transaction has %1 unsigned inputs.</source>
+        <translation type="unfinished">Transaksjon har %1 usignert inputs.</translation>
+    </message>
+    <message>
+        <source>Transaction is missing some information about inputs.</source>
+        <translation type="unfinished">Transaksjonen mangler noe informasjon om inputs.</translation>
+    </message>
+    <message>
+        <source>Transaction still needs signature(s).</source>
+        <translation type="unfinished">Transaksjonen trenger signatur(er).</translation>
+    </message>
+    <message>
+        <source>(But this wallet cannot sign transactions.)</source>
+        <translation type="unfinished">(Men denne lommeboken kan ikke signere transaksjoner.)</translation>
+    </message>
+    <message>
+        <source>(But this wallet does not have the right keys.)</source>
+        <translation type="unfinished">(Men denne lommeboken har ikke de rette nøkklene.)</translation>
+    </message>
+    <message>
+        <source>Transaction is fully signed and ready for broadcast.</source>
+        <translation type="unfinished">Transaksjonen er signert og klar til kringkasting.</translation>
+    </message>
+    <message>
+        <source>Transaction status is unknown.</source>
+        <translation type="unfinished">Transaksjonsstatus er ukjent.</translation>
+    </message>
+</context>
+<context>
+    <name>PaymentServer</name>
+    <message>
+        <source>Payment request error</source>
+        <translation type="unfinished">Feil ved betalingsforespørsel</translation>
+    </message>
+    <message>
+        <source>Cannot start particl: click-to-pay handler</source>
+        <translation type="unfinished">Kan ikke starte particl: Klikk-og-betal håndterer</translation>
+    </message>
+    <message>
+        <source>URI handling</source>
+        <translation type="unfinished">URI-håndtering</translation>
+    </message>
+    <message>
+        <source>'particl://' is not a valid URI. Use 'particl:' instead.</source>
+        <translation type="unfinished">'particl: //' er ikke en gyldig URI. Bruk 'particl:' i stedet.</translation>
+    </message>
+    <message>
+        <source>Cannot process payment request because BIP70 is not supported.
+Due to widespread security flaws in BIP70 it's strongly recommended that any merchant instructions to switch wallets be ignored.
+If you are receiving this error you should request the merchant provide a BIP21 compatible URI.</source>
+        <translation type="unfinished">Kan ikke prosessere betalingsforespørsel fordi BIP70 ikke er støttet.
+Grunnet utbredte sikkerhetshull i BIP70 er det sterkt anbefalt å ignorere instruksjoner fra forretningsdrivende om å bytte lommebøker.
+Hvis du får denne feilen burde du be forretningsdrivende om å tilby en BIP21 kompatibel URI.</translation>
+    </message>
+    <message>
+        <source>URI cannot be parsed! This can be caused by an invalid Particl address or malformed URI parameters.</source>
+        <translation type="unfinished">URI kan ikke fortolkes! Dette kan være forårsaket av en ugyldig particl-adresse eller feilformede URI-parametre.</translation>
+    </message>
+    <message>
+        <source>Payment request file handling</source>
+        <translation type="unfinished">Håndtering av betalingsforespørselsfil</translation>
+    </message>
+</context>
+<context>
+    <name>PeerTableModel</name>
+    <message>
+        <source>User Agent</source>
+        <extracomment>Title of Peers Table column which contains the peer's User Agent string.</extracomment>
+        <translation type="unfinished">Brukeragent</translation>
+    </message>
+    <message>
+        <source>Ping</source>
+        <extracomment>Title of Peers Table column which indicates the current latency of the connection with the peer.</extracomment>
+        <translation type="unfinished">Nettverkssvarkall</translation>
+    </message>
+    <message>
+        <source>Peer</source>
+        <extracomment>Title of Peers Table column which contains a unique number used to identify a connection.</extracomment>
+        <translation type="unfinished">Likemann</translation>
+    </message>
+    <message>
+        <source>Direction</source>
+        <extracomment>Title of Peers Table column which indicates the direction the peer connection was initiated from.</extracomment>
+        <translation type="unfinished">Retning</translation>
+    </message>
+    <message>
+        <source>Sent</source>
+        <extracomment>Title of Peers Table column which indicates the total amount of network information we have sent to the peer.</extracomment>
+        <translation type="unfinished">Sendt</translation>
     </message>
     <message>
         <source>Received</source>
-        <translation>Mottatt</translation>
+        <extracomment>Title of Peers Table column which indicates the total amount of network information we have received from the peer.</extracomment>
+        <translation type="unfinished">Mottatt</translation>
+    </message>
+    <message>
+        <source>Address</source>
+        <extracomment>Title of Peers Table column which contains the IP/Onion/I2P address of the connected peer.</extracomment>
+        <translation type="unfinished">Adresse</translation>
+    </message>
+    <message>
+        <source>Network</source>
+        <extracomment>Title of Peers Table column which states the network the peer connected through.</extracomment>
+        <translation type="unfinished">Nettverk</translation>
+    </message>
+    <message>
+        <source>Inbound</source>
+        <extracomment>An Inbound Connection from a Peer.</extracomment>
+        <translation type="unfinished">Innkommende</translation>
+    </message>
+    <message>
+        <source>Outbound</source>
+        <extracomment>An Outbound Connection to a Peer.</extracomment>
+        <translation type="unfinished">Utgående</translation>
+    </message>
+</context>
+<context>
+    <name>QRImageWidget</name>
+    <message>
+        <source>&amp;Save Image…</source>
+        <translation type="unfinished">&amp;Lagre Bilde...</translation>
+    </message>
+    <message>
+        <source>&amp;Copy Image</source>
+        <translation type="unfinished">&amp;Kopier bilde</translation>
+    </message>
+    <message>
+        <source>Resulting URI too long, try to reduce the text for label / message.</source>
+        <translation type="unfinished">Resulterende URI er for lang, prøv å redusere teksten for merkelapp / melding.</translation>
+    </message>
+    <message>
+        <source>Error encoding URI into QR Code.</source>
+        <translation type="unfinished">Feil ved koding av URI til QR-kode.</translation>
+    </message>
+    <message>
+        <source>QR code support not available.</source>
+        <translation type="unfinished">Støtte for QR kode ikke tilgjengelig.</translation>
+    </message>
+    <message>
+        <source>Save QR Code</source>
+        <translation type="unfinished">Lagre QR-kode</translation>
+    </message>
+    <message>
+        <source>PNG Image</source>
+        <extracomment>Expanded name of the PNG file format. See: https://en.wikipedia.org/wiki/Portable_Network_Graphics.</extracomment>
+        <translation type="unfinished">PNG-bilde</translation>
+    </message>
+</context>
+<context>
+    <name>RPCConsole</name>
+    <message>
+        <source>N/A</source>
+        <translation type="unfinished">-</translation>
+    </message>
+    <message>
+        <source>Client version</source>
+        <translation type="unfinished">Klientversjon</translation>
+    </message>
+    <message>
+        <source>&amp;Information</source>
+        <translation type="unfinished">&amp;Informasjon</translation>
+    </message>
+    <message>
+        <source>General</source>
+        <translation type="unfinished">Generelt</translation>
+    </message>
+    <message>
+        <source>Datadir</source>
+        <translation type="unfinished">Datamappe</translation>
+    </message>
+    <message>
+        <source>Startup time</source>
+        <translation type="unfinished">Oppstartstidspunkt</translation>
+    </message>
+    <message>
+        <source>Network</source>
+        <translation type="unfinished">Nettverk</translation>
+    </message>
+    <message>
+        <source>Name</source>
+        <translation type="unfinished">Navn</translation>
+    </message>
+    <message>
+        <source>Number of connections</source>
+        <translation type="unfinished">Antall tilkoblinger</translation>
+    </message>
+    <message>
+        <source>Block chain</source>
+        <translation type="unfinished">Blokkjeden</translation>
+    </message>
+    <message>
+        <source>Memory Pool</source>
+        <translation type="unfinished">Minnepool</translation>
+    </message>
+    <message>
+        <source>Current number of transactions</source>
+        <translation type="unfinished">Nåværende antall transaksjoner</translation>
+    </message>
+    <message>
+        <source>Memory usage</source>
+        <translation type="unfinished">Minnebruk</translation>
+    </message>
+    <message>
+        <source>Wallet: </source>
+        <translation type="unfinished">Lommebok:</translation>
+    </message>
+    <message>
+        <source>(none)</source>
+        <translation type="unfinished">(ingen)</translation>
+    </message>
+    <message>
+        <source>&amp;Reset</source>
+        <translation type="unfinished">&amp;Tilbakestill</translation>
+    </message>
+    <message>
+        <source>Received</source>
+        <translation type="unfinished">Mottatt</translation>
     </message>
     <message>
         <source>Sent</source>
-        <translation>Sendt</translation>
+        <translation type="unfinished">Sendt</translation>
     </message>
     <message>
         <source>&amp;Peers</source>
-        <translation>&amp;Noder</translation>
+        <translation type="unfinished">&amp;Likemenn</translation>
     </message>
     <message>
         <source>Banned peers</source>
-        <translation>Utestengte noder</translation>
+        <translation type="unfinished">Utestengte likemenn</translation>
     </message>
     <message>
         <source>Select a peer to view detailed information.</source>
-        <translation>Velg en node for å vise detaljert informasjon.</translation>
-    </message>
-    <message>
-        <source>Direction</source>
-        <translation>Retning</translation>
+        <translation type="unfinished">Velg en likemann for å vise detaljert informasjon.</translation>
     </message>
     <message>
         <source>Version</source>
-        <translation>Versjon</translation>
+        <translation type="unfinished">Versjon</translation>
     </message>
     <message>
         <source>Starting Block</source>
-        <translation>Startblokk</translation>
+        <translation type="unfinished">Startblokk</translation>
     </message>
     <message>
         <source>Synced Headers</source>
-        <translation>Synkroniserte Blokkhoder</translation>
+        <translation type="unfinished">Synkroniserte Blokkhoder</translation>
     </message>
     <message>
         <source>Synced Blocks</source>
-        <translation>Synkroniserte Blokker</translation>
-    </message>
-    <message>
-        <source>The mapped Autonomous System used for diversifying peer selection.</source>
-        <translation>Det kartlagte autonome systemet som brukes til å diversifisere valg av fagfeller.</translation>
-    </message>
-    <message>
-        <source>Mapped AS</source>
-        <translation>Kartlagt AS</translation>
-    </message>
-    <message>
-        <source>User Agent</source>
-        <translation>Brukeragent</translation>
-    </message>
-    <message>
-        <source>Node window</source>
-        <translation>Nodevindu</translation>
-    </message>
-    <message>
-        <source>Open the %1 debug log file from the current data directory. This can take a few seconds for large log files.</source>
-        <translation>Åpne %1-feilrettingsloggfila fra gjeldende datamappe. Dette kan ta et par sekunder for store loggfiler.</translation>
-    </message>
-    <message>
-        <source>Decrease font size</source>
-        <translation>Forminsk font størrelsen</translation>
-    </message>
-    <message>
-        <source>Increase font size</source>
-        <translation>Forstørr font størrelse</translation>
-    </message>
-    <message>
-        <source>Services</source>
-        <translation>Tjenester</translation>
-    </message>
-    <message>
-        <source>Connection Time</source>
-        <translation>Tilkoblingstid</translation>
-    </message>
-    <message>
-        <source>Last Send</source>
-        <translation>Siste Sendte</translation>
-    </message>
-    <message>
-        <source>Last Receive</source>
-        <translation>Siste Mottatte</translation>
-    </message>
-    <message>
-        <source>Ping Time</source>
-        <translation>Ping-tid</translation>
-    </message>
-    <message>
-        <source>The duration of a currently outstanding ping.</source>
-        <translation>Tidsforløp for utestående ping.</translation>
-    </message>
-    <message>
-        <source>Ping Wait</source>
-        <translation>Ping Tid</translation>
-    </message>
-    <message>
-        <source>Min Ping</source>
-        <translation>Minimalt nettverkssvarkall</translation>
-    </message>
-    <message>
-        <source>Time Offset</source>
-        <translation>Tidsforskyvning</translation>
-    </message>
-    <message>
-        <source>Last block time</source>
-        <translation>Tidspunkt for siste blokk</translation>
-    </message>
-    <message>
-        <source>&amp;Open</source>
-        <translation>&amp;Åpne</translation>
-    </message>
-    <message>
-        <source>&amp;Console</source>
-        <translation>&amp;Konsoll</translation>
-    </message>
-    <message>
-        <source>&amp;Network Traffic</source>
-        <translation>&amp;Nettverkstrafikk</translation>
-    </message>
-    <message>
-        <source>Totals</source>
-        <translation>Totalt</translation>
-    </message>
-    <message>
-        <source>In:</source>
-        <translation>Inn:</translation>
-    </message>
-    <message>
-        <source>Out:</source>
-        <translation>Ut:</translation>
-    </message>
-    <message>
-        <source>Debug log file</source>
-        <translation>Loggfil for feilsøk</translation>
-    </message>
-    <message>
-        <source>Clear console</source>
-        <translation>Tøm konsoll</translation>
-    </message>
-    <message>
-        <source>1 &amp;hour</source>
-        <translation>1 &amp;time</translation>
-    </message>
-    <message>
-        <source>1 &amp;day</source>
-        <translation>1 &amp;dag</translation>
-    </message>
-    <message>
-        <source>1 &amp;week</source>
-        <translation>1 &amp;uke</translation>
-    </message>
-    <message>
-        <source>1 &amp;year</source>
-        <translation>1 &amp;år</translation>
-    </message>
-    <message>
-        <source>&amp;Disconnect</source>
-        <translation>&amp;Koble fra</translation>
-    </message>
-    <message>
-        <source>Ban for</source>
-        <translation>Bannlys i</translation>
-    </message>
-    <message>
-        <source>&amp;Unban</source>
-        <translation>&amp;Opphev bannlysning</translation>
-    </message>
-    <message>
-        <source>Welcome to the %1 RPC console.</source>
-        <translation>Velkommen til %1 RPC-konsoll.</translation>
-    </message>
-    <message>
-        <source>Use up and down arrows to navigate history, and %1 to clear screen.</source>
-        <translation>Bruk ↑ og ↓ til å navigere historikk, og %1 for å tømme skjermen.</translation>
-    </message>
-    <message>
-        <source>Type %1 for an overview of available commands.</source>
-        <translation>Skriv %1 for en oversikt over tilgjengelige kommandoer.</translation>
-    </message>
-    <message>
-        <source>For more information on using this console type %1.</source>
-        <translation>For mer informasjon om hvordan konsollet brukes skriv %1.</translation>
-    </message>
-    <message>
-        <source>WARNING: Scammers have been active, telling users to type commands here, stealing their wallet contents. Do not use this console without fully understanding the ramifications of a command.</source>
-        <translation>Advarsel: Svindlere har vært på ferde, i oppfordringen om å skrive kommandoer her, for å stjele lommebokinnhold. Ikke bruk konsollen uten at du forstår alle ringvirkningene av en kommando.</translation>
-    </message>
-    <message>
-        <source>Network activity disabled</source>
-        <translation>Nettverksaktivitet avskrudd</translation>
-    </message>
-    <message>
-        <source>Executing command without any wallet</source>
-        <translation>Utfør kommando uten noen lommebok</translation>
-    </message>
-    <message>
-        <source>Executing command using "%1" wallet</source>
-        <translation>Utfør kommando med lommebok "%1"</translation>
-    </message>
-    <message>
-        <source>(node id: %1)</source>
-        <translation>(node id: %1)</translation>
-    </message>
-    <message>
-        <source>via %1</source>
-        <translation>via %1</translation>
-    </message>
-    <message>
-        <source>never</source>
-        <translation>aldri</translation>
-    </message>
-    <message>
-        <source>Inbound</source>
-        <translation>Innkommende</translation>
-    </message>
-    <message>
-        <source>Outbound</source>
-        <translation>Utgående</translation>
-    </message>
-    <message>
-        <source>Unknown</source>
-        <translation>Ukjent</translation>
-    </message>
-</context>
-<context>
-    <name>ReceiveCoinsDialog</name>
-    <message>
-        <source>&amp;Amount:</source>
-        <translation>&amp;Beløp:</translation>
-    </message>
-    <message>
-        <source>&amp;Label:</source>
-        <translation>&amp;Merkelapp:</translation>
-    </message>
-    <message>
-        <source>&amp;Message:</source>
-        <translation>&amp;Melding:</translation>
-    </message>
-    <message>
-        <source>An optional message to attach to the payment request, which will be displayed when the request is opened. Note: The message will not be sent with the payment over the Particl network.</source>
-        <translation>En valgfri melding å tilknytte betalingsetterspørringen, som vil bli vist når forespørselen er åpnet. Meldingen vil ikke bli sendt med betalingen over Particl-nettverket.</translation>
-    </message>
-    <message>
-        <source>An optional label to associate with the new receiving address.</source>
-        <translation>En valgfri merkelapp å tilknytte den nye mottakeradressen.</translation>
-    </message>
-    <message>
-        <source>Use this form to request payments. All fields are &lt;b&gt;optional&lt;/b&gt;.</source>
-        <translation>Bruk dette skjemaet til betalingsforespørsler. Alle felt er &lt;b&gt;valgfrie&lt;/b&gt;.</translation>
-    </message>
-    <message>
-        <source>An optional amount to request. Leave this empty or zero to not request a specific amount.</source>
-        <translation>Et valgfritt beløp å etterspørre. La stå tomt eller null for ikke å etterspørre et spesifikt beløp.</translation>
-    </message>
-    <message>
-        <source>An optional label to associate with the new receiving address (used by you to identify an invoice).  It is also attached to the payment request.</source>
-        <translation>En valgfri etikett for å knytte til den nye mottaksadressen (brukt av deg for å identifisere en faktura). Det er også knyttet til betalingsforespørselen.</translation>
-    </message>
-    <message>
-        <source>An optional message that is attached to the payment request and may be displayed to the sender.</source>
-        <translation>En valgfri melding som er knyttet til betalingsforespørselen og kan vises til avsenderen.</translation>
-    </message>
-    <message>
-        <source>&amp;Create new receiving address</source>
-        <translation>&amp;Lag ny mottakeradresse</translation>
-    </message>
-    <message>
-        <source>Clear all fields of the form.</source>
-        <translation>Fjern alle felter fra skjemaet.</translation>
-    </message>
-    <message>
-        <source>Clear</source>
-        <translation>Fjern</translation>
-    </message>
-    <message>
-        <source>Native segwit addresses (aka Bech32 or BIP-173) reduce your transaction fees later on and offer better protection against typos, but old wallets don't support them. When unchecked, an address compatible with older wallets will be created instead.</source>
-        <translation>Innfødte segwit-adresser (også kalt Bech32 eller BIP-173) reduserer transaksjonsgebyrene senere og gir bedre beskyttelse mot skrivefeil, men gamle lommebøker støtter dem ikke. Når du ikke har merket av, opprettes en adresse som er kompatibel med eldre lommebøker.</translation>
-    </message>
-    <message>
-        <source>Generate native segwit (Bech32) address</source>
-        <translation>Generer nativ segwit (Bech32) adresse</translation>
-    </message>
-    <message>
-        <source>Requested payments history</source>
-        <translation>Etterspurt betalingshistorikk</translation>
-    </message>
-    <message>
-        <source>Show the selected request (does the same as double clicking an entry)</source>
-        <translation>Vis den valgte etterspørringen (gjør det samme som å dobbelklikke på en oppføring)</translation>
-    </message>
-    <message>
-        <source>Show</source>
-        <translation>Vis</translation>
-    </message>
-    <message>
-        <source>Remove the selected entries from the list</source>
-        <translation>Fjern de valgte oppføringene fra listen</translation>
-    </message>
-    <message>
-        <source>Remove</source>
-        <translation>Fjern</translation>
-    </message>
-    <message>
-        <source>Copy URI</source>
-        <translation>Kopier URI</translation>
-    </message>
-    <message>
-        <source>Copy label</source>
-        <translation>Kopiér merkelapp</translation>
-    </message>
-    <message>
-        <source>Copy message</source>
-        <translation>Kopier melding</translation>
-    </message>
-    <message>
-        <source>Copy amount</source>
-        <translation>Kopier beløp</translation>
-    </message>
-    <message>
-        <source>Could not unlock wallet.</source>
-        <translation>Kunne ikke låse opp lommebok.</translation>
-    </message>
-    </context>
-<context>
-    <name>ReceiveRequestDialog</name>
-    <message>
-        <source>Amount:</source>
-        <translation>Beløp:</translation>
-    </message>
-    <message>
-        <source>Label:</source>
-        <translation>Merkelapp:</translation>
-    </message>
-    <message>
-        <source>Message:</source>
-        <translation>Melding:</translation>
-    </message>
-    <message>
-        <source>Wallet:</source>
-        <translation>Lommebok:</translation>
-    </message>
-    <message>
-        <source>Copy &amp;URI</source>
-        <translation>Kopier &amp;URI</translation>
-    </message>
-    <message>
-        <source>Copy &amp;Address</source>
-        <translation>Kopier &amp;Adresse</translation>
-    </message>
-    <message>
-        <source>&amp;Save Image...</source>
-        <translation>&amp;Lagre Bilde...</translation>
-    </message>
-    <message>
-        <source>Request payment to %1</source>
-        <translation>Forespør betaling til %1</translation>
-    </message>
-    <message>
-        <source>Payment information</source>
-        <translation>Betalingsinformasjon</translation>
-    </message>
-</context>
-<context>
-    <name>RecentRequestsTableModel</name>
-    <message>
-        <source>Date</source>
-        <translation>Dato</translation>
-    </message>
-    <message>
-        <source>Label</source>
-        <translation>Beskrivelse</translation>
-    </message>
-    <message>
-        <source>Message</source>
-        <translation>Melding</translation>
-    </message>
-    <message>
-        <source>(no label)</source>
-        <translation>(ingen beskrivelse)</translation>
-    </message>
-    <message>
-        <source>(no message)</source>
-        <translation>(ingen melding)</translation>
-    </message>
-    <message>
-        <source>(no amount requested)</source>
-        <translation>(inget beløp forespurt)</translation>
-    </message>
-    <message>
-        <source>Requested</source>
-        <translation>Forespurt</translation>
-    </message>
-</context>
-<context>
-    <name>SendCoinsDialog</name>
-    <message>
-        <source>Send Coins</source>
-        <translation>Send Particl</translation>
-    </message>
-    <message>
-        <source>Coin Control Features</source>
-        <translation>Myntkontroll Funksjoner</translation>
-    </message>
-    <message>
-        <source>Inputs...</source>
-        <translation>Inndata...</translation>
-    </message>
-    <message>
-        <source>automatically selected</source>
-        <translation>automatisk valgte</translation>
-    </message>
-    <message>
-        <source>Insufficient funds!</source>
-        <translation>Utilstrekkelige midler!</translation>
-    </message>
-    <message>
-        <source>Quantity:</source>
-        <translation>Mengde:</translation>
-    </message>
-    <message>
-        <source>Bytes:</source>
-        <translation>Bytes:</translation>
-    </message>
-    <message>
-        <source>Amount:</source>
-        <translation>Beløp:</translation>
-    </message>
-    <message>
-        <source>Fee:</source>
-        <translation>Gebyr:</translation>
-    </message>
-    <message>
-<<<<<<< HEAD
-        <source>After Fee:</source>
-        <translation>Etter Gebyr:</translation>
-=======
+        <translation type="unfinished">Synkroniserte Blokker</translation>
+    </message>
+    <message>
         <source>Last Transaction</source>
         <translation type="unfinished">Siste transaksjon</translation>
     </message>
     <message>
         <source>The mapped Autonomous System used for diversifying peer selection.</source>
         <translation type="unfinished">Det kartlagte Autonome Systemet som brukes til å diversifisere valg av likemenn.</translation>
->>>>>>> 3f385c91
+    </message>
+    <message>
+        <source>Mapped AS</source>
+        <translation type="unfinished">Kartlagt AS</translation>
+    </message>
+    <message>
+        <source>User Agent</source>
+        <translation type="unfinished">Brukeragent</translation>
+    </message>
+    <message>
+        <source>Node window</source>
+        <translation type="unfinished">Nodevindu</translation>
+    </message>
+    <message>
+        <source>Current block height</source>
+        <translation type="unfinished">Nåværende blokkhøyde</translation>
+    </message>
+    <message>
+        <source>Open the %1 debug log file from the current data directory. This can take a few seconds for large log files.</source>
+        <translation type="unfinished">Åpne %1-feilrettingsloggfila fra gjeldende datamappe. Dette kan ta et par sekunder for store loggfiler.</translation>
+    </message>
+    <message>
+        <source>Decrease font size</source>
+        <translation type="unfinished">Forminsk font størrelsen</translation>
+    </message>
+    <message>
+        <source>Increase font size</source>
+        <translation type="unfinished">Forstørr font størrelse</translation>
+    </message>
+    <message>
+        <source>Permissions</source>
+        <translation type="unfinished">Rettigheter</translation>
+    </message>
+    <message>
+        <source>The direction and type of peer connection: %1</source>
+        <translation type="unfinished">Retning og type likemanntilkobling: %1</translation>
+    </message>
+    <message>
+        <source>Direction/Type</source>
+        <translation type="unfinished">Retning/Type</translation>
+    </message>
+    <message>
+        <source>The network protocol this peer is connected through: IPv4, IPv6, Onion, I2P, or CJDNS.</source>
+        <translation type="unfinished">Nettverksprotokollen som denne likemannen er tilkoblet gjennom: IPv4, IPv6, Onion, I2P eller CJDNS.</translation>
+    </message>
+    <message>
+        <source>Services</source>
+        <translation type="unfinished">Tjenester</translation>
+    </message>
+    <message>
+        <source>Whether the peer requested us to relay transactions.</source>
+        <translation type="unfinished">Hvorvidt likemannen ba oss om å videresende transaksjoner.</translation>
+    </message>
+    <message>
+        <source>Wants Tx Relay</source>
+        <translation type="unfinished">Ønsker Tx Relé</translation>
+    </message>
+    <message>
+        <source>High Bandwidth</source>
+        <translation type="unfinished">Høy Båndbredde</translation>
+    </message>
+    <message>
+        <source>Connection Time</source>
+        <translation type="unfinished">Tilkoblingstid</translation>
+    </message>
+    <message>
+        <source>Elapsed time since a novel block passing initial validity checks was received from this peer.</source>
+        <translation type="unfinished">Forløpt tid siden en ny blokk som passerte de initielle validitetskontrollene ble mottatt fra denne likemannen.</translation>
+    </message>
+    <message>
+        <source>Last Block</source>
+        <translation type="unfinished">Siste blokk</translation>
+    </message>
+    <message>
+        <source>Elapsed time since a novel transaction accepted into our mempool was received from this peer.</source>
+        <extracomment>Tooltip text for the Last Transaction field in the peer details area.</extracomment>
+        <translation type="unfinished">Tid som har passert siden en ny transaksjon akseptert inn i vår minnepool ble mottatt fra denne likemann.</translation>
+    </message>
+    <message>
+        <source>Last Send</source>
+        <translation type="unfinished">Siste Sendte</translation>
+    </message>
+    <message>
+        <source>Last Receive</source>
+        <translation type="unfinished">Siste Mottatte</translation>
+    </message>
+    <message>
+        <source>Ping Time</source>
+        <translation type="unfinished">Ping-tid</translation>
+    </message>
+    <message>
+        <source>The duration of a currently outstanding ping.</source>
+        <translation type="unfinished">Tidsforløp for utestående ping.</translation>
+    </message>
+    <message>
+        <source>Ping Wait</source>
+        <translation type="unfinished">Ping Tid</translation>
+    </message>
+    <message>
+        <source>Min Ping</source>
+        <translation type="unfinished">Minimalt nettverkssvarkall</translation>
+    </message>
+    <message>
+        <source>Time Offset</source>
+        <translation type="unfinished">Tidsforskyvning</translation>
+    </message>
+    <message>
+        <source>Last block time</source>
+        <translation type="unfinished">Tidspunkt for siste blokk</translation>
+    </message>
+    <message>
+        <source>&amp;Open</source>
+        <translation type="unfinished">&amp;Åpne</translation>
+    </message>
+    <message>
+        <source>&amp;Console</source>
+        <translation type="unfinished">&amp;Konsoll</translation>
+    </message>
+    <message>
+        <source>&amp;Network Traffic</source>
+        <translation type="unfinished">&amp;Nettverkstrafikk</translation>
+    </message>
+    <message>
+        <source>Totals</source>
+        <translation type="unfinished">Totalt</translation>
+    </message>
+    <message>
+        <source>Debug log file</source>
+        <translation type="unfinished">Loggfil for feilsøk</translation>
+    </message>
+    <message>
+        <source>Clear console</source>
+        <translation type="unfinished">Tøm konsoll</translation>
+    </message>
+    <message>
+        <source>In:</source>
+        <translation type="unfinished">Inn:</translation>
+    </message>
+    <message>
+        <source>Out:</source>
+        <translation type="unfinished">Ut:</translation>
+    </message>
+    <message>
+        <source>Inbound: initiated by peer</source>
+        <extracomment>Explanatory text for an inbound peer connection.</extracomment>
+        <translation type="unfinished">Innkommende: initiert av likemann</translation>
+    </message>
+    <message>
+        <source>Outbound Full Relay: default</source>
+        <extracomment>Explanatory text for an outbound peer connection that relays all network information. This is the default behavior for outbound connections.</extracomment>
+        <translation type="unfinished">Utgående Fullrelé: standard</translation>
+    </message>
+    <message>
+        <source>Outbound Block Relay: does not relay transactions or addresses</source>
+        <extracomment>Explanatory text for an outbound peer connection that relays network information about blocks and not transactions or addresses.</extracomment>
+        <translation type="unfinished">Utgående Blokkrelé: videresender ikke transaksjoner eller adresser</translation>
+    </message>
+    <message>
+        <source>Outbound Feeler: short-lived, for testing addresses</source>
+        <extracomment>Explanatory text for a short-lived outbound peer connection that is used to test the aliveness of known addresses.</extracomment>
+        <translation type="unfinished">Utgående Føler: kortlevd, til testing av adresser</translation>
+    </message>
+    <message>
+        <source>Outbound Address Fetch: short-lived, for soliciting addresses</source>
+        <extracomment>Explanatory text for a short-lived outbound peer connection that is used to request addresses from a peer.</extracomment>
+        <translation type="unfinished">Utgående Adressehenting: kortlevd, for å hente adresser</translation>
+    </message>
+    <message>
+        <source>we selected the peer for high bandwidth relay</source>
+        <translation type="unfinished">vi valgte likemannen for høy båndbredderelé</translation>
+    </message>
+    <message>
+        <source>the peer selected us for high bandwidth relay</source>
+        <translation type="unfinished">likemannen valgte oss for høy båndbredderelé</translation>
+    </message>
+    <message>
+        <source>no high bandwidth relay selected</source>
+        <translation type="unfinished">intet høy båndbredderelé valgt</translation>
+    </message>
+    <message>
+        <source>Ctrl+=</source>
+        <extracomment>Secondary shortcut to increase the RPC console font size.</extracomment>
+        <translation type="unfinished">Cltr+=</translation>
+    </message>
+    <message>
+        <source>&amp;Copy address</source>
+        <extracomment>Context menu action to copy the address of a peer.</extracomment>
+        <translation type="unfinished">&amp;Kopier adresse</translation>
+    </message>
+    <message>
+        <source>&amp;Disconnect</source>
+        <translation type="unfinished">&amp;Koble fra</translation>
+    </message>
+    <message>
+        <source>1 &amp;hour</source>
+        <translation type="unfinished">1 &amp;time</translation>
+    </message>
+    <message>
+        <source>1 d&amp;ay</source>
+        <translation type="unfinished">1 &amp;dag</translation>
+    </message>
+    <message>
+        <source>1 &amp;week</source>
+        <translation type="unfinished">1 &amp;uke</translation>
+    </message>
+    <message>
+        <source>1 &amp;year</source>
+        <translation type="unfinished">1 &amp;år</translation>
+    </message>
+    <message>
+        <source>&amp;Unban</source>
+        <translation type="unfinished">&amp;Opphev bannlysning</translation>
+    </message>
+    <message>
+        <source>Network activity disabled</source>
+        <translation type="unfinished">Nettverksaktivitet avskrudd</translation>
+    </message>
+    <message>
+        <source>Executing command without any wallet</source>
+        <translation type="unfinished">Utfør kommando uten noen lommebok</translation>
+    </message>
+    <message>
+        <source>Executing command using "%1" wallet</source>
+        <translation type="unfinished">Utfør kommando med lommebok "%1"</translation>
+    </message>
+    <message>
+        <source>Executing…</source>
+        <extracomment>A console message indicating an entered command is currently being executed.</extracomment>
+        <translation type="unfinished">Utfører...</translation>
+    </message>
+    <message>
+        <source>(peer: %1)</source>
+        <translation type="unfinished">(likemann: %1)</translation>
+    </message>
+    <message>
+        <source>Yes</source>
+        <translation type="unfinished">Ja</translation>
+    </message>
+    <message>
+        <source>No</source>
+        <translation type="unfinished">Nei</translation>
+    </message>
+    <message>
+        <source>To</source>
+        <translation type="unfinished">Til</translation>
+    </message>
+    <message>
+        <source>From</source>
+        <translation type="unfinished">Fra</translation>
+    </message>
+    <message>
+        <source>Ban for</source>
+        <translation type="unfinished">Bannlys i</translation>
+    </message>
+    <message>
+        <source>Never</source>
+        <translation type="unfinished">Aldri</translation>
+    </message>
+    <message>
+        <source>Unknown</source>
+        <translation type="unfinished">Ukjent</translation>
+    </message>
+</context>
+<context>
+    <name>ReceiveCoinsDialog</name>
+    <message>
+        <source>&amp;Amount:</source>
+        <translation type="unfinished">&amp;Beløp:</translation>
+    </message>
+    <message>
+        <source>&amp;Label:</source>
+        <translation type="unfinished">&amp;Merkelapp:</translation>
+    </message>
+    <message>
+        <source>&amp;Message:</source>
+        <translation type="unfinished">&amp;Melding:</translation>
+    </message>
+    <message>
+        <source>An optional message to attach to the payment request, which will be displayed when the request is opened. Note: The message will not be sent with the payment over the Particl network.</source>
+        <translation type="unfinished">En valgfri melding å tilknytte betalingsetterspørringen, som vil bli vist når forespørselen er åpnet. Meldingen vil ikke bli sendt med betalingen over Particl-nettverket.</translation>
+    </message>
+    <message>
+        <source>An optional label to associate with the new receiving address.</source>
+        <translation type="unfinished">En valgfri merkelapp å tilknytte den nye mottakeradressen.</translation>
+    </message>
+    <message>
+        <source>Use this form to request payments. All fields are &lt;b&gt;optional&lt;/b&gt;.</source>
+        <translation type="unfinished">Bruk dette skjemaet til betalingsforespørsler. Alle felt er &lt;b&gt;valgfrie&lt;/b&gt;.</translation>
+    </message>
+    <message>
+        <source>An optional amount to request. Leave this empty or zero to not request a specific amount.</source>
+        <translation type="unfinished">Et valgfritt beløp å etterspørre. La stå tomt eller null for ikke å etterspørre et spesifikt beløp.</translation>
+    </message>
+    <message>
+        <source>An optional label to associate with the new receiving address (used by you to identify an invoice).  It is also attached to the payment request.</source>
+        <translation type="unfinished">En valgfri etikett for å knytte til den nye mottaksadressen (brukt av deg for å identifisere en faktura). Det er også knyttet til betalingsforespørselen.</translation>
+    </message>
+    <message>
+        <source>An optional message that is attached to the payment request and may be displayed to the sender.</source>
+        <translation type="unfinished">En valgfri melding som er knyttet til betalingsforespørselen og kan vises til avsenderen.</translation>
+    </message>
+    <message>
+        <source>&amp;Create new receiving address</source>
+        <translation type="unfinished">&amp;Lag ny mottakeradresse</translation>
+    </message>
+    <message>
+        <source>Clear all fields of the form.</source>
+        <translation type="unfinished">Fjern alle felter fra skjemaet.</translation>
+    </message>
+    <message>
+        <source>Clear</source>
+        <translation type="unfinished">Fjern</translation>
+    </message>
+    <message>
+        <source>Requested payments history</source>
+        <translation type="unfinished">Etterspurt betalingshistorikk</translation>
+    </message>
+    <message>
+        <source>Show the selected request (does the same as double clicking an entry)</source>
+        <translation type="unfinished">Vis den valgte etterspørringen (gjør det samme som å dobbelklikke på en oppføring)</translation>
+    </message>
+    <message>
+        <source>Show</source>
+        <translation type="unfinished">Vis</translation>
+    </message>
+    <message>
+        <source>Remove the selected entries from the list</source>
+        <translation type="unfinished">Fjern de valgte oppføringene fra listen</translation>
+    </message>
+    <message>
+        <source>Remove</source>
+        <translation type="unfinished">Fjern</translation>
+    </message>
+    <message>
+        <source>Copy &amp;URI</source>
+        <translation type="unfinished">Kopier &amp;URI</translation>
+    </message>
+    <message>
+        <source>&amp;Copy address</source>
+        <translation type="unfinished">&amp;Kopier adresse</translation>
+    </message>
+    <message>
+        <source>Copy &amp;label</source>
+        <translation type="unfinished">Kopier &amp;beskrivelse</translation>
+    </message>
+    <message>
+        <source>Copy &amp;message</source>
+        <translation type="unfinished">Kopier &amp;melding</translation>
+    </message>
+    <message>
+        <source>Copy &amp;amount</source>
+        <translation type="unfinished">Kopier &amp;beløp</translation>
+    </message>
+    <message>
+        <source>Could not unlock wallet.</source>
+        <translation type="unfinished">Kunne ikke låse opp lommebok.</translation>
+    </message>
+    <message>
+        <source>Could not generate new %1 address</source>
+        <translation type="unfinished">Kunne ikke generere ny %1 adresse </translation>
+    </message>
+</context>
+<context>
+    <name>ReceiveRequestDialog</name>
+    <message>
+        <source>Request payment to …</source>
+        <translation type="unfinished">Be om betaling til ...</translation>
+    </message>
+    <message>
+        <source>Address:</source>
+        <translation type="unfinished">Adresse:</translation>
+    </message>
+    <message>
+        <source>Amount:</source>
+        <translation type="unfinished">Beløp:</translation>
+    </message>
+    <message>
+        <source>Label:</source>
+        <translation type="unfinished">Merkelapp:</translation>
+    </message>
+    <message>
+        <source>Message:</source>
+        <translation type="unfinished">Melding:</translation>
+    </message>
+    <message>
+        <source>Wallet:</source>
+        <translation type="unfinished">Lommebok:</translation>
+    </message>
+    <message>
+        <source>Copy &amp;URI</source>
+        <translation type="unfinished">Kopier &amp;URI</translation>
+    </message>
+    <message>
+        <source>Copy &amp;Address</source>
+        <translation type="unfinished">Kopier &amp;Adresse</translation>
+    </message>
+    <message>
+        <source>&amp;Verify</source>
+        <translation type="unfinished">&amp;Verifiser</translation>
+    </message>
+    <message>
+        <source>Verify this address on e.g. a hardware wallet screen</source>
+        <translation type="unfinished">Verifiser denne adressen på f.eks. en fysisk lommebokskjerm</translation>
+    </message>
+    <message>
+        <source>&amp;Save Image…</source>
+        <translation type="unfinished">&amp;Lagre Bilde...</translation>
+    </message>
+    <message>
+        <source>Payment information</source>
+        <translation type="unfinished">Betalingsinformasjon</translation>
+    </message>
+    <message>
+        <source>Request payment to %1</source>
+        <translation type="unfinished">Forespør betaling til %1</translation>
+    </message>
+</context>
+<context>
+    <name>RecentRequestsTableModel</name>
+    <message>
+        <source>Date</source>
+        <translation type="unfinished">Dato</translation>
+    </message>
+    <message>
+        <source>Label</source>
+        <translation type="unfinished">Beskrivelse</translation>
+    </message>
+    <message>
+        <source>Message</source>
+        <translation type="unfinished">Melding</translation>
+    </message>
+    <message>
+        <source>(no label)</source>
+        <translation type="unfinished">(ingen beskrivelse)</translation>
+    </message>
+    <message>
+        <source>(no message)</source>
+        <translation type="unfinished">(ingen melding)</translation>
+    </message>
+    <message>
+        <source>(no amount requested)</source>
+        <translation type="unfinished">(inget beløp forespurt)</translation>
+    </message>
+    <message>
+        <source>Requested</source>
+        <translation type="unfinished">Forespurt</translation>
+    </message>
+</context>
+<context>
+    <name>SendCoinsDialog</name>
+    <message>
+        <source>Send Coins</source>
+        <translation type="unfinished">Send Particl</translation>
+    </message>
+    <message>
+        <source>Coin Control Features</source>
+        <translation type="unfinished">Myntkontroll Funksjoner</translation>
+    </message>
+    <message>
+        <source>automatically selected</source>
+        <translation type="unfinished">automatisk valgte</translation>
+    </message>
+    <message>
+        <source>Insufficient funds!</source>
+        <translation type="unfinished">Utilstrekkelige midler!</translation>
+    </message>
+    <message>
+        <source>Quantity:</source>
+        <translation type="unfinished">Mengde:</translation>
+    </message>
+    <message>
+        <source>Amount:</source>
+        <translation type="unfinished">Beløp:</translation>
+    </message>
+    <message>
+        <source>Fee:</source>
+        <translation type="unfinished">Gebyr:</translation>
+    </message>
+    <message>
+        <source>After Fee:</source>
+        <translation type="unfinished">Totalt:</translation>
     </message>
     <message>
         <source>Change:</source>
-        <translation>Veksel:</translation>
+        <translation type="unfinished">Veksel:</translation>
     </message>
     <message>
         <source>If this is activated, but the change address is empty or invalid, change will be sent to a newly generated address.</source>
-        <translation>Hvis dette er aktivert, men adressen for veksel er tom eller ugyldig, vil veksel bli sendt til en nylig generert adresse.</translation>
+        <translation type="unfinished">Hvis dette er aktivert, men adressen for veksel er tom eller ugyldig, vil veksel bli sendt til en nylig generert adresse.</translation>
     </message>
     <message>
         <source>Custom change address</source>
-        <translation>Egendefinert adresse for veksel</translation>
+        <translation type="unfinished">Egendefinert adresse for veksel</translation>
     </message>
     <message>
         <source>Transaction Fee:</source>
-        <translation>Transaksjonsgebyr:</translation>
-    </message>
-    <message>
-        <source>Choose...</source>
-        <translation>Velg...</translation>
+        <translation type="unfinished">Transaksjonsgebyr:</translation>
     </message>
     <message>
         <source>Using the fallbackfee can result in sending a transaction that will take several hours or days (or never) to confirm. Consider choosing your fee manually or wait until you have validated the complete chain.</source>
-        <translation>Bruk av tilbakefallsgebyr kan medføre at en transaksjon tar flere timer eller dager, å fullføre, eller aldri gjør det. Overvei å velge et gebyr manuelt, eller vent til du har bekreftet hele kjeden.</translation>
+        <translation type="unfinished">Bruk av tilbakefallsgebyr kan medføre at en transaksjon tar flere timer eller dager (eller for alltid) å fullføre. Vurder å velge et gebyr manuelt, eller vent til du har validert den komplette kjeden.</translation>
     </message>
     <message>
         <source>Warning: Fee estimation is currently not possible.</source>
-        <translation>Advarsel: Gebyroverslag er ikke tilgjengelig for tiden.</translation>
-    </message>
-    <message>
-        <source>Specify a custom fee per kB (1,000 bytes) of the transaction's virtual size.
-
-Note:  Since the fee is calculated on a per-byte basis, a fee of "100 satoshis per kB" for a transaction size of 500 bytes (half of 1 kB) would ultimately yield a fee of only 50 satoshis.</source>
-        <translation>Spesifiser en tilpasset avgift per kB (1000 byte) av transaksjonens virtuelle størrelse.
-
-Merk: Siden avgiften er beregnet per byte-basis, vil et gebyr på "100 satoshis per kB" for en transaksjonsstørrelse på 500 byte (halvparten av 1 kB) til slutt gi et gebyr på bare 50 satoshis.</translation>
-    </message>
-    <message>
-        <source>per kilobyte</source>
-        <translation>per kilobyte</translation>
+        <translation type="unfinished">Advarsel: Gebyroverslag er ikke tilgjengelig for tiden.</translation>
     </message>
     <message>
         <source>Hide</source>
-        <translation>Skjul</translation>
+        <translation type="unfinished">Skjul</translation>
     </message>
     <message>
         <source>Recommended:</source>
-        <translation>Anbefalt:</translation>
+        <translation type="unfinished">Anbefalt:</translation>
     </message>
     <message>
         <source>Custom:</source>
-        <translation>Egendefinert:</translation>
-    </message>
-    <message>
-        <source>(Smart fee not initialized yet. This usually takes a few blocks...)</source>
-        <translation>(Smartgebyr ikke innført ennå. Dette tar vanligvis noen blokker...)</translation>
+        <translation type="unfinished">Egendefinert:</translation>
     </message>
     <message>
         <source>Send to multiple recipients at once</source>
-        <translation>Send til flere enn en mottaker</translation>
+        <translation type="unfinished">Send til flere enn en mottaker</translation>
     </message>
     <message>
         <source>Add &amp;Recipient</source>
-        <translation>Legg til &amp;Mottaker</translation>
+        <translation type="unfinished">Legg til &amp;Mottaker</translation>
     </message>
     <message>
         <source>Clear all fields of the form.</source>
-        <translation>Fjern alle felter fra skjemaet.</translation>
+        <translation type="unfinished">Fjern alle felter fra skjemaet.</translation>
+    </message>
+    <message>
+        <source>Inputs…</source>
+        <translation type="unfinished">Inputs...</translation>
     </message>
     <message>
         <source>Dust:</source>
-        <translation>Støv:</translation>
+        <translation type="unfinished">Støv:</translation>
+    </message>
+    <message>
+        <source>Choose…</source>
+        <translation type="unfinished">Velg...</translation>
     </message>
     <message>
         <source>Hide transaction fee settings</source>
-        <translation>Skjul innstillinger for transaksjonsgebyr</translation>
+        <translation type="unfinished">Skjul innstillinger for transaksjonsgebyr</translation>
     </message>
     <message>
         <source>When there is less transaction volume than space in the blocks, miners as well as relaying nodes may enforce a minimum fee. Paying only this minimum fee is just fine, but be aware that this can result in a never confirming transaction once there is more demand for particl transactions than the network can process.</source>
-        <translation>Når det er mindre transaksjonsvolum enn plass i blokkene, kan gruvearbeidere så vel som videresende noder håndheve et minimumsgebyr. Å betale bare denne minsteavgiften er helt greit, men vær klar over at dette kan resultere i en aldri bekreftende transaksjon når det er større etterspørsel etter particl-transaksjoner enn nettverket kan behandle.</translation>
+        <translation type="unfinished">Når det er mindre transaksjonsvolum enn plass i blokkene, kan minere så vel som noder håndheve et minimumsgebyr for videresending. Å kun betale minsteavgiften er helt greit, men vær klar over at dette kan skape en transaksjon som aldri blir bekreftet hvis det blir større etterspørsel etter particl-transaksjoner enn nettverket kan behandle.</translation>
     </message>
     <message>
         <source>A too low fee might result in a never confirming transaction (read the tooltip)</source>
-        <translation>For lavt gebyr kan føre til en transaksjon som aldri bekreftes (les verktøytips)</translation>
+        <translation type="unfinished">For lavt gebyr kan føre til en transaksjon som aldri bekreftes (les verktøytips)</translation>
+    </message>
+    <message>
+        <source>(Smart fee not initialized yet. This usually takes a few blocks…)</source>
+        <translation type="unfinished">(Smartgebyr er ikke initialisert ennå. Dette tar vanligvis noen få blokker...)</translation>
     </message>
     <message>
         <source>Confirmation time target:</source>
-        <translation>Bekreftelsestidsmål:</translation>
+        <translation type="unfinished">Bekreftelsestidsmål:</translation>
     </message>
     <message>
         <source>Enable Replace-By-Fee</source>
-        <translation>Aktiver Replace-By-Fee</translation>
+        <translation type="unfinished">Aktiver Replace-By-Fee</translation>
     </message>
     <message>
         <source>With Replace-By-Fee (BIP-125) you can increase a transaction's fee after it is sent. Without this, a higher fee may be recommended to compensate for increased transaction delay risk.</source>
-        <translation>Med Replace-By-Fee (BIP-125) kan du øke transaksjonens gebyr etter at den er sendt. Uten dette aktivert anbefales et høyere gebyr for å kompensere for risikoen for at transaksjonen blir forsinket.</translation>
+        <translation type="unfinished">Med Replace-By-Fee (BIP-125) kan du øke transaksjonens gebyr etter at den er sendt. Uten dette aktivert anbefales et høyere gebyr for å kompensere for risikoen for at transaksjonen blir forsinket.</translation>
     </message>
     <message>
         <source>Clear &amp;All</source>
-        <translation>Fjern &amp;Alt</translation>
+        <translation type="unfinished">Fjern &amp;Alt</translation>
     </message>
     <message>
         <source>Balance:</source>
-        <translation>Saldo:</translation>
+        <translation type="unfinished">Saldo:</translation>
     </message>
     <message>
         <source>Confirm the send action</source>
-        <translation>Bekreft sending</translation>
-    </message>
-    <message>
-        <source>S&amp;end</source>
-        <translation>S&amp;end</translation>
+        <translation type="unfinished">Bekreft sending</translation>
     </message>
     <message>
         <source>Copy quantity</source>
-        <translation>Kopier mengde</translation>
+        <translation type="unfinished">Kopiér mengde</translation>
     </message>
     <message>
         <source>Copy amount</source>
-        <translation>Kopier beløp</translation>
+        <translation type="unfinished">Kopier beløp</translation>
     </message>
     <message>
         <source>Copy fee</source>
-        <translation>Kopier gebyr</translation>
+        <translation type="unfinished">Kopiér gebyr</translation>
     </message>
     <message>
         <source>Copy after fee</source>
-        <translation>Kopiér totalt</translation>
+        <translation type="unfinished">Kopiér totalt</translation>
     </message>
     <message>
         <source>Copy bytes</source>
-        <translation>Kopiér bytes</translation>
+        <translation type="unfinished">Kopiér bytes</translation>
     </message>
     <message>
         <source>Copy dust</source>
-        <translation>Kopiér støv</translation>
+        <translation type="unfinished">Kopiér støv</translation>
     </message>
     <message>
         <source>Copy change</source>
-        <translation>Kopier veksel</translation>
+        <translation type="unfinished">Kopier veksel</translation>
     </message>
     <message>
         <source>%1 (%2 blocks)</source>
-        <translation>%1 (%2 blokker)</translation>
+        <translation type="unfinished">%1 (%2 blokker)</translation>
+    </message>
+    <message>
+        <source>Sign on device</source>
+        <extracomment>"device" usually means a hardware wallet.</extracomment>
+        <translation type="unfinished">Signer på enhet</translation>
+    </message>
+    <message>
+        <source>Connect your hardware wallet first.</source>
+        <translation type="unfinished">Koble til din fysiske lommebok først.</translation>
     </message>
     <message>
         <source>Cr&amp;eate Unsigned</source>
-        <translation>Cr &amp; eate Usignert</translation>
+        <translation type="unfinished">Cr &amp; eate Usignert</translation>
     </message>
     <message>
         <source>%1 to %2</source>
-        <translation>%1 til %2</translation>
-    </message>
-    <message>
-        <source>Do you want to draft this transaction?</source>
-        <translation>Vil du utarbeide denne transaksjonen?</translation>
-    </message>
-    <message>
-        <source>Are you sure you want to send?</source>
-        <translation>Er du sikker på at du vil sende?</translation>
+        <translation type="unfinished">%1 til %2</translation>
+    </message>
+    <message>
+        <source>Sign failed</source>
+        <translation type="unfinished">Signering feilet</translation>
+    </message>
+    <message>
+        <source>External signer not found</source>
+        <extracomment>"External signer" means using devices such as hardware wallets.</extracomment>
+        <translation type="unfinished">Ekstern undertegner ikke funnet</translation>
+    </message>
+    <message>
+        <source>External signer failure</source>
+        <extracomment>"External signer" means using devices such as hardware wallets.</extracomment>
+        <translation type="unfinished">Ekstern undertegnerfeil</translation>
+    </message>
+    <message>
+        <source>Save Transaction Data</source>
+        <translation type="unfinished">Lagre Transaksjonsdata</translation>
+    </message>
+    <message>
+        <source>Partially Signed Transaction (Binary)</source>
+        <extracomment>Expanded name of the binary PSBT file format. See: BIP 174.</extracomment>
+        <translation type="unfinished">Delvis Signert Transaksjon (Binær)</translation>
+    </message>
+    <message>
+        <source>PSBT saved</source>
+        <translation type="unfinished">PSBT lagret</translation>
+    </message>
+    <message>
+        <source>External balance:</source>
+        <translation type="unfinished">Ekstern saldo:</translation>
     </message>
     <message>
         <source>or</source>
-        <translation>eller</translation>
+        <translation type="unfinished">eller</translation>
     </message>
     <message>
         <source>You can increase the fee later (signals Replace-By-Fee, BIP-125).</source>
-        <translation>Du kan øke gebyret senere (signaliserer Replace-By-Fee, BIP-125).</translation>
+        <translation type="unfinished">Du kan øke gebyret senere (signaliserer Replace-By-Fee, BIP-125).</translation>
+    </message>
+    <message>
+        <source>Please, review your transaction proposal. This will produce a Partially Signed Particl Transaction (PSBT) which you can save or copy and then sign with e.g. an offline %1 wallet, or a PSBT-compatible hardware wallet.</source>
+        <extracomment>Text to inform a user attempting to create a transaction of their current options. At this stage, a user can only create a PSBT. This string is displayed when private keys are disabled and an external signer is not available.</extracomment>
+        <translation type="unfinished">Se over ditt transaksjonsforslag. Dette kommer til å produsere en Delvis Signert Particl Transaksjon (PSBT) som du kan lagre eller kopiere og så signere med f.eks. en offline %1 lommebok, eller en PSBT kompatibel hardware lommebok.</translation>
     </message>
     <message>
         <source>Please, review your transaction.</source>
-        <translation>Vennligst se over transaksjonen din.</translation>
+        <extracomment>Text to prompt a user to review the details of the transaction they are attempting to send.</extracomment>
+        <translation type="unfinished">Vennligst se over transaksjonen din.</translation>
     </message>
     <message>
         <source>Transaction fee</source>
-        <translation>Transaksjonsgebyr</translation>
+        <translation type="unfinished">Transaksjonsgebyr</translation>
     </message>
     <message>
         <source>Not signalling Replace-By-Fee, BIP-125.</source>
-        <translation>Signaliserer ikke Replace-By-Fee, BIP-125</translation>
+        <translation type="unfinished">Signaliserer ikke Replace-By-Fee, BIP-125</translation>
     </message>
     <message>
         <source>Total Amount</source>
-        <translation>Totalbeløp</translation>
-    </message>
-    <message>
-        <source>To review recipient list click "Show Details..."</source>
-        <translation>For å se gjennom mottakerlisten, klikk "Vis detaljer ..."</translation>
+        <translation type="unfinished">Totalbeløp</translation>
     </message>
     <message>
         <source>Confirm send coins</source>
-        <translation>Bekreft forsendelse av mynter</translation>
-    </message>
-    <message>
-        <source>Confirm transaction proposal</source>
-        <translation>Bekreft transaksjonsforslaget</translation>
-    </message>
-    <message>
-        <source>Send</source>
-        <translation>Send</translation>
+        <translation type="unfinished">Bekreft forsendelse av mynter</translation>
     </message>
     <message>
         <source>Watch-only balance:</source>
-        <translation>Kun-observer balanse:</translation>
+        <translation type="unfinished">Kun-observer balanse:</translation>
     </message>
     <message>
         <source>The recipient address is not valid. Please recheck.</source>
-        <translation>Mottakeradressen er ikke gyldig. Sjekk den igjen.</translation>
+        <translation type="unfinished">Mottakeradressen er ikke gyldig. Sjekk den igjen.</translation>
     </message>
     <message>
         <source>The amount to pay must be larger than 0.</source>
-        <translation>Betalingsbeløpet må være høyere enn 0.</translation>
+        <translation type="unfinished">Betalingsbeløpet må være høyere enn 0.</translation>
     </message>
     <message>
         <source>The amount exceeds your balance.</source>
-        <translation>Beløper overstiger saldo.</translation>
+        <translation type="unfinished">Beløper overstiger saldo.</translation>
     </message>
     <message>
         <source>The total exceeds your balance when the %1 transaction fee is included.</source>
-        <translation>Totalbeløpet overstiger saldo etter at %1-transaksjonsgebyret er lagt til.</translation>
+        <translation type="unfinished">Totalbeløpet overstiger saldo etter at %1-transaksjonsgebyret er lagt til.</translation>
     </message>
     <message>
         <source>Duplicate address found: addresses should only be used once each.</source>
-        <translation>Gjenbruk av adresse funnet: Adresser skal kun brukes én gang hver.</translation>
+        <translation type="unfinished">Gjenbruk av adresse funnet: Adresser skal kun brukes én gang hver.</translation>
     </message>
     <message>
         <source>Transaction creation failed!</source>
-        <translation>Opprettelse av transaksjon mislyktes!</translation>
+        <translation type="unfinished">Opprettelse av transaksjon mislyktes!</translation>
     </message>
     <message>
         <source>A fee higher than %1 is considered an absurdly high fee.</source>
-        <translation>Et gebyr høyere enn %1 anses som absurd høyt.</translation>
-    </message>
-    <message>
-        <source>Payment request expired.</source>
-        <translation>Tidsavbrudd for betalingsforespørsel</translation>
-    </message>
-    <message numerus="yes">
-        <source>Estimated to begin confirmation within %n block(s).</source>
-        <translation><numerusform>Antatt bekreftelsesbegynnelse innen %n blokk.</numerusform><numerusform>Antatt bekreftelsesbegynnelse innen %n blokker.</numerusform></translation>
-    </message>
-    <message>
-        <source>Warning: Invalid Particl address</source>
-        <translation>Advarsel Ugyldig particl-adresse</translation>
-    </message>
-    <message>
-        <source>Warning: Unknown change address</source>
-        <translation>Advarsel: Ukjent vekslingsadresse</translation>
-    </message>
-    <message>
-        <source>Confirm custom change address</source>
-        <translation>Bekreft egendefinert vekslingsadresse</translation>
-    </message>
-    <message>
-        <source>The address you selected for change is not part of this wallet. Any or all funds in your wallet may be sent to this address. Are you sure?</source>
-        <translation>Adressen du valgte for veksling er ikke en del av denne lommeboka. Alle verdiene i din lommebok vil bli sendt til denne adressen. Er du sikker?</translation>
-    </message>
-    <message>
-        <source>(no label)</source>
-        <translation>(ingen beskrivelse)</translation>
-    </message>
-</context>
-<context>
-    <name>SendCoinsEntry</name>
-    <message>
-        <source>A&amp;mount:</source>
-        <translation>&amp;Beløp:</translation>
-    </message>
-    <message>
-        <source>Pay &amp;To:</source>
-        <translation>Betal &amp;Til:</translation>
-    </message>
-    <message>
-        <source>&amp;Label:</source>
-        <translation>&amp;Merkelapp:</translation>
-    </message>
-    <message>
-        <source>Choose previously used address</source>
-        <translation>Velg tidligere brukt adresse</translation>
-    </message>
-    <message>
-        <source>The Particl address to send the payment to</source>
-        <translation>Particl-adressen betalingen skal sendes til</translation>
-    </message>
-    <message>
-        <source>Alt+A</source>
-        <translation>Alt+A</translation>
-    </message>
-    <message>
-        <source>Paste address from clipboard</source>
-        <translation>Lim inn adresse fra utklippstavlen</translation>
-    </message>
-    <message>
-        <source>Alt+P</source>
-        <translation>Alt+P</translation>
-    </message>
-    <message>
-        <source>Remove this entry</source>
-        <translation>Fjern denne oppføringen</translation>
-    </message>
-    <message>
-        <source>The amount to send in the selected unit</source>
-        <translation>beløpet som skal sendes inn den valgte enheten.</translation>
-    </message>
-    <message>
-        <source>The fee will be deducted from the amount being sent. The recipient will receive less particl than you enter in the amount field. If multiple recipients are selected, the fee is split equally.</source>
-        <translation>Gebyret vil bli trukket fra beløpet som blir sendt. Mottakeren vil motta mindre particl enn det du skriver inn i beløpsfeltet. Hvis det er valgt flere mottakere, deles gebyret likt.</translation>
-    </message>
-    <message>
-        <source>S&amp;ubtract fee from amount</source>
-        <translation>T&amp;rekk fra gebyr fra beløp</translation>
-    </message>
-    <message>
-        <source>Use available balance</source>
-        <translation>Bruk tilgjengelig saldo</translation>
-    </message>
-    <message>
-        <source>Message:</source>
-        <translation>Melding:</translation>
-    </message>
-    <message>
-        <source>This is an unauthenticated payment request.</source>
-        <translation>Dette er en uautorisert betalingsetterspørring.</translation>
-    </message>
-    <message>
-        <source>This is an authenticated payment request.</source>
-        <translation>Dette er en autorisert betalingsetterspørring.</translation>
-    </message>
-    <message>
-        <source>Enter a label for this address to add it to the list of used addresses</source>
-        <translation>Skriv inn en merkelapp for denne adressen for å legge den til listen av brukte adresser</translation>
-    </message>
-    <message>
-        <source>A message that was attached to the particl: URI which will be stored with the transaction for your reference. Note: This message will not be sent over the Particl network.</source>
-        <translation>En melding som var tilknyttet particlen: URI vil bli lagret med transaksjonen for din oversikt. Denne meldingen vil ikke bli sendt over Particl-nettverket.</translation>
-    </message>
-    <message>
-        <source>Pay To:</source>
-        <translation>Betal Til:</translation>
-    </message>
-    <message>
-        <source>Memo:</source>
-        <translation>Memo:</translation>
-    </message>
-</context>
-<context>
-    <name>ShutdownWindow</name>
-    <message>
-        <source>%1 is shutting down...</source>
-        <translation>%1 lukker...</translation>
-    </message>
-    <message>
-        <source>Do not shut down the computer until this window disappears.</source>
-        <translation>Slå ikke av datamaskinen før dette vinduet forsvinner.</translation>
-    </message>
-</context>
-<context>
-    <name>SignVerifyMessageDialog</name>
-    <message>
-        <source>Signatures - Sign / Verify a Message</source>
-        <translation>Signaturer - Signer / Verifiser en Melding</translation>
-    </message>
-    <message>
-        <source>&amp;Sign Message</source>
-        <translation>&amp;Signer Melding</translation>
-    </message>
-    <message>
-        <source>You can sign messages/agreements with your addresses to prove you can receive particl sent to them. Be careful not to sign anything vague or random, as phishing attacks may try to trick you into signing your identity over to them. Only sign fully-detailed statements you agree to.</source>
-        <translation>Du kan signere meldinger/avtaler med adresser for å bevise at du kan motta particl sendt til dem. Vær forsiktig med å signere noe vagt eller tilfeldig, siden phishing-angrep kan prøve å lure deg til å signere din identitet over til dem. Bare signer fullt detaljerte utsagn som du er enig i.</translation>
-    </message>
-    <message>
-        <source>The Particl address to sign the message with</source>
-        <translation>Particl-adressen meldingen skal signeres med</translation>
-    </message>
-    <message>
-        <source>Choose previously used address</source>
-        <translation>Velg tidligere brukt adresse</translation>
-    </message>
-    <message>
-        <source>Alt+A</source>
-        <translation>Alt+A</translation>
-    </message>
-    <message>
-        <source>Paste address from clipboard</source>
-        <translation>Lim inn adresse fra utklippstavlen</translation>
-    </message>
-    <message>
-        <source>Alt+P</source>
-        <translation>Alt+P</translation>
-    </message>
-    <message>
-        <source>Enter the message you want to sign here</source>
-        <translation>Skriv inn meldingen du vil signere her</translation>
-    </message>
-    <message>
-        <source>Signature</source>
-        <translation>Signatur</translation>
-    </message>
-    <message>
-        <source>Copy the current signature to the system clipboard</source>
-        <translation>Kopier valgt signatur til utklippstavle</translation>
-    </message>
-    <message>
-        <source>Sign the message to prove you own this Particl address</source>
-        <translation>Signer meldingen for å bevise at du eier denne Particl-adressen</translation>
-    </message>
-    <message>
-        <source>Sign &amp;Message</source>
-        <translation>Signer &amp;Melding</translation>
-    </message>
-    <message>
-        <source>Reset all sign message fields</source>
-        <translation>Tilbakestill alle felter for meldingssignering</translation>
-    </message>
-    <message>
-        <source>Clear &amp;All</source>
-        <translation>Fjern &amp;Alt</translation>
-    </message>
-    <message>
-        <source>&amp;Verify Message</source>
-        <translation>&amp;Verifiser Melding</translation>
-    </message>
-    <message>
-        <source>Enter the receiver's address, message (ensure you copy line breaks, spaces, tabs, etc. exactly) and signature below to verify the message. Be careful not to read more into the signature than what is in the signed message itself, to avoid being tricked by a man-in-the-middle attack. Note that this only proves the signing party receives with the address, it cannot prove sendership of any transaction!</source>
-        <translation>Skriv inn mottakerens adresse, melding (forsikre deg om at du kopier linjeskift, mellomrom, faner osv. nøyaktig) og underskrift nedenfor for å bekrefte meldingen. Vær forsiktig så du ikke leser mer ut av signaturen enn hva som er i den signerte meldingen i seg selv, for å unngå å bli lurt av et man-in-the-middle-angrep. Merk at dette bare beviser at den som signerer kan motta med adressen, dette beviser ikke hvem som har sendt transaksjoner!</translation>
-    </message>
-    <message>
-        <source>The Particl address the message was signed with</source>
-        <translation>Particl-adressen meldingen ble signert med</translation>
-    </message>
-    <message>
-        <source>The signed message to verify</source>
-        <translation>Den signerte meldingen for å bekfrefte</translation>
-    </message>
-    <message>
-        <source>The signature given when the message was signed</source>
-        <translation>signaturen som ble gitt da meldingen ble signert</translation>
-    </message>
-    <message>
-        <source>Verify the message to ensure it was signed with the specified Particl address</source>
-        <translation>Verifiser meldingen for å være sikker på at den ble signert av den angitte Particl-adressen</translation>
-    </message>
-    <message>
-        <source>Verify &amp;Message</source>
-        <translation>Verifiser &amp;Melding</translation>
-    </message>
-    <message>
-        <source>Reset all verify message fields</source>
-        <translation>Tilbakestill alle felter for meldingsverifikasjon</translation>
-    </message>
-    <message>
-        <source>Click "Sign Message" to generate signature</source>
-        <translation>Klikk "Signer melding" for å generere signatur</translation>
-    </message>
-    <message>
-        <source>The entered address is invalid.</source>
-        <translation>Innskrevet adresse er ugyldig.</translation>
-    </message>
-    <message>
-        <source>Please check the address and try again.</source>
-        <translation>Sjekk adressen og prøv igjen.</translation>
-    </message>
-    <message>
-        <source>The entered address does not refer to a key.</source>
-        <translation>Innskrevet adresse refererer ikke til noen nøkkel.</translation>
-    </message>
-    <message>
-        <source>Wallet unlock was cancelled.</source>
-        <translation>Opplåsning av lommebok ble avbrutt.</translation>
-    </message>
-    <message>
-        <source>No error</source>
-        <translation>Ingen feil</translation>
-    </message>
-    <message>
-        <source>Private key for the entered address is not available.</source>
-        <translation>Privat nøkkel for den angitte adressen er ikke tilgjengelig.</translation>
-    </message>
-    <message>
-        <source>Message signing failed.</source>
-        <translation>Signering av melding feilet.</translation>
-    </message>
-    <message>
-        <source>Message signed.</source>
-        <translation>Melding signert.</translation>
-    </message>
-    <message>
-        <source>The signature could not be decoded.</source>
-        <translation>Signaturen kunne ikke dekodes.</translation>
-    </message>
-    <message>
-        <source>Please check the signature and try again.</source>
-        <translation>Sjekk signaturen og prøv igjen.</translation>
-    </message>
-    <message>
-        <source>The signature did not match the message digest.</source>
-        <translation>Signaturen samsvarer ikke med meldingsporteføljen.</translation>
-    </message>
-    <message>
-        <source>Message verification failed.</source>
-        <translation>Meldingsverifiseringen mislyktes.</translation>
-    </message>
-    <message>
-        <source>Message verified.</source>
-        <translation>Melding bekreftet.</translation>
-    </message>
-</context>
-<context>
-    <name>TrafficGraphWidget</name>
-    <message>
-        <source>KB/s</source>
-        <translation>KB/s</translation>
-    </message>
-</context>
-<context>
-    <name>TransactionDesc</name>
-    <message numerus="yes">
-        <source>Open for %n more block(s)</source>
-        <translation><numerusform>Åpen for %n blokk til</numerusform><numerusform>Åpen for %n flere blokker</numerusform></translation>
-    </message>
-    <message>
-        <source>Open until %1</source>
-        <translation>Åpen til %1</translation>
-    </message>
-    <message>
-        <source>conflicted with a transaction with %1 confirmations</source>
-        <translation>gikk ikke overens med en transaksjon med %1 bekreftelser</translation>
-    </message>
-    <message>
-        <source>0/unconfirmed, %1</source>
-        <translation>0/ubekreftet, %1</translation>
-    </message>
-    <message>
-        <source>in memory pool</source>
-        <translation>i hukommelsespulje</translation>
-    </message>
-    <message>
-        <source>not in memory pool</source>
-        <translation>ikke i hukommelsespulje</translation>
-    </message>
-    <message>
-        <source>abandoned</source>
-        <translation>forlatt</translation>
-    </message>
-    <message>
-        <source>%1/unconfirmed</source>
-        <translation>%1/ubekreftet</translation>
-    </message>
-    <message>
-        <source>%1 confirmations</source>
-        <translation>%1 bekreftelser</translation>
-    </message>
-    <message>
-        <source>Status</source>
-        <translation>Status</translation>
-    </message>
-    <message>
-        <source>Date</source>
-        <translation>Dato</translation>
-    </message>
-    <message>
-        <source>Source</source>
-        <translation>Kilde</translation>
-    </message>
-    <message>
-        <source>Generated</source>
-        <translation>Generert</translation>
-    </message>
-    <message>
-        <source>From</source>
-        <translation>Fra</translation>
-    </message>
-    <message>
-        <source>unknown</source>
-        <translation>ukjent</translation>
-    </message>
-    <message>
-        <source>To</source>
-        <translation>Til</translation>
-    </message>
-    <message>
-        <source>own address</source>
-        <translation>egen adresse</translation>
-    </message>
-    <message>
-        <source>watch-only</source>
-        <translation>kun oppsyn</translation>
-    </message>
-    <message>
-        <source>label</source>
-        <translation>merkelapp</translation>
-    </message>
-    <message>
-        <source>Credit</source>
-        <translation>Kreditt</translation>
-    </message>
-    <message numerus="yes">
-        <source>matures in %n more block(s)</source>
-        <translation><numerusform>modner om %n blokk</numerusform><numerusform>modner om %n blokker</numerusform></translation>
-    </message>
-    <message>
-        <source>not accepted</source>
-        <translation>ikke akseptert</translation>
-    </message>
-    <message>
-        <source>Debit</source>
-        <translation>Debet</translation>
-    </message>
-    <message>
-        <source>Total debit</source>
-        <translation>Total debet</translation>
-    </message>
-    <message>
-        <source>Total credit</source>
-        <translation>Total kreditt</translation>
-    </message>
-    <message>
-        <source>Transaction fee</source>
-        <translation>Transaksjonsgebyr</translation>
-    </message>
-    <message>
-        <source>Net amount</source>
-        <translation>Nettobeløp</translation>
-    </message>
-    <message>
-        <source>Message</source>
-        <translation>Melding</translation>
-    </message>
-    <message>
-        <source>Comment</source>
-        <translation>Kommentar</translation>
-    </message>
-    <message>
-        <source>Transaction ID</source>
-        <translation>Transaksjons-ID</translation>
-    </message>
-    <message>
-        <source>Transaction total size</source>
-        <translation>Total transaksjonsstørrelse</translation>
-    </message>
-    <message>
-        <source>Transaction virtual size</source>
-        <translation>Virtuell transaksjonsstørrelse</translation>
-    </message>
-    <message>
-        <source>Output index</source>
-        <translation>Utdatainndeks</translation>
-    </message>
-    <message>
-        <source> (Certificate was not verified)</source>
-        <translation>(sertifikatet ble ikke bekreftet)</translation>
-    </message>
-    <message>
-        <source>Merchant</source>
-        <translation>Forretningsdrivende</translation>
-    </message>
-    <message>
-        <source>Generated coins must mature %1 blocks before they can be spent. When you generated this block, it was broadcast to the network to be added to the block chain. If it fails to get into the chain, its state will change to "not accepted" and it won't be spendable. This may occasionally happen if another node generates a block within a few seconds of yours.</source>
-        <translation>Genererte particl må modne %1 blokker før de kan brukes. Da du genererte denne blokken ble den kringkastet på nettverket for å bli lagt til i kjeden av blokker. Hvis den ikke kommer med i kjeden vil den endre seg til "ikke akseptert", og vil ikke kunne brukes. Dette vil noen ganger skje hvis en annen node genererer en blokk innen noen sekunder av din.</translation>
-    </message>
-    <message>
-        <source>Debug information</source>
-        <translation>Feilrettingsinformasjon</translation>
-    </message>
-    <message>
-        <source>Transaction</source>
-        <translation>Transaksjon</translation>
-    </message>
-    <message>
-        <source>Inputs</source>
-        <translation>Inndata</translation>
-    </message>
-    <message>
-        <source>Amount</source>
-        <translation>Beløp</translation>
-    </message>
-    <message>
-        <source>true</source>
-        <translation>sant</translation>
-    </message>
-    <message>
-        <source>false</source>
-        <translation>usant</translation>
-    </message>
-</context>
-<context>
-    <name>TransactionDescDialog</name>
-    <message>
-        <source>This pane shows a detailed description of the transaction</source>
-        <translation>Her vises en detaljert beskrivelse av transaksjonen</translation>
-    </message>
-    <message>
-        <source>Details for %1</source>
-        <translation>Detaljer for %1</translation>
-    </message>
-</context>
-<context>
-    <name>TransactionTableModel</name>
-    <message>
-        <source>Date</source>
-        <translation>Dato</translation>
-    </message>
-    <message>
-        <source>Type</source>
-        <translation>Type</translation>
-    </message>
-    <message>
-        <source>Label</source>
-        <translation>Beskrivelse</translation>
-    </message>
-    <message numerus="yes">
-        <source>Open for %n more block(s)</source>
-        <translation><numerusform>Åpen for én blokk til</numerusform><numerusform>Åpen for %n blokker til</numerusform></translation>
-    </message>
-    <message>
-        <source>Open until %1</source>
-        <translation>Åpen til %1</translation>
-    </message>
-    <message>
-        <source>Unconfirmed</source>
-        <translation>Ubekreftet</translation>
-    </message>
-    <message>
-        <source>Abandoned</source>
-        <translation>Forlatt</translation>
-    </message>
-    <message>
-        <source>Confirming (%1 of %2 recommended confirmations)</source>
-        <translation>Bekrefter (%1 av %2 anbefalte bekreftelser)</translation>
-    </message>
-    <message>
-        <source>Confirmed (%1 confirmations)</source>
-        <translation>Bekreftet (%1 bekreftelser)</translation>
-    </message>
-<<<<<<< HEAD
-    <message>
-        <source>Conflicted</source>
-        <translation>Gikk ikke overens</translation>
-    </message>
-    <message>
-        <source>Immature (%1 confirmations, will be available after %2)</source>
-        <translation>Umoden (%1 bekreftelser, vil være tilgjengelig etter %2)</translation>
-=======
+        <translation type="unfinished">Et gebyr høyere enn %1 anses som absurd høyt.</translation>
+    </message>
     <message numerus="yes">
         <source>Estimated to begin confirmation within %n block(s).</source>
         <translation type="unfinished">
             <numerusform />
             <numerusform />
         </translation>
->>>>>>> 3f385c91
-    </message>
-    <message>
-        <source>Generated but not accepted</source>
-        <translation>Generert, men ikke akseptert</translation>
-    </message>
-    <message>
-        <source>Received with</source>
-        <translation>Mottatt med</translation>
-    </message>
-    <message>
-        <source>Received from</source>
-        <translation>Mottatt fra</translation>
-    </message>
-    <message>
-        <source>Sent to</source>
-        <translation>Sendt til</translation>
-    </message>
-    <message>
-        <source>Payment to yourself</source>
-        <translation>Betaling til deg selv</translation>
-    </message>
-    <message>
-        <source>Mined</source>
-        <translation>Utvunnet</translation>
-    </message>
-    <message>
-        <source>watch-only</source>
-        <translation>kun oppsyn</translation>
-    </message>
-    <message>
-        <source>(n/a)</source>
-        <translation>(i/t)</translation>
+    </message>
+    <message>
+        <source>Warning: Invalid Particl address</source>
+        <translation type="unfinished">Advarsel Ugyldig particl-adresse</translation>
+    </message>
+    <message>
+        <source>Warning: Unknown change address</source>
+        <translation type="unfinished">Advarsel: Ukjent vekslingsadresse</translation>
+    </message>
+    <message>
+        <source>Confirm custom change address</source>
+        <translation type="unfinished">Bekreft egendefinert vekslingsadresse</translation>
+    </message>
+    <message>
+        <source>The address you selected for change is not part of this wallet. Any or all funds in your wallet may be sent to this address. Are you sure?</source>
+        <translation type="unfinished">Adressen du valgte for veksling er ikke en del av denne lommeboka. Alle verdiene i din lommebok vil bli sendt til denne adressen. Er du sikker?</translation>
     </message>
     <message>
         <source>(no label)</source>
-        <translation>(ingen beskrivelse)</translation>
-    </message>
-    <message>
-        <source>Transaction status. Hover over this field to show number of confirmations.</source>
-        <translation>Transaksjonsstatus. Hold pekeren over dette feltet for å se antall bekreftelser.</translation>
-    </message>
-    <message>
-        <source>Date and time that the transaction was received.</source>
-        <translation>Dato og tid for mottak av transaksjonen.</translation>
-    </message>
-    <message>
-        <source>Type of transaction.</source>
-        <translation>Transaksjonstype.</translation>
-    </message>
-    <message>
-        <source>Whether or not a watch-only address is involved in this transaction.</source>
-        <translation>Hvorvidt en oppsynsadresse er involvert i denne transaksjonen.</translation>
-    </message>
-    <message>
-        <source>User-defined intent/purpose of the transaction.</source>
-        <translation>Brukerdefinert intensjon/hensikt med transaksjonen.</translation>
-    </message>
-    <message>
-        <source>Amount removed from or added to balance.</source>
-        <translation>Beløp fjernet eller lagt til saldo.</translation>
+        <translation type="unfinished">(ingen beskrivelse)</translation>
     </message>
 </context>
 <context>
-    <name>TransactionView</name>
-    <message>
-        <source>All</source>
-        <translation>Alt</translation>
-    </message>
-    <message>
-        <source>Today</source>
-        <translation>I dag</translation>
-    </message>
-    <message>
-<<<<<<< HEAD
-        <source>This week</source>
-        <translation>Denne uka</translation>
-    </message>
-    <message>
-        <source>This month</source>
-        <translation>Denne måneden</translation>
-    </message>
-    <message>
-        <source>Last month</source>
-        <translation>Forrige måned</translation>
-=======
+    <name>SendCoinsEntry</name>
+    <message>
+        <source>A&amp;mount:</source>
+        <translation type="unfinished">&amp;Beløp:</translation>
+    </message>
+    <message>
+        <source>Pay &amp;To:</source>
+        <translation type="unfinished">Betal &amp;Til:</translation>
+    </message>
+    <message>
+        <source>&amp;Label:</source>
+        <translation type="unfinished">&amp;Merkelapp:</translation>
+    </message>
+    <message>
+        <source>Choose previously used address</source>
+        <translation type="unfinished">Velg tidligere brukt adresse</translation>
+    </message>
+    <message>
+        <source>The Particl address to send the payment to</source>
+        <translation type="unfinished">Particl-adressen betalingen skal sendes til</translation>
+    </message>
+    <message>
+        <source>Paste address from clipboard</source>
+        <translation type="unfinished">Lim inn adresse fra utklippstavlen</translation>
+    </message>
+    <message>
+        <source>Remove this entry</source>
+        <translation type="unfinished">Fjern denne oppføringen</translation>
+    </message>
+    <message>
+        <source>The amount to send in the selected unit</source>
+        <translation type="unfinished">beløpet som skal sendes inn den valgte enheten.</translation>
+    </message>
+    <message>
+        <source>The fee will be deducted from the amount being sent. The recipient will receive less particl than you enter in the amount field. If multiple recipients are selected, the fee is split equally.</source>
+        <translation type="unfinished">Gebyret vil bli trukket fra beløpet som blir sendt. Mottakeren vil motta mindre particl enn det du skriver inn i beløpsfeltet. Hvis det er valgt flere mottakere, deles gebyret likt.</translation>
+    </message>
+    <message>
+        <source>S&amp;ubtract fee from amount</source>
+        <translation type="unfinished">T&amp;rekk fra gebyr fra beløp</translation>
+    </message>
+    <message>
+        <source>Use available balance</source>
+        <translation type="unfinished">Bruk tilgjengelig saldo</translation>
+    </message>
+    <message>
+        <source>Message:</source>
+        <translation type="unfinished">Melding:</translation>
+    </message>
+    <message>
         <source>Enter a label for this address to add it to the list of used addresses</source>
         <translation type="unfinished">Skriv inn en merkelapp for denne adressen for å legge den til listen av brukte adresser</translation>
->>>>>>> 3f385c91
-    </message>
-    <message>
-        <source>This year</source>
-        <translation>Dette året</translation>
-    </message>
-<<<<<<< HEAD
-    <message>
-        <source>Range...</source>
-        <translation>Rekkevidde…</translation>
-    </message>
-=======
+    </message>
+    <message>
+        <source>A message that was attached to the particl: URI which will be stored with the transaction for your reference. Note: This message will not be sent over the Particl network.</source>
+        <translation type="unfinished">En melding som var tilknyttet particlen: URI vil bli lagret med transaksjonen for din oversikt. Denne meldingen vil ikke bli sendt over Particl-nettverket.</translation>
+    </message>
 </context>
 <context>
     <name>SendConfirmationDialog</name>
->>>>>>> 3f385c91
-    <message>
-        <source>Received with</source>
-        <translation>Mottatt med</translation>
-    </message>
-    <message>
-        <source>Sent to</source>
-        <translation>Sendt til</translation>
-    </message>
-    <message>
-        <source>To yourself</source>
-        <translation>Til deg selv</translation>
-    </message>
-    <message>
-        <source>Mined</source>
-        <translation>Utvunnet</translation>
-    </message>
-    <message>
-        <source>Other</source>
-        <translation>Andre</translation>
-    </message>
-    <message>
-        <source>Enter address, transaction id, or label to search</source>
-        <translation>Oppgi adresse, transaksjons-ID eller merkelapp for å søke</translation>
-    </message>
-    <message>
-        <source>Min amount</source>
-        <translation>Minimumsbeløp</translation>
-    </message>
-    <message>
-        <source>Abandon transaction</source>
-        <translation>Avbryt transaksjon</translation>
-    </message>
-    <message>
-        <source>Increase transaction fee</source>
-        <translation>Øk overføringsgebyret</translation>
-    </message>
-    <message>
-        <source>Copy address</source>
-        <translation>Kopier adresse</translation>
-    </message>
-    <message>
-        <source>Copy label</source>
-        <translation>Kopiér merkelapp</translation>
-    </message>
-    <message>
-        <source>Copy amount</source>
-        <translation>Kopier beløp</translation>
-    </message>
-    <message>
-        <source>Copy transaction ID</source>
-        <translation>Kopier transaksjons-ID</translation>
-    </message>
-    <message>
-        <source>Copy raw transaction</source>
-        <translation>Kopier råtransaksjon</translation>
-    </message>
-    <message>
-        <source>Copy full transaction details</source>
-        <translation>Kopier helhetlig transaksjonsdetaljering</translation>
-    </message>
-    <message>
-        <source>Edit label</source>
-        <translation>Rediger merkelapp</translation>
-    </message>
-    <message>
-        <source>Show transaction details</source>
-        <translation>Vis transaksjonsdetaljer</translation>
-    </message>
-    <message>
-        <source>Export Transaction History</source>
-        <translation>Eksporter transaksjonshistorikk</translation>
-    </message>
-    <message>
-        <source>Comma separated file (*.csv)</source>
-        <translation>Komma separert fil (*.csv)</translation>
-    </message>
-    <message>
-        <source>Confirmed</source>
-        <translation>Bekreftet</translation>
-    </message>
-    <message>
-        <source>Watch-only</source>
-        <translation>Kun oppsyn</translation>
-    </message>
-    <message>
-        <source>Date</source>
-        <translation>Dato</translation>
-    </message>
-    <message>
-        <source>Type</source>
-        <translation>Type</translation>
-    </message>
-    <message>
-        <source>Label</source>
-        <translation>Beskrivelse</translation>
-    </message>
-    <message>
-        <source>Address</source>
-        <translation>Adresse</translation>
-    </message>
-    <message>
-        <source>ID</source>
-        <translation>ID</translation>
-    </message>
-    <message>
-        <source>Exporting Failed</source>
-        <translation>Eksporten feilet</translation>
-    </message>
-    <message>
-        <source>There was an error trying to save the transaction history to %1.</source>
-        <translation>En feil oppstod ved lagring av transaksjonshistorikk til %1.</translation>
-    </message>
-    <message>
-        <source>Exporting Successful</source>
-        <translation>Eksportert</translation>
-    </message>
-    <message>
-        <source>The transaction history was successfully saved to %1.</source>
-        <translation>Transaksjonshistorikken ble lagret til %1.</translation>
-    </message>
-    <message>
-        <source>Range:</source>
-        <translation>Rekkevidde:</translation>
-    </message>
-    <message>
-        <source>to</source>
-        <translation>til</translation>
+    <message>
+        <source>Create Unsigned</source>
+        <translation type="unfinished">Lag usignert</translation>
     </message>
 </context>
 <context>
-    <name>UnitDisplayStatusBarControl</name>
-    <message>
-        <source>Unit to show amounts in. Click to select another unit.</source>
-        <translation>Enhet å vise beløper i. Klikk for å velge en annen enhet.</translation>
+    <name>SignVerifyMessageDialog</name>
+    <message>
+        <source>Signatures - Sign / Verify a Message</source>
+        <translation type="unfinished">Signaturer - Signer / Verifiser en Melding</translation>
+    </message>
+    <message>
+        <source>&amp;Sign Message</source>
+        <translation type="unfinished">&amp;Signer Melding</translation>
+    </message>
+    <message>
+        <source>You can sign messages/agreements with your addresses to prove you can receive particl sent to them. Be careful not to sign anything vague or random, as phishing attacks may try to trick you into signing your identity over to them. Only sign fully-detailed statements you agree to.</source>
+        <translation type="unfinished">Du kan signere meldinger/avtaler med adresser for å bevise at du kan motta particl sendt til dem. Vær forsiktig med å signere noe vagt eller tilfeldig, siden phishing-angrep kan prøve å lure deg til å signere din identitet over til dem. Bare signer fullt detaljerte utsagn som du er enig i.</translation>
+    </message>
+    <message>
+        <source>The Particl address to sign the message with</source>
+        <translation type="unfinished">Particl-adressen meldingen skal signeres med</translation>
+    </message>
+    <message>
+        <source>Choose previously used address</source>
+        <translation type="unfinished">Velg tidligere brukt adresse</translation>
+    </message>
+    <message>
+        <source>Paste address from clipboard</source>
+        <translation type="unfinished">Lim inn adresse fra utklippstavlen</translation>
+    </message>
+    <message>
+        <source>Enter the message you want to sign here</source>
+        <translation type="unfinished">Skriv inn meldingen du vil signere her</translation>
+    </message>
+    <message>
+        <source>Signature</source>
+        <translation type="unfinished">Signatur</translation>
+    </message>
+    <message>
+        <source>Copy the current signature to the system clipboard</source>
+        <translation type="unfinished">Kopier valgt signatur til utklippstavle</translation>
+    </message>
+    <message>
+        <source>Sign the message to prove you own this Particl address</source>
+        <translation type="unfinished">Signer meldingen for å bevise at du eier denne Particl-adressen</translation>
+    </message>
+    <message>
+        <source>Sign &amp;Message</source>
+        <translation type="unfinished">Signer &amp;Melding</translation>
+    </message>
+    <message>
+        <source>Reset all sign message fields</source>
+        <translation type="unfinished">Tilbakestill alle felter for meldingssignering</translation>
+    </message>
+    <message>
+        <source>Clear &amp;All</source>
+        <translation type="unfinished">Fjern &amp;Alt</translation>
+    </message>
+    <message>
+        <source>&amp;Verify Message</source>
+        <translation type="unfinished">&amp;Verifiser Melding</translation>
+    </message>
+    <message>
+        <source>Enter the receiver's address, message (ensure you copy line breaks, spaces, tabs, etc. exactly) and signature below to verify the message. Be careful not to read more into the signature than what is in the signed message itself, to avoid being tricked by a man-in-the-middle attack. Note that this only proves the signing party receives with the address, it cannot prove sendership of any transaction!</source>
+        <translation type="unfinished">Skriv inn mottakerens adresse, melding (forsikre deg om at du kopier linjeskift, mellomrom, faner osv. nøyaktig) og underskrift nedenfor for å bekrefte meldingen. Vær forsiktig så du ikke leser mer ut av signaturen enn hva som er i den signerte meldingen i seg selv, for å unngå å bli lurt av et man-in-the-middle-angrep. Merk at dette bare beviser at den som signerer kan motta med adressen, dette beviser ikke hvem som har sendt transaksjoner!</translation>
+    </message>
+    <message>
+        <source>The Particl address the message was signed with</source>
+        <translation type="unfinished">Particl-adressen meldingen ble signert med</translation>
+    </message>
+    <message>
+        <source>The signed message to verify</source>
+        <translation type="unfinished">Den signerte meldingen for å bekfrefte</translation>
+    </message>
+    <message>
+        <source>The signature given when the message was signed</source>
+        <translation type="unfinished">signaturen som ble gitt da meldingen ble signert</translation>
+    </message>
+    <message>
+        <source>Verify the message to ensure it was signed with the specified Particl address</source>
+        <translation type="unfinished">Verifiser meldingen for å være sikker på at den ble signert av den angitte Particl-adressen</translation>
+    </message>
+    <message>
+        <source>Verify &amp;Message</source>
+        <translation type="unfinished">Verifiser &amp;Melding</translation>
+    </message>
+    <message>
+        <source>Reset all verify message fields</source>
+        <translation type="unfinished">Tilbakestill alle felter for meldingsverifikasjon</translation>
+    </message>
+    <message>
+        <source>Click "Sign Message" to generate signature</source>
+        <translation type="unfinished">Klikk "Signer melding" for å generere signatur</translation>
+    </message>
+    <message>
+        <source>The entered address is invalid.</source>
+        <translation type="unfinished">Innskrevet adresse er ugyldig.</translation>
+    </message>
+    <message>
+        <source>Please check the address and try again.</source>
+        <translation type="unfinished">Sjekk adressen og prøv igjen.</translation>
+    </message>
+    <message>
+        <source>The entered address does not refer to a key.</source>
+        <translation type="unfinished">Innskrevet adresse refererer ikke til noen nøkkel.</translation>
+    </message>
+    <message>
+        <source>Wallet unlock was cancelled.</source>
+        <translation type="unfinished">Opplåsning av lommebok ble avbrutt.</translation>
+    </message>
+    <message>
+        <source>No error</source>
+        <translation type="unfinished">Ingen feil</translation>
+    </message>
+    <message>
+        <source>Private key for the entered address is not available.</source>
+        <translation type="unfinished">Privat nøkkel for den angitte adressen er ikke tilgjengelig.</translation>
+    </message>
+    <message>
+        <source>Message signing failed.</source>
+        <translation type="unfinished">Signering av melding feilet.</translation>
+    </message>
+    <message>
+        <source>Message signed.</source>
+        <translation type="unfinished">Melding signert.</translation>
+    </message>
+    <message>
+        <source>The signature could not be decoded.</source>
+        <translation type="unfinished">Signaturen kunne ikke dekodes.</translation>
+    </message>
+    <message>
+        <source>Please check the signature and try again.</source>
+        <translation type="unfinished">Sjekk signaturen og prøv igjen.</translation>
+    </message>
+    <message>
+        <source>The signature did not match the message digest.</source>
+        <translation type="unfinished">Signaturen samsvarer ikke med meldingsporteføljen.</translation>
+    </message>
+    <message>
+        <source>Message verification failed.</source>
+        <translation type="unfinished">Meldingsverifiseringen mislyktes.</translation>
+    </message>
+    <message>
+        <source>Message verified.</source>
+        <translation type="unfinished">Melding bekreftet.</translation>
     </message>
 </context>
 <context>
-    <name>WalletController</name>
-    <message>
-        <source>Close wallet</source>
-        <translation>Lukk lommebok</translation>
-    </message>
-    <message>
-        <source>Closing the wallet for too long can result in having to resync the entire chain if pruning is enabled.</source>
-        <translation>Å lukke lommeboken for lenge kan føre til at du må synkronisere hele kjeden hvis beskjæring er aktivert.</translation>
-    </message>
-    </context>
-<context>
-    <name>WalletFrame</name>
-    <message>
-        <source>Create a new wallet</source>
-        <translation>Lag en ny lommebok</translation>
-    </message>
-</context>
-<context>
-    <name>WalletModel</name>
-    <message>
-        <source>Send Coins</source>
-        <translation>Send mynter</translation>
-    </message>
-<<<<<<< HEAD
-    <message>
-        <source>Fee bump error</source>
-        <translation>Gebyrforhøyelsesfeil</translation>
-    </message>
-    <message>
-        <source>Increasing transaction fee failed</source>
-        <translation>Økning av transaksjonsgebyr mislyktes</translation>
-    </message>
-    <message>
-        <source>Do you want to increase the fee?</source>
-        <translation>Ønsker du å øke gebyret?</translation>
-    </message>
-    <message>
-        <source>Do you want to draft a transaction with fee increase?</source>
-        <translation>Vil du utarbeide en transaksjon med gebyrøkning?</translation>
-    </message>
-    <message>
-        <source>Current fee:</source>
-        <translation>Nåværede gebyr:</translation>
-    </message>
-    <message>
-        <source>Increase:</source>
-        <translation>Økning:</translation>
-    </message>
-    <message>
-        <source>New fee:</source>
-        <translation>Nytt gebyr:</translation>
-=======
+    <name>SplashScreen</name>
+    <message>
+        <source>(press q to shutdown and continue later)</source>
+        <translation type="unfinished">(trykk q for å skru av og fortsette senere)</translation>
+    </message>
     <message>
         <source>press q to shutdown</source>
         <translation type="unfinished">trykk på q for å slå av</translation>
@@ -3442,504 +3593,522 @@
         <source>%1 confirmations</source>
         <extracomment>Text explaining the current status of a transaction, shown in the status field of the details window for this transaction. This status represents a transaction confirmed in 6 or more blocks.</extracomment>
         <translation type="unfinished">%1 bekreftelser</translation>
->>>>>>> 3f385c91
+    </message>
+    <message>
+        <source>Date</source>
+        <translation type="unfinished">Dato</translation>
+    </message>
+    <message>
+        <source>Source</source>
+        <translation type="unfinished">Kilde</translation>
+    </message>
+    <message>
+        <source>Generated</source>
+        <translation type="unfinished">Generert</translation>
+    </message>
+    <message>
+        <source>From</source>
+        <translation type="unfinished">Fra</translation>
+    </message>
+    <message>
+        <source>unknown</source>
+        <translation type="unfinished">ukjent</translation>
+    </message>
+    <message>
+        <source>To</source>
+        <translation type="unfinished">Til</translation>
+    </message>
+    <message>
+        <source>own address</source>
+        <translation type="unfinished">egen adresse</translation>
+    </message>
+    <message>
+        <source>watch-only</source>
+        <translation type="unfinished">kun oppsyn</translation>
+    </message>
+    <message>
+        <source>label</source>
+        <translation type="unfinished">merkelapp</translation>
+    </message>
+    <message>
+        <source>Credit</source>
+        <translation type="unfinished">Kreditt</translation>
+    </message>
+    <message numerus="yes">
+        <source>matures in %n more block(s)</source>
+        <translation type="unfinished">
+            <numerusform />
+            <numerusform />
+        </translation>
+    </message>
+    <message>
+        <source>not accepted</source>
+        <translation type="unfinished">ikke akseptert</translation>
+    </message>
+    <message>
+        <source>Debit</source>
+        <translation type="unfinished">Debet</translation>
+    </message>
+    <message>
+        <source>Total debit</source>
+        <translation type="unfinished">Total debet</translation>
+    </message>
+    <message>
+        <source>Total credit</source>
+        <translation type="unfinished">Total kreditt</translation>
+    </message>
+    <message>
+        <source>Transaction fee</source>
+        <translation type="unfinished">Transaksjonsgebyr</translation>
+    </message>
+    <message>
+        <source>Net amount</source>
+        <translation type="unfinished">Nettobeløp</translation>
+    </message>
+    <message>
+        <source>Message</source>
+        <translation type="unfinished">Melding</translation>
+    </message>
+    <message>
+        <source>Comment</source>
+        <translation type="unfinished">Kommentar</translation>
+    </message>
+    <message>
+        <source>Transaction ID</source>
+        <translation type="unfinished">Transaksjons-ID</translation>
+    </message>
+    <message>
+        <source>Transaction total size</source>
+        <translation type="unfinished">Total transaksjonsstørrelse</translation>
+    </message>
+    <message>
+        <source>Transaction virtual size</source>
+        <translation type="unfinished">Virtuell transaksjonsstørrelse</translation>
+    </message>
+    <message>
+        <source>Output index</source>
+        <translation type="unfinished">Outputindeks</translation>
+    </message>
+    <message>
+        <source> (Certificate was not verified)</source>
+        <translation type="unfinished">(sertifikatet ble ikke bekreftet)</translation>
+    </message>
+    <message>
+        <source>Merchant</source>
+        <translation type="unfinished">Forretningsdrivende</translation>
+    </message>
+    <message>
+        <source>Generated coins must mature %1 blocks before they can be spent. When you generated this block, it was broadcast to the network to be added to the block chain. If it fails to get into the chain, its state will change to "not accepted" and it won't be spendable. This may occasionally happen if another node generates a block within a few seconds of yours.</source>
+        <translation type="unfinished">Genererte particl må modne %1 blokker før de kan brukes. Da du genererte denne blokken ble den kringkastet på nettverket for å bli lagt til i kjeden av blokker. Hvis den ikke kommer med i kjeden vil den endre seg til "ikke akseptert", og vil ikke kunne brukes. Dette vil noen ganger skje hvis en annen node genererer en blokk innen noen sekunder av din.</translation>
+    </message>
+    <message>
+        <source>Debug information</source>
+        <translation type="unfinished">Feilrettingsinformasjon</translation>
+    </message>
+    <message>
+        <source>Transaction</source>
+        <translation type="unfinished">Transaksjon</translation>
+    </message>
+    <message>
+        <source>Amount</source>
+        <translation type="unfinished">Beløp</translation>
+    </message>
+    <message>
+        <source>true</source>
+        <translation type="unfinished">sant</translation>
+    </message>
+    <message>
+        <source>false</source>
+        <translation type="unfinished">usant</translation>
+    </message>
+</context>
+<context>
+    <name>TransactionDescDialog</name>
+    <message>
+        <source>This pane shows a detailed description of the transaction</source>
+        <translation type="unfinished">Her vises en detaljert beskrivelse av transaksjonen</translation>
+    </message>
+    <message>
+        <source>Details for %1</source>
+        <translation type="unfinished">Detaljer for %1</translation>
+    </message>
+</context>
+<context>
+    <name>TransactionTableModel</name>
+    <message>
+        <source>Date</source>
+        <translation type="unfinished">Dato</translation>
+    </message>
+    <message>
+        <source>Label</source>
+        <translation type="unfinished">Beskrivelse</translation>
+    </message>
+    <message>
+        <source>Unconfirmed</source>
+        <translation type="unfinished">Ubekreftet</translation>
+    </message>
+    <message>
+        <source>Abandoned</source>
+        <translation type="unfinished">Forlatt</translation>
+    </message>
+    <message>
+        <source>Confirming (%1 of %2 recommended confirmations)</source>
+        <translation type="unfinished">Bekrefter (%1 av %2 anbefalte bekreftelser)</translation>
+    </message>
+    <message>
+        <source>Confirmed (%1 confirmations)</source>
+        <translation type="unfinished">Bekreftet (%1 bekreftelser)</translation>
+    </message>
+    <message>
+        <source>Conflicted</source>
+        <translation type="unfinished">Gikk ikke overens</translation>
+    </message>
+    <message>
+        <source>Immature (%1 confirmations, will be available after %2)</source>
+        <translation type="unfinished">Umoden (%1 bekreftelser, vil være tilgjengelig etter %2)</translation>
+    </message>
+    <message>
+        <source>Generated but not accepted</source>
+        <translation type="unfinished">Generert, men ikke akseptert</translation>
+    </message>
+    <message>
+        <source>Received with</source>
+        <translation type="unfinished">Mottatt med</translation>
+    </message>
+    <message>
+        <source>Received from</source>
+        <translation type="unfinished">Mottatt fra</translation>
+    </message>
+    <message>
+        <source>Sent to</source>
+        <translation type="unfinished">Sendt til</translation>
+    </message>
+    <message>
+        <source>Payment to yourself</source>
+        <translation type="unfinished">Betaling til deg selv</translation>
+    </message>
+    <message>
+        <source>Mined</source>
+        <translation type="unfinished">Utvunnet</translation>
+    </message>
+    <message>
+        <source>watch-only</source>
+        <translation type="unfinished">kun oppsyn</translation>
+    </message>
+    <message>
+        <source>(no label)</source>
+        <translation type="unfinished">(ingen beskrivelse)</translation>
+    </message>
+    <message>
+        <source>Transaction status. Hover over this field to show number of confirmations.</source>
+        <translation type="unfinished">Transaksjonsstatus. Hold pekeren over dette feltet for å se antall bekreftelser.</translation>
+    </message>
+    <message>
+        <source>Date and time that the transaction was received.</source>
+        <translation type="unfinished">Dato og tid for mottak av transaksjonen.</translation>
+    </message>
+    <message>
+        <source>Type of transaction.</source>
+        <translation type="unfinished">Transaksjonstype.</translation>
+    </message>
+    <message>
+        <source>Whether or not a watch-only address is involved in this transaction.</source>
+        <translation type="unfinished">Hvorvidt en oppsynsadresse er involvert i denne transaksjonen.</translation>
+    </message>
+    <message>
+        <source>User-defined intent/purpose of the transaction.</source>
+        <translation type="unfinished">Brukerdefinert intensjon/hensikt med transaksjonen.</translation>
+    </message>
+    <message>
+        <source>Amount removed from or added to balance.</source>
+        <translation type="unfinished">Beløp fjernet eller lagt til saldo.</translation>
+    </message>
+</context>
+<context>
+    <name>TransactionView</name>
+    <message>
+        <source>All</source>
+        <translation type="unfinished">Alt</translation>
+    </message>
+    <message>
+        <source>Today</source>
+        <translation type="unfinished">I dag</translation>
+    </message>
+    <message>
+        <source>This week</source>
+        <translation type="unfinished">Denne uka</translation>
+    </message>
+    <message>
+        <source>This month</source>
+        <translation type="unfinished">Denne måneden</translation>
+    </message>
+    <message>
+        <source>Last month</source>
+        <translation type="unfinished">Forrige måned</translation>
+    </message>
+    <message>
+        <source>This year</source>
+        <translation type="unfinished">Dette året</translation>
+    </message>
+    <message>
+        <source>Received with</source>
+        <translation type="unfinished">Mottatt med</translation>
+    </message>
+    <message>
+        <source>Sent to</source>
+        <translation type="unfinished">Sendt til</translation>
+    </message>
+    <message>
+        <source>To yourself</source>
+        <translation type="unfinished">Til deg selv</translation>
+    </message>
+    <message>
+        <source>Mined</source>
+        <translation type="unfinished">Utvunnet</translation>
+    </message>
+    <message>
+        <source>Other</source>
+        <translation type="unfinished">Andre</translation>
+    </message>
+    <message>
+        <source>Enter address, transaction id, or label to search</source>
+        <translation type="unfinished">Oppgi adresse, transaksjons-ID eller merkelapp for å søke</translation>
+    </message>
+    <message>
+        <source>Min amount</source>
+        <translation type="unfinished">Minimumsbeløp</translation>
+    </message>
+    <message>
+        <source>Range…</source>
+        <translation type="unfinished">Intervall...</translation>
+    </message>
+    <message>
+        <source>&amp;Copy address</source>
+        <translation type="unfinished">&amp;Kopier adresse</translation>
+    </message>
+    <message>
+        <source>Copy &amp;label</source>
+        <translation type="unfinished">Kopier &amp;beskrivelse</translation>
+    </message>
+    <message>
+        <source>Copy &amp;amount</source>
+        <translation type="unfinished">Kopier &amp;beløp</translation>
+    </message>
+    <message>
+        <source>Copy transaction &amp;ID</source>
+        <translation type="unfinished">Kopier transaksjons&amp;ID</translation>
+    </message>
+    <message>
+        <source>Copy full transaction &amp;details</source>
+        <translation type="unfinished">Kopier komplette transaksjons&amp;detaljer</translation>
+    </message>
+    <message>
+        <source>&amp;Show transaction details</source>
+        <translation type="unfinished">&amp;Vis transaksjonsdetaljer</translation>
+    </message>
+    <message>
+        <source>Increase transaction &amp;fee</source>
+        <translation type="unfinished">Øk transaksjons&amp;gebyr</translation>
+    </message>
+    <message>
+        <source>&amp;Edit address label</source>
+        <translation type="unfinished">&amp;Rediger merkelapp</translation>
+    </message>
+    <message>
+        <source>Export Transaction History</source>
+        <translation type="unfinished">Eksporter transaksjonshistorikk</translation>
+    </message>
+    <message>
+        <source>Comma separated file</source>
+        <extracomment>Expanded name of the CSV file format. See: https://en.wikipedia.org/wiki/Comma-separated_values.</extracomment>
+        <translation type="unfinished">Kommaseparert fil</translation>
+    </message>
+    <message>
+        <source>Confirmed</source>
+        <translation type="unfinished">Bekreftet</translation>
+    </message>
+    <message>
+        <source>Watch-only</source>
+        <translation type="unfinished">Kun oppsyn</translation>
+    </message>
+    <message>
+        <source>Date</source>
+        <translation type="unfinished">Dato</translation>
+    </message>
+    <message>
+        <source>Label</source>
+        <translation type="unfinished">Beskrivelse</translation>
+    </message>
+    <message>
+        <source>Address</source>
+        <translation type="unfinished">Adresse</translation>
+    </message>
+    <message>
+        <source>Exporting Failed</source>
+        <translation type="unfinished">Eksportering feilet</translation>
+    </message>
+    <message>
+        <source>There was an error trying to save the transaction history to %1.</source>
+        <translation type="unfinished">En feil oppstod ved lagring av transaksjonshistorikk til %1.</translation>
+    </message>
+    <message>
+        <source>Exporting Successful</source>
+        <translation type="unfinished">Eksportert</translation>
+    </message>
+    <message>
+        <source>The transaction history was successfully saved to %1.</source>
+        <translation type="unfinished">Transaksjonshistorikken ble lagret til %1.</translation>
+    </message>
+    <message>
+        <source>Range:</source>
+        <translation type="unfinished">Rekkevidde:</translation>
+    </message>
+    <message>
+        <source>to</source>
+        <translation type="unfinished">til</translation>
+    </message>
+</context>
+<context>
+    <name>WalletFrame</name>
+    <message>
+        <source>No wallet has been loaded.
+Go to File &gt; Open Wallet to load a wallet.
+- OR -</source>
+        <translation type="unfinished">Ingen lommebok har blitt lastet.
+Gå til Fil &gt; Åpne lommebok for å laste en lommebok.
+- ELLER -</translation>
+    </message>
+    <message>
+        <source>Create a new wallet</source>
+        <translation type="unfinished">Lag en ny lommebok</translation>
+    </message>
+    <message>
+        <source>Error</source>
+        <translation type="unfinished">Feilmelding</translation>
+    </message>
+    <message>
+        <source>Unable to decode PSBT from clipboard (invalid base64)</source>
+        <translation type="unfinished">Klarte ikke å dekode PSBT fra utklippstavle (ugyldig base64)</translation>
+    </message>
+    <message>
+        <source>Load Transaction Data</source>
+        <translation type="unfinished">Last transaksjonsdata</translation>
+    </message>
+    <message>
+        <source>Partially Signed Transaction (*.psbt)</source>
+        <translation type="unfinished">Delvis signert transaksjon (*.psbt)</translation>
+    </message>
+    <message>
+        <source>PSBT file must be smaller than 100 MiB</source>
+        <translation type="unfinished">PSBT-fil må være mindre enn 100 MiB</translation>
+    </message>
+    <message>
+        <source>Unable to decode PSBT</source>
+        <translation type="unfinished">Klarte ikke å dekode PSBT</translation>
+    </message>
+</context>
+<context>
+    <name>WalletModel</name>
+    <message>
+        <source>Send Coins</source>
+        <translation type="unfinished">Send Particl</translation>
+    </message>
+    <message>
+        <source>Fee bump error</source>
+        <translation type="unfinished">Gebyrforhøyelsesfeil</translation>
+    </message>
+    <message>
+        <source>Increasing transaction fee failed</source>
+        <translation type="unfinished">Økning av transaksjonsgebyr mislyktes</translation>
+    </message>
+    <message>
+        <source>Do you want to increase the fee?</source>
+        <extracomment>Asks a user if they would like to manually increase the fee of a transaction that has already been created.</extracomment>
+        <translation type="unfinished">Ønsker du å øke gebyret?</translation>
+    </message>
+    <message>
+        <source>Current fee:</source>
+        <translation type="unfinished">Nåværede gebyr:</translation>
+    </message>
+    <message>
+        <source>Increase:</source>
+        <translation type="unfinished">Økning:</translation>
+    </message>
+    <message>
+        <source>New fee:</source>
+        <translation type="unfinished">Nytt gebyr:</translation>
+    </message>
+    <message>
+        <source>Warning: This may pay the additional fee by reducing change outputs or adding inputs, when necessary. It may add a new change output if one does not already exist. These changes may potentially leak privacy.</source>
+        <translation type="unfinished">Advarsel: Dette kan betale tilleggsgebyret ved å redusere endringsoutput eller legge til input, ved behov. Det kan legge til en ny endringsoutput hvis en ikke allerede eksisterer. Disse endringene kan potensielt lekke privatinformasjon.</translation>
     </message>
     <message>
         <source>Confirm fee bump</source>
-        <translation>Bekreft gebyrøkning</translation>
+        <translation type="unfinished">Bekreft gebyrøkning</translation>
     </message>
     <message>
         <source>Can't draft transaction.</source>
-        <translation>Kan ikke utarbeide transaksjon.</translation>
+        <translation type="unfinished">Kan ikke utarbeide transaksjon.</translation>
     </message>
     <message>
         <source>PSBT copied</source>
-        <translation>PSBT kopiert</translation>
+        <translation type="unfinished">PSBT kopiert</translation>
     </message>
     <message>
         <source>Can't sign transaction.</source>
-        <translation>Kan ikke signere transaksjon</translation>
+        <translation type="unfinished">Kan ikke signere transaksjon</translation>
     </message>
     <message>
         <source>Could not commit transaction</source>
-        <translation>Kunne ikke sende inn transaksjon</translation>
+        <translation type="unfinished">Kunne ikke sende inn transaksjon</translation>
+    </message>
+    <message>
+        <source>Can't display address</source>
+        <translation type="unfinished">Kan ikke vise adresse</translation>
     </message>
     <message>
         <source>default wallet</source>
-        <translation>standard lommebok</translation>
+        <translation type="unfinished">standard lommebok</translation>
     </message>
 </context>
 <context>
     <name>WalletView</name>
     <message>
-        <source>&amp;Export</source>
-        <translation>&amp;Eksport</translation>
-    </message>
-    <message>
-        <source>Export the data in the current tab to a file</source>
-        <translation>Eksporter data i den valgte fliken til en fil</translation>
-    </message>
-    <message>
-        <source>Error</source>
-        <translation>Feilmelding</translation>
-    </message>
-    <message>
-        <source>Backup Wallet</source>
-        <translation>Sikkerhetskopier lommebok</translation>
-    </message>
-    <message>
-        <source>Wallet Data (*.dat)</source>
-        <translation>Lommeboksdata (*.dat)</translation>
-    </message>
-    <message>
-        <source>Backup Failed</source>
-        <translation>Sikkerhetskopiering mislyktes</translation>
-    </message>
-    <message>
-        <source>There was an error trying to save the wallet data to %1.</source>
-        <translation>Feil under forsøk på lagring av lommebokdata til %1</translation>
-    </message>
-    <message>
-        <source>Backup Successful</source>
-        <translation>Sikkerhetskopiert</translation>
-    </message>
-    <message>
-        <source>The wallet data was successfully saved to %1.</source>
-        <translation>Lommebokdata lagret til %1.</translation>
-    </message>
-    <message>
-        <source>Cancel</source>
-        <translation>Avbryt</translation>
-    </message>
-</context>
-<context>
-    <name>bitcoin-core</name>
-    <message>
-        <source>Distributed under the MIT software license, see the accompanying file %s or %s</source>
-        <translation>Lisensiert MIT. Se tilhørende fil %s eller %s</translation>
-    </message>
-    <message>
-        <source>Prune configured below the minimum of %d MiB.  Please use a higher number.</source>
-        <translation>Beskjæringsmodus er konfigurert under minimum på %d MiB. Vennligst bruk et høyere nummer.</translation>
-    </message>
-    <message>
-        <source>Prune: last wallet synchronisation goes beyond pruned data. You need to -reindex (download the whole blockchain again in case of pruned node)</source>
-        <translation>Beskjæring: siste lommeboksynkronisering går utenfor beskjærte data. Du må bruke -reindex (laster ned hele blokkjeden igjen for beskjærte noder)</translation>
-    </message>
-    <message>
-        <source>Pruning blockstore...</source>
-        <translation>Beskjærer blokklageret...</translation>
-    </message>
-    <message>
-        <source>Unable to start HTTP server. See debug log for details.</source>
-        <translation>Kunne ikke starte HTTP-tjener. Se feilrettingslogg for detaljer.</translation>
-    </message>
-    <message>
-        <source>The %s developers</source>
-        <translation>%s-utviklerne</translation>
-    </message>
-    <message>
-        <source>Cannot obtain a lock on data directory %s. %s is probably already running.</source>
-        <translation>Kan ikke låse datamappen %s. %s kjører antagelig allerede.</translation>
-    </message>
-    <message>
-        <source>Cannot provide specific connections and have addrman find outgoing connections at the same.</source>
-        <translation>Kan ikke angi spesifikke tilkoblinger og ha addrman til å finne utgående tilkoblinger samtidig.</translation>
-    </message>
-    <message>
-        <source>Error reading %s! All keys read correctly, but transaction data or address book entries might be missing or incorrect.</source>
-        <translation>Feil under lesing av %s! Alle nøkler har blitt lest rett, men transaksjonsdata eller adressebokoppføringer kan mangle eller være uriktige.</translation>
-    </message>
-    <message>
-        <source>Please check that your computer's date and time are correct! If your clock is wrong, %s will not work properly.</source>
-        <translation>Sjekk at din datamaskins dato og klokke er stilt rett! Hvis klokka er feil, vil ikke %s fungere ordentlig.</translation>
-    </message>
-    <message>
-        <source>Please contribute if you find %s useful. Visit %s for further information about the software.</source>
-        <translation>Bidra hvis du finner %s nyttig. Besøk %s for mer informasjon om programvaren.</translation>
-    </message>
-    <message>
-        <source>The block database contains a block which appears to be from the future. This may be due to your computer's date and time being set incorrectly. Only rebuild the block database if you are sure that your computer's date and time are correct</source>
-        <translation>Blokkdatabasen inneholder en blokk som ser ut til å være fra fremtiden. Dette kan være fordi dato og tid på din datamaskin er satt feil. Gjenopprett kun blokkdatabasen når du er sikker på at dato og tid er satt riktig.</translation>
-    </message>
-    <message>
-        <source>This is a pre-release test build - use at your own risk - do not use for mining or merchant applications</source>
-        <translation>Dette er en testversjon i påvente av utgivelse - bruk på egen risiko - ikke for bruk til blokkutvinning eller i forretningsøyemed</translation>
-    </message>
-    <message>
-        <source>This is the transaction fee you may discard if change is smaller than dust at this level</source>
-        <translation>Dette er transaksjonsgebyret du kan se bort fra hvis vekslepengene utgjør mindre enn støv på dette nivået</translation>
-    </message>
-    <message>
-        <source>Unable to replay blocks. You will need to rebuild the database using -reindex-chainstate.</source>
-        <translation>Kan ikke spille av blokker igjen. Du må bygge opp igjen databasen ved bruk av -reindex-chainstate.</translation>
-    </message>
-    <message>
-        <source>Unable to rewind the database to a pre-fork state. You will need to redownload the blockchain</source>
-        <translation>Kan ikke spole tilbake databasen til en tilstand før forgreiningen. Du må laste ned blokkjeden igjen</translation>
-    </message>
-    <message>
-        <source>Warning: The network does not appear to fully agree! Some miners appear to be experiencing issues.</source>
-        <translation>Advarsel: Nettverket ser ikke ut til å være i overenstemmelse! Noen utvinnere ser ut til å ha problemer.</translation>
-    </message>
-    <message>
-        <source>Warning: We do not appear to fully agree with our peers! You may need to upgrade, or other nodes may need to upgrade.</source>
-        <translation>Advarsel: Vi ser ikke ut til å være i full overenstemmelse med våre likemenn! Du kan trenge å oppgradere, eller andre noder kan trenge å oppgradere.</translation>
-    </message>
-    <message>
-        <source>-maxmempool must be at least %d MB</source>
-        <translation>-maxmempool må være minst %d MB</translation>
-    </message>
-    <message>
-        <source>Cannot resolve -%s address: '%s'</source>
-        <translation>Kunne ikke slå opp -%s-adresse: "%s"</translation>
-    </message>
-    <message>
-        <source>Change index out of range</source>
-        <translation>Kjedeindeks utenfor rekkevidde</translation>
-    </message>
-    <message>
-        <source>Copyright (C) %i-%i</source>
-        <translation>Kopirett © %i-%i</translation>
-    </message>
-    <message>
-        <source>Corrupted block database detected</source>
-        <translation>Oppdaget korrupt blokkdatabase</translation>
-    </message>
-    <message>
-        <source>Could not find asmap file %s</source>
-        <translation>Kunne ikke finne asmap filen %s</translation>
-    </message>
-    <message>
-        <source>Could not parse asmap file %s</source>
-        <translation>Kunne ikke analysere asmap filen %s</translation>
-    </message>
-    <message>
-        <source>Do you want to rebuild the block database now?</source>
-        <translation>Ønsker du å gjenopprette blokkdatabasen nå?</translation>
-    </message>
-    <message>
-        <source>Error initializing block database</source>
-        <translation>Feil under initialisering av blokkdatabase</translation>
-    </message>
-    <message>
-        <source>Error initializing wallet database environment %s!</source>
-        <translation>Feil under oppstart av lommeboken sitt databasemiljø %s!</translation>
-    </message>
-    <message>
-        <source>Error loading %s</source>
-        <translation>Feil ved lasting av %s</translation>
-    </message>
-    <message>
-        <source>Error loading %s: Wallet corrupted</source>
-        <translation>Feil under innlasting av %s: Skadet lommebok</translation>
-    </message>
-    <message>
-        <source>Error loading %s: Wallet requires newer version of %s</source>
-        <translation>Feil under innlasting av %s: Lommeboka krever nyere versjon av %s</translation>
-    </message>
-    <message>
-        <source>Error loading block database</source>
-        <translation>Feil ved lasting av blokkdatabase</translation>
-    </message>
-    <message>
-        <source>Error opening block database</source>
-        <translation>Feil under åpning av blokkdatabase</translation>
-    </message>
-    <message>
-        <source>Failed to listen on any port. Use -listen=0 if you want this.</source>
-        <translation>Kunne ikke lytte på noen port. Bruk -listen=0 hvis det er dette du vil.</translation>
-    </message>
-    <message>
-        <source>Failed to rescan the wallet during initialization</source>
-        <translation>Klarte ikke gå igjennom lommeboken under oppstart</translation>
-    </message>
-    <message>
-        <source>Importing...</source>
-        <translation>Importerer...</translation>
-    </message>
-    <message>
-        <source>Incorrect or no genesis block found. Wrong datadir for network?</source>
-        <translation>Ugyldig eller ingen skaperblokk funnet. Feil datamappe for nettverk?</translation>
-    </message>
-    <message>
-        <source>Initialization sanity check failed. %s is shutting down.</source>
-        <translation>Sunnhetssjekk ved oppstart mislyktes. %s skrus av.</translation>
-    </message>
-    <message>
-        <source>Invalid amount for -%s=&lt;amount&gt;: '%s'</source>
-        <translation>Ugyldig beløp for -%s=&lt;amount&gt;: "%s"</translation>
-    </message>
-    <message>
-        <source>Invalid amount for -discardfee=&lt;amount&gt;: '%s'</source>
-        <translation>Ugyldig beløp for -discardfee=&lt;amount&gt;: "%s"</translation>
-    </message>
-    <message>
-        <source>Invalid amount for -fallbackfee=&lt;amount&gt;: '%s'</source>
-        <translation>Ugyldig beløp for -fallbackfee=&lt;amount&gt;: "%s"</translation>
-    </message>
-    <message>
-        <source>Upgrading txindex database</source>
-        <translation>Oppgraderer txindex databasen</translation>
-    </message>
-    <message>
-        <source>Loading P2P addresses...</source>
-        <translation>Laster maskin-til-maskin -adresser…</translation>
-    </message>
-    <message>
-        <source>Loading banlist...</source>
-        <translation>Laster inn bannlysningsliste…</translation>
-    </message>
-    <message>
-        <source>Not enough file descriptors available.</source>
-        <translation>For få fildeskriptorer tilgjengelig.</translation>
-    </message>
-    <message>
-        <source>Prune cannot be configured with a negative value.</source>
-        <translation>Beskjæringsmodus kan ikke konfigureres med en negativ verdi.</translation>
-    </message>
-    <message>
-        <source>Prune mode is incompatible with -txindex.</source>
-        <translation>Beskjæringsmodus er ikke kompatibel med -txindex.</translation>
-    </message>
-    <message>
-        <source>Replaying blocks...</source>
-        <translation>Spiller av blokker igjen…</translation>
-    </message>
-    <message>
-        <source>Rewinding blocks...</source>
-        <translation>Spoler tilbake blokker…</translation>
-    </message>
-    <message>
-        <source>The source code is available from %s.</source>
-        <translation>Kildekoden er tilgjengelig fra %s.</translation>
-    </message>
-    <message>
-        <source>Transaction fee and change calculation failed</source>
-        <translation>Transaksjonsgebyr og vekslingsutregning mislyktes</translation>
-    </message>
-    <message>
-        <source>Unable to bind to %s on this computer. %s is probably already running.</source>
-        <translation>Kan ikke binde til %s på denne datamaskinen. Sannsynligvis kjører %s allerede.</translation>
-    </message>
-    <message>
-        <source>Unable to generate keys</source>
-        <translation>Klarte ikke å lage nøkkel</translation>
-    </message>
-    <message>
-        <source>Unsupported logging category %s=%s.</source>
-        <translation>Ustøttet loggingskategori %s=%s.</translation>
-    </message>
-    <message>
-        <source>Upgrading UTXO database</source>
-        <translation>Oppgraderer UTXO-database</translation>
-    </message>
-    <message>
-        <source>User Agent comment (%s) contains unsafe characters.</source>
-        <translation>User Agent kommentar (%s) inneholder utrygge tegn.</translation>
-    </message>
-    <message>
-        <source>Verifying blocks...</source>
-        <translation>Verifiserer blokker...</translation>
-    </message>
-    <message>
-        <source>Wallet needed to be rewritten: restart %s to complete</source>
-        <translation>Lommeboka må skrives om: Start %s på nytt for å fullføre</translation>
-    </message>
-    <message>
-        <source>Error: Listening for incoming connections failed (listen returned error %s)</source>
-        <translation>Feil: Lytting etter innkommende tilkoblinger feilet (lytting returnerte feil %s)</translation>
-    </message>
-    <message>
-        <source>Invalid amount for -maxtxfee=&lt;amount&gt;: '%s' (must be at least the minrelay fee of %s to prevent stuck transactions)</source>
-        <translation>Ugyldig beløp for -maxtxfee=&lt;amount&gt;: '%s' (må være minst minimum relé gebyr på %s for å hindre fastlåste transaksjoner)</translation>
-    </message>
-    <message>
-        <source>The transaction amount is too small to send after the fee has been deducted</source>
-        <translation>Transaksjonsbeløpet er for lite til å sendes etter at gebyret er fratrukket</translation>
-    </message>
-    <message>
-        <source>You need to rebuild the database using -reindex to go back to unpruned mode.  This will redownload the entire blockchain</source>
-        <translation>Du må gjenoppbygge databasen ved hjelp av -reindex for å gå tilbake til ubeskåret modus. Dette vil laste ned hele blokkjeden på nytt.</translation>
-    </message>
-    <message>
-        <source>Error reading from database, shutting down.</source>
-        <translation>Feil ved lesing fra database, stenger ned.</translation>
-    </message>
-    <message>
-        <source>Error upgrading chainstate database</source>
-        <translation>Feil ved oppgradering av kjedetilstandsdatabase</translation>
-    </message>
-    <message>
-        <source>Error: Disk space is low for %s</source>
-        <translation>Feil: Ikke nok ledig diskplass for %s</translation>
-    </message>
-    <message>
-        <source>Invalid -onion address or hostname: '%s'</source>
-        <translation>Ugyldig -onion adresse eller vertsnavn: "%s"</translation>
-    </message>
-    <message>
-        <source>Invalid -proxy address or hostname: '%s'</source>
-        <translation>Ugyldig -mellomtjeneradresse eller vertsnavn: "%s"</translation>
-    </message>
-    <message>
-        <source>Invalid amount for -paytxfee=&lt;amount&gt;: '%s' (must be at least %s)</source>
-        <translation>Ugyldig beløp for -paytxfee=&lt;amount&gt;: '%s' (må være minst %s)</translation>
-    </message>
-    <message>
-        <source>Invalid netmask specified in -whitelist: '%s'</source>
-        <translation>Ugyldig nettmaske spesifisert i -whitelist: '%s'</translation>
-    </message>
-    <message>
-        <source>Need to specify a port with -whitebind: '%s'</source>
-        <translation>Må oppgi en port med -whitebind: '%s'</translation>
-    </message>
-    <message>
-        <source>Prune mode is incompatible with -blockfilterindex.</source>
-        <translation>Beskjæringsmodus er inkompatibel med -blokkfilterindex.</translation>
-    </message>
-    <message>
-        <source>Reducing -maxconnections from %d to %d, because of system limitations.</source>
-        <translation>Reduserer -maxconnections fra %d til %d, pga. systembegrensninger.</translation>
-    </message>
-    <message>
-        <source>Signing transaction failed</source>
-        <translation>Signering av transaksjon feilet</translation>
-    </message>
-    <message>
-        <source>Specified -walletdir "%s" does not exist</source>
-        <translation>Oppgitt -walletdir "%s" eksisterer ikke</translation>
-    </message>
-    <message>
-        <source>Specified -walletdir "%s" is a relative path</source>
-        <translation>Oppgitt -walletdir "%s" er en relativ sti</translation>
-    </message>
-    <message>
-        <source>Specified -walletdir "%s" is not a directory</source>
-        <translation>Oppgitt -walletdir "%s" er ikke en katalog</translation>
-    </message>
-    <message>
-        <source>The specified config file %s does not exist
-</source>
-        <translation>Konfigurasjonsfilen %s eksisterer ikke
-</translation>
-    </message>
-    <message>
-        <source>The transaction amount is too small to pay the fee</source>
-        <translation>Transaksjonsbeløpet er for lite til å betale gebyr</translation>
-    </message>
-    <message>
-        <source>This is experimental software.</source>
-        <translation>Dette er eksperimentell programvare.</translation>
-    </message>
-    <message>
-        <source>Transaction amount too small</source>
-        <translation>Transaksjonen er for liten</translation>
-    </message>
-    <message>
-        <source>Transaction too large</source>
-        <translation>Transaksjonen er for stor</translation>
-    </message>
-    <message>
-        <source>Unable to bind to %s on this computer (bind returned error %s)</source>
-        <translation>Kan ikke binde til %s på denne datamaskinen (binding returnerte feilen %s)</translation>
-    </message>
-    <message>
-        <source>Unable to generate initial keys</source>
-        <translation>Klarte ikke lage første nøkkel</translation>
-    </message>
-    <message>
-        <source>Verifying wallet(s)...</source>
-        <translation>Lommebokbekreftelse pågår…</translation>
-    </message>
-    <message>
-        <source>Warning: unknown new rules activated (versionbit %i)</source>
-        <translation>Advarsel: Ukjente nye regler aktivert (versionbit %i)</translation>
-    </message>
-    <message>
-        <source>-maxtxfee is set very high! Fees this large could be paid on a single transaction.</source>
-        <translation>-maxtxfee er satt veldig høyt! Så stort gebyr kan bli betalt ved en enkelt transaksjon.</translation>
-    </message>
-    <message>
-        <source>This is the transaction fee you may pay when fee estimates are not available.</source>
-        <translation>Dette er transaksjonsgebyret du kan betale når gebyranslag ikke er tilgjengelige.</translation>
-    </message>
-    <message>
-        <source>Total length of network version string (%i) exceeds maximum length (%i). Reduce the number or size of uacomments.</source>
-        <translation>Total lengde av nettverks-versionstreng (%i) er over maks lengde (%i). Reduser tallet eller størrelsen av uacomments.</translation>
-    </message>
-    <message>
-        <source>%s is set very high!</source>
-        <translation>%s er satt veldig høyt!</translation>
-    </message>
-    <message>
-        <source>Error loading wallet %s. Duplicate -wallet filename specified.</source>
-        <translation>Feil ved innlasting av lommeboka %s. Duplisert -wallet -filnavn angitt.</translation>
-    </message>
-    <message>
-        <source>Starting network threads...</source>
-        <translation>Starter nettverkstråder…</translation>
-    </message>
-    <message>
-        <source>The wallet will avoid paying less than the minimum relay fee.</source>
-        <translation>Lommeboka vil unngå å betale mindre enn minimumsstafettgebyret.</translation>
-    </message>
-    <message>
-        <source>This is the minimum transaction fee you pay on every transaction.</source>
-        <translation>Dette er minimumsgebyret du betaler for hver transaksjon.</translation>
-    </message>
-    <message>
-        <source>This is the transaction fee you will pay if you send a transaction.</source>
-        <translation>Dette er transaksjonsgebyret du betaler som forsender av transaksjon.</translation>
-    </message>
-    <message>
-        <source>Transaction amounts must not be negative</source>
-        <translation>Transaksjonsbeløpet kan ikke være negativt</translation>
-    </message>
-    <message>
-        <source>Transaction has too long of a mempool chain</source>
-        <translation>Transaksjonen har for lang hukommelsespuljekjede</translation>
-    </message>
-    <message>
-<<<<<<< HEAD
-        <source>Transaction must have at least one recipient</source>
-        <translation>Transaksjonen må ha minst én mottaker</translation>
-=======
         <source>&amp;Export</source>
         <translation type="unfinished">&amp;Eksport</translation>
->>>>>>> 3f385c91
-    </message>
-    <message>
-        <source>Unknown network specified in -onlynet: '%s'</source>
-        <translation>Ukjent nettverk angitt i -onlynet '%s'</translation>
-    </message>
-    <message>
-        <source>Insufficient funds</source>
-        <translation>Utilstrekkelige midler</translation>
-    </message>
-    <message>
-        <source>Fee estimation failed. Fallbackfee is disabled. Wait a few blocks or enable -fallbackfee.</source>
-        <translation>Avgiftsberegning mislyktes. Fallbackfee er deaktivert. Vent et par blokker eller aktiver -fallbackfee.</translation>
-    </message>
-    <message>
-        <source>Loading block index...</source>
-        <translation>Laster blokkindeks...</translation>
-    </message>
-    <message>
-        <source>Loading wallet...</source>
-        <translation>Laster lommebok...</translation>
-    </message>
-    <message>
-        <source>Cannot downgrade wallet</source>
-        <translation>Kan ikke nedgradere lommebok</translation>
-    </message>
-    <message>
-        <source>Rescanning...</source>
-        <translation>Leser gjennom...</translation>
-    </message>
-    <message>
-        <source>Done loading</source>
-        <translation>Ferdig med lasting</translation>
+    </message>
+    <message>
+        <source>Export the data in the current tab to a file</source>
+        <translation type="unfinished">Eksporter data i den valgte fliken til en fil</translation>
+    </message>
+    <message>
+        <source>Backup Wallet</source>
+        <translation type="unfinished">Sikkerhetskopier lommebok</translation>
+    </message>
+    <message>
+        <source>Wallet Data</source>
+        <extracomment>Name of the wallet data file format.</extracomment>
+        <translation type="unfinished">Lommebokdata</translation>
+    </message>
+    <message>
+        <source>Backup Failed</source>
+        <translation type="unfinished">Sikkerhetskopiering mislyktes</translation>
+    </message>
+    <message>
+        <source>There was an error trying to save the wallet data to %1.</source>
+        <translation type="unfinished">Feil under forsøk på lagring av lommebokdata til %1</translation>
+    </message>
+    <message>
+        <source>Backup Successful</source>
+        <translation type="unfinished">Sikkerhetskopiert</translation>
+    </message>
+    <message>
+        <source>The wallet data was successfully saved to %1.</source>
+        <translation type="unfinished">Lommebokdata lagret til %1.</translation>
+    </message>
+    <message>
+        <source>Cancel</source>
+        <translation type="unfinished">Avbryt</translation>
     </message>
 </context>
 </TS>