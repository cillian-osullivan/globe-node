--- conflicted
+++ resolved
@@ -1239,7 +1239,6 @@
     std::unique_ptr<Descriptor> descriptor = InferDescriptor(GetScriptForDestination(dest), spk_man);
 
     UniValue result(UniValue::VOBJ);
-<<<<<<< HEAD
     bool fbech32 = fParticlMode && request.params.size() > 3 ? request.params[3].get_bool() : false;
     bool f256Hash = fParticlMode && request.params.size() > 4 ? request.params[4].get_bool() : false;
 
@@ -1253,11 +1252,7 @@
         result.pushKV("address", EncodeDestination(dest, fbech32));
     }
 
-    result.pushKV("redeemScript", HexStr(inner.begin(), inner.end()));
-=======
-    result.pushKV("address", EncodeDestination(dest));
     result.pushKV("redeemScript", HexStr(inner));
->>>>>>> c9d1040d
     result.pushKV("descriptor", descriptor->ToString());
     return result;
 }
@@ -3750,8 +3745,7 @@
             }
         }
 
-<<<<<<< HEAD
-        entry.pushKV("scriptPubKey", HexStr(scriptPubKey->begin(), scriptPubKey->end()));
+        entry.pushKV("scriptPubKey", HexStr(scriptPubKey));
 
         if (fCCFormat) {
             entry.pushKV("time", out.tx->GetTxTime());
@@ -3759,11 +3753,6 @@
         } else {
             entry.pushKV("amount", ValueFromAmount(nValue));
         }
-
-=======
-        entry.pushKV("scriptPubKey", HexStr(scriptPubKey));
-        entry.pushKV("amount", ValueFromAmount(out.tx->tx->vout[out.i].nValue));
->>>>>>> c9d1040d
         entry.pushKV("confirmations", out.nDepth);
         entry.pushKV("spendable", out.fSpendable);
         entry.pushKV("solvable", out.fSolvable);
