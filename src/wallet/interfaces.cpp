// Copyright (c) 2018-2021 The Bitcoin Core developers
// Distributed under the MIT software license, see the accompanying
// file COPYING or http://www.opensource.org/licenses/mit-license.php.

#include <interfaces/wallet.h>

#include <consensus/amount.h>
#include <interfaces/chain.h>
#include <interfaces/handler.h>
#include <policy/fees.h>
#include <primitives/transaction.h>
#include <rpc/server.h>
#include <script/standard.h>
#include <support/allocators/secure.h>
#include <sync.h>
#include <uint256.h>
#include <util/check.h>
#include <util/system.h>
#include <util/translation.h>
#include <util/ui_change_type.h>
#include <wallet/context.h>
#include <wallet/feebumper.h>
#include <wallet/fees.h>
#include <wallet/ismine.h>
#include <wallet/load.h>
#include <wallet/receive.h>
#include <wallet/rpc/wallet.h>
#include <wallet/spend.h>
#include <wallet/wallet.h>

#include <memory>
#include <string>
#include <utility>
#include <vector>

#include <wallet/walletutil.h>
#include <wallet/hdwallet.h>
#include <wallet/rpchdwallet.h>
#include <key/extkey.h>
#include <smsg/smessage.h>
#if ENABLE_USBDEVICE
#include <usbdevice/rpcusbdevice.h>
#endif


void LockWallet(CWallet* pWallet)
{
    LOCK(pWallet->cs_wallet);
    pWallet->nRelockTime = 0;
    pWallet->Lock();
}

using interfaces::Chain;
using interfaces::FoundBlock;
using interfaces::Handler;
using interfaces::MakeHandler;
using interfaces::Wallet;
using interfaces::WalletAddress;
using interfaces::WalletBalances;
using interfaces::WalletLoader;
using interfaces::WalletOrderForm;
using interfaces::WalletTx;
using interfaces::WalletTxOut;
using interfaces::WalletTxStatus;
using interfaces::WalletValueMap;

namespace wallet {
namespace {
//! Construct wallet tx struct.
WalletTx MakeWalletTx(CWallet& wallet, const CWalletTx& wtx)
{
    LOCK(wallet.cs_wallet);
    WalletTx result;
    result.tx = wtx.tx;
    result.txin_is_mine.reserve(wtx.tx->vin.size());
    for (const auto& txin : wtx.tx->vin) {
        result.txin_is_mine.emplace_back(InputIsMine(wallet, txin));
    }
    if (wtx.tx->IsParticlVersion()) {
        size_t nv = wtx.tx->GetNumVOuts();
        result.txout_is_mine.reserve(nv);
        result.txout_address.reserve(nv);
        result.txout_address_is_mine.reserve(nv);

        for (const auto& txout : wtx.tx->vpout) {
            // Mark data outputs as owned so txn will show as payment to self
            result.txout_is_mine.emplace_back(
                txout->IsStandardOutput() ? wallet.IsMine(txout.get()) : ISMINE_SPENDABLE);
            result.txout_address.emplace_back();

            if (txout->IsStandardOutput()) {
                result.txout_address_is_mine.emplace_back(ExtractDestination(*txout->GetPScriptPubKey(), result.txout_address.back()) ?
                                                          wallet.IsMine(result.txout_address.back()) :
                                                          ISMINE_NO);
            } else {
                result.txout_address_is_mine.emplace_back(ISMINE_NO);
            }
        }
        result.credit = CachedTxGetCredit(wallet, wtx, ISMINE_ALL, true);
        result.debit = CachedTxGetDebit(wallet, wtx, ISMINE_ALL);
        result.change = CachedTxGetChange(wallet, wtx);
        result.time = wtx.GetTxTime();
        result.value_map = wtx.mapValue;
        result.is_coinbase = wtx.IsCoinBase();
        result.is_coinstake = wtx.IsCoinStake();
        return result;
    }

    result.txout_is_mine.reserve(wtx.tx->vout.size());
    result.txout_address.reserve(wtx.tx->vout.size());
    result.txout_address_is_mine.reserve(wtx.tx->vout.size());
    for (const auto& txout : wtx.tx->vout) {
        result.txout_is_mine.emplace_back(wallet.IsMine(txout));
        result.txout_address.emplace_back();
        result.txout_address_is_mine.emplace_back(ExtractDestination(txout.scriptPubKey, result.txout_address.back()) ?
                                                      wallet.IsMine(result.txout_address.back()) :
                                                      ISMINE_NO);
    }
    result.credit = CachedTxGetCredit(wallet, wtx, ISMINE_ALL);
    result.debit = CachedTxGetDebit(wallet, wtx, ISMINE_ALL);
    result.change = CachedTxGetChange(wallet, wtx);
    result.time = wtx.GetTxTime();
    result.value_map = wtx.mapValue;
    result.is_coinbase = wtx.IsCoinBase();
    result.is_coinstake = wtx.IsCoinStake();
    return result;
}

//! Construct wallet tx struct.
WalletTx MakeWalletTx(CHDWallet& wallet, MapRecords_t::const_iterator irtx)
{
    WalletTx result;
    result.is_record = true;
    result.irtx = irtx;
    result.time = irtx->second.GetTxTime();
    result.partWallet = &wallet;

    result.is_coinbase = false;
    result.is_coinstake = false;

    return result;
}

//! Construct wallet tx status struct.
WalletTxStatus MakeWalletTxStatus(const CWallet& wallet, const CWalletTx& wtx)
    EXCLUSIVE_LOCKS_REQUIRED(wallet.cs_wallet)
{
    AssertLockHeld(wallet.cs_wallet);

    WalletTxStatus result;
    result.block_height =
        wtx.state<TxStateConfirmed>() ? wtx.state<TxStateConfirmed>()->confirmed_block_height :
        wtx.state<TxStateConflicted>() ? wtx.state<TxStateConflicted>()->conflicting_block_height :
        std::numeric_limits<int>::max();
    result.blocks_to_maturity = wallet.GetTxBlocksToMaturity(wtx);
    result.depth_in_main_chain = wallet.GetTxDepthInMainChain(wtx);
    result.time_received = wtx.nTimeReceived;
    result.lock_time = wtx.tx->nLockTime;
    result.is_trusted = CachedTxIsTrusted(wallet, wtx);
    result.is_abandoned = wtx.isAbandoned();
    result.is_coinbase = wtx.IsCoinBase();
    result.is_in_main_chain = wallet.IsTxInMainChain(wtx);
    return result;
}

WalletTxStatus MakeWalletTxStatus(CHDWallet &wallet, const uint256 &hash, const CTransactionRecord &rtx) EXCLUSIVE_LOCKS_REQUIRED(wallet.cs_wallet)
{
    WalletTxStatus result;
    result.block_height = wallet.chain().getBlockHeight(rtx.blockHash).value_or(std::numeric_limits<int>::max());
    result.blocks_to_maturity = 0;
    result.depth_in_main_chain = wallet.GetDepthInMainChain(rtx);
    result.time_received = rtx.GetTxTime();
    result.lock_time = 0; // TODO
    result.is_trusted = wallet.IsTrusted(hash, rtx);
    result.is_abandoned = rtx.IsAbandoned();
    result.is_coinbase = false;
    result.is_in_main_chain = result.depth_in_main_chain > 0;
    return result;
}

//! Construct wallet TxOut struct.
WalletTxOut MakeWalletTxOut(const CWallet& wallet,
    const COutput& output) EXCLUSIVE_LOCKS_REQUIRED(wallet.cs_wallet)
{
    WalletTxOut result;
    result.txout = output.txout;
    result.time = output.time;
    result.depth_in_main_chain = output.depth;
    result.is_spent = wallet.IsSpent(output.outpoint);
    return result;
}

WalletTxOut MakeWalletTxOut(CHDWallet &wallet,
    const uint256 &hash, const CTransactionRecord &rtx, int n, int depth) EXCLUSIVE_LOCKS_REQUIRED(wallet.cs_wallet)
{
    WalletTxOut result;
    const COutputRecord *oR = rtx.GetOutput(n);
    if (!oR) {
        return result;
    }
    result.txout.nValue = oR->nValue;
    result.txout.scriptPubKey = oR->scriptPubKey;
    result.time = rtx.GetTxTime();
    result.depth_in_main_chain = depth;
    result.is_spent = wallet.IsSpent(COutPoint(hash, n));
    return result;
}


class WalletImpl : public Wallet
{
public:
    explicit WalletImpl(WalletContext& context, const std::shared_ptr<CWallet>& wallet) : m_context(context), m_wallet(wallet)
    {
        if (::IsParticlWallet(wallet.get())) {
            m_wallet_part = GetParticlWallet(wallet.get());
        }
    }

    bool encryptWallet(const SecureString& wallet_passphrase) override
    {
        return m_wallet->EncryptWallet(wallet_passphrase);
    }
    bool isCrypted() override { return m_wallet->IsCrypted(); }
    bool lock() override { return m_wallet->Lock(); }
    bool unlock(const SecureString& wallet_passphrase, bool for_staking_only) override
    {
        if (!m_wallet->Unlock(wallet_passphrase)) {
            return false;
        }
        if (m_wallet_part) {
            LOCK(m_wallet_part->cs_wallet);
            m_wallet_part->fUnlockForStakingOnly = for_staking_only;
        }
        return true;
    }
    bool isLocked() override { return m_wallet->IsLocked(); }
    bool changeWalletPassphrase(const SecureString& old_wallet_passphrase,
        const SecureString& new_wallet_passphrase) override
    {
        return m_wallet->ChangeWalletPassphrase(old_wallet_passphrase, new_wallet_passphrase);
    }
    void abortRescan() override { m_wallet->AbortRescan(); }
    bool backupWallet(const std::string& filename) override { return m_wallet->BackupWallet(filename); }
    std::string getWalletName() override { return m_wallet->GetName(); }
    bool getNewDestination(const OutputType type, const std::string label, CTxDestination& dest) override
    {
        LOCK(m_wallet->cs_wallet);
        bilingual_str error;
        return m_wallet->GetNewDestination(type, label, dest, error);
    }
    bool getPubKey(const CScript& script, const CKeyID& address, CPubKey& pub_key) override
    {
        std::unique_ptr<SigningProvider> provider = m_wallet->GetSolvingProvider(script);
        if (provider) {
            return provider->GetPubKey(address, pub_key);
        }
        return false;
    }
    SigningResult signMessage(const std::string& message, const PKHash& pkhash, std::string& str_sig) override
    {
        return m_wallet->SignMessage(message, pkhash, str_sig);
    }
    SigningResult signMessage(const std::string& message, const CKeyID256& pkhash, std::string& str_sig) override
    {
        return m_wallet->SignMessage(message, pkhash, str_sig);
    }
    bool isSpendable(const CTxDestination& dest) override
    {
        LOCK(m_wallet->cs_wallet);
        return m_wallet->IsMine(dest) & ISMINE_SPENDABLE;
    }
    bool haveWatchOnly() override
    {
        auto spk_man = m_wallet->GetLegacyScriptPubKeyMan();
        if (spk_man) {
            return spk_man->HaveWatchOnly();
        }
        return false;
    };
    bool setAddressBook(const CTxDestination& dest, const std::string& name, const std::string& purpose) override
    {
        return m_wallet->SetAddressBook(dest, name, purpose);
    }
    bool delAddressBook(const CTxDestination& dest) override
    {
        return m_wallet->DelAddressBook(dest);
    }
    bool getAddress(const CTxDestination& dest,
        std::string* name,
        isminetype* is_mine,
        std::string* purpose) override
    {
        LOCK(m_wallet->cs_wallet);
        const auto& entry = m_wallet->FindAddressBookEntry(dest, /*allow_change=*/false);
        if (!entry) return false; // addr not found
        if (name) {
            *name = entry->GetLabel();
        }
        if (is_mine) {
            *is_mine = m_wallet->IsMine(dest);
        }
        if (purpose) {
            *purpose = entry->purpose;
        }
        return true;
    }
    std::vector<WalletAddress> getAddresses() const override
    {
        LOCK(m_wallet->cs_wallet);
        std::vector<WalletAddress> result;
<<<<<<< HEAD

        for (const auto& item : m_wallet->m_address_book) {
            if (item.second.IsChange()) continue;
            std::string str_path;
            if (item.second.vPath.size() > 1 &&
                PathToString(item.second.vPath, str_path, '\'', 1)) {
                str_path = "";
            }
            result.emplace_back(item.first, m_wallet->IsMine(item.first), item.second.GetLabel(), item.second.purpose, item.second.fBech32, str_path);
        }
=======
        m_wallet->ForEachAddrBookEntry([&](const CTxDestination& dest, const std::string& label, const std::string& purpose, bool is_change) EXCLUSIVE_LOCKS_REQUIRED(m_wallet->cs_wallet) {
            if (is_change) return;
            result.emplace_back(dest, m_wallet->IsMine(dest), label, purpose);
        });
>>>>>>> 194710d8
        return result;
    }
    std::vector<std::string> getAddressReceiveRequests() override {
        LOCK(m_wallet->cs_wallet);
        return m_wallet->GetAddressReceiveRequests();
    }
    bool setAddressReceiveRequest(const CTxDestination& dest, const std::string& id, const std::string& value) override {
        LOCK(m_wallet->cs_wallet);
        WalletBatch batch{m_wallet->GetDatabase()};
        return m_wallet->SetAddressReceiveRequest(batch, dest, id, value);
    }
    bool displayAddress(const CTxDestination& dest) override
    {
        LOCK(m_wallet->cs_wallet);
        return m_wallet->DisplayAddress(dest);
    }
    bool lockCoin(const COutPoint& output, const bool write_to_db) override
    {
        LOCK(m_wallet->cs_wallet);
        std::unique_ptr<WalletBatch> batch = write_to_db ? std::make_unique<WalletBatch>(m_wallet->GetDatabase()) : nullptr;
        return m_wallet->LockCoin(output, batch.get());
    }
    bool unlockCoin(const COutPoint& output) override
    {
        LOCK(m_wallet->cs_wallet);
        std::unique_ptr<WalletBatch> batch = std::make_unique<WalletBatch>(m_wallet->GetDatabase());
        return m_wallet->UnlockCoin(output, batch.get());
    }
    bool isLockedCoin(const COutPoint& output) override
    {
        LOCK(m_wallet->cs_wallet);
        return m_wallet->IsLockedCoin(output);
    }
    void listLockedCoins(std::vector<COutPoint>& outputs) override
    {
        LOCK(m_wallet->cs_wallet);
        return m_wallet->ListLockedCoins(outputs);
    }
    CTransactionRef createTransaction(const std::vector<CRecipient>& recipients,
        const CCoinControl& coin_control,
        bool sign,
        int& change_pos,
        CAmount& fee,
        bilingual_str& fail_reason) override
    {
        LOCK(m_wallet->cs_wallet);
        FeeCalculation fee_calc_out;
        std::optional<CreatedTransactionResult> txr = CreateTransaction(*m_wallet, recipients, change_pos,
                fail_reason, coin_control, fee_calc_out, sign);
        if (!txr) return {};
        fee = txr->fee;
        change_pos = txr->change_pos;

        return txr->tx;
    }
    void commitTransaction(CTransactionRef tx,
        WalletValueMap value_map,
        WalletOrderForm order_form) override
    {
        LOCK(m_wallet->cs_wallet);
        m_wallet->CommitTransaction(std::move(tx), std::move(value_map), std::move(order_form));
    }
    bool transactionCanBeAbandoned(const uint256& txid) override { return m_wallet->TransactionCanBeAbandoned(txid); }
    bool abandonTransaction(const uint256& txid) override
    {
        LOCK(m_wallet->cs_wallet);
        return m_wallet->AbandonTransaction(txid);
    }
    bool transactionCanBeBumped(const uint256& txid) override
    {
        return feebumper::TransactionCanBeBumped(*m_wallet.get(), txid);
    }
    bool createBumpTransaction(const uint256& txid,
        const CCoinControl& coin_control,
        std::vector<bilingual_str>& errors,
        CAmount& old_fee,
        CAmount& new_fee,
        CMutableTransaction& mtx) override
    {
        if (::IsParticlWallet(m_wallet.get())) {
            return feebumper::CreateTotalBumpTransaction(m_wallet.get(), txid, coin_control, errors, old_fee, new_fee, mtx) ==
                feebumper::Result::OK;
        } else {
            return feebumper::CreateRateBumpTransaction(*m_wallet.get(), txid, coin_control, errors, old_fee, new_fee, mtx) ==
                feebumper::Result::OK;
        }
    }
    bool signBumpTransaction(CMutableTransaction& mtx) override { return feebumper::SignTransaction(*m_wallet.get(), mtx); }
    bool commitBumpTransaction(const uint256& txid,
        CMutableTransaction&& mtx,
        std::vector<bilingual_str>& errors,
        uint256& bumped_txid) override
    {
        return feebumper::CommitTransaction(*m_wallet.get(), txid, std::move(mtx), errors, bumped_txid) ==
               feebumper::Result::OK;
    }
    CTransactionRef getTx(const uint256& txid) override
    {
        LOCK(m_wallet->cs_wallet);
        auto mi = m_wallet->mapWallet.find(txid);
        if (mi != m_wallet->mapWallet.end()) {
            return mi->second.tx;
        }
        return {};
    }
    WalletTx getWalletTx(const uint256& txid) override
    {
        LOCK(m_wallet->cs_wallet);
        auto mi = m_wallet->mapWallet.find(txid);
        if (mi != m_wallet->mapWallet.end()) {
            return MakeWalletTx(*m_wallet, mi->second);
        }

        if (m_wallet_part) {
            const auto mi = m_wallet_part->mapRecords.find(txid);
            if (mi != m_wallet_part->mapRecords.end()) {
                return MakeWalletTx(*m_wallet_part, mi);
            }
        }

        return {};
    }
    std::vector<WalletTx> getWalletTxs() override
    {
        LOCK(m_wallet->cs_wallet);
        std::vector<WalletTx> result;
        result.reserve(m_wallet->mapWallet.size());
        for (const auto& entry : m_wallet->mapWallet) {
            result.emplace_back(MakeWalletTx(*m_wallet, entry.second));
        }
        if (m_wallet_part) {
            for (auto mi = m_wallet_part->mapRecords.begin(); mi != m_wallet_part->mapRecords.end(); mi++) {
                result.emplace_back(MakeWalletTx(*m_wallet_part, mi));
            }
        }

        return result;
    }
    bool tryGetTxStatus(const uint256& txid,
        interfaces::WalletTxStatus& tx_status,
        int& num_blocks,
        int64_t& block_time) override
    {
        TRY_LOCK(m_wallet->cs_wallet, locked_wallet);
        if (!locked_wallet) {
            return false;
        }
        auto mi = m_wallet->mapWallet.find(txid);
        if (mi == m_wallet->mapWallet.end()) {
            if (m_wallet_part) {
                LOCK_ASSERTION(m_wallet_part->cs_wallet);
                auto mi = m_wallet_part->mapRecords.find(txid);
                if (mi != m_wallet_part->mapRecords.end()) {
                    num_blocks = m_wallet_part->chain().getHeight().value_or(-1);
                    tx_status = MakeWalletTxStatus(*m_wallet_part, mi->first, mi->second);
                    return true;
                }
            }
            return false;
        }
        num_blocks = m_wallet->GetLastBlockHeight();
        block_time = -1;
        CHECK_NONFATAL(m_wallet->chain().findBlock(m_wallet->GetLastBlockHash(), FoundBlock().time(block_time)));
        tx_status = MakeWalletTxStatus(*m_wallet, mi->second);
        return true;
    }
    WalletTx getWalletTxDetails(const uint256& txid,
        WalletTxStatus& tx_status,
        WalletOrderForm& order_form,
        bool& in_mempool,
        int& num_blocks) override
    {
        LOCK(m_wallet->cs_wallet);
        auto mi = m_wallet->mapWallet.find(txid);
        if (mi != m_wallet->mapWallet.end()) {
            num_blocks = m_wallet->GetLastBlockHeight();
            in_mempool = mi->second.InMempool();
            order_form = mi->second.vOrderForm;
            tx_status = MakeWalletTxStatus(*m_wallet, mi->second);
            return MakeWalletTx(*m_wallet, mi->second);
        }
        if (m_wallet_part) {
            LOCK_ASSERTION(m_wallet_part->cs_wallet);
            auto mi = m_wallet_part->mapRecords.find(txid);
            if (mi != m_wallet_part->mapRecords.end()) {
                num_blocks = m_wallet_part->chain().getHeight().value_or(-1);
                in_mempool = m_wallet_part->InMempool(mi->first);
                order_form = {};
                tx_status = MakeWalletTxStatus(*m_wallet_part, mi->first, mi->second);
                return MakeWalletTx(*m_wallet_part, mi);
            }
        }
        return {};
    }
    TransactionError fillPSBT(int sighash_type,
        bool sign,
        bool bip32derivs,
        size_t* n_signed,
        PartiallySignedTransaction& psbtx,
        bool& complete) override
    {
        return m_wallet->FillPSBT(psbtx, complete, sighash_type, sign, bip32derivs, n_signed);
    }
    WalletBalances getBalances() override
    {
        WalletBalances result;

        if (m_wallet_part) {
            CHDWalletBalances bal;
            if (!m_wallet_part->GetBalances(bal)) {
                return result;
            }

            result.balance = bal.nPart;
            result.balanceStaked = bal.nPartStaked;
            result.balanceBlind = bal.nBlind;
            result.balanceAnon = bal.nAnon;
            result.unconfirmed_balance = bal.nPartUnconf + bal.nBlindUnconf + bal.nAnonUnconf;
            result.immature_balance = bal.nPartImmature;
            result.immature_anon_balance = bal.nAnonImmature;
            result.have_watch_only = bal.nPartWatchOnly || bal.nPartWatchOnlyUnconf || bal.nPartWatchOnlyStaked;
            if (result.have_watch_only) {
                result.watch_only_balance = bal.nPartWatchOnly;
                result.unconfirmed_watch_only_balance = bal.nPartWatchOnlyUnconf;
                //result.immature_watch_only_balance = m_wallet.GetImmatureWatchOnlyBalance();
                result.balanceWatchStaked = bal.nPartWatchOnlyStaked;
            }

            return result;
        }

        const auto bal = GetBalance(*m_wallet);

        result.balance = bal.m_mine_trusted;
        result.unconfirmed_balance = bal.m_mine_untrusted_pending;
        result.immature_balance = bal.m_mine_immature;
        result.have_watch_only = haveWatchOnly();
        if (result.have_watch_only) {
            result.watch_only_balance = bal.m_watchonly_trusted;
            result.unconfirmed_watch_only_balance = bal.m_watchonly_untrusted_pending;
            result.immature_watch_only_balance = bal.m_watchonly_immature;
        }
        return result;
    }
    bool tryGetBalances(WalletBalances& balances, uint256& block_hash) override
    {
        TRY_LOCK(m_wallet->cs_wallet, locked_wallet);
        if (!locked_wallet) {
            return false;
        }
        block_hash = m_wallet->GetLastBlockHash();
        balances = getBalances();
        return true;
    }
    CAmount getBalance() override { return GetBalance(*m_wallet).m_mine_trusted; }
    CAmount getAvailableBalance(const CCoinControl& coin_control) override
    {
        return GetAvailableBalance(*m_wallet, &coin_control);
    }
    wallet::isminetype txinIsMine(const CTxIn& txin) override
    {
        LOCK(m_wallet->cs_wallet);
        return InputIsMine(*m_wallet, txin);
    }
    wallet::isminetype txoutIsMine(const CTxOut& txout) override
    {
        LOCK(m_wallet->cs_wallet);
        return m_wallet->IsMine(txout);
    }
    CAmount getDebit(const CTxIn& txin, isminefilter filter) override
    {
        LOCK(m_wallet->cs_wallet);
        return m_wallet->GetDebit(txin, filter);
    }
    CAmount getCredit(const CTxOut& txout, isminefilter filter) override
    {
        LOCK(m_wallet->cs_wallet);
        return OutputGetCredit(*m_wallet, txout, filter);
    }
    CoinsList listCoins(OutputTypes nType) override
    {
        CoinsList result;
        if (m_wallet_part &&
            nType != OUTPUT_STANDARD) {
            LOCK(m_wallet_part->cs_wallet);
            for (const auto& entry : m_wallet_part->ListCoins(nType)) {
                auto& group = result[entry.first];
                for (const auto& coin : entry.second) {
                    group.emplace_back(
                        COutPoint(coin.rtx->first, coin.i), MakeWalletTxOut(*m_wallet_part, coin.txhash, coin.rtx->second, coin.i, coin.nDepth));
                }
            }
            return result;
        }

        LOCK(m_wallet->cs_wallet);
        for (const auto& entry : ListCoins(*m_wallet)) {
            auto& group = result[entry.first];
            for (const auto& coin : entry.second) {
                group.emplace_back(coin.outpoint,
                    MakeWalletTxOut(*m_wallet, coin));
            }
        }
        return result;
    }
    std::vector<WalletTxOut> getCoins(const std::vector<COutPoint>& outputs) override
    {
        LOCK(m_wallet->cs_wallet);
        std::vector<WalletTxOut> result;
        result.reserve(outputs.size());
        for (const auto& output : outputs) {
            result.emplace_back();
            auto it = m_wallet->mapWallet.find(output.hash);
            if (it != m_wallet->mapWallet.end()) {
                const CWalletTx& wtx = it->second;
                int depth = m_wallet->GetTxDepthInMainChain(wtx);
                if (depth >= 0) {
                    COutput utxo(COutPoint(wtx.GetHash(), output.n), wtx.tx->vout.at(output.n), depth, -1, true, true, true, wtx.GetTxTime(), false);
                    result.back() = MakeWalletTxOut(*m_wallet, utxo);
                }
            } else
            if (m_wallet_part) {
                LOCK_ASSERTION(m_wallet_part->cs_wallet);
                const auto mi = m_wallet_part->mapRecords.find(output.hash);
                if (mi != m_wallet_part->mapRecords.end()) {
                    const auto &rtx = mi->second;
                    int depth = m_wallet_part->GetDepthInMainChain(rtx);
                    if (depth >= 0) {
                        result.back() = MakeWalletTxOut(*m_wallet_part, output.hash, rtx, output.n, depth);
                    }
                }
            }
        }
        return result;
    }
    CAmount getRequiredFee(unsigned int tx_bytes) override { return GetRequiredFee(*m_wallet, tx_bytes); }
    CAmount getMinimumFee(unsigned int tx_bytes,
        const CCoinControl& coin_control,
        int* returned_target,
        FeeReason* reason) override
    {
        FeeCalculation fee_calc;
        CAmount result;
        result = GetMinimumFee(*m_wallet, tx_bytes, coin_control, &fee_calc);
        if (returned_target) *returned_target = fee_calc.returnedTarget;
        if (reason) *reason = fee_calc.reason;
        return result;
    }
    unsigned int getConfirmTarget() override { return m_wallet->m_confirm_target; }
    bool hdEnabled() override { return m_wallet->IsHDEnabled(); }
    bool canGetAddresses() override { return m_wallet->CanGetAddresses(); }
    bool hasExternalSigner() override { return m_wallet->IsWalletFlagSet(WALLET_FLAG_EXTERNAL_SIGNER); }
    bool privateKeysDisabled() override { return m_wallet->IsWalletFlagSet(WALLET_FLAG_DISABLE_PRIVATE_KEYS); }
    bool taprootEnabled() override {
        if (m_wallet->IsLegacy()) return false;
        auto spk_man = m_wallet->GetScriptPubKeyMan(OutputType::BECH32M, /*internal=*/false);
        return spk_man != nullptr;
    }
    OutputType getDefaultAddressType() override { return m_wallet->m_default_address_type; }
    CAmount getDefaultMaxTxFee() override { return m_wallet->m_default_max_tx_fee; }
    void remove() override
    {
        RemoveWallet(m_context, m_wallet, false /* load_on_start */);
        if (m_wallet_part) {
            ChainstateManager *chainman = m_wallet_part->chain().getChainman();
            smsgModule.WalletUnloaded(m_wallet_part);
            m_wallet_part = nullptr;
            if (chainman) {
                RestartStakingThreads(m_context, *chainman);
            }
        }
    }
    bool isLegacy() override { return m_wallet->IsLegacy(); }
    std::unique_ptr<Handler> handleUnload(UnloadFn fn) override
    {
        return MakeHandler(m_wallet->NotifyUnload.connect(fn));
    }
    std::unique_ptr<Handler> handleShowProgress(ShowProgressFn fn) override
    {
        return MakeHandler(m_wallet->ShowProgress.connect(fn));
    }
    std::unique_ptr<Handler> handleStatusChanged(StatusChangedFn fn) override
    {
        return MakeHandler(m_wallet->NotifyStatusChanged.connect([fn](CWallet*) { fn(); }));
    }
    std::unique_ptr<Handler> handleAddressBookChanged(AddressBookChangedFn fn) override
    {
        return MakeHandler(m_wallet->NotifyAddressBookChanged.connect(
            [fn](const CTxDestination& address, const std::string& label, bool is_mine,
                 const std::string& purpose, const std::string& path, ChangeType status) { fn(address, label, is_mine, purpose, path, status); }));
    }
    std::unique_ptr<Handler> handleTransactionChanged(TransactionChangedFn fn) override
    {
        return MakeHandler(m_wallet->NotifyTransactionChanged.connect(
            [fn](const uint256& txid, ChangeType status) { fn(txid, status); }));
    }
    std::unique_ptr<Handler> handleWatchOnlyChanged(WatchOnlyChangedFn fn) override
    {
        return MakeHandler(m_wallet->NotifyWatchonlyChanged.connect(fn));
    }
    std::unique_ptr<Handler> handleCanGetAddressesChanged(CanGetAddressesChangedFn fn) override
    {
        return MakeHandler(m_wallet->NotifyCanGetAddressesChanged.connect(fn));
    }
    CWallet* wallet() override { return m_wallet.get(); }

    WalletContext& m_context;
    std::shared_ptr<CWallet> m_wallet;

    std::unique_ptr<Handler> handleReservedBalanceChanged(ReservedBalanceChangedFn fn) override
    {
        return MakeHandler(m_wallet_part->NotifyReservedBalanceChanged.connect(fn));
    }

    bool IsParticlWallet() override
    {
        return m_wallet_part;
    }

    CAmount getReserveBalance() override
    {
        if (!m_wallet_part)
            return 0;
        return m_wallet_part->nReserveBalance;
    }

    bool ownDestination(const CTxDestination &dest) override
    {
        if (!m_wallet_part)
            return false;
        return m_wallet_part->HaveAddress(dest);
    }

    bool isUnlockForStakingOnlySet() override
    {
        if (!m_wallet_part)
            return false;
        return m_wallet_part->fUnlockForStakingOnly;
    }

    CAmount getAvailableAnonBalance(const CCoinControl& coin_control) override
    {
        if (!m_wallet_part)
            return 0;
        return m_wallet_part->GetAvailableAnonBalance(&coin_control);
    }

    CAmount getAvailableBlindBalance(const CCoinControl& coin_control) override
    {
        if (!m_wallet_part)
            return 0;
        return m_wallet_part->GetAvailableBlindBalance(&coin_control);
    }

    CHDWallet *getParticlWallet() override
    {
        return m_wallet_part;
    }

    bool setReserveBalance(CAmount nValue) override
    {
        if (!m_wallet_part)
            return false;
        return m_wallet_part->SetReserveBalance(nValue);
    }

    void lockWallet() override
    {
        if (!m_wallet_part)
            return;
        ::LockWallet(m_wallet_part);
    }

    bool setUnlockedForStaking() override
    {
        if (!m_wallet_part || m_wallet_part->IsLocked()) {
            return false;
        }
        m_wallet_part->fUnlockForStakingOnly = true;
        return true;
    }

    bool isDefaultAccountSet() override
    {
        return (m_wallet_part && !m_wallet_part->idDefaultAccount.IsNull());
    }

    bool isHardwareLinkedWallet() override
    {
        return (m_wallet_part && m_wallet_part->IsHardwareLinkedWallet());
    }

    CAmount getCredit(const CTxOutBase *txout, isminefilter filter) override
    {
        if (!m_wallet_part)
            return 0;
        LOCK(m_wallet_part->cs_wallet);
        return m_wallet_part->GetCredit(txout, filter);
    }

    isminetype txoutIsMine(const CTxOutBase *txout) override
    {
        if (!m_wallet_part)
            return ISMINE_NO;
        LOCK(m_wallet_part->cs_wallet);
        return m_wallet_part->IsMine(txout);
    }

    CHDWallet *m_wallet_part = nullptr;
};

class WalletLoaderImpl : public WalletLoader
{
public:
    WalletLoaderImpl(Chain& chain, ArgsManager& args)
    {
        m_context.chain = &chain;
        m_context.args = &args;
    }
    ~WalletLoaderImpl() override { UnloadWallets(m_context); }

    //! ChainClient methods
    void registerRpcs() override
    {
        auto add_command = [&] (const CRPCCommand& command) {
            m_rpc_commands.emplace_back(command.category, command.name, [this, &command](const JSONRPCRequest& request, UniValue& result, bool last_handler) {
                JSONRPCRequest wallet_request = request;
                wallet_request.context = &m_context;
                return command.actor(wallet_request, result, last_handler);
            }, command.argNames, command.unique_id);
            m_rpc_handlers.emplace_back(m_context.chain->handleRpc(m_rpc_commands.back()));
        };

        for (const CRPCCommand& command : GetWalletRPCCommands()) {
            add_command(command);
        }
        for (const CRPCCommand& command : GetHDWalletRPCCommands()) {
            add_command(command);
        }
#if ENABLE_USBDEVICE
        for (const CRPCCommand& command : GetDeviceWalletRPCCommands()) {
            add_command(command);
        }
#endif
    }
    bool verify() override { return VerifyWallets(m_context); }
    bool load() override { return LoadWallets(m_context); }
    void start(CScheduler& scheduler) override { return StartWallets(m_context, scheduler); }
    void flush() override { return FlushWallets(m_context); }
    void stop() override { return StopWallets(m_context); }
    void setMockTime(int64_t time) override { return SetMockTime(time); }

    //! WalletLoader methods
    std::unique_ptr<Wallet> createWallet(const std::string& name, const SecureString& passphrase, uint64_t wallet_creation_flags, bilingual_str& error, std::vector<bilingual_str>& warnings) override
    {
        std::shared_ptr<CWallet> wallet;
        DatabaseOptions options;
        DatabaseStatus status;
        ReadDatabaseArgs(*m_context.args, options);
        options.require_create = true;
        options.create_flags = wallet_creation_flags;
        options.create_passphrase = passphrase;
        return MakeWallet(m_context, CreateWallet(m_context, name, true /* load_on_start */, options, status, error, warnings));
    }
    std::unique_ptr<Wallet> loadWallet(const std::string& name, bilingual_str& error, std::vector<bilingual_str>& warnings) override
    {
        DatabaseOptions options;
        DatabaseStatus status;
        ReadDatabaseArgs(*m_context.args, options);
        options.require_existing = true;
        return MakeWallet(m_context, LoadWallet(m_context, name, true /* load_on_start */, options, status, error, warnings));
    }
    std::unique_ptr<Wallet> restoreWallet(const fs::path& backup_file, const std::string& wallet_name, bilingual_str& error, std::vector<bilingual_str>& warnings) override
    {
        DatabaseStatus status;

        return MakeWallet(m_context, RestoreWallet(m_context, backup_file, wallet_name, /*load_on_start=*/true, status, error, warnings));
    }
    std::string getWalletDir() override
    {
        return fs::PathToString(GetWalletDir());
    }
    std::vector<std::string> listWalletDir() override
    {
        std::vector<std::string> paths;
        for (auto& path : ListDatabases(GetWalletDir())) {
            paths.push_back(fs::PathToString(path));
        }
        return paths;
    }
    std::vector<std::unique_ptr<Wallet>> getWallets() override
    {
        std::vector<std::unique_ptr<Wallet>> wallets;
        for (const auto& wallet : GetWallets(m_context)) {
            wallets.emplace_back(MakeWallet(m_context, wallet));
        }
        return wallets;
    }
    std::unique_ptr<Handler> handleLoadWallet(LoadWalletFn fn) override
    {
        return HandleLoadWallet(m_context, std::move(fn));
    }
    WalletContext* context() override  { return &m_context; }

    WalletContext m_context;
    const std::vector<std::string> m_wallet_filenames;
    std::vector<std::unique_ptr<Handler>> m_rpc_handlers;
    std::list<CRPCCommand> m_rpc_commands;
};
} // namespace
} // namespace wallet

namespace interfaces {
std::unique_ptr<Wallet> MakeWallet(wallet::WalletContext& context, const std::shared_ptr<wallet::CWallet>& wallet) { return wallet ? std::make_unique<wallet::WalletImpl>(context, wallet) : nullptr; }

std::unique_ptr<WalletLoader> MakeWalletLoader(Chain& chain, ArgsManager& args)
{
    return std::make_unique<wallet::WalletLoaderImpl>(chain, args);
}
} // namespace interfaces<|MERGE_RESOLUTION|>--- conflicted
+++ resolved
@@ -309,23 +309,23 @@
     {
         LOCK(m_wallet->cs_wallet);
         std::vector<WalletAddress> result;
-<<<<<<< HEAD
-
-        for (const auto& item : m_wallet->m_address_book) {
-            if (item.second.IsChange()) continue;
-            std::string str_path;
-            if (item.second.vPath.size() > 1 &&
-                PathToString(item.second.vPath, str_path, '\'', 1)) {
-                str_path = "";
-            }
-            result.emplace_back(item.first, m_wallet->IsMine(item.first), item.second.GetLabel(), item.second.purpose, item.second.fBech32, str_path);
-        }
-=======
+        if (::IsParticlWallet(m_wallet.get())) {
+            for (const auto& item : m_wallet->m_address_book) {
+                if (item.second.IsChange()) continue;
+                std::string str_path;
+                if (item.second.vPath.size() > 1 &&
+                    PathToString(item.second.vPath, str_path, '\'', 1)) {
+                    str_path = "";
+                }
+                result.emplace_back(item.first, m_wallet->IsMine(item.first), item.second.GetLabel(), item.second.purpose, item.second.fBech32, str_path);
+            }
+            return result;
+        }
         m_wallet->ForEachAddrBookEntry([&](const CTxDestination& dest, const std::string& label, const std::string& purpose, bool is_change) EXCLUSIVE_LOCKS_REQUIRED(m_wallet->cs_wallet) {
             if (is_change) return;
-            result.emplace_back(dest, m_wallet->IsMine(dest), label, purpose);
+            std::string str_path;
+            result.emplace_back(dest, m_wallet->IsMine(dest), label, purpose, false, str_path);
         });
->>>>>>> 194710d8
         return result;
     }
     std::vector<std::string> getAddressReceiveRequests() override {
