// Copyright (c) 2009-2010 Satoshi Nakamoto
// Copyright (c) 2009-2021 The Bitcoin Core developers
// Distributed under the MIT software license, see the accompanying
// file COPYING or http://www.opensource.org/licenses/mit-license.php.

#if defined(HAVE_CONFIG_H)
#include <config/bitcoin-config.h>
#endif

#include <init.h>

#include <kernel/checks.h>

#include <addrman.h>
#include <banman.h>
#include <blockfilter.h>
#include <chain.h>
#include <chainparams.h>
#include <consensus/amount.h>
#include <deploymentstatus.h>
#include <fs.h>
#include <hash.h>
#include <httprpc.h>
#include <httpserver.h>
#include <index/blockfilterindex.h>
#include <index/coinstatsindex.h>
#include <index/txindex.h>
#include <init/common.h>
#include <interfaces/chain.h>
#include <interfaces/init.h>
#include <interfaces/node.h>
#include <interfaces/wallet.h>
#include <mapport.h>
#include <mempool_args.h>
#include <net.h>
#include <net_permissions.h>
#include <net_processing.h>
#include <netbase.h>
#include <netgroup.h>
#include <node/blockstorage.h>
#include <node/caches.h>
#include <node/chainstate.h>
#include <node/context.h>
#include <node/interface_ui.h>
#include <node/miner.h>
#include <policy/feerate.h>
#include <policy/fees.h>
#include <policy/fees_args.h>
#include <policy/policy.h>
#include <policy/settings.h>
#include <protocol.h>
#include <rpc/blockchain.h>
#include <rpc/register.h>
#include <rpc/server.h>
#include <rpc/util.h>
#include <scheduler.h>
#include <script/sigcache.h>
#include <script/standard.h>
#include <shutdown.h>
#include <sync.h>
#include <timedata.h>
#include <torcontrol.h>
#include <txdb.h>
#include <txmempool.h>
#include <txorphanage.h>
#include <util/asmap.h>
#include <util/check.h>
#include <util/designator.h>
#include <util/moneystr.h>
#include <util/strencodings.h>
#include <util/string.h>
#include <util/syscall_sandbox.h>
#include <util/syserror.h>
#include <util/system.h>
#include <util/thread.h>
#include <util/threadnames.h>
#include <util/translation.h>
#include <validation.h>
#include <validationinterface.h>
#include <blind.h>
#include <smsg/smessage.h>
#include <smsg/manager.h>
#include <smsg/rpcsmessage.h>
#include <insight/rpc.h>
#include <pos/miner.h>
#include <pos/kernel.h>
#include <core_io.h>
#ifdef ENABLE_WALLET
#include <wallet/hdwallet.h>
#include <wallet/rpchdwallet.h>
#endif
#if ENABLE_USBDEVICE
#include <usbdevice/rpcusbdevice.h>
#include <usbdevice/usbdevice.h>
#endif

#include <walletinitinterface.h>

#include <algorithm>
#include <condition_variable>
#include <cstdint>
#include <cstdio>
#include <fstream>
#include <functional>
#include <set>
#include <string>
#include <thread>
#include <vector>

#ifndef WIN32
#include <cerrno>
#include <signal.h>
#include <sys/stat.h>
#endif

#include <boost/signals2/signal.hpp>

#if ENABLE_ZMQ
#include <zmq/zmqabstractnotifier.h>
#include <zmq/zmqnotificationinterface.h>
#include <zmq/zmqrpc.h>
#endif

#include <insight/insight.h>

using node::CacheSizes;
using node::CalculateCacheSizes;
using node::ChainstateLoadVerifyError;
using node::ChainstateLoadingError;
using node::CleanupBlockRevFiles;
using node::DEFAULT_PRINTPRIORITY;
using node::DEFAULT_STOPAFTERBLOCKIMPORT;
using node::LoadChainstate;
using node::NodeContext;
using node::ThreadImport;
using node::VerifyLoadedChainstate;
using node::fPruneMode;
using node::fReindex;
using node::nPruneTarget;

static const bool DEFAULT_PROXYRANDOMIZE = true;
static const bool DEFAULT_REST_ENABLE = false;

#ifdef WIN32
// Win32 LevelDB doesn't use filedescriptors, and the ones used for
// accessing block files don't count towards the fd_set size limit
// anyway.
#define MIN_CORE_FILEDESCRIPTORS 0
#else
#define MIN_CORE_FILEDESCRIPTORS 150
#endif

#ifdef WIN32
HWND winHwnd = nullptr;
MSG winMsg;
const char lpcszClassName[] = "messageClass";

LRESULT APIENTRY MainWndProc(HWND hwnd, UINT uMsg, WPARAM wParam, LPARAM lParam)
{
    switch (uMsg) {
        case WM_CLOSE:
            StartShutdown();
            return 1;
        default:
            break;
    }
    return DefWindowProc(hwnd, uMsg, wParam, lParam);
};

int CreateMessageWindow()
{
    // Create a message-only window to intercept WM_CLOSE events from particld

    WNDCLASSEX WindowClassEx;
    ZeroMemory(&WindowClassEx, sizeof(WNDCLASSEX));
    WindowClassEx.cbSize = sizeof(WNDCLASSEX);
    WindowClassEx.lpfnWndProc = MainWndProc;
    WindowClassEx.hInstance = nullptr;
    WindowClassEx.lpszClassName = lpcszClassName;

    if (!RegisterClassEx(&WindowClassEx)) {
        tfm::format(std::cerr, "RegisterClassEx failed: %d.\n", GetLastError());
        return 1;
    }
    winHwnd = CreateWindowEx(0, lpcszClassName, nullptr, 0, 0, 0, 0, 0, HWND_MESSAGE, nullptr, nullptr, nullptr);
    if (!winHwnd) {
        tfm::format(std::cerr, "CreateWindowEx failed: %d.\n", GetLastError());
        return 1;
    }

    ShowWindow(winHwnd, SW_SHOWDEFAULT);

    return 0;
};

int CloseMessageWindow()
{
    if (!winHwnd) {
        return 0;
    }
    if (!DestroyWindow(winHwnd)) {
        tfm::format(std::cerr, "DestroyWindow failed: %d.\n", GetLastError());
        return 1;
    }
    if (!UnregisterClass(lpcszClassName, nullptr)) {
        tfm::format(std::cerr, "UnregisterClass failed: %d.\n", GetLastError());
        return 1;
    }

    return 0;
};
#endif

static const char* DEFAULT_ASMAP_FILENAME="ip_asn.map";

/**
 * The PID file facilities.
 */
static const char* BITCOIN_PID_FILENAME = "particl.pid";

static fs::path GetPidFile(const ArgsManager& args)
{
    return AbsPathForConfigVal(args.GetPathArg("-pid", BITCOIN_PID_FILENAME));
}

[[nodiscard]] static bool CreatePidFile(const ArgsManager& args)
{
    std::ofstream file{GetPidFile(args)};
    if (file) {
#ifdef WIN32
        tfm::format(file, "%d\n", GetCurrentProcessId());
#else
        tfm::format(file, "%d\n", getpid());
#endif
        return true;
    } else {
        return InitError(strprintf(_("Unable to create the PID file '%s': %s"), fs::PathToString(GetPidFile(args)), SysErrorString(errno)));
    }
}

//////////////////////////////////////////////////////////////////////////////
//
// Shutdown
//

//
// Thread management and startup/shutdown:
//
// The network-processing threads are all part of a thread group
// created by AppInit() or the Qt main() function.
//
// A clean exit happens when StartShutdown() or the SIGTERM
// signal handler sets ShutdownRequested(), which makes main thread's
// WaitForShutdown() interrupts the thread group.
// And then, WaitForShutdown() makes all other on-going threads
// in the thread group join the main thread.
// Shutdown() is then called to clean up database connections, and stop other
// threads that should only be stopped after the main network-processing
// threads have exited.
//
// Shutdown for Qt is very similar, only it uses a QTimer to detect
// ShutdownRequested() getting set, and then does the normal Qt
// shutdown thing.
//

bool ShutdownRequestedMainThread()
{
#ifdef WIN32
    // Only particld will create a hidden window to receive messages
    while (winHwnd && PeekMessage(&winMsg, 0, 0, 0, PM_REMOVE)) {
        TranslateMessage(&winMsg);
        DispatchMessage(&winMsg);
    }
#endif
    return ShutdownRequested();
}

void Interrupt(NodeContext& node)
{
    InterruptHTTPServer();
    InterruptHTTPRPC();
    InterruptRPC();
    InterruptREST();
    InterruptTorControl();
    InterruptMapPort();
    if (node.connman)
        node.connman->Interrupt();
    if (g_txindex) {
        g_txindex->Interrupt();
    }
    ForEachBlockFilterIndex([](BlockFilterIndex& index) { index.Interrupt(); });
    if (g_coin_stats_index) {
        g_coin_stats_index->Interrupt();
    }
}

void Shutdown(NodeContext& node)
{
    static Mutex g_shutdown_mutex;
    TRY_LOCK(g_shutdown_mutex, lock_shutdown);
    if (!lock_shutdown) return;
    LogPrintf("%s: In progress...\n", __func__);
    Assert(node.args);

    /// Note: Shutdown() must be able to handle cases in which initialization failed part of the way,
    /// for example if the data directory was found to be locked.
    /// Be sure that anything that writes files or flushes caches only does this if the respective
    /// module was initialized.
    util::ThreadRename("shutoff");
    if (node.mempool) node.mempool->AddTransactionsUpdated(1);

    StopHTTPRPC();
    StopREST();
    StopRPC();
    StopHTTPServer();
    smsgModule.Shutdown();
#ifdef ENABLE_WALLET
    StopThreadStakeMiner();
#endif
    for (const auto& client : node.chain_clients) {
        client->flush();
    }
    StopMapPort();

    // Because these depend on each-other, we make sure that neither can be
    // using the other before destroying them.
    if (node.peerman) UnregisterValidationInterface(node.peerman.get());
    if (node.connman) node.connman->Stop();

    StopTorControl();

    // After everything has been shut down, but before things get flushed, stop the
    // CScheduler/checkqueue, scheduler and load block thread.
    if (node.scheduler) node.scheduler->stop();
    if (node.chainman && node.chainman->m_load_block.joinable()) node.chainman->m_load_block.join();
    StopScriptCheckWorkerThreads();

    // After the threads that potentially access these pointers have been stopped,
    // destruct and reset all to nullptr.
    node.peerman.reset();
    node.connman.reset();
    node.banman.reset();
    node.addrman.reset();
    node.netgroupman.reset();

    if (node.mempool && node.mempool->IsLoaded() && node.args->GetBoolArg("-persistmempool", DEFAULT_PERSIST_MEMPOOL)) {
        DumpMempool(*node.mempool);
    }

    // Drop transactions we were still watching, and record fee estimations.
    if (node.fee_estimator) node.fee_estimator->Flush();

    // FlushStateToDisk generates a ChainStateFlushed callback, which we should avoid missing
    if (node.chainman) {
        LOCK(cs_main);
        for (CChainState* chainstate : node.chainman->GetAll()) {
            if (chainstate->CanFlushToDisk()) {
                chainstate->ForceFlushStateToDisk();
            }
        }
    }

    // After there are no more peers/RPC left to give us new data which may generate
    // CValidationInterface callbacks, flush them...
    GetMainSignals().FlushBackgroundCallbacks();

    // Stop and delete all indexes only after flushing background callbacks.
    if (g_txindex) {
        g_txindex->Stop();
        g_txindex.reset();
    }
    if (g_coin_stats_index) {
        g_coin_stats_index->Stop();
        g_coin_stats_index.reset();
    }
    ForEachBlockFilterIndex([](BlockFilterIndex& index) { index.Stop(); });
    DestroyAllBlockFilterIndexes();

    // Any future callbacks will be dropped. This should absolutely be safe - if
    // missing a callback results in an unrecoverable situation, unclean shutdown
    // would too. The only reason to do the above flushes is to let the wallet catch
    // up with our current chain to avoid any strange pruning edge cases and make
    // next startup faster by avoiding rescan.

    if (node.chainman) {
        LOCK(cs_main);
        for (CChainState* chainstate : node.chainman->GetAll()) {
            if (chainstate->CanFlushToDisk()) {
                chainstate->ForceFlushStateToDisk();
                chainstate->ResetCoinsViews();
            }
        }
    }
    for (const auto& client : node.chain_clients) {
        client->stop();
    }

#if ENABLE_ZMQ
    if (g_zmq_notification_interface) {
        UnregisterValidationInterface(g_zmq_notification_interface);
        delete g_zmq_notification_interface;
        g_zmq_notification_interface = nullptr;
    }
#endif

#if ENABLE_USBDEVICE
    usb_device::ShutdownHardwareIntegration();
#endif

#ifdef WIN32
    CloseMessageWindow();
#endif

    node.chain_clients.clear();
    UnregisterAllValidationInterfaces();
    GetMainSignals().UnregisterBackgroundSignalScheduler();
    node.kernel.reset();
    node.mempool.reset();
    node.fee_estimator.reset();
    node.chainman.reset();
    node.scheduler.reset();

    try {
        if (!fs::remove(GetPidFile(*node.args))) {
            LogPrintf("%s: Unable to remove PID file: File does not exist\n", __func__);
        }
    } catch (const fs::filesystem_error& e) {
        LogPrintf("%s: Unable to remove PID file: %s\n", __func__, fsbridge::get_filesystem_error_message(e));
    }

    LogPrintf("%s: done\n", __func__);
}

/**
 * Signal handlers are very limited in what they are allowed to do.
 * The execution context the handler is invoked in is not guaranteed,
 * so we restrict handler operations to just touching variables:
 */
#ifndef WIN32
static void HandleSIGTERM(int)
{
    StartShutdown();
}

static void HandleSIGHUP(int)
{
    LogInstance().m_reopen_file = true;
}
#else
static BOOL WINAPI consoleCtrlHandler(DWORD dwCtrlType)
{
    StartShutdown();
    Sleep(INFINITE);
    return true;
}
#endif

#ifndef WIN32
static void registerSignalHandler(int signal, void(*handler)(int))
{
    struct sigaction sa;
    sa.sa_handler = handler;
    sigemptyset(&sa.sa_mask);
    sa.sa_flags = 0;
    sigaction(signal, &sa, nullptr);
}
#endif

static boost::signals2::connection rpc_notify_block_change_connection;
static void OnRPCStarted()
{
    rpc_notify_block_change_connection = uiInterface.NotifyBlockTip_connect(std::bind(RPCNotifyBlockChange, std::placeholders::_2));
}

static void OnRPCStopped()
{
    rpc_notify_block_change_connection.disconnect();
    RPCNotifyBlockChange(nullptr);
    g_best_block_cv.notify_all();
    LogPrint(BCLog::RPC, "RPC stopped.\n");
}

void SetupServerArgs(ArgsManager& argsman)
{
    SetupHelpOptions(argsman);
    argsman.AddArg("-help-debug", "Print help message with debugging options and exit", ArgsManager::ALLOW_ANY, OptionsCategory::DEBUG_TEST); // server-only for now

    init::AddLoggingArgs(argsman);

    const auto defaultBaseParams = CreateBaseChainParams(CBaseChainParams::MAIN);
    const auto testnetBaseParams = CreateBaseChainParams(CBaseChainParams::TESTNET);
    const auto signetBaseParams = CreateBaseChainParams(CBaseChainParams::SIGNET);
    const auto regtestBaseParams = CreateBaseChainParams(CBaseChainParams::REGTEST);
    const auto defaultChainParams = CreateChainParams(argsman, CBaseChainParams::MAIN);
    const auto testnetChainParams = CreateChainParams(argsman, CBaseChainParams::TESTNET);
    const auto signetChainParams = CreateChainParams(argsman, CBaseChainParams::SIGNET);
    const auto regtestChainParams = CreateChainParams(argsman, CBaseChainParams::REGTEST);

    // Hidden Options
    std::vector<std::string> hidden_args = {
        "-dbcrashratio", "-forcecompactdb",
        // GUI args. These will be overwritten by SetupUIArgs for the GUI
        "-choosedatadir", "-lang=<lang>", "-min", "-resetguisettings", "-splash", "-uiplatform"};

    argsman.AddArg("-version", "Print version and exit", ArgsManager::ALLOW_ANY, OptionsCategory::OPTIONS);
#if HAVE_SYSTEM
    argsman.AddArg("-alertnotify=<cmd>", "Execute command when an alert is raised (%s in cmd is replaced by message)", ArgsManager::ALLOW_ANY, OptionsCategory::OPTIONS);
#endif
    argsman.AddArg("-assumevalid=<hex>", strprintf("If this block is in the chain assume that it and its ancestors are valid and potentially skip their script verification (0 to verify all, default: %s, testnet: %s, signet: %s)", defaultChainParams->GetConsensus().defaultAssumeValid.GetHex(), testnetChainParams->GetConsensus().defaultAssumeValid.GetHex(), signetChainParams->GetConsensus().defaultAssumeValid.GetHex()), ArgsManager::ALLOW_ANY, OptionsCategory::OPTIONS);
    argsman.AddArg("-blocksdir=<dir>", "Specify directory to hold blocks subdirectory for *.dat files (default: <datadir>)", ArgsManager::ALLOW_ANY, OptionsCategory::OPTIONS);
    argsman.AddArg("-fastprune", "Use smaller block files and lower minimum prune height for testing purposes", ArgsManager::ALLOW_ANY | ArgsManager::DEBUG_ONLY, OptionsCategory::DEBUG_TEST);
#if HAVE_SYSTEM
    argsman.AddArg("-blocknotify=<cmd>", "Execute command when the best block changes (%s in cmd is replaced by block hash)", ArgsManager::ALLOW_ANY, OptionsCategory::OPTIONS);
#endif
    argsman.AddArg("-blockreconstructionextratxn=<n>", strprintf("Extra transactions to keep in memory for compact block reconstructions (default: %u)", DEFAULT_BLOCK_RECONSTRUCTION_EXTRA_TXN), ArgsManager::ALLOW_ANY, OptionsCategory::OPTIONS);
    argsman.AddArg("-blocksonly", strprintf("Whether to reject transactions from network peers. Automatic broadcast and rebroadcast of any transactions from inbound peers is disabled, unless the peer has the 'forcerelay' permission. RPC transactions are not affected. (default: %u)", DEFAULT_BLOCKSONLY), ArgsManager::ALLOW_ANY, OptionsCategory::OPTIONS);
    argsman.AddArg("-coinstatsindex", strprintf("Maintain coinstats index used by the gettxoutsetinfo RPC (default: %u)", DEFAULT_COINSTATSINDEX), ArgsManager::ALLOW_ANY, OptionsCategory::OPTIONS);
    argsman.AddArg("-conf=<file>", strprintf("Specify path to read-only configuration file. Relative paths will be prefixed by datadir location (only useable from command line, not configuration file) (default: %s)", BITCOIN_CONF_FILENAME), ArgsManager::ALLOW_ANY, OptionsCategory::OPTIONS);
    argsman.AddArg("-datadir=<dir>", "Specify data directory", ArgsManager::ALLOW_ANY, OptionsCategory::OPTIONS);
    argsman.AddArg("-dbbatchsize", strprintf("Maximum database write batch size in bytes (default: %u)", nDefaultDbBatchSize), ArgsManager::ALLOW_ANY | ArgsManager::DEBUG_ONLY, OptionsCategory::OPTIONS);
    argsman.AddArg("-dbcache=<n>", strprintf("Maximum database cache size <n> MiB (%d to %d, default: %d). In addition, unused mempool memory is shared for this cache (see -maxmempool).", nMinDbCache, nMaxDbCache, nDefaultDbCache), ArgsManager::ALLOW_ANY, OptionsCategory::OPTIONS);
    argsman.AddArg("-includeconf=<file>", "Specify additional configuration file, relative to the -datadir path (only useable from configuration file, not command line)", ArgsManager::ALLOW_ANY, OptionsCategory::OPTIONS);
    argsman.AddArg("-loadblock=<file>", "Imports blocks from external file on startup", ArgsManager::ALLOW_ANY, OptionsCategory::OPTIONS);
    argsman.AddArg("-maxmempool=<n>", strprintf("Keep the transaction memory pool below <n> megabytes (default: %u)", DEFAULT_MAX_MEMPOOL_SIZE_MB), ArgsManager::ALLOW_ANY, OptionsCategory::OPTIONS);
    argsman.AddArg("-maxorphantx=<n>", strprintf("Keep at most <n> unconnectable transactions in memory (default: %u)", DEFAULT_MAX_ORPHAN_TRANSACTIONS), ArgsManager::ALLOW_ANY, OptionsCategory::OPTIONS);
    argsman.AddArg("-mempoolexpiry=<n>", strprintf("Do not keep transactions in the mempool longer than <n> hours (default: %u)", DEFAULT_MEMPOOL_EXPIRY_HOURS), ArgsManager::ALLOW_ANY, OptionsCategory::OPTIONS);
    argsman.AddArg("-minimumchainwork=<hex>", strprintf("Minimum work assumed to exist on a valid chain in hex (default: %s, testnet: %s, signet: %s)", defaultChainParams->GetConsensus().nMinimumChainWork.GetHex(), testnetChainParams->GetConsensus().nMinimumChainWork.GetHex(), signetChainParams->GetConsensus().nMinimumChainWork.GetHex()), ArgsManager::ALLOW_ANY | ArgsManager::DEBUG_ONLY, OptionsCategory::OPTIONS);
    argsman.AddArg("-par=<n>", strprintf("Set the number of script verification threads (%u to %d, 0 = auto, <0 = leave that many cores free, default: %d)",
        -GetNumCores(), MAX_SCRIPTCHECK_THREADS, DEFAULT_SCRIPTCHECK_THREADS), ArgsManager::ALLOW_ANY, OptionsCategory::OPTIONS);
    argsman.AddArg("-persistmempool", strprintf("Whether to save the mempool on shutdown and load on restart (default: %u)", DEFAULT_PERSIST_MEMPOOL), ArgsManager::ALLOW_ANY, OptionsCategory::OPTIONS);
    argsman.AddArg("-pid=<file>", strprintf("Specify pid file. Relative paths will be prefixed by a net-specific datadir location. (default: %s)", BITCOIN_PID_FILENAME), ArgsManager::ALLOW_ANY, OptionsCategory::OPTIONS);
    argsman.AddArg("-prune=<n>", strprintf("Reduce storage requirements by enabling pruning (deleting) of old blocks. This allows the pruneblockchain RPC to be called to delete specific blocks and enables automatic pruning of old blocks if a target size in MiB is provided. This mode is incompatible with -txindex. "
            "Warning: Reverting this setting requires re-downloading the entire blockchain. "
            "(default: 0 = disable pruning blocks, 1 = allow manual pruning via RPC, >=%u = automatically prune block files to stay under the specified target size in MiB)", MIN_DISK_SPACE_FOR_BLOCK_FILES / 1024 / 1024), ArgsManager::ALLOW_ANY, OptionsCategory::OPTIONS);
    argsman.AddArg("-reindex", "Rebuild chain state and block index from the blk*.dat files on disk. This will also rebuild active optional indexes.", ArgsManager::ALLOW_ANY, OptionsCategory::OPTIONS);
    argsman.AddArg("-reindex-chainstate", "Rebuild chain state from the currently indexed blocks. When in pruning mode or if blocks on disk might be corrupted, use full -reindex instead. Deactivate all optional indexes before running this.", ArgsManager::ALLOW_ANY, OptionsCategory::OPTIONS);
    argsman.AddArg("-settings=<file>", strprintf("Specify path to dynamic settings data file. Can be disabled with -nosettings. File is written at runtime and not meant to be edited by users (use %s instead for custom settings). Relative paths will be prefixed by datadir location. (default: %s)", BITCOIN_CONF_FILENAME, BITCOIN_SETTINGS_FILENAME), ArgsManager::ALLOW_ANY, OptionsCategory::OPTIONS);
#if HAVE_SYSTEM
    argsman.AddArg("-startupnotify=<cmd>", "Execute command on startup.", ArgsManager::ALLOW_ANY, OptionsCategory::OPTIONS);
#endif
#ifndef WIN32
    argsman.AddArg("-sysperms", "Create new files with system default permissions, instead of umask 077 (only effective with disabled wallet functionality)", ArgsManager::ALLOW_ANY, OptionsCategory::OPTIONS);
#else
    hidden_args.emplace_back("-sysperms");
#endif
    argsman.AddArg("-txindex", strprintf("Maintain a full transaction index, used by the getrawtransaction rpc call (default: %u)", DEFAULT_TXINDEX), ArgsManager::ALLOW_ANY, OptionsCategory::OPTIONS);
    argsman.AddArg("-blockfilterindex=<type>",
                 strprintf("Maintain an index of compact filters by block (default: %s, values: %s).", DEFAULT_BLOCKFILTERINDEX, ListBlockFilterTypes()) +
                 " If <type> is not supplied or if <type> = 1, indexes for all known types are enabled.",
                 ArgsManager::ALLOW_ANY, OptionsCategory::OPTIONS);

    // Particl specific
    argsman.AddArg("-addressindex", strprintf("Maintain a full address index, used to query for the balance, txids and unspent outputs for addresses (default: %u)", particl::DEFAULT_ADDRESSINDEX), ArgsManager::ALLOW_ANY, OptionsCategory::OPTIONS);
    argsman.AddArg("-timestampindex", strprintf("Maintain a timestamp index for block hashes, used to query blocks hashes by a range of timestamps (default: %u)", particl::DEFAULT_TIMESTAMPINDEX), ArgsManager::ALLOW_ANY, OptionsCategory::OPTIONS);
    argsman.AddArg("-spentindex", strprintf("Maintain a full spent index, used to query the spending txid and input index for an outpoint (default: %u)", particl::DEFAULT_SPENTINDEX), ArgsManager::ALLOW_ANY, OptionsCategory::OPTIONS);
    argsman.AddArg("-balancesindex", strprintf("Maintain a balances index per block (default: %u)", particl::DEFAULT_BALANCESINDEX), ArgsManager::ALLOW_ANY, OptionsCategory::OPTIONS);
    argsman.AddArg("-csindex", strprintf("Maintain an index of outputs by coldstaking address (default: %u)", particl::DEFAULT_CSINDEX), ArgsManager::ALLOW_ANY, OptionsCategory::OPTIONS);
    argsman.AddArg("-cswhitelist", strprintf("Only index coldstaked outputs with matching stake address. Can be specified multiple times."), ArgsManager::ALLOW_ANY, OptionsCategory::OPTIONS);

    argsman.AddArg("-dbmaxopenfiles", strprintf("Maximum number of open files parameter passed to level-db (default: %u)", particl::DEFAULT_DB_MAX_OPEN_FILES), ArgsManager::ALLOW_ANY, OptionsCategory::OPTIONS);
    argsman.AddArg("-dbcompression", strprintf("Database compression parameter passed to level-db (default: %s)", particl::DEFAULT_DB_COMPRESSION ? "true" : "false"), ArgsManager::ALLOW_ANY, OptionsCategory::OPTIONS);

    argsman.AddArg("-findpeers", "Node will search for peers (default: 1)", ArgsManager::ALLOW_ANY, OptionsCategory::CONNECTION);

    argsman.AddArg("-lookuptorcontrolhost=<protocol>", strprintf("Allow a hostname to be specified for the -torcontrol option. Must be \"any\", \"ipv4\", or \"ipv6\" (default: %s)", ""), ArgsManager::ALLOW_ANY, OptionsCategory::CONNECTION);

    argsman.AddArg("-displaylocaltime", "Display human readable time strings in local timezone (default: false)", ArgsManager::ALLOW_ANY, OptionsCategory::RPC);
    argsman.AddArg("-displayutctime", "Display human readable time strings in UTC (default: false)", ArgsManager::ALLOW_ANY, OptionsCategory::RPC);
    argsman.AddArg("-rebuildrollingindices", "Force rebuild of rolling indices (default: false)", ArgsManager::ALLOW_ANY, OptionsCategory::RPC);
    argsman.AddArg("-acceptanontxn", strprintf("Relay and mine \"anon\" transactions (default: %u)", particl::DEFAULT_ACCEPT_ANON_TX), ArgsManager::ALLOW_ANY, OptionsCategory::RPC);
    argsman.AddArg("-acceptblindtxn", strprintf("Relay and mine \"anon\" transactions (default: %u)", particl::DEFAULT_ACCEPT_BLIND_TX), ArgsManager::ALLOW_ANY, OptionsCategory::RPC);
    argsman.AddArg("-checkpeerheight", "Consider peer height for initial-block-download status (default: true)", ArgsManager::ALLOW_ANY, OptionsCategory::RPC);
    argsman.AddArg("-skiprangeproofverify", "Skip verifying rangeproofs when reindexing or importing (default: false)", ArgsManager::ALLOW_ANY, OptionsCategory::OPTIONS);
    argsman.AddArg("-rpccorsdomain=<domain>", "Allow JSON-RPC connections from specified domain (e.g. http://localhost:4200 or \"*\"). This needs to be set if you are using the Particl GUI in a browser.", ArgsManager::ALLOW_ANY, OptionsCategory::RPC);
    argsman.AddArg("-automaticbans", strprintf("Whether to automatically ban misbehaving nodes. (default: %u)", particl::DEFAULT_AUTOMATIC_BANS), ArgsManager::ALLOW_ANY, OptionsCategory::OPTIONS);
    argsman.AddArg("-banscore=<n>", strprintf("Threshold for disconnecting misbehaving peers (default: %u)", DISCOURAGEMENT_THRESHOLD), ArgsManager::ALLOW_ANY, OptionsCategory::CONNECTION);

    hidden_args.emplace_back("-btcmode");
    hidden_args.emplace_back("-debugdevice");  // Disable to allow usbdevices in regtest mode
    // end Particl specific

    argsman.AddArg("-addnode=<ip>", strprintf("Add a node to connect to and attempt to keep the connection open (see the addnode RPC help for more info). This option can be specified multiple times to add multiple nodes; connections are limited to %u at a time and are counted separately from the -maxconnections limit.", MAX_ADDNODE_CONNECTIONS), ArgsManager::ALLOW_ANY | ArgsManager::NETWORK_ONLY, OptionsCategory::CONNECTION);
    argsman.AddArg("-asmap=<file>", strprintf("Specify asn mapping used for bucketing of the peers (default: %s). Relative paths will be prefixed by the net-specific datadir location.", DEFAULT_ASMAP_FILENAME), ArgsManager::ALLOW_ANY, OptionsCategory::CONNECTION);
    argsman.AddArg("-bantime=<n>", strprintf("Default duration (in seconds) of manually configured bans (default: %u)", DEFAULT_MISBEHAVING_BANTIME), ArgsManager::ALLOW_ANY, OptionsCategory::CONNECTION);
    argsman.AddArg("-bind=<addr>[:<port>][=onion]", strprintf("Bind to given address and always listen on it (default: 0.0.0.0). Use [host]:port notation for IPv6. Append =onion to tag any incoming connections to that address and port as incoming Tor connections (default: 127.0.0.1:%u=onion, testnet: 127.0.0.1:%u=onion, signet: 127.0.0.1:%u=onion, regtest: 127.0.0.1:%u=onion)", defaultBaseParams->OnionServiceTargetPort(), testnetBaseParams->OnionServiceTargetPort(), signetBaseParams->OnionServiceTargetPort(), regtestBaseParams->OnionServiceTargetPort()), ArgsManager::ALLOW_ANY | ArgsManager::NETWORK_ONLY, OptionsCategory::CONNECTION);
    argsman.AddArg("-cjdnsreachable", "If set, then this host is configured for CJDNS (connecting to fc00::/8 addresses would lead us to the CJDNS network, see doc/cjdns.md) (default: 0)", ArgsManager::ALLOW_ANY, OptionsCategory::CONNECTION);
    argsman.AddArg("-connect=<ip>", "Connect only to the specified node; -noconnect disables automatic connections (the rules for this peer are the same as for -addnode). This option can be specified multiple times to connect to multiple nodes.", ArgsManager::ALLOW_ANY | ArgsManager::NETWORK_ONLY, OptionsCategory::CONNECTION);
    argsman.AddArg("-discover", "Discover own IP addresses (default: 1 when listening and no -externalip or -proxy)", ArgsManager::ALLOW_ANY, OptionsCategory::CONNECTION);
    argsman.AddArg("-dns", strprintf("Allow DNS lookups for -addnode, -seednode and -connect (default: %u)", DEFAULT_NAME_LOOKUP), ArgsManager::ALLOW_ANY, OptionsCategory::CONNECTION);
    argsman.AddArg("-dnsseed", strprintf("Query for peer addresses via DNS lookup, if low on addresses (default: %u unless -connect used)", DEFAULT_DNSSEED), ArgsManager::ALLOW_ANY, OptionsCategory::CONNECTION);
    argsman.AddArg("-externalip=<ip>", "Specify your own public address", ArgsManager::ALLOW_ANY, OptionsCategory::CONNECTION);
    argsman.AddArg("-fixedseeds", strprintf("Allow fixed seeds if DNS seeds don't provide peers (default: %u)", DEFAULT_FIXEDSEEDS), ArgsManager::ALLOW_ANY, OptionsCategory::CONNECTION);
    argsman.AddArg("-forcednsseed", strprintf("Always query for peer addresses via DNS lookup (default: %u)", DEFAULT_FORCEDNSSEED), ArgsManager::ALLOW_ANY, OptionsCategory::CONNECTION);
    argsman.AddArg("-listen", "Accept connections from outside (default: 1 if no -proxy or -connect)", ArgsManager::ALLOW_ANY, OptionsCategory::CONNECTION);
    argsman.AddArg("-listenonion", strprintf("Automatically create Tor onion service (default: %d)", DEFAULT_LISTEN_ONION), ArgsManager::ALLOW_ANY, OptionsCategory::CONNECTION);
    argsman.AddArg("-maxconnections=<n>", strprintf("Maintain at most <n> connections to peers (default: %u). This limit does not apply to connections manually added via -addnode or the addnode RPC, which have a separate limit of %u.", DEFAULT_MAX_PEER_CONNECTIONS, MAX_ADDNODE_CONNECTIONS), ArgsManager::ALLOW_ANY, OptionsCategory::CONNECTION);
    argsman.AddArg("-maxreceivebuffer=<n>", strprintf("Maximum per-connection receive buffer, <n>*1000 bytes (default: %u)", DEFAULT_MAXRECEIVEBUFFER), ArgsManager::ALLOW_ANY, OptionsCategory::CONNECTION);
    argsman.AddArg("-maxsendbuffer=<n>", strprintf("Maximum per-connection send buffer, <n>*1000 bytes (default: %u)", DEFAULT_MAXSENDBUFFER), ArgsManager::ALLOW_ANY, OptionsCategory::CONNECTION);
    argsman.AddArg("-maxtimeadjustment", strprintf("Maximum allowed median peer time offset adjustment. Local perspective of time may be influenced by outbound peers forward or backward by this amount (default: %u seconds).", DEFAULT_MAX_TIME_ADJUSTMENT), ArgsManager::ALLOW_ANY, OptionsCategory::CONNECTION);
    argsman.AddArg("-maxuploadtarget=<n>", strprintf("Tries to keep outbound traffic under the given target per 24h. Limit does not apply to peers with 'download' permission or blocks created within past week. 0 = no limit (default: %s). Optional suffix units [k|K|m|M|g|G|t|T] (default: M). Lowercase is 1000 base while uppercase is 1024 base", DEFAULT_MAX_UPLOAD_TARGET), ArgsManager::ALLOW_ANY, OptionsCategory::CONNECTION);
    argsman.AddArg("-onion=<ip:port>", "Use separate SOCKS5 proxy to reach peers via Tor onion services, set -noonion to disable (default: -proxy)", ArgsManager::ALLOW_ANY, OptionsCategory::CONNECTION);
    argsman.AddArg("-i2psam=<ip:port>", "I2P SAM proxy to reach I2P peers and accept I2P connections (default: none)", ArgsManager::ALLOW_ANY, OptionsCategory::CONNECTION);
    argsman.AddArg("-i2pacceptincoming", "If set and -i2psam is also set then incoming I2P connections are accepted via the SAM proxy. If this is not set but -i2psam is set then only outgoing connections will be made to the I2P network. Ignored if -i2psam is not set. Listening for incoming I2P connections is done through the SAM proxy, not by binding to a local address and port (default: 1)", ArgsManager::ALLOW_ANY, OptionsCategory::CONNECTION);
    argsman.AddArg("-onlynet=<net>", "Make automatic outbound connections only to network <net> (" + Join(GetNetworkNames(), ", ") + "). Inbound and manual connections are not affected by this option. It can be specified multiple times to allow multiple networks.", ArgsManager::ALLOW_ANY, OptionsCategory::CONNECTION);
    argsman.AddArg("-peerbloomfilters", strprintf("Support filtering of blocks and transaction with bloom filters (default: %u)", DEFAULT_PEERBLOOMFILTERS), ArgsManager::ALLOW_ANY, OptionsCategory::CONNECTION);
    argsman.AddArg("-peerblockfilters", strprintf("Serve compact block filters to peers per BIP 157 (default: %u)", DEFAULT_PEERBLOCKFILTERS), ArgsManager::ALLOW_ANY, OptionsCategory::CONNECTION);
    argsman.AddArg("-permitbaremultisig", strprintf("Relay non-P2SH multisig (default: %u)", DEFAULT_PERMIT_BAREMULTISIG), ArgsManager::ALLOW_ANY, OptionsCategory::CONNECTION);
    // TODO: remove the sentence "Nodes not using ... incoming connections." once the changes from
    // https://github.com/bitcoin/bitcoin/pull/23542 have become widespread.
    argsman.AddArg("-port=<port>", strprintf("Listen for connections on <port>. Nodes not using the default ports (default: %u, testnet: %u, signet: %u, regtest: %u) are unlikely to get incoming connections. Not relevant for I2P (see doc/i2p.md).", defaultChainParams->GetDefaultPort(), testnetChainParams->GetDefaultPort(), signetChainParams->GetDefaultPort(), regtestChainParams->GetDefaultPort()), ArgsManager::ALLOW_ANY | ArgsManager::NETWORK_ONLY, OptionsCategory::CONNECTION);
    argsman.AddArg("-proxy=<ip:port>", "Connect through SOCKS5 proxy, set -noproxy to disable (default: disabled)", ArgsManager::ALLOW_ANY | ArgsManager::DISALLOW_ELISION, OptionsCategory::CONNECTION);
    argsman.AddArg("-proxyrandomize", strprintf("Randomize credentials for every proxy connection. This enables Tor stream isolation (default: %u)", DEFAULT_PROXYRANDOMIZE), ArgsManager::ALLOW_ANY, OptionsCategory::CONNECTION);
    argsman.AddArg("-seednode=<ip>", "Connect to a node to retrieve peer addresses, and disconnect. This option can be specified multiple times to connect to multiple nodes.", ArgsManager::ALLOW_ANY, OptionsCategory::CONNECTION);
    argsman.AddArg("-networkactive", "Enable all P2P network activity (default: 1). Can be changed by the setnetworkactive RPC command", ArgsManager::ALLOW_ANY, OptionsCategory::CONNECTION);
    argsman.AddArg("-timeout=<n>", strprintf("Specify socket connection timeout in milliseconds. If an initial attempt to connect is unsuccessful after this amount of time, drop it (minimum: 1, default: %d)", DEFAULT_CONNECT_TIMEOUT), ArgsManager::ALLOW_ANY, OptionsCategory::CONNECTION);
    argsman.AddArg("-peertimeout=<n>", strprintf("Specify a p2p connection timeout delay in seconds. After connecting to a peer, wait this amount of time before considering disconnection based on inactivity (minimum: 1, default: %d)", DEFAULT_PEER_CONNECT_TIMEOUT), ArgsManager::ALLOW_ANY | ArgsManager::DEBUG_ONLY, OptionsCategory::CONNECTION);
    argsman.AddArg("-torcontrol=<ip>:<port>", strprintf("Tor control port to use if onion listening enabled (default: %s)", DEFAULT_TOR_CONTROL), ArgsManager::ALLOW_ANY, OptionsCategory::CONNECTION);
    argsman.AddArg("-torpassword=<pass>", "Tor control port password (default: empty)", ArgsManager::ALLOW_ANY | ArgsManager::SENSITIVE, OptionsCategory::CONNECTION);
#ifdef USE_UPNP
#if USE_UPNP
    argsman.AddArg("-upnp", "Use UPnP to map the listening port (default: 1 when listening and no -proxy)", ArgsManager::ALLOW_ANY, OptionsCategory::CONNECTION);
#else
    argsman.AddArg("-upnp", strprintf("Use UPnP to map the listening port (default: %u)", 0), ArgsManager::ALLOW_ANY, OptionsCategory::CONNECTION);
#endif
#else
    hidden_args.emplace_back("-upnp");
#endif
#ifdef USE_NATPMP
    argsman.AddArg("-natpmp", strprintf("Use NAT-PMP to map the listening port (default: %s)", DEFAULT_NATPMP ? "1 when listening and no -proxy" : "0"), ArgsManager::ALLOW_ANY, OptionsCategory::CONNECTION);
#else
    hidden_args.emplace_back("-natpmp");
#endif // USE_NATPMP
    argsman.AddArg("-whitebind=<[permissions@]addr>", "Bind to the given address and add permission flags to the peers connecting to it. "
        "Use [host]:port notation for IPv6. Allowed permissions: " + Join(NET_PERMISSIONS_DOC, ", ") + ". "
        "Specify multiple permissions separated by commas (default: download,noban,mempool,relay). Can be specified multiple times.", ArgsManager::ALLOW_ANY, OptionsCategory::CONNECTION);

    argsman.AddArg("-whitelist=<[permissions@]IP address or network>", "Add permission flags to the peers connecting from the given IP address (e.g. 1.2.3.4) or "
        "CIDR-notated network (e.g. 1.2.3.0/24). Uses the same permissions as "
        "-whitebind. Can be specified multiple times." , ArgsManager::ALLOW_ANY, OptionsCategory::CONNECTION);

    smsg::AddOptions(argsman);

    g_wallet_init_interface.AddWalletOptions(argsman);
#ifdef ENABLE_WALLET
    if (fParticlMode) {
        CHDWallet::AddOptions(argsman);
    }
#endif

#if ENABLE_ZMQ
    argsman.AddArg("-zmqpubhashblock=<address>", "Enable publish hash block in <address>", ArgsManager::ALLOW_ANY, OptionsCategory::ZMQ);
    argsman.AddArg("-zmqpubhashtx=<address>", "Enable publish hash transaction in <address>", ArgsManager::ALLOW_ANY, OptionsCategory::ZMQ);
    argsman.AddArg("-zmqpubrawblock=<address>", "Enable publish raw block in <address>", ArgsManager::ALLOW_ANY, OptionsCategory::ZMQ);
    argsman.AddArg("-zmqpubrawtx=<address>", "Enable publish raw transaction in <address>", ArgsManager::ALLOW_ANY, OptionsCategory::ZMQ);
    argsman.AddArg("-zmqpubsequence=<address>", "Enable publish hash block and tx sequence in <address>", ArgsManager::ALLOW_ANY, OptionsCategory::ZMQ);
    argsman.AddArg("-zmqpubhashblockhwm=<n>", strprintf("Set publish hash block outbound message high water mark (default: %d)", CZMQAbstractNotifier::DEFAULT_ZMQ_SNDHWM), ArgsManager::ALLOW_ANY, OptionsCategory::ZMQ);
    argsman.AddArg("-zmqpubhashtxhwm=<n>", strprintf("Set publish hash transaction outbound message high water mark (default: %d)", CZMQAbstractNotifier::DEFAULT_ZMQ_SNDHWM), ArgsManager::ALLOW_ANY, OptionsCategory::ZMQ);
    argsman.AddArg("-zmqpubrawblockhwm=<n>", strprintf("Set publish raw block outbound message high water mark (default: %d)", CZMQAbstractNotifier::DEFAULT_ZMQ_SNDHWM), ArgsManager::ALLOW_ANY, OptionsCategory::ZMQ);
    argsman.AddArg("-zmqpubrawtxhwm=<n>", strprintf("Set publish raw transaction outbound message high water mark (default: %d)", CZMQAbstractNotifier::DEFAULT_ZMQ_SNDHWM), ArgsManager::ALLOW_ANY, OptionsCategory::ZMQ);
    argsman.AddArg("-zmqpubsequencehwm=<n>", strprintf("Set publish hash sequence message high water mark (default: %d)", CZMQAbstractNotifier::DEFAULT_ZMQ_SNDHWM), ArgsManager::ALLOW_ANY, OptionsCategory::ZMQ);

    // Particl
    argsman.AddArg("-zmqpubhashwtx=<address>", "Enable publish hash transaction received by wallets in <address>", ArgsManager::ALLOW_ANY, OptionsCategory::ZMQ);
    argsman.AddArg("-zmqpubsmsg=<address>", "Enable publish secure message in <address>", ArgsManager::ALLOW_ANY, OptionsCategory::ZMQ);
    argsman.AddArg("-serverkeyzmq=<secret_key>", "Base64 encoded string of the z85 encoded secret key for CurveZMQ.", ArgsManager::ALLOW_ANY, OptionsCategory::ZMQ);
    argsman.AddArg("-newserverkeypairzmq", "Generate new key pair for CurveZMQ, print and exit.", ArgsManager::ALLOW_ANY, OptionsCategory::ZMQ);
    argsman.AddArg("-whitelistzmq=<IP address or network>", "Whitelist peers connecting from the given IP address (e.g. 1.2.3.4) or CIDR notated network (e.g. 1.2.3.0/24). Can be specified multiple times.", ArgsManager::ALLOW_ANY, OptionsCategory::ZMQ);
#else
    hidden_args.emplace_back("-zmqpubhashblock=<address>");
    hidden_args.emplace_back("-zmqpubhashtx=<address>");
    hidden_args.emplace_back("-zmqpubrawblock=<address>");
    hidden_args.emplace_back("-zmqpubrawtx=<address>");
    hidden_args.emplace_back("-zmqpubsequence=<n>");
    hidden_args.emplace_back("-zmqpubhashblockhwm=<n>");
    hidden_args.emplace_back("-zmqpubhashtxhwm=<n>");
    hidden_args.emplace_back("-zmqpubrawblockhwm=<n>");
    hidden_args.emplace_back("-zmqpubrawtxhwm=<n>");
    hidden_args.emplace_back("-zmqpubsequencehwm=<n>");

    // Particl
    hidden_args.emplace_back("-zmqpubhashwtx=<address>");
    hidden_args.emplace_back("-zmqpubsmsg=<address>");
    hidden_args.emplace_back("-serverkeyzmq=<secret_key>");
    hidden_args.emplace_back("-newserverkeypairzmq");
    hidden_args.emplace_back("-whitelistzmq=<IP address or network>");
#endif

    argsman.AddArg("-checkblocks=<n>", strprintf("How many blocks to check at startup (default: %u, 0 = all)", DEFAULT_CHECKBLOCKS), ArgsManager::ALLOW_ANY | ArgsManager::DEBUG_ONLY, OptionsCategory::DEBUG_TEST);
    argsman.AddArg("-checklevel=<n>", strprintf("How thorough the block verification of -checkblocks is: %s (0-4, default: %u)", Join(CHECKLEVEL_DOC, ", "), DEFAULT_CHECKLEVEL), ArgsManager::ALLOW_ANY | ArgsManager::DEBUG_ONLY, OptionsCategory::DEBUG_TEST);
    argsman.AddArg("-checkblockindex", strprintf("Do a consistency check for the block tree, chainstate, and other validation data structures occasionally. (default: %u, regtest: %u)", defaultChainParams->DefaultConsistencyChecks(), regtestChainParams->DefaultConsistencyChecks()), ArgsManager::ALLOW_ANY | ArgsManager::DEBUG_ONLY, OptionsCategory::DEBUG_TEST);
    argsman.AddArg("-checkaddrman=<n>", strprintf("Run addrman consistency checks every <n> operations. Use 0 to disable. (default: %u)", DEFAULT_ADDRMAN_CONSISTENCY_CHECKS), ArgsManager::ALLOW_ANY | ArgsManager::DEBUG_ONLY, OptionsCategory::DEBUG_TEST);
    argsman.AddArg("-checkmempool=<n>", strprintf("Run mempool consistency checks every <n> transactions. Use 0 to disable. (default: %u, regtest: %u)", defaultChainParams->DefaultConsistencyChecks(), regtestChainParams->DefaultConsistencyChecks()), ArgsManager::ALLOW_ANY | ArgsManager::DEBUG_ONLY, OptionsCategory::DEBUG_TEST);
    argsman.AddArg("-checkpoints", strprintf("Enable rejection of any forks from the known historical chain until block %s (default: %u)", defaultChainParams->Checkpoints().GetHeight(), DEFAULT_CHECKPOINTS_ENABLED), ArgsManager::ALLOW_ANY | ArgsManager::DEBUG_ONLY, OptionsCategory::DEBUG_TEST);
    argsman.AddArg("-deprecatedrpc=<method>", "Allows deprecated RPC method(s) to be used", ArgsManager::ALLOW_ANY | ArgsManager::DEBUG_ONLY, OptionsCategory::DEBUG_TEST);
    argsman.AddArg("-stopafterblockimport", strprintf("Stop running after importing blocks from disk (default: %u)", DEFAULT_STOPAFTERBLOCKIMPORT), ArgsManager::ALLOW_ANY | ArgsManager::DEBUG_ONLY, OptionsCategory::DEBUG_TEST);
    argsman.AddArg("-stopatheight", strprintf("Stop running after reaching the given height in the main chain (default: %u)", DEFAULT_STOPATHEIGHT), ArgsManager::ALLOW_ANY | ArgsManager::DEBUG_ONLY, OptionsCategory::DEBUG_TEST);
    argsman.AddArg("-limitancestorcount=<n>", strprintf("Do not accept transactions if number of in-mempool ancestors is <n> or more (default: %u)", DEFAULT_ANCESTOR_LIMIT), ArgsManager::ALLOW_ANY | ArgsManager::DEBUG_ONLY, OptionsCategory::DEBUG_TEST);
    argsman.AddArg("-limitancestorsize=<n>", strprintf("Do not accept transactions whose size with all in-mempool ancestors exceeds <n> kilobytes (default: %u)", DEFAULT_ANCESTOR_SIZE_LIMIT_KVB), ArgsManager::ALLOW_ANY | ArgsManager::DEBUG_ONLY, OptionsCategory::DEBUG_TEST);
    argsman.AddArg("-limitdescendantcount=<n>", strprintf("Do not accept transactions if any ancestor would have <n> or more in-mempool descendants (default: %u)", DEFAULT_DESCENDANT_LIMIT), ArgsManager::ALLOW_ANY | ArgsManager::DEBUG_ONLY, OptionsCategory::DEBUG_TEST);
    argsman.AddArg("-limitdescendantsize=<n>", strprintf("Do not accept transactions if any ancestor would have more than <n> kilobytes of in-mempool descendants (default: %u).", DEFAULT_DESCENDANT_SIZE_LIMIT_KVB), ArgsManager::ALLOW_ANY | ArgsManager::DEBUG_ONLY, OptionsCategory::DEBUG_TEST);
    argsman.AddArg("-addrmantest", "Allows to test address relay on localhost", ArgsManager::ALLOW_ANY | ArgsManager::DEBUG_ONLY, OptionsCategory::DEBUG_TEST);
    argsman.AddArg("-capturemessages", "Capture all P2P messages to disk", ArgsManager::ALLOW_ANY | ArgsManager::DEBUG_ONLY, OptionsCategory::DEBUG_TEST);
    argsman.AddArg("-mocktime=<n>", "Replace actual time with " + UNIX_EPOCH_TIME + " (default: 0)", ArgsManager::ALLOW_ANY | ArgsManager::DEBUG_ONLY, OptionsCategory::DEBUG_TEST);
    argsman.AddArg("-maxsigcachesize=<n>", strprintf("Limit sum of signature cache and script execution cache sizes to <n> MiB (default: %u)", DEFAULT_MAX_SIG_CACHE_SIZE), ArgsManager::ALLOW_ANY | ArgsManager::DEBUG_ONLY, OptionsCategory::DEBUG_TEST);
    argsman.AddArg("-maxtipage=<n>", strprintf("Maximum tip age in seconds to consider node in initial block download (default: %u)", DEFAULT_MAX_TIP_AGE), ArgsManager::ALLOW_ANY | ArgsManager::DEBUG_ONLY, OptionsCategory::DEBUG_TEST);
    argsman.AddArg("-printpriority", strprintf("Log transaction fee rate in " + CURRENCY_UNIT + "/kvB when mining blocks (default: %u)", DEFAULT_PRINTPRIORITY), ArgsManager::ALLOW_ANY | ArgsManager::DEBUG_ONLY, OptionsCategory::DEBUG_TEST);
    argsman.AddArg("-uacomment=<cmt>", "Append comment to the user agent string", ArgsManager::ALLOW_ANY, OptionsCategory::DEBUG_TEST);

    SetupChainParamsBaseOptions(argsman);

    argsman.AddArg("-acceptnonstdtxn", strprintf("Relay and mine \"non-standard\" transactions (%sdefault: %u)", "testnet/regtest only; ", !testnetChainParams->RequireStandard()), ArgsManager::ALLOW_ANY | ArgsManager::DEBUG_ONLY, OptionsCategory::NODE_RELAY);
    argsman.AddArg("-incrementalrelayfee=<amt>", strprintf("Fee rate (in %s/kvB) used to define cost of relay, used for mempool limiting and BIP 125 replacement. (default: %s)", CURRENCY_UNIT, FormatMoney(DEFAULT_INCREMENTAL_RELAY_FEE)), ArgsManager::ALLOW_ANY | ArgsManager::DEBUG_ONLY, OptionsCategory::NODE_RELAY);
    argsman.AddArg("-dustrelayfee=<amt>", strprintf("Fee rate (in %s/kvB) used to define dust, the value of an output such that it will cost more than its value in fees at this fee rate to spend it. (default: %s)", CURRENCY_UNIT, FormatMoney(DUST_RELAY_TX_FEE)), ArgsManager::ALLOW_ANY | ArgsManager::DEBUG_ONLY, OptionsCategory::NODE_RELAY);
    argsman.AddArg("-bytespersigop", strprintf("Equivalent bytes per sigop in transactions for relay and mining (default: %u)", DEFAULT_BYTES_PER_SIGOP), ArgsManager::ALLOW_ANY, OptionsCategory::NODE_RELAY);
    argsman.AddArg("-datacarrier", strprintf("Relay and mine data carrier transactions (default: %u)", DEFAULT_ACCEPT_DATACARRIER), ArgsManager::ALLOW_ANY, OptionsCategory::NODE_RELAY);
    argsman.AddArg("-datacarriersize", strprintf("Maximum size of data in data carrier transactions we relay and mine (default: %u)", MAX_OP_RETURN_RELAY), ArgsManager::ALLOW_ANY, OptionsCategory::NODE_RELAY);
    argsman.AddArg("-minrelaytxfee=<amt>", strprintf("Fees (in %s/kvB) smaller than this are considered zero fee for relaying, mining and transaction creation (default: %s)",
        CURRENCY_UNIT, FormatMoney(DEFAULT_MIN_RELAY_TX_FEE)), ArgsManager::ALLOW_ANY, OptionsCategory::NODE_RELAY);
    argsman.AddArg("-whitelistforcerelay", strprintf("Add 'forcerelay' permission to whitelisted inbound peers with default permissions. This will relay transactions even if the transactions were already in the mempool. (default: %d)", DEFAULT_WHITELISTFORCERELAY), ArgsManager::ALLOW_ANY, OptionsCategory::NODE_RELAY);
    argsman.AddArg("-whitelistrelay", strprintf("Add 'relay' permission to whitelisted inbound peers with default permissions. This will accept relayed transactions even when not relaying transactions (default: %d)", DEFAULT_WHITELISTRELAY), ArgsManager::ALLOW_ANY, OptionsCategory::NODE_RELAY);


    argsman.AddArg("-blockmaxweight=<n>", strprintf("Set maximum BIP141 block weight (default: %d)", DEFAULT_BLOCK_MAX_WEIGHT), ArgsManager::ALLOW_ANY, OptionsCategory::BLOCK_CREATION);
    argsman.AddArg("-blockmintxfee=<amt>", strprintf("Set lowest fee rate (in %s/kvB) for transactions to be included in block creation. (default: %s)", CURRENCY_UNIT, FormatMoney(DEFAULT_BLOCK_MIN_TX_FEE)), ArgsManager::ALLOW_ANY, OptionsCategory::BLOCK_CREATION);
    argsman.AddArg("-blockversion=<n>", "Override block version to test forking scenarios", ArgsManager::ALLOW_ANY | ArgsManager::DEBUG_ONLY, OptionsCategory::BLOCK_CREATION);

    argsman.AddArg("-rest", strprintf("Accept public REST requests (default: %u)", DEFAULT_REST_ENABLE), ArgsManager::ALLOW_ANY, OptionsCategory::RPC);
    argsman.AddArg("-rpcallowip=<ip>", "Allow JSON-RPC connections from specified source. Valid for <ip> are a single IP (e.g. 1.2.3.4), a network/netmask (e.g. 1.2.3.4/255.255.255.0) or a network/CIDR (e.g. 1.2.3.4/24). This option can be specified multiple times", ArgsManager::ALLOW_ANY, OptionsCategory::RPC);
    argsman.AddArg("-rpcauth=<userpw>", "Username and HMAC-SHA-256 hashed password for JSON-RPC connections. The field <userpw> comes in the format: <USERNAME>:<SALT>$<HASH>. A canonical python script is included in share/rpcauth. The client then connects normally using the rpcuser=<USERNAME>/rpcpassword=<PASSWORD> pair of arguments. This option can be specified multiple times", ArgsManager::ALLOW_ANY | ArgsManager::SENSITIVE, OptionsCategory::RPC);
    argsman.AddArg("-rpcbind=<addr>[:port]", "Bind to given address to listen for JSON-RPC connections. Do not expose the RPC server to untrusted networks such as the public internet! This option is ignored unless -rpcallowip is also passed. Port is optional and overrides -rpcport. Use [host]:port notation for IPv6. This option can be specified multiple times (default: 127.0.0.1 and ::1 i.e., localhost)", ArgsManager::ALLOW_ANY | ArgsManager::NETWORK_ONLY | ArgsManager::SENSITIVE, OptionsCategory::RPC);
    argsman.AddArg("-rpcdoccheck", strprintf("Throw a non-fatal error at runtime if the documentation for an RPC is incorrect (default: %u)", DEFAULT_RPC_DOC_CHECK), ArgsManager::ALLOW_ANY | ArgsManager::DEBUG_ONLY, OptionsCategory::RPC);
    argsman.AddArg("-rpccookiefile=<loc>", "Location of the auth cookie. Relative paths will be prefixed by a net-specific datadir location. (default: data dir)", ArgsManager::ALLOW_ANY, OptionsCategory::RPC);
    argsman.AddArg("-rpcpassword=<pw>", "Password for JSON-RPC connections", ArgsManager::ALLOW_ANY | ArgsManager::SENSITIVE, OptionsCategory::RPC);
    argsman.AddArg("-rpcport=<port>", strprintf("Listen for JSON-RPC connections on <port> (default: %u, testnet: %u, signet: %u, regtest: %u)", defaultBaseParams->RPCPort(), testnetBaseParams->RPCPort(), signetBaseParams->RPCPort(), regtestBaseParams->RPCPort()), ArgsManager::ALLOW_ANY | ArgsManager::NETWORK_ONLY, OptionsCategory::RPC);
    argsman.AddArg("-rpcserialversion", strprintf("Sets the serialization of raw transaction or block hex returned in non-verbose mode, non-segwit(0) or segwit(1) (default: %d)", DEFAULT_RPC_SERIALIZE_VERSION), ArgsManager::ALLOW_ANY, OptionsCategory::RPC);
    argsman.AddArg("-rpcservertimeout=<n>", strprintf("Timeout during HTTP requests (default: %d)", DEFAULT_HTTP_SERVER_TIMEOUT), ArgsManager::ALLOW_ANY | ArgsManager::DEBUG_ONLY, OptionsCategory::RPC);
    argsman.AddArg("-rpcthreads=<n>", strprintf("Set the number of threads to service RPC calls (default: %d)", DEFAULT_HTTP_THREADS), ArgsManager::ALLOW_ANY, OptionsCategory::RPC);
    argsman.AddArg("-rpcuser=<user>", "Username for JSON-RPC connections", ArgsManager::ALLOW_ANY | ArgsManager::SENSITIVE, OptionsCategory::RPC);
    argsman.AddArg("-rpcwhitelist=<whitelist>", "Set a whitelist to filter incoming RPC calls for a specific user. The field <whitelist> comes in the format: <USERNAME>:<rpc 1>,<rpc 2>,...,<rpc n>. If multiple whitelists are set for a given user, they are set-intersected. See -rpcwhitelistdefault documentation for information on default whitelist behavior.", ArgsManager::ALLOW_ANY, OptionsCategory::RPC);
    argsman.AddArg("-rpcwhitelistdefault", "Sets default behavior for rpc whitelisting. Unless rpcwhitelistdefault is set to 0, if any -rpcwhitelist is set, the rpc server acts as if all rpc users are subject to empty-unless-otherwise-specified whitelists. If rpcwhitelistdefault is set to 1 and no -rpcwhitelist is set, rpc server acts as if all rpc users are subject to empty whitelists.", ArgsManager::ALLOW_ANY, OptionsCategory::RPC);
    argsman.AddArg("-rpcworkqueue=<n>", strprintf("Set the depth of the work queue to service RPC calls (default: %d)", DEFAULT_HTTP_WORKQUEUE), ArgsManager::ALLOW_ANY | ArgsManager::DEBUG_ONLY, OptionsCategory::RPC);
    argsman.AddArg("-server", "Accept command line and JSON-RPC commands", ArgsManager::ALLOW_ANY, OptionsCategory::RPC);

#if HAVE_DECL_FORK
    argsman.AddArg("-daemon", strprintf("Run in the background as a daemon and accept commands (default: %d)", DEFAULT_DAEMON), ArgsManager::ALLOW_ANY, OptionsCategory::OPTIONS);
    argsman.AddArg("-daemonwait", strprintf("Wait for initialization to be finished before exiting. This implies -daemon (default: %d)", DEFAULT_DAEMONWAIT), ArgsManager::ALLOW_ANY, OptionsCategory::OPTIONS);
#else
    hidden_args.emplace_back("-daemon");
    hidden_args.emplace_back("-daemonwait");
#endif

#if defined(USE_SYSCALL_SANDBOX)
    argsman.AddArg("-sandbox=<mode>", "Use the experimental syscall sandbox in the specified mode (-sandbox=log-and-abort or -sandbox=abort). Allow only expected syscalls to be used by bitcoind. Note that this is an experimental new feature that may cause bitcoind to exit or crash unexpectedly: use with caution. In the \"log-and-abort\" mode the invocation of an unexpected syscall results in a debug handler being invoked which will log the incident and terminate the program (without executing the unexpected syscall). In the \"abort\" mode the invocation of an unexpected syscall results in the entire process being killed immediately by the kernel without executing the unexpected syscall.", ArgsManager::ALLOW_ANY, OptionsCategory::OPTIONS);
#endif // USE_SYSCALL_SANDBOX

    // Add the hidden options
    argsman.AddHiddenArgs(hidden_args);
}

static bool fHaveGenesis = false;
static GlobalMutex g_genesis_wait_mutex;
static std::condition_variable g_genesis_wait_cv;

static void BlockNotifyGenesisWait(const CBlockIndex* pBlockIndex)
{
    if (pBlockIndex != nullptr) {
        {
            LOCK(g_genesis_wait_mutex);
            fHaveGenesis = true;
        }
        g_genesis_wait_cv.notify_all();
    }
}

#if HAVE_SYSTEM
static void StartupNotify(const ArgsManager& args)
{
    std::string cmd = args.GetArg("-startupnotify", "");
    if (!cmd.empty()) {
        std::thread t(runCommand, cmd);
        t.detach(); // thread runs free
    }
}
#endif

static bool AppInitServers(NodeContext& node)
{
    const ArgsManager& args = *Assert(node.args);
    RPCServer::OnStarted(&OnRPCStarted);
    RPCServer::OnStopped(&OnRPCStopped);
    if (!InitHTTPServer())
        return false;
    StartRPC();
    node.rpc_interruption_point = RpcInterruptionPoint;
    if (!StartHTTPRPC(&node))
        return false;
    if (args.GetBoolArg("-rest", DEFAULT_REST_ENABLE)) StartREST(&node);
    StartHTTPServer();
    return true;
}

// Parameter interaction based on rules
void InitParameterInteraction(ArgsManager& args)
{
    // when specifying an explicit binding address, you want to listen on it
    // even when -connect or -proxy is specified
    if (args.IsArgSet("-bind")) {
        if (args.SoftSetBoolArg("-listen", true))
            LogPrintf("%s: parameter interaction: -bind set -> setting -listen=1\n", __func__);
    }
    if (args.IsArgSet("-whitebind")) {
        if (args.SoftSetBoolArg("-listen", true))
            LogPrintf("%s: parameter interaction: -whitebind set -> setting -listen=1\n", __func__);
    }

    if (args.IsArgSet("-connect")) {
        // when only connecting to trusted nodes, do not seed via DNS, or listen by default
        if (args.SoftSetBoolArg("-dnsseed", false))
            LogPrintf("%s: parameter interaction: -connect set -> setting -dnsseed=0\n", __func__);
        if (args.SoftSetBoolArg("-listen", false))
            LogPrintf("%s: parameter interaction: -connect set -> setting -listen=0\n", __func__);
    }

    std::string proxy_arg = args.GetArg("-proxy", "");
    if (proxy_arg != "" && proxy_arg != "0") {
        // to protect privacy, do not listen by default if a default proxy server is specified
        if (args.SoftSetBoolArg("-listen", false))
            LogPrintf("%s: parameter interaction: -proxy set -> setting -listen=0\n", __func__);
        // to protect privacy, do not map ports when a proxy is set. The user may still specify -listen=1
        // to listen locally, so don't rely on this happening through -listen below.
        if (args.SoftSetBoolArg("-upnp", false))
            LogPrintf("%s: parameter interaction: -proxy set -> setting -upnp=0\n", __func__);
        if (args.SoftSetBoolArg("-natpmp", false)) {
            LogPrintf("%s: parameter interaction: -proxy set -> setting -natpmp=0\n", __func__);
        }
        // to protect privacy, do not discover addresses by default
        if (args.SoftSetBoolArg("-discover", false))
            LogPrintf("%s: parameter interaction: -proxy set -> setting -discover=0\n", __func__);
    }

    if (!args.GetBoolArg("-listen", DEFAULT_LISTEN)) {
        // do not map ports or try to retrieve public IP when not listening (pointless)
        if (args.SoftSetBoolArg("-upnp", false))
            LogPrintf("%s: parameter interaction: -listen=0 -> setting -upnp=0\n", __func__);
        if (args.SoftSetBoolArg("-natpmp", false)) {
            LogPrintf("%s: parameter interaction: -listen=0 -> setting -natpmp=0\n", __func__);
        }
        if (args.SoftSetBoolArg("-discover", false))
            LogPrintf("%s: parameter interaction: -listen=0 -> setting -discover=0\n", __func__);
        if (args.SoftSetBoolArg("-listenonion", false))
            LogPrintf("%s: parameter interaction: -listen=0 -> setting -listenonion=0\n", __func__);
        if (args.SoftSetBoolArg("-i2pacceptincoming", false)) {
            LogPrintf("%s: parameter interaction: -listen=0 -> setting -i2pacceptincoming=0\n", __func__);
        }
    }

    if (args.IsArgSet("-externalip")) {
        // if an explicit public IP is specified, do not try to find others
        if (args.SoftSetBoolArg("-discover", false))
            LogPrintf("%s: parameter interaction: -externalip set -> setting -discover=0\n", __func__);
    }

    // disable whitelistrelay in blocksonly mode
    if (args.GetBoolArg("-blocksonly", DEFAULT_BLOCKSONLY)) {
        if (args.SoftSetBoolArg("-whitelistrelay", false))
            LogPrintf("%s: parameter interaction: -blocksonly=1 -> setting -whitelistrelay=0\n", __func__);
    }

    // Forcing relay from whitelisted hosts implies we will accept relays from them in the first place.
    if (args.GetBoolArg("-whitelistforcerelay", DEFAULT_WHITELISTFORCERELAY)) {
        if (args.SoftSetBoolArg("-whitelistrelay", true))
            LogPrintf("%s: parameter interaction: -whitelistforcerelay=1 -> setting -whitelistrelay=1\n", __func__);
    }
}

/**
 * Initialize global loggers.
 *
 * Note that this is called very early in the process lifetime, so you should be
 * careful about what global state you rely on here.
 */
void InitLogging(const ArgsManager& args)
{
    init::SetLoggingOptions(args);
    init::LogPackageVersion();
}

namespace { // Variables internal to initialization process only

int nMaxConnections;
int nUserMaxConnections;
int nFD;
ServiceFlags nLocalServices = ServiceFlags(NODE_NETWORK | NODE_NETWORK_LIMITED | NODE_WITNESS);
int64_t peer_connect_timeout;
std::set<BlockFilterType> g_enabled_filter_types;

} // namespace

[[noreturn]] static void new_handler_terminate()
{
    // Rather than throwing std::bad-alloc if allocation fails, terminate
    // immediately to (try to) avoid chain corruption.
    // Since LogPrintf may itself allocate memory, set the handler directly
    // to terminate first.
    std::set_new_handler(std::terminate);
    LogPrintf("Error: Out of memory. Terminating.\n");

    // The log was successful, terminate now.
    std::terminate();
};

bool AppInitBasicSetup(const ArgsManager& args)
{
    // ********************************************************* Step 1: setup
#ifdef _MSC_VER
    // Turn off Microsoft heap dump noise
    _CrtSetReportMode(_CRT_WARN, _CRTDBG_MODE_FILE);
    _CrtSetReportFile(_CRT_WARN, CreateFileA("NUL", GENERIC_WRITE, 0, nullptr, OPEN_EXISTING, 0, 0));
    // Disable confusing "helpful" text message on abort, Ctrl-C
    _set_abort_behavior(0, _WRITE_ABORT_MSG | _CALL_REPORTFAULT);
#endif
#ifdef WIN32
    // Enable heap terminate-on-corruption
    HeapSetInformation(nullptr, HeapEnableTerminationOnCorruption, nullptr, 0);
#endif
    if (!InitShutdownState()) {
        return InitError(Untranslated("Initializing wait-for-shutdown state failed."));
    }

    if (!SetupNetworking()) {
        return InitError(Untranslated("Initializing networking failed."));
    }

#ifndef WIN32
    if (!args.GetBoolArg("-sysperms", false)) {
        umask(077);
    }

    // Clean shutdown on SIGTERM
    registerSignalHandler(SIGTERM, HandleSIGTERM);
    registerSignalHandler(SIGINT, HandleSIGTERM);

    // Reopen debug.log on SIGHUP
    registerSignalHandler(SIGHUP, HandleSIGHUP);

    // Ignore SIGPIPE, otherwise it will bring the daemon down if the client closes unexpectedly
    signal(SIGPIPE, SIG_IGN);
#else
    SetConsoleCtrlHandler(consoleCtrlHandler, true);
#endif

    std::set_new_handler(new_handler_terminate);

    return true;
}

bool AppInitParameterInteraction(const ArgsManager& args, bool use_syscall_sandbox)
{
    fParticlMode = !args.GetBoolArg("-btcmode", false); // qa tests
    if (!fParticlMode) {
        WITNESS_SCALE_FACTOR = WITNESS_SCALE_FACTOR_BTC;
        if (args.GetChainName() == CBaseChainParams::REGTEST ||
            args.GetChainName() == CBaseChainParams::TESTNET) {
            ResetParams(args.GetChainName(), fParticlMode);
        }
    } else {
        MIN_BLOCKS_TO_KEEP = 1024;
        NODE_NETWORK_LIMITED_MIN_BLOCKS = MIN_BLOCKS_TO_KEEP;
        assert(MAX_REORG_DEPTH <= MIN_BLOCKS_TO_KEEP);
    }

    const CChainParams& chainparams = Params();
    // ********************************************************* Step 2: parameter interactions

    // also see: InitParameterInteraction()

    // Error if network-specific options (-addnode, -connect, etc) are
    // specified in default section of config file, but not overridden
    // on the command line or in this network's section of the config file.
    std::string network = args.GetChainName();
    if (network == CBaseChainParams::SIGNET) {
        LogPrintf("Signet derived magic (message start): %s\n", HexStr(chainparams.MessageStart()));
    }
    bilingual_str errors;
    for (const auto& arg : args.GetUnsuitableSectionOnlyArgs()) {
        errors += strprintf(_("Config setting for %s only applied on %s network when in [%s] section.") + Untranslated("\n"), arg, network, network);
    }

    if (!errors.empty()) {
        return InitError(errors);
    }

    // Warn if unrecognized section name are present in the config file.
    bilingual_str warnings;
    for (const auto& section : args.GetUnrecognizedSections()) {
        warnings += strprintf(Untranslated("%s:%i ") + _("Section [%s] is not recognized.") + Untranslated("\n"), section.m_file, section.m_line, section.m_name);
    }

    if (!warnings.empty()) {
        InitWarning(warnings);
    }

    if (!fs::is_directory(gArgs.GetBlocksDirPath())) {
        return InitError(strprintf(_("Specified blocks directory \"%s\" does not exist."), args.GetArg("-blocksdir", "")));
    }

    // parse and validate enabled filter types
    std::string blockfilterindex_value = args.GetArg("-blockfilterindex", DEFAULT_BLOCKFILTERINDEX);
    if (blockfilterindex_value == "" || blockfilterindex_value == "1") {
        g_enabled_filter_types = AllBlockFilterTypes();
    } else if (blockfilterindex_value != "0") {
        const std::vector<std::string> names = args.GetArgs("-blockfilterindex");
        for (const auto& name : names) {
            BlockFilterType filter_type;
            if (!BlockFilterTypeByName(name, filter_type)) {
                return InitError(strprintf(_("Unknown -blockfilterindex value %s."), name));
            }
            g_enabled_filter_types.insert(filter_type);
        }
    }

    // Signal NODE_COMPACT_FILTERS if peerblockfilters and basic filters index are both enabled.
    if (args.GetBoolArg("-peerblockfilters", DEFAULT_PEERBLOCKFILTERS)) {
        if (g_enabled_filter_types.count(BlockFilterType::BASIC) != 1) {
            return InitError(_("Cannot set -peerblockfilters without -blockfilterindex."));
        }

        nLocalServices = ServiceFlags(nLocalServices | NODE_COMPACT_FILTERS);
    }

    if (args.GetIntArg("-prune", 0)) {
        if (args.GetBoolArg("-txindex", DEFAULT_TXINDEX))
            return InitError(_("Prune mode is incompatible with -txindex."));
        if (args.GetBoolArg("-reindex-chainstate", false)) {
            return InitError(_("Prune mode is incompatible with -reindex-chainstate. Use full -reindex instead."));
        }
        #define CHECK_ARG_FOR_PRUNE_MODE(name, default_mode)                                \
        if (gArgs.GetBoolArg(name, default_mode)) {                                         \
            return InitError(_("Prune mode is incompatible with " name ".")); }
        CHECK_ARG_FOR_PRUNE_MODE("-addressindex", particl::DEFAULT_ADDRESSINDEX)
        CHECK_ARG_FOR_PRUNE_MODE("-timestampindex", particl::DEFAULT_TIMESTAMPINDEX)
        CHECK_ARG_FOR_PRUNE_MODE("-spentindex", particl::DEFAULT_SPENTINDEX)
        CHECK_ARG_FOR_PRUNE_MODE("-csindex", particl::DEFAULT_CSINDEX)
        #undef CHECK_ARG_FOR_PRUNE_MODE
    }

    // If -forcednsseed is set to true, ensure -dnsseed has not been set to false
    if (args.GetBoolArg("-forcednsseed", DEFAULT_FORCEDNSSEED) && !args.GetBoolArg("-dnsseed", DEFAULT_DNSSEED)){
        return InitError(_("Cannot set -forcednsseed to true when setting -dnsseed to false."));
    }

    // -bind and -whitebind can't be set when not listening
    size_t nUserBind = args.GetArgs("-bind").size() + args.GetArgs("-whitebind").size();
    if (nUserBind != 0 && !args.GetBoolArg("-listen", DEFAULT_LISTEN)) {
        return InitError(Untranslated("Cannot set -bind or -whitebind together with -listen=0"));
    }

    // if listen=0, then disallow listenonion=1
    if (!args.GetBoolArg("-listen", DEFAULT_LISTEN) && args.GetBoolArg("-listenonion", DEFAULT_LISTEN_ONION)) {
        return InitError(Untranslated("Cannot set -listen=0 together with -listenonion=1"));
    }

    // Make sure enough file descriptors are available
    int nBind = std::max(nUserBind, size_t(1));
    nUserMaxConnections = args.GetIntArg("-maxconnections", DEFAULT_MAX_PEER_CONNECTIONS);
    nMaxConnections = std::max(nUserMaxConnections, 0);

    nFD = RaiseFileDescriptorLimit(nMaxConnections + MIN_CORE_FILEDESCRIPTORS + MAX_ADDNODE_CONNECTIONS + nBind + NUM_FDS_MESSAGE_CAPTURE);

#ifdef USE_POLL
    int fd_max = nFD;
#else
    int fd_max = FD_SETSIZE;
#endif
    // Trim requested connection counts, to fit into system limitations
    // <int> in std::min<int>(...) to work around FreeBSD compilation issue described in #2695
    nMaxConnections = std::max(std::min<int>(nMaxConnections, fd_max - nBind - MIN_CORE_FILEDESCRIPTORS - MAX_ADDNODE_CONNECTIONS - NUM_FDS_MESSAGE_CAPTURE), 0);
    if (nFD < MIN_CORE_FILEDESCRIPTORS)
        return InitError(_("Not enough file descriptors available."));
    nMaxConnections = std::min(nFD - MIN_CORE_FILEDESCRIPTORS - MAX_ADDNODE_CONNECTIONS - NUM_FDS_MESSAGE_CAPTURE, nMaxConnections);

    if (nMaxConnections < nUserMaxConnections)
        InitWarning(strprintf(_("Reducing -maxconnections from %d to %d, because of system limitations."), nUserMaxConnections, nMaxConnections));

    // ********************************************************* Step 3: parameter-to-internal-flags
    init::SetLoggingCategories(args);

    fCheckBlockIndex = args.GetBoolArg("-checkblockindex", chainparams.DefaultConsistencyChecks());
    fCheckpointsEnabled = args.GetBoolArg("-checkpoints", DEFAULT_CHECKPOINTS_ENABLED);

    hashAssumeValid = uint256S(args.GetArg("-assumevalid", chainparams.GetConsensus().defaultAssumeValid.GetHex()));
    if (!hashAssumeValid.IsNull())
        LogPrintf("Assuming ancestors of block %s have valid signatures.\n", hashAssumeValid.GetHex());
    else
        LogPrintf("Validating signatures for all blocks.\n");

    if (args.IsArgSet("-minimumchainwork")) {
        const std::string minChainWorkStr = args.GetArg("-minimumchainwork", "");
        if (!IsHexNumber(minChainWorkStr)) {
            return InitError(strprintf(Untranslated("Invalid non-hex (%s) minimum chain work value specified"), minChainWorkStr));
        }
        nMinimumChainWork = UintToArith256(uint256S(minChainWorkStr));
    } else {
        nMinimumChainWork = UintToArith256(chainparams.GetConsensus().nMinimumChainWork);
    }
    LogPrintf("Setting nMinimumChainWork=%s\n", nMinimumChainWork.GetHex());
    if (nMinimumChainWork < UintToArith256(chainparams.GetConsensus().nMinimumChainWork)) {
        LogPrintf("Warning: nMinimumChainWork set below default value of %s\n", chainparams.GetConsensus().nMinimumChainWork.GetHex());
    }

    // incremental relay fee sets the minimum feerate increase necessary for BIP 125 replacement in the mempool
    // and the amount the mempool min fee increases above the feerate of txs evicted due to mempool limiting.
    if (args.IsArgSet("-incrementalrelayfee")) {
        if (std::optional<CAmount> inc_relay_fee = ParseMoney(args.GetArg("-incrementalrelayfee", ""))) {
            ::incrementalRelayFee = CFeeRate{inc_relay_fee.value()};
        } else {
            return InitError(AmountErrMsg("incrementalrelayfee", args.GetArg("-incrementalrelayfee", "")));
        }
    }

    // block pruning; get the amount of disk space (in MiB) to allot for block & undo files
    int64_t nPruneArg = args.GetIntArg("-prune", 0);
    if (nPruneArg < 0) {
        return InitError(_("Prune cannot be configured with a negative value."));
    }
    nPruneTarget = (uint64_t) nPruneArg * 1024 * 1024;
    if (nPruneArg == 1) {  // manual pruning: -prune=1
        LogPrintf("Block pruning enabled.  Use RPC call pruneblockchain(height) to manually prune block and undo files.\n");
        nPruneTarget = std::numeric_limits<uint64_t>::max();
        fPruneMode = true;
    } else if (nPruneTarget) {
        if (nPruneTarget < MIN_DISK_SPACE_FOR_BLOCK_FILES) {
            return InitError(strprintf(_("Prune configured below the minimum of %d MiB.  Please use a higher number."), MIN_DISK_SPACE_FOR_BLOCK_FILES / 1024 / 1024));
        }
        LogPrintf("Prune configured to target %u MiB on disk for block and undo files.\n", nPruneTarget / 1024 / 1024);
        fPruneMode = true;
    }

    nConnectTimeout = args.GetIntArg("-timeout", DEFAULT_CONNECT_TIMEOUT);
    if (nConnectTimeout <= 0) {
        nConnectTimeout = DEFAULT_CONNECT_TIMEOUT;
    }

    peer_connect_timeout = args.GetIntArg("-peertimeout", DEFAULT_PEER_CONNECT_TIMEOUT);
    if (peer_connect_timeout <= 0) {
        return InitError(Untranslated("peertimeout must be a positive integer."));
    }

    if (args.IsArgSet("-minrelaytxfee")) {
        if (std::optional<CAmount> min_relay_fee = ParseMoney(args.GetArg("-minrelaytxfee", ""))) {
            // High fee check is done afterward in CWallet::Create()
            ::minRelayTxFee = CFeeRate{min_relay_fee.value()};
        } else {
            return InitError(AmountErrMsg("minrelaytxfee", args.GetArg("-minrelaytxfee", "")));
        }
    } else if (incrementalRelayFee > ::minRelayTxFee) {
        // Allow only setting incrementalRelayFee to control both
        ::minRelayTxFee = incrementalRelayFee;
        LogPrintf("Increasing minrelaytxfee to %s to match incrementalrelayfee\n",::minRelayTxFee.ToString());
    }

    // Sanity check argument for min fee for including tx in block
    // TODO: Harmonize which arguments need sanity checking and where that happens
    if (args.IsArgSet("-blockmintxfee")) {
        if (!ParseMoney(args.GetArg("-blockmintxfee", ""))) {
            return InitError(AmountErrMsg("blockmintxfee", args.GetArg("-blockmintxfee", "")));
        }
    }

    // Feerate used to define dust.  Shouldn't be changed lightly as old
    // implementations may inadvertently create non-standard transactions
    if (args.IsArgSet("-dustrelayfee")) {
        if (std::optional<CAmount> parsed = ParseMoney(args.GetArg("-dustrelayfee", ""))) {
            dustRelayFee = CFeeRate{parsed.value()};
        } else {
            return InitError(AmountErrMsg("dustrelayfee", args.GetArg("-dustrelayfee", "")));
        }
    }

    fRequireStandard = !args.GetBoolArg("-acceptnonstdtxn", !chainparams.RequireStandard());
    if (!chainparams.IsTestChain() && !fRequireStandard) {
        return InitError(strprintf(Untranslated("acceptnonstdtxn is not currently supported for %s chain"), chainparams.NetworkIDString()));
    }
    nBytesPerSigOp = args.GetIntArg("-bytespersigop", nBytesPerSigOp);

    if (!g_wallet_init_interface.ParameterInteraction()) return false;

    fIsBareMultisigStd = args.GetBoolArg("-permitbaremultisig", DEFAULT_PERMIT_BAREMULTISIG);
    fAcceptDatacarrier = args.GetBoolArg("-datacarrier", DEFAULT_ACCEPT_DATACARRIER);
    nMaxDatacarrierBytes = args.GetIntArg("-datacarriersize", nMaxDatacarrierBytes);

    // Option to startup with mocktime set (used for regression testing):
    SetMockTime(args.GetIntArg("-mocktime", 0)); // SetMockTime(0) is a no-op

    if (args.GetBoolArg("-peerbloomfilters", DEFAULT_PEERBLOOMFILTERS))
        nLocalServices = ServiceFlags(nLocalServices | NODE_BLOOM);

    if (args.GetIntArg("-rpcserialversion", DEFAULT_RPC_SERIALIZE_VERSION) < 0)
        return InitError(Untranslated("rpcserialversion must be non-negative."));

    if (args.GetIntArg("-rpcserialversion", DEFAULT_RPC_SERIALIZE_VERSION) > 1)
        return InitError(Untranslated("Unknown rpcserialversion requested."));

    nMaxTipAge = args.GetIntArg("-maxtipage", DEFAULT_MAX_TIP_AGE);

    if (chainparams.IsTestChain() || chainparams.IsMockableChain()) { // TODO: Remove
        gArgs.SoftSetBoolArg("-acceptanontxn", true);
        gArgs.SoftSetBoolArg("-acceptblindtxn", true);
    }

    smsgModule.ParseArgs(args);

    if (args.GetBoolArg("-reindex-chainstate", false)) {
        // indexes that must be deactivated to prevent index corruption, see #24630
        if (args.GetBoolArg("-coinstatsindex", DEFAULT_COINSTATSINDEX)) {
            return InitError(_("-reindex-chainstate option is not compatible with -coinstatsindex. Please temporarily disable coinstatsindex while using -reindex-chainstate, or replace -reindex-chainstate with -reindex to fully rebuild all indexes."));
        }
        if (g_enabled_filter_types.count(BlockFilterType::BASIC)) {
            return InitError(_("-reindex-chainstate option is not compatible with -blockfilterindex. Please temporarily disable blockfilterindex while using -reindex-chainstate, or replace -reindex-chainstate with -reindex to fully rebuild all indexes."));
        }
        if (args.GetBoolArg("-txindex", DEFAULT_TXINDEX)) {
            return InitError(_("-reindex-chainstate option is not compatible with -txindex. Please temporarily disable txindex while using -reindex-chainstate, or replace -reindex-chainstate with -reindex to fully rebuild all indexes."));
        }
    }

#if defined(USE_SYSCALL_SANDBOX)
    if (args.IsArgSet("-sandbox") && !args.IsArgNegated("-sandbox")) {
        const std::string sandbox_arg{args.GetArg("-sandbox", "")};
        bool log_syscall_violation_before_terminating{false};
        if (sandbox_arg == "log-and-abort") {
            log_syscall_violation_before_terminating = true;
        } else if (sandbox_arg == "abort") {
            // log_syscall_violation_before_terminating is false by default.
        } else {
            return InitError(Untranslated("Unknown syscall sandbox mode (-sandbox=<mode>). Available modes are \"log-and-abort\" and \"abort\"."));
        }
        // execve(...) is not allowed by the syscall sandbox.
        const std::vector<std::string> features_using_execve{
            "-alertnotify",
            "-blocknotify",
            "-signer",
            "-startupnotify",
            "-walletnotify",
        };
        for (const std::string& feature_using_execve : features_using_execve) {
            if (!args.GetArg(feature_using_execve, "").empty()) {
                return InitError(Untranslated(strprintf("The experimental syscall sandbox feature (-sandbox=<mode>) is incompatible with %s (which uses execve).", feature_using_execve)));
            }
        }
        if (!SetupSyscallSandbox(log_syscall_violation_before_terminating)) {
            return InitError(Untranslated("Installation of the syscall sandbox failed."));
        }
        if (use_syscall_sandbox) {
            SetSyscallSandboxPolicy(SyscallSandboxPolicy::INITIALIZATION);
        }
        LogPrintf("Experimental syscall sandbox enabled (-sandbox=%s): bitcoind will terminate if an unexpected (not allowlisted) syscall is invoked.\n", sandbox_arg);
    }
#endif // USE_SYSCALL_SANDBOX

    return true;
}

static bool LockDataDirectory(bool probeOnly)
{
    // Make sure only a single Bitcoin process is using the data directory.
    fs::path datadir = gArgs.GetDataDirNet();
    if (!DirIsWritable(datadir)) {
        return InitError(strprintf(_("Cannot write to data directory '%s'; check permissions."), fs::PathToString(datadir)));
    }
    if (!LockDirectory(datadir, ".lock", probeOnly)) {
        return InitError(strprintf(_("Cannot obtain a lock on data directory %s. %s is probably already running."), fs::PathToString(datadir), PACKAGE_NAME));
    }
    return true;
}

bool AppInitSanityChecks(const kernel::Context& kernel)
{
    // ********************************************************* Step 4: sanity checks
    auto maybe_error = kernel::SanityChecks(kernel);

    if (maybe_error.has_value()) {
        switch (maybe_error.value()) {
        case kernel::SanityCheckError::ERROR_ECC:
            InitError(Untranslated("Elliptic curve cryptography sanity check failure. Aborting."));
            break;
        case kernel::SanityCheckError::ERROR_RANDOM:
            InitError(Untranslated("OS cryptographic RNG sanity check failure. Aborting."));
            break;
        case kernel::SanityCheckError::ERROR_CHRONO:
            InitError(Untranslated("Clock epoch mismatch. Aborting."));
            break;
        } // no default case, so the compiler can warn about missing cases

        return InitError(strprintf(_("Initialization sanity check failed. %s is shutting down."), PACKAGE_NAME));
    }

    if (!Params().IsTestChain()) {
        LoadBlindedOutputFilters();
    }

    // Probe the data directory lock to give an early error message, if possible
    // We cannot hold the data directory lock here, as the forking for daemon() hasn't yet happened,
    // and a fork will cause weird behavior to it.
    return LockDataDirectory(true);
}

bool AppInitLockDataDirectory()
{
    // After daemonization get the data directory lock again and hold on to it until exit
    // This creates a slight window for a race condition to happen, however this condition is harmless: it
    // will at most make us exit without printing a message to console.
    if (!LockDataDirectory(false)) {
        // Detailed error printed inside LockDataDirectory
        return false;
    }
    return true;
}

bool AppInitInterfaces(NodeContext& node)
{
    node.chain = node.init->makeChain();
    return true;
}

bool AppInitMain(NodeContext& node, interfaces::BlockAndHeaderTipInfo* tip_info)
{
    const ArgsManager& args = *Assert(node.args);
    const CChainParams& chainparams = Params();

    auto opt_max_upload = ParseByteUnits(args.GetArg("-maxuploadtarget", DEFAULT_MAX_UPLOAD_TARGET), ByteUnit::M);
    if (!opt_max_upload) {
        return InitError(strprintf(_("Unable to parse -maxuploadtarget: '%s'"), args.GetArg("-maxuploadtarget", "")));
    }

    // ********************************************************* Step 4a: application initialization
    if (!CreatePidFile(args)) {
        // Detailed error printed inside CreatePidFile().
        return false;
    }
    if (!init::StartLogging(args)) {
        // Detailed error printed inside StartLogging().
        return false;
    }

    LogPrintf("Using at most %i automatic connections (%i file descriptors available)\n", nMaxConnections, nFD);

    // Warn about relative -datadir path.
    if (args.IsArgSet("-datadir") && !args.GetPathArg("-datadir").is_absolute()) {
        LogPrintf("Warning: relative datadir option '%s' specified, which will be interpreted relative to the " /* Continued */
                  "current working directory '%s'. This is fragile, because if bitcoin is started in the future "
                  "from a different location, it will be unable to locate the current data files. There could "
                  "also be data loss if bitcoin is started while in a temporary directory.\n",
                  args.GetArg("-datadir", ""), fs::PathToString(fs::current_path()));
    }

    InitSignatureCache();
    InitScriptExecutionCache();

    int script_threads = args.GetIntArg("-par", DEFAULT_SCRIPTCHECK_THREADS);
    if (script_threads <= 0) {
        // -par=0 means autodetect (number of cores - 1 script threads)
        // -par=-n means "leave n cores free" (number of cores - n - 1 script threads)
        script_threads += GetNumCores();
    }

    // Subtract 1 because the main thread counts towards the par threads
    script_threads = std::max(script_threads - 1, 0);

    // Number of script-checking threads <= MAX_SCRIPTCHECK_THREADS
    script_threads = std::min(script_threads, MAX_SCRIPTCHECK_THREADS);

    LogPrintf("Script verification uses %d additional threads\n", script_threads);
    if (script_threads >= 1) {
        g_parallel_script_checks = true;
        StartScriptCheckWorkerThreads(script_threads);
    }

    assert(!node.scheduler);
    node.scheduler = std::make_unique<CScheduler>();

    // Start the lightweight task scheduler thread
    node.scheduler->m_service_thread = std::thread(util::TraceThread, "scheduler", [&] { node.scheduler->serviceQueue(); });

    // Gather some entropy once per minute.
    node.scheduler->scheduleEvery([]{
        RandAddPeriodic();
    }, std::chrono::minutes{1});

    GetMainSignals().RegisterBackgroundSignalScheduler(*node.scheduler);

    // Create client interfaces for wallets that are supposed to be loaded
    // according to -wallet and -disablewallet options. This only constructs
    // the interfaces, it doesn't load wallet data. Wallets actually get loaded
    // when load() and start() interface methods are called below.
    g_wallet_init_interface.Construct(node);
    uiInterface.InitWallet();

    /* Register RPC commands regardless of -server setting so they will be
     * available in the GUI RPC console even if external calls are disabled.
     */
    RegisterAllCoreRPCCommands(tableRPC);
    RegisterSmsgRPCCommands(tableRPC);
    RegisterInsightRPCCommands(tableRPC);
#if ENABLE_USBDEVICE
    RegisterUSBDeviceRPC(tableRPC);
#endif
    for (const auto& client : node.chain_clients) {
        client->registerRpcs();
    }
#if ENABLE_ZMQ
    RegisterZMQRPCCommands(tableRPC);
#endif
#if ENABLE_WALLET
    RegisterNonWalletRPCCommands(tableRPC);
#endif

    /* Start the RPC server already.  It will be started in "warmup" mode
     * and not really process calls already (but it will signify connections
     * that the server is there and will be ready later).  Warmup mode will
     * be disabled when initialisation is finished.
     */
    if (args.GetBoolArg("-server", false)) {
        uiInterface.InitMessage_connect(SetRPCWarmupStatus);
        if (!AppInitServers(node))
            return InitError(_("Unable to start HTTP server. See debug log for details."));
    }

    // ********************************************************* Step 5: verify wallet database integrity
    for (const auto& client : node.chain_clients) {
        if (!client->verify()) {
            return false;
        }
    }

    // ********************************************************* Step 6: network initialization
    // Note that we absolutely cannot open any actual connections
    // until the very end ("start node") as the UTXO/block state
    // is not yet setup and may end up being set up twice if we
    // need to reindex later.

    fListen = args.GetBoolArg("-listen", DEFAULT_LISTEN);
    fDiscover = args.GetBoolArg("-discover", true);
    const bool ignores_incoming_txs{args.GetBoolArg("-blocksonly", DEFAULT_BLOCKSONLY)};

    {

        // Read asmap file if configured
        std::vector<bool> asmap;
        if (args.IsArgSet("-asmap")) {
            fs::path asmap_path = args.GetPathArg("-asmap", DEFAULT_ASMAP_FILENAME);
            if (!asmap_path.is_absolute()) {
                asmap_path = gArgs.GetDataDirNet() / asmap_path;
            }
            if (!fs::exists(asmap_path)) {
                InitError(strprintf(_("Could not find asmap file %s"), fs::quoted(fs::PathToString(asmap_path))));
                return false;
            }
            asmap = DecodeAsmap(asmap_path);
            if (asmap.size() == 0) {
                InitError(strprintf(_("Could not parse asmap file %s"), fs::quoted(fs::PathToString(asmap_path))));
                return false;
            }
            const uint256 asmap_version = SerializeHash(asmap);
            LogPrintf("Using asmap version %s for IP bucketing\n", asmap_version.ToString());
        } else {
            LogPrintf("Using /16 prefix for IP bucketing\n");
        }

        // Initialize netgroup manager
        assert(!node.netgroupman);
        node.netgroupman = std::make_unique<NetGroupManager>(std::move(asmap));

        // Initialize addrman
        assert(!node.addrman);
        uiInterface.InitMessage(_("Loading P2P addresses…").translated);
        if (const auto error{LoadAddrman(*node.netgroupman, args, node.addrman)}) {
            return InitError(*error);
        }
    }

    assert(!node.banman);
    node.banman = std::make_unique<BanMan>(gArgs.GetDataDirNet() / "banlist", &uiInterface, args.GetIntArg("-bantime", DEFAULT_MISBEHAVING_BANTIME));
    assert(!node.connman);
    node.connman = std::make_unique<CConnman>(GetRand<uint64_t>(),
                                              GetRand<uint64_t>(),
                                              *node.addrman, *node.netgroupman, args.GetBoolArg("-networkactive", true));

    assert(!node.fee_estimator);
    // Don't initialize fee estimation with old data if we don't relay transactions,
    // as they would never get updated.
    if (!ignores_incoming_txs) node.fee_estimator = std::make_unique<CBlockPolicyEstimator>(FeeestPath(args));

    // sanitize comments per BIP-0014, format user agent and check total size
    std::vector<std::string> uacomments;
    for (const std::string& cmt : args.GetArgs("-uacomment")) {
        if (cmt != SanitizeString(cmt, SAFE_CHARS_UA_COMMENT))
            return InitError(strprintf(_("User Agent comment (%s) contains unsafe characters."), cmt));
        uacomments.push_back(cmt);
    }
    strSubVersion = FormatSubVersion(CLIENT_NAME, CLIENT_VERSION, uacomments);
    if (strSubVersion.size() > MAX_SUBVERSION_LENGTH) {
        return InitError(strprintf(_("Total length of network version string (%i) exceeds maximum length (%i). Reduce the number or size of uacomments."),
            strSubVersion.size(), MAX_SUBVERSION_LENGTH));
    }

    if (args.IsArgSet("-onlynet")) {
        std::set<enum Network> nets;
        for (const std::string& snet : args.GetArgs("-onlynet")) {
            enum Network net = ParseNetwork(snet);
            if (net == NET_UNROUTABLE)
                return InitError(strprintf(_("Unknown network specified in -onlynet: '%s'"), snet));
            nets.insert(net);
        }
        for (int n = 0; n < NET_MAX; n++) {
            enum Network net = (enum Network)n;
            assert(IsReachable(net));
            if (!nets.count(net))
                SetReachable(net, false);
        }
    }

    if (!args.IsArgSet("-cjdnsreachable")) {
        SetReachable(NET_CJDNS, false);
    }
    // Now IsReachable(NET_CJDNS) is true if:
    // 1. -cjdnsreachable is given and
    // 2.1. -onlynet is not given or
    // 2.2. -onlynet=cjdns is given

    // Check for host lookup allowed before parsing any network related parameters
    fNameLookup = args.GetBoolArg("-dns", DEFAULT_NAME_LOOKUP);

    Proxy onion_proxy;

    bool proxyRandomize = args.GetBoolArg("-proxyrandomize", DEFAULT_PROXYRANDOMIZE);
    // -proxy sets a proxy for all outgoing network traffic
    // -noproxy (or -proxy=0) as well as the empty string can be used to not set a proxy, this is the default
    std::string proxyArg = args.GetArg("-proxy", "");
    if (proxyArg != "" && proxyArg != "0") {
        CService proxyAddr;
        if (!Lookup(proxyArg, proxyAddr, 9050, fNameLookup)) {
            return InitError(strprintf(_("Invalid -proxy address or hostname: '%s'"), proxyArg));
        }

        Proxy addrProxy = Proxy(proxyAddr, proxyRandomize);
        if (!addrProxy.IsValid())
            return InitError(strprintf(_("Invalid -proxy address or hostname: '%s'"), proxyArg));

        SetProxy(NET_IPV4, addrProxy);
        SetProxy(NET_IPV6, addrProxy);
        SetProxy(NET_CJDNS, addrProxy);
        SetNameProxy(addrProxy);
        onion_proxy = addrProxy;
    }

    // -onion can be used to set only a proxy for .onion, or override normal proxy for .onion addresses
    // -noonion (or -onion=0) disables connecting to .onion entirely
    // An empty string is used to not override the onion proxy (in which case it defaults to -proxy set above, or none)
    std::string onionArg = args.GetArg("-onion", "");
    if (onionArg != "") {
        if (onionArg == "0") { // Handle -noonion/-onion=0
            onion_proxy = Proxy{};
        } else {
            CService addr;
            if (!Lookup(onionArg, addr, 9050, fNameLookup) || !addr.IsValid()) {
                return InitError(strprintf(_("Invalid -onion address or hostname: '%s'"), onionArg));
            }
            onion_proxy = Proxy{addr, proxyRandomize};
        }
    }

    if (onion_proxy.IsValid()) {
        SetProxy(NET_ONION, onion_proxy);
    } else {
        if (args.IsArgSet("-onlynet") && IsReachable(NET_ONION)) {
            return InitError(
                _("Outbound connections restricted to Tor (-onlynet=onion) but the proxy for "
                  "reaching the Tor network is not provided (no -proxy= and no -onion= given) or "
                  "it is explicitly forbidden (-onion=0)"));
        }
        SetReachable(NET_ONION, false);
    }

    for (const std::string& strAddr : args.GetArgs("-externalip")) {
        CService addrLocal;
        if (Lookup(strAddr, addrLocal, GetListenPort(), fNameLookup) && addrLocal.IsValid())
            AddLocal(addrLocal, LOCAL_MANUAL);
        else
            return InitError(ResolveErrMsg("externalip", strAddr));
    }

#if ENABLE_ZMQ
    g_zmq_notification_interface = CZMQNotificationInterface::Create();

    if (g_zmq_notification_interface) {
        RegisterValidationInterface(g_zmq_notification_interface);
    }
#endif

    // ********************************************************* Step 7: load block chain

    fReindex = args.GetBoolArg("-reindex", false);
    fSkipRangeproof = args.GetBoolArg("-skiprangeproofverify", false);
    bool fReindexChainState = args.GetBoolArg("-reindex-chainstate", false);

    fs::path blocksDir = gArgs.GetDataDirNet() / "blocks";
    if (!fs::exists(blocksDir))
        fs::create_directories(blocksDir);

    // block tree db settings
    int dbMaxOpenFiles = gArgs.GetIntArg("-dbmaxopenfiles", particl::DEFAULT_DB_MAX_OPEN_FILES);
    bool dbCompression = gArgs.GetBoolArg("-dbcompression", particl::DEFAULT_DB_COMPRESSION);

    LogPrintf("Block index database configuration:\n");
    LogPrintf("* Using %d max open files\n", dbMaxOpenFiles);
    LogPrintf("* Compression is %s\n", dbCompression ? "enabled" : "disabled");

    // cache size calculations
    CacheSizes cache_sizes = CalculateCacheSizes(args, g_enabled_filter_types.size());

    LogPrintf("Cache configuration:\n");
    LogPrintf("* Using %.1f MiB for block index database\n", cache_sizes.block_tree_db * (1.0 / 1024 / 1024));
    if (args.GetBoolArg("-txindex", DEFAULT_TXINDEX)) {
        LogPrintf("* Using %.1f MiB for transaction index database\n", cache_sizes.tx_index * (1.0 / 1024 / 1024));
    }
    for (BlockFilterType filter_type : g_enabled_filter_types) {
        LogPrintf("* Using %.1f MiB for %s block filter index database\n",
                  cache_sizes.filter_index * (1.0 / 1024 / 1024), BlockFilterTypeName(filter_type));
    }
    LogPrintf("* Using %.1f MiB for chain state database\n", cache_sizes.coins_db * (1.0 / 1024 / 1024));

    assert(!node.mempool);
    assert(!node.chainman);

    CTxMemPool::Options mempool_opts{
        Desig(estimator) node.fee_estimator.get(),
        Desig(check_ratio) chainparams.DefaultConsistencyChecks() ? 1 : 0,
    };
    ApplyArgsManOptions(args, mempool_opts);
    mempool_opts.check_ratio = std::clamp<int>(mempool_opts.check_ratio, 0, 1'000'000);

    int64_t descendant_limit_bytes = mempool_opts.limits.descendant_size_vbytes * 40;
    if (mempool_opts.max_size_bytes < 0 || mempool_opts.max_size_bytes < descendant_limit_bytes) {
        return InitError(strprintf(_("-maxmempool must be at least %d MB"), std::ceil(descendant_limit_bytes / 1'000'000.0)));
    }
    LogPrintf("* Using %.1f MiB for in-memory UTXO set (plus up to %.1f MiB of unused mempool space)\n", cache_sizes.coins * (1.0 / 1024 / 1024), mempool_opts.max_size_bytes * (1.0 / 1024 / 1024));

<<<<<<< HEAD
    for (bool fLoaded = false; !fLoaded && !ShutdownRequestedMainThread();) {
        node.mempool = std::make_unique<CTxMemPool>(node.fee_estimator.get(), mempool_check_ratio);
=======
    for (bool fLoaded = false; !fLoaded && !ShutdownRequested();) {
        node.mempool = std::make_unique<CTxMemPool>(mempool_opts);
>>>>>>> 4129c137

        const ChainstateManager::Options chainman_opts{
            chainparams,
            GetAdjustedTime,
        };
        node.chainman = std::make_unique<ChainstateManager>(chainman_opts);
        ChainstateManager& chainman = *node.chainman;

        node.smsgman = SmsgManager::make();
        chainman.m_smsgman = node.smsgman.get();

        const bool fReset = fReindex;
        bilingual_str strLoadError;

        uiInterface.InitMessage(_("Loading block index…").translated);
        const int64_t load_block_index_start_time = GetTimeMillis();
        std::optional<ChainstateLoadingError> maybe_load_error;
        try {
            maybe_load_error = LoadChainstate(fReset,
                                              chainman,
                                              Assert(node.mempool.get()),
                                              fPruneMode,
                                              fReindexChainState,
                                              cache_sizes.block_tree_db,
                                              cache_sizes.coins_db,
                                              cache_sizes.coins,
                                              /*block_tree_db_in_memory=*/false,
                                              /*coins_db_in_memory=*/false,
                                              /*shutdown_requested=*/ShutdownRequested,
                                              /*coins_error_cb=*/[]() {
                                                  uiInterface.ThreadSafeMessageBox(
                                                                                   _("Error reading from database, shutting down."),
                                                                                   "", CClientUIInterface::MSG_ERROR);
                                              });
        } catch (const std::exception& e) {
            LogPrintf("%s\n", e.what());
            maybe_load_error = ChainstateLoadingError::ERROR_GENERIC_BLOCKDB_OPEN_FAILED;
        }
        if (maybe_load_error.has_value()) {
            switch (maybe_load_error.value()) {
            case ChainstateLoadingError::ERROR_LOADING_BLOCK_DB:
                strLoadError = _("Error loading block database");
                break;
            case ChainstateLoadingError::ERROR_BAD_GENESIS_BLOCK:
                // If the loaded chain has a wrong genesis, bail out immediately
                // (we're likely using a testnet datadir, or the other way around).
                return InitError(_("Incorrect or no genesis block found. Wrong datadir for network?"));
            case ChainstateLoadingError::ERROR_PRUNED_NEEDS_REINDEX:
                strLoadError = _("You need to rebuild the database using -reindex to go back to unpruned mode.  This will redownload the entire blockchain");
                break;
            case ChainstateLoadingError::ERROR_ADDRESSINDEX_NEEDS_REINDEX:
                strLoadError = _("You need to rebuild the database using -reindex to change -addressindex.  This will redownload the entire blockchain");
                break;
            case ChainstateLoadingError::ERROR_SPENTINDEX_NEEDS_REINDEX:
                strLoadError = _("You need to rebuild the database using -reindex to change -spentindex.  This will redownload the entire blockchain");
                break;
            case ChainstateLoadingError::ERROR_TIMESTAMPINDEX_NEEDS_REINDEX:
                strLoadError = _("You need to rebuild the database using -reindex to change -timestampindex.  This will redownload the entire blockchain");
                break;
            case ChainstateLoadingError::ERROR_BALANCESINDEX_NEEDS_REINDEX:
                strLoadError = _("You need to rebuild the database using -reindex to change -balancesindex.  This will redownload the entire blockchain");
                break;
            case ChainstateLoadingError::ERROR_REBUILD_ROLLING_FAILED:
                strLoadError = _("Error rebuilding rolling indices by rewinding the chain, a reindex is required.");
                break;
            case ChainstateLoadingError::ERROR_LOAD_GENESIS_BLOCK_FAILED:
                strLoadError = _("Error initializing block database");
                break;
            case ChainstateLoadingError::ERROR_CHAINSTATE_UPGRADE_FAILED:
                return InitError(_("Unsupported chainstate database format found. "
                                   "Please restart with -reindex-chainstate. This will "
                                   "rebuild the chainstate database."));
            case ChainstateLoadingError::ERROR_REPLAYBLOCKS_FAILED:
                strLoadError = _("Unable to replay blocks. You will need to rebuild the database using -reindex-chainstate.");
                break;
            case ChainstateLoadingError::ERROR_LOADCHAINTIP_FAILED:
                strLoadError = _("Error initializing block database");
                break;
            case ChainstateLoadingError::ERROR_GENERIC_BLOCKDB_OPEN_FAILED:
                strLoadError = _("Error opening block database");
                break;
            case ChainstateLoadingError::ERROR_BLOCKS_WITNESS_INSUFFICIENTLY_VALIDATED:
                strLoadError = strprintf(_("Witness data for blocks after height %d requires validation. Please restart with -reindex."),
                                         chainman.GetConsensus().SegwitHeight);
                break;
            case ChainstateLoadingError::SHUTDOWN_PROBED:
                break;
            }
        } else {
            std::optional<ChainstateLoadVerifyError> maybe_verify_error;
            try {
                uiInterface.InitMessage(_("Verifying blocks…").translated);
                auto check_blocks = args.GetIntArg("-checkblocks", DEFAULT_CHECKBLOCKS);
                if (chainman.m_blockman.m_have_pruned && check_blocks > MIN_BLOCKS_TO_KEEP) {
                    LogPrintfCategory(BCLog::PRUNE, "pruned datadir may not have more than %d blocks; only checking available blocks\n",
                                      MIN_BLOCKS_TO_KEEP);
                }
                maybe_verify_error = VerifyLoadedChainstate(chainman,
                                                            fReset,
                                                            fReindexChainState,
                                                            check_blocks,
                                                            args.GetIntArg("-checklevel", DEFAULT_CHECKLEVEL));
            } catch (const std::exception& e) {
                LogPrintf("%s\n", e.what());
                maybe_verify_error = ChainstateLoadVerifyError::ERROR_GENERIC_FAILURE;
            }
            if (maybe_verify_error.has_value()) {
                switch (maybe_verify_error.value()) {
                case ChainstateLoadVerifyError::ERROR_BLOCK_FROM_FUTURE:
                    strLoadError = _("The block database contains a block which appears to be from the future. "
                                     "This may be due to your computer's date and time being set incorrectly. "
                                     "Only rebuild the block database if you are sure that your computer's date and time are correct");
                    break;
                case ChainstateLoadVerifyError::ERROR_CORRUPTED_BLOCK_DB:
                    strLoadError = _("Corrupted block database detected");
                    break;
                case ChainstateLoadVerifyError::ERROR_GENERIC_FAILURE:
                    strLoadError = _("Error opening block database");
                    break;
                }
            } else {
                fLoaded = true;
                LogPrintf(" block index %15dms\n", GetTimeMillis() - load_block_index_start_time);
            }
        }

        if (!fLoaded && !ShutdownRequestedMainThread()) {
            // first suggest a reindex
            if (!fReset) {
                bool fRet = uiInterface.ThreadSafeQuestion(
                    strLoadError + Untranslated(".\n\n") + _("Do you want to rebuild the block database now?"),
                    strLoadError.original + ".\nPlease restart with -reindex or -reindex-chainstate to recover.",
                    "", CClientUIInterface::MSG_ERROR | CClientUIInterface::BTN_ABORT);
                if (fRet) {
                    fReindex = true;
                    AbortShutdown();
                } else {
                    LogPrintf("Aborted block database rebuild. Exiting.\n");
                    return false;
                }
            } else {
                return InitError(strLoadError);
            }
        }
    }

    // As LoadBlockIndex can take several minutes, it's possible the user
    // requested to kill the GUI during the last operation. If so, exit.
    // As the program has not fully started yet, Shutdown() is possibly overkill.
    if (ShutdownRequestedMainThread()) {
        LogPrintf("Shutdown requested. Exiting.\n");
        return false;
    }

    ChainstateManager& chainman = *Assert(node.chainman);

    assert(!node.peerman);
    node.peerman = PeerManager::make(*node.connman, *node.addrman, node.banman.get(),
                                     chainman, *node.mempool, ignores_incoming_txs);
    RegisterValidationInterface(node.peerman.get());
    chainman.m_peerman = node.peerman.get();

    // ********************************************************* Step 8: start indexers
    if (args.GetBoolArg("-txindex", DEFAULT_TXINDEX)) {
        if (const auto error{WITH_LOCK(cs_main, return CheckLegacyTxindex(*Assert(chainman.m_blockman.m_block_tree_db)))}) {
            return InitError(*error);
        }

        g_txindex = std::make_unique<TxIndex>(cache_sizes.tx_index, false, fReindex);

        if (gArgs.GetBoolArg("-csindex", particl::DEFAULT_CSINDEX)) {
            g_txindex->m_cs_index = true;
            for (const auto &addr : gArgs.GetArgs("-cswhitelist")) {
                g_txindex->AppendCSAddress(addr);
            }
        }
        if (!g_txindex->Start(chainman.ActiveChainstate())) {
            return false;
        }
    }

    for (const auto& filter_type : g_enabled_filter_types) {
        InitBlockFilterIndex(filter_type, cache_sizes.filter_index, false, fReindex);
        if (!GetBlockFilterIndex(filter_type)->Start(chainman.ActiveChainstate())) {
            return false;
        }
    }

    if (args.GetBoolArg("-coinstatsindex", DEFAULT_COINSTATSINDEX)) {
        g_coin_stats_index = std::make_unique<CoinStatsIndex>(/* cache size */ 0, false, fReindex);
        if (!g_coin_stats_index->Start(chainman.ActiveChainstate())) {
            return false;
        }
    }

    // ********************************************************* Step 9: load wallet
    for (const auto& client : node.chain_clients) {
        if (!client->load()) {
            return false;
        }
    }

    // ********************************************************* Step 10: data directory maintenance

    // if pruning, unset the service bit and perform the initial blockstore prune
    // after any wallet rescanning has taken place.
    if (fPruneMode) {
        LogPrintf("Unsetting NODE_NETWORK on prune mode\n");
        nLocalServices = ServiceFlags(nLocalServices & ~NODE_NETWORK);
        if (!fReindex) {
            LOCK(cs_main);
            for (CChainState* chainstate : chainman.GetAll()) {
                uiInterface.InitMessage(_("Pruning blockstore…").translated);
                chainstate->PruneAndFlush();
            }
        }
    }

    // ********************************************************* Step 11: import blocks

    if (!CheckDiskSpace(gArgs.GetDataDirNet())) {
        InitError(strprintf(_("Error: Disk space is low for %s"), fs::quoted(fs::PathToString(gArgs.GetDataDirNet()))));
        return false;
    }
    if (!CheckDiskSpace(gArgs.GetBlocksDirPath())) {
        InitError(strprintf(_("Error: Disk space is low for %s"), fs::quoted(fs::PathToString(gArgs.GetBlocksDirPath()))));
        return false;
    }

    // Either install a handler to notify us when genesis activates, or set fHaveGenesis directly.
    // No locking, as this happens before any background thread is started.
    boost::signals2::connection block_notify_genesis_wait_connection;
    if (chainman.ActiveChain().Tip() == nullptr) {
        block_notify_genesis_wait_connection = uiInterface.NotifyBlockTip_connect(std::bind(BlockNotifyGenesisWait, std::placeholders::_2));
    } else {
        fHaveGenesis = true;
    }

#if HAVE_SYSTEM
    const std::string block_notify = args.GetArg("-blocknotify", "");
    if (!block_notify.empty()) {
        uiInterface.NotifyBlockTip_connect([block_notify](SynchronizationState sync_state, const CBlockIndex* pBlockIndex) {
            if (sync_state != SynchronizationState::POST_INIT || !pBlockIndex) return;
            std::string command = block_notify;
            ReplaceAll(command, "%s", pBlockIndex->GetBlockHash().GetHex());
            std::thread t(runCommand, command);
            t.detach(); // thread runs free
        });
    }
#endif

    std::vector<fs::path> vImportFiles;
    for (const std::string& strFile : args.GetArgs("-loadblock")) {
        vImportFiles.push_back(fs::PathFromString(strFile));
    }

    chainman.m_load_block = std::thread(&util::TraceThread, "loadblk", [=, &chainman, &args] {
        ThreadImport(chainman, vImportFiles, args);
    });

    // Wait for genesis block to be processed
    {
        WAIT_LOCK(g_genesis_wait_mutex, lock);
        // We previously could hang here if StartShutdown() is called prior to
        // ThreadImport getting started, so instead we just wait on a timer to
        // check ShutdownRequested() regularly.
        while (!fHaveGenesis && !ShutdownRequestedMainThread()) {
            g_genesis_wait_cv.wait_for(lock, std::chrono::milliseconds(500));
        }
        block_notify_genesis_wait_connection.disconnect();
    }

    // ********************************************************* Step 11.1: start secure messaging

    smsgModule.m_node = &node;
    bool start_smsg_without_wallet = true;
    if (fParticlMode && gArgs.GetBoolArg("-smsg", true)) { // SMSG breaks functional tests with services flag, see version msg
#ifdef ENABLE_WALLET
        if (node.wallet_loader && node.wallet_loader->context()) {
            auto vpwallets = GetWallets(*node.wallet_loader->context());
            smsgModule.Start(vpwallets.size() > 0 ? vpwallets[0] : nullptr, vpwallets, gArgs.GetBoolArg("-smsgscanchain", false));
            start_smsg_without_wallet = false;
        }
#endif
        if (start_smsg_without_wallet) {
            std::vector<std::shared_ptr<wallet::CWallet>> empty;
            smsgModule.Start(nullptr, empty, gArgs.GetBoolArg("-smsgscanchain", false));
        }
    }

    if (ShutdownRequestedMainThread()) {
        return false;
    }

    // ********************************************************* Step 12: start node

    int chain_active_height;

    //// debug print
    {
        LOCK(cs_main);
        LogPrintf("block tree size = %u\n", chainman.BlockIndex().size());
        chain_active_height = chainman.ActiveChain().Height();
        if (tip_info) {
            tip_info->block_height = chain_active_height;
            tip_info->block_time = chainman.ActiveChain().Tip() ? chainman.ActiveChain().Tip()->GetBlockTime() : chainman.GetParams().GenesisBlock().GetBlockTime();
            tip_info->verification_progress = GuessVerificationProgress(chainman.GetParams().TxData(), chainman.ActiveChain().Tip());
        }
        if (tip_info && chainman.m_best_header) {
            tip_info->header_height = chainman.m_best_header->nHeight;
            tip_info->header_time = chainman.m_best_header->GetBlockTime();
        }
    }
    LogPrintf("nBestHeight = %d\n", chain_active_height);
    if (node.peerman) node.peerman->SetBestHeight(chain_active_height);

    // Map ports with UPnP or NAT-PMP.
    StartMapPort(args.GetBoolArg("-upnp", DEFAULT_UPNP), gArgs.GetBoolArg("-natpmp", DEFAULT_NATPMP));

    CConnman::Options connOptions;
    connOptions.nLocalServices = smsg::fSecMsgEnabled ? ServiceFlags(nLocalServices | NODE_SMSG) : nLocalServices;
    connOptions.nMaxConnections = nMaxConnections;
    connOptions.m_max_outbound_full_relay = std::min(MAX_OUTBOUND_FULL_RELAY_CONNECTIONS, connOptions.nMaxConnections);
    connOptions.m_max_outbound_block_relay = std::min(MAX_BLOCK_RELAY_ONLY_CONNECTIONS, connOptions.nMaxConnections-connOptions.m_max_outbound_full_relay);
    connOptions.nMaxAddnode = MAX_ADDNODE_CONNECTIONS;
    connOptions.nMaxFeeler = MAX_FEELER_CONNECTIONS;
    connOptions.uiInterface = &uiInterface;
    connOptions.m_banman = node.banman.get();
    connOptions.m_msgproc = node.peerman.get();
    connOptions.nSendBufferMaxSize = 1000 * args.GetIntArg("-maxsendbuffer", DEFAULT_MAXSENDBUFFER);
    connOptions.nReceiveFloodSize = 1000 * args.GetIntArg("-maxreceivebuffer", DEFAULT_MAXRECEIVEBUFFER);
    connOptions.m_added_nodes = args.GetArgs("-addnode");
    connOptions.nMaxOutboundLimit = *opt_max_upload;
    connOptions.m_peer_connect_timeout = peer_connect_timeout;

    // Port to bind to if `-bind=addr` is provided without a `:port` suffix.
    const uint16_t default_bind_port =
        static_cast<uint16_t>(args.GetIntArg("-port", Params().GetDefaultPort()));

    const auto BadPortWarning = [](const char* prefix, uint16_t port) {
        return strprintf(_("%s request to listen on port %u. This port is considered \"bad\" and "
                           "thus it is unlikely that any Bitcoin Core peers connect to it. See "
                           "doc/p2p-bad-ports.md for details and a full list."),
                         prefix,
                         port);
    };

    for (const std::string& bind_arg : args.GetArgs("-bind")) {
        CService bind_addr;
        const size_t index = bind_arg.rfind('=');
        if (index == std::string::npos) {
            if (Lookup(bind_arg, bind_addr, default_bind_port, /*fAllowLookup=*/false)) {
                connOptions.vBinds.push_back(bind_addr);
                if (IsBadPort(bind_addr.GetPort())) {
                    InitWarning(BadPortWarning("-bind", bind_addr.GetPort()));
                }
                continue;
            }
        } else {
            const std::string network_type = bind_arg.substr(index + 1);
            if (network_type == "onion") {
                const std::string truncated_bind_arg = bind_arg.substr(0, index);
                if (Lookup(truncated_bind_arg, bind_addr, BaseParams().OnionServiceTargetPort(), false)) {
                    connOptions.onion_binds.push_back(bind_addr);
                    continue;
                }
            }
        }
        return InitError(ResolveErrMsg("bind", bind_arg));
    }

    for (const std::string& strBind : args.GetArgs("-whitebind")) {
        NetWhitebindPermissions whitebind;
        bilingual_str error;
        if (!NetWhitebindPermissions::TryParse(strBind, whitebind, error)) return InitError(error);
        connOptions.vWhiteBinds.push_back(whitebind);
    }

    // If the user did not specify -bind= or -whitebind= then we bind
    // on any address - 0.0.0.0 (IPv4) and :: (IPv6).
    connOptions.bind_on_any = args.GetArgs("-bind").empty() && args.GetArgs("-whitebind").empty();

    // Emit a warning if a bad port is given to -port= but only if -bind and -whitebind are not
    // given, because if they are, then -port= is ignored.
    if (connOptions.bind_on_any && args.IsArgSet("-port")) {
        const uint16_t port_arg = args.GetIntArg("-port", 0);
        if (IsBadPort(port_arg)) {
            InitWarning(BadPortWarning("-port", port_arg));
        }
    }

    CService onion_service_target;
    if (!connOptions.onion_binds.empty()) {
        onion_service_target = connOptions.onion_binds.front();
    } else {
        onion_service_target = DefaultOnionServiceTarget();
        connOptions.onion_binds.push_back(onion_service_target);
    }

    if (args.GetBoolArg("-listenonion", DEFAULT_LISTEN_ONION)) {
        if (connOptions.onion_binds.size() > 1) {
            InitWarning(strprintf(_("More than one onion bind address is provided. Using %s "
                                    "for the automatically created Tor onion service."),
                                  onion_service_target.ToStringIPPort()));
        }
        StartTorControl(onion_service_target);
    }

    if (connOptions.bind_on_any) {
        // Only add all IP addresses of the machine if we would be listening on
        // any address - 0.0.0.0 (IPv4) and :: (IPv6).
        Discover();
    }

    for (const auto& net : args.GetArgs("-whitelist")) {
        NetWhitelistPermissions subnet;
        bilingual_str error;
        if (!NetWhitelistPermissions::TryParse(net, subnet, error)) return InitError(error);
        connOptions.vWhitelistedRange.push_back(subnet);
    }

    connOptions.vSeedNodes = args.GetArgs("-seednode");

    // Initiate outbound connections unless connect=0
    connOptions.m_use_addrman_outgoing = !args.IsArgSet("-connect");
    if (!connOptions.m_use_addrman_outgoing) {
        const auto connect = args.GetArgs("-connect");
        if (connect.size() != 1 || connect[0] != "0") {
            connOptions.m_specified_outgoing = connect;
        }
    }

    const std::string& i2psam_arg = args.GetArg("-i2psam", "");
    if (!i2psam_arg.empty()) {
        CService addr;
        if (!Lookup(i2psam_arg, addr, 7656, fNameLookup) || !addr.IsValid()) {
            return InitError(strprintf(_("Invalid -i2psam address or hostname: '%s'"), i2psam_arg));
        }
        SetProxy(NET_I2P, Proxy{addr});
    } else {
        SetReachable(NET_I2P, false);
    }

    connOptions.m_i2p_accept_incoming = args.GetBoolArg("-i2pacceptincoming", true);

    if (!node.connman->Start(*node.scheduler, connOptions)) {
        return false;
    }

    // ********************************************************* Step 12.5: start staking
#ifdef ENABLE_WALLET
    if (fParticlMode) {
        // Must recheck num_wallets as smsg may be disabled.
        size_t num_wallets = 0;
        if (node.wallet_loader && node.wallet_loader->context()) {
            auto vpwallets = GetWallets(*node.wallet_loader->context());
            num_wallets = vpwallets.size();
        }
        if (num_wallets > 0) {
            StartThreadStakeMiner(*node.wallet_loader->context(), chainman);
        }
    }
#endif

    // ********************************************************* Step 13: finished

    // At this point, the RPC is "started", but still in warmup, which means it
    // cannot yet be called. Before we make it callable, we need to make sure
    // that the RPC's view of the best block is valid and consistent with
    // ChainstateManager's ActiveTip.
    //
    // If we do not do this, RPC's view of the best block will be height=0 and
    // hash=0x0. This will lead to erroroneous responses for things like
    // waitforblockheight.
    RPCNotifyBlockChange(chainman.ActiveTip());
    SetRPCWarmupFinished();

    uiInterface.InitMessage(_("Done loading").translated);

    for (const auto& client : node.chain_clients) {
        client->start(*node.scheduler);
    }

    BanMan* banman = node.banman.get();
    node.scheduler->scheduleEvery([banman]{
        banman->DumpBanlist();
    }, DUMP_BANS_INTERVAL);

    if (node.peerman) node.peerman->StartScheduledTasks(*node.scheduler);

#if HAVE_SYSTEM
    StartupNotify(args);
#endif

    return true;
}<|MERGE_RESOLUTION|>--- conflicted
+++ resolved
@@ -1645,13 +1645,8 @@
     }
     LogPrintf("* Using %.1f MiB for in-memory UTXO set (plus up to %.1f MiB of unused mempool space)\n", cache_sizes.coins * (1.0 / 1024 / 1024), mempool_opts.max_size_bytes * (1.0 / 1024 / 1024));
 
-<<<<<<< HEAD
     for (bool fLoaded = false; !fLoaded && !ShutdownRequestedMainThread();) {
-        node.mempool = std::make_unique<CTxMemPool>(node.fee_estimator.get(), mempool_check_ratio);
-=======
-    for (bool fLoaded = false; !fLoaded && !ShutdownRequested();) {
         node.mempool = std::make_unique<CTxMemPool>(mempool_opts);
->>>>>>> 4129c137
 
         const ChainstateManager::Options chainman_opts{
             chainparams,
