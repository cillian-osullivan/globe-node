--- conflicted
+++ resolved
@@ -147,7 +147,6 @@
 
 test_test_particl_fuzzy_LDADD = \
   $(LIBUNIVALUE) \
-<<<<<<< HEAD
   $(LIBPARTICL_SERVER) \
   $(LIBPARTICL_COMMON) \
   $(LIBPARTICL_UTIL) \
@@ -155,16 +154,7 @@
   $(LIBPARTICL_CRYPTO) \
   $(LIBPARTICL_CRYPTO_SSE41) \
   $(LIBPARTICL_CRYPTO_AVX2) \
-=======
-  $(LIBBITCOIN_SERVER) \
-  $(LIBBITCOIN_COMMON) \
-  $(LIBBITCOIN_UTIL) \
-  $(LIBBITCOIN_CONSENSUS) \
-  $(LIBBITCOIN_CRYPTO) \
-  $(LIBBITCOIN_CRYPTO_SSE41) \
-  $(LIBBITCOIN_CRYPTO_AVX2) \
-  $(LIBBITCOIN_CRYPTO_SHANI) \
->>>>>>> fad42e8c
+  $(LIBPARTICL_CRYPTO_SHANI) \
   $(LIBSECP256K1)
 
 test_test_particl_fuzzy_LDADD += $(BOOST_LIBS) $(CRYPTO_LIBS)
