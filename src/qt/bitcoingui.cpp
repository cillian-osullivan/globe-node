// Copyright (c) 2011-2019 The Bitcoin Core developers
// Distributed under the MIT software license, see the accompanying
// file COPYING or http://www.opensource.org/licenses/mit-license.php.

#include <qt/bitcoingui.h>

#include <qt/bitcoinunits.h>
#include <qt/clientmodel.h>
#include <qt/guiconstants.h>
#include <qt/guiutil.h>
#include <qt/modaloverlay.h>
#include <qt/networkstyle.h>
#include <qt/notificator.h>
#include <qt/openuridialog.h>
#include <qt/optionsdialog.h>
#include <qt/optionsmodel.h>
#include <qt/platformstyle.h>
#include <qt/rpcconsole.h>
#include <qt/utilitydialog.h>

#ifdef ENABLE_WALLET
#include <qt/walletframe.h>
#include <qt/walletmodel.h>
#include <qt/walletview.h>
#include <qt/mnemonicdialog.h>
#include <qt/coldstakingdialog.h>
#endif // ENABLE_WALLET

#ifdef Q_OS_MAC
#include <qt/macdockiconhandler.h>
#endif

#include <chainparams.h>
#include <interfaces/handler.h>
#include <interfaces/node.h>
#include <ui_interface.h>
#include <util/system.h>

#include <iostream>

#include <QAction>
#include <QApplication>
#include <QComboBox>
#include <QDateTime>
#include <QDesktopWidget>
#include <QDragEnterEvent>
#include <QListWidget>
#include <QMenuBar>
#include <QMessageBox>
#include <QMimeData>
#include <QProgressDialog>
#include <QSettings>
#include <QShortcut>
#include <QStackedWidget>
#include <QStatusBar>
#include <QStyle>
#include <QTimer>
#include <QToolBar>
#include <QUrlQuery>
#include <QVBoxLayout>
#include <QWindow>


const std::string BitcoinGUI::DEFAULT_UIPLATFORM =
#if defined(Q_OS_MAC)
        "macosx"
#elif defined(Q_OS_WIN)
        "windows"
#else
        "other"
#endif
        ;

BitcoinGUI::BitcoinGUI(interfaces::Node& node, const PlatformStyle *_platformStyle, const NetworkStyle *networkStyle, QWidget *parent) :
    QMainWindow(parent),
    m_node(node),
    platformStyle(_platformStyle)
{
    QSettings settings;
    if (!restoreGeometry(settings.value("MainWindowGeometry").toByteArray())) {
        // Restore failed (perhaps missing setting), center the window
        move(QApplication::desktop()->availableGeometry().center() - frameGeometry().center());
    }

    QString windowTitle = tr(PACKAGE_NAME) + " - ";
#ifdef ENABLE_WALLET
    enableWallet = WalletModel::isWalletEnabled();
#endif // ENABLE_WALLET
    if(enableWallet)
    {
        windowTitle += tr("Wallet");
    } else {
        windowTitle += tr("Node");
    }
    windowTitle += " " + networkStyle->getTitleAddText();
    QApplication::setWindowIcon(networkStyle->getTrayAndWindowIcon());
    setWindowIcon(networkStyle->getTrayAndWindowIcon());
    setWindowTitle(windowTitle);

    rpcConsole = new RPCConsole(node, _platformStyle, 0);
    helpMessageDialog = new HelpMessageDialog(node, this, false);
#ifdef ENABLE_WALLET

    if(enableWallet)
    {
        /** Create wallet frame and make it the central widget */
        walletFrame = new WalletFrame(_platformStyle, this);
        setCentralWidget(walletFrame);
    } else
#endif // ENABLE_WALLET
    {
        /* When compiled without wallet or -disablewallet is provided,
         * the central widget is the rpc console.
         */
        setCentralWidget(rpcConsole);
    }

    // Accept D&D of URIs
    setAcceptDrops(true);

    // Create actions for the toolbar, menu bar and tray/dock icon
    // Needs walletFrame to be initialized
    createActions();

    // Create application menu bar
    createMenuBar();

    // Create the toolbars
    createToolBars();

    // Create system tray icon and notification
    if (QSystemTrayIcon::isSystemTrayAvailable()) {
        createTrayIcon(networkStyle);
    }
    notificator = new Notificator(QApplication::applicationName(), trayIcon, this);

    // Create status bar
    statusBar();

    // Disable size grip because it looks ugly and nobody needs it
    statusBar()->setSizeGripEnabled(false);

    // Status bar notification icons
    QFrame *frameBlocks = new QFrame();
    frameBlocks->setContentsMargins(0,0,0,0);
    frameBlocks->setSizePolicy(QSizePolicy::Fixed, QSizePolicy::Preferred);
    QHBoxLayout *frameBlocksLayout = new QHBoxLayout(frameBlocks);
    frameBlocksLayout->setContentsMargins(3,0,3,0);
    frameBlocksLayout->setSpacing(3);
    unitDisplayControl = new UnitDisplayStatusBarControl(platformStyle);
    labelWalletEncryptionIcon = new GUIUtil::ClickableLabel();
    labelWalletHDStatusIcon = new QLabel();
    labelProxyIcon = new GUIUtil::ClickableLabel();
    connectionsControl = new GUIUtil::ClickableLabel();
    labelBlocksIcon = new GUIUtil::ClickableLabel();
    if(enableWallet)
    {
        frameBlocksLayout->addStretch();
        frameBlocksLayout->addWidget(unitDisplayControl);
        frameBlocksLayout->addStretch();
        frameBlocksLayout->addWidget(labelWalletEncryptionIcon);
        frameBlocksLayout->addWidget(labelWalletHDStatusIcon);
    }
    frameBlocksLayout->addWidget(labelProxyIcon);
    frameBlocksLayout->addStretch();
    frameBlocksLayout->addWidget(connectionsControl);
    frameBlocksLayout->addStretch();
    frameBlocksLayout->addWidget(labelBlocksIcon);
    frameBlocksLayout->addStretch();

    // Progress bar and label for blocks download
    progressBarLabel = new QLabel();
    progressBarLabel->setVisible(false);
    progressBar = new GUIUtil::ProgressBar();
    progressBar->setAlignment(Qt::AlignCenter);
    progressBar->setVisible(false);

    // Override style sheet for progress bar for styles that have a segmented progress bar,
    // as they make the text unreadable (workaround for issue #1071)
    // See https://doc.qt.io/qt-5/gallery.html
    QString curStyle = QApplication::style()->metaObject()->className();
    if(curStyle == "QWindowsStyle" || curStyle == "QWindowsXPStyle")
    {
        progressBar->setStyleSheet("QProgressBar { background-color: #e8e8e8; border: 1px solid grey; border-radius: 7px; padding: 1px; text-align: center; } QProgressBar::chunk { background: QLinearGradient(x1: 0, y1: 0, x2: 1, y2: 0, stop: 0 #FF8000, stop: 1 orange); border-radius: 7px; margin: 0px; }");
    }

    statusBar()->addWidget(progressBarLabel);
    statusBar()->addWidget(progressBar);
    statusBar()->addPermanentWidget(frameBlocks);

    // Install event filter to be able to catch status tip events (QEvent::StatusTip)
    this->installEventFilter(this);

    // Initially wallet actions should be disabled
    setWalletActionsEnabled(false);

    // Subscribe to notifications from core
    subscribeToCoreSignals();

    connect(connectionsControl, &GUIUtil::ClickableLabel::clicked, [this] {
        m_node.setNetworkActive(!m_node.getNetworkActive());
    });
    connect(labelProxyIcon, &GUIUtil::ClickableLabel::clicked, [this] {
        openOptionsDialogWithTab(OptionsDialog::TAB_NETWORK);
    });

    modalOverlay = new ModalOverlay(this->centralWidget());
#ifdef ENABLE_WALLET
    if(enableWallet) {
        connect(walletFrame, &WalletFrame::requestedSyncWarningInfo, this, &BitcoinGUI::showModalOverlay);
        connect(labelBlocksIcon, &GUIUtil::ClickableLabel::clicked, this, &BitcoinGUI::showModalOverlay);
        connect(progressBar, &GUIUtil::ClickableProgressBar::clicked, this, &BitcoinGUI::showModalOverlay);
        connect(labelWalletEncryptionIcon, &GUIUtil::ClickableLabel::clicked, this, &BitcoinGUI::toggleLockState);
    }
#endif

#ifdef Q_OS_MAC
    m_app_nap_inhibitor = new CAppNapInhibitor;
#endif
}

BitcoinGUI::~BitcoinGUI()
{
    // Unsubscribe from notifications from core
    unsubscribeFromCoreSignals();

    QSettings settings;
    settings.setValue("MainWindowGeometry", saveGeometry());
    if(trayIcon) // Hide tray icon, as deleting will let it linger until quit (on Ubuntu)
        trayIcon->hide();
#ifdef Q_OS_MAC
    delete m_app_nap_inhibitor;
    delete appMenuBar;
    MacDockIconHandler::cleanup();
#endif

    delete rpcConsole;
}

void BitcoinGUI::createActions()
{
    QActionGroup *tabGroup = new QActionGroup(this);

    overviewAction = new QAction(platformStyle->SingleColorIcon(":/icons/overview"), tr("&Overview"), this);
    overviewAction->setStatusTip(tr("Show general overview of wallet"));
    overviewAction->setToolTip(overviewAction->statusTip());
    overviewAction->setCheckable(true);
    overviewAction->setShortcut(QKeySequence(Qt::ALT + Qt::Key_1));
    tabGroup->addAction(overviewAction);

    sendCoinsAction = new QAction(platformStyle->SingleColorIcon(":/icons/send"), tr("&Send"), this);
    sendCoinsAction->setStatusTip(tr("Send coins to a Particl address"));
    sendCoinsAction->setToolTip(sendCoinsAction->statusTip());
    sendCoinsAction->setCheckable(true);
    sendCoinsAction->setShortcut(QKeySequence(Qt::ALT + Qt::Key_2));
    tabGroup->addAction(sendCoinsAction);

    sendCoinsMenuAction = new QAction(platformStyle->TextColorIcon(":/icons/send"), sendCoinsAction->text(), this);
    sendCoinsMenuAction->setStatusTip(sendCoinsAction->statusTip());
    sendCoinsMenuAction->setToolTip(sendCoinsMenuAction->statusTip());

    receiveCoinsAction = new QAction(platformStyle->SingleColorIcon(":/icons/receiving_addresses"), tr("&Receive"), this);
    receiveCoinsAction->setStatusTip(tr("Request payments (generates QR codes and particl: URIs)"));
    receiveCoinsAction->setToolTip(receiveCoinsAction->statusTip());
    receiveCoinsAction->setCheckable(true);
    receiveCoinsAction->setShortcut(QKeySequence(Qt::ALT + Qt::Key_3));
    tabGroup->addAction(receiveCoinsAction);

    receiveCoinsMenuAction = new QAction(platformStyle->TextColorIcon(":/icons/receiving_addresses"), receiveCoinsAction->text(), this);
    receiveCoinsMenuAction->setStatusTip(receiveCoinsAction->statusTip());
    receiveCoinsMenuAction->setToolTip(receiveCoinsMenuAction->statusTip());

    historyAction = new QAction(platformStyle->SingleColorIcon(":/icons/history"), tr("&Transactions"), this);
    historyAction->setStatusTip(tr("Browse transaction history"));
    historyAction->setToolTip(historyAction->statusTip());
    historyAction->setCheckable(true);
    historyAction->setShortcut(QKeySequence(Qt::ALT + Qt::Key_4));
    tabGroup->addAction(historyAction);

#ifdef ENABLE_WALLET
    // These showNormalIfMinimized are needed because Send Coins and Receive Coins
    // can be triggered from the tray menu, and need to show the GUI to be useful.
    connect(overviewAction, &QAction::triggered, [this]{ showNormalIfMinimized(); });
    connect(overviewAction, &QAction::triggered, this, &BitcoinGUI::gotoOverviewPage);
    connect(sendCoinsAction, &QAction::triggered, [this]{ showNormalIfMinimized(); });
    connect(sendCoinsAction, &QAction::triggered, [this]{ gotoSendCoinsPage(); });
    connect(sendCoinsMenuAction, &QAction::triggered, [this]{ showNormalIfMinimized(); });
    connect(sendCoinsMenuAction, &QAction::triggered, [this]{ gotoSendCoinsPage(); });
    connect(receiveCoinsAction, &QAction::triggered, [this]{ showNormalIfMinimized(); });
    connect(receiveCoinsAction, &QAction::triggered, this, &BitcoinGUI::gotoReceiveCoinsPage);
    connect(receiveCoinsMenuAction, &QAction::triggered, [this]{ showNormalIfMinimized(); });
    connect(receiveCoinsMenuAction, &QAction::triggered, this, &BitcoinGUI::gotoReceiveCoinsPage);
    connect(historyAction, &QAction::triggered, [this]{ showNormalIfMinimized(); });
    connect(historyAction, &QAction::triggered, this, &BitcoinGUI::gotoHistoryPage);
#endif // ENABLE_WALLET

    quitAction = new QAction(platformStyle->TextColorIcon(":/icons/quit"), tr("E&xit"), this);
    quitAction->setStatusTip(tr("Quit application"));
    quitAction->setShortcut(QKeySequence(Qt::CTRL + Qt::Key_Q));
    quitAction->setMenuRole(QAction::QuitRole);
    aboutAction = new QAction(platformStyle->TextColorIcon(":/icons/about"), tr("&About %1").arg(tr(PACKAGE_NAME)), this);
    aboutAction->setStatusTip(tr("Show information about %1").arg(tr(PACKAGE_NAME)));
    aboutAction->setMenuRole(QAction::AboutRole);
    aboutAction->setEnabled(false);
    aboutQtAction = new QAction(platformStyle->TextColorIcon(":/icons/about_qt"), tr("About &Qt"), this);
    aboutQtAction->setStatusTip(tr("Show information about Qt"));
    aboutQtAction->setMenuRole(QAction::AboutQtRole);
    optionsAction = new QAction(platformStyle->TextColorIcon(":/icons/options"), tr("&Options..."), this);
    optionsAction->setStatusTip(tr("Modify configuration options for %1").arg(tr(PACKAGE_NAME)));
    optionsAction->setMenuRole(QAction::PreferencesRole);
    optionsAction->setEnabled(false);
    toggleHideAction = new QAction(platformStyle->TextColorIcon(":/icons/about"), tr("&Show / Hide"), this);
    toggleHideAction->setStatusTip(tr("Show or hide the main Window"));

    encryptWalletAction = new QAction(platformStyle->TextColorIcon(":/icons/lock_closed"), tr("&Encrypt Wallet..."), this);
    encryptWalletAction->setStatusTip(tr("Encrypt the private keys that belong to your wallet"));
    encryptWalletAction->setCheckable(true);
    backupWalletAction = new QAction(platformStyle->TextColorIcon(":/icons/filesave"), tr("&Backup Wallet..."), this);
    backupWalletAction->setStatusTip(tr("Backup wallet to another location"));
    changePassphraseAction = new QAction(platformStyle->TextColorIcon(":/icons/key"), tr("&Change Passphrase..."), this);
    changePassphraseAction->setStatusTip(tr("Change the passphrase used for wallet encryption"));
    signMessageAction = new QAction(platformStyle->TextColorIcon(":/icons/edit"), tr("Sign &message..."), this);
    signMessageAction->setStatusTip(tr("Sign messages with your Particl addresses to prove you own them"));
    verifyMessageAction = new QAction(platformStyle->TextColorIcon(":/icons/verify"), tr("&Verify message..."), this);
    verifyMessageAction->setStatusTip(tr("Verify messages to ensure they were signed with specified Particl addresses"));

    openRPCConsoleAction = new QAction(platformStyle->TextColorIcon(":/icons/debugwindow"), tr("&Debug window"), this);
    openRPCConsoleAction->setStatusTip(tr("Open debugging and diagnostic console"));
    // initially disable the debug window menu item
    openRPCConsoleAction->setEnabled(false);

    usedSendingAddressesAction = new QAction(platformStyle->TextColorIcon(":/icons/address-book"), tr("&Sending addresses"), this);
    usedSendingAddressesAction->setStatusTip(tr("Show the list of used sending addresses and labels"));
    usedReceivingAddressesAction = new QAction(platformStyle->TextColorIcon(":/icons/address-book"), tr("&Receiving addresses"), this);
    usedReceivingAddressesAction->setStatusTip(tr("Show the list of used receiving addresses and labels"));

    openAction = new QAction(platformStyle->TextColorIcon(":/icons/open"), tr("Open &URI..."), this);
    openAction->setStatusTip(tr("Open a particl: URI or payment request"));

    showHelpMessageAction = new QAction(platformStyle->TextColorIcon(":/icons/info"), tr("&Command-line options"), this);
    showHelpMessageAction->setMenuRole(QAction::NoRole);
    showHelpMessageAction->setStatusTip(tr("Show the %1 help message to get a list with possible Particl command-line options").arg(tr(PACKAGE_NAME)));

    mnemonicAction = new QAction(platformStyle->TextColorIcon(":/icons/info"), tr("&HD Wallet..."), this);
    mnemonicAction->setMenuRole(QAction::NoRole);
    coldstakingAction = new QAction(platformStyle->TextColorIcon(":/icons/info"), tr("&Staking Setup"), this);
    coldstakingAction->setMenuRole(QAction::NoRole);

    connect(quitAction, &QAction::triggered, qApp, QApplication::quit);
    connect(aboutAction, &QAction::triggered, this, &BitcoinGUI::aboutClicked);
    connect(aboutQtAction, &QAction::triggered, qApp, QApplication::aboutQt);
    connect(optionsAction, &QAction::triggered, this, &BitcoinGUI::optionsClicked);
    connect(toggleHideAction, &QAction::triggered, this, &BitcoinGUI::toggleHidden);
    connect(showHelpMessageAction, &QAction::triggered, this, &BitcoinGUI::showHelpMessageClicked);
    connect(openRPCConsoleAction, &QAction::triggered, this, &BitcoinGUI::showDebugWindow);
    connect(mnemonicAction, &QAction::triggered, this, &BitcoinGUI::showMnemonicClicked);
    connect(coldstakingAction, &QAction::triggered, this, &BitcoinGUI::showColdStakingClicked);
    // prevents an open debug window from becoming stuck/unusable on client shutdown
    connect(quitAction, &QAction::triggered, rpcConsole, &QWidget::hide);

#ifdef ENABLE_WALLET
    if(walletFrame)
    {
        connect(encryptWalletAction, &QAction::triggered, walletFrame, &WalletFrame::encryptWallet);
        connect(backupWalletAction, &QAction::triggered, walletFrame, &WalletFrame::backupWallet);
        connect(changePassphraseAction, &QAction::triggered, walletFrame, &WalletFrame::changePassphrase);
        connect(signMessageAction, &QAction::triggered, [this]{ showNormalIfMinimized(); });
        connect(signMessageAction, &QAction::triggered, [this]{ gotoSignMessageTab(); });
        connect(verifyMessageAction, &QAction::triggered, [this]{ showNormalIfMinimized(); });
        connect(verifyMessageAction, &QAction::triggered, [this]{ gotoVerifyMessageTab(); });
        connect(usedSendingAddressesAction, &QAction::triggered, walletFrame, &WalletFrame::usedSendingAddresses);
        connect(usedReceivingAddressesAction, &QAction::triggered, walletFrame, &WalletFrame::usedReceivingAddresses);
        connect(openAction, &QAction::triggered, this, &BitcoinGUI::openClicked);
    }
#endif // ENABLE_WALLET

    connect(new QShortcut(QKeySequence(Qt::CTRL + Qt::SHIFT + Qt::Key_C), this), &QShortcut::activated, this, &BitcoinGUI::showDebugWindowActivateConsole);
    connect(new QShortcut(QKeySequence(Qt::CTRL + Qt::SHIFT + Qt::Key_D), this), &QShortcut::activated, this, &BitcoinGUI::showDebugWindow);
}

void BitcoinGUI::createMenuBar()
{
#ifdef Q_OS_MAC
    // Create a decoupled menu bar on Mac which stays even if the window is closed
    appMenuBar = new QMenuBar();
#else
    // Get the main window's menu bar on other platforms
    appMenuBar = menuBar();
#endif

    // Configure the menus
    QMenu *file = appMenuBar->addMenu(tr("&File"));
    if(walletFrame)
    {
        file->addAction(openAction);
        file->addAction(backupWalletAction);
        file->addAction(signMessageAction);
        file->addAction(verifyMessageAction);
        file->addSeparator();
    }
    file->addAction(quitAction);

    QMenu *settings = appMenuBar->addMenu(tr("&Settings"));
    if(walletFrame)
    {
        settings->addAction(encryptWalletAction);
        settings->addAction(changePassphraseAction);
        settings->addSeparator();
    }
    settings->addAction(optionsAction);

    QMenu* window_menu = appMenuBar->addMenu(tr("&Window"));

    QAction* minimize_action = window_menu->addAction(tr("Minimize"));
    minimize_action->setShortcut(QKeySequence(Qt::CTRL + Qt::Key_M));
    connect(minimize_action, &QAction::triggered, [] {
        qApp->focusWindow()->showMinimized();
    });
    connect(qApp, &QApplication::focusWindowChanged, [minimize_action] (QWindow* window) {
        minimize_action->setEnabled(window != nullptr && (window->flags() & Qt::Dialog) != Qt::Dialog && window->windowState() != Qt::WindowMinimized);
    });

#ifdef Q_OS_MAC
    QAction* zoom_action = window_menu->addAction(tr("Zoom"));
    connect(zoom_action, &QAction::triggered, [] {
        QWindow* window = qApp->focusWindow();
        if (window->windowState() != Qt::WindowMaximized) {
            window->showMaximized();
        } else {
            window->showNormal();
        }
    });

    connect(qApp, &QApplication::focusWindowChanged, [zoom_action] (QWindow* window) {
        zoom_action->setEnabled(window != nullptr);
    });
#else
    QAction* restore_action = window_menu->addAction(tr("Restore"));
    connect(restore_action, &QAction::triggered, [] {
        qApp->focusWindow()->showNormal();
    });

    connect(qApp, &QApplication::focusWindowChanged, [restore_action] (QWindow* window) {
        restore_action->setEnabled(window != nullptr);
    });
#endif

    if (walletFrame) {
        window_menu->addSeparator();
        QAction* main_window_action = window_menu->addAction(tr("Main Window"));
        connect(main_window_action, &QAction::triggered, [this] {
            GUIUtil::bringToFront(this);
        });

        window_menu->addSeparator();
        window_menu->addAction(usedSendingAddressesAction);
        window_menu->addAction(usedReceivingAddressesAction);
        window_menu->addSeparator();
        window_menu->addAction(mnemonicAction);
        window_menu->addAction(coldstakingAction);
    }

    window_menu->addSeparator();
    for (RPCConsole::TabTypes tab_type : rpcConsole->tabs()) {
        QAction* tab_action = window_menu->addAction(rpcConsole->tabTitle(tab_type));
        connect(tab_action, &QAction::triggered, [this, tab_type] {
            rpcConsole->setTabFocus(tab_type);
            showDebugWindow();
        });
    }

    QMenu *help = appMenuBar->addMenu(tr("&Help"));
    help->addAction(showHelpMessageAction);
    help->addSeparator();
    help->addAction(aboutAction);
    help->addAction(aboutQtAction);
}

void BitcoinGUI::createToolBars()
{
    if(walletFrame)
    {
        QToolBar *toolbar = addToolBar(tr("Tabs toolbar"));
        appToolBar = toolbar;
        toolbar->setContextMenuPolicy(Qt::PreventContextMenu);
        toolbar->setMovable(false);
        toolbar->setToolButtonStyle(Qt::ToolButtonTextBesideIcon);
        toolbar->addAction(overviewAction);
        toolbar->addAction(sendCoinsAction);
        toolbar->addAction(receiveCoinsAction);
        toolbar->addAction(historyAction);
        overviewAction->setChecked(true);

#ifdef ENABLE_WALLET
        QWidget *spacer = new QWidget();
        spacer->setSizePolicy(QSizePolicy::Expanding, QSizePolicy::Expanding);
        toolbar->addWidget(spacer);

        m_wallet_selector = new QComboBox();
        connect(m_wallet_selector, static_cast<void (QComboBox::*)(int)>(&QComboBox::currentIndexChanged), this, &BitcoinGUI::setCurrentWalletBySelectorIndex);

        m_wallet_selector_label = new QLabel();
        m_wallet_selector_label->setText(tr("Wallet:") + " ");
        m_wallet_selector_label->setBuddy(m_wallet_selector);

        m_wallet_selector_label_action = appToolBar->addWidget(m_wallet_selector_label);
        m_wallet_selector_action = appToolBar->addWidget(m_wallet_selector);

        m_wallet_selector_label_action->setVisible(false);
        m_wallet_selector_action->setVisible(false);
#endif
    }
}

void BitcoinGUI::setClientModel(ClientModel *_clientModel)
{
    this->clientModel = _clientModel;
    if(_clientModel)
    {
        // Create system tray menu (or setup the dock menu) that late to prevent users from calling actions,
        // while the client has not yet fully loaded
        createTrayIconMenu();

        // Keep up to date with client
        updateNetworkState();
        connect(_clientModel, &ClientModel::numConnectionsChanged, this, &BitcoinGUI::setNumConnections);
        connect(_clientModel, &ClientModel::networkActiveChanged, this, &BitcoinGUI::setNetworkActive);

        modalOverlay->setKnownBestHeight(_clientModel->getHeaderTipHeight(), QDateTime::fromTime_t(_clientModel->getHeaderTipTime()));
        setNumBlocks(m_node.getNumBlocks(), QDateTime::fromTime_t(m_node.getLastBlockTime()), m_node.getVerificationProgress(), false);
        connect(_clientModel, &ClientModel::numBlocksChanged, this, &BitcoinGUI::setNumBlocks);

        // Receive and report messages from client model
        connect(_clientModel, &ClientModel::message, [this](const QString &title, const QString &message, unsigned int style){
            this->message(title, message, style);
        });

        connect(_clientModel, &ClientModel::waitingForDevice, this, &BitcoinGUI::waitingForDevice);

        // Show progress dialog
        connect(_clientModel, &ClientModel::showProgress, this, &BitcoinGUI::showProgress);

        rpcConsole->setClientModel(_clientModel);

        updateProxyIcon();

#ifdef ENABLE_WALLET
        if(walletFrame)
        {
            walletFrame->setClientModel(_clientModel);
        }
#endif // ENABLE_WALLET
        unitDisplayControl->setOptionsModel(_clientModel->getOptionsModel());

        OptionsModel* optionsModel = _clientModel->getOptionsModel();
        if (optionsModel && trayIcon) {
            // be aware of the tray icon disable state change reported by the OptionsModel object.
            connect(optionsModel, &OptionsModel::hideTrayIconChanged, this, &BitcoinGUI::setTrayIconVisible);

            // initialize the disable state of the tray icon with the current value in the model.
            setTrayIconVisible(optionsModel->getHideTrayIcon());
        }
    } else {
        // Disable possibility to show main window via action
        toggleHideAction->setEnabled(false);
        if(trayIconMenu)
        {
            // Disable context menu on tray icon
            trayIconMenu->clear();
        }
        // Propagate cleared model to child objects
        rpcConsole->setClientModel(nullptr);
#ifdef ENABLE_WALLET
        if (walletFrame)
        {
            walletFrame->setClientModel(nullptr);
        }
#endif // ENABLE_WALLET
        unitDisplayControl->setOptionsModel(nullptr);
    }
}

#ifdef ENABLE_WALLET
bool BitcoinGUI::addWallet(WalletModel *walletModel)
{
    if(!walletFrame)
        return false;
    const QString display_name = walletModel->getDisplayName();
    setWalletActionsEnabled(true);
    m_wallet_selector->addItem(display_name, QVariant::fromValue(walletModel));
    if (m_wallet_selector->count() == 2) {
        m_wallet_selector_label_action->setVisible(true);
        m_wallet_selector_action->setVisible(true);
    }
    rpcConsole->addWallet(walletModel);
    return walletFrame->addWallet(walletModel);
}

bool BitcoinGUI::removeWallet(WalletModel* walletModel)
{
    if (!walletFrame) return false;
    int index = m_wallet_selector->findData(QVariant::fromValue(walletModel));
    m_wallet_selector->removeItem(index);
    if (m_wallet_selector->count() == 0) {
        setWalletActionsEnabled(false);
    } else if (m_wallet_selector->count() == 1) {
        m_wallet_selector_label_action->setVisible(false);
        m_wallet_selector_action->setVisible(false);
    }
    rpcConsole->removeWallet(walletModel);
    return walletFrame->removeWallet(walletModel);
}

bool BitcoinGUI::setCurrentWallet(WalletModel* wallet_model)
{
    if(!walletFrame)
        return false;
<<<<<<< HEAD

    if (!walletFrame->setCurrentWallet(name))
        return false;

    WalletView *walletView = walletFrame->currentWalletView();
    if (!walletView)
        return true;
    WalletModel *walletModel = walletView->getWalletModel();
    if (!walletModel)
        return true;

    if (!walletModel->wallet().hdEnabled()) {
        showMnemonicClicked();
    }

    return true;
=======
    return walletFrame->setCurrentWallet(wallet_model);
>>>>>>> 9c719987
}

bool BitcoinGUI::setCurrentWalletBySelectorIndex(int index)
{
    WalletModel* wallet_model = m_wallet_selector->itemData(index).value<WalletModel*>();
    return setCurrentWallet(wallet_model);
}

void BitcoinGUI::removeAllWallets()
{
    if(!walletFrame)
        return;
    setWalletActionsEnabled(false);
    walletFrame->removeAllWallets();
}
#endif // ENABLE_WALLET

void BitcoinGUI::setWalletActionsEnabled(bool enabled)
{
    overviewAction->setEnabled(enabled);
    sendCoinsAction->setEnabled(enabled);
    sendCoinsMenuAction->setEnabled(enabled);
    receiveCoinsAction->setEnabled(enabled);
    receiveCoinsMenuAction->setEnabled(enabled);
    historyAction->setEnabled(enabled);
    encryptWalletAction->setEnabled(enabled);
    backupWalletAction->setEnabled(enabled);
    changePassphraseAction->setEnabled(enabled);
    signMessageAction->setEnabled(enabled);
    verifyMessageAction->setEnabled(enabled);
    usedSendingAddressesAction->setEnabled(enabled);
    usedReceivingAddressesAction->setEnabled(enabled);
    openAction->setEnabled(enabled);
}

void BitcoinGUI::createTrayIcon(const NetworkStyle *networkStyle)
{
    assert(QSystemTrayIcon::isSystemTrayAvailable());

#ifndef Q_OS_MAC
    trayIcon = new QSystemTrayIcon(networkStyle->getTrayAndWindowIcon(), this);
    QString toolTip = tr("%1 client").arg(tr(PACKAGE_NAME)) + " " + networkStyle->getTitleAddText();
    trayIcon->setToolTip(toolTip);
#endif
}

void BitcoinGUI::createTrayIconMenu()
{
#ifndef Q_OS_MAC
    // return if trayIcon is unset (only on non-macOSes)
    if (!trayIcon)
        return;

    trayIconMenu = new QMenu(this);
    trayIcon->setContextMenu(trayIconMenu);

    connect(trayIcon, &QSystemTrayIcon::activated, this, &BitcoinGUI::trayIconActivated);
#else
    // Note: On macOS, the Dock icon is used to provide the tray's functionality.
    MacDockIconHandler *dockIconHandler = MacDockIconHandler::instance();
    connect(dockIconHandler, &MacDockIconHandler::dockIconClicked, this, &BitcoinGUI::macosDockIconActivated);

    trayIconMenu = new QMenu(this);
    trayIconMenu->setAsDockMenu();
#endif

    // Configuration of the tray icon (or Dock icon) menu
#ifndef Q_OS_MAC
    // Note: On macOS, the Dock icon's menu already has Show / Hide action.
    trayIconMenu->addAction(toggleHideAction);
    trayIconMenu->addSeparator();
#endif
    if (enableWallet) {
        trayIconMenu->addAction(sendCoinsMenuAction);
        trayIconMenu->addAction(receiveCoinsMenuAction);
        trayIconMenu->addSeparator();
        trayIconMenu->addAction(signMessageAction);
        trayIconMenu->addAction(verifyMessageAction);
        trayIconMenu->addSeparator();
        trayIconMenu->addAction(openRPCConsoleAction);
    }
    trayIconMenu->addAction(optionsAction);
#ifndef Q_OS_MAC // This is built-in on macOS
    trayIconMenu->addSeparator();
    trayIconMenu->addAction(quitAction);
#endif
}

#ifndef Q_OS_MAC
void BitcoinGUI::trayIconActivated(QSystemTrayIcon::ActivationReason reason)
{
    if(reason == QSystemTrayIcon::Trigger)
    {
        // Click on system tray icon triggers show/hide of the main window
        toggleHidden();
    }
}
#else
void BitcoinGUI::macosDockIconActivated()
{
    show();
    activateWindow();
}
#endif

void BitcoinGUI::optionsClicked()
{
    openOptionsDialogWithTab(OptionsDialog::TAB_MAIN);
}

void BitcoinGUI::aboutClicked()
{
    if(!clientModel)
        return;

    HelpMessageDialog dlg(m_node, this, true);
    dlg.exec();
}

void BitcoinGUI::showDebugWindow()
{
    GUIUtil::bringToFront(rpcConsole);
}

void BitcoinGUI::showDebugWindowActivateConsole()
{
    rpcConsole->setTabFocus(RPCConsole::TAB_CONSOLE);
    showDebugWindow();
}

void BitcoinGUI::showMnemonicClicked()
{
#ifdef ENABLE_WALLET
    if (!walletFrame) {
        return;
    }
    WalletView *walletView = walletFrame->currentWalletView();
    if (!walletView) {
        return;
    }
    WalletModel *walletModel = walletView->getWalletModel();
    if (!walletModel) {
        return;
    }
    MnemonicDialog dlg(this, walletModel);
    dlg.exec();

    setHDStatus(walletModel->privateKeysDisabled(), walletModel->wallet().hdEnabled());
#endif // ENABLE_WALLET
}

void BitcoinGUI::showColdStakingClicked()
{
#ifdef ENABLE_WALLET
    if (!walletFrame) {
        return;
    }
    WalletView *walletView = walletFrame->currentWalletView();
    if (!walletView) {
        return;
    }
    WalletModel *walletModel = walletView->getWalletModel();
    if (!walletModel) {
        return;
    }
    ColdStakingDialog dlg(this, walletModel);
    dlg.exec();
#endif // ENABLE_WALLET
}

void BitcoinGUI::showHelpMessageClicked()
{
    helpMessageDialog->show();
}

#ifdef ENABLE_WALLET
void BitcoinGUI::openClicked()
{
    OpenURIDialog dlg(this);
    if(dlg.exec())
    {
        Q_EMIT receivedURI(dlg.getURI());
    }
}

void BitcoinGUI::gotoOverviewPage()
{
    overviewAction->setChecked(true);
    if (walletFrame) walletFrame->gotoOverviewPage();
}

void BitcoinGUI::gotoHistoryPage()
{
    historyAction->setChecked(true);
    if (walletFrame) walletFrame->gotoHistoryPage();
}

void BitcoinGUI::gotoReceiveCoinsPage()
{
    receiveCoinsAction->setChecked(true);
    if (walletFrame) walletFrame->gotoReceiveCoinsPage();
}

void BitcoinGUI::gotoSendCoinsPage(QString addr)
{
    sendCoinsAction->setChecked(true);
    if (walletFrame) walletFrame->gotoSendCoinsPage(addr);
}

void BitcoinGUI::gotoSignMessageTab(QString addr)
{
    if (walletFrame) walletFrame->gotoSignMessageTab(addr);
}

void BitcoinGUI::gotoVerifyMessageTab(QString addr)
{
    if (walletFrame) walletFrame->gotoVerifyMessageTab(addr);
}
#endif // ENABLE_WALLET

void BitcoinGUI::updateNetworkState()
{
    int count = clientModel->getNumConnections();
    QString icon;
    switch(count)
    {
    case 0: icon = ":/icons/connect_0"; break;
    case 1: case 2: case 3: icon = ":/icons/connect_1"; break;
    case 4: case 5: case 6: icon = ":/icons/connect_2"; break;
    case 7: case 8: case 9: icon = ":/icons/connect_3"; break;
    default: icon = ":/icons/connect_4"; break;
    }

    QString tooltip;

    if (m_node.getNetworkActive()) {
        tooltip = tr("%n active connection(s) to Particl network", "", count) + QString(".<br>") + tr("Click to disable network activity.");
    } else {
        tooltip = tr("Network activity disabled.") + QString("<br>") + tr("Click to enable network activity again.");
        icon = ":/icons/network_disabled";
    }

    // Don't word-wrap this (fixed-width) tooltip
    tooltip = QString("<nobr>") + tooltip + QString("</nobr>");
    connectionsControl->setToolTip(tooltip);

    connectionsControl->setPixmap(platformStyle->SingleColorIcon(icon).pixmap(STATUSBAR_ICONSIZE,STATUSBAR_ICONSIZE));
}

void BitcoinGUI::setNumConnections(int count)
{
    updateNetworkState();
}

void BitcoinGUI::setNetworkActive(bool networkActive)
{
    updateNetworkState();
}

void BitcoinGUI::updateHeadersSyncProgressLabel()
{
    int64_t headersTipTime = clientModel->getHeaderTipTime();
    int headersTipHeight = clientModel->getHeaderTipHeight();
    int estHeadersLeft = (GetTime() - headersTipTime) / Params().GetConsensus().nPowTargetSpacing;
    if (estHeadersLeft > HEADER_HEIGHT_DELTA_SYNC)
        progressBarLabel->setText(tr("Syncing Headers (%1%)...").arg(QString::number(100.0 / (headersTipHeight+estHeadersLeft)*headersTipHeight, 'f', 1)));
}

void BitcoinGUI::openOptionsDialogWithTab(OptionsDialog::Tab tab)
{
    if (!clientModel || !clientModel->getOptionsModel())
        return;

    OptionsDialog dlg(this, enableWallet);
    dlg.setCurrentTab(tab);
    dlg.setModel(clientModel->getOptionsModel());
    dlg.exec();
}

void BitcoinGUI::setNumBlocks(int count, const QDateTime& blockDate, double nVerificationProgress, bool header)
{
// Disabling macOS App Nap on initial sync, disk and reindex operations.
#ifdef Q_OS_MAC
    (m_node.isInitialBlockDownload() || m_node.getReindex() || m_node.getImporting()) ? m_app_nap_inhibitor->disableAppNap() : m_app_nap_inhibitor->enableAppNap();
#endif

    if (modalOverlay)
    {
        if (header)
            modalOverlay->setKnownBestHeight(count, blockDate);
        else
            modalOverlay->tipUpdate(count, blockDate, nVerificationProgress);
    }
    if (!clientModel)
        return;

    // Prevent orphan statusbar messages (e.g. hover Quit in main menu, wait until chain-sync starts -> garbled text)
    statusBar()->clearMessage();

    // Acquire current block source
    enum BlockSource blockSource = clientModel->getBlockSource();
    switch (blockSource) {
        case BlockSource::NETWORK:
            if (header) {
                updateHeadersSyncProgressLabel();
                return;
            }
            progressBarLabel->setText(tr("Synchronizing with network..."));
            updateHeadersSyncProgressLabel();
            break;
        case BlockSource::DISK:
            if (header) {
                progressBarLabel->setText(tr("Indexing blocks on disk..."));
            } else {
                progressBarLabel->setText(tr("Processing blocks on disk..."));
            }
            break;
        case BlockSource::REINDEX:
            progressBarLabel->setText(tr("Reindexing blocks on disk..."));
            break;
        case BlockSource::NONE:
            if (header) {
                return;
            }
            progressBarLabel->setText(tr("Connecting to peers..."));
            break;
    }

    QString tooltip;

    QDateTime currentDate = QDateTime::currentDateTime();
    qint64 secs = blockDate.secsTo(currentDate);

    tooltip = tr("Processed %n block(s) of transaction history.", "", count);

    // Set icon state: spinning if catching up, tick otherwise
    if(secs < 90*60)
    {
        tooltip = tr("Up to date") + QString(".<br>") + tooltip;
        labelBlocksIcon->setPixmap(platformStyle->SingleColorIcon(":/icons/synced").pixmap(STATUSBAR_ICONSIZE, STATUSBAR_ICONSIZE));

#ifdef ENABLE_WALLET
        if(walletFrame)
        {
            walletFrame->showOutOfSyncWarning(false);
            modalOverlay->showHide(true, true);
        }
#endif // ENABLE_WALLET

        progressBarLabel->setVisible(false);
        progressBar->setVisible(false);
    }
    else
    {
        QString timeBehindText = GUIUtil::formatNiceTimeOffset(secs);

        progressBarLabel->setVisible(true);
        progressBar->setFormat(tr("%1 behind").arg(timeBehindText));
        progressBar->setMaximum(1000000000);
        progressBar->setValue(nVerificationProgress * 1000000000.0 + 0.5);
        progressBar->setVisible(true);

        tooltip = tr("Catching up...") + QString("<br>") + tooltip;
        if(count != prevBlocks)
        {
            labelBlocksIcon->setPixmap(platformStyle->SingleColorIcon(QString(
                ":/movies/spinner-%1").arg(spinnerFrame, 3, 10, QChar('0')))
                .pixmap(STATUSBAR_ICONSIZE, STATUSBAR_ICONSIZE));
            spinnerFrame = (spinnerFrame + 1) % SPINNER_FRAMES;
        }
        prevBlocks = count;

#ifdef ENABLE_WALLET
        if(walletFrame)
        {
            walletFrame->showOutOfSyncWarning(true);
            modalOverlay->showHide();
        }
#endif // ENABLE_WALLET

        tooltip += QString("<br>");
        tooltip += tr("Last received block was generated %1 ago.").arg(timeBehindText);
        tooltip += QString("<br>");
        tooltip += tr("Transactions after this will not yet be visible.");
    }

    // Don't word-wrap this (fixed-width) tooltip
    tooltip = QString("<nobr>") + tooltip + QString("</nobr>");

    labelBlocksIcon->setToolTip(tooltip);
    progressBarLabel->setToolTip(tooltip);
    progressBar->setToolTip(tooltip);
}

void BitcoinGUI::message(const QString &title, const QString &message, unsigned int style, bool *ret)
{
    QString strTitle = tr("Particl"); // default title
    // Default to information icon
    int nMBoxIcon = QMessageBox::Information;
    int nNotifyIcon = Notificator::Information;

    QString msgType;

    // Prefer supplied title over style based title
    if (!title.isEmpty()) {
        msgType = title;
    }
    else {
        switch (style) {
        case CClientUIInterface::MSG_ERROR:
            msgType = tr("Error");
            break;
        case CClientUIInterface::MSG_WARNING:
            msgType = tr("Warning");
            break;
        case CClientUIInterface::MSG_INFORMATION:
            msgType = tr("Information");
            break;
        default:
            break;
        }
    }
    // Append title to "Bitcoin - "
    if (!msgType.isEmpty())
        strTitle += " - " + msgType;

    // Check for error/warning icon
    if (style & CClientUIInterface::ICON_ERROR) {
        nMBoxIcon = QMessageBox::Critical;
        nNotifyIcon = Notificator::Critical;
    }
    else if (style & CClientUIInterface::ICON_WARNING) {
        nMBoxIcon = QMessageBox::Warning;
        nNotifyIcon = Notificator::Warning;
    }

    // Display message
    if (style & CClientUIInterface::MODAL) {
        // Check for buttons, use OK as default, if none was supplied
        QMessageBox::StandardButton buttons;
        if (!(buttons = (QMessageBox::StandardButton)(style & CClientUIInterface::BTN_MASK)))
            buttons = QMessageBox::Ok;

        showNormalIfMinimized();
        QMessageBox mBox(static_cast<QMessageBox::Icon>(nMBoxIcon), strTitle, message, buttons, this);
        mBox.setTextFormat(Qt::PlainText);
        int r = mBox.exec();
        if (ret != nullptr)
            *ret = r == QMessageBox::Ok;
    }
    else
        notificator->notify(static_cast<Notificator::Class>(nNotifyIcon), strTitle, message);
}

// Waiting for hardware device
void BitcoinGUI::waitingForDevice(bool fCompleted)
{
    if (!fCompleted)
    {
        mbDevice.setText("Waiting for device.");
        mbDevice.setWindowFlags(mbDevice.windowFlags() | Qt::WindowStaysOnTopHint);
        mbDevice.show();
        mbDevice.raise();
        mbDevice.activateWindow();
        MilliSleep(100);
        qApp->processEvents();
    } else
    {
        if (mbDevice.isVisible())
            mbDevice.hide();
    };
};

void BitcoinGUI::changeEvent(QEvent *e)
{
    QMainWindow::changeEvent(e);
#ifndef Q_OS_MAC // Ignored on Mac
    if(e->type() == QEvent::WindowStateChange)
    {
        if(clientModel && clientModel->getOptionsModel() && clientModel->getOptionsModel()->getMinimizeToTray())
        {
            QWindowStateChangeEvent *wsevt = static_cast<QWindowStateChangeEvent*>(e);
            if(!(wsevt->oldState() & Qt::WindowMinimized) && isMinimized())
            {
                QTimer::singleShot(0, this, &BitcoinGUI::hide);
                e->ignore();
            }
            else if((wsevt->oldState() & Qt::WindowMinimized) && !isMinimized())
            {
                QTimer::singleShot(0, this, &BitcoinGUI::show);
                e->ignore();
            }
        }
    }
#endif
}

void BitcoinGUI::closeEvent(QCloseEvent *event)
{
#ifndef Q_OS_MAC // Ignored on Mac
    if(clientModel && clientModel->getOptionsModel())
    {
        if(!clientModel->getOptionsModel()->getMinimizeOnClose())
        {
            // close rpcConsole in case it was open to make some space for the shutdown window
            rpcConsole->close();

            QApplication::quit();
        }
        else
        {
            QMainWindow::showMinimized();
            event->ignore();
        }
    }
#else
    QMainWindow::closeEvent(event);
#endif
}

void BitcoinGUI::showEvent(QShowEvent *event)
{
    // enable the debug window when the main window shows up
    openRPCConsoleAction->setEnabled(true);
    aboutAction->setEnabled(true);
    optionsAction->setEnabled(true);
}

#ifdef ENABLE_WALLET
void BitcoinGUI::incomingTransaction(const QString& date, int unit, const CAmount& amount, const QString& type, const QString& address, const QString& label, const QString& walletName)
{
    // On new transaction, make an info balloon
    QString msg = tr("Date: %1\n").arg(date) +
                  tr("Amount: %1\n").arg(BitcoinUnits::formatWithUnit(unit, amount, true));
    if (m_node.getWallets().size() > 1 && !walletName.isEmpty()) {
        msg += tr("Wallet: %1\n").arg(walletName);
    }
    msg += tr("Type: %1\n").arg(type);
    if (!label.isEmpty())
        msg += tr("Label: %1\n").arg(label);
    else if (!address.isEmpty())
        msg += tr("Address: %1\n").arg(address);
    message((amount)<0 ? tr("Sent transaction") : tr("Incoming transaction"),
             msg, CClientUIInterface::MSG_INFORMATION);
}
#endif // ENABLE_WALLET

void BitcoinGUI::dragEnterEvent(QDragEnterEvent *event)
{
    // Accept only URIs
    if(event->mimeData()->hasUrls())
        event->acceptProposedAction();
}

void BitcoinGUI::dropEvent(QDropEvent *event)
{
    if(event->mimeData()->hasUrls())
    {
        for (const QUrl &uri : event->mimeData()->urls())
        {
            Q_EMIT receivedURI(uri.toString());
        }
    }
    event->acceptProposedAction();
}

bool BitcoinGUI::eventFilter(QObject *object, QEvent *event)
{
    // Catch status tip events
    if (event->type() == QEvent::StatusTip)
    {
        // Prevent adding text from setStatusTip(), if we currently use the status bar for displaying other stuff
        if (progressBarLabel->isVisible() || progressBar->isVisible())
            return true;
    }
    return QMainWindow::eventFilter(object, event);
}

#ifdef ENABLE_WALLET
bool BitcoinGUI::handlePaymentRequest(const SendCoinsRecipient& recipient)
{
    // URI has to be valid
    if (walletFrame && walletFrame->handlePaymentRequest(recipient))
    {
        showNormalIfMinimized();
        gotoSendCoinsPage();
        return true;
    }
    return false;
}

void BitcoinGUI::setHDStatus(bool privkeyDisabled, int hdEnabled)
{
    labelWalletHDStatusIcon->setPixmap(platformStyle->SingleColorIcon(privkeyDisabled ? ":/icons/eye" : hdEnabled ? ":/icons/hd_enabled" : ":/icons/hd_disabled").pixmap(STATUSBAR_ICONSIZE,STATUSBAR_ICONSIZE));
    labelWalletHDStatusIcon->setToolTip(privkeyDisabled ? tr("Private key <b>disabled</b>") : hdEnabled ? tr("HD key generation is <b>enabled</b>") : tr("HD key generation is <b>disabled</b>"));

    // eventually disable the QLabel to set its opacity to 50%
    labelWalletHDStatusIcon->setEnabled(hdEnabled);
}

void BitcoinGUI::setEncryptionStatus(int status)
{
    labelWalletEncryptionIcon->setStyleSheet("background-color: none;");
    switch(status)
    {
    case WalletModel::Unencrypted:
        labelWalletEncryptionIcon->hide();
        encryptWalletAction->setChecked(false);
        changePassphraseAction->setEnabled(false);
        encryptWalletAction->setEnabled(true);
        break;
    case WalletModel::Unlocked:
        labelWalletEncryptionIcon->show();
        labelWalletEncryptionIcon->setPixmap(platformStyle->SingleColorIcon(":/icons/lock_open").pixmap(STATUSBAR_ICONSIZE,STATUSBAR_ICONSIZE));
        labelWalletEncryptionIcon->setToolTip(tr("Wallet is <b>encrypted</b> and currently <b>unlocked</b>"));
        encryptWalletAction->setChecked(true);
        changePassphraseAction->setEnabled(true);
        encryptWalletAction->setEnabled(false); // TODO: decrypt currently not supported
        break;
    case WalletModel::UnlockedForStaking:
        labelWalletEncryptionIcon->show();
        labelWalletEncryptionIcon->setPixmap(platformStyle->SingleColorIcon(":/icons/lock_open").pixmap(STATUSBAR_ICONSIZE,STATUSBAR_ICONSIZE));
        labelWalletEncryptionIcon->setToolTip(tr("Wallet is <b>encrypted</b> and currently <b>unlocked</b> for staking only"));
        labelWalletEncryptionIcon->setStyleSheet("background-color: rgba(255, 165, 0, 255);");
        encryptWalletAction->setChecked(true);
        changePassphraseAction->setEnabled(true);
        encryptWalletAction->setEnabled(false); // TODO: decrypt currently not supported
        break;
    case WalletModel::Locked:
        labelWalletEncryptionIcon->show();
        labelWalletEncryptionIcon->setPixmap(platformStyle->SingleColorIcon(":/icons/lock_closed").pixmap(STATUSBAR_ICONSIZE,STATUSBAR_ICONSIZE));
        labelWalletEncryptionIcon->setToolTip(tr("Wallet is <b>encrypted</b> and currently <b>locked</b>"));
        encryptWalletAction->setChecked(true);
        changePassphraseAction->setEnabled(true);
        encryptWalletAction->setEnabled(false); // TODO: decrypt currently not supported
        break;
    }
}

void BitcoinGUI::toggleLockState()
{
    WalletView *walletView = walletFrame->currentWalletView();
    if (!walletView)
        return;
    WalletModel *walletModel = walletView->getWalletModel();
    if (!walletModel)
        return;

    switch (walletModel->getEncryptionStatus())
    {
        case WalletModel::Locked:
            walletView->unlockWallet(true);
            break;
        case WalletModel::Unlocked:
        case WalletModel::UnlockedForStaking:
            walletView->lockWallet();
            break;
        default:
            break;
    };
};

void BitcoinGUI::updateWalletStatus()
{
    if (!walletFrame) {
        return;
    }
    WalletView * const walletView = walletFrame->currentWalletView();
    if (!walletView) {
        return;
    }
    WalletModel * const walletModel = walletView->getWalletModel();
    setEncryptionStatus(walletModel->getEncryptionStatus());
    setHDStatus(walletModel->privateKeysDisabled(), walletModel->wallet().hdEnabled());
}
#endif // ENABLE_WALLET

void BitcoinGUI::updateProxyIcon()
{
    std::string ip_port;
    bool proxy_enabled = clientModel->getProxyInfo(ip_port);

    if (proxy_enabled) {
        if (labelProxyIcon->pixmap() == 0) {
            QString ip_port_q = QString::fromStdString(ip_port);
            labelProxyIcon->setPixmap(platformStyle->SingleColorIcon(":/icons/proxy").pixmap(STATUSBAR_ICONSIZE, STATUSBAR_ICONSIZE));
            labelProxyIcon->setToolTip(tr("Proxy is <b>enabled</b>: %1").arg(ip_port_q));
        } else {
            labelProxyIcon->show();
        }
    } else {
        labelProxyIcon->hide();
    }
}

void BitcoinGUI::showNormalIfMinimized(bool fToggleHidden)
{
    if(!clientModel)
        return;

    if (!isHidden() && !isMinimized() && !GUIUtil::isObscured(this) && fToggleHidden) {
        hide();
    } else {
        GUIUtil::bringToFront(this);
    }
}

void BitcoinGUI::toggleHidden()
{
    showNormalIfMinimized(true);
}

void BitcoinGUI::detectShutdown()
{
    if (m_node.shutdownRequested())
    {
        if(rpcConsole)
            rpcConsole->hide();
        qApp->quit();
    }
}

void BitcoinGUI::showProgress(const QString &title, int nProgress)
{
    if (nProgress == 0)
    {
        progressDialog = new QProgressDialog(title, "", 0, 100);
        progressDialog->setWindowModality(Qt::ApplicationModal);
        progressDialog->setMinimumDuration(0);
        progressDialog->setCancelButton(0);
        progressDialog->setAutoClose(false);
        progressDialog->setValue(0);
    }
    else if (nProgress == 100)
    {
        if (progressDialog)
        {
            progressDialog->close();
            progressDialog->deleteLater();
        }
    }
    else if (progressDialog)
        progressDialog->setValue(nProgress);
}

void BitcoinGUI::setTrayIconVisible(bool fHideTrayIcon)
{
    if (trayIcon)
    {
        trayIcon->setVisible(!fHideTrayIcon);
    }
}

void BitcoinGUI::showModalOverlay()
{
    if (modalOverlay && (progressBar->isVisible() || modalOverlay->isLayerVisible()))
        modalOverlay->toggleVisibility();
}

static bool ThreadSafeMessageBox(BitcoinGUI* gui, const std::string& message, const std::string& caption, unsigned int style)
{
    bool modal = (style & CClientUIInterface::MODAL);
    // The SECURE flag has no effect in the Qt GUI.
    // bool secure = (style & CClientUIInterface::SECURE);
    style &= ~CClientUIInterface::SECURE;
    bool ret = false;
    // In case of modal message, use blocking connection to wait for user to click a button
    QMetaObject::invokeMethod(gui, "message",
                               modal ? GUIUtil::blockingGUIThreadConnection() : Qt::QueuedConnection,
                               Q_ARG(QString, QString::fromStdString(caption)),
                               Q_ARG(QString, QString::fromStdString(message)),
                               Q_ARG(unsigned int, style),
                               Q_ARG(bool*, &ret));
    return ret;
}

void BitcoinGUI::subscribeToCoreSignals()
{
    // Connect signals to client
    m_handler_message_box = m_node.handleMessageBox(std::bind(ThreadSafeMessageBox, this, std::placeholders::_1, std::placeholders::_2, std::placeholders::_3));
    m_handler_question = m_node.handleQuestion(std::bind(ThreadSafeMessageBox, this, std::placeholders::_1, std::placeholders::_3, std::placeholders::_4));
}

void BitcoinGUI::unsubscribeFromCoreSignals()
{
    // Disconnect signals from client
    m_handler_message_box->disconnect();
    m_handler_question->disconnect();
}

UnitDisplayStatusBarControl::UnitDisplayStatusBarControl(const PlatformStyle *platformStyle) :
    optionsModel(0),
    menu(0)
{
    createContextMenu();
    setToolTip(tr("Unit to show amounts in. Click to select another unit."));
    QList<BitcoinUnits::Unit> units = BitcoinUnits::availableUnits();
    int max_width = 0;
    const QFontMetrics fm(font());
    for (const BitcoinUnits::Unit unit : units)
    {
        max_width = qMax(max_width, fm.width(BitcoinUnits::longName(unit)));
    }
    setMinimumSize(max_width, 0);
    setAlignment(Qt::AlignRight | Qt::AlignVCenter);
    setStyleSheet(QString("QLabel { color : %1 }").arg(platformStyle->SingleColor().name()));
}

/** So that it responds to button clicks */
void UnitDisplayStatusBarControl::mousePressEvent(QMouseEvent *event)
{
    onDisplayUnitsClicked(event->pos());
}

/** Creates context menu, its actions, and wires up all the relevant signals for mouse events. */
void UnitDisplayStatusBarControl::createContextMenu()
{
    menu = new QMenu(this);
    for (const BitcoinUnits::Unit u : BitcoinUnits::availableUnits())
    {
        QAction *menuAction = new QAction(QString(BitcoinUnits::longName(u)), this);
        menuAction->setData(QVariant(u));
        menu->addAction(menuAction);
    }
    connect(menu, &QMenu::triggered, this, &UnitDisplayStatusBarControl::onMenuSelection);
}

/** Lets the control know about the Options Model (and its signals) */
void UnitDisplayStatusBarControl::setOptionsModel(OptionsModel *_optionsModel)
{
    if (_optionsModel)
    {
        this->optionsModel = _optionsModel;

        // be aware of a display unit change reported by the OptionsModel object.
        connect(_optionsModel, &OptionsModel::displayUnitChanged, this, &UnitDisplayStatusBarControl::updateDisplayUnit);

        // initialize the display units label with the current value in the model.
        updateDisplayUnit(_optionsModel->getDisplayUnit());
    }
}

/** When Display Units are changed on OptionsModel it will refresh the display text of the control on the status bar */
void UnitDisplayStatusBarControl::updateDisplayUnit(int newUnits)
{
    setText(BitcoinUnits::longName(newUnits));
}

/** Shows context menu with Display Unit options by the mouse coordinates */
void UnitDisplayStatusBarControl::onDisplayUnitsClicked(const QPoint& point)
{
    QPoint globalPos = mapToGlobal(point);
    menu->exec(globalPos);
}

/** Tells underlying optionsModel to update its current display unit. */
void UnitDisplayStatusBarControl::onMenuSelection(QAction* action)
{
    if (action)
    {
        optionsModel->setDisplayUnit(action->data());
    }
}<|MERGE_RESOLUTION|>--- conflicted
+++ resolved
@@ -615,26 +615,24 @@
 {
     if(!walletFrame)
         return false;
-<<<<<<< HEAD
-
-    if (!walletFrame->setCurrentWallet(name))
+
+    if (!walletFrame->setCurrentWallet(wallet_model)) {
         return false;
+    }
 
     WalletView *walletView = walletFrame->currentWalletView();
-    if (!walletView)
+    if (!walletView) {
         return true;
+    }
     WalletModel *walletModel = walletView->getWalletModel();
-    if (!walletModel)
+    if (!walletModel) {
         return true;
-
+    }
     if (!walletModel->wallet().hdEnabled()) {
         showMnemonicClicked();
     }
 
     return true;
-=======
-    return walletFrame->setCurrentWallet(wallet_model);
->>>>>>> 9c719987
 }
 
 bool BitcoinGUI::setCurrentWalletBySelectorIndex(int index)
