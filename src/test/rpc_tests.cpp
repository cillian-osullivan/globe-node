// Copyright (c) 2012-2018 The Bitcoin Core developers
// Distributed under the MIT software license, see the accompanying
// file COPYING or http://www.opensource.org/licenses/mit-license.php.

#include <rpc/server.h>
#include <rpc/client.h>
#include <rpc/util.h>
#include <rpc/rpcutil.h>

#include <core_io.h>
#include <init.h>
#include <interfaces/chain.h>
#include <key_io.h>
#include <netbase.h>

#include <test/test_bitcoin.h>

#include <boost/algorithm/string.hpp>
#include <boost/test/unit_test.hpp>

#include <univalue.h>

#include <rpc/blockchain.h>

<<<<<<< HEAD
=======
UniValue CallRPC(std::string args)
{
    std::vector<std::string> vArgs;
    boost::split(vArgs, args, boost::is_any_of(" \t"));
    std::string strMethod = vArgs[0];
    vArgs.erase(vArgs.begin());
    JSONRPCRequest request;
    request.strMethod = strMethod;
    request.params = RPCConvertValues(strMethod, vArgs);
    request.fHelp = false;
    if (RPCIsInWarmup(nullptr)) SetRPCWarmupFinished();
    try {
        UniValue result = tableRPC.execute(request);
        return result;
    }
    catch (const UniValue& objError) {
        throw std::runtime_error(find_value(objError, "message").get_str());
    }
}


>>>>>>> 717fd58c
BOOST_FIXTURE_TEST_SUITE(rpc_tests, TestingSetup)

BOOST_AUTO_TEST_CASE(rpc_rawparams)
{
    // Test raw transaction API argument handling
    UniValue r;

    BOOST_CHECK_THROW(CallRPC("getrawtransaction"), std::runtime_error);
    BOOST_CHECK_THROW(CallRPC("getrawtransaction not_hex"), std::runtime_error);
    BOOST_CHECK_THROW(CallRPC("getrawtransaction a3b807410df0b60fcb9736768df5823938b2f838694939ba45f3c0a1bff150ed not_int"), std::runtime_error);

    BOOST_CHECK_THROW(CallRPC("createrawtransaction"), std::runtime_error);
    BOOST_CHECK_THROW(CallRPC("createrawtransaction null null"), std::runtime_error);
    BOOST_CHECK_THROW(CallRPC("createrawtransaction not_array"), std::runtime_error);
    BOOST_CHECK_THROW(CallRPC("createrawtransaction {} {}"), std::runtime_error);
    BOOST_CHECK_NO_THROW(CallRPC("createrawtransaction [] {}"));
    BOOST_CHECK_THROW(CallRPC("createrawtransaction [] {} extra"), std::runtime_error);

    BOOST_CHECK_THROW(CallRPC("decoderawtransaction"), std::runtime_error);
    BOOST_CHECK_THROW(CallRPC("decoderawtransaction null"), std::runtime_error);
    BOOST_CHECK_THROW(CallRPC("decoderawtransaction DEADBEEF"), std::runtime_error);
    std::string rawtx = "0100000001a15d57094aa7a21a28cb20b59aab8fc7d1149a3bdbcddba9c622e4f5f6a99ece010000006c493046022100f93bb0e7d8db7bd46e40132d1f8242026e045f03a0efe71bbb8e3f475e970d790221009337cd7f1f929f00cc6ff01f03729b069a7c21b59b1736ddfee5db5946c5da8c0121033b9b137ee87d5a812d6f506efdd37f0affa7ffc310711c06c7f3e097c9447c52ffffffff0100e1f505000000001976a9140389035a9225b3839e2bbf32d826a1e222031fd888ac00000000";
    BOOST_CHECK_NO_THROW(r = CallRPC(std::string("decoderawtransaction ")+rawtx));
    BOOST_CHECK_EQUAL(find_value(r.get_obj(), "size").get_int(), 193);
    BOOST_CHECK_EQUAL(find_value(r.get_obj(), "version").get_int(), 1);
    BOOST_CHECK_EQUAL(find_value(r.get_obj(), "locktime").get_int(), 0);
    BOOST_CHECK_THROW(CallRPC(std::string("decoderawtransaction ")+rawtx+" extra"), std::runtime_error);
    BOOST_CHECK_NO_THROW(r = CallRPC(std::string("decoderawtransaction ")+rawtx+" false"));
    BOOST_CHECK_THROW(r = CallRPC(std::string("decoderawtransaction ")+rawtx+" false extra"), std::runtime_error);

    // Only check failure cases for sendrawtransaction, there's no network to send to...
    BOOST_CHECK_THROW(CallRPC("sendrawtransaction"), std::runtime_error);
    BOOST_CHECK_THROW(CallRPC("sendrawtransaction null"), std::runtime_error);
    BOOST_CHECK_THROW(CallRPC("sendrawtransaction DEADBEEF"), std::runtime_error);
    BOOST_CHECK_THROW(CallRPC(std::string("sendrawtransaction ")+rawtx+" extra"), std::runtime_error);
}

BOOST_AUTO_TEST_CASE(rpc_togglenetwork)
{
    UniValue r;

    r = CallRPC("getnetworkinfo");
    bool netState = find_value(r.get_obj(), "networkactive").get_bool();
    BOOST_CHECK_EQUAL(netState, true);

    BOOST_CHECK_NO_THROW(CallRPC("setnetworkactive false"));
    r = CallRPC("getnetworkinfo");
    int numConnection = find_value(r.get_obj(), "connections").get_int();
    BOOST_CHECK_EQUAL(numConnection, 0);

    netState = find_value(r.get_obj(), "networkactive").get_bool();
    BOOST_CHECK_EQUAL(netState, false);

    BOOST_CHECK_NO_THROW(CallRPC("setnetworkactive true"));
    r = CallRPC("getnetworkinfo");
    netState = find_value(r.get_obj(), "networkactive").get_bool();
    BOOST_CHECK_EQUAL(netState, true);
}

BOOST_AUTO_TEST_CASE(rpc_rawsign)
{
    UniValue r;
    // input is a 1-of-2 multisig (so is output):
    std::string prevout =
      "[{\"txid\":\"b4cc287e58f87cdae59417329f710f3ecd75a4ee1d2872b7248f50977c8493f3\","
      "\"vout\":1,\"scriptPubKey\":\"a914b10c9df5f7edf436c697f02f1efdba4cf399615187\","
      "\"redeemScript\":\"512103debedc17b3df2badbcdd86d5feb4562b86fe182e5998abd8bcd4f122c6155b1b21027e940bb73ab8732bfdf7f9216ecefca5b94d6df834e77e108f68e66f126044c052ae\"}]";
    r = CallRPC(std::string("createrawtransaction ")+prevout+" "+
      "{\"3HqAe9LtNBjnsfM4CyYaWTnvCaUYT7v4oZ\":11}");
    std::string notsigned = r.get_str();
    std::string privkey1 = "\"KzsXybp9jX64P5ekX1KUxRQ79Jht9uzW7LorgwE65i5rWACL6LQe\"";
    std::string privkey2 = "\"Kyhdf5LuKTRx4ge69ybABsiUAWjVRK4XGxAKk2FQLp2HjGMy87Z4\"";
    InitInterfaces interfaces;
    interfaces.chain = interfaces::MakeChain();
    g_rpc_interfaces = &interfaces;
    r = CallRPC(std::string("signrawtransactionwithkey ")+notsigned+" [] "+prevout);
    BOOST_CHECK(find_value(r.get_obj(), "complete").get_bool() == false);
    r = CallRPC(std::string("signrawtransactionwithkey ")+notsigned+" ["+privkey1+","+privkey2+"] "+prevout);
    BOOST_CHECK(find_value(r.get_obj(), "complete").get_bool() == true);
    g_rpc_interfaces = nullptr;
}

BOOST_AUTO_TEST_CASE(rpc_createraw_op_return)
{
    BOOST_CHECK_NO_THROW(CallRPC("createrawtransaction [{\"txid\":\"a3b807410df0b60fcb9736768df5823938b2f838694939ba45f3c0a1bff150ed\",\"vout\":0}] {\"data\":\"68656c6c6f776f726c64\"}"));

    // Key not "data" (bad address)
    BOOST_CHECK_THROW(CallRPC("createrawtransaction [{\"txid\":\"a3b807410df0b60fcb9736768df5823938b2f838694939ba45f3c0a1bff150ed\",\"vout\":0}] {\"somedata\":\"68656c6c6f776f726c64\"}"), std::runtime_error);

    // Bad hex encoding of data output
    BOOST_CHECK_THROW(CallRPC("createrawtransaction [{\"txid\":\"a3b807410df0b60fcb9736768df5823938b2f838694939ba45f3c0a1bff150ed\",\"vout\":0}] {\"data\":\"12345\"}"), std::runtime_error);
    BOOST_CHECK_THROW(CallRPC("createrawtransaction [{\"txid\":\"a3b807410df0b60fcb9736768df5823938b2f838694939ba45f3c0a1bff150ed\",\"vout\":0}] {\"data\":\"12345g\"}"), std::runtime_error);

    // Data 81 bytes long
    BOOST_CHECK_NO_THROW(CallRPC("createrawtransaction [{\"txid\":\"a3b807410df0b60fcb9736768df5823938b2f838694939ba45f3c0a1bff150ed\",\"vout\":0}] {\"data\":\"010203040506070809101112131415161718192021222324252627282930313233343536373839404142434445464748495051525354555657585960616263646566676869707172737475767778798081\"}"));
}

BOOST_AUTO_TEST_CASE(rpc_format_monetary_values)
{
    BOOST_CHECK(ValueFromAmount(0LL).write() == "0.00000000");
    BOOST_CHECK(ValueFromAmount(1LL).write() == "0.00000001");
    BOOST_CHECK(ValueFromAmount(17622195LL).write() == "0.17622195");
    BOOST_CHECK(ValueFromAmount(50000000LL).write() == "0.50000000");
    BOOST_CHECK(ValueFromAmount(89898989LL).write() == "0.89898989");
    BOOST_CHECK(ValueFromAmount(100000000LL).write() == "1.00000000");
    BOOST_CHECK(ValueFromAmount(2099999999999990LL).write() == "20999999.99999990");
    BOOST_CHECK(ValueFromAmount(2099999999999999LL).write() == "20999999.99999999");

    BOOST_CHECK_EQUAL(ValueFromAmount(0).write(), "0.00000000");
    BOOST_CHECK_EQUAL(ValueFromAmount((COIN/10000)*123456789).write(), "12345.67890000");
    BOOST_CHECK_EQUAL(ValueFromAmount(-COIN).write(), "-1.00000000");
    BOOST_CHECK_EQUAL(ValueFromAmount(-COIN/10).write(), "-0.10000000");

    BOOST_CHECK_EQUAL(ValueFromAmount(COIN*100000000).write(), "100000000.00000000");
    BOOST_CHECK_EQUAL(ValueFromAmount(COIN*10000000).write(), "10000000.00000000");
    BOOST_CHECK_EQUAL(ValueFromAmount(COIN*1000000).write(), "1000000.00000000");
    BOOST_CHECK_EQUAL(ValueFromAmount(COIN*100000).write(), "100000.00000000");
    BOOST_CHECK_EQUAL(ValueFromAmount(COIN*10000).write(), "10000.00000000");
    BOOST_CHECK_EQUAL(ValueFromAmount(COIN*1000).write(), "1000.00000000");
    BOOST_CHECK_EQUAL(ValueFromAmount(COIN*100).write(), "100.00000000");
    BOOST_CHECK_EQUAL(ValueFromAmount(COIN*10).write(), "10.00000000");
    BOOST_CHECK_EQUAL(ValueFromAmount(COIN).write(), "1.00000000");
    BOOST_CHECK_EQUAL(ValueFromAmount(COIN/10).write(), "0.10000000");
    BOOST_CHECK_EQUAL(ValueFromAmount(COIN/100).write(), "0.01000000");
    BOOST_CHECK_EQUAL(ValueFromAmount(COIN/1000).write(), "0.00100000");
    BOOST_CHECK_EQUAL(ValueFromAmount(COIN/10000).write(), "0.00010000");
    BOOST_CHECK_EQUAL(ValueFromAmount(COIN/100000).write(), "0.00001000");
    BOOST_CHECK_EQUAL(ValueFromAmount(COIN/1000000).write(), "0.00000100");
    BOOST_CHECK_EQUAL(ValueFromAmount(COIN/10000000).write(), "0.00000010");
    BOOST_CHECK_EQUAL(ValueFromAmount(COIN/100000000).write(), "0.00000001");
}

static UniValue ValueFromString(const std::string &str)
{
    UniValue value;
    BOOST_CHECK(value.setNumStr(str));
    return value;
}

BOOST_AUTO_TEST_CASE(rpc_parse_monetary_values)
{
    BOOST_CHECK_THROW(AmountFromValue(ValueFromString("-0.00000001")), UniValue);
    BOOST_CHECK_EQUAL(AmountFromValue(ValueFromString("0")), 0LL);
    BOOST_CHECK_EQUAL(AmountFromValue(ValueFromString("0.00000000")), 0LL);
    BOOST_CHECK_EQUAL(AmountFromValue(ValueFromString("0.00000001")), 1LL);
    BOOST_CHECK_EQUAL(AmountFromValue(ValueFromString("0.17622195")), 17622195LL);
    BOOST_CHECK_EQUAL(AmountFromValue(ValueFromString("0.5")), 50000000LL);
    BOOST_CHECK_EQUAL(AmountFromValue(ValueFromString("0.50000000")), 50000000LL);
    BOOST_CHECK_EQUAL(AmountFromValue(ValueFromString("0.89898989")), 89898989LL);
    BOOST_CHECK_EQUAL(AmountFromValue(ValueFromString("1.00000000")), 100000000LL);
    BOOST_CHECK_EQUAL(AmountFromValue(ValueFromString("20999999.9999999")), 2099999999999990LL);
    BOOST_CHECK_EQUAL(AmountFromValue(ValueFromString("20999999.99999999")), 2099999999999999LL);

    BOOST_CHECK_EQUAL(AmountFromValue(ValueFromString("1e-8")), COIN/100000000);
    BOOST_CHECK_EQUAL(AmountFromValue(ValueFromString("0.1e-7")), COIN/100000000);
    BOOST_CHECK_EQUAL(AmountFromValue(ValueFromString("0.01e-6")), COIN/100000000);
    BOOST_CHECK_EQUAL(AmountFromValue(ValueFromString("0.0000000000000000000000000000000000000000000000000000000000000000000000000001e+68")), COIN/100000000);
    BOOST_CHECK_EQUAL(AmountFromValue(ValueFromString("10000000000000000000000000000000000000000000000000000000000000000e-64")), COIN);
    BOOST_CHECK_EQUAL(AmountFromValue(ValueFromString("0.000000000000000000000000000000000000000000000000000000000000000100000000000000000000000000000000000000000000000000000e64")), COIN);

    BOOST_CHECK_THROW(AmountFromValue(ValueFromString("1e-9")), UniValue); //should fail
    BOOST_CHECK_THROW(AmountFromValue(ValueFromString("0.000000019")), UniValue); //should fail
    BOOST_CHECK_EQUAL(AmountFromValue(ValueFromString("0.00000001000000")), 1LL); //should pass, cut trailing 0
    BOOST_CHECK_THROW(AmountFromValue(ValueFromString("19e-9")), UniValue); //should fail
    BOOST_CHECK_EQUAL(AmountFromValue(ValueFromString("0.19e-6")), 19); //should pass, leading 0 is present

    BOOST_CHECK_THROW(AmountFromValue(ValueFromString("92233720368.54775808")), UniValue); //overflow error
    BOOST_CHECK_THROW(AmountFromValue(ValueFromString("1e+11")), UniValue); //overflow error
    BOOST_CHECK_THROW(AmountFromValue(ValueFromString("1e11")), UniValue); //overflow error signless
    BOOST_CHECK_THROW(AmountFromValue(ValueFromString("93e+9")), UniValue); //overflow error
}

BOOST_AUTO_TEST_CASE(json_parse_errors)
{
    // Valid
    BOOST_CHECK_EQUAL(ParseNonRFCJSONValue("1.0").get_real(), 1.0);
    // Valid, with leading or trailing whitespace
    BOOST_CHECK_EQUAL(ParseNonRFCJSONValue(" 1.0").get_real(), 1.0);
    BOOST_CHECK_EQUAL(ParseNonRFCJSONValue("1.0 ").get_real(), 1.0);

    BOOST_CHECK_THROW(AmountFromValue(ParseNonRFCJSONValue(".19e-6")), std::runtime_error); //should fail, missing leading 0, therefore invalid JSON
    BOOST_CHECK_EQUAL(AmountFromValue(ParseNonRFCJSONValue("0.00000000000000000000000000000000000001e+30 ")), 1);
    // Invalid, initial garbage
    BOOST_CHECK_THROW(ParseNonRFCJSONValue("[1.0"), std::runtime_error);
    BOOST_CHECK_THROW(ParseNonRFCJSONValue("a1.0"), std::runtime_error);
    // Invalid, trailing garbage
    BOOST_CHECK_THROW(ParseNonRFCJSONValue("1.0sds"), std::runtime_error);
    BOOST_CHECK_THROW(ParseNonRFCJSONValue("1.0]"), std::runtime_error);
    // BTC addresses should fail parsing
    BOOST_CHECK_THROW(ParseNonRFCJSONValue("175tWpb8K1S7NmH4Zx6rewF9WQrcZv245W"), std::runtime_error);
    BOOST_CHECK_THROW(ParseNonRFCJSONValue("3J98t1WpEZ73CNmQviecrnyiWrnqRhWNL"), std::runtime_error);
}

BOOST_AUTO_TEST_CASE(rpc_ban)
{
    BOOST_CHECK_NO_THROW(CallRPC(std::string("clearbanned")));

    UniValue r;
    BOOST_CHECK_NO_THROW(r = CallRPC(std::string("setban 127.0.0.0 add")));
    BOOST_CHECK_THROW(r = CallRPC(std::string("setban 127.0.0.0:8334")), std::runtime_error); //portnumber for setban not allowed
    BOOST_CHECK_NO_THROW(r = CallRPC(std::string("listbanned")));
    UniValue ar = r.get_array();
    UniValue o1 = ar[0].get_obj();
    UniValue adr = find_value(o1, "address");
    BOOST_CHECK_EQUAL(adr.get_str(), "127.0.0.0/32");
    BOOST_CHECK_NO_THROW(CallRPC(std::string("setban 127.0.0.0 remove")));
    BOOST_CHECK_NO_THROW(r = CallRPC(std::string("listbanned")));
    ar = r.get_array();
    BOOST_CHECK_EQUAL(ar.size(), 0U);

    BOOST_CHECK_NO_THROW(r = CallRPC(std::string("setban 127.0.0.0/24 add 9907731200 true")));
    BOOST_CHECK_NO_THROW(r = CallRPC(std::string("listbanned")));
    ar = r.get_array();
    o1 = ar[0].get_obj();
    adr = find_value(o1, "address");
    UniValue banned_until = find_value(o1, "banned_until");
    BOOST_CHECK_EQUAL(adr.get_str(), "127.0.0.0/24");
    BOOST_CHECK_EQUAL(banned_until.get_int64(), 9907731200); // absolute time check

    BOOST_CHECK_NO_THROW(CallRPC(std::string("clearbanned")));

    BOOST_CHECK_NO_THROW(r = CallRPC(std::string("setban 127.0.0.0/24 add 200")));
    BOOST_CHECK_NO_THROW(r = CallRPC(std::string("listbanned")));
    ar = r.get_array();
    o1 = ar[0].get_obj();
    adr = find_value(o1, "address");
    banned_until = find_value(o1, "banned_until");
    BOOST_CHECK_EQUAL(adr.get_str(), "127.0.0.0/24");
    int64_t now = GetTime();
    BOOST_CHECK(banned_until.get_int64() > now);
    BOOST_CHECK(banned_until.get_int64()-now <= 200);

    // must throw an exception because 127.0.0.1 is in already banned subnet range
    BOOST_CHECK_THROW(r = CallRPC(std::string("setban 127.0.0.1 add")), std::runtime_error);

    BOOST_CHECK_NO_THROW(CallRPC(std::string("setban 127.0.0.0/24 remove")));
    BOOST_CHECK_NO_THROW(r = CallRPC(std::string("listbanned")));
    ar = r.get_array();
    BOOST_CHECK_EQUAL(ar.size(), 0U);

    BOOST_CHECK_NO_THROW(r = CallRPC(std::string("setban 127.0.0.0/255.255.0.0 add")));
    BOOST_CHECK_THROW(r = CallRPC(std::string("setban 127.0.1.1 add")), std::runtime_error);

    BOOST_CHECK_NO_THROW(CallRPC(std::string("clearbanned")));
    BOOST_CHECK_NO_THROW(r = CallRPC(std::string("listbanned")));
    ar = r.get_array();
    BOOST_CHECK_EQUAL(ar.size(), 0U);


    BOOST_CHECK_THROW(r = CallRPC(std::string("setban test add")), std::runtime_error); //invalid IP

    //IPv6 tests
    BOOST_CHECK_NO_THROW(r = CallRPC(std::string("setban FE80:0000:0000:0000:0202:B3FF:FE1E:8329 add")));
    BOOST_CHECK_NO_THROW(r = CallRPC(std::string("listbanned")));
    ar = r.get_array();
    o1 = ar[0].get_obj();
    adr = find_value(o1, "address");
    BOOST_CHECK_EQUAL(adr.get_str(), "fe80::202:b3ff:fe1e:8329/128");

    BOOST_CHECK_NO_THROW(CallRPC(std::string("clearbanned")));
    BOOST_CHECK_NO_THROW(r = CallRPC(std::string("setban 2001:db8::/ffff:fffc:0:0:0:0:0:0 add")));
    BOOST_CHECK_NO_THROW(r = CallRPC(std::string("listbanned")));
    ar = r.get_array();
    o1 = ar[0].get_obj();
    adr = find_value(o1, "address");
    BOOST_CHECK_EQUAL(adr.get_str(), "2001:db8::/30");

    BOOST_CHECK_NO_THROW(CallRPC(std::string("clearbanned")));
    BOOST_CHECK_NO_THROW(r = CallRPC(std::string("setban 2001:4d48:ac57:400:cacf:e9ff:fe1d:9c63/128 add")));
    BOOST_CHECK_NO_THROW(r = CallRPC(std::string("listbanned")));
    ar = r.get_array();
    o1 = ar[0].get_obj();
    adr = find_value(o1, "address");
    BOOST_CHECK_EQUAL(adr.get_str(), "2001:4d48:ac57:400:cacf:e9ff:fe1d:9c63/128");
}

BOOST_AUTO_TEST_CASE(rpc_convert_values_generatetoaddress)
{
    UniValue result;

    BOOST_CHECK_NO_THROW(result = RPCConvertValues("generatetoaddress", {"101", "mkESjLZW66TmHhiFX8MCaBjrhZ543PPh9a"}));
    BOOST_CHECK_EQUAL(result[0].get_int(), 101);
    BOOST_CHECK_EQUAL(result[1].get_str(), "mkESjLZW66TmHhiFX8MCaBjrhZ543PPh9a");

    BOOST_CHECK_NO_THROW(result = RPCConvertValues("generatetoaddress", {"101", "mhMbmE2tE9xzJYCV9aNC8jKWN31vtGrguU"}));
    BOOST_CHECK_EQUAL(result[0].get_int(), 101);
    BOOST_CHECK_EQUAL(result[1].get_str(), "mhMbmE2tE9xzJYCV9aNC8jKWN31vtGrguU");

    BOOST_CHECK_NO_THROW(result = RPCConvertValues("generatetoaddress", {"1", "mkESjLZW66TmHhiFX8MCaBjrhZ543PPh9a", "9"}));
    BOOST_CHECK_EQUAL(result[0].get_int(), 1);
    BOOST_CHECK_EQUAL(result[1].get_str(), "mkESjLZW66TmHhiFX8MCaBjrhZ543PPh9a");
    BOOST_CHECK_EQUAL(result[2].get_int(), 9);

    BOOST_CHECK_NO_THROW(result = RPCConvertValues("generatetoaddress", {"1", "mhMbmE2tE9xzJYCV9aNC8jKWN31vtGrguU", "9"}));
    BOOST_CHECK_EQUAL(result[0].get_int(), 1);
    BOOST_CHECK_EQUAL(result[1].get_str(), "mhMbmE2tE9xzJYCV9aNC8jKWN31vtGrguU");
    BOOST_CHECK_EQUAL(result[2].get_int(), 9);
}

BOOST_AUTO_TEST_CASE(rpc_getblockstats_calculate_percentiles_by_weight)
{
    int64_t total_weight = 200;
    std::vector<std::pair<CAmount, int64_t>> feerates;
    CAmount result[NUM_GETBLOCKSTATS_PERCENTILES] = { 0 };

    for (int64_t i = 0; i < 100; i++) {
        feerates.emplace_back(std::make_pair(1 ,1));
    }

    for (int64_t i = 0; i < 100; i++) {
        feerates.emplace_back(std::make_pair(2 ,1));
    }

    CalculatePercentilesByWeight(result, feerates, total_weight);
    BOOST_CHECK_EQUAL(result[0], 1);
    BOOST_CHECK_EQUAL(result[1], 1);
    BOOST_CHECK_EQUAL(result[2], 1);
    BOOST_CHECK_EQUAL(result[3], 2);
    BOOST_CHECK_EQUAL(result[4], 2);

    // Test with more pairs, and two pairs overlapping 2 percentiles.
    total_weight = 100;
    CAmount result2[NUM_GETBLOCKSTATS_PERCENTILES] = { 0 };
    feerates.clear();

    feerates.emplace_back(std::make_pair(1, 9));
    feerates.emplace_back(std::make_pair(2 , 16)); //10th + 25th percentile
    feerates.emplace_back(std::make_pair(4 ,50)); //50th + 75th percentile
    feerates.emplace_back(std::make_pair(5 ,10));
    feerates.emplace_back(std::make_pair(9 ,15));  // 90th percentile

    CalculatePercentilesByWeight(result2, feerates, total_weight);

    BOOST_CHECK_EQUAL(result2[0], 2);
    BOOST_CHECK_EQUAL(result2[1], 2);
    BOOST_CHECK_EQUAL(result2[2], 4);
    BOOST_CHECK_EQUAL(result2[3], 4);
    BOOST_CHECK_EQUAL(result2[4], 9);

    // Same test as above, but one of the percentile-overlapping pairs is split in 2.
    total_weight = 100;
    CAmount result3[NUM_GETBLOCKSTATS_PERCENTILES] = { 0 };
    feerates.clear();

    feerates.emplace_back(std::make_pair(1, 9));
    feerates.emplace_back(std::make_pair(2 , 11)); // 10th percentile
    feerates.emplace_back(std::make_pair(2 , 5)); // 25th percentile
    feerates.emplace_back(std::make_pair(4 ,50)); //50th + 75th percentile
    feerates.emplace_back(std::make_pair(5 ,10));
    feerates.emplace_back(std::make_pair(9 ,15)); // 90th percentile

    CalculatePercentilesByWeight(result3, feerates, total_weight);

    BOOST_CHECK_EQUAL(result3[0], 2);
    BOOST_CHECK_EQUAL(result3[1], 2);
    BOOST_CHECK_EQUAL(result3[2], 4);
    BOOST_CHECK_EQUAL(result3[3], 4);
    BOOST_CHECK_EQUAL(result3[4], 9);

    // Test with one transaction spanning all percentiles.
    total_weight = 104;
    CAmount result4[NUM_GETBLOCKSTATS_PERCENTILES] = { 0 };
    feerates.clear();

    feerates.emplace_back(std::make_pair(1, 100));
    feerates.emplace_back(std::make_pair(2, 1));
    feerates.emplace_back(std::make_pair(3, 1));
    feerates.emplace_back(std::make_pair(3, 1));
    feerates.emplace_back(std::make_pair(999999, 1));

    CalculatePercentilesByWeight(result4, feerates, total_weight);

    for (int64_t i = 0; i < NUM_GETBLOCKSTATS_PERCENTILES; i++) {
        BOOST_CHECK_EQUAL(result4[i], 1);
    }
}

BOOST_AUTO_TEST_SUITE_END()<|MERGE_RESOLUTION|>--- conflicted
+++ resolved
@@ -22,8 +22,7 @@
 
 #include <rpc/blockchain.h>
 
-<<<<<<< HEAD
-=======
+/*
 UniValue CallRPC(std::string args)
 {
     std::vector<std::string> vArgs;
@@ -43,9 +42,8 @@
         throw std::runtime_error(find_value(objError, "message").get_str());
     }
 }
-
-
->>>>>>> 717fd58c
+*/
+
 BOOST_FIXTURE_TEST_SUITE(rpc_tests, TestingSetup)
 
 BOOST_AUTO_TEST_CASE(rpc_rawparams)
